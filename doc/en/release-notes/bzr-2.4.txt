####################
Bazaar Release Notes
####################

.. toctree::
   :maxdepth: 1

bzr 2.4b4
#########

:2.4b4: NOT RELEASED YET

External Compatibility Breaks
*****************************

.. These may require users to change the way they use Bazaar.

New Features
************

.. New commands, options, etc that users may wish to try out.

Improvements
************

.. Improvements to existing commands, especially improved performance 
   or memory usage, or better results.

Bug Fixes
*********

.. Fixes for situations where bzr would previously crash or give incorrect
   or undesirable results.

<<<<<<< HEAD
* Pass the ``build_mo`` command to the rest of the setup() calls in
  setup.py. The ``bdist_wininst`` and ``py2exe`` code paths were failing
  because ``build_mo`` became a required step that they didn't know about.
  (John Arbash Meinel, #787122)
=======
* Reports the original error when an InvalidHttpResponse exception is
  encountered to facilitate debug. (Vincent Ladeuil, #788530)

* Reports a non-existant file error when trying to merge in a file
  that does not exist. (Jonathan Riddell, #330063)

* ``UIFactory.prompt``, ``UIFactory.get_username``,
  ``UIFactory.get_password`` and ``UIFactory.get_boolean`` now require a
  unicode prompt to be passed in. (Jelmer Vernooij, #592083)
>>>>>>> b885928f

Documentation
*************

.. Improved or updated documentation.

API Changes
***********

.. Changes that may require updates in plugins or other code that uses
   bzrlib.

Internals
*********

.. Major internal changes, unlikely to be visible to users or plugin 
   developers, but interesting for bzr developers.

* ``tools/check-newsbugs.py`` accepts a ``--browser`` option to open
  corresponding launchpad pages in a browser. (Vincent Ladeuil)

Testing
*******

.. Fixes and changes that are only relevant to bzr's test framework and 
   suite.  This can include new facilities for writing tests, fixes to 
   spurious test failures and changes to the way things should be tested.


bzr 2.4b3
#########

:2.4b3: 2011-05-26

This is the third beta of the 2.4 series, leading to a 2.4.0 release in
August 2011. Beta releases are suitable for everyday use but may cause some
incompatibilities with plugins.

This release includes all bug fixed in previous series known at the time of
this release.


External Compatibility Breaks
*****************************

.. These may require users to change the way they use Bazaar.

* ``bzr-2.4`` has officially dropped support for python2.4 and python2.5.
  We will continue to maintain ``bzr-2.3`` for people who still need to
  use those versions of python. (John Arbash Meinel)

New Features
************

.. New commands, options, etc that users may wish to try out.

* The text compressor used for 2a repositories now has a tweakable
  parameter that can be set in bazaar.conf.
  ``bzr.groupcompress.max_entries_per_source`` default of 65536.
  When doing compression, we build up an index of locations to match
  against. Setting this higher will result in slightly better compression,
  at a cost of more memory. Note that a value of 65k represents fully
  sampling a 1MB file. So this only has an effect when compressing texts
  larger than N*16 bytes. (John Arbash Meinel, #602614)

Improvements
************

.. Improvements to existing commands, especially improved performance 
   or memory usage, or better results.

* ``bzr branch --stacked`` from a smart server uses the network a little
  more efficiently.  For a simple branch it reduces the number of
  round-trips by about 20%.  (Andrew Bennetts)

* ``bzr log --line`` scales the width of the author field with the size of
  the line.  This means that the full author name is shown when the
  environment variable BZR_COLUMNS=0.  (Neil Martinsen-Burrell)

* ``bzr pull`` now properly triggers the fast
  ``CHKInventory.iter_changes`` rather than the slow generic
  inter-Inventory changes. It used to use a ``DirStateRevisionTree`` as
  one of the source trees, which is faster when we have to read the whole
  inventory anyway, but much slower when we can get just the delta out of
  the repository. On a 70k record tree, this changes ``bzr pull`` from 28s
  down to 17s. (John Arbash Meinel, #780677)

* Slightly reduced memory consumption when fetching into a 2a repository
  by reusing existing caching a little better.  (Andrew Bennetts)

* Speed up ``bzr status`` by a little bit when there are a couple of
  modified files. We now track how many files we have seen that need
  updating, and only rewrite the dirstate file if enough of them have
  changed. The default is 10, and can be overridden by setting the branch
  option "``bzr.workingtree.worth_saving_limit``".
  (Ian Clatworthy, John Arbash Meinel, #380202)

* Speed up ``bzr uncommit``. Instead of resetting the dirstate from
  scratch, use ``update_basis_by_delta``, computing the delta from the
  repository. (John Arbash Meinel, #780544)

Bug Fixes
*********

.. Fixes for situations where bzr would previously crash or give incorrect
   or undesirable results.

* All Tree types can now be exported as tar.*, zip or directories.
  (Aaron Bentley)
  
* ``bzr merge --no-remember location`` never sets ``submit_branch``.
  (Vincent Ladeuil, #782169)

* ``bzr pull --no-remember location`` never sets
  ``parent_location``.  ``bzr push --no-remember location`` never
  sets ``push_location``.  ``bzr send --no-remember
  submit_location public_location`` never sets ``submit_branch``
  nor ``public_branch``.  (Vincent Ladeuil)

* Conflicts involving non-ascii filenames are now properly reported rather
  than failing with a UnicodeEncodeError. (Martin [GZ], #686161)

* Correct parent is now set when using 'switch -b' with bound branches.
  (A. S. Budden, #513709)

* Fix `bzr plugins` regression in bzr 2.4 which resulted in a traceback
  from writelines on ckj terminals. (Martin [GZ], #754082)

* ``WT.inventory`` and ``WT.iter_entries_by_dir()`` was not correctly
  reporting subdirectories that were tree references (in formats that
  supported them). (John Arbash Meinel, #764677)

* Merging into empty branches now gives an error as this is currently
  not supported. (Jonathan Riddell, #242175)

* Do not show exception to user on pointless commit error (Jonathan
  Riddell #317357)

* ``WT.update_basis_by_delta`` no longer requires that the deltas match
  the current WT state. This allows ``update_basis_by_delta`` to be used
  by more commands than just commit. Updating with a delta allows us to
  not load the whole inventory, which can take 10+s with large trees.
  (Jonathan Riddell, John Arbash Meinel, #781168)


Documentation
*************

.. Improved or updated documentation.

* Restore the workaround for option names including dots (--1.14) which was
  disabled when we stopped listing --1.9 as a format.
  (Vincent Ladeuil, #782289)

API Changes
***********

.. Changes that may require updates in plugins or other code that uses
   bzrlib.

* ``annotate_file`` has been deprecated in favor of
  ``annotate_file_revision_tree``. (Jelmer Vernooij, #775598)

* ``Branch.fetch`` now takes an optional ``limit`` argument.
  (Andrew Bennetts, Jelmer Vernooij, #750175)

* ``Inter.get`` now raises ``NoCompatibleInter`` if there are no
  compatible optimisers rather than an instance of the class it is called
  on. (Jelmer Vernooij)

* ``Branch.push`` now takes a ``lossy`` argument.
  ``Branch.lossy_push`` has been removed.
  (Jelmer Vernooij)

* New method ``Repository.get_file_graph`` which can return the
  per-file revision graph. (Jelmer Vernooij, #775578)

* The default implementation of ``Branch`` is now oriented to
  storing the branch tip. Branch implementations which store the full
  history should now subclass ``FullHistoryBzrBranch``.
  ``Branch._last_revision_info`` has been renamed to
  ``Branch._read_last_revision_info`` (Jelmer Vernooij)

* ``Tree.__iter__`` has been deprecated; use ``Tree.all_file_ids``
  instead.  (Jelmer Vernooij)

* ``Tree.get_symlink_target`` now takes an optional ``path``
  argument. (Jelmer Vernooij)

Internals
*********

.. Major internal changes, unlikely to be visible to users or plugin 
   developers, but interesting for bzr developers.

* Removed ``bzrlib.branch._run_with_write_locked_target`` as
  ``bzrlib.cleanup`` provides the same functionality in a more general
  way.  (Andrew Bennetts)

Testing
*******

.. Fixes and changes that are only relevant to bzr's test framework and 
   suite.  This can include new facilities for writing tests, fixes to 
   spurious test failures and changes to the way things should be tested.

* A test that was expected to fail but passes instead now counts as a failure
  catching up with new testtools and subunit handling. (Martin [GZ], #654474)

* Make it easier for plugins to reuse the per_workingtree scenarios by
  restoring the wt_scenarios helper that was accidentally deleted.
  (Vincent Ladeuil, #783472)

* Removed ``test_breakin`` tests that were excessively prone to hanging,
  did not work on Wine, and partly already disabled.
  (Martin Pool, #408814, #746985)

* Windows locations are different and should be tested accordingly.
  (Vincent Ladeuil, #788131)

bzr 2.4b2
#########

:2.4b2: 2011-04-28

This is the second beta of the 2.4 series, leading to a 2.4.0 release in
August 2011. Beta releases are suitable for everyday use but may cause some
incompatibilities with plugins.

This release includes all bug fixed in previous series known at the time of
this release.


External Compatibility Breaks
*****************************

.. These may require users to change the way they use Bazaar.

* Two command synonyms for ``bzr branch`` have been deprecated, to avoid
  confusion and to allow the names to later be reused.  The removed names
  are: ``get`` and ``clone``.   (Martin Pool, #506265)

New Features
************

.. New commands, options, etc that users may wish to try out.

* ``bzr commit`` now supports a ``--lossy`` argument that can be used
  to discard any data that can not be natively represented when committing
  to a foreign VCS. (Jelmer Vernooij, #587721)

Improvements
************

.. Improvements to existing commands, especially improved performance 
   or memory usage, or better results.

* ``bzr merge`` in large trees is now significantly faster. On a 70k entry
  tree, the time went from ~3min down to 30s. This also effects ``bzr pull``
  and ``bzr update`` since they use the same merge logic to update the
  WorkingTree.  (John Arbash Meinel, #759091)

* ``bzr revert`` now properly uses ``bzr status``'s optimized
  ``iter_changes``. This can be a significant performance difference (33s
  to 5s on large trees). (John Arbash Meinel, #759096)

* Resolve ``lp:FOO`` urls locally rather than doing an XMLRPC request if
  the user has done ``bzr launchpad-login``. The bzr+ssh URLs were already
  being handed off to the remote server anyway (xmlrpc has been mapping
  ``lp:bzr`` to ``bzr+ssh://bazaar.launchpad.net/+branch/bzr``, rather
  than ``bzr+ssh://bazaar.launchpad.net/~bzr-pqm/bzr/bzr.dev`` for a few
  months now.) By doing it ourselves, we can cut out substantial startup
  time. From Netherlands to London it was taking 368ms to do the XMLRPC
  call as much as 2s from Sydney. You can test the local logic by using
  ``-Dlaunchpad``.  (John Arbash Meinel, #397739)

* When building a new WorkingTree (such as during ``bzr co`` or
  ``bzr branch``) we now properly store the stat and hash of files that
  are old enough. This saves a fair amount of time on the first
  ``bzr status`` (on a 500MB tree, it saves about 30+s).
  (John Arbash Meinel, #740932)


Bug Fixes
*********

.. Fixes for situations where bzr would previously crash or give incorrect
   or undesirable results.

* Arguments that can't be decoded to unicode in the current posix locale give
  a clearer error message without a traceback. (Martin [gz], #745712)

* ``bzrlib.log._DEFAULT_REQUEST_PARAMS`` is no longer accidentally
  mutated by ``bzrlib.log._apply_log_request_defaults``.  In practice
  these default values aren't relied on very often so this probably
  wasn't causing any trouble.  (Andrew Bennetts)

* ``bzr log`` now works on revisions which are not in the current branch.
  (Matt Giuca, #241998)

* Don't rewrite the dirstate file when non-interesting changes have
  occurred. This can significantly improve 'bzr status' times when there
  are only small changes to a large tree.
  (Ian Clatworthy, John Arbash Meinel, #380202)

* Lazy hooks are now reset between test runs. (Jelmer Vernooij, #745566)

* ``bzrlib.merge.Merge`` now calls ``iter_changes`` without
  ``include_unversioned=True``. This makes it significantly faster in many
  cases, because it only looks at modified files, rather than building
  information about all files. This can cause failures in other
  TreeTransform code, because it had been expecting to know the names of
  things which had not changed (such as parent directories). All cases we
  know about so far have been fixed, but there may be fallout for edge
  cases that we are missing. (John Arbash Meinel, #759091)

* ``SFTPTransport`` is more pro-active about closing file-handles. This
  reduces the chance of having threads fail from async requests while
  running the test suite. (John Arbash Meinel, #656170)

* Standalone bzr.exe installation on Windows: user can put additional python 
  libraries into ``site-packages`` subdirectory of the installation directory,
  this might be required for "installing" extra dependencies for some plugins.
  (Alexander Belchenko, #743256)

* ``transform.revert()`` has been updated to use
  ``wt.iter_changes(basis_tree)`` rather than
  ``basis_tree.iter_changes(wt)``. This allows the optimized code path to
  kick in, improving ``bzr revert`` times significantly (33s to 4s on
  large trees, 0.7s to 0.3s on small trees.) (John Arbash Meinel, #759096)

* ``TreeTransform.create_file/new_file`` can now take an optional ``sha1``
  parameter. If supplied, when the transform is applied, it will then call
  ``self._tree._observed_sha1`` for those files. This lets us update the
  hash-cache for content that we create, preventing us from re-reading the
  content in the next ``bzr status``.  (John Arbash Meinel, #740932)

Documentation
*************

* Added a section about using a shared SSH account on a server for bzr+ssh
  access.  (Russell Smith)

* The documentation now recommends using SSH rather than SFTP in the
  tutorials and the examples, because that will generally be much faster
  and better in cases where it can be used.  SFTP is still available and
  mentioned as an alternative.  (Martin Pool, #636712)

API Changes
***********

.. Changes that may require updates in plugins or other code that uses
   bzrlib.

* ``Branch.update_revisions`` has been made private and should no
  longer be used by external users. Use ``Branch.pull`` or ``Branch.push``
  instead. (Jelmer Vernooij, #771765)

* Commands now have an `invoked_as` attribute, showing the name under
  which they were called before alias expansion.
  (Martin Pool)

* ``Hooks.create_hook`` is now deprecated in favour of ``Hooks.add_hook``.
  (Jelmer Vernooij)

* If you call `bzrlib.initialize` but forget to enter the resulting object
  as a context manager, bzrlib will now be initialized anyhow.
  (Previously simple programs calling bzrlib might find the library was
  mysteriously silent.)
  (Martin Pool)

* Inventory-specific functionality has been split out of ``Tree`` into
  a new ``InventoryTree`` class. Tree instances no longer
  necessarily provide an ``inventory`` attribute. (Jelmer Vernooij)

* Inventory-specific functionality has been split out of ``RevisionTree``
  into a new ``InventoryRevisionTree`` class. RevisionTree instances no
  longer necessarily provide an ``inventory`` attribute. (Jelmer Vernooij)

* New method ``Hooks.uninstall_named_hook``. (Jelmer Vernooij, #301472)

* ``revision_graph_can_have_wrong_parents`` is now an attribute
  on ``RepositoryFormat`` rather than a method on ``Repository``.
  (Jelmer Vernooij)

* ``Testament`` now takes a ``tree`` rather than an
  ``inventory``. (Jelmer Vernooij, #762608)

* ``TestCase.failUnlessExists`` and ``failIfExists`` are deprecated in
  favour of ``assertPathExists`` and ``assertPathDoesNotExist`` 
  respectively.
  (Martin Pool)

* The ``revno`` parameter of ``log.LogRevision`` may now be None,
  representing a revision which is not in the current branch.
  (Matt Giuca, #241998)

* The various knit pack repository format classes have been moved
  from ``bzrlib.repofmt.pack_repo`` to
  ``bzrlib.repofmt.knitpack_repo``. (Jelmer Vernooij)

* ``RevisionTree`` now has a new method ``get_file_revision``.
  (Jelmer Vernooij)

* ``WorkingTree`` no longer provides an ``inventory``. Instead,
  all inventory-related functionality is now on the subclass
  ``InventoryWorkingTree`` that all native Bazaar working tree
  implementations derive from. (Jelmer Vernooij)

Internals
*********

.. Major internal changes, unlikely to be visible to users or plugin 
   developers, but interesting for bzr developers.

* Added ``osutils.lstat`` and ``osutils.fstat``. These are just the ``os``
  functions on Linux, but they are wrapped on Windows so that fstat
  matches lstat results across all python versions.
  (John Arbash Meinel)

* ``WorkingTree._observed_sha1`` also updates the 'size' column. It
  happened to be updated as a side-effect of commit, but if we start using
  the function elsewhere we might as well do it directly.
  (John Arbash Meinel)

Testing
*******

.. Fixes and changes that are only relevant to bzr's test framework and 
   suite.  This can include new facilities for writing tests, fixes to 
   spurious test failures and changes to the way things should be tested.

* Stop using `failIf`, `failUnless`, `failIfEqual`, etc, that give
  `PendingDeprecationWarnings` on Python2.7. 
  (Martin Pool, #760435)


bzr 2.4b1
#########

:2.4b1: 2011-03-17

This is the first beta of the 2.4 series, leading up to a 2.4.0
release in August 2011.  Beta releases are suitable for everyday use
but may cause some incompatibilities with plugins.  Some plugins may need
small updates to work with 2.4b1.

External Compatibility Breaks
*****************************

(none)

New Features
************

* Added ``changelog_merge`` plugin for merging changes to ``Changelog`` files
  in GNU format.  See ``bzr help changelog_merge`` for details.
  (Andrew Bennetts)
  
* Configuration options can now use references to other options in the same
  file by enclosing them with curly brackets (``{other_opt}``). This makes it
  possible to use, for example,
  ``push_location=lp:~vila/bzr/config-{nickname}`` in ``branch.conf`` when
  using a loom. During the beta period, the default behaviour is to disable
  this feature. It can be activated by declaring ``bzr.config.expand = True``
  in ``bazaar.conf``. (Vincent Ladeuil)

* External merge tools can now be configured in bazaar.conf. See
  ``bzr help configuration`` for more information.  (Gordon Tyler, #489915)

* The ``lp:`` directory service now supports Launchpad's QA staging.
  (Jelmer Vernooij, #667483)

Improvements
************

* A new hidden command ``bzr repair-workingtree``. This is a way to force
  the dirstate file to be rebuilt, rather than using a ``bzr checkout``
  workaround. (John Arbash Meinel)

* Added a ``Branch.heads_to_fetch`` RPC to the smart server protocol.
  This allows formats from plugins (such as looms) to efficiently tell the
  client which revisions need to be fetched.  (Andrew Bennetts)

* Branching, merging and pulling a branch now copies revisions named in
  tags, not just the tag metadata.  (Andrew Bennetts, #309682)

* ``bzr cat-revision`` no longer requires a working tree.
  (Jelmer Vernooij, #704405)

* ``bzr export --per-file-timestamps`` for .tar.gz files will now
  override the mtime for trees exported on Python 2.7 and later, which
  expose the 'mtime' field in gzip files. This makes the output of
  ``bzr export --per-file-timestamps`` for a particular tree
  deterministic.  (Jelmer Vernooij, #711226)

* ``bzr export --format=zip`` can now export to standard output,
  like the other exporters can. (Jelmer Vernooij, #513752)

* ``bzr export`` can now create ``.tar.xz`` and ``.tar.lzma`` files.
  (Jelmer Vernooij, #551714)

* Getting all entries from ``CHKInventory.iter_entries_by_dir()`` has been
  sped up dramatically for large trees. Iterating by dir is not the best
  way to load data from a CHK inventory, so it preloads all the items in
  the correct order. (With the gcc-tree, this changes it (re)reading 8GB
  of CHK data, down to just 150MB.) This has noticeable affects for things
  like building checkouts, etc.  (John Arbash Meinel, #737234)

Bug Fixes
*********

* A MemoryError thrown on the server during a remote operation will now be
  usefully reported, and other unexpected errors will include the class name.
  (Martin [gz], #722416)

* ``bzr annotate -r-1 file`` will now properly annotate a deleted file.
  (Andrew King, #537442)

* ``bzr export`` to zip files will now set a mode on directories.
  (Jelmer Vernooij, #207253)

* ``bzr export`` to tgz files will only write out the basename of the
  tarfile to the gzip file. (Jelmer Vernooij, #102234)

* ``bzr push --overwrite`` with an older revision specified will now correctly
  roll back the target branch. (Jelmer Vernooij, #386576)

* ``bzr lp-propose`` can now propose merges against packaging branches on
  Launchpad without requiring the target branch to be specified.
  (Jelmer Vernooij, #704647)

* ``bzr lp-propose`` no longer requires a reviewer to be specified. It will
  instead leave setting the reviewer up to Launchpad if it was not specified.
  (Jelmer Vernooij, #583772)

* ``bzr pull`` will now exit with exit code 1 if there were tag conflicts.
  (Jelmer Vernooij, #213185)

* ``bzr mv`` user errors no longer throw UnicodeEncodeError with non-ascii
  paths, however they may still print junk if not on a UTF-8 terminal.
  (Martin [gz], #707954)

* ``bzr reconfigure --unstacked`` now copies revisions (and their
  ancestors) named in tags into the unstacked repository, not just the
  ancestry of the branch's tip.  (Andrew Bennetts, #401646)

* ``bzr serve`` no longer crashes when a server_started hook is installed and
  IPv6 support is available on the system. (Jelmer Vernooij, #293697)

* ``bzr status`` will not rewrite the dirstate file if it only has
  'trivial' changes. (Currently limited to dir updates and newly-added
  files changing state.) This saves a bit of time for regular operations.
  eg. ``bzr status`` in a 100k tree takes 1.4s to compute the status, but 1s
  to re-save the dirstate file. (John Arbash Meinel, #765881)

* ``bzr tags`` will no longer choke on branches with ghost revisions in
  their mainline and tags on revisions not in the branch ancestry. 
  (Jelmer Vernooij, #397556)

* ``bzr whoami`` will now display an error if both a new identity and
  ``--email`` were specified. (Jelmer Vernooij, #680449)

* ``launchpadlib`` doesn't provide the ``uris`` module in some old versions.
  (Vincent Ladeuil, #706835)

* Empty entries in the ``NO_PROXY`` variable are no longer treated as matching
  every host.
  (Martin Pool, #586341)

* Plugins incompatible with the current version of bzr no longer produce a
  warning on every command invocation.  Instead, a message is shown by
  ``bzr plugins`` and in crash reports.
  (#704195, Martin Pool)

* The "pretty" version of ``needs_read_lock`` and ``needs_write_lock`` now
  preserves the identity of default parameter values.
  (Andrew Bennetts, #718569)

* ``bzr dump-btree --raw`` no longer tracebacks on a B-Tree file
  containing no rows. (Eric Siegerman, #715508)

* Fix ``bzr lp-mirror`` to work on command line branch URLs and branches
  without an explicit public location. (Max Bowsher)

* On Python 2.6 and higher, use multiprocessing.cpu_count() to retrieve the
  number of available processors. (Jelmer Vernooij, #693140)

API Changes
***********

* Added ``Branch.heads_to_fetch`` method.  Implementations of the Branch API
  must now inherit or implement this method.  (Andrew Bennetts, #721328)
  
* Added ``bzrlib.mergetools`` module with helper functions for working with
  the list of external merge tools. (Gordon Tyler, #489915)

* All methods and arguments that were deprecated before 2.0
  have been removed. (Jelmer Vernooij)

* Branch formats should now be registered on the format registry
  (``bzrlib.branch.format_registry``) rather than using the class
  methods on ``BranchFormat``. (Jelmer Vernooij, #714729)

* ``Branch.set_revision_history`` is now deprecated.
  (Jelmer Vernooij)

* ``BranchFormat.supports_leaving_lock()`` and
  ``RepositoryFormat.supports_leaving_lock`` flags have been added.
  (Jelmer Vernooij)

* ``Branch.fetch`` implementations must now accept an optional
  ``fetch_tags`` keyword argument. (Andrew Bennetts)

* ``Branch.import_last_revision_info`` is deprecated.  Use the
  ``import_last_revision_info_and_tags`` method instead.
  (Andrew Bennetts)

* Because it was too specific to BzrDir implementations,
  ``ControlDir.sprout`` no longer has a default implementation; it now
  raises ``NotImplementedError``. (Jelmer Vernooij, #717937)

* ``bzrlib.deprecated_graph`` has been removed. ``bzrlib.graph``
  scales better tree and should be used instead.
  (Jelmer Vernooij, #733612)

* ``ControlDirFormat.register_format`` has been removed. Instead,
  ``Prober`` implementations should now implement a ``known_formats``
  method. (Jelmer Vernooij)

* ControlDirFormats can now provide a ``check_status`` method and
  raise a custom exception or warning when an unsupported or deprecated
  format is being opened.  (Jelmer Vernooij, #731311)

* ``bzrlib.revionspec.dwim_revspecs`` is deprecated.
  Use ``bzrlib.revisionspec.RevisionSpec_dwim.append_possible_revspec`` and
  ``bzrlib.revisionspec.RevisionSpec_dwim.append_possible_lazy_revspec``
  instead.  (Jelmer Vernooij, #721971)

* ``BzrDirFormat`` has a new attribute ``fixed_components`` that
  indicates whether the components of the bzrdir can be upgraded
  independent of the ``BzrDir``. (Jelmer Vernooij)

* ``BzrProber.register_format`` and ``BzrProber.unregister_format`` are
  now deprecated in favour of the ``BzrProber.formats`` format registry.
  (Jelmer Vernooij)

* ``ControlDir`` implementations no longer have to provide the
  ``get_branch_transport``, ``get_workingtree_transport`` and
  ``get_repository_transport`` methods.  (Jelmer Vernooij, #730325)

* ``Converter`` has been moved from ``bzrlib.bzrdir`` to
  ``bzrlib.controldir``. (Jelmer Vernooij)

* Repository formats can now provide
  ``_get_extra_interrepo_test_combinations`` in the same module 
  to provide extra test combinations for ``bzrlib.tests.per_repository``.
  (Jelmer Vernooij)

* Repository formats should now be registered on the format registry
  (``bzrlib.repository.format_registry``) rather than using the class
  methods on ``RepositoryFormat``. (Jelmer Vernooij)

* Repository formats can now indicate they do not support the full
  VersionedFiles API by setting the ``supports_full_versioned_files``
  attribute to False. A subset of the VersionedFiles API
  (signatures and text graphs) still needs to be supported.
  (Jelmer Vernooij)

* Repository formats have a new method ``is_deprecated`` that
  implementations can override to return True to trigger a deprecation
  warning. (Jelmer Vernooij)

* The ``revision_id`` parameter of
  ``Repository.search_missing_revision_ids`` and
  ``InterRepository.search_missing_revision_ids`` is deprecated.  It is
  replaced by the ``revision_ids`` parameter.  (Andrew Bennetts)

* Working tree formats should now be registered on the format registry
  (``bzrlib.working_tree.format_registry``) rather than using the class
  methods on ``WorkingTreeFormat``. (Jelmer Vernooij, #714730)

Internals
*********

* ``CatchingExceptionThread`` (formerly ThreadWithException) has been moved
  out of the ``bzrlib.tests`` hierarchy to make it clearer that it can be used
  outside of tests. This class makes it easier to track exceptions in threads
  by catching them so they can be re-raised in the controlling thread. It's
  available in the ``bzrlib.cethread`` module.  (Vincent Ladeuil)

* Correctly propogate malloc failures from diff-delta.c code as MemoryError
  so OOM conditions during groupcompress are clearly reported. This entailed a
  change to several function signatures. (Martin [gz], #633336)

* ``HookPoint.lazy_hook`` and ``Hooks.install_named_lazy_hook`` can install 
  hooks for which the callable is loaded lazily.  (Jelmer Vernooij)

Testing
*******

* The Range parsing for HTTP requests will correctly parse incomplete ranges.
  (Vincent Ladeuil, #731240)

..
   vim: tw=74 ft=rst ff=unix<|MERGE_RESOLUTION|>--- conflicted
+++ resolved
@@ -32,12 +32,11 @@
 .. Fixes for situations where bzr would previously crash or give incorrect
    or undesirable results.
 
-<<<<<<< HEAD
 * Pass the ``build_mo`` command to the rest of the setup() calls in
   setup.py. The ``bdist_wininst`` and ``py2exe`` code paths were failing
   because ``build_mo`` became a required step that they didn't know about.
   (John Arbash Meinel, #787122)
-=======
+
 * Reports the original error when an InvalidHttpResponse exception is
   encountered to facilitate debug. (Vincent Ladeuil, #788530)
 
@@ -47,7 +46,6 @@
 * ``UIFactory.prompt``, ``UIFactory.get_username``,
   ``UIFactory.get_password`` and ``UIFactory.get_boolean`` now require a
   unicode prompt to be passed in. (Jelmer Vernooij, #592083)
->>>>>>> b885928f
 
 Documentation
 *************
