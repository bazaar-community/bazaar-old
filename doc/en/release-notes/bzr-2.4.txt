####################
Bazaar Release Notes
####################

.. toctree::
   :maxdepth: 1

bzr 2.4.3
#########

:2.4.2: NOT RELEASED YET

External Compatibility Breaks
*****************************

.. These may require users to change the way they use Bazaar.

New Features
************

.. New commands, options, etc that users may wish to try out.

Improvements
************

.. Improvements to existing commands, especially improved performance 
   or memory usage, or better results.

Bug Fixes
*********

.. Fixes for situations where bzr would previously crash or give incorrect
   or undesirable results.

* During merges, when two entries end up using the same path for two
  different file-ids (the same file being 'bzr added' in two different
  branches) , 'duplicate' conflicts are created instead of 'content'
  ones. This was previously leading to a 'Malformed tramsform' exception.
  (Vincent Ladeuil, #880701)

* 'Malformed transform' exceptions are now recognized as internal errors
  instead of user errors and report a traceback. This will reduce user
  confusion as there is generally nothing users can do about them.
  (Vincent Ladeuil, #880701)

Documentation
*************

.. Improved or updated documentation.

API Changes
***********

.. Changes that may require updates in plugins or other code that uses
   bzrlib.

Internals
*********

.. Major internal changes, unlikely to be visible to users or plugin 
   developers, but interesting for bzr developers.

Testing
*******

.. Fixes and changes that are only relevant to bzr's test framework and 
   suite.  This can include new facilities for writing tests, fixes to 
   spurious test failures and changes to the way things should be tested.


bzr 2.4.2
#########

:2.4.2: 2011-10-27

This is a bugfix release. Most of the bugs dealt with portability
issues. Upgrading is recommended for all users of earlier 2.4 releases.

External Compatibility Breaks
*****************************

None.

New Features
************

None.

Improvements
************

* Fixed a bug where ``bzr tags -r x..y`` loaded the branch history once for
  every revision in the range; it's now much faster. (Vincent Ladeuil, #857335)

Bug Fixes
*********

* Fixed an infinite loop when creating a repo at the root of the filesystem, 
  i.e. "/", due to posixpath.normpath() not collapsing 2 leading slashes into 
  one, thus respecting the POSIX standard, but making relpath() loop infinitely.
  (Florian Vichot, #861008)

* Fixed loading of external merge tools from config to properly decode
  command-lines which contain embedded quotes. (Gordon Tyler, #828803)

* Include declaration of 'changed' to avoid an UnboundLocalError in dirstate
  pyrex code with new Cython versions. (Denys Duchier, #837221)

* Prevent several kinds of OverflowError and other fallout from failing to fit
  stat fields into four bytes in dirstate pack_stat implementations.
  (Martin Packman, #683191 #706957)

* Return early from create_delta_index_from_delta given tiny inputs. This
  avoids raising a spurious MemoryError on certain platforms such as AIX.
  (John Arbash Meinel, #856731)
<<<<<<< HEAD
=======

>>>>>>> 0bbf3b1c
  
Documentation
*************

* Corrected documentation for ``bzr serve`` in the Admin Guide.
  (Morten Bøgeskov, Martin Pool, #832576)

API Changes
***********

None.

Internals
*********

No changes.

Testing
*******

* Accept both old and new style testtools output in selftest tests.
  (Jelmer Vernooij, Martin Packman, #815423)

* Fix the race for TestingThreadingTCPServer in
  test_server_crash_while_responding. (Vincent Ladeuil, #869366)

* Really corrupt the pack file without depending on a special length or value.
  (Vincent Ladeuil, #807032)


bzr 2.4.1
#########

:2.4.1: 2011-09-08

This is a bugfix release. Upgrading is recommended for all users of earlier
2.4 releases.

It includes fixes from previous stable releases and address some issues with
the test suite.


External Compatibility Breaks
*****************************

.. These may require users to change the way they use Bazaar.

New Features
************

.. New commands, options, etc that users may wish to try out.

Improvements
************

.. Improvements to existing commands, especially improved performance 
   or memory usage, or better results.

Bug Fixes
*********

.. Fixes for situations where bzr would previously crash or give incorrect
   or undesirable results.

* ``config.LocationMatcher`` properly excludes unrelated sections.
  (Vincent Ladeuil, #829237)

* ``dirstate.fdatasync`` and ``repository.fdatasync`` can now properly be
  disabled. (Vincent Ladeuil, #824513)

* Disable ``os.fsync`` and ``os.fdatasync`` by default when running
  ``bzr selftest``. You can use ``--sync`` to re-enable them.
  (John Arbash Meinel, #837293)

* Fix i18n use when no environment variables are set. (Jelmer Vernooij, #810701)

* Avoid UnicodeDecode error when reporting EINVAL from transports.
  (IWATA Hidetaka, #829237)

Documentation
*************

.. Improved or updated documentation.

* Corrected documentation for BZR_PROGRESS_BAR. 
  (Dennis Benzinger, #735417)

API Changes
***********

.. Changes that may require updates in plugins or other code that uses
   bzrlib.

Internals
*********

.. Major internal changes, unlikely to be visible to users or plugin 
   developers, but interesting for bzr developers.

Testing
*******

.. Fixes and changes that are only relevant to bzr's test framework and 
   suite.  This can include new facilities for writing tests, fixes to 
   spurious test failures and changes to the way things should be tested.

* The test suite should now be able to run under weird environments where
  ``/etc/passwd`` doesn't contain the ``uid`` for the user running selftest
  or where ``fakeroot`` is used but ``/root`` is inacessible.
  (Vincent Ladeuil, #825027)

bzr 2.4.0
#########

:2.4.0: 2011-08-11

This release marks the start of a new long-term-stable series. From here, we
will only make bugfix releases on the 2.4 series (2.4.1, etc, and support it
until February 2013), while 2.5 will become our new development series.

This is a bugfix and polish release over the 2.3 series, with a large number
of bugs fixed (>150 for the 2.4 series alone), and some performance
improvements. Support for python 2.4 and 2.5 has been dropped, many large
working tree operations have been optimized as well as some stacked branches
operations.

Only bugfixes from other stables series have been included since 2.4b5 so
all known fixed bugs are included here.

Users are encouraged to upgrade from the other stable series.


External Compatibility Breaks
*****************************

.. These may require users to change the way they use Bazaar.

New Features
************

.. New commands, options, etc that users may wish to try out.

Improvements
************

.. Improvements to existing commands, especially improved performance 
   or memory usage, or better results.

Bug Fixes
*********

.. Fixes for situations where bzr would previously crash or give incorrect
   or undesirable results.

* A call to CHKInventory's filter-method will not result in a
  DuplicateFileId error, if you move a subfolder and change a file in
  that subfolder.
  (Bastian Bowe, #809901)

* Accessing a packaging branch on Launchpad (eg, ``lp:ubuntu/bzr``) now
  checks to see if the most recent published source package version for
  that project is present in the branch tags. This should help developers
  trust whether the packaging branch is up-to-date and can be used for new
  changes. The level of verbosity is controlled by the config item
  ``launchpad.packaging_verbosity``. It can be set to one of

  off
    disable all checks


  minimal
    only display if the branch is out-of-date

  short
    also display single-line up-to-date and missing,


  all
    (default) display multi-line content for all states


  (John Arbash Meinel, #609187, #812928)

* Cope with not all Python versions having a ``clear`` method on
  ``TestCase._type_equality_funcs``.
  (Martin [gz], Jelmer Vernooij, #809048)

* Fetching tags when fetching the tip revision of a branch is now
  controlled by the config setting ``branch.fetch_tags``. The behavior has
  been reverted to 2.3's not-fetching tagged revisions by default.
  (John Arbash Meinel, #771184)

* The fix for bug #513709 caused us to open a new connection when
  switching a lightweight checkout that was pointing at a bound branch.
  This isn't necessary because we know the master URL without opening it,
  avoiding an extra SSH connection, etc.
  (John Arbash Meinel, #812285)


Documentation
*************

.. Improved or updated documentation.

API Changes
***********

.. Changes that may require updates in plugins or other code that uses
   bzrlib.

Internals
*********

.. Major internal changes, unlikely to be visible to users or plugin 
   developers, but interesting for bzr developers.

Testing
*******

.. Fixes and changes that are only relevant to bzr's test framework and 
   suite.  This can include new facilities for writing tests, fixes to 
   spurious test failures and changes to the way things should be tested.

* `BranchBuilder.build_snapshot` now supports a "flush" action.  This
  cleanly and reliably allows tests using `BranchBuilder` to construct
  branches that e.g. rename files out of a directory and unversion that
  directory in the same revision.  Previously some changes were impossible
  due to the order that `build_snapshot` performs its actions.
  (Andrew Bennetts)

* `TestCaseWithMemoryTransport` is faster now: `_check_safety_net` now
  just compares the bytes in the dirstate file to its pristine state,
  rather than opening the WorkingTree and calling ``last_revision()``.
  This reduces the overall test suite time by about 10% on my laptop.
  (Andrew Bennetts)


bzr 2.4b5
#########

:2.4b5: 2011-07-07

This is the fifth (and last) beta of the 2.4 series leading to
2.4.0 release in August 2011. Beta releases are suitable for
everyday use but may cause some incompatibilities with plugins.

This release includes all bug fixed in previous series known at
the time of this release.

External Compatibility Breaks
*****************************

None.

New Features
************

* New command ``verify-signatures`` to check if all commits or specified commits
  have digital signatures from trusted keys.  Requires python-gpgme to be
  installed.

* New option ``--signatures`` for ``bzr log`` to display digital signature
  verification results for each commit.

* Config option acceptable_keys to list which GPG keys are verified as trusted.

* Config option validate_signatures_in_log to always show signatures in 
  ``bzr log``.

Improvements
************

* ``Branch.open`` is now about 3x faster (about 2ms instead of 6.5ms).
  (Andrew Bennetts).

* Pack, dirstate, and index files are synced to persistent storage if 
  possible when writing finishes, to reduce the risk of problems caused by
  a machine crash or similar problem.  This can be turned off through the
  ``dirstate.fdatasync`` and ``repository.fdatasync`` options, which can
  be set in ``locations.conf`` or ``bazaar.conf``.  (Martin Pool,
  #343427)

Bug Fixes
*********

* Display a proper error message when a config file content cannot be
  decoded as UTF-8 or when it cannot be parsed.
  (Vincent Ladeuil, #502060, #688677, #797246)

* Generate a single conflict (instead of two) when merging a branch
  modifying and renaming a file in a branch that deleted it (or vice-versa).
  (Vincent Ladeuil, #688101)

* Give a more helpful message when the bzr executable doesn't match the
  library.  (This typically happens because of a misconfigured PYTHONPATH
  or half-installed bzr.)  
  (Martin Pool, #804553)

* Properly load utf8-encoded config files. (Vincent Ladeuil, #799212)

* ``GraphThunkIdsToKeys.merge_sort`` now properly returns
  keys rather than ids. (Jelmer Vernooij, #799677)

* ``TreeTransformBase.fixup_new_roots`` can now check that a tree root
  is present. (Jelmer Vernooij, #801257)

API Changes
***********

* New attributes ``WorkingTreeFormat.supports_versioned_directories`` and
  ``RepositoryFormat.supports_versioned_directories``.
  (Jelmer Vernooij, #765815)

* The "revno" field type when using the python version-info format is now
  a string (to handle dotted revnos) (Benoît Pierre, #796259)

Internals
*********

* Start implementing localization, starting with command help text (but not
  the command options themselves). This will allow bootstrapping the bzr
  internationalization process. (Inada Naoki)

Testing
*******

* Fix test failures when running as a homeless user (debian buildd). Tests
  leaking into ``${HOME}/.bzr.log`` should be detected properly now.
  (Vincent Ladeuil, #798698)

bzr 2.4b4
#########

:2.4b4: 2011-06-16

This is the fourth beta of the 2.4 series, leading to a 2.4.0 release in
August 2011. Beta releases are suitable for everyday use but may cause some
incompatibilities with plugins.

This release includes all bug fixed in previous series known at the time of
this release.


External Compatibility Breaks
*****************************

.. These may require users to change the way they use Bazaar.

* Do not treat configuration option 'check_signatures = require' as if
  it were 'create_signatures = always' (Jonathan Riddell)

New Features
************

.. New commands, options, etc that users may wish to try out.

* Hooks have been added for config stacks: ``get``, ``set`` and ``remove``
  are called when an option is respectively read, modified or deleted. Also
  added ``load`` and ``save`` hooks for config stores, called when the
  stores are loaded or saved.  (Vincent Ladeuil)

* New hook server_exception in bzrlib.smart.server to catch any
  exception caused while running bzr serve.
  (Jonathan Riddell, #274578)

* New hook set_commit_message in bzrlib.msgeditor to set a commit message
  and revision properties.  (Jonathan Riddell, #274578)

* Support ``-S`` as an alias for ``--short`` for the ``log`` and
  ``missing`` commands. (Martin von Gagern, #38655)

Improvements
************

.. Improvements to existing commands, especially improved performance 
   or memory usage, or better results.

* ``bzr annotate`` can be run without setting whoami data first.
  (Jonathan Riddell, #667408)

Bug Fixes
*********

.. Fixes for situations where bzr would previously crash or give incorrect
   or undesirable results.

* Bazaar can now detect when a lock file is held by a dead process
  originating from the same machine, and steal the lock after printing a
  message to the user.  This is off by default, for safety, but can be
  turned on by setting the configuration variable ``locks.steal_dead`` to
  ``True``.
  (Martin Pool, #220464)

* ``bzr version-info`` now works when the tree is on a dotted revno.
  (Benoît Pierre, #796259)

* Credentials in the log output produced by ``-Dhttp`` are masked so users
  can more freely post them in bug reports. (Vincent Ladeuil, #723074)

* Fix a race condition for ``server_started`` hooks leading to a spurious
  test failure. (Vincent Ladeuil, #789167)

* Fix exporting subdirectory with ``--per-file-timestamps``.
  (Szilveszter Farkas, #795557)

* Handle files that get created but don't get used during TreeTransform.
  ``open()`` can create a file, and still raise an exception before it
  returns. So anything we might have created, make sure we destroy during
  ``finalize()``. (Martin [gz], #597686)

* ``pack_repo`` now uses ``Transport.move`` instead of
  ``Transport.rename``, deleting any existing targets even on SFTP.
  (Martin von Gagern, #421776)

* Pass the ``build_mo`` command to the rest of the setup() calls in
  setup.py. The ``bdist_wininst`` and ``py2exe`` code paths were failing
  because ``build_mo`` became a required step that they didn't know about.
  (John Arbash Meinel, #787122)

* Preserve existing ``root-id`` when merging an unrelated branch.
  (Aaron Bentley, #806356)

* Properly avoid re-adding a file after it changes case on CICP
  filesystems. (John Arbash Meinel, #798130)

* Reports the original error when an InvalidHttpResponse exception is
  encountered to facilitate debug. (Vincent Ladeuil, #788530)

* Reports a non-existent file error when trying to merge in a file
  that does not exist. (Jonathan Riddell, #330063)

* ``UIFactory.prompt``, ``UIFactory.get_username``,
  ``UIFactory.get_password`` and ``UIFactory.get_boolean`` now require a
  unicode prompt to be passed in. (Jelmer Vernooij, #592083)

* Support merging into the empty tree. (Aaron Bentley, #595328)

Documentation
*************

.. Improved or updated documentation.

* Improve documentation of ``bzr merge --force``.
  (Neil Martinsen-Burrell, #767307)

* Make docs for configuration options for digital signatures match 
  reality. (Jonathan Riddell)

* Add user-guide page on GPG signatures. (Jonathan Riddell)

API Changes
***********

.. Changes that may require updates in plugins or other code that uses
   bzrlib.

* Checking for a file id in a `Tree` or `Inventory` using ``in`` is now
  deprecated.  Instead, use `has_id`.
  (Martin Pool)

* Exporters are now all exposed as generators, rather than as single-call
  functions, so that calling code can take stream the output.
  (Xaav, Martin Pool)

* Information about held lockdir locks returned from eg `LockDir.peek` is
  now represented as a `LockHeldInfo` object, rather than a plain
  Python dict.
  (Martin Pool)

* Remove `file_status` function.
  (Martin Pool)

* ``Repository.iter_reverse_revision_history`` is now deprecated.
  Use ``Graph.iter_lefthand_ancestry`` instead.
  (Jelmer Vernooij, #739481)

* ``Repository.get_ancestry`` has been deprecated. Use
  ``Graph.iter_ancestry`` instead.
  (Jelmer Vernooij, #784511)

Internals
*********

.. Major internal changes, unlikely to be visible to users or plugin 
   developers, but interesting for bzr developers.

* ``tools/check-newsbugs.py`` accepts a ``--browser`` option to open
  corresponding launchpad pages in a browser. (Vincent Ladeuil)

Testing
*******

.. Fixes and changes that are only relevant to bzr's test framework and 
   suite.  This can include new facilities for writing tests, fixes to 
   spurious test failures and changes to the way things should be tested.

* A `ImportTariffTestCase` base class has been added in
  ``bzrlib.tests.test_import_tariff``, which can be used for import tariff
  tests in plugins. (Jelmer Vernooij, #793465)

* Fix deadlock in `TestImportTariffs.test_simple_serve` when stderr gets
  more output than fits in the default buffer.  This was happening on the
  Windows buildslave, and could easily happen in other circumstances where
  the default OS buffer size for pipes is small or the ``python -v``
  output is large.  (Andrew Bennetts, #784802)

* Fix spurious test failure on OSX for WorkingTreeFormat2.
  (Vincent Ladeuil, #787942)

* Re-target ``bb.test_merge.TestMerge.test_merge_reversed_revision_range``
  and rewrite it as a parametrized test to avoid unrelated failures.
  (Vincent Ladeuil, #795456)

* Show log file contents from subprocesses started by
  `start_bzr_subprocess` in test failure details.  This may help diagnose
  strange hangs and failures involving subprocesses.  (Andrew Bennetts)

* Skip ``utextwrap`` tests when ``sphinx`` breaks text_wrap by an hostile
  monkey-patch to textwrap.TextWrapper.wordsep_re.
  (Vincent Ladeuil, #785098)

* Multiple ``selftest --exclude`` options are now combined instead of
  overriding each other. (Vincent Ladeuil, #746991)

* Restore some ``FTPTransport`` test coverage by allowing ``pyftpdlib
  0.6.0`` to be used. Also restore ``medusa`` support while leaving it
  disabled to make it easier to use if/when we can in the future.
  (Vincent Ladeuil, #781140)

* `TestImportTariffs` no longer uses the real ``$HOME``.  This prevents it
  from polluting ``$HOME/.bzr.log`` or being accidentally influenced by
  user configuration such as aliases.  It still runs with all the user's
  plugins enabled, as intended.
  (Vincent Ladeuil, Andrew Bennetts, #789505)


bzr 2.4b3
#########

:2.4b3: 2011-05-26

This is the third beta of the 2.4 series, leading to a 2.4.0 release in
August 2011. Beta releases are suitable for everyday use but may cause some
incompatibilities with plugins.

This release includes all bug fixed in previous series known at the time of
this release.


External Compatibility Breaks
*****************************

.. These may require users to change the way they use Bazaar.

* ``bzr-2.4`` has officially dropped support for python2.4 and python2.5.
  We will continue to maintain ``bzr-2.3`` for people who still need to
  use those versions of python. (John Arbash Meinel)

New Features
************

.. New commands, options, etc that users may wish to try out.

* The text compressor used for 2a repositories now has a tweakable
  parameter that can be set in bazaar.conf.
  ``bzr.groupcompress.max_entries_per_source`` default of 65536.
  When doing compression, we build up an index of locations to match
  against. Setting this higher will result in slightly better compression,
  at a cost of more memory. Note that a value of 65k represents fully
  sampling a 1MB file. So this only has an effect when compressing texts
  larger than N*16 bytes. (John Arbash Meinel, #602614)

Improvements
************

.. Improvements to existing commands, especially improved performance 
   or memory usage, or better results.

* ``bzr branch --stacked`` from a smart server uses the network a little
  more efficiently.  For a simple branch it reduces the number of
  round-trips by about 20%.  (Andrew Bennetts)

* ``bzr log --line`` scales the width of the author field with the size of
  the line.  This means that the full author name is shown when the
  environment variable BZR_COLUMNS=0.  (Neil Martinsen-Burrell)

* ``bzr pull`` now properly triggers the fast
  ``CHKInventory.iter_changes`` rather than the slow generic
  inter-Inventory changes. It used to use a ``DirStateRevisionTree`` as
  one of the source trees, which is faster when we have to read the whole
  inventory anyway, but much slower when we can get just the delta out of
  the repository. On a 70k record tree, this changes ``bzr pull`` from 28s
  down to 17s. (John Arbash Meinel, #780677)

* Slightly reduced memory consumption when fetching into a 2a repository
  by reusing existing caching a little better.  (Andrew Bennetts)

* Speed up ``bzr status`` by a little bit when there are a couple of
  modified files. We now track how many files we have seen that need
  updating, and only rewrite the dirstate file if enough of them have
  changed. The default is 10, and can be overridden by setting the branch
  option "``bzr.workingtree.worth_saving_limit``".
  (Ian Clatworthy, John Arbash Meinel, #380202)

* Speed up ``bzr uncommit``. Instead of resetting the dirstate from
  scratch, use ``update_basis_by_delta``, computing the delta from the
  repository. (John Arbash Meinel, #780544)

Bug Fixes
*********

.. Fixes for situations where bzr would previously crash or give incorrect
   or undesirable results.

* All Tree types can now be exported as tar.*, zip or directories.
  (Aaron Bentley)
  
* ``bzr merge --no-remember location`` never sets ``submit_branch``.
  (Vincent Ladeuil, #782169)

* ``bzr pull --no-remember location`` never sets
  ``parent_location``.  ``bzr push --no-remember location`` never
  sets ``push_location``.  ``bzr send --no-remember
  submit_location public_location`` never sets ``submit_branch``
  nor ``public_branch``.  (Vincent Ladeuil)

* Conflicts involving non-ascii filenames are now properly reported rather
  than failing with a UnicodeEncodeError. (Martin [GZ], #686161)

* Correct parent is now set when using 'switch -b' with bound branches.
  (A. S. Budden, #513709)

* Fix `bzr plugins` regression in bzr 2.4 which resulted in a traceback
  from writelines on ckj terminals. (Martin [GZ], #754082)

* ``WT.inventory`` and ``WT.iter_entries_by_dir()`` was not correctly
  reporting subdirectories that were tree references (in formats that
  supported them). (John Arbash Meinel, #764677)

* Merging into empty branches now gives an error as this is currently
  not supported. (Jonathan Riddell, #242175)

* Do not show exception to user on pointless commit error.
  (Jonathan Riddell #317357)

* ``WT.update_basis_by_delta`` no longer requires that the deltas match
  the current WT state. This allows ``update_basis_by_delta`` to be used
  by more commands than just commit. Updating with a delta allows us to
  not load the whole inventory, which can take 10+s with large trees.
  (Jonathan Riddell, John Arbash Meinel, #781168)

* ``bzr mv --after old_name new_name`` now works if "new_name" is newly
  added. (Benoît Pierre)


Documentation
*************

.. Improved or updated documentation.

* Restore the workaround for option names including dots (--1.14) which was
  disabled when we stopped listing --1.9 as a format.
  (Vincent Ladeuil, #782289)

API Changes
***********

.. Changes that may require updates in plugins or other code that uses
   bzrlib.

* ``annotate_file`` has been deprecated in favor of
  ``annotate_file_revision_tree``. (Jelmer Vernooij, #775598)

* ``Branch.fetch`` now takes an optional ``limit`` argument.
  (Andrew Bennetts, Jelmer Vernooij, #750175)

* ``Inter.get`` now raises ``NoCompatibleInter`` if there are no
  compatible optimisers rather than an instance of the class it is called
  on. (Jelmer Vernooij)

* ``Branch.push`` now takes a ``lossy`` argument.
  ``Branch.lossy_push`` has been removed.
  (Jelmer Vernooij)

* New method ``Repository.get_file_graph`` which can return the
  per-file revision graph. (Jelmer Vernooij, #775578)

* The default implementation of ``Branch`` is now oriented to
  storing the branch tip. Branch implementations which store the full
  history should now subclass ``FullHistoryBzrBranch``.
  ``Branch._last_revision_info`` has been renamed to
  ``Branch._read_last_revision_info`` (Jelmer Vernooij)

* ``Tree.__iter__`` has been deprecated; use ``Tree.all_file_ids``
  instead.  (Jelmer Vernooij)

* ``Tree.get_symlink_target`` now takes an optional ``path``
  argument. (Jelmer Vernooij)

Internals
*********

.. Major internal changes, unlikely to be visible to users or plugin 
   developers, but interesting for bzr developers.

* ``MutableTree.smart_add`` now uses inventory deltas.
  (Jelmer Vernooij, #146165)

* Removed ``bzrlib.branch._run_with_write_locked_target`` as
  ``bzrlib.cleanup`` provides the same functionality in a more general
  way.  (Andrew Bennetts)

Testing
*******

.. Fixes and changes that are only relevant to bzr's test framework and 
   suite.  This can include new facilities for writing tests, fixes to 
   spurious test failures and changes to the way things should be tested.

* A test that was expected to fail but passes instead now counts as a failure
  catching up with new testtools and subunit handling. (Martin [GZ], #654474)

* Make it easier for plugins to reuse the per_workingtree scenarios by
  restoring the wt_scenarios helper that was accidentally deleted.
  (Vincent Ladeuil, #783472)

* Removed ``test_breakin`` tests that were excessively prone to hanging,
  did not work on Wine, and partly already disabled.
  (Martin Pool, #408814, #746985)

* Windows locations are different and should be tested accordingly.
  (Vincent Ladeuil, #788131)

bzr 2.4b2
#########

:2.4b2: 2011-04-28

This is the second beta of the 2.4 series, leading to a 2.4.0 release in
August 2011. Beta releases are suitable for everyday use but may cause some
incompatibilities with plugins.

This release includes all bug fixed in previous series known at the time of
this release.


External Compatibility Breaks
*****************************

.. These may require users to change the way they use Bazaar.

* Two command synonyms for ``bzr branch`` have been deprecated, to avoid
  confusion and to allow the names to later be reused.  The removed names
  are: ``get`` and ``clone``.   (Martin Pool, #506265)

New Features
************

.. New commands, options, etc that users may wish to try out.

* ``bzr commit`` now supports a ``--lossy`` argument that can be used
  to discard any data that can not be natively represented when committing
  to a foreign VCS. (Jelmer Vernooij, #587721)

Improvements
************

.. Improvements to existing commands, especially improved performance 
   or memory usage, or better results.

* ``bzr merge`` in large trees is now significantly faster. On a 70k entry
  tree, the time went from ~3min down to 30s. This also effects ``bzr pull``
  and ``bzr update`` since they use the same merge logic to update the
  WorkingTree.  (John Arbash Meinel, #759091)

* ``bzr revert`` now properly uses ``bzr status``'s optimized
  ``iter_changes``. This can be a significant performance difference (33s
  to 5s on large trees). (John Arbash Meinel, #759096)

* Resolve ``lp:FOO`` urls locally rather than doing an XMLRPC request if
  the user has done ``bzr launchpad-login``. The bzr+ssh URLs were already
  being handed off to the remote server anyway (xmlrpc has been mapping
  ``lp:bzr`` to ``bzr+ssh://bazaar.launchpad.net/+branch/bzr``, rather
  than ``bzr+ssh://bazaar.launchpad.net/~bzr-pqm/bzr/bzr.dev`` for a few
  months now.) By doing it ourselves, we can cut out substantial startup
  time. From Netherlands to London it was taking 368ms to do the XMLRPC
  call as much as 2s from Sydney. You can test the local logic by using
  ``-Dlaunchpad``.  (John Arbash Meinel, #397739)

* When building a new WorkingTree (such as during ``bzr co`` or
  ``bzr branch``) we now properly store the stat and hash of files that
  are old enough. This saves a fair amount of time on the first
  ``bzr status`` (on a 500MB tree, it saves about 30+s).
  (John Arbash Meinel, #740932)


Bug Fixes
*********

.. Fixes for situations where bzr would previously crash or give incorrect
   or undesirable results.

* Arguments that can't be decoded to unicode in the current posix locale give
  a clearer error message without a traceback. (Martin [gz], #745712)

* ``bzrlib.log._DEFAULT_REQUEST_PARAMS`` is no longer accidentally
  mutated by ``bzrlib.log._apply_log_request_defaults``.  In practice
  these default values aren't relied on very often so this probably
  wasn't causing any trouble.  (Andrew Bennetts)

* ``bzr log`` now works on revisions which are not in the current branch.
  (Matt Giuca, #241998)

* Don't rewrite the dirstate file when non-interesting changes have
  occurred. This can significantly improve 'bzr status' times when there
  are only small changes to a large tree.
  (Ian Clatworthy, John Arbash Meinel, #380202)

* Lazy hooks are now reset between test runs. (Jelmer Vernooij, #745566)

* ``bzrlib.merge.Merge`` now calls ``iter_changes`` without
  ``include_unversioned=True``. This makes it significantly faster in many
  cases, because it only looks at modified files, rather than building
  information about all files. This can cause failures in other
  TreeTransform code, because it had been expecting to know the names of
  things which had not changed (such as parent directories). All cases we
  know about so far have been fixed, but there may be fallout for edge
  cases that we are missing. (John Arbash Meinel, #759091)

* ``SFTPTransport`` is more pro-active about closing file-handles. This
  reduces the chance of having threads fail from async requests while
  running the test suite. (John Arbash Meinel, #656170)

* Standalone bzr.exe installation on Windows: user can put additional python 
  libraries into ``site-packages`` subdirectory of the installation directory,
  this might be required for "installing" extra dependencies for some plugins.
  (Alexander Belchenko, #743256)

* ``transform.revert()`` has been updated to use
  ``wt.iter_changes(basis_tree)`` rather than
  ``basis_tree.iter_changes(wt)``. This allows the optimized code path to
  kick in, improving ``bzr revert`` times significantly (33s to 4s on
  large trees, 0.7s to 0.3s on small trees.) (John Arbash Meinel, #759096)

* ``TreeTransform.create_file/new_file`` can now take an optional ``sha1``
  parameter. If supplied, when the transform is applied, it will then call
  ``self._tree._observed_sha1`` for those files. This lets us update the
  hash-cache for content that we create, preventing us from re-reading the
  content in the next ``bzr status``.  (John Arbash Meinel, #740932)

Documentation
*************

* Added a section about using a shared SSH account on a server for bzr+ssh
  access.  (Russell Smith)

* The documentation now recommends using SSH rather than SFTP in the
  tutorials and the examples, because that will generally be much faster
  and better in cases where it can be used.  SFTP is still available and
  mentioned as an alternative.  (Martin Pool, #636712)

API Changes
***********

.. Changes that may require updates in plugins or other code that uses
   bzrlib.

* ``Branch.update_revisions`` has been made private and should no
  longer be used by external users. Use ``Branch.pull`` or ``Branch.push``
  instead. (Jelmer Vernooij, #771765)

* Commands now have an `invoked_as` attribute, showing the name under
  which they were called before alias expansion.
  (Martin Pool)

* ``Hooks.create_hook`` is now deprecated in favour of ``Hooks.add_hook``.
  (Jelmer Vernooij)

* If you call `bzrlib.initialize` but forget to enter the resulting object
  as a context manager, bzrlib will now be initialized anyhow.
  (Previously simple programs calling bzrlib might find the library was
  mysteriously silent.)
  (Martin Pool)

* Inventory-specific functionality has been split out of ``Tree`` into
  a new ``InventoryTree`` class. Tree instances no longer
  necessarily provide an ``inventory`` attribute. (Jelmer Vernooij)

* Inventory-specific functionality has been split out of ``RevisionTree``
  into a new ``InventoryRevisionTree`` class. RevisionTree instances no
  longer necessarily provide an ``inventory`` attribute. (Jelmer Vernooij)

* New method ``Hooks.uninstall_named_hook``. (Jelmer Vernooij, #301472)

* ``revision_graph_can_have_wrong_parents`` is now an attribute
  on ``RepositoryFormat`` rather than a method on ``Repository``.
  (Jelmer Vernooij)

* ``Testament`` now takes a ``tree`` rather than an
  ``inventory``. (Jelmer Vernooij, #762608)

* ``TestCase.failUnlessExists`` and ``failIfExists`` are deprecated in
  favour of ``assertPathExists`` and ``assertPathDoesNotExist`` 
  respectively.
  (Martin Pool)

* The ``revno`` parameter of ``log.LogRevision`` may now be None,
  representing a revision which is not in the current branch.
  (Matt Giuca, #241998)

* The various knit pack repository format classes have been moved
  from ``bzrlib.repofmt.pack_repo`` to
  ``bzrlib.repofmt.knitpack_repo``. (Jelmer Vernooij)

* ``RevisionTree`` now has a new method ``get_file_revision``.
  (Jelmer Vernooij)

* ``WorkingTree`` no longer provides an ``inventory``. Instead,
  all inventory-related functionality is now on the subclass
  ``InventoryWorkingTree`` that all native Bazaar working tree
  implementations derive from. (Jelmer Vernooij)

Internals
*********

.. Major internal changes, unlikely to be visible to users or plugin 
   developers, but interesting for bzr developers.

* Added ``osutils.lstat`` and ``osutils.fstat``. These are just the ``os``
  functions on Linux, but they are wrapped on Windows so that fstat
  matches lstat results across all python versions.
  (John Arbash Meinel)

* ``WorkingTree._observed_sha1`` also updates the 'size' column. It
  happened to be updated as a side-effect of commit, but if we start using
  the function elsewhere we might as well do it directly.
  (John Arbash Meinel)

Testing
*******

.. Fixes and changes that are only relevant to bzr's test framework and 
   suite.  This can include new facilities for writing tests, fixes to 
   spurious test failures and changes to the way things should be tested.

* Stop using `failIf`, `failUnless`, `failIfEqual`, etc, that give
  `PendingDeprecationWarnings` on Python2.7. 
  (Martin Pool, #760435)


bzr 2.4b1
#########

:2.4b1: 2011-03-17

This is the first beta of the 2.4 series, leading up to a 2.4.0
release in August 2011.  Beta releases are suitable for everyday use
but may cause some incompatibilities with plugins.  Some plugins may need
small updates to work with 2.4b1.

External Compatibility Breaks
*****************************

(none)

New Features
************

* Added ``changelog_merge`` plugin for merging changes to ``Changelog`` files
  in GNU format.  See ``bzr help changelog_merge`` for details.
  (Andrew Bennetts)
  
* Configuration options can now use references to other options in the same
  file by enclosing them with curly brackets (``{other_opt}``). This makes it
  possible to use, for example,
  ``push_location=lp:~vila/bzr/config-{nickname}`` in ``branch.conf`` when
  using a loom. During the beta period, the default behaviour is to disable
  this feature. It can be activated by declaring ``bzr.config.expand = True``
  in ``bazaar.conf``. (Vincent Ladeuil)

* External merge tools can now be configured in bazaar.conf. See
  ``bzr help configuration`` for more information.  (Gordon Tyler, #489915)

* The ``lp:`` directory service now supports Launchpad's QA staging.
  (Jelmer Vernooij, #667483)

Improvements
************

* A new hidden command ``bzr repair-workingtree``. This is a way to force
  the dirstate file to be rebuilt, rather than using a ``bzr checkout``
  workaround. (John Arbash Meinel)

* Added a ``Branch.heads_to_fetch`` RPC to the smart server protocol.
  This allows formats from plugins (such as looms) to efficiently tell the
  client which revisions need to be fetched.  (Andrew Bennetts)

* Branching, merging and pulling a branch now copies revisions named in
  tags, not just the tag metadata.  (Andrew Bennetts, #309682)

* ``bzr cat-revision`` no longer requires a working tree.
  (Jelmer Vernooij, #704405)

* ``bzr export --per-file-timestamps`` for .tar.gz files will now
  override the mtime for trees exported on Python 2.7 and later, which
  expose the 'mtime' field in gzip files. This makes the output of
  ``bzr export --per-file-timestamps`` for a particular tree
  deterministic.  (Jelmer Vernooij, #711226)

* ``bzr export --format=zip`` can now export to standard output,
  like the other exporters can. (Jelmer Vernooij, #513752)

* ``bzr export`` can now create ``.tar.xz`` and ``.tar.lzma`` files.
  (Jelmer Vernooij, #551714)

* Getting all entries from ``CHKInventory.iter_entries_by_dir()`` has been
  sped up dramatically for large trees. Iterating by dir is not the best
  way to load data from a CHK inventory, so it preloads all the items in
  the correct order. (With the gcc-tree, this changes it (re)reading 8GB
  of CHK data, down to just 150MB.) This has noticeable affects for things
  like building checkouts, etc.  (John Arbash Meinel, #737234)

Bug Fixes
*********

* A MemoryError thrown on the server during a remote operation will now be
  usefully reported, and other unexpected errors will include the class name.
  (Martin [gz], #722416)

* ``bzr annotate -r-1 file`` will now properly annotate a deleted file.
  (Andrew King, #537442)

* ``bzr export`` to zip files will now set a mode on directories.
  (Jelmer Vernooij, #207253)

* ``bzr export`` to tgz files will only write out the basename of the
  tarfile to the gzip file. (Jelmer Vernooij, #102234)

* ``bzr push --overwrite`` with an older revision specified will now correctly
  roll back the target branch. (Jelmer Vernooij, #386576)

* ``bzr lp-propose`` can now propose merges against packaging branches on
  Launchpad without requiring the target branch to be specified.
  (Jelmer Vernooij, #704647)

* ``bzr lp-propose`` no longer requires a reviewer to be specified. It will
  instead leave setting the reviewer up to Launchpad if it was not specified.
  (Jelmer Vernooij, #583772)

* ``bzr pull`` will now exit with exit code 1 if there were tag conflicts.
  (Jelmer Vernooij, #213185)

* ``bzr mv`` user errors no longer throw UnicodeEncodeError with non-ascii
  paths, however they may still print junk if not on a UTF-8 terminal.
  (Martin [gz], #707954)

* ``bzr reconfigure --unstacked`` now copies revisions (and their
  ancestors) named in tags into the unstacked repository, not just the
  ancestry of the branch's tip.  (Andrew Bennetts, #401646)

* ``bzr serve`` no longer crashes when a server_started hook is installed and
  IPv6 support is available on the system. (Jelmer Vernooij, #293697)

* ``bzr status`` will not rewrite the dirstate file if it only has
  'trivial' changes. (Currently limited to dir updates and newly-added
  files changing state.) This saves a bit of time for regular operations.
  eg. ``bzr status`` in a 100k tree takes 1.4s to compute the status, but 1s
  to re-save the dirstate file. (John Arbash Meinel, #765881)

* ``bzr tags`` will no longer choke on branches with ghost revisions in
  their mainline and tags on revisions not in the branch ancestry. 
  (Jelmer Vernooij, #397556)

* ``bzr whoami`` will now display an error if both a new identity and
  ``--email`` were specified. (Jelmer Vernooij, #680449)

* ``launchpadlib`` doesn't provide the ``uris`` module in some old versions.
  (Vincent Ladeuil, #706835)

* Empty entries in the ``NO_PROXY`` variable are no longer treated as matching
  every host.
  (Martin Pool, #586341)

* Plugins incompatible with the current version of bzr no longer produce a
  warning on every command invocation.  Instead, a message is shown by
  ``bzr plugins`` and in crash reports.
  (#704195, Martin Pool)

* The "pretty" version of ``needs_read_lock`` and ``needs_write_lock`` now
  preserves the identity of default parameter values.
  (Andrew Bennetts, #718569)

* ``bzr dump-btree --raw`` no longer tracebacks on a B-Tree file
  containing no rows. (Eric Siegerman, #715508)

* Fix ``bzr lp-mirror`` to work on command line branch URLs and branches
  without an explicit public location. (Max Bowsher)

* On Python 2.6 and higher, use multiprocessing.cpu_count() to retrieve the
  number of available processors. (Jelmer Vernooij, #693140)

API Changes
***********

* Added ``Branch.heads_to_fetch`` method.  Implementations of the Branch API
  must now inherit or implement this method.  (Andrew Bennetts, #721328)
  
* Added ``bzrlib.mergetools`` module with helper functions for working with
  the list of external merge tools. (Gordon Tyler, #489915)

* All methods and arguments that were deprecated before 2.0
  have been removed. (Jelmer Vernooij)

* Branch formats should now be registered on the format registry
  (``bzrlib.branch.format_registry``) rather than using the class
  methods on ``BranchFormat``. (Jelmer Vernooij, #714729)

* ``Branch.set_revision_history`` is now deprecated.
  (Jelmer Vernooij)

* ``BranchFormat.supports_leaving_lock()`` and
  ``RepositoryFormat.supports_leaving_lock`` flags have been added.
  (Jelmer Vernooij)

* ``Branch.fetch`` implementations must now accept an optional
  ``fetch_tags`` keyword argument. (Andrew Bennetts)

* ``Branch.import_last_revision_info`` is deprecated.  Use the
  ``import_last_revision_info_and_tags`` method instead.
  (Andrew Bennetts)

* Because it was too specific to BzrDir implementations,
  ``ControlDir.sprout`` no longer has a default implementation; it now
  raises ``NotImplementedError``. (Jelmer Vernooij, #717937)

* ``bzrlib.deprecated_graph`` has been removed. ``bzrlib.graph``
  scales better tree and should be used instead.
  (Jelmer Vernooij, #733612)

* ``ControlDirFormat.register_format`` has been removed. Instead,
  ``Prober`` implementations should now implement a ``known_formats``
  method. (Jelmer Vernooij)

* ControlDirFormats can now provide a ``check_status`` method and
  raise a custom exception or warning when an unsupported or deprecated
  format is being opened.  (Jelmer Vernooij, #731311)

* ``bzrlib.revionspec.dwim_revspecs`` is deprecated.
  Use ``bzrlib.revisionspec.RevisionSpec_dwim.append_possible_revspec`` and
  ``bzrlib.revisionspec.RevisionSpec_dwim.append_possible_lazy_revspec``
  instead.  (Jelmer Vernooij, #721971)

* ``BzrDirFormat`` has a new attribute ``fixed_components`` that
  indicates whether the components of the bzrdir can be upgraded
  independent of the ``BzrDir``. (Jelmer Vernooij)

* ``BzrProber.register_format`` and ``BzrProber.unregister_format`` are
  now deprecated in favour of the ``BzrProber.formats`` format registry.
  (Jelmer Vernooij)

* ``ControlDir`` implementations no longer have to provide the
  ``get_branch_transport``, ``get_workingtree_transport`` and
  ``get_repository_transport`` methods.  (Jelmer Vernooij, #730325)

* ``Converter`` has been moved from ``bzrlib.bzrdir`` to
  ``bzrlib.controldir``. (Jelmer Vernooij)

* Repository formats can now provide
  ``_get_extra_interrepo_test_combinations`` in the same module 
  to provide extra test combinations for ``bzrlib.tests.per_repository``.
  (Jelmer Vernooij)

* Repository formats should now be registered on the format registry
  (``bzrlib.repository.format_registry``) rather than using the class
  methods on ``RepositoryFormat``. (Jelmer Vernooij)

* Repository formats can now indicate they do not support the full
  VersionedFiles API by setting the ``supports_full_versioned_files``
  attribute to False. A subset of the VersionedFiles API
  (signatures and text graphs) still needs to be supported.
  (Jelmer Vernooij)

* Repository formats have a new method ``is_deprecated`` that
  implementations can override to return True to trigger a deprecation
  warning. (Jelmer Vernooij)

* The ``revision_id`` parameter of
  ``Repository.search_missing_revision_ids`` and
  ``InterRepository.search_missing_revision_ids`` is deprecated.  It is
  replaced by the ``revision_ids`` parameter.  (Andrew Bennetts)

* Working tree formats should now be registered on the format registry
  (``bzrlib.working_tree.format_registry``) rather than using the class
  methods on ``WorkingTreeFormat``. (Jelmer Vernooij, #714730)

* Exporting may now be done with a generator
  (``bzrlib.export.get_export_generator``) (Geoff/xaav, #791005)

Internals
*********

* ``CatchingExceptionThread`` (formerly ThreadWithException) has been moved
  out of the ``bzrlib.tests`` hierarchy to make it clearer that it can be used
  outside of tests. This class makes it easier to track exceptions in threads
  by catching them so they can be re-raised in the controlling thread. It's
  available in the ``bzrlib.cethread`` module.  (Vincent Ladeuil)

* Correctly propagate malloc failures from diff-delta.c code as MemoryError
  so OOM conditions during groupcompress are clearly reported. This entailed a
  change to several function signatures. (Martin [gz], #633336)

* ``HookPoint.lazy_hook`` and ``Hooks.install_named_lazy_hook`` can install 
  hooks for which the callable is loaded lazily.  (Jelmer Vernooij)

Testing
*******

* The Range parsing for HTTP requests will correctly parse incomplete ranges.
  (Vincent Ladeuil, #731240)

..
   vim: tw=74 ft=rst ff=unix<|MERGE_RESOLUTION|>--- conflicted
+++ resolved
@@ -113,10 +113,7 @@
 * Return early from create_delta_index_from_delta given tiny inputs. This
   avoids raising a spurious MemoryError on certain platforms such as AIX.
   (John Arbash Meinel, #856731)
-<<<<<<< HEAD
-=======
-
->>>>>>> 0bbf3b1c
+
   
 Documentation
 *************
