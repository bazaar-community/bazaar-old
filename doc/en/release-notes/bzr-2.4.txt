####################
Bazaar Release Notes
####################

.. toctree::
   :maxdepth: 1

bzr 2.4b4
#########

:2.4b4: NOT RELEASED YET

External Compatibility Breaks
*****************************

.. These may require users to change the way they use Bazaar.

New Features
************

.. New commands, options, etc that users may wish to try out.

* New hook server_exception in bzrlib.smart.server to catch any
  exception caused while running bzr serve.  (Jonathan Riddell,
  #274578)

Improvements
************

.. Improvements to existing commands, especially improved performance 
   or memory usage, or better results.

Bug Fixes
*********

.. Fixes for situations where bzr would previously crash or give incorrect
   or undesirable results.

* Fix a race condition for ``server_started`` hooks leading to a spurious
  test failure. (Vincent Ladeuil, #789167)

* ``pack_repo`` now uses ``Transport.move`` instead of
  ``Transport.rename``, deleting any existing targets even on SFTP.
  (Martin von Gagern, #421776)

* Pass the ``build_mo`` command to the rest of the setup() calls in
  setup.py. The ``bdist_wininst`` and ``py2exe`` code paths were failing
  because ``build_mo`` became a required step that they didn't know about.
  (John Arbash Meinel, #787122)

* Reports the original error when an InvalidHttpResponse exception is
  encountered to facilitate debug. (Vincent Ladeuil, #788530)

* Reports a non-existant file error when trying to merge in a file
  that does not exist. (Jonathan Riddell, #330063)

* ``UIFactory.prompt``, ``UIFactory.get_username``,
  ``UIFactory.get_password`` and ``UIFactory.get_boolean`` now require a
  unicode prompt to be passed in. (Jelmer Vernooij, #592083)

Documentation
*************

.. Improved or updated documentation.

API Changes
***********

.. Changes that may require updates in plugins or other code that uses
   bzrlib.

Internals
*********

.. Major internal changes, unlikely to be visible to users or plugin 
   developers, but interesting for bzr developers.

* ``tools/check-newsbugs.py`` accepts a ``--browser`` option to open
  corresponding launchpad pages in a browser. (Vincent Ladeuil)

Testing
*******

.. Fixes and changes that are only relevant to bzr's test framework and 
   suite.  This can include new facilities for writing tests, fixes to 
   spurious test failures and changes to the way things should be tested.

* Fix deadlock in `TestImportTariffs.test_simple_serve` when stderr gets
  more output than fits in the default buffer.  This was happening on the
  Windows buildslave, and could easily happen in other circumstances where
  the default OS buffer size for pipes is small or the ``python -v``
  output is large.  (Andrew Bennetts, #784802)

* Fix spurious test failure on OSX for WorkingTreeFormat2.
  (Vincent Ladeuil, #787942)

* Skip ``utextwrap`` tests when ``sphinx`` breaks text_wrap by an hostile
  monkeypatch to textwrap.TextWrapper.wordsep_re.
  (Vincent Ladeuil, #785098)

* Show log file contents from subprocesses started by
  `start_bzr_subprocess` in test failure details.  This may help diagnose
  strange hangs and failures involving subprocesses.  (Andrew Bennetts)

* Multiple ``selftest --exclude`` options are now combined instead of
  overriding each other. (Vincent Ladeuil, #746991)

<<<<<<< HEAD
* `TestImportTariffs` no longer uses the real ``$HOME``.  This prevents it
  from polluting ``$HOME/.bzr.log`` or being accidentally influenced by
  user configuration such as aliases.  It still runs with all the user's
  plugins enabled, as intended.
  (Vincent Ladeuil, Andrew Bennetts, #789505)

=======
>>>>>>> c72b4b07

bzr 2.4b3
#########

:2.4b3: 2011-05-26

This is the third beta of the 2.4 series, leading to a 2.4.0 release in
August 2011. Beta releases are suitable for everyday use but may cause some
incompatibilities with plugins.

This release includes all bug fixed in previous series known at the time of
this release.


External Compatibility Breaks
*****************************

.. These may require users to change the way they use Bazaar.

* ``bzr-2.4`` has officially dropped support for python2.4 and python2.5.
  We will continue to maintain ``bzr-2.3`` for people who still need to
  use those versions of python. (John Arbash Meinel)

New Features
************

.. New commands, options, etc that users may wish to try out.

* The text compressor used for 2a repositories now has a tweakable
  parameter that can be set in bazaar.conf.
  ``bzr.groupcompress.max_entries_per_source`` default of 65536.
  When doing compression, we build up an index of locations to match
  against. Setting this higher will result in slightly better compression,
  at a cost of more memory. Note that a value of 65k represents fully
  sampling a 1MB file. So this only has an effect when compressing texts
  larger than N*16 bytes. (John Arbash Meinel, #602614)

Improvements
************

.. Improvements to existing commands, especially improved performance 
   or memory usage, or better results.

* ``bzr branch --stacked`` from a smart server uses the network a little
  more efficiently.  For a simple branch it reduces the number of
  round-trips by about 20%.  (Andrew Bennetts)

* ``bzr log --line`` scales the width of the author field with the size of
  the line.  This means that the full author name is shown when the
  environment variable BZR_COLUMNS=0.  (Neil Martinsen-Burrell)

* ``bzr pull`` now properly triggers the fast
  ``CHKInventory.iter_changes`` rather than the slow generic
  inter-Inventory changes. It used to use a ``DirStateRevisionTree`` as
  one of the source trees, which is faster when we have to read the whole
  inventory anyway, but much slower when we can get just the delta out of
  the repository. On a 70k record tree, this changes ``bzr pull`` from 28s
  down to 17s. (John Arbash Meinel, #780677)

* Slightly reduced memory consumption when fetching into a 2a repository
  by reusing existing caching a little better.  (Andrew Bennetts)

* Speed up ``bzr status`` by a little bit when there are a couple of
  modified files. We now track how many files we have seen that need
  updating, and only rewrite the dirstate file if enough of them have
  changed. The default is 10, and can be overridden by setting the branch
  option "``bzr.workingtree.worth_saving_limit``".
  (Ian Clatworthy, John Arbash Meinel, #380202)

* Speed up ``bzr uncommit``. Instead of resetting the dirstate from
  scratch, use ``update_basis_by_delta``, computing the delta from the
  repository. (John Arbash Meinel, #780544)

Bug Fixes
*********

.. Fixes for situations where bzr would previously crash or give incorrect
   or undesirable results.

* All Tree types can now be exported as tar.*, zip or directories.
  (Aaron Bentley)
  
* ``bzr merge --no-remember location`` never sets ``submit_branch``.
  (Vincent Ladeuil, #782169)

* ``bzr pull --no-remember location`` never sets
  ``parent_location``.  ``bzr push --no-remember location`` never
  sets ``push_location``.  ``bzr send --no-remember
  submit_location public_location`` never sets ``submit_branch``
  nor ``public_branch``.  (Vincent Ladeuil)

* Conflicts involving non-ascii filenames are now properly reported rather
  than failing with a UnicodeEncodeError. (Martin [GZ], #686161)

* Correct parent is now set when using 'switch -b' with bound branches.
  (A. S. Budden, #513709)

* Fix `bzr plugins` regression in bzr 2.4 which resulted in a traceback
  from writelines on ckj terminals. (Martin [GZ], #754082)

* ``WT.inventory`` and ``WT.iter_entries_by_dir()`` was not correctly
  reporting subdirectories that were tree references (in formats that
  supported them). (John Arbash Meinel, #764677)

* Merging into empty branches now gives an error as this is currently
  not supported. (Jonathan Riddell, #242175)

* Do not show exception to user on pointless commit error (Jonathan
  Riddell #317357)

* ``WT.update_basis_by_delta`` no longer requires that the deltas match
  the current WT state. This allows ``update_basis_by_delta`` to be used
  by more commands than just commit. Updating with a delta allows us to
  not load the whole inventory, which can take 10+s with large trees.
  (Jonathan Riddell, John Arbash Meinel, #781168)


Documentation
*************

.. Improved or updated documentation.

* Restore the workaround for option names including dots (--1.14) which was
  disabled when we stopped listing --1.9 as a format.
  (Vincent Ladeuil, #782289)

API Changes
***********

.. Changes that may require updates in plugins or other code that uses
   bzrlib.

* ``annotate_file`` has been deprecated in favor of
  ``annotate_file_revision_tree``. (Jelmer Vernooij, #775598)

* ``Branch.fetch`` now takes an optional ``limit`` argument.
  (Andrew Bennetts, Jelmer Vernooij, #750175)

* ``Inter.get`` now raises ``NoCompatibleInter`` if there are no
  compatible optimisers rather than an instance of the class it is called
  on. (Jelmer Vernooij)

* ``Branch.push`` now takes a ``lossy`` argument.
  ``Branch.lossy_push`` has been removed.
  (Jelmer Vernooij)

* New method ``Repository.get_file_graph`` which can return the
  per-file revision graph. (Jelmer Vernooij, #775578)

* The default implementation of ``Branch`` is now oriented to
  storing the branch tip. Branch implementations which store the full
  history should now subclass ``FullHistoryBzrBranch``.
  ``Branch._last_revision_info`` has been renamed to
  ``Branch._read_last_revision_info`` (Jelmer Vernooij)

* ``Tree.__iter__`` has been deprecated; use ``Tree.all_file_ids``
  instead.  (Jelmer Vernooij)

* ``Tree.get_symlink_target`` now takes an optional ``path``
  argument. (Jelmer Vernooij)

Internals
*********

.. Major internal changes, unlikely to be visible to users or plugin 
   developers, but interesting for bzr developers.

* Removed ``bzrlib.branch._run_with_write_locked_target`` as
  ``bzrlib.cleanup`` provides the same functionality in a more general
  way.  (Andrew Bennetts)

Testing
*******

.. Fixes and changes that are only relevant to bzr's test framework and 
   suite.  This can include new facilities for writing tests, fixes to 
   spurious test failures and changes to the way things should be tested.

* A test that was expected to fail but passes instead now counts as a failure
  catching up with new testtools and subunit handling. (Martin [GZ], #654474)

* Make it easier for plugins to reuse the per_workingtree scenarios by
  restoring the wt_scenarios helper that was accidentally deleted.
  (Vincent Ladeuil, #783472)

* Removed ``test_breakin`` tests that were excessively prone to hanging,
  did not work on Wine, and partly already disabled.
  (Martin Pool, #408814, #746985)

* Windows locations are different and should be tested accordingly.
  (Vincent Ladeuil, #788131)

bzr 2.4b2
#########

:2.4b2: 2011-04-28

This is the second beta of the 2.4 series, leading to a 2.4.0 release in
August 2011. Beta releases are suitable for everyday use but may cause some
incompatibilities with plugins.

This release includes all bug fixed in previous series known at the time of
this release.


External Compatibility Breaks
*****************************

.. These may require users to change the way they use Bazaar.

* Two command synonyms for ``bzr branch`` have been deprecated, to avoid
  confusion and to allow the names to later be reused.  The removed names
  are: ``get`` and ``clone``.   (Martin Pool, #506265)

New Features
************

.. New commands, options, etc that users may wish to try out.

* ``bzr commit`` now supports a ``--lossy`` argument that can be used
  to discard any data that can not be natively represented when committing
  to a foreign VCS. (Jelmer Vernooij, #587721)

Improvements
************

.. Improvements to existing commands, especially improved performance 
   or memory usage, or better results.

* ``bzr merge`` in large trees is now significantly faster. On a 70k entry
  tree, the time went from ~3min down to 30s. This also effects ``bzr pull``
  and ``bzr update`` since they use the same merge logic to update the
  WorkingTree.  (John Arbash Meinel, #759091)

* ``bzr revert`` now properly uses ``bzr status``'s optimized
  ``iter_changes``. This can be a significant performance difference (33s
  to 5s on large trees). (John Arbash Meinel, #759096)

* Resolve ``lp:FOO`` urls locally rather than doing an XMLRPC request if
  the user has done ``bzr launchpad-login``. The bzr+ssh URLs were already
  being handed off to the remote server anyway (xmlrpc has been mapping
  ``lp:bzr`` to ``bzr+ssh://bazaar.launchpad.net/+branch/bzr``, rather
  than ``bzr+ssh://bazaar.launchpad.net/~bzr-pqm/bzr/bzr.dev`` for a few
  months now.) By doing it ourselves, we can cut out substantial startup
  time. From Netherlands to London it was taking 368ms to do the XMLRPC
  call as much as 2s from Sydney. You can test the local logic by using
  ``-Dlaunchpad``.  (John Arbash Meinel, #397739)

* When building a new WorkingTree (such as during ``bzr co`` or
  ``bzr branch``) we now properly store the stat and hash of files that
  are old enough. This saves a fair amount of time on the first
  ``bzr status`` (on a 500MB tree, it saves about 30+s).
  (John Arbash Meinel, #740932)


Bug Fixes
*********

.. Fixes for situations where bzr would previously crash or give incorrect
   or undesirable results.

* Arguments that can't be decoded to unicode in the current posix locale give
  a clearer error message without a traceback. (Martin [gz], #745712)

* ``bzrlib.log._DEFAULT_REQUEST_PARAMS`` is no longer accidentally
  mutated by ``bzrlib.log._apply_log_request_defaults``.  In practice
  these default values aren't relied on very often so this probably
  wasn't causing any trouble.  (Andrew Bennetts)

* ``bzr log`` now works on revisions which are not in the current branch.
  (Matt Giuca, #241998)

* Don't rewrite the dirstate file when non-interesting changes have
  occurred. This can significantly improve 'bzr status' times when there
  are only small changes to a large tree.
  (Ian Clatworthy, John Arbash Meinel, #380202)

* Lazy hooks are now reset between test runs. (Jelmer Vernooij, #745566)

* ``bzrlib.merge.Merge`` now calls ``iter_changes`` without
  ``include_unversioned=True``. This makes it significantly faster in many
  cases, because it only looks at modified files, rather than building
  information about all files. This can cause failures in other
  TreeTransform code, because it had been expecting to know the names of
  things which had not changed (such as parent directories). All cases we
  know about so far have been fixed, but there may be fallout for edge
  cases that we are missing. (John Arbash Meinel, #759091)

* ``SFTPTransport`` is more pro-active about closing file-handles. This
  reduces the chance of having threads fail from async requests while
  running the test suite. (John Arbash Meinel, #656170)

* Standalone bzr.exe installation on Windows: user can put additional python 
  libraries into ``site-packages`` subdirectory of the installation directory,
  this might be required for "installing" extra dependencies for some plugins.
  (Alexander Belchenko, #743256)

* ``transform.revert()`` has been updated to use
  ``wt.iter_changes(basis_tree)`` rather than
  ``basis_tree.iter_changes(wt)``. This allows the optimized code path to
  kick in, improving ``bzr revert`` times significantly (33s to 4s on
  large trees, 0.7s to 0.3s on small trees.) (John Arbash Meinel, #759096)

* ``TreeTransform.create_file/new_file`` can now take an optional ``sha1``
  parameter. If supplied, when the transform is applied, it will then call
  ``self._tree._observed_sha1`` for those files. This lets us update the
  hash-cache for content that we create, preventing us from re-reading the
  content in the next ``bzr status``.  (John Arbash Meinel, #740932)

Documentation
*************

* Added a section about using a shared SSH account on a server for bzr+ssh
  access.  (Russell Smith)

* The documentation now recommends using SSH rather than SFTP in the
  tutorials and the examples, because that will generally be much faster
  and better in cases where it can be used.  SFTP is still available and
  mentioned as an alternative.  (Martin Pool, #636712)

API Changes
***********

.. Changes that may require updates in plugins or other code that uses
   bzrlib.

* ``Branch.update_revisions`` has been made private and should no
  longer be used by external users. Use ``Branch.pull`` or ``Branch.push``
  instead. (Jelmer Vernooij, #771765)

* Commands now have an `invoked_as` attribute, showing the name under
  which they were called before alias expansion.
  (Martin Pool)

* ``Hooks.create_hook`` is now deprecated in favour of ``Hooks.add_hook``.
  (Jelmer Vernooij)

* If you call `bzrlib.initialize` but forget to enter the resulting object
  as a context manager, bzrlib will now be initialized anyhow.
  (Previously simple programs calling bzrlib might find the library was
  mysteriously silent.)
  (Martin Pool)

* Inventory-specific functionality has been split out of ``Tree`` into
  a new ``InventoryTree`` class. Tree instances no longer
  necessarily provide an ``inventory`` attribute. (Jelmer Vernooij)

* Inventory-specific functionality has been split out of ``RevisionTree``
  into a new ``InventoryRevisionTree`` class. RevisionTree instances no
  longer necessarily provide an ``inventory`` attribute. (Jelmer Vernooij)

* New method ``Hooks.uninstall_named_hook``. (Jelmer Vernooij, #301472)

* ``revision_graph_can_have_wrong_parents`` is now an attribute
  on ``RepositoryFormat`` rather than a method on ``Repository``.
  (Jelmer Vernooij)

* ``Testament`` now takes a ``tree`` rather than an
  ``inventory``. (Jelmer Vernooij, #762608)

* ``TestCase.failUnlessExists`` and ``failIfExists`` are deprecated in
  favour of ``assertPathExists`` and ``assertPathDoesNotExist`` 
  respectively.
  (Martin Pool)

* The ``revno`` parameter of ``log.LogRevision`` may now be None,
  representing a revision which is not in the current branch.
  (Matt Giuca, #241998)

* The various knit pack repository format classes have been moved
  from ``bzrlib.repofmt.pack_repo`` to
  ``bzrlib.repofmt.knitpack_repo``. (Jelmer Vernooij)

* ``RevisionTree`` now has a new method ``get_file_revision``.
  (Jelmer Vernooij)

* ``WorkingTree`` no longer provides an ``inventory``. Instead,
  all inventory-related functionality is now on the subclass
  ``InventoryWorkingTree`` that all native Bazaar working tree
  implementations derive from. (Jelmer Vernooij)

Internals
*********

.. Major internal changes, unlikely to be visible to users or plugin 
   developers, but interesting for bzr developers.

* Added ``osutils.lstat`` and ``osutils.fstat``. These are just the ``os``
  functions on Linux, but they are wrapped on Windows so that fstat
  matches lstat results across all python versions.
  (John Arbash Meinel)

* ``WorkingTree._observed_sha1`` also updates the 'size' column. It
  happened to be updated as a side-effect of commit, but if we start using
  the function elsewhere we might as well do it directly.
  (John Arbash Meinel)

Testing
*******

.. Fixes and changes that are only relevant to bzr's test framework and 
   suite.  This can include new facilities for writing tests, fixes to 
   spurious test failures and changes to the way things should be tested.

* Stop using `failIf`, `failUnless`, `failIfEqual`, etc, that give
  `PendingDeprecationWarnings` on Python2.7. 
  (Martin Pool, #760435)


bzr 2.4b1
#########

:2.4b1: 2011-03-17

This is the first beta of the 2.4 series, leading up to a 2.4.0
release in August 2011.  Beta releases are suitable for everyday use
but may cause some incompatibilities with plugins.  Some plugins may need
small updates to work with 2.4b1.

External Compatibility Breaks
*****************************

(none)

New Features
************

* Added ``changelog_merge`` plugin for merging changes to ``Changelog`` files
  in GNU format.  See ``bzr help changelog_merge`` for details.
  (Andrew Bennetts)
  
* Configuration options can now use references to other options in the same
  file by enclosing them with curly brackets (``{other_opt}``). This makes it
  possible to use, for example,
  ``push_location=lp:~vila/bzr/config-{nickname}`` in ``branch.conf`` when
  using a loom. During the beta period, the default behaviour is to disable
  this feature. It can be activated by declaring ``bzr.config.expand = True``
  in ``bazaar.conf``. (Vincent Ladeuil)

* External merge tools can now be configured in bazaar.conf. See
  ``bzr help configuration`` for more information.  (Gordon Tyler, #489915)

* The ``lp:`` directory service now supports Launchpad's QA staging.
  (Jelmer Vernooij, #667483)

Improvements
************

* A new hidden command ``bzr repair-workingtree``. This is a way to force
  the dirstate file to be rebuilt, rather than using a ``bzr checkout``
  workaround. (John Arbash Meinel)

* Added a ``Branch.heads_to_fetch`` RPC to the smart server protocol.
  This allows formats from plugins (such as looms) to efficiently tell the
  client which revisions need to be fetched.  (Andrew Bennetts)

* Branching, merging and pulling a branch now copies revisions named in
  tags, not just the tag metadata.  (Andrew Bennetts, #309682)

* ``bzr cat-revision`` no longer requires a working tree.
  (Jelmer Vernooij, #704405)

* ``bzr export --per-file-timestamps`` for .tar.gz files will now
  override the mtime for trees exported on Python 2.7 and later, which
  expose the 'mtime' field in gzip files. This makes the output of
  ``bzr export --per-file-timestamps`` for a particular tree
  deterministic.  (Jelmer Vernooij, #711226)

* ``bzr export --format=zip`` can now export to standard output,
  like the other exporters can. (Jelmer Vernooij, #513752)

* ``bzr export`` can now create ``.tar.xz`` and ``.tar.lzma`` files.
  (Jelmer Vernooij, #551714)

* Getting all entries from ``CHKInventory.iter_entries_by_dir()`` has been
  sped up dramatically for large trees. Iterating by dir is not the best
  way to load data from a CHK inventory, so it preloads all the items in
  the correct order. (With the gcc-tree, this changes it (re)reading 8GB
  of CHK data, down to just 150MB.) This has noticeable affects for things
  like building checkouts, etc.  (John Arbash Meinel, #737234)

Bug Fixes
*********

* A MemoryError thrown on the server during a remote operation will now be
  usefully reported, and other unexpected errors will include the class name.
  (Martin [gz], #722416)

* ``bzr annotate -r-1 file`` will now properly annotate a deleted file.
  (Andrew King, #537442)

* ``bzr export`` to zip files will now set a mode on directories.
  (Jelmer Vernooij, #207253)

* ``bzr export`` to tgz files will only write out the basename of the
  tarfile to the gzip file. (Jelmer Vernooij, #102234)

* ``bzr push --overwrite`` with an older revision specified will now correctly
  roll back the target branch. (Jelmer Vernooij, #386576)

* ``bzr lp-propose`` can now propose merges against packaging branches on
  Launchpad without requiring the target branch to be specified.
  (Jelmer Vernooij, #704647)

* ``bzr lp-propose`` no longer requires a reviewer to be specified. It will
  instead leave setting the reviewer up to Launchpad if it was not specified.
  (Jelmer Vernooij, #583772)

* ``bzr pull`` will now exit with exit code 1 if there were tag conflicts.
  (Jelmer Vernooij, #213185)

* ``bzr mv`` user errors no longer throw UnicodeEncodeError with non-ascii
  paths, however they may still print junk if not on a UTF-8 terminal.
  (Martin [gz], #707954)

* ``bzr reconfigure --unstacked`` now copies revisions (and their
  ancestors) named in tags into the unstacked repository, not just the
  ancestry of the branch's tip.  (Andrew Bennetts, #401646)

* ``bzr serve`` no longer crashes when a server_started hook is installed and
  IPv6 support is available on the system. (Jelmer Vernooij, #293697)

* ``bzr status`` will not rewrite the dirstate file if it only has
  'trivial' changes. (Currently limited to dir updates and newly-added
  files changing state.) This saves a bit of time for regular operations.
  eg. ``bzr status`` in a 100k tree takes 1.4s to compute the status, but 1s
  to re-save the dirstate file. (John Arbash Meinel, #765881)

* ``bzr tags`` will no longer choke on branches with ghost revisions in
  their mainline and tags on revisions not in the branch ancestry. 
  (Jelmer Vernooij, #397556)

* ``bzr whoami`` will now display an error if both a new identity and
  ``--email`` were specified. (Jelmer Vernooij, #680449)

* ``launchpadlib`` doesn't provide the ``uris`` module in some old versions.
  (Vincent Ladeuil, #706835)

* Empty entries in the ``NO_PROXY`` variable are no longer treated as matching
  every host.
  (Martin Pool, #586341)

* Plugins incompatible with the current version of bzr no longer produce a
  warning on every command invocation.  Instead, a message is shown by
  ``bzr plugins`` and in crash reports.
  (#704195, Martin Pool)

* The "pretty" version of ``needs_read_lock`` and ``needs_write_lock`` now
  preserves the identity of default parameter values.
  (Andrew Bennetts, #718569)

* ``bzr dump-btree --raw`` no longer tracebacks on a B-Tree file
  containing no rows. (Eric Siegerman, #715508)

* Fix ``bzr lp-mirror`` to work on command line branch URLs and branches
  without an explicit public location. (Max Bowsher)

* On Python 2.6 and higher, use multiprocessing.cpu_count() to retrieve the
  number of available processors. (Jelmer Vernooij, #693140)

API Changes
***********

* Added ``Branch.heads_to_fetch`` method.  Implementations of the Branch API
  must now inherit or implement this method.  (Andrew Bennetts, #721328)
  
* Added ``bzrlib.mergetools`` module with helper functions for working with
  the list of external merge tools. (Gordon Tyler, #489915)

* All methods and arguments that were deprecated before 2.0
  have been removed. (Jelmer Vernooij)

* Branch formats should now be registered on the format registry
  (``bzrlib.branch.format_registry``) rather than using the class
  methods on ``BranchFormat``. (Jelmer Vernooij, #714729)

* ``Branch.set_revision_history`` is now deprecated.
  (Jelmer Vernooij)

* ``BranchFormat.supports_leaving_lock()`` and
  ``RepositoryFormat.supports_leaving_lock`` flags have been added.
  (Jelmer Vernooij)

* ``Branch.fetch`` implementations must now accept an optional
  ``fetch_tags`` keyword argument. (Andrew Bennetts)

* ``Branch.import_last_revision_info`` is deprecated.  Use the
  ``import_last_revision_info_and_tags`` method instead.
  (Andrew Bennetts)

* Because it was too specific to BzrDir implementations,
  ``ControlDir.sprout`` no longer has a default implementation; it now
  raises ``NotImplementedError``. (Jelmer Vernooij, #717937)

* ``bzrlib.deprecated_graph`` has been removed. ``bzrlib.graph``
  scales better tree and should be used instead.
  (Jelmer Vernooij, #733612)

* ``ControlDirFormat.register_format`` has been removed. Instead,
  ``Prober`` implementations should now implement a ``known_formats``
  method. (Jelmer Vernooij)

* ControlDirFormats can now provide a ``check_status`` method and
  raise a custom exception or warning when an unsupported or deprecated
  format is being opened.  (Jelmer Vernooij, #731311)

* ``bzrlib.revionspec.dwim_revspecs`` is deprecated.
  Use ``bzrlib.revisionspec.RevisionSpec_dwim.append_possible_revspec`` and
  ``bzrlib.revisionspec.RevisionSpec_dwim.append_possible_lazy_revspec``
  instead.  (Jelmer Vernooij, #721971)

* ``BzrDirFormat`` has a new attribute ``fixed_components`` that
  indicates whether the components of the bzrdir can be upgraded
  independent of the ``BzrDir``. (Jelmer Vernooij)

* ``BzrProber.register_format`` and ``BzrProber.unregister_format`` are
  now deprecated in favour of the ``BzrProber.formats`` format registry.
  (Jelmer Vernooij)

* ``ControlDir`` implementations no longer have to provide the
  ``get_branch_transport``, ``get_workingtree_transport`` and
  ``get_repository_transport`` methods.  (Jelmer Vernooij, #730325)

* ``Converter`` has been moved from ``bzrlib.bzrdir`` to
  ``bzrlib.controldir``. (Jelmer Vernooij)

* Repository formats can now provide
  ``_get_extra_interrepo_test_combinations`` in the same module 
  to provide extra test combinations for ``bzrlib.tests.per_repository``.
  (Jelmer Vernooij)

* Repository formats should now be registered on the format registry
  (``bzrlib.repository.format_registry``) rather than using the class
  methods on ``RepositoryFormat``. (Jelmer Vernooij)

* Repository formats can now indicate they do not support the full
  VersionedFiles API by setting the ``supports_full_versioned_files``
  attribute to False. A subset of the VersionedFiles API
  (signatures and text graphs) still needs to be supported.
  (Jelmer Vernooij)

* Repository formats have a new method ``is_deprecated`` that
  implementations can override to return True to trigger a deprecation
  warning. (Jelmer Vernooij)

* The ``revision_id`` parameter of
  ``Repository.search_missing_revision_ids`` and
  ``InterRepository.search_missing_revision_ids`` is deprecated.  It is
  replaced by the ``revision_ids`` parameter.  (Andrew Bennetts)

* Working tree formats should now be registered on the format registry
  (``bzrlib.working_tree.format_registry``) rather than using the class
  methods on ``WorkingTreeFormat``. (Jelmer Vernooij, #714730)

Internals
*********

* ``CatchingExceptionThread`` (formerly ThreadWithException) has been moved
  out of the ``bzrlib.tests`` hierarchy to make it clearer that it can be used
  outside of tests. This class makes it easier to track exceptions in threads
  by catching them so they can be re-raised in the controlling thread. It's
  available in the ``bzrlib.cethread`` module.  (Vincent Ladeuil)

* Correctly propogate malloc failures from diff-delta.c code as MemoryError
  so OOM conditions during groupcompress are clearly reported. This entailed a
  change to several function signatures. (Martin [gz], #633336)

* ``HookPoint.lazy_hook`` and ``Hooks.install_named_lazy_hook`` can install 
  hooks for which the callable is loaded lazily.  (Jelmer Vernooij)

Testing
*******

* The Range parsing for HTTP requests will correctly parse incomplete ranges.
  (Vincent Ladeuil, #731240)

..
   vim: tw=74 ft=rst ff=unix<|MERGE_RESOLUTION|>--- conflicted
+++ resolved
@@ -94,26 +94,23 @@
 * Fix spurious test failure on OSX for WorkingTreeFormat2.
   (Vincent Ladeuil, #787942)
 
+* Show log file contents from subprocesses started by
+  `start_bzr_subprocess` in test failure details.  This may help diagnose
+  strange hangs and failures involving subprocesses.  (Andrew Bennetts)
+
 * Skip ``utextwrap`` tests when ``sphinx`` breaks text_wrap by an hostile
   monkeypatch to textwrap.TextWrapper.wordsep_re.
   (Vincent Ladeuil, #785098)
 
-* Show log file contents from subprocesses started by
-  `start_bzr_subprocess` in test failure details.  This may help diagnose
-  strange hangs and failures involving subprocesses.  (Andrew Bennetts)
-
 * Multiple ``selftest --exclude`` options are now combined instead of
   overriding each other. (Vincent Ladeuil, #746991)
 
-<<<<<<< HEAD
 * `TestImportTariffs` no longer uses the real ``$HOME``.  This prevents it
   from polluting ``$HOME/.bzr.log`` or being accidentally influenced by
   user configuration such as aliases.  It still runs with all the user's
   plugins enabled, as intended.
   (Vincent Ladeuil, Andrew Bennetts, #789505)
 
-=======
->>>>>>> c72b4b07
 
 bzr 2.4b3
 #########
