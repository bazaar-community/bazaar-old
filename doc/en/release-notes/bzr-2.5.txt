####################
Bazaar Release Notes
####################

.. toctree::
   :maxdepth: 1

bzr 2.5b2
#########

:2.5b2: NOT RELEASED YET

External Compatibility Breaks
*****************************

.. These may require users to change the way they use Bazaar.

New Features
************

.. New commands, options, etc that users may wish to try out.

* ``bzr serve`` will now disconnect clients if they have not issued an RPC
  request after 5minutes. On POSIX platforms, this will also happen for
  ``bzr serve --inet``. This can be overridden with the configuration
  variable ``serve.client_timeout`` or in the command line parameter
  ``bzr serve --client-timeout=X``. Further, it is possible to request
  ``bzr serve [--inet]`` to shutdown gracefully by sending SIGHUP. It will
  finish the current request, and then close the connection.
  (John Arbash Meinel, #824797, #795025)


Improvements
************

.. Improvements to existing commands, especially improved performance 
   or memory usage, or better results.

* Fixed a bug where ``bzr tags -r x..y`` loaded the branch history once for
  every revision in the range; it's now much faster. (Vincent Ladeuil, #857335)

Bug Fixes
*********

.. Fixes for situations where bzr would previously crash or give incorrect
   or undesirable results.

* Redirects between http and https no longer discard path information
  in some cases. (Jelmer Vernooij, #853765)

* The ``--overwrite`` argument to ``bzr push`` and ``bzr pull`` no longer
  reports all tags as changed. (Jelmer Vernooij, #845396)

* ``WorkingTree.get_file_mtime`` now raises NoSuchId if a file id is
  specified that is unknown. (Jelmer Vernooij, #847435)

Documentation
*************

.. Improved or updated documentation.

API Changes
***********

.. Changes that may require updates in plugins or other code that uses
   bzrlib.

<<<<<<< HEAD
* ``Branch.revision_history`` is now deprecated in favor of
  ``Branch.iter_revision_history``. (Jelmer Vernooij, #799519)
=======
* The new method ``ControlDirFormat.is_initializable()`` returns a boolean
  indicating whether or not it is possible to use any of the
  initialization methods of that format to create a new control dir.
  (Jelmer Vernooij)
>>>>>>> 22cc1415

Internals
*********

.. Major internal changes, unlikely to be visible to users or plugin 
   developers, but interesting for bzr developers.

* ``Branch`` objects can now use a config stack with the newly introduced
  ``get_config_stack()``. Both ``get_config`` and ``get_config_stack`` can
  be used for the same branch but it's recommended to stick to one for a
  given option.

Testing
*******

.. Fixes and changes that are only relevant to bzr's test framework and 
   suite.  This can include new facilities for writing tests, fixes to 
   spurious test failures and changes to the way things should be tested.

* Really corrupt the pack file without depending on a special length or value.
  (Vincent Ladeuil, #807032)


bzr 2.5b1
#########

:2.5b1: 2011-09-15

This is the first beta of the 2.5 series, leading up to a 2.5.0
release in February 2012.  Beta releases are suitable for everyday use
but may cause some incompatibilities with plugins.  Some plugins may need
small updates to work with 2.5b1.

External Compatibility Breaks
*****************************

None

New Features
************

* A ``from_unicode`` parameter can be specified when registering a config
  option. This implements boolean, integer and list config options when the
  provided ``bool_from_store``, ``int_from_store`` and ``list_from_store``
  are used for this parameter.  (Vincent Ladeuil)

* Accessing a packaging branch on Launchpad (eg, ``lp:ubuntu/bzr``) now
  checks to see if the most recent published source package version for
  that project is present in the branch tags. This should help developers
  trust whether the packaging branch is up-to-date and can be used for new
  changes. The level of verbosity is controlled by the config item
  ``launchpad.packaging_verbosity``. It can be set to one of

  off
    disable all checks


  minimal
    only display if the branch is out-of-date

  short
    also display single-line up-to-date and missing,


  all
    (default) display multi-line content for all states


  (John Arbash Meinel, #609187, #812928)

* Add a config option gpg_signing_key for setting which GPG key should
  be used to sign commits. Also default to using the gpg user identity
  which matches user_email() as set by whoami.
  (Jonathan Riddell, #68501)

* An ``invalid`` parameter can be specified when registering a config option
  to decide what should be done when invalid values are
  encountered. 'warning' and 'error' will respectively emit a warning and
  ignore the value or errors out. (Vincent Ladeuil)

* bzr add now skips large files in recursive mode. The default "large"
  size is 20MB, and is configurable via the add.maximum_file_size
  option. A value of 0 disables skipping. Named items passed to add are
  never skipped. (Shannon Weyrick, #54624)

* ``bzr help configuration/<option>`` display the help for ``option`` for
  all registered configuration options. (Vincent Ladeuil, #747050)

* ``bzr log -m`` now matches message, author, committer and bugs instead
  of just matching the message.  ``--message`` keeps its original meaning,
  while ``--match-message, --match-author, --match-committer`` and
  ``--match-bugs`` match each of those fields. (Jacek Sieka)

* ``bzr log`` now has an option called ``--omit-merges`` to ommit
  those commits that merged branches, i.e. those having more than one
  parent.
  In order to avoid confusion, the previous command line option
  ``--include-merges`` has been renamed to ``--include-merged``.
  The old name of the command line option will still be accepted.
  The name change also affects ``bzr missing``.
  (Martin von Gagern)

* ``config.Option`` can now declare ``default_from_env``, a list of
  environment variables to get a default value from. (Vincent Ladeuil)

* ``config.NameMatcher`` can be used to implement config stores and stacks
  that need to provide specific option values for arbitrary unique IDs (svn
  repository UUIDs, etc).  (Vincent Ladeuil, #843638)

* New builtin ``bzr branches`` command, which lists all colocated branches
  in a directory. (Jelmer Vernooij, #826820)

* Relative local paths can now be specified in URL syntax by using the
  "file:" prefix.  (Jelmer Vernooij)

* Report commits signed with expired keys in ``verify-signatures``.
  (Jonathan Riddell, #804254)

* Translations are now enabled for command help, errors and globally
  for any message using gettext given on output.  (Jonathan Riddell,
  INADA Naoki, #83941)

Improvements
************

* ``bzr add`` will now warn about nested subtrees that are skipped.
  (Jelmer Vernooij, #187342)

* ``bzr commit -m ''`` can now be used to force an empty commit message.
  Entering an empty commit message in the message editor still triggers
  an error. (Jelmer Vernooij)

* ``bzr pull`` will now mention how many tags it has updated.
  (Jelmer Vernooij, #164450)

* ``bzr tag`` no longer errors if a tag already exists but refers to the
  same revision, and will mention when a tag has been updated
  rather than created. (Jelmer Vernooij, #381203)

* ``bzr uncommit`` will now remove tags that refer to removed revisions.
  The ``--keep-tags`` option can be used to prevent this behaviour.
  (Jelmer Vernooij, #605814)

* Do not run i18n initialisation twice. (Jonathan Riddell)

* Install translation .mo files. (Jonathan Riddell)

* Locations printed by ``bzr upgrade`` are now formatted before display.
  (Jelmer Vernooij)

* ``Repository.get_parent_map`` now estimates the size of the returned
  content more accurately. This means that we get closer to the desired
  64kB/request. For repositories converted from svn, this can be an
  improvement of approx 5:1 in round trips to discover the whole history.
  (John Arbash Meinel)

* Support a ``bugtracker`` option which is used by ``bzr commit --fixes``
  if no bug tracker was specified on the command line.
  (Jelmer Vernooij, #334860)

* Use gettext.NullTranslations in i18n to allow use of i18n even when
  translations are not turned on. (Jonathan Riddell)

Bug Fixes
*********

* ``bzr commit`` now correctly reports missing files as "removed", not
  "modified". (Jelmer Vernooij, #553955)

* ``bzr reconfigure`` will now allow multiple non-conflicting requests
  in a single invocation, e.g. ``--branch`` and ``--use-shared``.
  (Martin von Gagern, #842993)

* A call to CHKInventory's filter-method will not result in a
  DuplicateFileId error, if you move a subfolder and change a file in
  that subfolder.
  (Bastian Bowe, #809901)

* Branching from a stacked branch no longer does a ``get_parent_map``
  request for each revisions that is in the stacked-on repository while
  determining what revisions need to be fetched. This mostly impacts
  branching initialy into an empty shared repository when the source is
  not the development focus.  (John Arbash Meinel, #388269)

* Decode ``BZR_HOME`` with fs encoding on posix platforms to avoid unicode
  errors.  (Vincent Ladeuil, #822571)

* Fix fallout from URL handling changes in 2.5 that caused an IndexError to be
  raised whenever a transport at the drive root was opened on windows.
  (Martin [gz], #841322)

* Fixed loading of external merge tools from config to properly decode
  command-lines which contain embedded quotes. (Gordon Tyler, #828803)

* Rather than an error being raised, a warning is now printed when the
  current user does not have permission to read a configuration file.
  (Jelmer Vernooij, #837324)

* The pull command will now always use separate connections for the
  case where the destination is a heavyweight checkout of some remote
  branch on the same host as the source branch.
  (Martin von Gagern, #483661)

* TreeTransformBase.fixup_new_roots no longer forces trees to have a root, so
  operations that use it, like merge, can now create trees without a root.
  (Aaron Bentley)

Documentation
*************

* Release instructions refreshed. (Vincent Ladeuil)

API Changes
***********

* ``BranchFormat.initialize`` now takes a ``append_revisions_only``
  argument. (Jelmer Vernooij)

* ``Branch._get_checkout_format`` now takes a ``lightweight`` argument
  which indicates if the format should be for a lightweight or a
  heavyweight checkout. (Jelmer Vernooij)

* ``ControlDir.create_branch`` now takes a ``append_revisions_only`` argument.
  (Jelmer Vernooij)

* New class ``URL`` in ``bzrlib.utils`` for managing parsed URLs.
  (Jelmer Vernooij)

* New method ``Config.get_user_option_as_int_from_SI`` added for expanding a
  value in SI format (i.e. "20MB", "1GB") into its integer equivalent. 
  (Shannon Weyrick)

* New method ``InterTree.file_content_matches`` which checks that
  two files in different trees have the same contents.
  (Jelmer Vernooij)

* New method ``Tree.get_file_verifier`` which allows tree implementations
  to return non-sha1 checksums to verify files.
  (Jelmer Vernooij, #720831)

* New methods ``get_transport_from_path`` and ``get_transport_from_url``
  have been added that only support opening from a path or a URL,
  unlike ``get_transport``. (Jelmer Vernooij)

* New registry ``OptionRegistry`` specialized for configuration options.
  (Vincent Ladeuil)

* Plugins that implement custom protocols for ``bzr serve`` should now
  also take an argument ``timeout``. This is used by the the bzr protocol
  to close a connection if a client has been idle for more than X seconds.
  (Default 5minutes). (John Arbash Meinel)

* Remove ``AtomicFile.closed`` which has been deprecated in bzr 0.10.
  (Vincent Ladeuil)

* Remove ``commands._builtin_commands``, ``commands.shlex_split_unicode``,
  ``Command._maybe_expand_globs`` and ``Command.run_direct`` deprecated in
  2.10 and 2.2.0. (Vincent Ladeuil)

* Remove ``diff.get_trees_and_branches_to_diff`` deprecated in 2.2.0.

* Remove ``log.calculate_view_revisions``, ``log._filter_revision_range``,
  ``log.get_view_revisions`` which have been deprecated in bzr 2.1.0. Also
  remove ``log.show_one_log`` which was never properly deprecated but wasn't
  used and is easy to inline if needed. (Vincent Ladeuil)

* Remove ``trace.info``, ``trace.error`` and ``trace.show_log_error``
  deprecated in 2.1.0. (Vincent Ladeuil)

* Remove ``TransportListRegistry.set_default_transport``, as the concept of
  a default transport is currently unused. (Jelmer Vernooij)

* Remove ``UIFactory.warn_cross_format_fetch`` and
  ``UIFactory.warn_experimental_format_fetch`` in favor of
  ``UIFactory.show_user_warning``. (Jelmer Vernooij)

* ``Tags`` containers can now declare whether they support versioned
  tags and whether tags can refer to ghost tags.
  (Jelmer Vernooij)

* ``Tags.merge_to`` now returns a dictionary with the updated tags
  and a set of conflicts, rather than just conflicts. (Jelmer Vernooij)

* There is a new class `ContentFilterTree` that provides a facade for 
  content filtering.  The `filtered` parameter to `export` is deprecated 
  in favor of passing a filtered tree, and the specific exporter plugins
  no longer support it.
  (Martin Pool)

* ``Transport`` now has a ``_parsed_url`` attribute instead of
  separate ``_user``, ``_password``, ``_port``, ``_scheme``, ``_host``
  and ``_path`` attributes. Proxies are provided for the moment but
  may be removed in the future. (Jelmer Vernooij)

* The argument ``include_merges`` to ``missing.find_unmerged`` has
  been renamed to ``include_merged``. The old name is still supported
  for now but will cause a deprecation warning. (Martin von Gagern)


Internals
*********

* A new debug flag ``hpss_client_no_vfs`` will now cause the HPSS client
  to raise a ``HpssVfsRequestNotAllowed`` exception when a VFS request
  is attempted. (Jelmer Vernooij)

* New method ``ControlDir._get_selected_branch`` which returns the
  colocated branch selected using path segment parameters.
  (Jelmer Vernooij, #380871)

Testing
*******

* Blackbox tests (including test scripts) can be debugged interactively (see
  bzrlib.debug.BzrPdb for details). (Vincent Ladeuil)

* `BranchBuilder.build_snapshot` now supports a "flush" action.  This
  cleanly and reliably allows tests using `BranchBuilder` to construct
  branches that e.g. rename files out of a directory and unversion that
  directory in the same revision.  Previously some changes were impossible
  due to the order that `build_snapshot` performs its actions.
  (Andrew Bennetts)

* Don't require ``os.fdatasync`` to be defined on all supported OSes
  (BSD-based OSes don't define it).  (Vincent Ladeuil, #822649)

* Fix compatibility with testtools 0.9.12. (Jelmer Vernooij, #815423)

* ``LockDir`` can now be run when the local hostname is ``localhost``.
  (Jelmer Vernooij, #825994)

* ``ModuleAvailableFeature`` won't try to import already imported modules,
  allowing it to be used for modules with side-effects.
  (Vincent Ladeuil, #712474)

* Output time stamps while running ``make check`` to get better timings from
  pqm.  (Vincent Ladeuil, #837926)

* `TestCaseWithMemoryTransport` is faster now: `_check_safety_net` now
  just compares the bytes in the dirstate file to its pristine state,
  rather than opening the WorkingTree and calling ``last_revision()``.
  This reduces the overall test suite time by about 10% on my laptop.
  (Andrew Bennetts)

* Update `TestCase.knownFailure` to the testtools way of handling expected
  failures to resolve Python 2.7 incompatibility. (Martin [gz], #607400)

..
   vim: tw=74 ft=rst ff=unix<|MERGE_RESOLUTION|>--- conflicted
+++ resolved
@@ -65,15 +65,13 @@
 .. Changes that may require updates in plugins or other code that uses
    bzrlib.
 
-<<<<<<< HEAD
 * ``Branch.revision_history`` is now deprecated in favor of
   ``Branch.iter_revision_history``. (Jelmer Vernooij, #799519)
-=======
+
 * The new method ``ControlDirFormat.is_initializable()`` returns a boolean
   indicating whether or not it is possible to use any of the
   initialization methods of that format to create a new control dir.
   (Jelmer Vernooij)
->>>>>>> 22cc1415
 
 Internals
 *********
