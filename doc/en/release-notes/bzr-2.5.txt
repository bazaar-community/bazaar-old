--- conflicted
+++ resolved
@@ -5,15 +5,11 @@
 .. toctree::
    :maxdepth: 1
 
-bzr 2.5b6
+bzr 2.5.0
 #########
 
-<<<<<<< HEAD
-:2.5b6: NOT RELEASED YET
-=======
 :Codename: Phillip
 :2.5.0: NOT RELEASED YET
->>>>>>> 1dfcc2e3
 
 External Compatibility Breaks
 *****************************
@@ -157,12 +153,6 @@
 * ``ControlDir.destroy_branch`` now raises ``NotBranchError`` rather than
   ``NoSuchFile`` if the branch didn't exist. (Jelmer Vernooij, #921693)
 
-<<<<<<< HEAD
-* New convenience API method ``WorkingTree.get_config_stack``.
-  (Jelmer Vernooij)
-
-=======
->>>>>>> 1dfcc2e3
 Internals
 *********
 
