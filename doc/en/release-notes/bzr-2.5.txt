--- conflicted
+++ resolved
@@ -26,16 +26,12 @@
 .. Improvements to existing commands, especially improved performance 
    or memory usage, or better results.
 
-<<<<<<< HEAD
-* New HPSS call ``BzrDir.has_workingtree``. (Jelmer Vernooij)
-=======
 * When using ``bzr switch`` to switch to a sibling of the current
   branch, the relative branch name should no longer be url-encoded.
   (Jelmer Vernooij)
 
 * ``bzr switch`` now accepts colocated branch names to switch to.
   (Jelmer Vernooij, #826814)
->>>>>>> ef3bb301
 
 Bug Fixes
 *********
@@ -51,9 +47,6 @@
 * Resolve regression from colocated branch path handling, by ensuring that
   unreserved characters are unquoted in URLs. (Martin Packman, #842223)
 
-* Support looking up revision numbers by revision id in empty branches.
-  (Jelmer Vernooij, #535031)
-
 * Support verifying signatures on remote repositories.
   (Jelmer Vernooij, #889694)
 
@@ -84,8 +77,8 @@
   (Vincent Ladeuil)
 
 * New HPSS calls ``Repository.has_signature_for_revision_id`` and
-  ``Repository.make_working_trees``, ``BzrDir.destroy_repository``.
-  (Jelmer Vernooij)
+  ``Repository.make_working_trees``, ``BzrDir.destroy_repository``,
+  ``BzrDir.has_workingtree``.  (Jelmer Vernooij)
 
 Testing
 *******
