####################
Bazaar Release Notes
####################

.. toctree::
   :maxdepth: 1

bzr 2.5b1
#########

:2.5b1: NOT RELEASED YET

External Compatibility Breaks
*****************************

.. These may require users to change the way they use Bazaar.

New Features
************

.. New commands, options, etc that users may wish to try out.

* A ``from_unicode`` parameter can be specified when registering a config
  option. This implements boolean and integer config options when the
  provided ``bool_from_store`` and ``int_from_store`` are used.
  (Vincent Ladeuil)

* A ``from_unicode`` parameter can be specified when registering a config
  option. This implements boolean, integer and list config options when the
  provided ``bool_from_store``, ``int_from_store`` and ``list_from_store``
  are used for this parameter.  (Vincent Ladeuil)

* Accessing a packaging branch on Launchpad (eg, ``lp:ubuntu/bzr``) now
  checks to see if the most recent published source package version for
  that project is present in the branch tags. This should help developers
  trust whether the packaging branch is up-to-date and can be used for new
  changes. The level of verbosity is controlled by the config item
  ``launchpad.packaging_verbosity``. It can be set to one of

  off
    disable all checks


  minimal
    only display if the branch is out-of-date

  short
    also display single-line up-to-date and missing,


  all
    (default) display multi-line content for all states


  (John Arbash Meinel, #609187, #812928)

* Add a config option gpg_signing_key for setting which GPG key should
  be used to sign commits. Also default to using the gpg user identity
  which matches user_email() as set by whoami. (Jonathan Riddell,
  #68501)

* An ``invalid`` parameter can be specified when registering a config option
  to decide what should be done when invalid values are
  encountered. 'warning' and 'eeror' will respectively emit a warning and
  ignore the value or errors out. (Vincent Ladeuil)

* ``bzr help configuration/<option>`` display the help for ``option`` for
  all registered configuration options. (Vincent Ladeuil, #747050)

* bzr log -m now matches message, author, committer and bugs instead
  of just matching the message.  --message keeps its original meaning,
  while --match-message, --match-author, --match-committer and
  --match-bugs match each of those fields.

* ``config.Option`` can now declare ``default_from_env``, a list of
  environment variables to get a default value from. (Vincent Ladeuil)

* New builtin ``bzr branches`` command, which lists all colocated branches
  in a directory. (Jelmer Vernooij, #826820)

* Relative local paths can now be specified in URL syntax by using the
  "file:" prefix.  (Jelmer Vernooij)

<<<<<<< HEAD
* Report commits signed with expired keys in "verify-signatures".
  (Jonathan Riddell, #804254)
=======
* bzr add now skips large files in recursive mode. The default "large"
  size is 20MB, and is configurable via the add.maximum_file_size
  option. A value of 0 disables skipping. Named items passed to add are
  never skipped. (Shannon Weyrick, #54624)
>>>>>>> a681c2b0

Improvements
************

.. Improvements to existing commands, especially improved performance 
   or memory usage, or better results.

* ``bzr commit -m ''`` can now be used to force an empty commit message.
  Entering an empty commit message in the message editor still triggers
  an error. (Jelmer Vernooij)

* Locations printed by ``bzr upgrade`` are now formatted before display.
  (Jelmer Vernooij)

Bug Fixes
*********

.. Fixes for situations where bzr would previously crash or give incorrect
   or undesirable results.

* A call to CHKInventory's filter-method will not result in a
  DuplicateFileId error, if you move a subfolder and change a file in
  that subfolder.
  (Bastian Bowe, #809901)

* Decode ``BZR_HOME`` with fs encoding on posix platforms to avoid unicode
  errors.  (Vincent Ladeuil, #822571)

* Fix i18n use when no environment variables are set. (Jelmer Vernooij, #810701)

* TreeTransformBase.fixup_new_roots no longer forces trees to have a root, so
  operations that use it, like merge, can now create trees without a root.
  (Aaron Bentley)

Documentation
*************

.. Improved or updated documentation.

* Release instructions refreshed. (Vincent Ladeuil)

API Changes
***********

.. Changes that may require updates in plugins or other code that uses
   bzrlib.

* New class ``URL`` in ``bzrlib.utils`` for managing parsed URLs.
  (Jelmer Vernooij)

* New methods ``get_transport_from_path`` and ``get_transport_from_url``
  have been added that only support opening from a path or a URL,
  unlike ``get_transport``. (Jelmer Vernooij)

* New method ``Tree.get_file_verifier`` which allows tree implementations
  to return non-sha1 checksums to verify files.
  (Jelmer Vernooij, #720831)

* New method ``InterTree.file_content_matches`` which checks that
  two files in different trees have the same contents.
  (Jelmer Vernooij)

* New registry ``OptionRegistry`` specialized for configuration options.
  (Vincent Ladeuil)

* Remove ``AtomicFile.closed`` which has been deprecated in bzr 0.10.
  (Vincent Ladeuil)

* Remove ``commands._builtin_commands``, ``commands.shlex_split_unicode``,
  ``Command._maybe_expand_globs`` and ``Command.run_direct`` deprecated in
  2.10 and 2.2.0. (Vincent Ladeuil)

* Remove ``diff.get_trees_and_branches_to_diff`` deprecated in 2.2.0.

* Remove ``log.calculate_view_revisions``, ``log._filter_revision_range``,
  ``log.get_view_revisions`` which have been deprecated in bzr 2.1.0. Also
  remove ``log.show_one_log`` which was never properly deprecated but wasn't
  used and is easy to inline if needed. (Vincent Ladeuil)

* Remove ``trace.info``, ``trace.error`` and ``trace.show_log_error``
  deprecated in 2.1.0. (Vincent Ladeuil)

* Remove ``TransportListRegistry.set_default_transport``, as the concept of
  a default transport is currently unused. (Jelmer Vernooij)

* Remove ``UIFactory.warn_cross_format_fetch`` and
  ``UIFactory.warn_experimental_format_fetch`` in favor of
  ``UIFactory.show_user_warning``. (Jelmer Vernooij)

* There is a new class `ContentFilterTree` that provides a facade for 
  content filtering.  The `filtered` parameter to `export` is deprecated 
  in favor of passing a filtered tree, and the specific exporter plugins
  no longer support it.
  (Martin Pool)

* New method ``Config.get_user_option_as_int_from_SI`` added for expanding a
  value in SI format (i.e. "20MB", "1GB") into its integer equivalent. 
  (Shannon Weyrick)

* ``Transport`` now has a ``_parsed_url`` attribute instead of
  separate ``_user``, ``_password``, ``_port``, ``_scheme``, ``_host``
  and ``_path`` attributes. Proxies are provided for the moment but
  may be removed in the future. (Jelmer Vernooij)


Internals
*********

.. Major internal changes, unlikely to be visible to users or plugin 
   developers, but interesting for bzr developers.

* New method ``ControlDir._get_selected_branch`` which returns the
  colocated branch selected using path segment parameters.
  (Jelmer Vernooij, #380871)

Testing
*******

.. Fixes and changes that are only relevant to bzr's test framework and 
   suite.  This can include new facilities for writing tests, fixes to 
   spurious test failures and changes to the way things should be tested.

* Blackbox tests can be debugged interactively (see bzrlib.debug.BzrPdb for
  details). (Vincent Ladeuil)

* `BranchBuilder.build_snapshot` now supports a "flush" action.  This
  cleanly and reliably allows tests using `BranchBuilder` to construct
  branches that e.g. rename files out of a directory and unversion that
  directory in the same revision.  Previously some changes were impossible
  due to the order that `build_snapshot` performs its actions.
  (Andrew Bennetts)

* Don't require ``os.fdatasync`` to be defined on all supported OSes
  (BSD-based OSes don't define it).  (Vincent Ladeuil, #822649)

* Fix compatibility with testtools 0.9.12. (Jelmer Vernooij, #815423)

* ``LockDir`` can now be run when the local hostname is ``localhost``.
  (Jelmer Vernooij, #825994)

* ``ModuleAvailableFeature`` won't try to import already imported modules,
  allowing it to be used for modules with side-effects.
  (Vincent Ladeuil, #712474)

* `TestCaseWithMemoryTransport` is faster now: `_check_safety_net` now
  just compares the bytes in the dirstate file to its pristine state,
  rather than opening the WorkingTree and calling ``last_revision()``.
  This reduces the overall test suite time by about 10% on my laptop.
  (Andrew Bennetts)

* Update `TestCase.knownFailure` to the testtools way of handling expected
  failures to resolve Python 2.7 incompatibility. (Martin [gz], #607400)

..
   vim: tw=74 ft=rst ff=unix<|MERGE_RESOLUTION|>--- conflicted
+++ resolved
@@ -81,15 +81,14 @@
 * Relative local paths can now be specified in URL syntax by using the
   "file:" prefix.  (Jelmer Vernooij)
 
-<<<<<<< HEAD
 * Report commits signed with expired keys in "verify-signatures".
   (Jonathan Riddell, #804254)
-=======
+
 * bzr add now skips large files in recursive mode. The default "large"
   size is 20MB, and is configurable via the add.maximum_file_size
   option. A value of 0 disables skipping. Named items passed to add are
   never skipped. (Shannon Weyrick, #54624)
->>>>>>> a681c2b0
+
 
 Improvements
 ************
