####################
Bazaar Release Notes
####################

.. toctree::
   :maxdepth: 1

bzr 2.5b4
#########

:2.5b4: NOT RELEASED YET

External Compatibility Breaks
*****************************

.. These may require users to change the way they use Bazaar.

New Features
************

.. New commands, options, etc that users may wish to try out.

Improvements
************

.. Improvements to existing commands, especially improved performance 
   or memory usage, or better results.

* When using ``bzr switch`` to switch to a sibling of the current
  branch, the relative branch name should no longer be url-encoded.
  (Jelmer Vernooij)

* ``bzr switch`` now accepts colocated branch names to switch to.
  (Jelmer Vernooij, #826814)

Bug Fixes
*********

.. Fixes for situations where bzr would previously crash or give incorrect
   or undesirable results.

* Allow lazy compiled patterns from ``bzrlib.lazy_regex`` to be
  pickled. (Jelmer Vernooij, #893149)

* A new section local option ``basename`` is available to help support some
  ``bzr-pipeline`` workflows and more generally help mapping local paths to
  remote ones. See ``bzr help configuration`` for more details.
  (Vincent Ladeuil, #843211)

* Add HPSS call for looking up revision numbers from revision ids on
  remote repositories. (Jelmer Vernooij, #640253)

* Cope with missing revision ids being specified to
  ``Repository.gather_stats`` HPSS call. (Jelmer Vernooij, #411290)

* Fix test failures on windows related to locations.conf handling.
  (Vincent Ladeuil, #892992)

* Fixed parsing of the timestamp given to ``commit --commit-time``. Now
  prohibits several invalid strings, reads the correct number of seconds,
  and gives a better error message if the time zone offset is not given.
  (Matt Giuca, #892657)

* Resolve regression from colocated branch path handling, by ensuring that
  unreserved characters are unquoted in URLs. (Martin Packman, #842223)

* Split segments from URLs for colocated branches without assuming the
  combined form is a valid. (Martin Packman, #842233)

* Support looking up revision numbers by revision id in empty branches.
  (Jelmer Vernooij, #535031)

* Support verifying signatures on remote repositories.
  (Jelmer Vernooij, #889694)

<<<<<<< HEAD
* When a remote format is unknown, bzr will now print a single-line error
  message rather than a backtrace. (Jelmer Vernooij, #687226)
=======
* Fixed parsing of the timestamp given to ``commit --commit-time``. Now
  prohibits several invalid strings, reads the correct number of seconds,
  and gives a better error message if the time zone offset is not given.
  (Matt Giuca, #892657)
>>>>>>> 59b4a946

Documentation
*************

.. Improved or updated documentation.

API Changes
***********

.. Changes that may require updates in plugins or other code that uses
   bzrlib.

* ``Repository.verify_revision`` has been renamed to
  ``Repository.verify_revision_signature``. (Jelmer Vernooij)

* ``Tree.get_file_by_path`` is now deprecated. Use ``Tree.get_file`` instead.
  (Jelmer Vernooij, #666897)

* Some global options for use with commands have been removed, construct
  an ``Option`` with the name instead. (Martin Packman)

Internals
*********

.. Major internal changes, unlikely to be visible to users or plugin 
   developers, but interesting for bzr developers.

* ``bzr config`` uses the new configuration implementation.
  (Vincent Ladeuil)

* ``RemoteBranch.get_config_stack`` and ``RemoteBzrDir.get_config_stack``
  will now use HPSS calls where possible. (Jelmer Vernooij)

* New HPSS calls ``Repository.has_signature_for_revision_id``,
  ``Repository.make_working_trees``, ``BzrDir.destroy_repository``,
  ``BzrDir.has_workingtree``, ``Repository.get_physical_lock_status``,
  ``Branch.get_physical_lock_status``,
  ``Branch.put_config_file``, ``Branch.break_lock``,
  ``BzrDir.destroy_branch``, ``Repository.break_lock``,
  ``VersionedFileRepository.get_serializer_format``,
  ``Repository.all_revision_ids``, ``Repository.start_write_group``,
  ``Repository.commit_write_group``, ``Repository.abort_write_group``
  ``Repository.check_write_group`` and
  ``Repository.add_signature_revision_text``.
  (Jelmer Vernooij)

* Add HPSS call for ``Repository.pack``. (Jelmer Vernooij, #894461)

* Custom HPSS error handlers can now be installed in the smart server client
  using the ``error_translators`` and ``no_context_error_translators``
  registries. (Jelmer Vernooij)

Testing
*******

.. Fixes and changes that are only relevant to bzr's test framework and 
   suite.  This can include new facilities for writing tests, fixes to 
   spurious test failures and changes to the way things should be tested.

* Avoid failures in test_transform when OS error messages are localised.
  (Martin Packman, #891582)

bzr 2.5b3
#########

:2.5b3: 2011-11-10

This is the third beta of the 2.5 series, leading to a 2.5.0 release in
February 2012. Beta releases are suitable for everyday use but may cause
some incompatibilities with plugins.

This release includes log options for ``push`` and ``pull``, more UI polish
for colocated branches, a better and more coherent implementation for UI
dialogs, enhancements to the config framework and more.

This release includes all bug fixed in previous series known at the time of
this release.

External Compatibility Breaks
*****************************

None

New Features
************

* The ``log_format`` configuration can be used with ``-Olog_format=line`` to
  change the format ``push`` and ``pull`` use to display the
  revisions. I.e.: ``bzr pull -v -Olog_format=short`` will use the ``short``
  format instead of the default ``long`` one. (Vincent Ladeuil, #861472)

* The new config scheme allows an alternative syntax for the 'appenpath'
  policy relying on option expansion and defining a new 'relpath' option
  local to a section. Instead of using '<option>:policy=appendpath', the
  option value can de defined as 'option=xxxx/{relpath}'.
  (Vincent Ladeuil, #832013)

Improvements
************

* ``bzr info -v`` now shows the number of colocated branches
  for control directories that support them.
  (Jelmer Vernooij, #863285)

* ``bzr version-info`` now takes a ``--revision`` argument.
  (Jelmer Vernooij, #238705)

* ``bzr revno`` now takes a ``--revision`` argument.
  (Jelmer Vernooij, #870649)

* ``bzr rmbranch`` can now remove colocated branches.
  (Jelmer Vernooij, #831464)

* ``bzr serve`` now can serve from URLs rather than just from the
  file system. I.e.: ``bzr serve -d lp:bzr`` or
  ``bzr serve -d file:///data/bzr`` (Jelmer Vernooij)

* all input prompts are now char-based when possible, and can be forced to
  line-based mode by setting the ``BZR_TEXTUI_INPUT`` environment variable
  to 'line-based'. This replace the previous shelf UI only patch using
  ``INSIDE_EMACS``. (Benoît Pierre)

Bug Fixes
*********

* ``bzr info`` now shows the master branch location too for
  treeless local branches. (Jelmer Vernooij, #258355)

* ``bzr info`` no longer shows empty output if only a control
  directory is present. (Jelmer Vernooij, #159098)

* ``bzr mkdir --quiet`` now does not print a line for every created
  directory. (Martin von Gagern, #869915)

* ``bzr mv`` does not crash when attempting to move the root of a
  branch. (Jonathan Riddell, #809728)

* ``bzr shelve`` now use ``UIFactory.choose`` for input handling, making
  it usable when creating a custom ``UIFactory`` implementation. (Benoît
  Pierre)

* ``bzr clean-tree`` now use ``UIFactory.get_boolean`` for confirmation
  prompt, making it usable when using a custom ``UIFactory``
  implementation. (Benoît Pierre)

* If sending a crash through Apport fails report the Apport failure to
  bzr.log rather than stderr. (Jonathan Riddell, #766735)

* ``bzr upgrade`` no longer treats 'already up-to-date' exceptions as
  errors. (Benoît Pierre, #716560).

* ``bzr version-info`` no longer populates the clean state for custom
  templates unless {clean} is explicitly asked for.
  (Lawrence Mitchell, #882541)

* Fix finding the CPU count when using Python >= 2.6 on BSD-based systems.
  (Jelmer Vernooij, #887151)

* ``WorkingTree.clone()`` now supports its ``revision_id`` being set
  to the null revision. (Jelmer Vernooij, #876423)

* ``WorkingTree.pull`` can now pull ``NULL_REVISION``.
  (Jelmer Vernooij, #887556)

API Changes
***********

* ``Branch.revision_history`` is now deprecated. (Jelmer Vernooij, #799519)

* Methods ``add`` and ``items`` of ``LRUCache`` and ``LRUSizeCache`` are
  deprecated. Use normal dict-style access instead. (Martin Packman)

* New flag ``RepositoryFormat.supports_unreferenced_revisions`` which
  indicates whether revisions can be present in a repository without
  being referenced from e.g. a branch history at the same time.
  (Jelmer Vernooij)

* New method ``Transport.set_segment_parameter``.  (Jelmer Vernooij)

* ``UIFactory.choose`` has been added: prompt the user for a list of
  choices. (Benoît Pierre)

Internals
*********

* ``ControlDirFormat`` now has a new method ``supports_transport``
  which format implementations can use whether or not they can access
  a control dir over a particular transport. (Jelmer Vernooij)

* ``BranchBuilder.build_commit`` now take ``parent_ids`` and
  ``allow_leftmost_as_ghost`` arguments.  (Jelmer Vernooij)

Testing
*******

* Ensure TestCase instances are deallocated immediately after running where
  possible. This greatly reduces the peak resource needs of a full test suite
  run. The new ``-Euncollected_cases`` selftest flag will add failures if any
  case which persists pasts its expected lifetime. (Martin Packman, #613247)

* Report exceptions from child processes during fork instead of swallowing the
  error and reporting that everything went okay. (Martin Packman, #804130)


bzr 2.5b2
#########

This is the second beta of the 2.5 series, leading to a 2.5.0 release in
February 2012. Beta releases are suitable for everyday use but may cause some
incompatibilities with plugins.

This release includes more filtering options for ``bzr log``, idle
connections handling for ``bzr serve``, a ``development-colo`` experimental
format to flesh out the colocated branches UI, better support for foreign
formats, enhancements to the config framework and more.

This release includes all bug fixed in previous series known at the time of
this release.

:2.5b2: 2011-10-06

External Compatibility Breaks
*****************************

None

New Features
************

* A new ``-O`` standard option (common to all commands) have been added. It
  provides a value for a config option in the ``-Oname=value`` form that
  takes precedence over all definitions found in config files.  It can be
  used multiple times to override different options.
  (Vincent Ladeuil, #491196)

* ``bzr log`` now has an option called ``--omit-merges`` to omit
  those commits that merged branches, i.e. those having more than one
  parent.
  In order to avoid confusion, the previous command line option
  ``--include-merges`` has been renamed to ``--include-merged``.
  The old name of the command line option will still be accepted.
  The name change also affects ``bzr missing``.
  (Martin von Gagern)

* ``bzr serve`` will now disconnect clients if they have not issued an RPC
  request after 5minutes. On POSIX platforms, this will also happen for
  ``bzr serve --inet``. This can be overridden with the configuration
  variable ``serve.client_timeout`` or in the command line parameter
  ``bzr serve --client-timeout=X``. Further, it is possible to request
  ``bzr serve [--inet]`` to shutdown gracefully by sending SIGHUP. It will
  finish the current request, and then close the connection.
  (John Arbash Meinel, #824797, #795025)

* The new experimental format ``development-colo`` supports colocated
  branches. This format will eventually be merged back into the ``2a``
  format when it has stabilized and there is adequate UI support for
  colocated branches.
  (Jelmer Vernooij, #831481)

Improvements
************

* Fixed a bug where ``bzr tags -r x..y`` loaded the branch history once for
  every revision in the range; it's now much faster. (Vincent Ladeuil, #857335)

* ``bzr info -v`` can now be run against branches that don't support
  ``last_revision_info``, in which case the branch information will simply
  not be displayed. (Jelmer Vernooij)

Bug Fixes
*********

* ``bzr shelve`` can now be used in emacs shells as the input handling is
  turned into a line-based one when ``INSIDE_EMACS`` is set (which is the
  case for all recent emacs versions). (Vincent Ladeuil, #856261)

* ``bzr tags`` can now be used against remote repositories that do
  not provide access to the revision graph. (Jelmer Vernooij, #858942)

* ``bzr update PATH`` will stop if you seem to be asking it to update
  anything less than a whole tree, because that's not supported by ``bzr``'s
  concept that the whole tree has a single basis revision.  Previously, it
  would go ahead and update the whole tree, which was surprising.
  (Martin Pool, #557886)

* Don't crash if ``bzrlib.initialize()`` has not been called while accessing
  configs.  (Vincent Ladeuil, #863401)

* Redirects between http and https no longer discard path information
  in some cases. (Jelmer Vernooij, #853765)

* The ``--overwrite`` argument to ``bzr push`` and ``bzr pull`` no longer
  reports all tags as changed. (Jelmer Vernooij, #845396)

* ``WorkingTree.get_file_mtime`` now raises NoSuchId if a file id is
  specified that is unknown. (Jelmer Vernooij, #847435)


API Changes
***********

* ``Branch.get_revision_delta`` has been deprecated. Use
  ``Repository.get_revision_delta`` instead. (Jelmer Vernooij, #859712)

* Plugins that implement custom protocols for ``bzr serve`` should now
  also take an argument ``timeout``. This is used by the the bzr protocol
  to close a connection if a client has been idle for more than X seconds.
  (Default 5minutes). (John Arbash Meinel)

* ``Repository.fileids_altered_by_revision_ids`` has been moved to
  ``VersionedFileRepository`` and is no longer part of the standard
  ``Repository`` interface. (Jelmer Vernooij)

* The argument ``include_merges`` to ``missing.find_unmerged`` has
  been renamed to ``include_merged``. The old name is still supported
  for now but will cause a deprecation warning. (Martin von Gagern)

* The new method ``ControlDirFormat.is_initializable()`` returns a boolean
  indicating whether or not it is possible to use any of the
  initialization methods of that format to create a new control dir.
  (Jelmer Vernooij)

Internals
*********

* ``Branch`` objects can now use a config stack with the newly introduced
  ``get_config_stack()``. Both ``get_config`` and ``get_config_stack`` can
  be used for the same branch but it's recommended to stick to one for a
  given option.

Testing
*******

* Test scripts can now use ``bzr shelve`` and provide their input as
  complete lines. (Vincent Ladeuil, #856261)

* Really corrupt the pack file without depending on a special length or value.
  (Vincent Ladeuil, #807032)


bzr 2.5b1
#########

:2.5b1: 2011-09-15

This is the first beta of the 2.5 series, leading up to a 2.5.0
release in February 2012.

This release includes better support for gpg signing, better support for
i18n (mostly command help and error messages), more options to filter ``bzr
log`` output, more support for colocated branches ("location,branch=XXX"
syntax), better feedback on updated tags for various commands, faster
branching into an empty repository, enhancements to the config framework and
more.

Beta releases are suitable for everyday use but may cause some
incompatibilities with plugins.  Some plugins may need small updates to work
with 2.5b1.

External Compatibility Breaks
*****************************

None

New Features
************

* A ``from_unicode`` parameter can be specified when registering a config
  option. This implements boolean, integer and list config options when the
  provided ``bool_from_store``, ``int_from_store`` and ``list_from_store``
  are used for this parameter.  (Vincent Ladeuil)

* Accessing a packaging branch on Launchpad (eg, ``lp:ubuntu/bzr``) now
  checks to see if the most recent published source package version for
  that project is present in the branch tags. This should help developers
  trust whether the packaging branch is up-to-date and can be used for new
  changes. The level of verbosity is controlled by the config item
  ``launchpad.packaging_verbosity``. It can be set to one of

  off
    disable all checks


  minimal
    only display if the branch is out-of-date

  short
    also display single-line up-to-date and missing,


  all
    (default) display multi-line content for all states


  (John Arbash Meinel, #609187, #812928)

* Add a config option gpg_signing_key for setting which GPG key should
  be used to sign commits. Also default to using the gpg user identity
  which matches user_email() as set by whoami.
  (Jonathan Riddell, #68501)

* An ``invalid`` parameter can be specified when registering a config option
  to decide what should be done when invalid values are
  encountered. 'warning' and 'error' will respectively emit a warning and
  ignore the value or errors out. (Vincent Ladeuil)

* bzr add now skips large files in recursive mode. The default "large"
  size is 20MB, and is configurable via the add.maximum_file_size
  option. A value of 0 disables skipping. Named items passed to add are
  never skipped. (Shannon Weyrick, #54624)

* ``bzr help configuration/<option>`` display the help for ``option`` for
  all registered configuration options. (Vincent Ladeuil, #747050)

* ``bzr log -m`` now matches message, author, committer and bugs instead
  of just matching the message.  ``--message`` keeps its original meaning,
  while ``--match-message, --match-author, --match-committer`` and
  ``--match-bugs`` match each of those fields. (Jacek Sieka)

* ``config.Option`` can now declare ``default_from_env``, a list of
  environment variables to get a default value from. (Vincent Ladeuil)

* ``config.NameMatcher`` can be used to implement config stores and stacks
  that need to provide specific option values for arbitrary unique IDs (svn
  repository UUIDs, etc).  (Vincent Ladeuil, #843638)

* New builtin ``bzr branches`` command, which lists all colocated branches
  in a directory. (Jelmer Vernooij, #826820)

* Relative local paths can now be specified in URL syntax by using the
  "file:" prefix.  (Jelmer Vernooij)

* Report commits signed with expired keys in ``verify-signatures``.
  (Jonathan Riddell, #804254)

* Translations are now enabled for command help, errors and globally
  for any message using ``gettext`` given on output.  (Jonathan Riddell,
  INADA Naoki, #83941)

Improvements
************

* ``bzr add`` will now warn about nested subtrees that are skipped.
  (Jelmer Vernooij, #187342)

* ``bzr commit -m ''`` can now be used to force an empty commit message.
  Entering an empty commit message in the message editor still triggers
  an error. (Jelmer Vernooij)

* ``bzr pull`` will now mention how many tags it has updated.
  (Jelmer Vernooij, #164450)

* ``bzr tag`` no longer errors if a tag already exists but refers to the
  same revision, and will mention when a tag has been updated
  rather than created. (Jelmer Vernooij, #381203)

* ``bzr uncommit`` will now remove tags that refer to removed revisions.
  The ``--keep-tags`` option can be used to prevent this behaviour.
  (Jelmer Vernooij, #605814)

* Do not run i18n initialisation twice. (Jonathan Riddell)

* Install translation .mo files. (Jonathan Riddell)

* Locations printed by ``bzr upgrade`` are now formatted before display.
  (Jelmer Vernooij)

* ``Repository.get_parent_map`` now estimates the size of the returned
  content more accurately. This means that we get closer to the desired
  64kB/request. For repositories converted from svn, this can be an
  improvement of approx 5:1 in round trips to discover the whole history.
  (John Arbash Meinel)

* Support a ``bugtracker`` option which is used by ``bzr commit --fixes``
  if no bug tracker was specified on the command line.
  (Jelmer Vernooij, #334860)

* Use ``gettext.NullTranslations`` in i18n to allow use of i18n even when
  translations are not turned on. (Jonathan Riddell)

Bug Fixes
*********

* ``bzr commit`` now correctly reports missing files as "removed", not
  "modified". (Jelmer Vernooij, #553955)

* ``bzr reconfigure`` will now allow multiple non-conflicting requests
  in a single invocation, e.g. ``--branch`` and ``--use-shared``.
  (Martin von Gagern, #842993)

* A call to CHKInventory's filter-method will not result in a
  DuplicateFileId error, if you move a subfolder and change a file in
  that subfolder.
  (Bastian Bowe, #809901)

* Branching from a stacked branch no longer does a ``get_parent_map``
  request for each revisions that is in the stacked-on repository while
  determining what revisions need to be fetched. This mostly impacts
  branching initialy into an empty shared repository when the source is
  not the development focus.  (John Arbash Meinel, #388269)

* Decode ``BZR_HOME`` with fs encoding on posix platforms to avoid unicode
  errors.  (Vincent Ladeuil, #822571)

* Fix fallout from URL handling changes in 2.5 that caused an IndexError to be
  raised whenever a transport at the drive root was opened on windows.
  (Martin [gz], #841322)

* Fixed loading of external merge tools from config to properly decode
  command-lines which contain embedded quotes. (Gordon Tyler, #828803)

* Rather than an error being raised, a warning is now printed when the
  current user does not have permission to read a configuration file.
  (Jelmer Vernooij, #837324)

* The pull command will now always use separate connections for the
  case where the destination is a heavyweight checkout of some remote
  branch on the same host as the source branch.
  (Martin von Gagern, #483661)

* TreeTransformBase.fixup_new_roots no longer forces trees to have a root, so
  operations that use it, like merge, can now create trees without a root.
  (Aaron Bentley)

* Raise BadIndexKey exception in btree_index when a key is too large, fixing 
  an infinite recursion issue. (Shannon Weyrick, #720853)

Documentation
*************

* Release instructions refreshed. (Vincent Ladeuil)

API Changes
***********

* ``BranchFormat.initialize`` now takes a ``append_revisions_only``
  argument. (Jelmer Vernooij)

* ``Branch._get_checkout_format`` now takes a ``lightweight`` argument
  which indicates if the format should be for a lightweight or a
  heavyweight checkout. (Jelmer Vernooij)

* ``ControlDir.create_branch`` now takes a ``append_revisions_only`` argument.
  (Jelmer Vernooij)

* New class ``URL`` in ``bzrlib.utils`` for managing parsed URLs.
  (Jelmer Vernooij)

* New method ``Config.get_user_option_as_int_from_SI`` added for expanding a
  value in SI format (i.e. "20MB", "1GB") into its integer equivalent. 
  (Shannon Weyrick)

* New method ``InterTree.file_content_matches`` which checks that
  two files in different trees have the same contents.
  (Jelmer Vernooij)

* New method ``Tree.get_file_verifier`` which allows tree implementations
  to return non-sha1 checksums to verify files.
  (Jelmer Vernooij, #720831)

* New methods ``get_transport_from_path`` and ``get_transport_from_url``
  have been added that only support opening from a path or a URL,
  unlike ``get_transport``. (Jelmer Vernooij)

* New registry ``OptionRegistry`` specialized for configuration options.
  (Vincent Ladeuil)

* Remove ``AtomicFile.closed`` which has been deprecated in bzr 0.10.
  (Vincent Ladeuil)

* Remove ``commands._builtin_commands``, ``commands.shlex_split_unicode``,
  ``Command._maybe_expand_globs`` and ``Command.run_direct`` deprecated in
  2.10 and 2.2.0. (Vincent Ladeuil)

* Remove ``diff.get_trees_and_branches_to_diff`` deprecated in 2.2.0.

* Remove ``log.calculate_view_revisions``, ``log._filter_revision_range``,
  ``log.get_view_revisions`` which have been deprecated in bzr 2.1.0. Also
  remove ``log.show_one_log`` which was never properly deprecated but wasn't
  used and is easy to inline if needed. (Vincent Ladeuil)

* Remove ``trace.info``, ``trace.error`` and ``trace.show_log_error``
  deprecated in 2.1.0. (Vincent Ladeuil)

* Remove ``TransportListRegistry.set_default_transport``, as the concept of
  a default transport is currently unused. (Jelmer Vernooij)

* Remove ``UIFactory.warn_cross_format_fetch`` and
  ``UIFactory.warn_experimental_format_fetch`` in favor of
  ``UIFactory.show_user_warning``. (Jelmer Vernooij)

* ``Tags`` containers can now declare whether they support versioned
  tags and whether tags can refer to ghost tags.
  (Jelmer Vernooij)

* ``Tags.merge_to`` now returns a dictionary with the updated tags
  and a set of conflicts, rather than just conflicts. (Jelmer Vernooij)

* There is a new class `ContentFilterTree` that provides a facade for 
  content filtering.  The `filtered` parameter to `export` is deprecated 
  in favor of passing a filtered tree, and the specific exporter plugins
  no longer support it.
  (Martin Pool)

* ``Transport`` now has a ``_parsed_url`` attribute instead of
  separate ``_user``, ``_password``, ``_port``, ``_scheme``, ``_host``
  and ``_path`` attributes. Proxies are provided for the moment but
  may be removed in the future. (Jelmer Vernooij)

Internals
*********

* A new debug flag ``hpss_client_no_vfs`` will now cause the HPSS client
  to raise a ``HpssVfsRequestNotAllowed`` exception when a VFS request
  is attempted. (Jelmer Vernooij)

* New method ``ControlDir._get_selected_branch`` which returns the
  colocated branch selected using path segment parameters.
  (Jelmer Vernooij, #380871)

Testing
*******

* Blackbox tests (including test scripts) can be debugged interactively (see
  bzrlib.debug.BzrPdb for details). (Vincent Ladeuil)

* `BranchBuilder.build_snapshot` now supports a "flush" action.  This
  cleanly and reliably allows tests using `BranchBuilder` to construct
  branches that e.g. rename files out of a directory and unversion that
  directory in the same revision.  Previously some changes were impossible
  due to the order that `build_snapshot` performs its actions.
  (Andrew Bennetts)

* Don't require ``os.fdatasync`` to be defined on all supported OSes
  (BSD-based OSes don't define it).  (Vincent Ladeuil, #822649)

* Fix compatibility with testtools 0.9.12. (Jelmer Vernooij, #815423)

* ``LockDir`` can now be run when the local hostname is ``localhost``.
  (Jelmer Vernooij, #825994)

* ``ModuleAvailableFeature`` won't try to import already imported modules,
  allowing it to be used for modules with side-effects.
  (Vincent Ladeuil, #712474)

* Output time stamps while running ``make check`` to get better timings from
  pqm.  (Vincent Ladeuil, #837926)

* `TestCaseWithMemoryTransport` is faster now: `_check_safety_net` now
  just compares the bytes in the dirstate file to its pristine state,
  rather than opening the WorkingTree and calling ``last_revision()``.
  This reduces the overall test suite time by about 10% on my laptop.
  (Andrew Bennetts)

* Update `TestCase.knownFailure` to the testtools way of handling expected
  failures to resolve Python 2.7 incompatibility. (Martin [gz], #607400)

..
   vim: tw=74 ft=rst ff=unix<|MERGE_RESOLUTION|>--- conflicted
+++ resolved
@@ -73,15 +73,13 @@
 * Support verifying signatures on remote repositories.
   (Jelmer Vernooij, #889694)
 
-<<<<<<< HEAD
-* When a remote format is unknown, bzr will now print a single-line error
-  message rather than a backtrace. (Jelmer Vernooij, #687226)
-=======
 * Fixed parsing of the timestamp given to ``commit --commit-time``. Now
   prohibits several invalid strings, reads the correct number of seconds,
   and gives a better error message if the time zone offset is not given.
   (Matt Giuca, #892657)
->>>>>>> 59b4a946
+
+* When a remote format is unknown, bzr will now print a single-line error
+  message rather than a backtrace. (Jelmer Vernooij, #687226)
 
 Documentation
 *************
