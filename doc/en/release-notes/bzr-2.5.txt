--- conflicted
+++ resolved
@@ -47,16 +47,11 @@
   remote ones. See ``bzr help configuration`` for more details.
   (Vincent Ladeuil, #843211)
 
-<<<<<<< HEAD
 * Add HPSS call for looking up revision numbers from revision ids on
   remote repositories. (Jelmer Vernooij, #640253)
 
-* Resolve regression from colocated branch path handling, by ensuring that
-  unreserved characters are unquoted in URLs. (Martin Packman, #842223)
-=======
 * Cope with missing revision ids being specified to
   ``Repository.gather_stats`` HPSS call. (Jelmer Vernooij, #411290)
->>>>>>> 7569fc38
 
 * Fix test failures on windows related to locations.conf handling.
   (Vincent Ladeuil, #892992)
