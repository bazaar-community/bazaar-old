####################
Bazaar Release Notes
####################

.. toctree::
   :maxdepth: 1

bzr 2.5b5
#########

:2.5b5: NOT RELEASED YET

External Compatibility Breaks
*****************************

.. These may require users to change the way they use Bazaar.

New Features
************

.. New commands, options, etc that users may wish to try out.

Improvements
************

.. Improvements to existing commands, especially improved performance 
   or memory usage, or better results.

Bug Fixes
*********

.. Fixes for situations where bzr would previously crash or give incorrect
   or undesirable results.

* Properly ignore '\n' in an option reference since this cannot be part of a
  config option identifier. (Vincent Ladeuil, #902125)

Documentation
*************

.. Improved or updated documentation.

API Changes
***********

.. Changes that may require updates in plugins or other code that uses
   bzrlib.

Internals
*********

.. Major internal changes, unlikely to be visible to users or plugin 
   developers, but interesting for bzr developers.

* New HPSS call ``BzrDir.checkout_metadir``. (Jelmer Vernooij, #894459)

Testing
*******

.. Fixes and changes that are only relevant to bzr's test framework and 
   suite.  This can include new facilities for writing tests, fixes to 
   spurious test failures and changes to the way things should be tested.


bzr 2.5b4
#########

:2.5b4: 2011-12-08

This is the fourth beta of the 2.5 series, leading to a 2.5.0 release in
February 2012. Beta releases are suitable for everyday use but may cause
some incompatibilities with plugins.

This release includes many improvements in the smart server, UI polish for
the colocated branches, optimizations for revision specifiers to avoid
history sized operations, enhancements to the config framework, bug fixes
related to unicode paths and more.

This release includes all bug fixed in previous series known at the time of

External Compatibility Breaks
*****************************

None.

New Features
************

* Provides a ``po_merge`` plugin to automatically merge ``.po`` files with
  ``msgmerge``. See ``bzr help po_merge`` for details.
  (Vincent Ladeuil, #884270)

Improvements
************

* ``bzr branch --stacked`` now only makes a single connection to the remote
  server rather than three. (Jelmer Vernooij, #444293)

* ``bzr export --uncommitted`` will export the uncommitted tree.
  (Jelmer Vernooij, #555613)

* ``bzr rmbranch`` can now remove colocated branches.
  (Jelmer Vernooij, #831464)

* ``bzr status`` no longer shows shelves if files are specified.
  (Francis Devereux)

* ``bzr switch`` now accepts colocated branch names to switch to.
  (Jelmer Vernooij, #826814)

* Plugins can now register additional "location aliases".
  (Jelmer Vernooij)

* Revision specifiers will now only browse as much history as they
  need to, rather than grabbing the whole history unnecessarily in some
  cases. (Jelmer Vernooij)

* When using ``bzr switch`` to switch to a sibling of the current
  branch, the relative branch name should no longer be url-encoded.
  (Jelmer Vernooij)

Bug Fixes
*********

* A new section local option ``basename`` is available to help support some
  ``bzr-pipeline`` workflows and more generally help mapping local paths to
  remote ones. See ``bzr help configuration`` for more details.
  (Vincent Ladeuil, #843211)

* Add HPSS call for looking up revision numbers from revision ids on
  remote repositories. (Jelmer Vernooij, #640253)

* Add HPSS call for retrieving file contents from remote repositories.
  Should improve performance for lightweight checkouts and exports of
  from remote repositories.  (Jelmer Vernooij, #368717, #762330,
  #608640)

* Allow lazy compiled patterns from ``bzrlib.lazy_regex`` to be
  pickled. (Jelmer Vernooij, #893149)

* ``bzr info`` no longer shows empty output if only a control
  directory is present. (Jelmer Vernooij, #159098)

* Cope with missing revision ids being specified to
  ``Repository.gather_stats`` HPSS call. (Jelmer Vernooij, #411290)

* Fix test failures on windows related to locations.conf handling.
  (Vincent Ladeuil, #892992)

* Fixed parsing of the timestamp given to ``commit --commit-time``. Now
  prohibits several invalid strings, reads the correct number of seconds,
  and gives a better error message if the time zone offset is not given.
  (Matt Giuca, #892657)

* Give meaningful file/line references when reporting deprecation warnings
  for _CompatabilityThunkFeature based test features.
  (Vincent Ladeuil, #897718)

* Make reporting of mistakes involving unversioned files with non-ascii
  filenames work again without 'Unprintable exception' being shown.
  (Martin Packman, #898408)

* Provide names for lazily registered hooks. 
  (Neil Martinsen-Burrell, #894609)

* Raise BadIndexKey exception in btree_index when a key is too large, fixing 
  an infinite recursion issue. (Shannon Weyrick, #720853)

* Resolve regression from colocated branch path handling, by ensuring that
  unreserved characters are unquoted in URLs. (Martin Packman, #842223)

* Split segments from URLs for colocated branches without assuming the
  combined form is a valid. (Martin Packman, #842233)

* Support looking up revision numbers by revision id in empty branches.
  (Jelmer Vernooij, #535031)

* Support verifying signatures on remote repositories.
  (Jelmer Vernooij, #889694)

* Teach the bzr client how to reconnect if we get ``ConnectionReset``
  while making an RPC request. This doesn't handle all possible network
  disconnects, but it should at least handle when the server is asked to
  shutdown gracefully. (John Arbash Meinel, #819604)

* When a remote format is unknown, bzr will now print a single-line error
  message rather than a backtrace. (Jelmer Vernooij, #687226)

API Changes
***********

* ``BzrDir.open_branch`` and ``BranchFormat.open`` now take an optional
  ``possible_transports`` argument. (Jelmer Vernooij)

* New method ``Transport.set_segment_parameter``.  (Jelmer Vernooij)

* ``Repository.verify_revision`` has been renamed to
  ``Repository.verify_revision_signature``. (Jelmer Vernooij)

* ``RevisionSpec.wants_revision_history`` now defaults to ``False`` and
  is deprecated. The ``revs`` argument of
  ``RevisionInfo.from_revision_id`` is now deprecated. (Jelmer Vernooij)

* ``Tree.get_file_by_path`` is now deprecated. Use ``Tree.get_file`` instead.
  (Jelmer Vernooij, #666897)

* Some global options for use with commands have been removed, construct
  an ``Option`` with the name instead. (Martin Packman)

* The unused exception ``HistoryMissing`` has been removed.
  (Jelmer Vernooij)

Internals
*********

* Add HPSS call for ``Repository.pack``. (Jelmer Vernooij, #894461)

* ``bzr config`` uses the new configuration implementation.
  (Vincent Ladeuil)

* Custom HPSS error handlers can now be installed in the smart server client
  using the ``error_translators`` and ``no_context_error_translators``
  registries. (Jelmer Vernooij)

* New HPSS calls ``Repository.has_signature_for_revision_id``,
  ``Repository.make_working_trees``, ``BzrDir.destroy_repository``,
  ``BzrDir.has_workingtree``, ``Repository.get_physical_lock_status``,
  ``Branch.get_physical_lock_status``,
  ``Branch.put_config_file``, ``Branch.break_lock``,
  ``BzrDir.destroy_branch``, ``Repository.break_lock``,
  ``VersionedFileRepository.get_serializer_format``,
  ``Repository.all_revision_ids``, ``Repository.start_write_group``,
  ``Repository.commit_write_group``, ``Repository.abort_write_group``
  ``Repository.check_write_group``, ``Repository.iter_revisions``,
  ``Repository.add_signature_revision_text`` and
  ``Repository.get_revision_signature_text``.
  (Jelmer Vernooij)

<<<<<<< HEAD
* Add HPSS calls for ``Repository.iter_files_bytes`` and
  ``VersionedFileRepository.iter_inventories``, speeding up
  several commands including ``bzr export`` and ``bzr co --lightweight``.
  (Jelmer Vernooij, #608640)

* Add HPSS call for ``Branch.get_checkout_format``. (Jelmer Vernooij, #894459)

=======
>>>>>>> 6089d81b
* Add HPSS call for ``Repository.pack``. (Jelmer Vernooij, #894461)

* Custom HPSS error handlers can now be installed in the smart server client
  using the ``error_translators`` and ``no_context_error_translators``
  registries. (Jelmer Vernooij)

* ``RemoteBranch.get_config_stack`` and ``RemoteBzrDir.get_config_stack``
  will now use HPSS calls where possible. (Jelmer Vernooij)

* The registry of merge types has been moved to ``merge`` from ``option`` but
  ``merge.get_merge_type_registry`` remains as an accessor. (Martin Packman)

Testing
*******

* Avoid failures in test_transform when OS error messages are localised.
  (Martin Packman, #891582)

* Tests are now subject to a time limit: by default 300s, and 120s when
  run from 'make check', controlled by the `selftest.timeout`
  configuration option.  This is currently not supported on Windows.
  (Martin Pool)

bzr 2.5b3
#########

:2.5b3: 2011-11-10

This is the third beta of the 2.5 series, leading to a 2.5.0 release in
February 2012. Beta releases are suitable for everyday use but may cause
some incompatibilities with plugins.

This release includes log options for ``push`` and ``pull``, more UI polish
for colocated branches, a better and more coherent implementation for UI
dialogs, enhancements to the config framework and more.

This release includes all bug fixed in previous series known at the time of
this release.

External Compatibility Breaks
*****************************

None

New Features
************

* The ``log_format`` configuration can be used with ``-Olog_format=line`` to
  change the format ``push`` and ``pull`` use to display the
  revisions. I.e.: ``bzr pull -v -Olog_format=short`` will use the ``short``
  format instead of the default ``long`` one. (Vincent Ladeuil, #861472)

* The new config scheme allows an alternative syntax for the 'appenpath'
  policy relying on option expansion and defining a new 'relpath' option
  local to a section. Instead of using '<option>:policy=appendpath', the
  option value can de defined as 'option=xxxx/{relpath}'.
  (Vincent Ladeuil, #832013)

Improvements
************

* ``bzr info -v`` now shows the number of colocated branches
  for control directories that support them.
  (Jelmer Vernooij, #863285)

* ``bzr version-info`` now takes a ``--revision`` argument.
  (Jelmer Vernooij, #238705)

* ``bzr revno`` now takes a ``--revision`` argument.
  (Jelmer Vernooij, #870649)

* ``bzr serve`` now can serve from URLs rather than just from the
  file system. I.e.: ``bzr serve -d lp:bzr`` or
  ``bzr serve -d file:///data/bzr`` (Jelmer Vernooij)

* all input prompts are now char-based when possible, and can be forced to
  line-based mode by setting the ``BZR_TEXTUI_INPUT`` environment variable
  to 'line-based'. This replace the previous shelf UI only patch using
  ``INSIDE_EMACS``. (Benoît Pierre)

Bug Fixes
*********

* ``bzr info`` now shows the master branch location too for
  treeless local branches. (Jelmer Vernooij, #258355)

* ``bzr mkdir --quiet`` now does not print a line for every created
  directory. (Martin von Gagern, #869915)

* ``bzr mv`` does not crash when attempting to move the root of a
  branch. (Jonathan Riddell, #809728)

* ``bzr shelve`` now use ``UIFactory.choose`` for input handling, making
  it usable when creating a custom ``UIFactory`` implementation. (Benoît
  Pierre)

* ``bzr clean-tree`` now use ``UIFactory.get_boolean`` for confirmation
  prompt, making it usable when using a custom ``UIFactory``
  implementation. (Benoît Pierre)

* If sending a crash through Apport fails report the Apport failure to
  bzr.log rather than stderr. (Jonathan Riddell, #766735)

* ``bzr upgrade`` no longer treats 'already up-to-date' exceptions as
  errors. (Benoît Pierre, #716560).

* ``bzr version-info`` no longer populates the clean state for custom
  templates unless {clean} is explicitly asked for.
  (Lawrence Mitchell, #882541)

* Fix finding the CPU count when using Python >= 2.6 on BSD-based systems.
  (Jelmer Vernooij, #887151)

* ``WorkingTree.clone()`` now supports its ``revision_id`` being set
  to the null revision. (Jelmer Vernooij, #876423)

* ``WorkingTree.pull`` can now pull ``NULL_REVISION``.
  (Jelmer Vernooij, #887556)

API Changes
***********

* ``Branch.revision_history`` is now deprecated. (Jelmer Vernooij, #799519)

* Methods ``add`` and ``items`` of ``LRUCache`` and ``LRUSizeCache`` are
  deprecated. Use normal dict-style access instead. (Martin Packman)

* New flag ``RepositoryFormat.supports_unreferenced_revisions`` which
  indicates whether revisions can be present in a repository without
  being referenced from e.g. a branch history at the same time.
  (Jelmer Vernooij)

* ``UIFactory.choose`` has been added: prompt the user for a list of
  choices. (Benoît Pierre)

Internals
*********

* ``ControlDirFormat`` now has a new method ``supports_transport``
  which format implementations can use whether or not they can access
  a control dir over a particular transport. (Jelmer Vernooij)

* ``BranchBuilder.build_commit`` now take ``parent_ids`` and
  ``allow_leftmost_as_ghost`` arguments.  (Jelmer Vernooij)

Testing
*******

* Ensure TestCase instances are deallocated immediately after running where
  possible. This greatly reduces the peak resource needs of a full test suite
  run. The new ``-Euncollected_cases`` selftest flag will add failures if any
  case which persists pasts its expected lifetime. (Martin Packman, #613247)

* Report exceptions from child processes during fork instead of swallowing the
  error and reporting that everything went okay. (Martin Packman, #804130)


bzr 2.5b2
#########

This is the second beta of the 2.5 series, leading to a 2.5.0 release in
February 2012. Beta releases are suitable for everyday use but may cause some
incompatibilities with plugins.

This release includes more filtering options for ``bzr log``, idle
connections handling for ``bzr serve``, a ``development-colo`` experimental
format to flesh out the colocated branches UI, better support for foreign
formats, enhancements to the config framework and more.

This release includes all bug fixed in previous series known at the time of
this release.

:2.5b2: 2011-10-06

External Compatibility Breaks
*****************************

None

New Features
************

* A new ``-O`` standard option (common to all commands) have been added. It
  provides a value for a config option in the ``-Oname=value`` form that
  takes precedence over all definitions found in config files.  It can be
  used multiple times to override different options.
  (Vincent Ladeuil, #491196)

* ``bzr log`` now has an option called ``--omit-merges`` to omit
  those commits that merged branches, i.e. those having more than one
  parent.
  In order to avoid confusion, the previous command line option
  ``--include-merges`` has been renamed to ``--include-merged``.
  The old name of the command line option will still be accepted.
  The name change also affects ``bzr missing``.
  (Martin von Gagern)

* ``bzr serve`` will now disconnect clients if they have not issued an RPC
  request after 5minutes. On POSIX platforms, this will also happen for
  ``bzr serve --inet``. This can be overridden with the configuration
  variable ``serve.client_timeout`` or in the command line parameter
  ``bzr serve --client-timeout=X``. Further, it is possible to request
  ``bzr serve [--inet]`` to shutdown gracefully by sending SIGHUP. It will
  finish the current request, and then close the connection.
  (John Arbash Meinel, #824797, #795025)

* The new experimental format ``development-colo`` supports colocated
  branches. This format will eventually be merged back into the ``2a``
  format when it has stabilized and there is adequate UI support for
  colocated branches.
  (Jelmer Vernooij, #831481)

Improvements
************

* Fixed a bug where ``bzr tags -r x..y`` loaded the branch history once for
  every revision in the range; it's now much faster. (Vincent Ladeuil, #857335)

* ``bzr info -v`` can now be run against branches that don't support
  ``last_revision_info``, in which case the branch information will simply
  not be displayed. (Jelmer Vernooij)

Bug Fixes
*********

* ``bzr shelve`` can now be used in emacs shells as the input handling is
  turned into a line-based one when ``INSIDE_EMACS`` is set (which is the
  case for all recent emacs versions). (Vincent Ladeuil, #856261)

* ``bzr tags`` can now be used against remote repositories that do
  not provide access to the revision graph. (Jelmer Vernooij, #858942)

* ``bzr update PATH`` will stop if you seem to be asking it to update
  anything less than a whole tree, because that's not supported by ``bzr``'s
  concept that the whole tree has a single basis revision.  Previously, it
  would go ahead and update the whole tree, which was surprising.
  (Martin Pool, #557886)

* Don't crash if ``bzrlib.initialize()`` has not been called while accessing
  configs.  (Vincent Ladeuil, #863401)

* Redirects between http and https no longer discard path information
  in some cases. (Jelmer Vernooij, #853765)

* The ``--overwrite`` argument to ``bzr push`` and ``bzr pull`` no longer
  reports all tags as changed. (Jelmer Vernooij, #845396)

* ``WorkingTree.get_file_mtime`` now raises NoSuchId if a file id is
  specified that is unknown. (Jelmer Vernooij, #847435)


API Changes
***********

* ``Branch.get_revision_delta`` has been deprecated. Use
  ``Repository.get_revision_delta`` instead. (Jelmer Vernooij, #859712)

* Plugins that implement custom protocols for ``bzr serve`` should now
  also take an argument ``timeout``. This is used by the the bzr protocol
  to close a connection if a client has been idle for more than X seconds.
  (Default 5minutes). (John Arbash Meinel)

* ``Repository.fileids_altered_by_revision_ids`` has been moved to
  ``VersionedFileRepository`` and is no longer part of the standard
  ``Repository`` interface. (Jelmer Vernooij)

* The argument ``include_merges`` to ``missing.find_unmerged`` has
  been renamed to ``include_merged``. The old name is still supported
  for now but will cause a deprecation warning. (Martin von Gagern)

* The new method ``ControlDirFormat.is_initializable()`` returns a boolean
  indicating whether or not it is possible to use any of the
  initialization methods of that format to create a new control dir.
  (Jelmer Vernooij)

Internals
*********

* ``Branch`` objects can now use a config stack with the newly introduced
  ``get_config_stack()``. Both ``get_config`` and ``get_config_stack`` can
  be used for the same branch but it's recommended to stick to one for a
  given option.

Testing
*******

* Test scripts can now use ``bzr shelve`` and provide their input as
  complete lines. (Vincent Ladeuil, #856261)

* Really corrupt the pack file without depending on a special length or value.
  (Vincent Ladeuil, #807032)


bzr 2.5b1
#########

:2.5b1: 2011-09-15

This is the first beta of the 2.5 series, leading up to a 2.5.0
release in February 2012.

This release includes better support for gpg signing, better support for
i18n (mostly command help and error messages), more options to filter ``bzr
log`` output, more support for colocated branches ("location,branch=XXX"
syntax), better feedback on updated tags for various commands, faster
branching into an empty repository, enhancements to the config framework and
more.

Beta releases are suitable for everyday use but may cause some
incompatibilities with plugins.  Some plugins may need small updates to work
with 2.5b1.

External Compatibility Breaks
*****************************

None

New Features
************

* A ``from_unicode`` parameter can be specified when registering a config
  option. This implements boolean, integer and list config options when the
  provided ``bool_from_store``, ``int_from_store`` and ``list_from_store``
  are used for this parameter.  (Vincent Ladeuil)

* Accessing a packaging branch on Launchpad (eg, ``lp:ubuntu/bzr``) now
  checks to see if the most recent published source package version for
  that project is present in the branch tags. This should help developers
  trust whether the packaging branch is up-to-date and can be used for new
  changes. The level of verbosity is controlled by the config item
  ``launchpad.packaging_verbosity``. It can be set to one of

  off
    disable all checks


  minimal
    only display if the branch is out-of-date

  short
    also display single-line up-to-date and missing,


  all
    (default) display multi-line content for all states


  (John Arbash Meinel, #609187, #812928)

* Add a config option gpg_signing_key for setting which GPG key should
  be used to sign commits. Also default to using the gpg user identity
  which matches user_email() as set by whoami.
  (Jonathan Riddell, #68501)

* An ``invalid`` parameter can be specified when registering a config option
  to decide what should be done when invalid values are
  encountered. 'warning' and 'error' will respectively emit a warning and
  ignore the value or errors out. (Vincent Ladeuil)

* bzr add now skips large files in recursive mode. The default "large"
  size is 20MB, and is configurable via the add.maximum_file_size
  option. A value of 0 disables skipping. Named items passed to add are
  never skipped. (Shannon Weyrick, #54624)

* ``bzr help configuration/<option>`` display the help for ``option`` for
  all registered configuration options. (Vincent Ladeuil, #747050)

* ``bzr log -m`` now matches message, author, committer and bugs instead
  of just matching the message.  ``--message`` keeps its original meaning,
  while ``--match-message, --match-author, --match-committer`` and
  ``--match-bugs`` match each of those fields. (Jacek Sieka)

* ``config.Option`` can now declare ``default_from_env``, a list of
  environment variables to get a default value from. (Vincent Ladeuil)

* ``config.NameMatcher`` can be used to implement config stores and stacks
  that need to provide specific option values for arbitrary unique IDs (svn
  repository UUIDs, etc).  (Vincent Ladeuil, #843638)

* New builtin ``bzr branches`` command, which lists all colocated branches
  in a directory. (Jelmer Vernooij, #826820)

* Relative local paths can now be specified in URL syntax by using the
  "file:" prefix.  (Jelmer Vernooij)

* Report commits signed with expired keys in ``verify-signatures``.
  (Jonathan Riddell, #804254)

* Translations are now enabled for command help, errors and globally
  for any message using ``gettext`` given on output.  (Jonathan Riddell,
  INADA Naoki, #83941)

Improvements
************

* ``bzr add`` will now warn about nested subtrees that are skipped.
  (Jelmer Vernooij, #187342)

* ``bzr commit -m ''`` can now be used to force an empty commit message.
  Entering an empty commit message in the message editor still triggers
  an error. (Jelmer Vernooij)

* ``bzr pull`` will now mention how many tags it has updated.
  (Jelmer Vernooij, #164450)

* ``bzr tag`` no longer errors if a tag already exists but refers to the
  same revision, and will mention when a tag has been updated
  rather than created. (Jelmer Vernooij, #381203)

* ``bzr uncommit`` will now remove tags that refer to removed revisions.
  The ``--keep-tags`` option can be used to prevent this behaviour.
  (Jelmer Vernooij, #605814)

* Do not run i18n initialisation twice. (Jonathan Riddell)

* Install translation .mo files. (Jonathan Riddell)

* Locations printed by ``bzr upgrade`` are now formatted before display.
  (Jelmer Vernooij)

* ``Repository.get_parent_map`` now estimates the size of the returned
  content more accurately. This means that we get closer to the desired
  64kB/request. For repositories converted from svn, this can be an
  improvement of approx 5:1 in round trips to discover the whole history.
  (John Arbash Meinel)

* Support a ``bugtracker`` option which is used by ``bzr commit --fixes``
  if no bug tracker was specified on the command line.
  (Jelmer Vernooij, #334860)

* Use ``gettext.NullTranslations`` in i18n to allow use of i18n even when
  translations are not turned on. (Jonathan Riddell)

Bug Fixes
*********

* ``bzr commit`` now correctly reports missing files as "removed", not
  "modified". (Jelmer Vernooij, #553955)

* ``bzr reconfigure`` will now allow multiple non-conflicting requests
  in a single invocation, e.g. ``--branch`` and ``--use-shared``.
  (Martin von Gagern, #842993)

* A call to CHKInventory's filter-method will not result in a
  DuplicateFileId error, if you move a subfolder and change a file in
  that subfolder.
  (Bastian Bowe, #809901)

* Branching from a stacked branch no longer does a ``get_parent_map``
  request for each revisions that is in the stacked-on repository while
  determining what revisions need to be fetched. This mostly impacts
  branching initialy into an empty shared repository when the source is
  not the development focus.  (John Arbash Meinel, #388269)

* Decode ``BZR_HOME`` with fs encoding on posix platforms to avoid unicode
  errors.  (Vincent Ladeuil, #822571)

* Fix fallout from URL handling changes in 2.5 that caused an IndexError to be
  raised whenever a transport at the drive root was opened on windows.
  (Martin [gz], #841322)

* Fixed loading of external merge tools from config to properly decode
  command-lines which contain embedded quotes. (Gordon Tyler, #828803)

* Rather than an error being raised, a warning is now printed when the
  current user does not have permission to read a configuration file.
  (Jelmer Vernooij, #837324)

* The pull command will now always use separate connections for the
  case where the destination is a heavyweight checkout of some remote
  branch on the same host as the source branch.
  (Martin von Gagern, #483661)

* TreeTransformBase.fixup_new_roots no longer forces trees to have a root, so
  operations that use it, like merge, can now create trees without a root.
  (Aaron Bentley)

Documentation
*************

* Release instructions refreshed. (Vincent Ladeuil)

API Changes
***********

* ``BranchFormat.initialize`` now takes a ``append_revisions_only``
  argument. (Jelmer Vernooij)

* ``Branch._get_checkout_format`` now takes a ``lightweight`` argument
  which indicates if the format should be for a lightweight or a
  heavyweight checkout. (Jelmer Vernooij)

* ``ControlDir.create_branch`` now takes a ``append_revisions_only`` argument.
  (Jelmer Vernooij)

* New class ``URL`` in ``bzrlib.utils`` for managing parsed URLs.
  (Jelmer Vernooij)

* New method ``Config.get_user_option_as_int_from_SI`` added for expanding a
  value in SI format (i.e. "20MB", "1GB") into its integer equivalent. 
  (Shannon Weyrick)

* New method ``InterTree.file_content_matches`` which checks that
  two files in different trees have the same contents.
  (Jelmer Vernooij)

* New method ``Tree.get_file_verifier`` which allows tree implementations
  to return non-sha1 checksums to verify files.
  (Jelmer Vernooij, #720831)

* New methods ``get_transport_from_path`` and ``get_transport_from_url``
  have been added that only support opening from a path or a URL,
  unlike ``get_transport``. (Jelmer Vernooij)

* New registry ``OptionRegistry`` specialized for configuration options.
  (Vincent Ladeuil)

* Remove ``AtomicFile.closed`` which has been deprecated in bzr 0.10.
  (Vincent Ladeuil)

* Remove ``commands._builtin_commands``, ``commands.shlex_split_unicode``,
  ``Command._maybe_expand_globs`` and ``Command.run_direct`` deprecated in
  2.10 and 2.2.0. (Vincent Ladeuil)

* Remove ``diff.get_trees_and_branches_to_diff`` deprecated in 2.2.0.

* Remove ``log.calculate_view_revisions``, ``log._filter_revision_range``,
  ``log.get_view_revisions`` which have been deprecated in bzr 2.1.0. Also
  remove ``log.show_one_log`` which was never properly deprecated but wasn't
  used and is easy to inline if needed. (Vincent Ladeuil)

* Remove ``trace.info``, ``trace.error`` and ``trace.show_log_error``
  deprecated in 2.1.0. (Vincent Ladeuil)

* Remove ``TransportListRegistry.set_default_transport``, as the concept of
  a default transport is currently unused. (Jelmer Vernooij)

* Remove ``UIFactory.warn_cross_format_fetch`` and
  ``UIFactory.warn_experimental_format_fetch`` in favor of
  ``UIFactory.show_user_warning``. (Jelmer Vernooij)

* ``Tags`` containers can now declare whether they support versioned
  tags and whether tags can refer to ghost tags.
  (Jelmer Vernooij)

* ``Tags.merge_to`` now returns a dictionary with the updated tags
  and a set of conflicts, rather than just conflicts. (Jelmer Vernooij)

* There is a new class `ContentFilterTree` that provides a facade for 
  content filtering.  The `filtered` parameter to `export` is deprecated 
  in favor of passing a filtered tree, and the specific exporter plugins
  no longer support it.
  (Martin Pool)

* ``Transport`` now has a ``_parsed_url`` attribute instead of
  separate ``_user``, ``_password``, ``_port``, ``_scheme``, ``_host``
  and ``_path`` attributes. Proxies are provided for the moment but
  may be removed in the future. (Jelmer Vernooij)

Internals
*********

* A new debug flag ``hpss_client_no_vfs`` will now cause the HPSS client
  to raise a ``HpssVfsRequestNotAllowed`` exception when a VFS request
  is attempted. (Jelmer Vernooij)

* New method ``ControlDir._get_selected_branch`` which returns the
  colocated branch selected using path segment parameters.
  (Jelmer Vernooij, #380871)

Testing
*******

* Blackbox tests (including test scripts) can be debugged interactively (see
  bzrlib.debug.BzrPdb for details). (Vincent Ladeuil)

* `BranchBuilder.build_snapshot` now supports a "flush" action.  This
  cleanly and reliably allows tests using `BranchBuilder` to construct
  branches that e.g. rename files out of a directory and unversion that
  directory in the same revision.  Previously some changes were impossible
  due to the order that `build_snapshot` performs its actions.
  (Andrew Bennetts)

* Don't require ``os.fdatasync`` to be defined on all supported OSes
  (BSD-based OSes don't define it).  (Vincent Ladeuil, #822649)

* Fix compatibility with testtools 0.9.12. (Jelmer Vernooij, #815423)

* ``LockDir`` can now be run when the local hostname is ``localhost``.
  (Jelmer Vernooij, #825994)

* ``ModuleAvailableFeature`` won't try to import already imported modules,
  allowing it to be used for modules with side-effects.
  (Vincent Ladeuil, #712474)

* Output time stamps while running ``make check`` to get better timings from
  pqm.  (Vincent Ladeuil, #837926)

* `TestCaseWithMemoryTransport` is faster now: `_check_safety_net` now
  just compares the bytes in the dirstate file to its pristine state,
  rather than opening the WorkingTree and calling ``last_revision()``.
  This reduces the overall test suite time by about 10% on my laptop.
  (Andrew Bennetts)

* Update `TestCase.knownFailure` to the testtools way of handling expected
  failures to resolve Python 2.7 incompatibility. (Martin [gz], #607400)

..
   vim: tw=74 ft=rst ff=unix<|MERGE_RESOLUTION|>--- conflicted
+++ resolved
@@ -110,6 +110,9 @@
 
 * Plugins can now register additional "location aliases".
   (Jelmer Vernooij)
+
+* ``bzr status`` no longer shows shelves if files are specified.
+  (Francis Devereux)
 
 * Revision specifiers will now only browse as much history as they
   need to, rather than grabbing the whole history unnecessarily in some
@@ -236,16 +239,13 @@
   ``Repository.get_revision_signature_text``.
   (Jelmer Vernooij)
 
-<<<<<<< HEAD
 * Add HPSS calls for ``Repository.iter_files_bytes`` and
-  ``VersionedFileRepository.iter_inventories``, speeding up
+  ``VersionedFileRepository.get_inventories``, speeding up
   several commands including ``bzr export`` and ``bzr co --lightweight``.
   (Jelmer Vernooij, #608640)
 
 * Add HPSS call for ``Branch.get_checkout_format``. (Jelmer Vernooij, #894459)
 
-=======
->>>>>>> 6089d81b
 * Add HPSS call for ``Repository.pack``. (Jelmer Vernooij, #894461)
 
 * Custom HPSS error handlers can now be installed in the smart server client
