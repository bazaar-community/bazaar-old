--- conflicted
+++ resolved
@@ -57,12 +57,10 @@
 .. Changes that may require updates in plugins or other code that uses
    bzrlib.
 
-<<<<<<< HEAD
+* ``Branch.revision_history`` is now deprecated. (Jelmer Vernooij, #799519)
+
 * Methods ``add`` and ``items`` of ``LRUCache`` and ``LRUSizeCache`` are
   deprecated. Use normal dict-style access instead. (Martin Packman)
-=======
-* ``Branch.revision_history`` is now deprecated. (Jelmer Vernooij, #799519)
->>>>>>> 332d2927
 
 Internals
 *********
