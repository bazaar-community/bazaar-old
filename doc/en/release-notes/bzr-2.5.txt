--- conflicted
+++ resolved
@@ -46,13 +46,11 @@
   will mean bzr works with non-ascii files when no locale or an incorrect
   locale is set. (Martin Packman, #794353)
 
-<<<<<<< HEAD
+* ``bzr branches`` now indicates the active colocated branch.
+  (Jelmer Vernooij, #891667)
+
 * ``bzr push`` now suggests using :parent if there is a parent location
   set. (Jelmer Vernooij)
-=======
-* ``bzr branches`` now indicates the active colocated branch.
-  (Jelmer Vernooij, #891667)
->>>>>>> 11cb837c
 
 * ``bzr send`` now only opens a single connection, rather than two,
   to the target branch.  (Jelmer Vernooij)
