####################
Bazaar Release Notes
####################

.. toctree::
   :maxdepth: 1

bzr 2.5b4
#########

:2.5b4: NOT RELEASED YET

External Compatibility Breaks
*****************************

.. These may require users to change the way they use Bazaar.

New Features
************

.. New commands, options, etc that users may wish to try out.

Improvements
************

.. Improvements to existing commands, especially improved performance 
   or memory usage, or better results.

* When using ``bzr switch`` to switch to a sibling of the current
  branch, the relative branch name should no longer be url-encoded.
  (Jelmer Vernooij)

* ``bzr switch`` now accepts colocated branch names to switch to.
  (Jelmer Vernooij, #826814)

Bug Fixes
*********

.. Fixes for situations where bzr would previously crash or give incorrect
   or undesirable results.

<<<<<<< HEAD
* A new section local option ``basename`` is available to help support some
  ``bzr-pipeline`` workflows and more generally help mapping local paths to
  remote ones. See ``bzr help configuration`` for more details.
  (Vincent Ladeuil, #843211)
=======
* Resolve regression from colocated branch path handling, by ensuring that
  unreserved characters are unquoted in URLs. (Martin Packman, #842223)

* Support verifying signatures on remote repositories.
  (Jelmer Vernooij, #889694)

* Support looking up revision numbers by revision id in empty branches.
  (Jelmer Vernooij, #535031)
>>>>>>> ac02d1dc

Documentation
*************

.. Improved or updated documentation.

API Changes
***********

.. Changes that may require updates in plugins or other code that uses
   bzrlib.

* ``Repository.verify_revision`` has been renamed to
  ``Repository.verify_revision_signature``. (Jelmer Vernooij)

* Some global options for use with commands have been removed, construct
  an ``Option`` with the name instead. (Martin Packman)

Internals
*********

.. Major internal changes, unlikely to be visible to users or plugin 
   developers, but interesting for bzr developers.

* ``bzr config`` uses the new configuration implementation.
  (Vincent Ladeuil)

* New HPSS calls ``Repository.has_signature_for_revision_id`` and
  ``Repository.make_working_trees``.  (Jelmer Vernooij)

Testing
*******

.. Fixes and changes that are only relevant to bzr's test framework and 
   suite.  This can include new facilities for writing tests, fixes to 
   spurious test failures and changes to the way things should be tested.

* Avoid failures in test_transform when OS error messages are localised.
  (Martin Packman, #891582)

bzr 2.5b3
#########

:2.5b3: 2011-11-10

This is the third beta of the 2.5 series, leading to a 2.5.0 release in
February 2012. Beta releases are suitable for everyday use but may cause
some incompatibilities with plugins.

This release includes log options for ``push`` and ``pull``, more UI polish
for colocated branches, a better and more coherent implementation for UI
dialogs, enhancements to the config framework and more.

This release includes all bug fixed in previous series known at the time of
this release.

External Compatibility Breaks
*****************************

None

New Features
************

* The ``log_format`` configuration can be used with ``-Olog_format=line`` to
  change the format ``push`` and ``pull`` use to display the
  revisions. I.e.: ``bzr pull -v -Olog_format=short`` will use the ``short``
  format instead of the default ``long`` one. (Vincent Ladeuil, #861472)

* The new config scheme allows an alternative syntax for the 'appenpath'
  policy relying on option expansion and defining a new 'relpath' option
  local to a section. Instead of using '<option>:policy=appendpath', the
  option value can de defined as 'option=xxxx/{relpath}'.
  (Vincent Ladeuil, #832013)

Improvements
************

* ``bzr info -v`` now shows the number of colocated branches
  for control directories that support them.
  (Jelmer Vernooij, #863285)

* ``bzr version-info`` now takes a ``--revision`` argument.
  (Jelmer Vernooij, #238705)

* ``bzr revno`` now takes a ``--revision`` argument.
  (Jelmer Vernooij, #870649)

* ``bzr serve`` now can serve from URLs rather than just from the
  file system. I.e.: ``bzr serve -d lp:bzr`` or
  ``bzr serve -d file:///data/bzr`` (Jelmer Vernooij)

* all input prompts are now char-based when possible, and can be forced to
  line-based mode by setting the ``BZR_TEXTUI_INPUT`` environment variable
  to 'line-based'. This replace the previous shelf UI only patch using
  ``INSIDE_EMACS``. (Benoît Pierre)

Bug Fixes
*********

* ``bzr info`` now shows the master branch location too for
  treeless local branches. (Jelmer Vernooij, #258355)

* ``bzr info`` no longer shows empty output if only a control
  directory is present. (Jelmer Vernooij, #159098)

* ``bzr mkdir --quiet`` now does not print a line for every created
  directory. (Martin von Gagern, #869915)

* ``bzr mv`` does not crash when attempting to move the root of a
  branch. (Jonathan Riddell, #809728)

* ``bzr shelve`` now use ``UIFactory.choose`` for input handling, making
  it usable when creating a custom ``UIFactory`` implementation. (Benoît
  Pierre)

* ``bzr clean-tree`` now use ``UIFactory.get_boolean`` for confirmation
  prompt, making it usable when using a custom ``UIFactory``
  implementation. (Benoît Pierre)

* If sending a crash through Apport fails report the Apport failure to
  bzr.log rather than stderr. (Jonathan Riddell, #766735)

* ``bzr upgrade`` no longer treats 'already up-to-date' exceptions as
  errors. (Benoît Pierre, #716560).

* ``bzr version-info`` no longer populates the clean state for custom
  templates unless {clean} is explicitly asked for.
  (Lawrence Mitchell, #882541)

* Fix finding the CPU count when using Python >= 2.6 on BSD-based systems.
  (Jelmer Vernooij, #887151)

* ``WorkingTree.clone()`` now supports its ``revision_id`` being set
  to the null revision. (Jelmer Vernooij, #876423)

* ``WorkingTree.pull`` can now pull ``NULL_REVISION``.
  (Jelmer Vernooij, #887556)

API Changes
***********

* ``Branch.revision_history`` is now deprecated. (Jelmer Vernooij, #799519)

* Methods ``add`` and ``items`` of ``LRUCache`` and ``LRUSizeCache`` are
  deprecated. Use normal dict-style access instead. (Martin Packman)

* New flag ``RepositoryFormat.supports_unreferenced_revisions`` which
  indicates whether revisions can be present in a repository without
  being referenced from e.g. a branch history at the same time.
  (Jelmer Vernooij)

* New method ``Transport.set_segment_parameter``.  (Jelmer Vernooij)

* ``UIFactory.choose`` has been added: prompt the user for a list of
  choices. (Benoît Pierre)

Internals
*********

* ``ControlDirFormat`` now has a new method ``supports_transport``
  which format implementations can use whether or not they can access
  a control dir over a particular transport. (Jelmer Vernooij)

* ``BranchBuilder.build_commit`` now take ``parent_ids`` and
  ``allow_leftmost_as_ghost`` arguments.  (Jelmer Vernooij)

Testing
*******

* Ensure TestCase instances are deallocated immediately after running where
  possible. This greatly reduces the peak resource needs of a full test suite
  run. The new ``-Euncollected_cases`` selftest flag will add failures if any
  case which persists pasts its expected lifetime. (Martin Packman, #613247)

* Report exceptions from child processes during fork instead of swallowing the
  error and reporting that everything went okay. (Martin Packman, #804130)


bzr 2.5b2
#########

This is the second beta of the 2.5 series, leading to a 2.5.0 release in
February 2012. Beta releases are suitable for everyday use but may cause some
incompatibilities with plugins.

This release includes more filtering options for ``bzr log``, idle
connections handling for ``bzr serve``, a ``development-colo`` experimental
format to flesh out the colocated branches UI, better support for foreign
formats, enhancements to the config framework and more.

This release includes all bug fixed in previous series known at the time of
this release.

:2.5b2: 2011-10-06

External Compatibility Breaks
*****************************

None

New Features
************

* A new ``-O`` standard option (common to all commands) have been added. It
  provides a value for a config option in the ``-Oname=value`` form that
  takes precedence over all definitions found in config files.  It can be
  used multiple times to override different options.
  (Vincent Ladeuil, #491196)

* ``bzr log`` now has an option called ``--omit-merges`` to omit
  those commits that merged branches, i.e. those having more than one
  parent.
  In order to avoid confusion, the previous command line option
  ``--include-merges`` has been renamed to ``--include-merged``.
  The old name of the command line option will still be accepted.
  The name change also affects ``bzr missing``.
  (Martin von Gagern)

* ``bzr serve`` will now disconnect clients if they have not issued an RPC
  request after 5minutes. On POSIX platforms, this will also happen for
  ``bzr serve --inet``. This can be overridden with the configuration
  variable ``serve.client_timeout`` or in the command line parameter
  ``bzr serve --client-timeout=X``. Further, it is possible to request
  ``bzr serve [--inet]`` to shutdown gracefully by sending SIGHUP. It will
  finish the current request, and then close the connection.
  (John Arbash Meinel, #824797, #795025)

* The new experimental format ``development-colo`` supports colocated
  branches. This format will eventually be merged back into the ``2a``
  format when it has stabilized and there is adequate UI support for
  colocated branches.
  (Jelmer Vernooij, #831481)

Improvements
************

* Fixed a bug where ``bzr tags -r x..y`` loaded the branch history once for
  every revision in the range; it's now much faster. (Vincent Ladeuil, #857335)

* ``bzr info -v`` can now be run against branches that don't support
  ``last_revision_info``, in which case the branch information will simply
  not be displayed. (Jelmer Vernooij)

Bug Fixes
*********

* ``bzr shelve`` can now be used in emacs shells as the input handling is
  turned into a line-based one when ``INSIDE_EMACS`` is set (which is the
  case for all recent emacs versions). (Vincent Ladeuil, #856261)

* ``bzr tags`` can now be used against remote repositories that do
  not provide access to the revision graph. (Jelmer Vernooij, #858942)

* ``bzr update PATH`` will stop if you seem to be asking it to update
  anything less than a whole tree, because that's not supported by ``bzr``'s
  concept that the whole tree has a single basis revision.  Previously, it
  would go ahead and update the whole tree, which was surprising.
  (Martin Pool, #557886)

* Don't crash if ``bzrlib.initialize()`` has not been called while accessing
  configs.  (Vincent Ladeuil, #863401)

* Redirects between http and https no longer discard path information
  in some cases. (Jelmer Vernooij, #853765)

* The ``--overwrite`` argument to ``bzr push`` and ``bzr pull`` no longer
  reports all tags as changed. (Jelmer Vernooij, #845396)

* ``WorkingTree.get_file_mtime`` now raises NoSuchId if a file id is
  specified that is unknown. (Jelmer Vernooij, #847435)


API Changes
***********

* ``Branch.get_revision_delta`` has been deprecated. Use
  ``Repository.get_revision_delta`` instead. (Jelmer Vernooij, #859712)

* Plugins that implement custom protocols for ``bzr serve`` should now
  also take an argument ``timeout``. This is used by the the bzr protocol
  to close a connection if a client has been idle for more than X seconds.
  (Default 5minutes). (John Arbash Meinel)

* ``Repository.fileids_altered_by_revision_ids`` has been moved to
  ``VersionedFileRepository`` and is no longer part of the standard
  ``Repository`` interface. (Jelmer Vernooij)

* The argument ``include_merges`` to ``missing.find_unmerged`` has
  been renamed to ``include_merged``. The old name is still supported
  for now but will cause a deprecation warning. (Martin von Gagern)

* The new method ``ControlDirFormat.is_initializable()`` returns a boolean
  indicating whether or not it is possible to use any of the
  initialization methods of that format to create a new control dir.
  (Jelmer Vernooij)

Internals
*********

* ``Branch`` objects can now use a config stack with the newly introduced
  ``get_config_stack()``. Both ``get_config`` and ``get_config_stack`` can
  be used for the same branch but it's recommended to stick to one for a
  given option.

Testing
*******

* Test scripts can now use ``bzr shelve`` and provide their input as
  complete lines. (Vincent Ladeuil, #856261)

* Really corrupt the pack file without depending on a special length or value.
  (Vincent Ladeuil, #807032)


bzr 2.5b1
#########

:2.5b1: 2011-09-15

This is the first beta of the 2.5 series, leading up to a 2.5.0
release in February 2012.

This release includes better support for gpg signing, better support for
i18n (mostly command help and error messages), more options to filter ``bzr
log`` output, more support for colocated branches ("location,branch=XXX"
syntax), better feedback on updated tags for various commands, faster
branching into an empty repository, enhancements to the config framework and
more.

Beta releases are suitable for everyday use but may cause some
incompatibilities with plugins.  Some plugins may need small updates to work
with 2.5b1.

External Compatibility Breaks
*****************************

None

New Features
************

* A ``from_unicode`` parameter can be specified when registering a config
  option. This implements boolean, integer and list config options when the
  provided ``bool_from_store``, ``int_from_store`` and ``list_from_store``
  are used for this parameter.  (Vincent Ladeuil)

* Accessing a packaging branch on Launchpad (eg, ``lp:ubuntu/bzr``) now
  checks to see if the most recent published source package version for
  that project is present in the branch tags. This should help developers
  trust whether the packaging branch is up-to-date and can be used for new
  changes. The level of verbosity is controlled by the config item
  ``launchpad.packaging_verbosity``. It can be set to one of

  off
    disable all checks


  minimal
    only display if the branch is out-of-date

  short
    also display single-line up-to-date and missing,


  all
    (default) display multi-line content for all states


  (John Arbash Meinel, #609187, #812928)

* Add a config option gpg_signing_key for setting which GPG key should
  be used to sign commits. Also default to using the gpg user identity
  which matches user_email() as set by whoami.
  (Jonathan Riddell, #68501)

* An ``invalid`` parameter can be specified when registering a config option
  to decide what should be done when invalid values are
  encountered. 'warning' and 'error' will respectively emit a warning and
  ignore the value or errors out. (Vincent Ladeuil)

* bzr add now skips large files in recursive mode. The default "large"
  size is 20MB, and is configurable via the add.maximum_file_size
  option. A value of 0 disables skipping. Named items passed to add are
  never skipped. (Shannon Weyrick, #54624)

* ``bzr help configuration/<option>`` display the help for ``option`` for
  all registered configuration options. (Vincent Ladeuil, #747050)

* ``bzr log -m`` now matches message, author, committer and bugs instead
  of just matching the message.  ``--message`` keeps its original meaning,
  while ``--match-message, --match-author, --match-committer`` and
  ``--match-bugs`` match each of those fields. (Jacek Sieka)

* ``config.Option`` can now declare ``default_from_env``, a list of
  environment variables to get a default value from. (Vincent Ladeuil)

* ``config.NameMatcher`` can be used to implement config stores and stacks
  that need to provide specific option values for arbitrary unique IDs (svn
  repository UUIDs, etc).  (Vincent Ladeuil, #843638)

* New builtin ``bzr branches`` command, which lists all colocated branches
  in a directory. (Jelmer Vernooij, #826820)

* Relative local paths can now be specified in URL syntax by using the
  "file:" prefix.  (Jelmer Vernooij)

* Report commits signed with expired keys in ``verify-signatures``.
  (Jonathan Riddell, #804254)

* Translations are now enabled for command help, errors and globally
  for any message using ``gettext`` given on output.  (Jonathan Riddell,
  INADA Naoki, #83941)

Improvements
************

* ``bzr add`` will now warn about nested subtrees that are skipped.
  (Jelmer Vernooij, #187342)

* ``bzr commit -m ''`` can now be used to force an empty commit message.
  Entering an empty commit message in the message editor still triggers
  an error. (Jelmer Vernooij)

* ``bzr pull`` will now mention how many tags it has updated.
  (Jelmer Vernooij, #164450)

* ``bzr tag`` no longer errors if a tag already exists but refers to the
  same revision, and will mention when a tag has been updated
  rather than created. (Jelmer Vernooij, #381203)

* ``bzr uncommit`` will now remove tags that refer to removed revisions.
  The ``--keep-tags`` option can be used to prevent this behaviour.
  (Jelmer Vernooij, #605814)

* Do not run i18n initialisation twice. (Jonathan Riddell)

* Install translation .mo files. (Jonathan Riddell)

* Locations printed by ``bzr upgrade`` are now formatted before display.
  (Jelmer Vernooij)

* ``Repository.get_parent_map`` now estimates the size of the returned
  content more accurately. This means that we get closer to the desired
  64kB/request. For repositories converted from svn, this can be an
  improvement of approx 5:1 in round trips to discover the whole history.
  (John Arbash Meinel)

* Support a ``bugtracker`` option which is used by ``bzr commit --fixes``
  if no bug tracker was specified on the command line.
  (Jelmer Vernooij, #334860)

* Use ``gettext.NullTranslations`` in i18n to allow use of i18n even when
  translations are not turned on. (Jonathan Riddell)

Bug Fixes
*********

* ``bzr commit`` now correctly reports missing files as "removed", not
  "modified". (Jelmer Vernooij, #553955)

* ``bzr reconfigure`` will now allow multiple non-conflicting requests
  in a single invocation, e.g. ``--branch`` and ``--use-shared``.
  (Martin von Gagern, #842993)

* A call to CHKInventory's filter-method will not result in a
  DuplicateFileId error, if you move a subfolder and change a file in
  that subfolder.
  (Bastian Bowe, #809901)

* Branching from a stacked branch no longer does a ``get_parent_map``
  request for each revisions that is in the stacked-on repository while
  determining what revisions need to be fetched. This mostly impacts
  branching initialy into an empty shared repository when the source is
  not the development focus.  (John Arbash Meinel, #388269)

* Decode ``BZR_HOME`` with fs encoding on posix platforms to avoid unicode
  errors.  (Vincent Ladeuil, #822571)

* Fix fallout from URL handling changes in 2.5 that caused an IndexError to be
  raised whenever a transport at the drive root was opened on windows.
  (Martin [gz], #841322)

* Fixed loading of external merge tools from config to properly decode
  command-lines which contain embedded quotes. (Gordon Tyler, #828803)

* Rather than an error being raised, a warning is now printed when the
  current user does not have permission to read a configuration file.
  (Jelmer Vernooij, #837324)

* The pull command will now always use separate connections for the
  case where the destination is a heavyweight checkout of some remote
  branch on the same host as the source branch.
  (Martin von Gagern, #483661)

* TreeTransformBase.fixup_new_roots no longer forces trees to have a root, so
  operations that use it, like merge, can now create trees without a root.
  (Aaron Bentley)

* Raise BadIndexKey exception in btree_index when a key is too large, fixing 
  an infinite recursion issue. (Shannon Weyrick, #720853)

Documentation
*************

* Release instructions refreshed. (Vincent Ladeuil)

API Changes
***********

* ``BranchFormat.initialize`` now takes a ``append_revisions_only``
  argument. (Jelmer Vernooij)

* ``Branch._get_checkout_format`` now takes a ``lightweight`` argument
  which indicates if the format should be for a lightweight or a
  heavyweight checkout. (Jelmer Vernooij)

* ``ControlDir.create_branch`` now takes a ``append_revisions_only`` argument.
  (Jelmer Vernooij)

* New class ``URL`` in ``bzrlib.utils`` for managing parsed URLs.
  (Jelmer Vernooij)

* New method ``Config.get_user_option_as_int_from_SI`` added for expanding a
  value in SI format (i.e. "20MB", "1GB") into its integer equivalent. 
  (Shannon Weyrick)

* New method ``InterTree.file_content_matches`` which checks that
  two files in different trees have the same contents.
  (Jelmer Vernooij)

* New method ``Tree.get_file_verifier`` which allows tree implementations
  to return non-sha1 checksums to verify files.
  (Jelmer Vernooij, #720831)

* New methods ``get_transport_from_path`` and ``get_transport_from_url``
  have been added that only support opening from a path or a URL,
  unlike ``get_transport``. (Jelmer Vernooij)

* New registry ``OptionRegistry`` specialized for configuration options.
  (Vincent Ladeuil)

* Remove ``AtomicFile.closed`` which has been deprecated in bzr 0.10.
  (Vincent Ladeuil)

* Remove ``commands._builtin_commands``, ``commands.shlex_split_unicode``,
  ``Command._maybe_expand_globs`` and ``Command.run_direct`` deprecated in
  2.10 and 2.2.0. (Vincent Ladeuil)

* Remove ``diff.get_trees_and_branches_to_diff`` deprecated in 2.2.0.

* Remove ``log.calculate_view_revisions``, ``log._filter_revision_range``,
  ``log.get_view_revisions`` which have been deprecated in bzr 2.1.0. Also
  remove ``log.show_one_log`` which was never properly deprecated but wasn't
  used and is easy to inline if needed. (Vincent Ladeuil)

* Remove ``trace.info``, ``trace.error`` and ``trace.show_log_error``
  deprecated in 2.1.0. (Vincent Ladeuil)

* Remove ``TransportListRegistry.set_default_transport``, as the concept of
  a default transport is currently unused. (Jelmer Vernooij)

* Remove ``UIFactory.warn_cross_format_fetch`` and
  ``UIFactory.warn_experimental_format_fetch`` in favor of
  ``UIFactory.show_user_warning``. (Jelmer Vernooij)

* ``Tags`` containers can now declare whether they support versioned
  tags and whether tags can refer to ghost tags.
  (Jelmer Vernooij)

* ``Tags.merge_to`` now returns a dictionary with the updated tags
  and a set of conflicts, rather than just conflicts. (Jelmer Vernooij)

* There is a new class `ContentFilterTree` that provides a facade for 
  content filtering.  The `filtered` parameter to `export` is deprecated 
  in favor of passing a filtered tree, and the specific exporter plugins
  no longer support it.
  (Martin Pool)

* ``Transport`` now has a ``_parsed_url`` attribute instead of
  separate ``_user``, ``_password``, ``_port``, ``_scheme``, ``_host``
  and ``_path`` attributes. Proxies are provided for the moment but
  may be removed in the future. (Jelmer Vernooij)

Internals
*********

* A new debug flag ``hpss_client_no_vfs`` will now cause the HPSS client
  to raise a ``HpssVfsRequestNotAllowed`` exception when a VFS request
  is attempted. (Jelmer Vernooij)

* New method ``ControlDir._get_selected_branch`` which returns the
  colocated branch selected using path segment parameters.
  (Jelmer Vernooij, #380871)

Testing
*******

* Blackbox tests (including test scripts) can be debugged interactively (see
  bzrlib.debug.BzrPdb for details). (Vincent Ladeuil)

* `BranchBuilder.build_snapshot` now supports a "flush" action.  This
  cleanly and reliably allows tests using `BranchBuilder` to construct
  branches that e.g. rename files out of a directory and unversion that
  directory in the same revision.  Previously some changes were impossible
  due to the order that `build_snapshot` performs its actions.
  (Andrew Bennetts)

* Don't require ``os.fdatasync`` to be defined on all supported OSes
  (BSD-based OSes don't define it).  (Vincent Ladeuil, #822649)

* Fix compatibility with testtools 0.9.12. (Jelmer Vernooij, #815423)

* ``LockDir`` can now be run when the local hostname is ``localhost``.
  (Jelmer Vernooij, #825994)

* ``ModuleAvailableFeature`` won't try to import already imported modules,
  allowing it to be used for modules with side-effects.
  (Vincent Ladeuil, #712474)

* Output time stamps while running ``make check`` to get better timings from
  pqm.  (Vincent Ladeuil, #837926)

* `TestCaseWithMemoryTransport` is faster now: `_check_safety_net` now
  just compares the bytes in the dirstate file to its pristine state,
  rather than opening the WorkingTree and calling ``last_revision()``.
  This reduces the overall test suite time by about 10% on my laptop.
  (Andrew Bennetts)

* Update `TestCase.knownFailure` to the testtools way of handling expected
  failures to resolve Python 2.7 incompatibility. (Martin [gz], #607400)

..
   vim: tw=74 ft=rst ff=unix<|MERGE_RESOLUTION|>--- conflicted
+++ resolved
@@ -39,21 +39,19 @@
 .. Fixes for situations where bzr would previously crash or give incorrect
    or undesirable results.
 
-<<<<<<< HEAD
 * A new section local option ``basename`` is available to help support some
   ``bzr-pipeline`` workflows and more generally help mapping local paths to
   remote ones. See ``bzr help configuration`` for more details.
   (Vincent Ladeuil, #843211)
-=======
+
 * Resolve regression from colocated branch path handling, by ensuring that
   unreserved characters are unquoted in URLs. (Martin Packman, #842223)
 
+* Support looking up revision numbers by revision id in empty branches.
+  (Jelmer Vernooij, #535031)
+
 * Support verifying signatures on remote repositories.
   (Jelmer Vernooij, #889694)
-
-* Support looking up revision numbers by revision id in empty branches.
-  (Jelmer Vernooij, #535031)
->>>>>>> ac02d1dc
 
 Documentation
 *************
