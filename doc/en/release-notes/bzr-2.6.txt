--- conflicted
+++ resolved
@@ -95,15 +95,13 @@
 .. Major internal changes, unlikely to be visible to users or plugin 
    developers, but interesting for bzr developers.
 
-<<<<<<< HEAD
+* ``Tree.path2id`` now once again accepts a list of path elements
+  in addition to a path. (Jelmer Vernooij)
+
 * Turn config option expansion on by default. The only options for which
   this should be disabled are templates which should already have used
   conf.get(option, expand=False) or conf.get_user_option(option,
   expand=False). (Vincent Ladeuil)
-=======
-* ``Tree.path2id`` now once again accepts a list of path elements
-  in addition to a path. (Jelmer Vernooij)
->>>>>>> ed3ad2c3
 
 Testing
 *******
