####################
Bazaar Release Notes
####################

.. toctree::
   :maxdepth: 1

bzr 2.6b2
#########

:2.6b2: NOT RELEASED YET

External Compatibility Breaks
*****************************

.. These may require users to change the way they use Bazaar.

New Features
************

.. New commands, options, etc that users may wish to try out.

Improvements
************

.. Improvements to existing commands, especially improved performance 
   or memory usage, or better results.

Bug Fixes
*********

.. Fixes for situations where bzr would previously crash or give incorrect
   or undesirable results.

Documentation
*************

.. Improved or updated documentation.

API Changes
***********

.. Changes that may require updates in plugins or other code that uses
   bzrlib.

Internals
*********

.. Major internal changes, unlikely to be visible to users or plugin 
   developers, but interesting for bzr developers.

Testing
*******

.. Fixes and changes that are only relevant to bzr's test framework and 
   suite.  This can include new facilities for writing tests, fixes to 
   spurious test failures and changes to the way things should be tested.


bzr 2.6b1
#########

:2.6b1: 2012-03-15

This is the first beta for the 2.6 series, leading up to a 2.6.0 release in
August 2012.

This release includes ssl certificates verification from the urllib-based
http implementation turned on by default, fixes some UI issues around
colocated branches, documentation fixes and more.

This release includes all bugs fixed in previous series known at the time of
this release.

Beta releases are suitable for everyday use but may cause some
incompatibilities with plugins.  Some plugins may need small updates to work
with 2.6b1.

External Compatibility Breaks
*****************************

None.

Improvements
************

* Access to HTTPS URLs now uses the urrllib implementation by default.
  For the old pycurl-based implementation, specify ``https+pycurl://`` as
  the URL scheme when accessing a HTTPS location.
  (Jelmer Vernooij, #125055)

* Add short option alias ``-N`` for ``--no-recurse``.
  (Jelmer Vernooij, #945904)

* Avoid 'Invalid range access' errors when whole files are retrieved with
  transport.http.get() . (Vincent Ladeuil, #924746)

* ``bzr rmbranch`` now supports removing colocated branches.
  (Jelmer Vernooij, #920653)

* ``bzr rmbranch`` no longer removes active branches unless ``--force``
  is specified. (Jelmer Vernooij, #922953)

* ``bzr verify-signatures`` now shows a progress bar.
  (Jelmer Vernooij)

* Two new command hooks, ``pre_command`` and ``post_command``,
  provide notification before and after a command has been run.
  (Brian de Alwis, Jelmer Vernooij)

Bug Fixes
*********

* Fix ``bzr config`` display for ``RegistryOption`` values.
  (Vincent Ladeuil, #930182)

Documentation
*************

.. Improved or updated documentation.

<<<<<<< HEAD
* Document "bzr lp-propose", "bzr register-branch" and
  the other Launchpad plugin commands in bzr(1).
  (Jelmer Vernooij, #843801, #163995)

* Prevent lines of command descriptions starting with a dot to
  accidentally be interpreted as a roff macro in bzr(1).
  (Jelmer Vernooij, #711079)
=======
* Generate ``ENVIRONMENT`` section in bzr(1) from known environment variable
  list rather than hardcoding. (Jelmer Vernooij, #197618)
>>>>>>> d6916099

* Properly format apostrophes in manual page. (Jelmer Vernooij, #234771)

API Changes
***********

* ``GPGStrategy.do_verifications`` has been deprecated.
  (Jelmer Vernooij)

* File ids in the ``Tree`` API can now be bytestring as previously,
  or tuples of bytestrings.
  (Jelmer Vernooij)

* ``mail_client`` now accepts a configuration stack object rather than
  an old style Config object. (Jelmer Vernooij)

* New method ``Repository.verify_revision_signatures``.
  (Jelmer Vernooij)

* New configuration option class ``RegistryOption`` which is backed
  onto a registry. (Jelmer Vernooij)

* New convenience API method ``WorkingTree.get_config_stack``.
  (Jelmer Vernooij)

* Remove deprecated ``Branch.set_revision_history`` and
  ``Branch.revision_history`` methods and the ``set_rh``
  hook on ``Branch``. (Jelmer Vernooij)

* Remove 
  ``branch.PullResult.__int__`` deprecated in 2.3.0,
  ``branch.PushResult.__int__`` deprecated in 2.3.0,
  ``branch.BranchFormat.get_default_format`` deprecated in 2.4.0,
  ``branch.BranchFormat.get_formats`` deprecated in 2.4.0,
  ``branch.BranchFormat.set_default_format`` deprecated in 2.4.0,
  ``branch.BranchFormat.register_format`` deprecated in 2.4.0,
  ``branch.BranchFormat.unregister_format`` deprecated in 2.4.0,
  ``bzrdir.BzrDir.generate_backup_name`` deprecated in 2.3.0,
  ``bzrdir.BzrProber.register_bzrdir_format`` deprecated in 2.4.0,
  ``bzrdir.BzrProber.unregister_bzrdir_format`` deprecated in 2.4.0,
  ``config.Config.get_editor`` deprecated in 2.4.0,
  ``hooks.known_hooks_key_to_parent_and_attribute`` deprecated in 2.3,
  ``hooks.Hooks.create_hook`` deprecated in 2.4,
  ``inventory.Inventory.__contains__`` deprecated in 2.4.0,
  ``merge.Merge3Merger.scalar_three_way`` deprecated in 2.2.0,
  ``merge.Merge3Merger.fix_root`` deprecated in 2.4.0,
  ``transform.TreeTransformBase.has_named_child`` deprecated in 2.3.0,
  ``transform.get_backup_name`` deprecated in 2.3.0,
  ``transform._get_backup_name`` deprecated in 2.3.0,
  ``workingtree.WorkingTreeFormat.get_default_format`` deprecated in 2.4.0,
  ``workingtree.WorkingTreeFormat.register_format`` deprecated in 2.4.0,
  ``workingtree.WorkingTreeFormat.register_extra_format`` deprecated in 2.4.0,
  ``workingtree.WorkingTreeFormat.unregister_extra_format`` deprecated in 2.4.0,
  ``workingtree.WorkingTreeFormat.get_formats`` deprecated in 2.4.0,
  ``workingtree.WorkingTreeFormat.set_default_format`` deprecated in 2.4.0,
  ``workingtree.WorkingTreeFormat.unregister_format`` deprecated in 2.4.0,
  (Vincent Ladeuil)

Internals
*********

* ``Tree.path2id`` now once again accepts a list of path elements
  in addition to a path. (Jelmer Vernooij)

* Turn config option expansion on by default. The only options for which
  this should be disabled are templates which should already have used
  conf.get(option, expand=False) or conf.get_user_option(option,
  expand=False). (Vincent Ladeuil)

..
   vim: tw=74 ft=rst ff=unix<|MERGE_RESOLUTION|>--- conflicted
+++ resolved
@@ -119,18 +119,16 @@
 
 .. Improved or updated documentation.
 
-<<<<<<< HEAD
 * Document "bzr lp-propose", "bzr register-branch" and
   the other Launchpad plugin commands in bzr(1).
   (Jelmer Vernooij, #843801, #163995)
 
+* Generate ``ENVIRONMENT`` section in bzr(1) from known environment variable
+  list rather than hardcoding. (Jelmer Vernooij, #197618)
+
 * Prevent lines of command descriptions starting with a dot to
   accidentally be interpreted as a roff macro in bzr(1).
   (Jelmer Vernooij, #711079)
-=======
-* Generate ``ENVIRONMENT`` section in bzr(1) from known environment variable
-  list rather than hardcoding. (Jelmer Vernooij, #197618)
->>>>>>> d6916099
 
 * Properly format apostrophes in manual page. (Jelmer Vernooij, #234771)
 
