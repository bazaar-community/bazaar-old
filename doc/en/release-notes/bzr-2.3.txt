--- conflicted
+++ resolved
@@ -62,14 +62,12 @@
 .. Fixes for situations where bzr would previously crash or give incorrect
    or undesirable results.
 
-<<<<<<< HEAD
+* Avoid leaking SSH subprocess communication socket into unrelated child
+  processes, which could cause bzr to hang on exit. (Max Bowsher, #696285)
+
 * ``bzr update`` in a checkout of a readonly branch works again, without
   trying to set the tags in the master branch. This had been broken by the
   bug fix for bug #603395.  (John Arbash Meinel, #701212)
-=======
-* Avoid leaking SSH subprocess communication socket into unrelated child
-  processes, which could cause bzr to hang on exit. (Max Bowsher, #696285)
->>>>>>> 00bdc2e1
 
 Documentation
 *************
