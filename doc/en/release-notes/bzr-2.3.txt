####################
Bazaar Release Notes
####################

.. toctree::
   :maxdepth: 1

bzr 2.3b5
#########

:2.3.b5: NOT RELEASED YET

External Compatibility Breaks
*****************************

.. These may require users to change the way they use Bazaar.

New Features
************

.. New commands, options, etc that users may wish to try out.

Improvements
************

.. Improvements to existing commands, especially improved performance 
   or memory usage, or better results.

* A redundant parent inventories calculation was removed from
  ``fetch.py``, as ``Repository.insert_stream`` already reports any
  missing inventories.  This removes at least one network roundtrip when
  pushing to a stacked branch.  (Andrew Bennetts)

* ``ControlDir.sprout`` no longer opens the target repository more than
  once.  This avoids some unnecessary IO, and removes a network roundtrip
  when doing ``bzr branch`` to a smart server URL.  (Andrew Bennetts)

* ``bzr modified`` now read-locks the working tree (and branch and
  repository) just once.  (Andrew Bennetts)
  
* ``bzr resolve`` now accepts ``--take-this`` and ``--take-other`` actions
  for text conflicts. This *replace* the whole file with the content
  designated by the action. This will *ignore* all differences that would
  have been merge cleanly otherwise. (Vincent Ladeuil, #638451)

* ``bzr tags``'s "sort" argument now allows registering custom sort
  methods using the ``bzrlib.tag.tag_sort_methods`` registry. 
  (Jelmer Vernooij, #701244)

* ``bt.test_http`` was breaking ``os.environ`` by erasing the values saved by
  ``TestCase`` leading to ``bt.test_import_tariff`` failures.
  (Vincent Ladeuil, #690563)

* ``upgrade`` now upgrades dependent branches when a shared repository is
  specified. It also supports new options: ``--dry-run`` for showing what
  will happen and ``--clean`` to remove the backup directory on successful
  completion. (Ian Clatworthy, Matthew Fuller, #89830, #374734, #422450)

Bug Fixes
*********

.. Fixes for situations where bzr would previously crash or give incorrect
   or undesirable results.

* Avoid leaking SSH subprocess communication socket into unrelated child
  processes, which could cause bzr to hang on exit. (Max Bowsher, #696285)

* ``bzr update`` in a checkout of a readonly branch works again, without
  trying to set the tags in the master branch. This had been broken by the
  bug fix for bug #603395.  (John Arbash Meinel, #701212)

* Stop using ``bzrlib.tuned_gzip.GzipFile``. It is incompatible with
  python-2.7 and was only used for Knit format repositories, which haven't
  been recommended since 2007. The file itself will be removed in the next
  release. (John Arbash Meinel)

* The BZR_COLUMNS environment variable can be set to 0 to indicate no
  limitation on the width of the terminal.  (Neil Martinsen-Burrell, #675652)

<<<<<<< HEAD
* Treat WSAECONNABORTED the same as WSAECONNRESET for the purposes of
  considering a smart data stream as being interrupted. This fixes a
  failure in the windows test suite, that was trying to ensure we cleanly
  handled a server disconnect.  (John Arbash Meinel, #581311, #686587)
=======
* Unshelving changes that occur in a now-unversioned directory now restore
  the directory properly rather than crashing.
  (John Arbash Meinel, #389674)
>>>>>>> 90f9eded

* You are now able to commit directly to a stacked branch. Any needed
  parent inventories will be filled in as part of the commit process.
  (John Arbash Meinel, #375013)

Documentation
*************

.. Improved or updated documentation.

* Better document the rules to update the bzr freshmeat page when
  doing a release. (Vincent Ladeuil, #690515)

API Changes
***********

.. Changes that may require updates in plugins or other code that uses
   bzrlib.

* ``Branch.sprout``, ``BranchFormat.initalize`` and
  ``ControlDir.create_branch`` now take an optional ``repository`` keyword
  argument, and ``BranchFormat.open`` now takes an optional
  ``found_repository`` keyword argument.  These provide the repository
  object for new branch object to use (for cases when the caller has
  already opened that repository).  Implementations of these APIs will
  need to be updated to accept these arguments.  (Andrew Bennetts)

* ``bzrlib.tuned_gzip.GzipFile`` is now deprecated and will be removed in
  the bzr-2.4 series. Code that was using it can just use the python
  stdlib ``gzip.GzipFile``. (John Arbash Meinel)

Internals
*********

.. Major internal changes, unlikely to be visible to users or plugin 
   developers, but interesting for bzr developers.

Testing
*******

.. Fixes and changes that are only relevant to bzr's test framework and 
   suite.  This can include new facilities for writing tests, fixes to 
   spurious test failures and changes to the way things should be tested.

* ``bzrlib.tests`` defines ``isolated_environ`` with the definitions of all
  the environment variables the tests should care about. It also defines
  ``override_os_environ`` and ``restore_os_environ`` to properly implement
  isolation from ``os.environ`` for tests. ``bzrlib.tests`` now defines a
  ``DocTestSuite`` class using this facility for all ``bzrlib``
  doctests. (Vincent Ladeuil, #321320)

* Catch exceptions related to bug #637821 during test cleanup to avoid
  spurious failures. (Vincent Ladeuil, #686008).

* Check sphinx compatibility for tests requiring older sphinx versions.
  (Vincent Ladeuil, #688072)

* ``test_onto_transport`` in the Launchpad plugin can now run with Python
  2.7. (Vincent Ladeuil, #654733)

* ``TestCase._captureVar`` and ``TestCase._old_env`` have been deleted due to
  bug #690563. Test writers are encouraged to use ``TestCase.overrideEnv``
  instead. (Vincent Ladeuil)

* ``TestDebuntuExpansions`` was escaping the test isolation by calling the
  wrong base class ``setUp``. (Vincent Ladeuil, #684622)

bzr 2.3b4
#########

:2.3.b4: 2010-12-03

This is the fourth beta of the 2.3 series, leading up to a 2.3.0 release in
February. Beta releases are suitable for everyday use but may cause some
incompatibilities with plugins.

2.3b4 includes bug fixes for the ``config`` command and conflict
resolution. More changes were made for the test scripts handling to make it
easier to add reproducing recipes to bugs.

It also includes bug fixes from the 2.2.2 release as well as the bug fixes
in the upcoming 2.0.7, 2.1.4 and 2.2.3 releases. This means that all known
fixed bugs at the time of this release are included.


External Compatibility Breaks
*****************************

  (none)

Improvements
************

* Bazaar now caches a branch's tags while that branch is read-locked.
  This removes 1 network roundtrip from most interactions with a remote
  branch.  (Andrew Bennetts)

* ``bzr config <option>`` will now display only the value itself so scripts
  can use it to query the currently active configuration. Displaying several
  options matching a given regular expression is now controlled via the
  ``--all`` option.  (Vincent Ladeuil, bug #670251)

* ``bzr resolve`` now reports the number of conflicts resolved and the
  number of remaining conflicts. This provides a better feedback about the
  whole resolution process. (Vincent Ladeuil)

* Read configuration files in $XDG_CONFIG_HOME/bazaar on Unix if there is
  already a directory there.  (Neil Martinsen-Burrell, #195397)

Bug Fixes
*********

* Better message if there is an error while setting ownership of
  ``.bazaar`` directory. (Parth Malwankar, #657553)

* ``bzr config`` properly displays list values. (Vincent Ladeuil, #672382)

* ``bzr config`` will now respect option policies when displaying the value
  and display the definition sections when appropriate.
  (Vincent Ladeuil, #671050)

* Don't create commit message files in the current directory to avoid nasty
  interactions with emacs (which tries to establish the status of the file
  during the commit which breaks on windows). (Vincent Ladeuil, #673637)

* ``bzr resolve --take-other <file>`` will not crash anymore if ``<file>``
  is involved in a text conflict (but the conflict is still not
  resolved). (Vincent Ladeuil, #646961)

* Merge will now correctly locate a lca where there is a criss-cross merge
  of a new root. (Gary van der Merwe, #588698)

* Report error if non-ASCII command option given. (Rory Yorke, #140563)

* ``tools/check-newsbug.py`` is now based on ``lp:hydrazine`` and no longer
  crashes when encountering private bugs (they are just displayed as such).
  (Vincent Ladeuil, #354985)

Internals
*********

* ``BranchBuilder.build_snapshot`` now accepts parent_ids == [].
  This can be used to create a new root in the graph. (Gary van der Merwe)

* Old repository development formats
  RepositoryFormatCHK1 and RepositoryFormatCHK2 have been removed, and so
  have the corresponding metadir format options ``development-rich-root``,
  ``development6-rich-root``, and ``development7-rich-root``.

Testing
*******

* Add a null_output_matches_anything keyword argument with default False to
  bzrlib.tests.script.ScriptRunner.run_script to specify that the command
  output should not be checked (as opposed to expecting an empty output).
  (Neil Martinsen-Burrell, #662509)

* Blank output section in scriptrunner tests no longer match any output.
  Instead, use '...' as a wildcard if you don't care about the output.
  (Martin Pool, #637830)

* Bump minimum testtools version required to run ``bzr selftest`` from 0.9.2
  to 0.9.5 which will allow tests that need the fixed unicode handling to be
  written. (Martin [gz])

* Introduce an ``overrideEnv()`` helper for tests that needs to change the
  environment variables while respecting the isolation rules. Get rid of
  TestCase._restoreEnvironment which is now useless.
  (Vincent Ladeuil, #690563)

* Printing selftest results to a non-UTF-8 console will now escape characters
  that can't be encoded rather than aborting the test run with an exception.
  (Martin [gz], #633216)


bzr 2.3b3
#########

:2.3b3: 2010-11-05

External Compatibility Breaks
*****************************

(none)

New Features
************

* Add --no-tree option to 'bzr push' and 'bzr init' for creating a
  new or mirrored branch without working trees.
  (Matthew Gordon, #506730)

* ``bzr config`` is a new command that displays the configuration options for
  a given directory. It accepts a glob to match against multiple options at
  once. It can also be used to set or delete a configuration option in any
  configuration file. (Vincent Ladeuil)

* New shortcut URL schemes ``ubuntu:`` and ``debianlp:`` access source
  branches on Launchpad.  E.g. ``bzr branch ubuntu:foo`` gives you the source
  branch for project ``foo`` in the current distroseries for Ubuntu while
  ``bzr branch debianlp:lenny/foo`` gives you the source branch (on Launchpad)
  for project ``foo`` in Debian Lenny.
  (Barry Warsaw, #609186)

* Provide a configuration option "default_format" that controls the
  default format for new branches created with ``bzr init``.
  (Neil Martinsen-Burrell, #484101)

Bug Fixes
*********

* Always set PATH in start_bzr.bat on Windows. (Matthäus G. Chajdas, #470264)

* ``bzr status -r X..Y`` was failing because RevisionTree didn't implement
  ``get_shelf_manager``. (John Arbash Meinel, #662053)

* Correctly add directory contents when the name was previously added as a
  normal file, rather than throwing ``AttributeError: children`` during
  smart_add. (Martin [gz], #251864)

* Correctly handle the ``--directory`` option for all code paths of
  ``resolve`` and ``shelve``, this was previously ignored when paths were
  provided as parameters. When both are provided, ``--directory`` becomes
  the base directory for the other paths. (Vincent Ladeuil, #670851)

* Correctly set the Content-Type  header when HTTP POSTing to comply
  with stricter web frameworks. (Vincent Ladeuil, #665100)

* Don't force openssh to use protocol=2, since that is now the default.
  (Neil Martinsen-Burrell, #561061)

* Fix ``KeyError: 'port'`` when getting the stored password for an HTTP  URL.
  (Martin Pool, #654684)

* Make ``bzr tag --quiet`` really quiet. (Neil Martinsen-Burrell, #239523)

* Missing files (files bzr add'ed and then OS deleted) are now shown in ``bzr
  status`` output. (Rory Yorke, #134168)

* ``NotBranchError`` no longer allows errors from calling
  ``bzrdir.open_repository()`` to propagate.  This is unhelpful at best,
  and at worst can trigger infinite loops in callers.  (Andrew Bennetts)
  
* The ``branch.tags.merge_to(target_branch)`` API used by plugins such as
  ``bzr-builddeb`` now propagates changes to the master branch of the
  target branch (if there is one).  This makes it consistent with the
  other tag APIs.  (Andrew Bennetts, #603395)

* Windows installers no longer requires the Microsoft vcredist to be
  installed. (Martin [gz], Gary van der Merwe, #632465)

Documentation
*************

* Add documentation of the ability to edit hunks when shelving.
  (Neil Martinsen-Burrell, #517660)

* Be more specific about the meaning of revision ranges for ``bzr diff``.
  (Neil Martinsen-Burrell, #247282)

* Document the comment character in the .bzrignore file, including a
  workaround for ignore patterns that begin with #.
  (Neil Martinsen-Burrell, #631515)

API Changes
***********

* Add ``bzrlib.pyutils`` module with helper functions for some Python
  tasks such as resolving a dotted name to a Python object
  (``get_named_object``).  (Andrew Bennetts)

* ``bzrlib.tests.ForwardingResult`` no longer exists.  Use
  ``testtools.ExtendedToOriginalDecorator`` instead.  (Andrew Bennetts)

* ``known_hooks_key_to_parent_and_attribute`` in ``bzrlib.hooks`` has been
  deprecated in favour of ``known_hooks.key_to_parent_and_attribute`` in
  the same module.  (Andrew Bennetts)

Internals
*********

* ``tools/fixed-in.py`` find a bug in NEWS from its number or a regexp
  matching the news entry and display the corresponding release, date, fix
  authors and the news entry itself. (Vincent Ladeuil)

Testing
*******

* Blank output section in scriptrunner tests no longer match any output.
  Instead, use '...' as a wildcard if you don't care about the output.
  (Martin Pool, #637830)

* ``bzr test-script script`` is a new command that runs a shell-like script
  from an the ``script`` file. (Vincent Ladeuil)

* Fix spurious test failures on babune related to the http pipe cleanup and
  get rid of some 'bytes left on the HTTP socket' useless log messages.
  (Vincent Ladeuil, #655557)

* ``bzrlib.tests.per_workingtree.TestCaseWithWorkingTree.make_branch_builder``
  respects its ``relpath`` parameter. (Vincent Ladeuil)

bzr 2.3b2
#########

:2.3b2: 2010-10-08

External Compatibility Breaks
*****************************

* The ``bzr tags`` command sorts tag names using a natural sort by
  default (so tag2 sorts before tag10).  The previous default was
  strictly "asciibetical".  That behavior is still available as ``bzr tags
  --sort=alpha``. (Neil Martinsen-Burrell, #640760)

* ``BzrDir.generate_backup_name`` has been deprecated and replaced by a
  private method. ``osutils.available_backup_name`` provides an extensible
  replacement. This allowed the deprecation of
  ``bzrlib.transform.get_backup_name``,
  ``bzrlib.transform._get_backup_name`` and
  ``bzrlib.transform.TreeTransformBase.has_named_child``.
  (Vincent Ladeuil)

New Features
************

* Add ``mainline`` revision specifier, which selects the revision that
  merged a specified revision into the mainline.  (Aaron Bentley)

* Add ``annotate`` revision specifier, which selects the revision that
  introduced a specified line of a file.  (Aaron Bentley)

* Add ``-Dmem_dump`` debug flag, which uses meliae to dump memory to 
  a file upon an out of memory error.
  (Karl Bielefeldt, #551391)

* ``bzr status`` now displays a summary of existing shelves after
  the other status information. This is done using a ``post_status``
  hook.
  (Parth Malwankar, #403687)

* GNU lsh is now a supported lsh client; just set BZR_SSH to 'lsh'.
  Also, bzr will recognize if the 'ssh' comand is a symlink to lsh.
  (Matthew Gordon, #374700)

* The ``pull`` and ``update`` commands now take a ``--show-base``
  option that, in the case of conflicts, shows the base revision text.
  (Rory Yorke,  #202374)

Improvements
************

* ``bzr break-lock --force`` breaks the lock without prompting.  (Before
  using this, make sure the process holding the lock really is dead.)
  (Martin Pool, #397315)

* ``bzr remove`` now takes a ``--no-backup`` option for when you don't want it
  to backup anything, just delete it. This option used to be called ``--force``
  which is now deprecated.
  (Marius Kruger, #400554)

* When using the pycurl client module, Bazaar shows some of the text from
  HTTP server error messages.
  (Martin Pool, #656667)

Bug Fixes
*********

* Don't force openssh to use protocol=2, since that is now the default.
  (Neil Martinsen-Burrell, #561061)

* Fix signature of RemoteBzrDir.create_workingtree to match that of its
  superclass.  (Neil Martinsen-Burrell, Martin Pool, #524627)

* Fix traceback with python-2.7's xmlrpclib
  (Toshio Kuratomi, #612096)

* Print junk rather than throwing a UnicodeDecodeError from ``bzr version-info``
  when using the rio format (with non-ascii information) on a non-utf-8
  terminal.  (Andrej A Antonov, #518609)

* Treat all IO, OS, and socket errors consistently when establishing
  SSH/SFTP connections via a subprocess.  (Andrew Bennetts)

* ``unshelve --preview`` now can show diff in a non-ascii encoding.
  (Andrej A Antonov, #518916)

* Deleting a versioned directory can leave orphans: unversioned files that
  were present don't have a parent anymore. The
  ``bzr.transform.orphan_policy`` configuration option controls the ``bzr``
  behaviour: ``conflict`` (the default) leave the orphans in place and
  create a conflict for the directory, ``move`` create orphans named
  ``<file>.~#~`` in a ``bzr-orphans`` directory at the root of the working
  tree.  (Vincent Ladeuil, #323111)

Improvements
************

Documentation
*************

* Correct the documentation for setting up the smart server with Apache.
  (Neil Martinsen-Burrell, #311518)

* Fix rst typos in bzrlib/help_topics/en/conflict-types.txt.
  (Vincent Ladeuil, #660943)

* Provide more detailed help on the Launchpad plugin at "bzr help
  plugins/launchpad".  (Neil Martinsen-Burrell, #589379)

* Suggest ``bzr revert`` for restoring locally deleted files in help text
  for ``bzr update``.  (John C Barstow, #191466)

API Changes
***********

* ``WorkingTree`` methods ``pull``, ``update``, and ``_update_tree``
  now have an optional argument, ``show_base``, which is by default
  False.  This is flag is ultimately passed to ``merge.merge_inner``
  in each case. (Rory Yorke, #202374)

Internals
*********

* Small change to GroupCompressBlock to work more in terms of 'chunks'
  rather than 'content' for its compressed storage. (John Arbash Meinel)

* When running ``bzr selftest --subunit`` the subunit stream will no
  longer include the "log" information for tests which are considered to
  be 'successes' (success, xfail, skip, etc) (John Arbash Meinel)

Testing
*******

* Add a new simpler way to generate multiple test variations, by setting
  the `scenarios` attribute of a test class to a list of scenarios
  descriptions, then using `load_tests_apply_scenarios`.  (See the testing
  guide and `bzrlib.tests.scenarios`.) Simplify `test_http` using this.
  (Martin Pool, #597791)

* Add ``tests/ssl_certs/ca.crt`` to the required test files list. Test
  involving the pycurl https test server fail otherwise when running
  selftest from an installed version. (Vincent Ladeuil, #651706)

* Fix tests that failed when run under ``LANG=C``.
  (Andrew Bennetts, #632387)

* Skip tests that needs a bzr source tree when there isn't one. This is
  needed to successfully run the test suite for installed versions.
  (Vincent Ladeuil, #644855).

* Skip the tests that requires respecting the chmod bits when running as root.
  (Vincent Ladeuil, #646133)

* Suppress the "maximum recursion depth exceeded in __subclasscheck__"
  warning on stderr emitted during ``test_dict_deepnested`` in
  ``bzrlib/tests/test__bencode.py``.  (Andrew Bennetts)

* Use tests.TestCaseInTempDir for tests that requires disk resources.
  (Vincent Ladeuil, #650001)

bzr 2.3b1
#########

:2.3b1: 2010-09-20

This is the first beta of the 2.3 series, leading up to a 2.3.0
release in January or February.  Beta releases are suitable for everyday use
but may cause some incompatibilities with plugins.  Some plugins may need
small updates to work with 2.3b1.

2.3b1 includes some performance improvements in both speed and memory
consumption, some preliminary support for generating a texinfo version of
the doc and better support for launchpad.  Many changes were made to make
our test suite more robust as well as numerous documentation fixes.  It
improves the common infrastructure for dealing with colocated named
branches and foreign branches.  We plan to continue with these themes
through the 2.3 series.

It also includes bug fixes for 2.0.6, 2.1.3 and 2.2.1 and over 40 fixes of
its own.


External Compatibility Breaks
*****************************

(none)

New Features
************

* Added ``pre_status`` and ``post_status`` hooks. This allows plugins
  to register custom handlers which will be invoked before/after the
  standard status output is displayed. (Parth Malwankar)

* ``bzr break-lock --config [location]`` can now break config files
  locks. (Vincent Ladeuil, #525571)

* ``bzrlib.config.LockableConfig`` is a base class for config files that
  needs to be protected against multiple writers. All methods that
  change a configuration variable value must be decorated with
  @needs_write_lock (set_option() for example).
  (Vincent Ladeuil,  #525571)

* The ``lp:`` prefix will now use your known username (from
  ``bzr launchpad-login``) to expand ``~`` to your username.  For example:
  ``bzr launchpad-login user && bzr push lp:~/project/branch`` will now
  push to ``lp:~user/project/branch``.  (John Arbash Meinel)

* New development format ``development8-subtree`` which is similar to the 
  ``2a`` format and adds subtree support. (Jelmer Vernooij)

Improvements
************

* Allow using both ``--using`` and ``--diff-options``.
  (Matthäus G. Chajdas, #234708)

* Allow using non-integer bug ID with generic bug trackers.
  (Alexandre Garnier, #440472)

* ``bzr remove`` now just backs up changed files instead of exiting,
  forcing you to choose to either keep or delete them. Bazaar will now delete
  the files if they can easily be recovered using revert, otherwise they
  will be backed up (adding an extension of the form .~#~).
  (Marius Kruger, #400554)

* ``bzr revert`` and ``bzr status`` are up to 15% faster on large trees
  with many changes by not repeatedly building a list of all file-ids.
  (Andrew Bennetts)

* Decrease memory consumption when many chk index pages are loaded. (Such
  as during ``bzr co`` or ``bzr ls -R`` of a large tree.) Often we need to
  read many chk pages because the individual chk map nodes will be spread
  randomly. Peak memory for 'bzr ls -R' on a large tree dropped from 396MB
  down to 247MB, expect even more significant savings on 64-bit platforms.
  (John Arbash Meinel)

* Decrease peak memory during ``bzr send``. The old code was caching all
  text content and all inventory strings for all revisions before
  computing the diffs. Now we only cache as long as there is a child that
  will need them. Sending 2000 bzr revisions drops from 1.2GB peak to
  256MB peak. (John Arbash Meinel, #614576)

* ``DirState`` internals use a little bit less memory. For bzr.dev it
  drops the memory from 1MB down to about 800kB. And replaces a few
  thousand tuples and sets with StaticTuple.  (John Arbash Meinel)

* Inventory entries now consume less memory (on 32-bit Ubuntu file entries
  have dropped from 68 bytes to 40, and directory entries from 120 bytes
  to 48).  (Andrew Bennetts)

* Reduce peak memory by one copy of compressed text when writing to pack
  repositories.
  (John Arbash Meinel, #566940)

* When building new working trees, default to reading from the repository
  rather than the source tree unless explicitly requested. (via
  ``--files-from`` and ``--hardlink`` for ``bzr branch`` and
  ``bzr checkout``. Generally, 2a format repositories extract
  content faster than seeking and reading content from another tree,
  especially in cold-cache situations. (John Arbash Meinel, #607298)

* Add ``__pycache__`` to the default ``ignores`` file. Future releases of
  Python will use this directory to store bytecodes.
  (Andrea Corbellini, #626687)

Bug Fixes
*********

* Additional merges after an unrelated branch has been merged with its
  history no longer crash when deleted files are involved.
  (Vincent Ladeuil, John Arbash Meinel, #375898)

* ``bzr add SYMLINK/FILE`` now works properly when the symlink points to a
  previously-unversioned directory within the tree: the directory is
  marked versioned too.
  (Martin Pool, #192859)

* ``bzr clean-tree`` issues a warning if it is unable to delete a file
  due to ``errno.EACCES`` instead of exiting with an error on Windows.
  (Parth Malwankar, #430785)

* ``bzr commit SYMLINK`` now works, rather than trying to commit the
  target of the symlink.
  (Martin Pool, John Arbash Meinel, #128562)

* ``bzr ignore PATTERNS`` exits with error if a bad pattern is supplied.
  ``InvalidPattern`` exception error message now shows faulting
  regular expression.
  (Parth Malwankar #300062)

* ``bzr upgrade`` now creates the ``backup.bzr`` directory with the same
  permissions as ``.bzr`` directory on a POSIX OS.
  (Parth Malwankar, #262450)

* CommitBuilder now uses the committer instead of _config.username to generate
  the revision-id.  (Aaron Bentley, #614404)

* Configuration files in ``${BZR_HOME}`` are now written in an atomic
  way which should help avoid problems with concurrent writers.
  (Vincent Ladeuil, #525571)

* CommitBuilder now uses the committer instead of _config.username to generate
  the revision-id.  (Aaron Bentley, #614404)

* Configuration files in ``${BZR_HOME}`` are now protected against
  concurrent writers by using a lock. (Vincent Ladeuil, #525571)

* Cope with Microsoft FTP Server and VSFTPd that return reply '250
  Directory created' when mkdir succeeds.  (Martin Pool, #224373)

* `decode` parameter to get() method in FtpTransport and GioTransport classes
  is deprecated. (Alexander Belchenko)

* Don't print internal object name when print an invalid revision spec
  error.  (Neil Martinsen-Burrell, #598701)

* Don't traceback when a lockdir's ``held/info`` file is corrupt (e.g.
  contains only NUL bytes).  Instead warn the user, and allow ``bzr
  break-lock`` to remove it.  (Andrew Bennetts, #619872)
  
* ``EPIPE`` can be raised during test server shutdown. This happened on
  gentoo only so far. (Vincent Ladeuil, #627277)

* Errors occurring during HTTP(S) test server starts should now be
  handled cleanly. (Vincent Ladeuil, #392402)

* Fix ``AttributeError on parent.children`` when adding a file under a 
  directory that was a symlink in the previous commit.
  (Martin Pool, #192859)

* Fix ``AttributeError: 'NoneType' object has no attribute 'close'`` in
  ``_close_ssh_proc`` when using ``bzr+ssh://``.  This was causing
  connections to pre-1.6 bzr+ssh servers to fail, and causing warnings on
  stderr in some other circumstances.  (Andrew Bennetts, #633745)

* Fix spurious paramiko warning on hardy by ensuring that ``selftest``
  properly remove its warning filter. (Vincent Ladeuil, #625686)

* Fix ``AttributeError on parent.children`` when adding a file under a
  directory that was a symlink in the previous commit.
  (Martin Pool, #192859)

* Fix ``AttributeError: 'NoneType' object has no attribute 'close'`` in
  ``_close_ssh_proc`` when using ``bzr+ssh://``.  This was causing
  connections to pre-1.6 bzr+ssh servers to fail, and causing warnings on
  stderr in some other circumstances.  (Andrew Bennetts, #633745)

* Fix a problem in bzr's ``Makefile`` that meant syntax errors in some
  parts of bzr's source code could cause ``make check-nodocs`` to
  incorrectly return an exit code of 0.
  (Vincent Ladeuil, #626667)

* ``HTTP/1.1`` test servers now set a ``Content-Length`` header to comply
  with pedantic ``HTTP/1.1`` clients. (Vincent Ladeuil, #568421)

* Most of the leaked threads during selftest are now fixed, allowing the
  full test suite to pass on gentoo.
  (Vincent Ladeuil, #392127)

* Only call ``setlocale`` in the bzr startup script on posix systems. This
  avoids an issue with the newer windows C runtimes used by Python 2.6 and
  later which can mangle bytestrings printed to the console.
  (Martin [gz], #631350)

* `PathNotChild` should not give a traceback.
  (Martin Pool, #98735)

* Prevent ``CHKMap.apply_delta`` from generating non-canonical CHK maps,
  which can result in "missing referenced chk root keys" errors when
  fetching from repositories with affected revisions.
  (Andrew Bennetts, #522637)

* Raise ValueError instead of a string exception.
  (John Arbash Meinel, #586926)

* Repositories accessed via a smart server now reject being stacked on a
  repository in an incompatible format, as is the case when accessing them
  via other methods.  This was causing fetches from those repositories via
  a smart server (e.g. using ``bzr branch``) to receive invalid data.
  (Andrew Bennetts, #562380)

* Selftest with versions of subunit that support ``stopTestRun`` will no longer
  error. This error was caused by 2.0 not being updated when upstream
  python merged the end of run patch, which chose ``stopTestRun`` rather than
  ``done``. (Robert Collins, #571437)

* Stop ``AttributeError: 'module' object has no attribute 'ElementTree'``
  being thrown from ``xml_serializer`` on certain cElementTree setups.
  (Martin [gz], #254278)

* strace test-helper tests cope with the new Ubuntu policy of not allowing
  users to attach to their own processes by default.
  (Martin Pool, #626679)

* Test classes like ``TestCase``, ``TestLoader``, and ``TestSuite`` should
  be available from ``bzrlib.tests.*``. They used to be, but were
  accidentally removed. (John Arbash Meinel, #627438)

* ``Transport.stat`` on a symlink, including a transport pointing directly
  to a symlink, now returns information about the symlink.
  (Martin Pool)

* Upgrading or fetching from a non-rich-root repository to a rich-root
  repository (e.g. from pack-0.92 to 2a) no longer fails with
  ``'Inter1and2Helper' object has no attribute 'source_repo'``.  This was
  a regression from Bazaar 2.1.  (Andrew Bennetts, #636930)
  
Documentation
*************

* Added a builder/writer sphinx extension that can generate texinfo files. The
  generated files are syntactically correct but the info navigation nodes
  needs more work. (Vincent Ladeuil, #219334)

* First tests defined for sphinx, including a new bzrlib.tests.features.sphinx
  to make the tests conditional.
  (Vincent Ladeuil)

* Fix a lot of references in the docs to the old http://bazaar-vcs.org to
  the new http://bazaar.canonical.com or http://wiki.bazaar.canonical.com
  (John Arbash Meinel, #617503)

API Changes
***********

* When passing a file to ``UTF8DirReader`` make sure to close the current
  directory file handle after the chdir fails. Otherwise when passing many
  filenames into a command line ``bzr status`` we would leak descriptors.
  (John Arbash Meinel, #583486)

* `ControlDirFormat` and  `ControlDir` have been split out of `BzrDirFormat`
  and `BzrDir`, respectively. `ControlDirFormat`
  and `ControlDir` should be used as the base classes for new non-.bzr
  implementations.

  `BzrDirFormat.register_control_format` has been renamed to
  `ControlDirFormat.register_format`.

  `BzrDirFormat.register_server_control_format` has been removed.

  Probing for control directories is now done by separate objects derived
  from `bzrlib.controldir.Prober` and registered using
  `bzrlib.controldir.ControlDirFormat.register_prober` or
  `bzrlib.controldir.ControlDirFormat.register_server_prober`.
  `BzrDirFormat.probe_transport` has been moved onto `Prober`.

  `BzrDirFormat.register_format` has been renamed to
  `BzrProber.register_bzrdir_format`.

  `bzrlib.bzrdir.network_format_registry` has been moved to
  `bzrlib.controldir`.

  (Jelmer Vernooij)

* ``bzrlib.transform.TreeTransformBase.final_kind``,
  ``bzrlib.transform.TreeTransform.tree_kind`` and
  ``bzrlib.transform.TransformPreview.tree_kind`` now return None instead
  of raising NoSuchFile.  (Vincent Ladeuil)

* BzrError subclasses no longer support the name "message" to be used
  as an argument for __init__ or in _fmt format specification as this
  breaks in some Python versions. errors.LockError.__init__ argument
  is now named "msg" instead of earlier "message".
  (Parth Malwankar, #603461)

* Configuration files should now use the ``from_string`` constructor rather
  than the ``file`` parameter of the ``_get_parser`` method. The later has
  been deprecated. ``from_string`` also accept a ``save=True`` parameter to
  have the configuration file immediately written to disk. 
  (Vincent Ladeuil)

* Deprecate treating a `PushResult` and `PullResult` as an integer for the
  relative change in revno.
  (Martin Pool)

* `FileInWrongBranch` is deprecated in favour of `PathNotChild` and no
  longer raised.
  (Martin Pool)

* ``IniBaseConfig`` objects should now use the ``from_string`` constructor
  the rather than the ``file`` parameter of the ``_get_parser`` method. The
  later has been deprecated. (Vincent Ladeuil)

* InventoryEntry instances now raise AttributeError if you try to assign
  to attributes that are irrelevant to that kind of entry.  e.g. setting
  ``symlink_target`` on an InventoryFile will fail.  It is still okay to
  read those attributes on any kind of InventoryEntry.  The complete list
  of affected attributes is: ``executable``, ``text_id``, ``text_sha1``,
  ``text_size`` (only valid for kind == file); ``symlink_target`` (only
  valid for kind == link); and ``reference_revision`` (only valid for kind
  == tree-reference).  (Andrew Bennetts)

* InventoryEntry objects no longer have ``_put_in_tar`` or
  ``_put_on_disk`` methods.  (Andrew Bennetts)

* The ``get_filename`` parameter in the ``config.IniBaseConfig``
  constructor has been deprecated, use the ``file_name`` parameter instead.
  (Vincent Ladeuil)

* `tree_files` and `internal_tree_files` are now deprecated in favor of
  `WorkingTree.open_containing_paths`.
  (Martin Pool)

Internals
*********

* Remove used and broken code path in ``BranchInitHookParams.__repr__``.
  (Andrew Bennetts)

Testing
*******

* Avoid spurious failures in ssh tests: wait for the SSH server to
  actually finish, rather than just waiting for it to negotiate the key
  exchange. (John Arbash Meinel, #626876)

* ``build_tree_contents`` can create symlinks.
  (Martin Pool, John Arbash Meinel)

* Catch socket errors to avoid
  bt.test_sftp_transport.SSHVendorBadConnection.test_bad_connection_ssh
  random failures. (Vincent Ladeuil, #601804)

* HTTP test servers will leak less threads (and sockets) and will not hang on
  AIX anymore. (Vincent Ladeuil, #405745)

* On platforms that don't support forking give a nice error message saying so
  when ``bzr selftest --parallel=fork`` is used. (Martin [gz], #528730)

* Rearrange thread leak detection code to eliminate global state and make it
  possible to extend the reporting. (Martin [gz], #633462)

* The old ``bzr selftest --benchmark`` option has been removed.
  <https://launchpad.net/bzr-usertest> is an actively-maintained
  macrobenchmark suite.
  (Martin Pool)

* The test suite now simply holds log files in memory, rather than writing them
  out to disk and then reading them back in and deleting them.
  (Andrew Bennetts)

* The way ``bzr selftest --parallel`` generates N partitions of tests to
  run in parallel has changed.  Instead of splitting the list of tests at
  N-1 points, it distributes the tests one-by-one into the partitions in a
  round robin fashion.  This reduces the total time to run the tests in
  parallel because a series of slow tests in the test suite will be
  distributed evenly among the parallel test suites, rather than slowing
  down just one suite.  (Andrew Bennetts)

* Tracebacks from a parameterized test are no longer reported against every
  parameterization of that test.  This was done by adding a hack to
  ``bzrlib.tests.clone_test`` so that it no longer causes
  testtools.TestCase instances to share a details dict.
  (Andrew Bennetts, #625574)


..
   vim: tw=74 ft=rst ff=unix<|MERGE_RESOLUTION|>--- conflicted
+++ resolved
@@ -77,16 +77,14 @@
 * The BZR_COLUMNS environment variable can be set to 0 to indicate no
   limitation on the width of the terminal.  (Neil Martinsen-Burrell, #675652)
 
-<<<<<<< HEAD
 * Treat WSAECONNABORTED the same as WSAECONNRESET for the purposes of
   considering a smart data stream as being interrupted. This fixes a
   failure in the windows test suite, that was trying to ensure we cleanly
   handled a server disconnect.  (John Arbash Meinel, #581311, #686587)
-=======
+
 * Unshelving changes that occur in a now-unversioned directory now restore
   the directory properly rather than crashing.
   (John Arbash Meinel, #389674)
->>>>>>> 90f9eded
 
 * You are now able to commit directly to a stacked branch. Any needed
   parent inventories will be filled in as part of the commit process.
