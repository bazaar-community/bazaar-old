--- conflicted
+++ resolved
@@ -53,11 +53,6 @@
       <p class="biglink"><a class="biglink" href="../developers/">Developer Docs</a><br/>
         <span class="linkdescr">improving and extending bzr</span>
       </p>
-<<<<<<< HEAD
-    </td>
-    <td width="50%">
-=======
->>>>>>> 8a5811e1
       <p class="biglink"><a class="biglink" href="http://doc.bazaar.canonical.com/migration/en/">Migration Docs</a><br/>
       <span class="linkdescr">for refugees of other tools</span>
       </p>
