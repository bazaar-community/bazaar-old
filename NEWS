IN DEVELOPMENT

  IMPROVEMENTS:

   * No default ignore rules are applied by bzr - only the rules in .bzrignore
     are considered. This fixes bugs with default rules being enforced no
     matter what. The old list of ignore rules from bzr is available by
     running 'bzr ignore --old-default-rules'.

   * Tests updates to ensure proper URL handling, UNICODE support, and
     proper printing when the user's terminal encoding cannot display 
     the path of a file that has been versioned.
     ``bzr branch`` can take a target URL rather than only a local directory.
     Branch.get_parent()/set_parent() now save a relative path if possible,
     and normalize the parent based on root, allowing access across
     different transports. (John Arbash Meinel, Wouter van Heyst, Martin Pool)
     (Malone #48906, #42699, #40675, #5281, #3980, #36363, #43689,
      #42517, #42514)

   * On Unix, detect terminal width using an ioctl not just $COLUMNS.
     Use terminal width for single-line logs from ``bzr log --line`` and
     pending-merge display.  (Robert Widhopf-Fenk, Gustavo Niemeyer)
     (Malone #3507)

   * On Windows, detect terminal width using GetConsoleScreenBufferInfo.
     (Alexander Belchenko)

   * Speedup improvement for 'date:'-revision search. (Guillaume Pinot).

   * Show the correct number of revisions pushed when pushing a new branch.
     (Robert Collins).

   * 'bzr selftest' now shows a progress bar with the number of tests, and 
     progress made. 'make check' shows tests in -v mode, to be more useful
     for the PQM status window. (Robert Collins).

   * 'bzr selftest --benchmark' will run a new benchmarking selftest.
     'bzr selftest --benchmark --lsprof-timed' will use lsprofile to generate
     profile data for the individual profiled calls, allowing for fine
     grained analysis of performance.
     (Robert Collins, Martin Pool).

   * 'bzr commit' shows a progress bar. This is useful for commits over sftp
     where commit can take an appreciable time. (Robert Collins)

   * 'bzr add' is now less verbose in telling you what ignore globs were
     matched by files being ignored. Instead it just tells you how many 
     were ignored (because you might reasonably be expecting none to be
     ignored). 'bzr add -v' is unchanged and will report every ignored
     file. (Robert Collins).

   * ftp now has a test server if medusa is installed. As part of testing,
     ftp support has been improved, including support for supplying a
     non-standard port. (John Arbash Meinel).

   * 'bzr log --line' shows the revision number, and uses only the
     first line of the log message (#5162, Alexander Belchenko;
     Matthieu Moy)

   * 'bzr status' has had the --all option removed. The 'bzr ls' command
     should be used to retrieve all versioned files. (Robert Collins)

   * 'bzr bundle OTHER/BRANCH' will create a bundle which can be sent
     over email, and applied on the other end, while maintaining ancestry.
     This bundle can be applied with either 'bzr merge' or 'bzr pull',
     the same way you would apply another branch.
     (John Arbash Meinel, Aaron Bentley)
  
   * 'branches.conf' has been changed to 'locations.conf', since it can apply
     to more locations than just branch locations.
     (Aaron Bentley)
   
   * 'bzr whoami' can now be used to set your identity from the command line,
     for a branch or globally.  (Robey Pointer)

   * 'bzr checkout' now aliased to 'bzr co', and 'bzr annotate' to 'bzr ann'.
     (Michael Ellerman)

   * 'bzr revert DIRECTORY' now reverts the contents of the directory as well.
     (Aaron Bentley)

   * 'bzr get sftp://foo' gives a better error when paramiko is not present.
     Also updates things like 'http+pycurl://' if pycurl is not present.
     (John Arbash Meinel) (Malone #47821, #52204)

<<<<<<< HEAD
   * Improve the help text for 'bzr diff' to explain what various options do.
     (John Arbash Meinel, #6391)
=======
   * New env variable BZR_PROGRESS_BAR, sets the default progress bar type.
     Can be set to 'none' or 'dummy' to disable the progress bar, 'dots' or 
     'tty' to create the respective type. (John Arbash Meinel, #42197, #51107)
>>>>>>> c8c2543f

  BUG FIXES:

    * Fix shadowed definition of TestLocationConfig that caused some 
      tests not to run.  (#32587, Erik Bågfors, Michael Ellerman, 
      Martin Pool)

    * Fix unnecessary requirement of sign-my-commits that it be run from
      a working directory.  (Martin Pool, Robert Collins)

    * 'bzr push location' will only remember the push location if it succeeds
      in connecting to the remote location. (#49742, John Arbash Meinel)

    * 'bzr revert' no longer toggles the executable bit on win32
      (#45010, John Arbash Meinel)

    * Handle broken pipe under win32 correctly. (John Arbash Meinel)
    
    * sftp tests now work correctly on win32 if you have a newer paramiko
      (John Arbash Meinel)

    * Cleanup win32 test suite, and general cleanup of places where
      file handles were being held open. (John Arbash Meinel)

    * When specifying filenames for 'diff -r x..y', the name of the file in the
      working directory can be used, even if its name is different in both x
      and y.

    * File-ids containing single- or double-quotes are handled correctly by
      push.  (#52227, Aaron Bentley)

    * Normalize unicode filenames to ensure cross-platform consistency.
      (John Arbash Meinel, #43689)

    * The argument parser can now handle '-' as an argument. Currently
      no code interprets it specially (it is mostly handled as a file named 
      '-'). But plugins, and future operations can use it.
      (John Arbash meinel, #50984)

    * Bundles can properly read binary files with a plain '\r' in them.
      (John Arbash Meinel, #51927)

    * Tuning iter_entries() to be more efficient (John Arbash Meinel, #5444)

    * Lots of win32 fixes (the test suite passes again).
      (John Arbash Meinel, #50155)

    * Handle openbsd returning None for sys.getfilesystemencoding() (#41183) 

    * Support ftp APPE (append) to allow Knits to be used over ftp (#42592)

  INTERNALS:

    * Combine the ignore rules into a single regex rather than looping over
      them to reduce the threshold where  N^2 behaviour occurs in operations
      like status. (Jan Hudec, Robert Collins).

    * 'bzr push' should only push the ancestry of the current revision, not
      all of the history in the repository. This is especially important for
      shared repositories. (John Arbash Meinel)

    * bzrlib.delta.compare_trees now iterates in alphabetically sorted order,
      rather than randomly walking the inventories. (John Arbash Meinel)

    * Doctests are now run in temporary directories which are cleaned up when
      they finish, rather than using special ScratchDir/ScratchBranch objects.
      (Martin Pool)

    * Split ``check`` into separate methods on the branch and on the repository,
      so that it can be specialized in ways that are useful or efficient for
      different formats.  (Martin Pool, Robert Collins)

    * Deprecate Repository.all_revision_ids; most methods don't really need
      the global revision graph but only that part leading up to a particular
      revision.  (Martin Pool, Robert Collins)

    * Add a BzrDirFormat control_formats list which allows for control formats
      that do not use '.bzr' to store their data - i.e. '.svn', '.hg' etc.
      (Robert Collins, Jelmer Vernooij).

    * bzrlib.diff.external_diff can be redirected to any file-like object.
      Uses subprocess instead of spawnvp.
      (#4047, #48914, James Henstridge, John Arbash Meinel)

    * New command line option '--profile-imports', which will install a custom
      importer to log time to import modules and regex compilation time to 
      sys.stderr (John Arbash Meinel)

bzr 0.8.2  2006-05-17
  
  BUG FIXES:
   
    * setup.py failed to install launchpad plugin.  (Martin Pool)

bzr 0.8.1  2006-05-16

  BUG FIXES:

    * Fix failure to commit a merge in a checkout.  (Martin Pool, 
      Robert Collins, Erik Bågfors, #43959)

    * Nicer messages from 'commit' in the case of renames, and correct
      messages when a merge has occured. (Robert Collins, Martin Pool)

    * Separate functionality from assert statements as they are skipped in
      optimized mode of python. Add the same check to pending merges.
      (#44443, Olaf Conradi)

  CHANGES:

    * Do not show the None revision in output of bzr ancestry. (Olaf Conradi)

    * Add info on standalone branches without a working tree.
      (#44155, Olaf Conradi)

    * Fix bug in knits when raising InvalidRevisionId. (#44284, Olaf Conradi)

  CHANGES:

    * Make editor invocation comply with Debian Policy. First check
      environment variables VISUAL and EDITOR, then try editor from
      alternatives system. If that all fails, fall back to the pre-defined
      list of editors. (#42904, Olaf Conradi)

  NEW FEATURES:

    * New 'register-branch' command registers a public branch into 
      Launchpad.net, where it can be associated with bugs, etc.
      (Martin Pool, Bjorn Tillenius, Robert Collins)

  INTERNALS:

    * New public api in InventoryEntry - 'describe_change(old, new)' which
      provides a human description of the changes between two old and
      new. (Robert Collins, Martin Pool)

  TESTING:

    * Fix test case for bzr info in upgrading a standalone branch to metadir,
      uses bzrlib api now. (Olaf Conradi)

bzr 0.8  2006-05-08

  NOTES WHEN UPGRADING:

    Release 0.8 of bzr introduces a new format for history storage, called
    'knit', as an evolution of to the 'weave' format used in 0.7.  Local 
    and remote operations are faster using knits than weaves.  Several
    operations including 'init', 'init-repo', and 'upgrade' take a 
    --format option that controls this.  Branching from an existing branch
    will keep the same format.

    It is possible to merge, pull and push between branches of different
    formats but this is slower than moving data between homogenous
    branches.  It is therefore recommended (but not required) that you
    upgrade all branches for a project at the same time.  Information on
    formats is shown by 'bzr info'.

    bzr 0.8 now allows creation of 'repositories', which hold the history 
    of files and revisions for several branches.  Previously bzr kept all
    the history for a branch within the .bzr directory at the root of the
    branch, and this is still the default.  To create a repository, use
    the new 'bzr init-repo' command.  Branches exist as directories under
    the repository and contain just a small amount of information
    indicating the current revision of the branch.

    bzr 0.8 also supports 'checkouts', which are similar to in cvs and
    subversion.  Checkouts are associated with a branch (optionally in a
    repository), which contains all the historical information.  The
    result is that a checkout can be deleted without losing any
    already-committed revisions.  A new 'update' command is also available. 

    Repositories and checkouts are not supported with the 0.7 storage
    format.  To use them you must upgrad to either knits, or to the
    'metaweave' format, which uses weaves but changes the .bzr directory
    arrangement.
    

  IMPROVEMENTS:

    * Sftp paths can now be relative, or local, according to the lftp
      convention. Paths now take the form:
      sftp://user:pass@host:port/~/relative/path
      or
      sftp://user:pass@host:port/absolute/path

    * The FTP transport now tries to reconnect after a temporary
      failure. ftp put is made atomic. (Matthieu Moy)

    * The FTP transport now maintains a pool of connections, and
      reuses them to avoid multiple connections to the same host (like
      sftp did). (Daniel Silverstone)

    * The bzr_man.py file has been removed. To create the man page now,
      use ./generate_docs.py man. The new program can also create other files.
      Run "python generate_docs.py --help" for usage information. (Hans
      Ulrich Niedermann & James Blackwell).

    * Man Page now gives full help (James Blackwell). Help also updated to 
      reflect user config now being stored in .bazaar (Hans Ulrich
      Niedermann)

    * It's now possible to set aliases in bazaar.conf (Erik Bågfors)

    * Pull now accepts a --revision argument (Erik Bågfors)

    * 'bzr re-sign' now allows multiple revisions to be supplied on the command
      line. You can now use the following command to sign all of your old commits.
        find .bzr/revision-store// -name my@email-* \
          | sed 's/.*\/\/..\///' \
          | xargs bzr re-sign

    * Upgrade can now upgrade over the network. (Robert Collins)

    * Two new commands 'bzr checkout' and 'bzr update' allow for CVS/SVN-alike
      behaviour.  By default they will cache history in the checkout, but
      with --lightweight almost all data is kept in the master branch.
      (Robert Collins)

    * 'revert' unversions newly-versioned files, instead of deleting them.

    * 'merge' is more robust.  Conflict messages have changed.

    * 'merge' and 'revert' no longer clobber existing files that end in '~' or
      '.moved'.

    * Default log format can be set in configuration and plugins can register
      their own formatters. (Erik Bågfors)

    * New 'reconcile' command will check branch consistency and repair indexes
      that can become out of sync in pre 0.8 formats. (Robert Collins,
      Daniel Silverstone)

    * New 'bzr init --format' and 'bzr upgrade --format' option to control 
      what storage format is created or produced.  (Robert Collins, 
      Martin Pool)

    * Add parent location to 'bzr info', if there is one.  (Olaf Conradi)

    * New developer commands 'weave-list' and 'weave-join'.  (Martin Pool)

    * New 'init-repository' command, plus support for repositories in 'init'
      and 'branch' (Aaron Bentley, Erik Bågfors, Robert Collins)

    * Improve output of 'info' command. Show all relevant locations related to
      working tree, branch and repository. Use kibibytes for binary quantities.
      Fix off-by-one error in missing revisions of working tree.  Make 'info'
      work on branches, repositories and remote locations.  Show locations
      relative to the shared repository, if applicable.  Show locking status
      of locations.  (Olaf Conradi)

    * Diff and merge now safely handle binary files. (Aaron Bentley)

    * 'pull' and 'push' now normalise the revision history, so that any two
      branches with the same tip revision will have the same output from 'log'.
      (Robert Collins)

    * 'merge' accepts --remember option to store parent location, like 'push'
      and 'pull'. (Olaf Conradi)

    * bzr status and diff when files given as arguments do not exist
      in the relevant trees.  (Martin Pool, #3619)

    * Add '.hg' to the default ignore list.  (Martin Pool)

    * 'knit' is now the default disk format. This improves disk performance and
      utilization, increases incremental pull performance, robustness with SFTP
      and allows checkouts over SFTP to perform acceptably. 
      The initial Knit code was contributed by Johan Rydberg based on a
      specification by Martin Pool.
      (Robert Collins, Aaron Bentley, Johan Rydberg, Martin Pool).

    * New tool to generate all-in-one html version of the manual.  (Alexander
      Belchenko)

    * Hitting CTRL-C while doing an SFTP push will no longer cause stale locks
      to be left in the SFTP repository. (Robert Collins, Martin Pool).

    * New option 'diff --prefix' to control how files are named in diff
      output, with shortcuts '-p0' and '-p1' corresponding to the options for 
      GNU patch.  (Alexander Belchenko, Goffredo Baroncelli, Martin Pool)

    * Add --revision option to 'annotate' command.  (Olaf Conradi)

    * If bzr shows an unexpected revision-history after pulling (perhaps due
      to a reweave) it can now be corrected by 'bzr reconcile'.
      (Robert Collins)

  CHANGES:

    * Commit is now verbose by default, and shows changed filenames and the 
      new revision number.  (Robert Collins, Martin Pool)

    * Unify 'mv', 'move', 'rename'.  (#5379, Matthew Fuller)

    * 'bzr -h' shows help.  (#35940, Martin Pool, Ian Bicking)

    * Make 'pull' and 'push' remember location on failure using --remember.
      (Olaf Conradi)

    * For compatibility, make old format for using weaves inside metadir
      available as 'metaweave' format.  Rename format 'metadir' to 'default'.
      Clean up help for option --format in commands 'init', 'init-repo' and
      'upgrade'.  (Olaf Conradi)

  INTERNALS:
  
    * The internal storage of history, and logical branch identity have now
      been split into Branch, and Repository. The common locking and file 
      management routines are now in bzrlib.lockablefiles. 
      (Aaron Bentley, Robert Collins, Martin Pool)

    * Transports can now raise DependencyNotPresent if they need a library
      which is not installed, and then another implementation will be 
      tried.  (Martin Pool)

    * Remove obsolete (and no-op) `decode` parameter to `Transport.get`.  
      (Martin Pool)

    * Using Tree Transform for merge, revert, tree-building

    * WorkingTree.create, Branch.create, WorkingTree.create_standalone,
      Branch.initialize are now deprecated. Please see BzrDir.create_* for
      replacement API's. (Robert Collins)

    * New BzrDir class represents the .bzr control directory and manages
      formatting issues. (Robert Collins)

    * New repository.InterRepository class encapsulates Repository to 
      Repository actions and allows for clean selection of optimised code
      paths. (Robert Collins)

    * bzrlib.fetch.fetch and bzrlib.fetch.greedy_fetch are now deprecated,
      please use 'branch.fetch' or 'repository.fetch' depending on your
      needs. (Robert Collins)

    * deprecated methods now have a 'is_deprecated' flag on them that can
      be checked, if you need to determine whether a given callable is 
      deprecated at runtime. (Robert Collins)

    * Progress bars are now nested - see
      bzrlib.ui.ui_factory.nested_progress_bar. (Robert Collins, Robey Pointer)

    * New API call get_format_description() for each type of format.
      (Olaf Conradi)

    * Changed branch.set_parent() to accept None to remove parent.
      (Olaf Conradi)

    * Deprecated BzrError AmbiguousBase.  (Olaf Conradi)

    * WorkingTree.branch is now a read only property.  (Robert Collins)

    * bzrlib.ui.text.TextUIFactory now accepts a bar_type parameter which
      can be None or a factory that will create a progress bar. This is
      useful for testing or for overriding the bzrlib.progress heuristic.
      (Robert Collins)

    * New API method get_physical_lock_status() to query locks present on a
      transport.  (Olaf Conradi)

    * Repository.reconcile now takes a thorough keyword parameter to allow
      requesting an indepth reconciliation, rather than just a data-loss 
      check. (Robert Collins)

    * bzrlib.ui.ui_factory protocol now supports 'get_boolean' to prompt
      the user for yes/no style input. (Robert Collins)

  TESTING:

    * SFTP tests now shortcut the SSH negotiation, reducing test overhead
      for testing SFTP protocol support. (Robey Pointer)

    * Branch formats are now tested once per implementation (see bzrlib.
      tests.branch_implementations. This is analagous to the transport
      interface tests, and has been followed up with working tree,
      repository and BzrDir tests. (Robert Collins)

    * New test base class TestCaseWithTransport provides a transport aware
      test environment, useful for testing any transport-interface using
      code. The test suite option --transport controls the transport used
      by this class (when its not being used as part of implementation
      contract testing). (Robert Collins)

    * Close logging handler on disabling the test log. This will remove the
      handler from the internal list inside python's logging module,
      preventing shutdown from closing it twice.  (Olaf Conradi)

    * Move test case for uncommit to blackbox tests.  (Olaf Conradi)

    * run_bzr and run_bzr_captured now accept a 'stdin="foo"' parameter which
      will provide String("foo") to the command as its stdin.

bzr 0.7 2006-01-09

  CHANGES:

    * .bzrignore is excluded from exports, on the grounds that it's a bzr 
      internal-use file and may not be wanted.  (Jamie Wilkinson)

    * The "bzr directories" command were removed in favor of the new
      --kind option to the "bzr inventory" command.  To list all 
      versioned directories, now use "bzr inventory --kind directory".  
      (Johan Rydberg)

    * Under Windows configuration directory is now %APPDATA%\bazaar\2.0
      by default. (John Arbash Meinel)

    * The parent of Bzr configuration directory can be set by BZR_HOME
      environment variable. Now the path for it is searched in BZR_HOME, then
      in HOME. Under Windows the order is: BZR_HOME, APPDATA (usually
      points to C:\Documents and Settings\User Name\Application Data), HOME.
      (John Arbash Meinel)

    * Plugins with the same name in different directories in the bzr plugin
      path are no longer loaded: only the first successfully loaded one is
      used. (Robert Collins)

    * Use systems' external ssh command to open connections if possible.  
      This gives better integration with user settings such as ProxyCommand.
      (James Henstridge)

    * Permissions on files underneath .bzr/ are inherited from the .bzr 
      directory. So for a shared repository, simply doing 'chmod -R g+w .bzr/'
      will mean that future file will be created with group write permissions.

    * configure.in and config.guess are no longer in the builtin default 
      ignore list.

    * '.sw[nop]' pattern ignored, to ignore vim swap files for nameless
      files.  (John Arbash Meinel, Martin Pool)

  IMPROVEMENTS:

    * "bzr INIT dir" now initializes the specified directory, and creates 
      it if it does not exist.  (John Arbash Meinel)

    * New remerge command (Aaron Bentley)

    * Better zsh completion script.  (Steve Borho)

    * 'bzr diff' now returns 1 when there are changes in the working 
      tree. (Robert Collins)

    * 'bzr push' now exists and can push changes to a remote location. 
      This uses the transport infrastructure, and can store the remote
      location in the ~/.bazaar/branches.conf configuration file.
      (Robert Collins)

    * Test directories are only kept if the test fails and the user requests
      that they be kept.

    * Tweaks to short log printing

    * Added branch nicks, new nick command, printing them in log output. 
      (Aaron Bentley)

    * If $BZR_PDB is set, pop into the debugger when an uncaught exception 
      occurs.  (Martin Pool)

    * Accept 'bzr resolved' (an alias for 'bzr resolve'), as this is
      the same as Subversion.  (Martin Pool)

    * New ftp transport support (on ftplib), for ftp:// and aftp:// 
      URLs.  (Daniel Silverstone)

    * Commit editor temporary files now start with 'bzr_log.', to allow 
      text editors to match the file name and set up appropriate modes or 
      settings.  (Magnus Therning)

    * Improved performance when integrating changes from a remote weave.  
      (Goffredo Baroncelli)

    * Sftp will attempt to cache the connection, so it is more likely that
      a connection will be reused, rather than requiring multiple password
      requests.

    * bzr revno now takes an optional argument indicating the branch whose
      revno should be printed.  (Michael Ellerman)

    * bzr cat defaults to printing the last version of the file.  
      (#3632, Matthieu Moy)

    * New global option 'bzr --lsprof COMMAND' runs bzr under the lsprof 
      profiler.  (Denys Duchier)

    * Faster commits by reading only the headers of affected weave files. 
      (Denys Duchier)

    * 'bzr add' now takes a --dry-run parameter which shows you what would be
      added, but doesn't actually add anything. (Michael Ellerman)

    * 'bzr add' now lists how many files were ignored per glob.  add --verbose
      lists the specific files.  (Aaron Bentley)

    * 'bzr missing' now supports displaying changes in diverged trees and can
      be limited to show what either end of the comparison is missing.
      (Aaron Bently, with a little prompting from Daniel Silverstone)

  BUG FIXES:

    * SFTP can walk up to the root path without index errors. (Robert Collins)

    * Fix bugs in running bzr with 'python -O'.  (Martin Pool)

    * Error when run with -OO

    * Fix bug in reporting http errors that don't have an http error code.
      (Martin Pool)

    * Handle more cases of pipe errors in display commands

    * Change status to 3 for all errors

    * Files that are added and unlinked before committing are completely
      ignored by diff and status

    * Stores with some compressed texts and some uncompressed texts are now
      able to be used. (John A Meinel)

    * Fix for bzr pull failing sometimes under windows

    * Fix for sftp transport under windows when using interactive auth

    * Show files which are both renamed and modified as such in 'bzr 
      status' output.  (#4503, Daniel Silverstone)

    * Make annotate cope better with revisions committed without a valid 
      email address.  (Marien Zwart)

    * Fix representation of tab characters in commit messages.  (Harald 
      Meland)

    * List of plugin directories in BZR_PLUGIN_PATH environment variable is
      now parsed properly under Windows. (Alexander Belchenko)

    * Show number of revisions pushed/pulled/merged. (Robey Pointer)

    * Keep a cached copy of the basis inventory to speed up operations 
      that need to refer to it.  (Johan Rydberg, Martin Pool)

    * Fix bugs in bzr status display of non-ascii characters.  (Martin 
      Pool)

    * Remove Makefile.in from default ignore list.  (#6413, Tollef Fog 
      Heen, Martin Pool)

    * Fix failure in 'bzr added'.  (Nathan McCallum, Martin Pool)

  TESTING:

    * Fix selftest asking for passwords when there are no SFTP keys.  
      (Robey Pointer, Jelmer Vernooij) 

    * Fix selftest run with 'python -O'.  (Martin Pool)

    * Fix HTTP tests under Windows. (John Arbash Meinel)

    * Make tests work even if HOME is not set (Aaron Bentley)

    * Updated build_tree to use fixed line-endings for tests which read 
      the file cotents and compare. Make some tests use this to pass under
      Windows. (John Arbash Meinel)

    * Skip stat and symlink tests under Windows. (Alexander Belchenko)

    * Delay in selftest/testhashcash is now issued under win32 and Cygwin.
      (John Arbash Meinel)

    * Use terminal width to align verbose test output.  (Martin Pool)

    * Blackbox tests are maintained within the bzrlib.tests.blackbox directory.
      If adding a new test script please add that to
      bzrlib.tests.blackbox.__init__. (Robert Collins)

    * Much better error message if one of the test suites can't be 
      imported.  (Martin Pool)

    * Make check now runs the test suite twice - once with the default locale,
      and once with all locales forced to C, to expose bugs. This is not 
      trivially done within python, so for now its only triggered by running
      Make check. Integrators and packagers who wish to check for full 
      platform support should run 'make check' to test the source.
      (Robert Collins)

    * Tests can now run TestSkipped if they can't execute for any reason.
      (Martin Pool) (NB: TestSkipped should only be raised for correctable
      reasons - see the wiki spec ImprovingBzrTestSuite).

    * Test sftp with relative, absolute-in-homedir and absolute-not-in-homedir
      paths for the transport tests. Introduce blackbox remote sftp tests that
      test the same permutations. (Robert Collins, Robey Pointer)

    * Transport implementation tests are now independent of the local file
      system, which allows tests for esoteric transports, and for features
      not available in the local file system. They also repeat for variations
      on the URL scheme that can introduce issues in the transport code,
      see bzrlib.transport.TransportTestProviderAdapter() for this.
      (Robert Collins).

    * TestCase.build_tree uses the transport interface to build trees, pass
      in a transport parameter to give it an existing connection.
      (Robert Collins).

  INTERNALS:

    * WorkingTree.pull has been split across Branch and WorkingTree,
      to allow Branch only pulls. (Robert Collins)

    * commands.display_command now returns the result of the decorated 
      function. (Robert Collins)

    * LocationConfig now has a set_user_option(key, value) call to save
      a setting in its matching location section (a new one is created
      if needed). (Robert Collins)

    * Branch has two new methods, get_push_location and set_push_location
      to respectively, get and set the push location. (Robert Collins)

    * commands.register_command now takes an optional flag to signal that
      the registrant is planning to decorate an existing command. When 
      given multiple plugins registering a command is not an error, and
      the original command class (whether built in or a plugin based one) is
      returned to the caller. There is a new error 'MustUseDecorated' for
      signalling when a wrapping command should switch to the original
      version. (Robert Collins)

    * Some option parsing errors will raise 'BzrOptionError', allowing 
      granular detection for decorating commands. (Robert Collins).

    * Branch.read_working_inventory has moved to
      WorkingTree.read_working_inventory. This necessitated changes to
      Branch.get_root_id, and a move of Branch.set_inventory to WorkingTree
      as well. To make it clear that a WorkingTree cannot always be obtained
      Branch.working_tree() will raise 'errors.NoWorkingTree' if one cannot
      be obtained. (Robert Collins)

    * All pending merges operations from Branch are now on WorkingTree.
      (Robert Collins)

    * The follow operations from Branch have moved to WorkingTree:
      add()
      commit()
      move()
      rename_one()
      unknowns()
      (Robert Collins)

    * bzrlib.add.smart_add_branch is now smart_add_tree. (Robert Collins)

    * New "rio" serialization format, similar to rfc-822. (Martin Pool)

    * Rename selftests to `bzrlib.tests.test_foo`.  (John A Meinel, Martin 
      Pool)

    * bzrlib.plugin.all_plugins has been changed from an attribute to a 
      query method. (Robert Collins)
 
    * New options to read only the table-of-contents of a weave.  
      (Denys Duchier)

    * Raise NoSuchFile when someone tries to add a non-existant file.
      (Michael Ellerman)

    * Simplify handling of DivergedBranches in cmd_pull().
      (Michael Ellerman)
		   
   
    * Branch.controlfile* logic has moved to lockablefiles.LockableFiles, which
      is exposed as Branch().control_files. Also this has been altered with the
      controlfile pre/suffix replaced by simple method names like 'get' and
      'put'. (Aaron Bentley, Robert Collins).

    * Deprecated functions and methods can now be marked as such using the 
      bzrlib.symbol_versioning module. Marked method have their docstring
      updated and will issue a DeprecationWarning using the warnings module
      when they are used. (Robert Collins)

    * bzrlib.osutils.safe_unicode now exists to provide parameter coercion
      for functions that need unicode strings. (Robert Collins)

bzr 0.6 2005-10-28

  IMPROVEMENTS:
  
    * pull now takes --verbose to show you what revisions are added or removed
      (John A Meinel)

    * merge now takes a --show-base option to include the base text in
      conflicts.
      (Aaron Bentley)

    * The config files are now read using ConfigObj, so '=' should be used as
      a separator, not ':'.
      (Aaron Bentley)

    * New 'bzr commit --strict' option refuses to commit if there are 
      any unknown files in the tree.  To commit, make sure all files are 
      either ignored, added, or deleted.  (Michael Ellerman)

    * The config directory is now ~/.bazaar, and there is a single file 
      ~/.bazaar/bazaar.conf storing email, editor and other preferences.
      (Robert Collins)

    * 'bzr add' no longer takes a --verbose option, and a --quiet option
      has been added that suppresses all output.

    * Improved zsh completion support in contrib/zsh, from Clint
      Adams.

    * Builtin 'bzr annotate' command, by Martin Pool with improvements from 
      Goffredo Baroncelli.
    
    * 'bzr check' now accepts -v for verbose reporting, and checks for
      ghosts in the branch. (Robert Collins)

    * New command 're-sign' which will regenerate the gpg signature for 
      a revision. (Robert Collins)

    * If you set check_signatures=require for a path in 
      ~/.bazaar/branches.conf then bzr will invoke your
      gpg_signing_command (defaults to gpg) and record a digital signature
      of your commit. (Robert Collins)

    * New sftp transport, based on Paramiko.  (Robey Pointer)

    * 'bzr pull' now accepts '--clobber' which will discard local changes
      and make this branch identical to the source branch. (Robert Collins)

    * Just give a quieter warning if a plugin can't be loaded, and 
      put the details in .bzr.log.  (Martin Pool)

    * 'bzr branch' will now set the branch-name to the last component of the
      output directory, if one was supplied.

    * If the option 'post_commit' is set to one (or more) python function
      names (must be in the bzrlib namespace), then they will be invoked
      after the commit has completed, with the branch and revision_id as
      parameters. (Robert Collins)

    * Merge now has a retcode of 1 when conflicts occur. (Robert Collins)

    * --merge-type weave is now supported for file contents.  Tree-shape
      changes are still three-way based.  (Martin Pool, Aaron Bentley)

    * 'bzr check' allows the first revision on revision-history to have
      parents - something that is expected for cheap checkouts, and occurs
      when conversions from baz do not have all history.  (Robert Collins).

   * 'bzr merge' can now graft unrelated trees together, if your specify
     0 as a base. (Aaron Bentley)

   * 'bzr commit branch' and 'bzr commit branch/file1 branch/file2' now work
     (Aaron Bentley)

    * Add '.sconsign*' to default ignore list.  (Alexander Belchenko)

   * 'bzr merge --reprocess' minimizes conflicts

  TESTING:

    * The 'bzr selftest --pattern' option for has been removed, now 
      test specifiers on the command line can be simple strings, or 
      regexps, or both. (Robert Collins)

    * Passing -v to selftest will now show the time each test took to 
      complete, which will aid in analysing performance regressions and
      related questions. (Robert Collins)

    * 'bzr selftest' runs all tests, even if one fails, unless '--one'
      is given. (Martin Pool)

    * There is a new method for TestCaseInTempDir, assertFileEqual, which
      will check that a given content is equal to the content of the named
      file. (Robert Collins)

    * Fix test suite's habit of leaving many temporary log files in $TMPDIR.
      (Martin Pool)

  INTERNALS:

    * New 'testament' command and concept for making gpg-signatures 
      of revisions that are not tied to a particular internal
      representation.  (Martin Pool).

    * Per-revision properties ('revprops') as key-value associated 
      strings on each revision created when the revision is committed.
      Intended mainly for the use of external tools.  (Martin Pool).

    * Config options have moved from bzrlib.osutils to bzrlib.config.
      (Robert Collins)

    * Improved command line option definitions allowing explanations
      for individual options, among other things.  Contributed by 
      Magnus Therning.

    * Config options have moved from bzrlib.osutils to bzrlib.config.
      Configuration is now done via the config.Config interface:
      Depending on whether you have a Branch, a Location or no information
      available, construct a *Config, and use its signature_checking,
      username and user_email methods. (Robert Collins)

    * Plugins are now loaded under bzrlib.plugins, not bzrlib.plugin, and
      they are made available for other plugins to use. You should not 
      import other plugins during the __init__ of your plugin though, as 
      no ordering is guaranteed, and the plugins directory is not on the
      python path. (Robert Collins)

    * Branch.relpath has been moved to WorkingTree.relpath. WorkingTree no
      no longer takes an inventory, rather it takes an option branch
      parameter, and if None is given will open the branch at basedir 
      implicitly. (Robert Collins)

    * Cleaner exception structure and error reporting.  Suggested by 
      Scott James Remnant.  (Martin Pool)

    * Branch.remove has been moved to WorkingTree, which has also gained
      lock_read, lock_write and unlock methods for convenience. (Robert
      Collins)

    * Two decorators, needs_read_lock and needs_write_lock have been added
      to the branch module. Use these to cause a function to run in a
      read or write lock respectively. (Robert Collins)

    * Branch.open_containing now returns a tuple (Branch, relative-path),
      which allows direct access to the common case of 'get me this file
      from its branch'. (Robert Collins)

    * Transports can register using register_lazy_transport, and they 
      will be loaded when first used.  (Martin Pool)

    * 'pull' has been factored out of the command as WorkingTree.pull().
      A new option to WorkingTree.pull has been added, clobber, which will
      ignore diverged history and pull anyway.
      (Robert Collins)

    * config.Config has a 'get_user_option' call that accepts an option name.
      This will be looked up in branches.conf and bazaar.conf as normal.
      It is intended that this be used by plugins to support options - 
      options of built in programs should have specific methods on the config.
      (Robert Collins)

    * merge.merge_inner now has tempdir as an optional parameter. (Robert
      Collins)

    * Tree.kind is not recorded at the top level of the hierarchy, as it was
      missing on EmptyTree, leading to a bug with merge on EmptyTrees.
      (Robert Collins)

    * WorkingTree.__del__ has been removed, it was non deterministic and not 
      doing what it was intended to. See WorkingTree.__init__ for a comment
      about future directions. (Robert Collins/Martin Pool)

    * bzrlib.transport.http has been modified so that only 404 urllib errors
      are returned as NoSuchFile. Other exceptions will propogate as normal.
      This allows debuging of actual errors. (Robert Collins)

    * bzrlib.transport.Transport now accepts *ONLY* url escaped relative paths
      to apis like 'put', 'get' and 'has'. This is to provide consistent
      behaviour - it operates on url's only. (Robert Collins)

    * Transports can register using register_lazy_transport, and they 
      will be loaded when first used.  (Martin Pool)

    * 'merge_flex' no longer calls conflict_handler.finalize(), instead that
      is called by merge_inner. This is so that the conflict count can be 
      retrieved (and potentially manipulated) before returning to the caller
      of merge_inner. Likewise 'merge' now returns the conflict count to the
      caller. (Robert Collins)

    * 'revision.revision_graph can handle having only partial history for
      a revision - that is no revisions in the graph with no parents.
      (Robert Collins).

    * New builtins.branch_files uses the standard file_list rules to produce
      a branch and a list of paths, relative to that branch (Aaron Bentley)

    * New TestCase.addCleanup facility.

    * New bzrlib.version_info tuple (similar to sys.version_info), which can
      be used by programs importing bzrlib.

  BUG FIXES:

    * Better handling of branches in directories with non-ascii names. 
      (Joel Rosdahl, Panagiotis Papadakos)

    * Upgrades of trees with no commits will not fail due to accessing
      [-1] in the revision-history. (Andres Salomon)


bzr 0.1.1 2005-10-12

  BUG FIXES:

    * Fix problem in pulling over http from machines that do not 
      allow directories to be listed.

    * Avoid harmless warning about invalid hash cache after 
      upgrading branch format.

  PERFORMANCE: 
  
    * Avoid some unnecessary http operations in branch and pull.


bzr 0.1 2005-10-11

  NOTES:

    * 'bzr branch' over http initially gives a very high estimate
      of completion time but it should fall as the first few 
      revisions are pulled in.  branch is still slow on 
      high-latency connections.

  BUG FIXES:
  
    * bzr-man.py has been updated to work again. Contributed by
      Rob Weir.

    * Locking is now done with fcntl.lockf which works with NFS
      file systems. Contributed by Harald Meland.

    * When a merge encounters a file that has been deleted on
      one side and modified on the other, the old contents are
      written out to foo.BASE and foo.SIDE, where SIDE is this
      or OTHER. Contributed by Aaron Bentley.

    * Export was choosing incorrect file paths for the content of
      the tarball, this has been fixed by Aaron Bentley.

    * Commit will no longer commit without a log message, an 
      error is returned instead. Contributed by Jelmer Vernooij.

    * If you commit a specific file in a sub directory, any of its
      parent directories that are added but not listed will be 
      automatically included. Suggested by Michael Ellerman.

    * bzr commit and upgrade did not correctly record new revisions
      for files with only a change to their executable status.
      bzr will correct this when it encounters it. Fixed by
      Robert Collins

    * HTTP tests now force off the use of http_proxy for the duration.
      Contributed by Gustavo Niemeyer.

    * Fix problems in merging weave-based branches that have 
      different partial views of history.

    * Symlink support: working with symlinks when not in the root of a 
      bzr tree was broken, patch from Scott James Remnant.


  IMPROVEMENTS:

    * 'branch' now accepts a --basis parameter which will take advantage
      of local history when making a new branch. This allows faster 
      branching of remote branches. Contributed by Aaron Bentley.

    * New tree format based on weave files, called version 5.
      Existing branches can be upgraded to this format using 
      'bzr upgrade'.

    * Symlinks are now versionable. Initial patch by 
      Erik Toubro Nielsen, updated to head by Robert Collins.

    * Executable bits are tracked on files. Patch from Gustavo
      Niemeyer.

    * 'bzr status' now shows unknown files inside a selected directory.
      Patch from Heikki Paajanen.

    * Merge conflicts are recorded in .bzr. Two new commands 'conflicts'
      and 'resolve' have needed added, which list and remove those 
      merge conflicts respectively. A conflicted tree cannot be committed
      in. Contributed by Aaron Bentley.

    * 'rm' is now an alias for 'remove'.

    * Stores now split out their content in a single byte prefixed hash,
      dropping the density of files per directory by 256. Contributed by
      Gustavo Niemeyer.

    * 'bzr diff -r branch:URL' will now perform a diff between two branches.
      Contributed by Robert Collins.

    * 'bzr log' with the default formatter will show merged revisions,
      indented to the right. Initial implementation contributed by Gustavo
      Niemeyer, made incremental by Robert Collins.


  INTERNALS:

    * Test case failures have the exception printed after the log 
      for your viewing pleasure.

    * InventoryEntry is now an abstract base class, use one of the
      concrete InventoryDirectory etc classes instead.

    * Branch raises an UnsupportedFormatError when it detects a 
      bzr branch it cannot understand. This allows for precise
      handling of such circumstances.


  TESTING:

    * Removed testsweet module so that tests can be run after 
      bzr installed by 'bzr selftest'.

    * 'bzr selftest' command-line arguments can now be partial ids
      of tests to run, e.g. 'bzr selftest test_weave'

      
bzr 0.0.9 2005-09-23

  BUG FIXES:

    * Fixed "branch -r" option.

    * Fix remote access to branches containing non-compressed history.
      (Robert Collins).

    * Better reliability of http server tests.  (John Arbash-Meinel)

    * Merge graph maximum distance calculation fix.  (Aaron Bentley)
   
    * Various minor bug in windows support have been fixed, largely in the
      test suite. Contributed by Alexander Belchenko.

  IMPROVEMENTS:

    * Status now accepts a -r argument to give status between chosen
      revisions. Contributed by Heikki Paajanen.

    * Revision arguments no longer use +/-/= to control ranges, instead
      there is a 'before' namespace, which limits the successive namespace.
      For example '$ bzr log -r date:yesterday..before:date:today' will
      select everything from yesterday and before today. Contributed by
      Robey Pointer

    * There is now a bzr.bat file created by distutils when building on 
      Windows. Contributed by Alexander Belchenko.

  INTERNALS:

    * Removed uuid() as it was unused.

    * Improved 'fetch' code for pulling revisions from one branch into
      another (used by pull, merged, etc.)


bzr 0.0.8 2005-09-20

  IMPROVEMENTS:

    * Adding a file whose parent directory is not versioned will
      implicitly add the parent, and so on up to the root. This means
      you should never need to explictly add a directory, they'll just
      get added when you add a file in the directory.  Contributed by
      Michael Ellerman.

    * Ignore .DS_Store (contains Mac metadata) by default.  Patch from
      Nir Soffer.

    * If you set BZR_EDITOR in the environment, it is checked in
      preference to EDITOR and the config file for the interactive commit
      editing program. Related to this is a bugfix where a missing program
      set in EDITOR would cause editing to fail, now the fallback program
      for the operating system is still tried.

    * Files that are not directories/symlinks/regular files will no longer
      cause bzr to fail, it will just ignore them by default. You cannot add
      them to the tree though - they are not versionable.


  INTERNALS:

    * Refactor xml packing/unpacking.

  BUG FIXES: 

    * Fixed 'bzr mv' by Ollie Rutherfurd.

    * Fixed strange error when trying to access a nonexistent http
      branch.

    * Make sure that the hashcache gets written out if it can't be
      read.


  PORTABILITY:

    * Various Windows fixes from Ollie Rutherfurd.

    * Quieten warnings about locking; patch from Matt Lavin.


bzr-0.0.7 2005-09-02

  NEW FEATURES:

    * ``bzr shell-complete`` command contributed by Clint Adams to
      help with intelligent shell completion.

    * New expert command ``bzr find-merge-base`` for debugging merges.


  ENHANCEMENTS:

    * Much better merge support.

    * merge3 conflicts are now reported with markers like '<<<<<<<'
      (seven characters) which is the same as CVS and pleases things
      like emacs smerge.


  BUG FIXES:

    * ``bzr upgrade`` no longer fails when trying to fix trees that
      mention revisions that are not present.

    * Fixed bugs in listing plugins from ``bzr plugins``.

    * Fix case of $EDITOR containing options for the editor.

    * Fix log -r refusing to show the last revision.
      (Patch from Goffredo Baroncelli.)


  CHANGES:

    * ``bzr log --show-ids`` shows the revision ids of all parents.

    * Externally provided commands on your $BZRPATH no longer need
      to recognize --bzr-usage to work properly, and can just handle
      --help themselves.


  LIBRARY:

    * Changed trace messages to go through the standard logging
      framework, so that they can more easily be redirected by
      libraries.



bzr-0.0.6 2005-08-18

  NEW FEATURES:

    * Python plugins, automatically loaded from the directories on
      BZR_PLUGIN_PATH or ~/.bzr.conf/plugins by default.

    * New 'bzr mkdir' command.

    * Commit mesage is fetched from an editor if not given on the
      command line; patch from Torsten Marek.

    * ``bzr log -m FOO`` displays commits whose message matches regexp 
      FOO.
      
    * ``bzr add`` with no arguments adds everything under the current directory.

    * ``bzr mv`` does move or rename depending on its arguments, like
      the Unix command.

    * ``bzr missing`` command shows a summary of the differences
      between two trees.  (Merged from John Arbash-Meinel.)

    * An email address for commits to a particular tree can be
      specified by putting it into .bzr/email within a branch.  (Based
      on a patch from Heikki Paajanen.)


  ENHANCEMENTS:

    * Faster working tree operations.


  CHANGES:

    * 3rd-party modules shipped with bzr are copied within the bzrlib
      python package, so that they can be installed by the setup
      script without clashing with anything already existing on the
      system.  (Contributed by Gustavo Niemeyer.)

    * Moved plugins directory to bzrlib/, so that there's a standard
      plugin directory which is not only installed with bzr itself but
      is also available when using bzr from the development tree.
      BZR_PLUGIN_PATH and DEFAULT_PLUGIN_PATH are then added to the
      standard plugins directory.

    * When exporting to a tarball with ``bzr export --format tgz``, put 
      everything under a top directory rather than dumping it into the
      current directory.   This can be overridden with the ``--root`` 
      option.  Patch from William Dodé and John Meinel.

    * New ``bzr upgrade`` command to upgrade the format of a branch,
      replacing ``bzr check --update``.

    * Files within store directories are no longer marked readonly on
      disk.

    * Changed ``bzr log`` output to a more compact form suggested by
      John A Meinel.  Old format is available with the ``--long`` or
      ``-l`` option, patched by William Dodé.

    * By default the commit command refuses to record a revision with
      no changes unless the ``--unchanged`` option is given.

    * The ``--no-plugins``, ``--profile`` and ``--builtin`` command
      line options must come before the command name because they 
      affect what commands are available; all other options must come 
      after the command name because their interpretation depends on
      it.

    * ``branch`` and ``clone`` added as aliases for ``branch``.

    * Default log format is back to the long format; the compact one
      is available with ``--short``.
      
      
  BUG FIXES:
  
    * Fix bugs in committing only selected files or within a subdirectory.


bzr-0.0.5  2005-06-15
  
  CHANGES:

    * ``bzr`` with no command now shows help rather than giving an
      error.  Suggested by Michael Ellerman.

    * ``bzr status`` output format changed, because svn-style output
      doesn't really match the model of bzr.  Now files are grouped by
      status and can be shown with their IDs.  ``bzr status --all``
      shows all versioned files and unknown files but not ignored files.

    * ``bzr log`` runs from most-recent to least-recent, the reverse
      of the previous order.  The previous behaviour can be obtained
      with the ``--forward`` option.
        
    * ``bzr inventory`` by default shows only filenames, and also ids
      if ``--show-ids`` is given, in which case the id is the second
      field.


  ENHANCEMENTS:

    * New 'bzr whoami --email' option shows only the email component
      of the user identification, from Jo Vermeulen.

    * New ``bzr ignore PATTERN`` command.

    * Nicer error message for broken pipe, interrupt and similar
      conditions that don't indicate an internal error.

    * Add ``.*.sw[nop] .git .*.tmp *,v`` to default ignore patterns.

    * Per-branch locks keyed on ``.bzr/branch-lock``, available in
      either read or write mode.

    * New option ``bzr log --show-ids`` shows revision and file ids.

    * New usage ``bzr log FILENAME`` shows only revisions that
      affected that file.

    * Changed format for describing changes in ``bzr log -v``.

    * New option ``bzr commit --file`` to take a message from a file,
      suggested by LarstiQ.

    * New syntax ``bzr status [FILE...]`` contributed by Bartosz
      Oler.  File may be in a branch other than the working directory.

    * ``bzr log`` and ``bzr root`` can be given an http URL instead of
      a filename.

    * Commands can now be defined by external programs or scripts
      in a directory on $BZRPATH.

    * New "stat cache" avoids reading the contents of files if they 
      haven't changed since the previous time.

    * If the Python interpreter is too old, try to find a better one
      or give an error.  Based on a patch from Fredrik Lundh.

    * New optional parameter ``bzr info [BRANCH]``.

    * New form ``bzr commit SELECTED`` to commit only selected files.

    * New form ``bzr log -r FROM:TO`` shows changes in selected
      range; contributed by John A Meinel.

    * New option ``bzr diff --diff-options 'OPTS'`` allows passing
      options through to an external GNU diff.

    * New option ``bzr add --no-recurse`` to add a directory but not
      their contents.

    * ``bzr --version`` now shows more information if bzr is being run
      from a branch.

  
  BUG FIXES:

    * Fixed diff format so that added and removed files will be
      handled properly by patch.  Fix from Lalo Martins.

    * Various fixes for files whose names contain spaces or other
      metacharacters.


  TESTING:

    * Converted black-box test suites from Bourne shell into Python;
      now run using ``./testbzr``.  Various structural improvements to
      the tests.

    * testbzr by default runs the version of bzr found in the same
      directory as the tests, or the one given as the first parameter.

    * testbzr also runs the internal tests, so the only command
      required to check is just ``./testbzr``.

    * testbzr requires python2.4, but can be used to test bzr running
      under a different version.

    * Tests added for many other changes in this release.


  INTERNAL:

    * Included ElementTree library upgraded to 1.2.6 by Fredrik Lundh.

    * Refactor command functions into Command objects based on HCT by
      Scott James Remnant.

    * Better help messages for many commands.

    * Expose bzrlib.open_tracefile() to start the tracefile; until
      this is called trace messages are just discarded.

    * New internal function find_touching_revisions() and hidden
      command touching-revisions trace the changes to a given file.

    * Simpler and faster compare_inventories() function.

    * bzrlib.open_tracefile() takes a tracefilename parameter.

    * New AtomicFile class.

    * New developer commands ``added``, ``modified``.


  PORTABILITY:

    * Cope on Windows on python2.3 by using the weaker random seed.
      2.4 is now only recommended.


bzr-0.0.4  2005-04-22

  ENHANCEMENTS:

    * 'bzr diff' optionally takes a list of files to diff.  Still a bit
      basic.  Patch from QuantumG.

    * More default ignore patterns.

    * New 'bzr log --verbose' shows a list of files changed in the
      changeset.  Patch from Sebastian Cote.

    * Roll over ~/.bzr.log if it gets too large.

    * Command abbreviations 'ci', 'st', 'stat', '?' based on a patch
      by Jason Diamon.

    * New 'bzr help commands' based on a patch from Denys Duchier.


  CHANGES:

    * User email is determined by looking at $BZREMAIL or ~/.bzr.email
      or $EMAIL.  All are decoded by the locale preferred encoding.
      If none of these are present user@hostname is used.  The host's
      fully-qualified name is not used because that tends to fail when
      there are DNS problems.

    * New 'bzr whoami' command instead of username user-email.


  BUG FIXES: 

    * Make commit safe for hardlinked bzr trees.

    * Some Unicode/locale fixes.

    * Partial workaround for difflib.unified_diff not handling
      trailing newlines properly.


  INTERNAL:

    * Allow docstrings for help to be in PEP0257 format.  Patch from
      Matt Brubeck.

    * More tests in test.sh.

    * Write profile data to a temporary file not into working
      directory and delete it when done.

    * Smaller .bzr.log with process ids.


  PORTABILITY:

    * Fix opening of ~/.bzr.log on Windows.  Patch from Andrew
      Bennetts.

    * Some improvements in handling paths on Windows, based on a patch
      from QuantumG.


bzr-0.0.3  2005-04-06

  ENHANCEMENTS:

    * New "directories" internal command lists versioned directories
      in the tree.

    * Can now say "bzr commit --help".

    * New "rename" command to rename one file to a different name
      and/or directory.

    * New "move" command to move one or more files into a different
      directory.

    * New "renames" command lists files renamed since base revision.

    * New cat command contributed by janmar.

  CHANGES:

    * .bzr.log is placed in $HOME (not pwd) and is always written in
      UTF-8.  (Probably not a completely good long-term solution, but
      will do for now.)

  PORTABILITY:

    * Workaround for difflib bug in Python 2.3 that causes an
      exception when comparing empty files.  Reported by Erik Toubro
      Nielsen.

  INTERNAL:

    * Refactored inventory storage to insert a root entry at the top.

  TESTING:

    * Start of shell-based black-box testing in test.sh.


bzr-0.0.2.1

  PORTABILITY:

    * Win32 fixes from Steve Brown.


bzr-0.0.2  "black cube"  2005-03-31

  ENHANCEMENTS:

    * Default ignore list extended (see bzrlib/__init__.py).

    * Patterns in .bzrignore are now added to the default ignore list,
      rather than replacing it.

    * Ignore list isn't reread for every file.

    * More help topics.

    * Reinstate the 'bzr check' command to check invariants of the
      branch.

    * New 'ignored' command lists which files are ignored and why;
      'deleted' lists files deleted in the current working tree.

    * Performance improvements.

    * New global --profile option.
    
    * Ignore patterns like './config.h' now correctly match files in
      the root directory only.


bzr-0.0.1  2005-03-26

  ENHANCEMENTS:

    * More information from info command.

    * Can now say "bzr help COMMAND" for more detailed help.

    * Less file flushing and faster performance when writing logs and
      committing to stores.

    * More useful verbose output from some commands.

  BUG FIXES:

    * Fix inverted display of 'R' and 'M' during 'commit -v'.

  PORTABILITY:

    * Include a subset of ElementTree-1.2.20040618 to make
      installation easier.

    * Fix time.localtime call to work with Python 2.3 (the minimum
      supported).


bzr-0.0.0.69  2005-03-22

  ENHANCEMENTS:

    * First public release.

    * Storage of local versions: init, add, remove, rm, info, log,
      diff, status, etc.<|MERGE_RESOLUTION|>--- conflicted
+++ resolved
@@ -83,14 +83,12 @@
      Also updates things like 'http+pycurl://' if pycurl is not present.
      (John Arbash Meinel) (Malone #47821, #52204)
 
-<<<<<<< HEAD
-   * Improve the help text for 'bzr diff' to explain what various options do.
-     (John Arbash Meinel, #6391)
-=======
    * New env variable BZR_PROGRESS_BAR, sets the default progress bar type.
      Can be set to 'none' or 'dummy' to disable the progress bar, 'dots' or 
      'tty' to create the respective type. (John Arbash Meinel, #42197, #51107)
->>>>>>> c8c2543f
+
+   * Improve the help text for 'bzr diff' to explain what various options do.
+     (John Arbash Meinel, #6391)
 
   BUG FIXES:
 
