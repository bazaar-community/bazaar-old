####################
Bazaar Release Notes
####################

<<<<<<< HEAD
=======
bzr 2.0.1
##########

Bug Fixes
*********

* Make sure that we unlock the tree if we fail to create a TreeTransform
  object when doing a merge, and there is limbo, or pending-deletions
  directory.  (Gary van der Merwe, #427773)


>>>>>>> f179db44
.. contents:: List of Releases
   :depth: 1


2.1.0 series (not released yet)
###############################

Compatibility Breaks
********************

New Features
************

* ``bzr+ssh`` and ``bzr`` paths can now be relative to home directories
  specified in the URL.  Paths starting with a path segment of ``~`` are
  relative to the home directory of the user running the server, and paths
  starting with ``~user`` are relative to the home directory of the named
  user.  For example, for a user "bob" with a home directory of
  ``/home/bob``, these URLs are all equivalent:

  * ``bzr+ssh://bob@host/~/repo``
  * ``bzr+ssh://bob@host/~bob/repo``
  * ``bzr+ssh://bob@host/home/bob/repo``

  If ``bzr serve`` was invoked with a ``--directory`` argument, then no
  home directories outside that directory will be accessible via this
  method.

  This is a feature of ``bzr serve``, so pre-2.1 clients will
  automatically benefit from this feature when ``bzr`` on the server is
  upgraded.  (Andrew Bennetts, #109143)

* Give more control on BZR_PLUGIN_PATH by providing a way to refer to or
  disable the user, site and core plugin directories.
  (Vincent Ladeuil, #412930, #316192, #145612)

Bug Fixes
*********

* Bazaar's native protocol code now correctly handles EINTR, which most
  noticeably occurs if you break in to the debugger while connected to a
  bzr+ssh server.  You can now can continue from the debugger (by typing
  'c') and the process continues.  However, note that pressing C-\ in the
  shell may still kill the SSH process, which is bug 162509, so you must
  sent a signal to the bzr process specifically, for example by typing
  ``kill -QUIT PID`` in another shell.  (Martin Pool, #341535)

* ``bzr check`` in pack-0.92, 1.6 and 1.9 format repositories will no
  longer report incorrect errors about ``Missing inventory ('TREE_ROOT', ...)``
  (Robert Collins, #416732)

* ``bzr info -v`` on a 2a format still claimed that it was a "Development
  format" (John Arbash Meinel, #424392)

* ``bzr merge`` and ``bzr remove-tree`` now requires --force if pending
  merges are present in the working tree.
  (Vincent Ladeuil, #426344)

* Clearer message when Bazaar runs out of memory, instead of a ``MemoryError``
  traceback.  (Martin Pool, #109115)

* Conversion to 2a will create a single pack for all the new revisions (as
  long as it ran without interruption). This improves both ``bzr upgrade``
  and ``bzr pull`` or ``bzr merge`` from local branches in older formats.
  The autopack logic that occurs every 100 revisions during local
  conversions was not returning that pack's identifier, which resulted in
  the partial packs created during the conversion not being consolidated
  at the end of the conversion process. (Robert Collins, #423818)

* Don't give a warning on Windows when failing to import ``_readdir_pyx``
  as it is never built. (John Arbash Meinel, #430645)

* Don't restrict the command name used to run the test suite.
  (Vincent Ladeuil, #419950)

* Fetches from 2a to 2a are now again requested in 'groupcompress' order.
  Groups that are seen as 'underutilized' will be repacked on-the-fly.
  This means that when the source is fully packed, there is minimal
  overhead during the fetch, but if the source is poorly packed the result
  is a fairly well packed repository (not as good as 'bzr pack' but
  good-enough.) (Robert Collins, John Arbash Meinel, #402652)

* Network streams now decode adjacent records of the same type into a
  single stream, reducing layering churn. (Robert Collins)

* Make sure that we unlock the tree if we fail to create a TreeTransform
  object when doing a merge, and there is limbo, or pending-deletions
  directory.  (Gary van der Merwe, #427773)
  
* Prevent some kinds of incomplete data from being committed to a 2a
  repository, such as revisions without inventories or inventories without
  chk_bytes root records.
  (Andrew Bennetts, #423506)

* Registry objects should not use iteritems() when asked to use items().
  (Vincent Ladeuil, #430510)

* Weave based repositories couldn't be cloned when committers were using
  domains or user ids embedding '.sig'. Now they can.
  (Matthew Fuller, Vincent Ladeuil, #430868)

Improvements
************

* Bazaar gives a warning before exiting, and writes into ``.bzr.log``, if 
  compiled extensions can't be loaded.  This typically indicates a
  packaging or installation problem.  In this case Bazaar will keep
  running using pure-Python versions, but this may be substantially
  slower.  The warning can be disabled by setting
  ``ignore_missing_extensions = True`` in ``bazaar.conf``.
  (Martin Pool, #406113)

Documentation
*************

* Help on hooks no longer says 'Not deprecated' for hooks that are
  currently supported. (Ian Clatworthy, #422415)

API Changes
***********

* ``bzrlib.user_encoding`` has been removed; use
  ``bzrlib.osutils.get_user_encoding`` instead.  (Martin Pool)

* ``bzrlib.tests`` now uses ``stopTestRun`` for its ``TestResult``
  subclasses - the same as python's unittest module. (Robert Collins)

Internals
*********

* ``BTreeLeafParser.extract_key`` has been tweaked slightly to reduce
  mallocs while parsing the index (approx 3=>1 mallocs per key read).
  This results in a 10% speedup while reading an index.
  (John Arbash Meinel)

* The ``bzrlib.lsprof`` module has a new class ``BzrProfiler`` which makes
  profiling in some situations like callbacks and generators easier.
  (Robert Collins)

Testing
*******

* Passing ``--lsprof-tests -v`` to bzr selftest will cause lsprof output to
  be output for every test. Note that this is very verbose! (Robert Collins)

* Setting ``BZR_TEST_PDB=1`` when running selftest will cause a pdb
  post_mortem to be triggered when a test failure occurs. (Robert Collins)

* Test parameterisation now does a shallow copy, not a deep copy of the test
  to be parameterised. This is not expected to break external use of test
  parameterisation, and is substantially faster. (Robert Collins)

* Tests that try to open a bzr dir on an arbitrary transport will now
  fail unless they have explicitly permitted the transport via
  ``self.permit_url``. The standard test factories such as ``self.get_url``
  will permit the urls they provide automatically, so only exceptional
  tests should need to do this. (Robert Collins)

* The full test suite is expected to pass when the C extensions are not
  present. (Vincent Ladeuil, #430749)


bzr 2.0.1 (Not Released Yet)
############################

Bug Fixes
*********

* Make sure that we unlock the tree if we fail to create a TreeTransform
  object when doing a merge, and there is limbo, or pending-deletions
  directory.  (Gary van der Merwe, #427773)


bzr 2.0.0 (Not Released Yet)
############################

* Officially branded as 2.0.0 rather than 2.0 to clarify between things
  that "want to happen on the 2.0.x stable series" versus things that want
  to "land in 2.0.0". (Changes how bzrlib._format_version_tuple() handles
  micro = 0.) (John Arbash Meinel)


bzr 2.0.0rc2
############

:2.0.0rc2: 2009-09-10

New Features
************

* Added post_commit hook for mutable trees. This allows the keywords
  plugin to expand keywords on files changed by the commit.
  (Ian Clatworthy, #408841)

Bug Fixes
*********

* Bazaar's native protocol code now correctly handles EINTR, which most
  noticeably occurs if you break in to the debugger while connected to a
  bzr+ssh server.  You can now can continue from the debugger (by typing
  'c') and the process continues.  However, note that pressing C-\ in the
  shell may still kill the SSH process, which is bug 162509, so you must
  sent a signal to the bzr process specifically, for example by typing
  ``kill -QUIT PID`` in another shell.  (Martin Pool, #341535)

* ``bzr check`` in pack-0.92, 1.6 and 1.9 format repositories will no
  longer report incorrect errors about ``Missing inventory ('TREE_ROOT', ...)``
  (Robert Collins, #416732)

* ``bzr info -v`` on a 2a format still claimed that it was a "Development
  format" (John Arbash Meinel, #424392)

* ``bzr log stacked-branch`` shows the full log including
  revisions that are in the fallback repository. (Regressed in 2.0rc1).
  (John Arbash Meinel, #419241)

* Clearer message when Bazaar runs out of memory, instead of a ``MemoryError``
  traceback.  (Martin Pool, #109115)

* Conversion to 2a will create a single pack for all the new revisions (as
  long as it ran without interruption). This improves both ``bzr upgrade``
  and ``bzr pull`` or ``bzr merge`` from local branches in older formats.
  The autopack logic that occurs every 100 revisions during local
  conversions was not returning that pack's identifier, which resulted in
  the partial packs created during the conversion not being consolidated
  at the end of the conversion process. (Robert Collins, #423818)

* Fetches from 2a to 2a are now again requested in 'groupcompress' order.
  Groups that are seen as 'underutilized' will be repacked on-the-fly.
  This means that when the source is fully packed, there is minimal
  overhead during the fetch, but if the source is poorly packed the result
  is a fairly well packed repository (not as good as 'bzr pack' but
  good-enough.) (Robert Collins, John Arbash Meinel, #402652)

* Fix a potential segmentation fault when doing 'log' of a branch that had
  ghosts in its mainline.  (Evaluating None as a tuple is bad.)
  (John Arbash Meinel, #419241)

* ``groupcompress`` sort order is now more stable, rather than relying on
  ``topo_sort`` ordering. The implementation is now
  ``KnownGraph.gc_sort``. (John Arbash Meinel)

* Local data conversion will generate correct deltas. This is a critical
  bugfix vs 2.0rc1, and all 2.0rc1 users should upgrade to 2.0rc2 before
  converting repositories. (Robert Collins, #422849)

* Network streams now decode adjacent records of the same type into a
  single stream, reducing layering churn. (Robert Collins)

* Prevent some kinds of incomplete data from being committed to a 2a
  repository, such as revisions without inventories, a missing chk_bytes
  record for an inventory, or a missing text referenced by an inventory.
  (Andrew Bennetts, #423506, #406687)
  
Documentation
*************

* Fix assertion error about "_remember_remote_is_before" when pushing to
  older smart servers.
  (Andrew Bennetts, #418931)

* Help on hooks no longer says 'Not deprecated' for hooks that are
  currently supported. (Ian Clatworthy, #422415)

* PDF and CHM (Windows HtmlHelp) formats are now supported for the
  user documentation. The HTML documentation is better broken up into
  topics. (Ian Clatworthy)

* The developer and foreign language documents are now separated
  out so that searching in the HTML and CHM files produces more
  useful results. (Ian Clatworthy)

* The main table of contents now provides links to the new Migration Docs
  and Plugins Guide. (Ian Clatworthy)


bzr 2.0.0rc1
############

:Codename: no worries
:2.0.0rc1: 2009-08-26

This release of Bazaar makes 2a 'brisbane-core' format the
default.  Most of the work in this release now focuses on bug
fixes and stabilization, covering both 2a and previous formats.

The Bazaar team decided that 2.0 will be a long-term supported
release, with bugfix-only releases based on it, continuing for at
least six months or until the following stable release.

Compatibility Breaks
********************

* The default format for bzr is now ``2a``. This format brings many
  significant performance and size improvements. bzr can pull from
  any existing repository into a ``2a`` one, but can only transfer
  from ``2a`` into ``rich-root`` repositories. The Upgrade guide
  has more information about this change. (Robert Collins)

* On Windows auto-detection of Putty's plink.exe is disabled.
  Default SSH client for Windows is paramiko. User still can force
  usage of plink if explicitly set environment variable BZR_SSH=plink.
  (#414743, Alexander Belchenko)

New Features
************

* ``bzr branch --switch`` can now switch the checkout in the current directory
  to the newly created branch. (Lukáš Lalinský)

Bug Fixes
*********

* Further tweaks to handling of ``bzr add`` messages about ignored files.
  (Jason Spashett, #76616)

* Fetches were being requested in 'groupcompress' order, but weren't
  recombining the groups. Thus they would 'fragment' to get the correct
  order, but not 'recombine' to actually benefit from it. Until we get
  recombining to work, switching to 'unordered' fetches avoids the
  fragmentation. (John Arbash Meinel, #402645)

* Fix a pycurl related test failure on karmic by recognizing an error
  raised by newer versions of pycurl.
  (Vincent Ladeuil, #306264)

* Fix a test failure on karmic by making a locale test more robust.
  (Vincent Ladeuil, #413514)

* Fix IndexError printing CannotBindAddress errors.
  (Martin Pool, #286871)

* Fix "Revision ... not present" errors when upgrading stacked branches,
  or when doing fetches from a stacked source to a stacked target.
  (Andrew Bennetts, #399140)

* ``bzr branch`` of 2a repositories over HTTP is much faster.  bzr now
  batches together small fetches from 2a repositories, rather than
  fetching only a few hundred bytes at a time.
  (Andrew Bennetts, #402657)

Improvements
************

* A better description of the platform is shown in crash tracebacks, ``bzr
  --version`` and ``bzr selftest``.
  (Martin Pool, #409137)

* bzr can now (again) capture crash data through the apport library, 
  so that a single human-readable file can be attached to bug reports.
  This can be disabled by using ``-Dno_apport`` on the command line, or by
  putting ``no_apport`` into the ``debug_flags`` section of
  ``bazaar.conf``.
  (Martin Pool, Robert Collins, #389328)

* ``bzr push`` locally on windows will no longer give a locking error with
  dirstate based formats. (Robert Collins)

* ``bzr shelve`` and ``bzr unshelve`` now work on windows.
  (Robert Collins, #305006)

* Commit of specific files no longer prevents using the the iter_changes
  codepath. On 2a repositories, commit of specific files should now be as
  fast, or slightly faster, than a full commit. (Robert Collins)

* The internal core code that handles specific file operations like
  ``bzr st FILENAME`` or ``bzr commit FILENAME`` has been changed to
  include the parent directories if they have altered, and when a
  directory stops being a directory its children are always included. This
  fixes a number of causes for ``InconsistentDelta`` errors, and permits
  faster commit of specific paths. (Robert Collins, #347649)

Documentation
*************

* New developer documentation for content filtering.
  (Martin Pool)

API Changes
***********

* ``bzrlib.shelf_ui`` has had the ``from_args`` convenience methods of its
  classes changed to manage lock lifetime of the trees they open in a way
  consistent with reader-exclusive locks. (Robert Collins, #305006)

Testing
*******

bzr 1.18.1
##########

:Codename:     nein nein nein!
:1.18.1:       2009-09-09

This release fixes two small but worthwhile bugs relevant to users on
Microsoft Windows: some commands that failed on with locking errors will
now work, and a bug that caused poor performance after committing a file
with line-ending conversion has now been fixed.  It also fixes a bug in
pushing to older servers.

Bug Fixes
*********

* Fixed a problem where using content filtering and especially end-of-line
  conversion will commit too many copies a file.
  (Martin Pool, #415508)

* Fix assertion error about ``_remember_remote_is_before`` in
  ``set_tags_bytes`` when pushing to older smart servers.  
  (Andrew Bennetts, Alexander Belchenko, #418931)

Improvements
************

* ``bzr push`` locally on Windows will no longer give a locking error with
  dirstate based formats. (Robert Collins)

* ``bzr shelve`` and ``bzr unshelve`` now work on Windows.
  (Robert Collins, #305006)

API Changes
***********

* ``bzrlib.shelf_ui`` has had the ``from_args`` convenience methods of its
  classes changed to manage lock lifetime of the trees they open in a way
  consistent with reader-exclusive locks. (Robert Collins, #305006)

* ``Tree.path_content_summary`` may return a size of None, when called on
  a tree with content filtering where the size of the canonical form
  cannot be cheaply determined.  (Martin Pool)

* When manually creating transport servers in test cases, a new helper
  ``TestCase.start_server`` that registers a cleanup and starts the server
  should be used. (Robert Collins)

bzr 1.18
########

Compatibility Breaks
********************

* Committing directly to a stacked branch from a lightweight checkout will
  no longer work. In previous versions this would appear to work but would
  generate repositories with insufficient data to create deltas, leading
  to later errors when branching or reading from the repository.
  (Robert Collins, bug #375013)

New Features
************

Bug Fixes
*********

* Fetching from 2a branches from a version-2 bzr protocol would fail to
  copy the internal inventory pages from the CHK store. This cannot happen
  in normal use as all 2a compatible clients and servers support the
  version-3 protocol, but it does cause test suite failures when testing
  downlevel protocol behaviour. (Robert Collins)

* Fix a test failure on karmic by making a locale test more robust.
  (Vincent Ladeuil, #413514)

* Fixed "Pack ... already exists" error when running ``bzr pack`` on a
  fully packed 2a repository.  (Andrew Bennetts, #382463)

* Further tweaks to handling of ``bzr add`` messages about ignored files.
  (Jason Spashett, #76616)

* Properly handle fetching into a stacked branch while converting the
  data, especially when there are also ghosts. The code was filling in
  parent inventories incorrectly, and also not handling when one of the
  parents was a ghost. (John Arbash Meinel, #402778, #412198)

* ``RemoteStreamSource.get_stream_for_missing_keys`` will fetch CHK
  inventory pages when appropriate (by falling back to the vfs stream
  source).  (Andrew Bennetts, #406686)

* StreamSource generates rich roots from non-rich root sources correctly
  now.  (Andrew Bennetts, #368921)

* When deciding whether a repository was compatible for upgrading or
  fetching, we previously incorrectly checked the default repository
  format for the bzrdir format, rather than the format that was actually
  present on disk.  (Martin Pool, #408824)

Improvements
************

* A better description of the platform is shown in crash tracebacks, ``bzr
  --version`` and ``bzr selftest``.
  (Martin Pool, #409137)

* Cross-format fetches (such as between 1.9-rich-root and 2a) via the
  smart server are more efficient now.  They send inventory deltas rather
  than full inventories.  The smart server has two new requests,
  ``Repository.get_stream_1.19`` and ``Repository.insert_stream_1.19`` to
  support this.  (Andrew Bennetts, #374738, #385826)

* Extracting the full ancestry and computing the ``merge_sort`` is now
  significantly faster. This effects things like ``bzr log -n0``. (For
  example, ``bzr log -r -10..-1 -n0 bzr.dev`` is 2.5s down to 1.0s.
  (John Arbash Meinel)

Documentation
*************

API Changes
***********

Internals
*********

* ``-Dstrict_locks`` can now be used to check that read and write locks
  are treated properly w.r.t. exclusivity. (We don't try to take an OS
  read lock on a file that we already have an OS write lock on.) This is
  now set by default for all tests, if you have a test which cannot be
  fixed, you can use ``self.thisFailsStrictLockCheck()`` as a
  compatibility knob. (John Arbash Meinel)

* InterDifferingSerializer is now only used locally.  Other fetches that
  would have used InterDifferingSerializer now use the more network
  friendly StreamSource, which now automatically does the same
  transformations as InterDifferingSerializer.  (Andrew Bennetts)

* ``KnownGraph`` now has a ``.topo_sort`` and ``.merge_sort`` member which
  are implemented in pyrex and significantly faster. This is exposed along
  with ``CombinedGraphIndex.find_ancestry()`` as
  ``VersionedFiles.get_known_graph_ancestry(keys)``.
  (John Arbash Meinel)

* RemoteBranch.open now honours ignore_fallbacks correctly on bzr-v2
  protocols. (Robert Collins)

* The index code now has some specialized routines to extract the full
  ancestry of a key in a more efficient manner.
  ``CombinedGraphIndex.find_ancestry()``. (Time to get ancestry for
  bzr.dev drops from 1.5s down to 300ms. For OOo from 33s => 10.5s) (John
  Arbash Meinel)

Testing
*******

* Install the test ssl certificate and key so that installed bzr
  can run the https tests. (Denys Duchier, #392401)
  

bzr 1.18rc1
###########

:Codename: little traveller
:1.18:    2009-08-20
:1.18rc1: 2009-08-10

This release of Bazaar marches on towards the 2.0 release in which the 2a
'brisbane-core' format becomes generally recommended.  Most of the work in
this release now focusses on bug fixes and stabilization, covering both 2a
and previous formats.  There is a new text-mode interactive merge feature,
a new guide to migration to 2a format in the user documentation, and
pushing branches to a smart server is now much faster.  

The Bazaar team decided that 2.0 will be a long-term supported release,
with bugfix-only releases based on it continuing for at least six months
or until the following stable release.

There are no changes from 1.18rc1 to 1.18.

New Features
************

* ``bzr merge --interactive`` applies a user-selected portion of the
  merge.  The UI is similar to ``shelve``.  (Aaron Bentley)

* ``bzr reconfigure`` now takes options ``--stacked-on URL`` and
  ``--unstacked`` to change stacking of a branch.
  (Martin Pool, #391411)

Bug Fixes
*********

* Annotating on a stacked branch will now succeed in simple scenarios.
  There are still some complex scenarios where it will fail (bug #399884)
  (John Arbash Meinel, #393366)

* A progress bar is no longer left dangling when ``bzr selftest``
  completes, and the progress bar updates with zero latency so the
  displayed test name is always the one that's actually running.
  (Martin Pool, #123688)

* Authenticating against an ssh server now uses ``auth_none`` to determine
  if password authentication is even supported. This fixes a bug where
  users would be prompted for a launchpad password, even though launchpad
  only supports publickey authentication. (John Arbash Meinel, #375867)

* BranchBuilder now accepts timezone to avoid test failures in countries far
  from GMT. (Vincent Ladeuil, #397716)

* ``bzr commit`` no longer saves the unversioning of missing files until
  the commit has completed on the branch. This means that aborting a
  commit that found a missing file will leave the tree unedited.
  (Robert Collins, #282402)

* ``bzr mv`` no longer takes out branch locks, which allows it to work
  when the branch is readonly. (Robert Collins, #216541)

* ``bzr revert .`` no longer generates an InconsistentDelta error when
  there are missing subtrees. (Robert Collins, #367632)

* ``bzr send`` now generates valid bundles with ``--2a`` formats. However,
  do to internal changes necessary to support this, older clients will
  fail when trying to insert them. For newer clients, the bundle can be
  used to apply the changes to any rich-root compatible format.
  (John Arbash Meinel, #393349)

* Cope with FTP servers that don't support restart/append by falling back
  to reading and then rewriting the whole file, such as TahoeLAFS.  (This
  fallback may be slow for some access patterns.)  (Nils Durner, #294709)

* Encode the paths in ``mbcs`` encoding on Windows when spawning an
  external diff client. This at least allows supporting filenames that are
  not ascii, but are present in the current locale. Ideally we would be
  able to pass the Unicode path, but that would be client dependent.
  (John Arbash Meinel, #382709)

* Fix a compile bug on Solaris having to do with const and
  pointer-to-pointers. (John Arbash Meinel, #408441)

* Fixed a NameError that occurs when merging or pulling from a URL that
  causes a redirection loop when bzr tries to read a URL as a bundle.
  (Andrew Bennetts, #400847)

* Fix ``AttributeError: 'TestUIFactory' object has no attribute 'tick'``
  running send and similar commands on 2a formats.
  (Martin Pool, #408201)
  
* Fix crash in some invocations of ``bzr status`` in format 2a.
  (Martin Pool, #403523)

* Fixed export to existing directory: if directory is empty then export 
  will succeed, otherwise it fails with error.
  (Alexander Belchenko, #406174)

* Fixed spurious "Source branch does not support stacking" warning when
  pushing. (Andrew Bennetts, #388908)

* Fixed spurious transport activity indicator appearing while tests are
  running.  (Martin Pool, #343532)

* Merge now correctly handles empty right-hand revision specs.
  (Aaron Bentley, #333961)

* Renames to lexographically lower basenames in trees that have never been
  committed to will no longer corrupt the dirstate. This was caused by an
  bug in the dirstate update_minimal method. (Robert Collins, #395556)

* Requests for unknown methods no longer cause the smart server to log
  lots of backtraces about ``UnknownSmartMethod``, ``do_chunk`` or
  ``do_end``.  (Andrew Bennetts, #338561)

* Shelve will not shelve the initial add of the tree root.  (Aaron Bentley)

* Streaming from bzr servers where there is a chain of stacked branches
  (A stacked on B stacked on C) will now work. (Robert Collins, #406597)

* The environment variable ``BZR_PROGRESS_BAR`` set to either ``text`` or ``none``
  always forces progress bars either on or off respectively.  Otherwise,
  they're turned on if ``TERM`` is not ``dumb`` and stderr is a terminal.
  bzr always uses the 'text' user interface when run as a command, so
  ``BZR_USE_TEXT_UI`` is no longer needed.
  (Martin Pool, #339385, #387717)

* The optional ``_knit_load_data_pyx`` C extension was never being
  imported.  This caused significant slowdowns when reading data from
  repositories.  (Andrew Bennetts, #405653)
  
* The ``--hardlink`` option to ``branch`` and ``checkout`` is not
  supported at the moment on workingtree formats that can do content
  filtering.  (See <https://bugs.edge.launchpad.net/bzr/+bug/408193>.)
  bzr now says so, rather than just ignoring the option.  (Martin Pool)

* There was a bug in ``osutils.relpath`` that was only triggered on
  Windows. Essentially if you were at the root of a drive, and did
  something to a branch/repo on another drive, we would go into an
  infinite loop while trying to find a 'relative path'.
  (John Arbash Meinel, #394227)

* ``WorkingTree4.unversion`` will no longer fail to unversion ids which
  were present in a parent tree but renamed in the working tree.
  (Robert Collins, #187207)

Improvements
************

* Can now rename/move files even if they have been removed from the inventory.
  (Marius Kruger)

* Pushing branches with tags via ``bzr://`` and ``bzr+ssh://`` is much
  faster, using a new ``Branch.set_tags_bytes`` smart server verb rather
  than VFS methods.  For example, pushes of small branches with tags take
  11 rather than 18 smart server requests.  (Andrew Bennetts, #398608)

* Sending Ctrl-Break on Windows will now drop you into the debugger, in
  the same way that sending Ctrl-\\ does on other platforms.
  (John Arbash Meinel)

Documentation
*************

* Added Bazaar 2.0 Upgrade Guide. (Ian Clatworthy)

API Changes
***********

* ``CLIUIFactory`` is deprecated; use ``TextUIFactory`` instead if you
  need to subclass or create a specific class, or better yet the existing
  ``make_ui_for_terminal``.  ``SilentUIFactory`` is clarified to do no
  user interaction at all, rather than trying to read from stdin but not
  writing any output, which would be strange if reading prompts or
  passwords.  (Martin Pool)

* New TransformPreview.commit() allows committing without a working tree.
  (Aaron Bentley)

* ``pb`` parameter to ``TextTestResult`` is deprecated and ignored.
  (Martin Pool)

* ProgressTasks now prefer to talk direct to their ProgressView not to the
  UIFactory. 
  (Martin Pool)

* ``WorkingTree._check`` now requires a references dict with keys matching
  those returned by ``WorkingTree._get_check_refs``. (Robert Collins)

Internals
*********

* ``CHKInventory.path2id`` uses the parent_id to basename hash to avoid
  reading the entries along the path, reducing work to lookup ids from
  paths. (Robert Collins)

* ``CHKMap.apply_delta`` now raises ``InconsistentDelta`` if a delta adds
  as new a key which was already mapped. (Robert Collins)

* Inventory delta application catches more cases of corruption and can
  prevent corrupt deltas from affecting consistency of data structures on
  disk. (Robert Collins)

* --subunit support now adds timestamps if the subunit version supports
  it. (Robert Collins)

* The Windows all-in-one installer now bundles the PyQt image format
  plugins, which allows previewing more images as part of 'qdiff'.
  (Alexander Belchenko)


Testing
*******

* Merge directive cherrypick tests must use the same root id.
  (Martin Pool, #409684)

* Spurious failure in ``check`` tests on rich-root formats fixed.
  (Martin Pool, #408199)

* The ``bzrlib.tests.TextTestRunner`` will no longer call
  ``countTestsCases`` on the test being run. Progress information is
  instead handled by having the test passed in call ``result.progress``
  before running its contents. This improves the behaviour when using
  ``TextTestRunner`` with test suites that don't support
  ``countTestsCases``. (Robert Collins)


bzr 1.17.1 (unreleased)
#######################

Bug Fixes
*********

* The optional ``_knit_load_data_pyx`` C extension was never being
  imported.  This caused significant slowdowns when reading data from
  knit format repositories.  (Andrew Bennetts, #405653)
  

bzr 1.17
########
:Codename: so-late-its-brunch
:1.17rc1: 2009-07-13
:1.17: 2009-07-20


Bazaar continues to blaze a straight and shining path to the 2.0 release and
the elevation of the ``2a`` beta format to the full glory of "supported and
stable".

Highlights in this release include greatly reduced memory consumption during
commits, faster ``ls``, faster ``annotate``, faster network operations if
you're specifying a revision number and the final destruction of those
annoying progress bar artifacts.


Changes from 1.17rc1 to 1.17final
*********************************

* Change an extension to call the python ``frozenset()`` rather than the C
  api ``PyFrozenSet_New``. It turns out that python2.4 did not expose the
  C api. (John Arbash Meinel, #399366)

* Fixes for the Makefile and the rename of ``generate_docs.py`` to
  ``tools/generate_docs.py`` to allow everything to be built on Windows.
  (John Arbash Meinel, #399356)

* ``bzr serve`` once again applies a ``ChrootServer`` to the given
  directory before serving it. (Andrew Bennetts, #400535)


Compatibility Breaks
********************

* ``bzr register-branch`` from the Launchpad plugin now refers to "project"
  instead of "product" which is the correct Launchpad terminology.  The
  --product option is deprecated and users should switch to using --project.
  (Neil Martinsen-Burrell, #238764)


New Features
************

* ``bzr push`` now aborts if uncommitted changes (including pending merges)
  are present in the working tree (if one is present) and no revision is
  specified. The configuration option ``push_strict`` can be used to set the
  default for this behavior.  (Vincent Ladeuil, #284038, #322808, #65286)

* ``bzr revno`` and ``bzr revision-info`` now have a ``--tree`` option to
  show revision info for the working tree instead of the branch.
  (Matthew Fuller, John Arbash Meinel)

* ``bzr send`` now aborts if uncommitted changes (including pending merges)
  are present in the working tree and no revision is specified. The
  configuration option ``send_strict`` can be used to set the default for this
  behavior.
  (Vincent Ladeuil, #206577)

* ``bzr switch --create-branch/-b`` can now be used to create and switch
  to a new branch. Supplying a name without a ``/`` will create the branch
  relative to the existing branch. (similar to how ``bzr switch name``
  works when the branch already exists.) (John Arbash Meinel)


Bug Fixes
*********

* Accept uppercase "Y/N" to prompts such as from break lock. 
  (#335182, Tim Powell, Martin Pool)

* Add documentation about diverged branches and how to fix them in the
  centralized workflow with local commits.  Mention ``bzr help
  diverged-branches`` when a push fails because the branches have
  diverged.  (Neil Martinsen-Burrell, #269477)

* Annotate would sometimes 'latch on' to trivial lines, causing important
  lines to be incorrectly annotated. (John Arbash Meinel, #387952)

* Automatic format upgrades triggered by default stacking policies on a
  1.16rc1 (or later) smart server work again.
  (Andrew Bennetts, #388675)

* Avoid progress bar artifacts being left behind on the screen.
  (Martin Pool, #321935)

* Better message in ``bzr split`` error suggesting a rich root format.
  (Neil Martinsen-Burrell, #220067)

* ``Branch.set_append_revisions_only`` now works with branches on a smart
  server. (Andrew Bennetts, #365865)

* By default, ``bzr branch`` will fail if the target directory exists, but
  does not already have a control directory.  The flag ``--use-existing-dir``
  will allow operation to proceed.  (Alexander Belchenko, #307554)

* ``bzr ls DIR --from-root`` now shows only things in DIR, not everything.
  (Ian Clatworthy)

* Fetch between repositories does not error if they have inconsistent data
  that should be irrelevant to the fetch operation. (Aaron Bentley)

* Fix ``AttributeError`` exception when reconfiguring lightweight checkout 
  of a remote repository.
  (Jelmer Vernooij, #332194)

* Fix bug in decoding v3 smart server messages when receiving multiple
  lots of excess bytes after an end-of-message.
  (Andrew Bennetts)

* Force deletion of readonly files during merge, update and other tree
  transforms.
  (Craig Hewetson, Martin Pool, #218206)

* Force socket shutdown in threaded http test servers to avoid client hangs
  (pycurl).  (Vincent Ladeuil, #383920).

* ``LRUCache`` will maintain the linked list pointers even if a nodes
  cleanup function raises an exception. (John Arbash Meinel, #396838)

* Progress bars are now suppressed again when the environment variable
  ``BZR_PROGRESS_BAR`` is set to ``none``.
  (Martin Pool, #339385)

* Reduced memory consumption during ``bzr commit`` of large files. For
  pre 2a formats, should be down to ~3x the size of a file.
  For ``--2a`` format repositories, it is down to the size of the file
  content plus the size of the compressed text.  Related to bug #109114.
  (John Arbash Meinel)

* Set hidden attribute on .bzr directory below unicode path should never
  fail with error. The operation should succeed even if bzr unable to set 
  the attribute.  (Alexander Belchenko, related to bug #335362).
  
* Stacking will no longer accept requests to stack on the same
  branch/repository. Existing branches that incorrectly reference the same
  repository in a stacking configuration will now raise
  UnstackableLocationError when the branch is opened. This can be fixed by
  removing the stacking location inside ``.bzr/branch``.
  (Robert Collins, #376243)

* The ``log+`` decorator, useful in debugging or profiling, could cause
  "AttributeError: 'list' object has no attribute 'next'".  This is now
  fixed.  The log decorator no longer shows the elapsed time or transfer
  rate because they're available in the log prefixes and the transport
  activity display respectively.
  (Martin Pool, #340347)

* Unshelve works correctly when multiple zero-length files are present on
  the shelf. (Aaron Bentley, #363444)

* Progress bars no longer show the network transport scheme or direction.
  (Martin Pool)

* launchpad-login now respects the 'verbose' option.
  (Jonathan Lange, #217031)


Internals
*********

* ``bzrlib.user_encoding`` is now officially deprecated. It is not
  possible to write a deprecation wrapper, but the variable will be
  removed in the near future. Use ``bzrlib.osutils.get_user_encoding()``
  instead. (Alexander Belchenko)

* Command lookup has had hooks added. ``bzrlib.Command.hooks`` has
  three new hook points: ``get_command``, ``get_missing_command`` and
  ``list_commands``, which allow just-in-time command name provision
  rather than requiring all command names be known a-priori.
  (Robert Collins)

* ``get_app_path`` from win32utils.py now supports REG_EXPAND_SZ data type
  and can read path to wordpad.exe. (Alexander Belchenko, #392046)

* ``graph.KnownGraph`` has been added. This is a class that can give
  answers to ``heads()`` very quickly. However, it has the assumption that
  the whole graph has already been loaded. This is true during
  ``annotate`` so it is used there with good success (as much as 2x faster
  for files with long ancestry and 'cherrypicked' changes.)
  (John Arbash Meinel, Vincent Ladeuil)

* OS file locks are now taken out using ``CreateFile`` rather than
  ``LockFileEx`` on Windows. The locking remains exclusive with
  ``LockFileEx`` but now it also works on older versions of Windows (such
  as Win98). (Martin <gzlist>)

* pack <=> pack fetching is now done via a ``PackStreamSource`` rather
  than the ``Packer`` code. The user visible change is that we now
  properly fetch the minimum number of texts for non-smart fetching.
  (John Arbash Meinel)


* ``VersionedFiles._add_text`` is a new api that lets us insert text into
  the repository as a single string, rather than a list of lines. This can
  improve memory overhead and performance of committing large files.
  (Currently a private api, used only by commit). (John Arbash Meinel)


Improvements
************

* ``bzr annotate`` can now be significantly faster. The time for
  ``bzr annotate NEWS`` is down to 7s from 22s in 1.16. Files with long
  histories and lots of 'duplicate insertions' will be improved more than
  others. (John Arbash Meinel, Vincent Ladeuil)

* ``bzr ls`` is now faster. On OpenOffice.org, the time drops from 2.4
  to 1.1 seconds. The improvement for ``bzr ls -r-1`` is more
  substantial dropping from 54.3 to 1.1 seconds. (Ian Clatworthy)

* Improve "Path(s) are not versioned" error reporting for some commands.
  (Benoît PIERRE)

* Initial commit performance in ``--2a`` repositories has been improved by
  making it cheaper to build the initial CHKMap. (John Arbash Meinel)

* Resolving a revno to a revision id on a branch accessed via ``bzr://``
  or ``bzr+ssh://`` is now much faster and involves no VFS operations.
  This speeds up commands like ``bzr pull -r 123``.  (Andrew Bennetts)

* ``revision-info`` now properly aligns the revnos/revids in the output
  and doesn't traceback when given revisions not in the current branch.
  Performance is also significantly improved when requesting multiple revs
  at once.  (Matthew Fuller, John Arbash Meinel)

* Tildes are no longer escaped by Transports. (Andy Kilner)


Documentation
*************

* Avoid bad text wrapping in generated documentation.  Slightly better
  formatting in the user reference.
  (Martin Pool, #249908)

* Minor clarifications to the help for End-Of-Line conversions.
  (Ian Clatworthy)

API Changes
***********

* Removed overspecific error class ``InvalidProgressBarType``.
  (Martin Pool)

* The method ``ProgressView._show_transport_activity`` is now
  ``show_transport_activity`` because it's part of the contract between
  this class and the UI.  (Martin Pool)


bzr 1.16.1
##########

:Released: 2009-06-26

End user testing of the 2a format revealed two serious bugs. The first,
#365615, caused bzr to raise AbsentContentFactory errors when autopacking.
This meant that commits or pushes to 2a-format repositories failed
intermittently.

The second bug, #390563, caused the smart server to raise AbsentContentFactory
when streaming 2a stacked 2a-format branches. This particularly affected
branches stored on Launchpad in the 2a format.

Both of these bugs cause command failures only, neither of them cause data
corruption or data loss. And, of course, both of these bugs are now fixed.

Bug Fixes
*********

* We now properly request a more minimal set of file texts when fetching
  multiple revisions. (Robert Collins, John Arbash Meinel, #390563)

* Repositories using CHK pages (which includes the new 2a format) will no
  longer error during commit or push operations when an autopack operation
  is triggered. (Robert Collins, #365615)

* ``chk_map.iter_interesting_nodes`` now properly uses the *intersection*
  of referenced nodes rather than the *union* to determine what
  uninteresting pages we still need to look at. Prior to this,
  incrementally pushing to stacked branch would push the minimal data, but
  fetching everything would request extra texts. There are some unhandled
  cases wrt trees of different depths, but this fixes the common cases.
  (Robert Collins, John Arbash Meinel, #390563)

* ``GroupCompress`` repositories now take advantage of the pack hints
  parameter to permit cross-format fetching to incrementally pack the
  converted data. (Robert Collins)

* ``Repository.commit_write_group`` now returns opaque data about what
  was committed, for passing to the ``Repository.pack``. Repositories
  without atomic commits will still return None. (Robert Collins)

* ``Repository.pack`` now takes an optional ``hint`` parameter
  which will support doing partial packs for repositories that can do
  that. (Robert Collins)

* RepositoryFormat has a new attribute 'pack_compresses' which is True
  when doing a pack operation changes the compression of content in the
  repository. (Robert Collins)

* ``StreamSink`` and ``InterDifferingSerialiser`` will call
  ``Repository.pack`` with the hint returned by
  ``Repository.commit_write_group`` if the formats were different and the
  repository can increase compression by doing a pack operation.
  (Robert Collins, #376748)


bzr 1.16
########
:Codename: yesterday-in-california
:1.16rc1: 2009-06-11
:1.16: 2009-06-18

This version of Bazaar contains the beta release of the new ``2a`` repository
format, suitable for testing by fearless, advanced users. This format or an
updated version of it will become the default format in Bazaar 2.0. Please
read the NEWS entry before even thinking about upgrading to the new format.

Also included are speedups for many operations on huge projects, a bug fix for
pushing stacked new stacked branches to smart servers and the usual bevy of
bug fixes and improvements.


Changes from 1.16rc1 to 1.16final
*********************************

* Fix the nested tree flag check so that upgrade from development formats to
  2a can work correctly.
  (Jelmer Vernooij, #388727)

* Automatic format upgrades triggered by default stacking policies on a
  1.16rc1 (or later) smart server work again.
  (Andrew Bennetts, #388675)


Compatibility Breaks
********************

* Display prompt on stderr (instead of stdout) when querying users so
  that the output of commands can be safely redirected.
  (Vincent Ladeuil, #376582)


New Features
************

* A new repository format ``2a`` has been added.  This is a beta release
  of the the brisbane-core (aka group-compress) project.  This format now
  suitable for wider testing by advanced users willing to deal with some
  bugs.  We would appreciate test reports, either positive or negative.
  Format 2a is substantially smaller and faster for many operations on
  many trees.  This format or an updated version will become the default
  in bzr 2.0.

  This is a rich-root format, so this repository format can be used with
  bzr-svn.  Bazaar branches in previous non-rich-root formats can be
  converted (including by merge, push and pull) to format 2a, but not vice
  versa.  We recommend upgrading previous development formats to 2a.

  Upgrading to this format can take considerable time because it expands
  and more concisely repacks the full history.

  If you use stacked branches, you must upgrade the stacked branches
  before the stacked-on branches.  (See <https://bugs.launchpad.net/bugs/374735>)

* ``--development7-rich-root`` is a new dev format, similar to ``--dev6``
  but using a Revision serializer using bencode rather than XML.
  (Jelmer Vernooij, John Arbash Meinel)

* mail_client=claws now supports --body (and message body hooks).  Also uses
  configured from address.  (Barry Warsaw)

Improvements
************


* ``--development6-rich-root`` can now stack. (Modulo some smart-server
  bugs with stacking and non default formats.)
  (John Arbash Meinel, #373455)

* ``--development6-rich-root`` delays generating a delta index for the
  first object inserted into a group. This has a beneficial impact on
  ``bzr commit`` since each committed texts goes to its own group. For
  committing a 90MB file, it drops peak memory by about 200MB, and speeds
  up commit from 7s => 4s. (John Arbash Meinel)

* Numerous operations are now faster for huge projects, i.e. those
  with a large number of files and/or a large number of revisions,
  particularly when the latest development format is used. These
  operations (and improvements on OpenOffice.org) include:

  * branch in a shared repository (2X faster)
  * branch --no-tree (100X faster)
  * diff (2X faster)
  * tags (70X faster)

  (Ian Clatworthy)

* Pyrex version of ``bencode`` support. This provides optimized support
  for both encoding and decoding, and is now found at ``bzrlib.bencode``.
  ``bzrlib.utils.bencode`` is now deprecated.
  (Alexander Belchenko, Jelmer Vernooij, John Arbash Meinel)


Bug Fixes
*********

* Bazaar can now pass attachment files to the mutt email client.
  (Edwin Grubbs, #384158)

* Better message in ``bzr add`` output suggesting using ``bzr ignored`` to
  see which files can also be added.  (Jason Spashett, #76616)

* ``bzr pull -r 123`` from a stacked branch on a smart server no longer fails.
  Also, the ``Branch.revision_history()`` API now works in the same
  situation.  (Andrew Bennetts, #380314)
  
* ``bzr serve`` on Windows no longer displays a traceback simply because a
  TCP client disconnected. (Andrew Bennetts)

* Clarify the rules for locking and fallback repositories. Fix bugs in how
  ``RemoteRepository`` was handling fallbacks along with the
  ``_real_repository``. (Andrew Bennetts, John Arbash Meinel, #375496)

* Fix a small bug with fetching revisions w/ ghosts into a new stacked
  branch. Not often triggered, because it required ghosts to be part of
  the fetched revisions, not in the stacked-on ancestry.
  (John Arbash Meinel)

* Fix status and commit to work with content filtered trees, addressing
  numerous bad bugs with line-ending support. (Ian Clatworthy, #362030)

* Fix problem of "directory not empty" when contending for a lock over
  sftp.  (Martin Pool, #340352)

* Fix rule handling so that eol is optional, not mandatory.
  (Ian Clatworthy, #379370)

* Pushing a new stacked branch to a 1.15 smart server was broken due to a
  bug in the ``BzrDirFormat.initialize_ex`` smart verb.  This is fixed in
  1.16, but required changes to the network protocol, so the
  ``BzrDirFormat.initialize_ex`` verb has been removed and replaced with a
  corrected ``BzrDirFormat.initialize_ex_1.16`` verb.  1.15 clients will
  still work with a 1.16 server as they will fallback to slower (and
  bug-free) methods.
  (Jonathan Lange, Robert Collins, Andrew Bennetts, #385132)

* Reconcile can now deal with text revisions that originated in revisions 
  that are ghosts. (Jelmer Vernooij, #336749)

* Support cloning of branches with ghosts in the left hand side history.
  (Jelmer Vernooij, #248540)

* The ''bzr diff'' now catches OSError from osutils.rmtree and logs a
  helpful message to the trace file, unless the temp directory really was
  removed (which would be very strange).  Since the diff operation has
  succeeded from the user's perspective, no output is written to stderr 
  or stdout.  (Maritza Mendez, #363837)

* Translate errors received from a smart server in response to a
  ``BzrDirFormat.initialize`` or ``BzrDirFormat.initialize_ex`` request.
  This was causing tracebacks even for mundane errors like
  ``PermissionDenied``.  (Andrew Bennetts, #381329)

Documentation
*************

* Added directory structure and started translation of docs in Russian.
  (Alexey Shtokalo, Alexander Iljin, Alexander Belchenko, Dmitry Vasiliev,
  Volodymyr Kotulskyi)

API Changes
***********

* Added osutils.parent_directories(). (Ian Clatworthy)

* ``bzrlib.progress.ProgressBar``, ``ChildProgress``, ``DotsProgressBar``,
  ``TTYProgressBar`` and ``child_progress`` are now deprecated; use
  ``ui_factory.nested_progress_bar`` instead.  (Martin Pool)

* ``graph.StackedParentsProvider`` is now a public API, replacing
  ``graph._StackedParentsProvider``. The api is now considered stable and ready
  for external users. (Gary van der Merwe)

* ``bzrlib.user_encoding`` is deprecated in favor of
  ``get_user_encoding``.  (Alexander Belchenko)

* TreeTransformBase no longer assumes that limbo is provided via disk.
  DiskTreeTransform now provides disk functionality.  (Aaron Bentley)

Internals
*********

* Remove ``weave.py`` script for accessing internals of old weave-format
  repositories.  (Martin Pool)

Testing
*******

* ``make check`` no longer repeats the test run in ``LANG=C``.
  (Martin Pool, #386180)

* The number of cores is now correctly detected on OSX. (John Szakmeister)

* The number of cores is also detected on Solaris and win32. (Vincent Ladeuil)

* The number of cores is also detected on FreeBSD. (Matthew Fuller)


bzr 1.15
########
:1.15rc1: 2009-05-16
:1.15: 2009-05-22
:1.15.1: 2009-06-09

The smart server will no longer raise 'NoSuchRevision' when streaming content
with a size mismatch in a reconstructed graph search. New command ``bzr
dpush``. Plugins can now define their own annotation tie-breaker when two
revisions introduce the exact same line.

Changes from 1.15.1 to 1.15.2
*****************************

* Use zdll on Windows to build ``_chk_map_pyx`` extension.
  (Alexander Belchenko)

Changes from 1.15final to 1.15.1
*********************************

* Translate errors received from a smart server in response to a
  ``BzrDirFormat.initialize`` or ``BzrDirFormat.initialize_ex`` request.
  This was causing tracebacks even for mundane errors like
  ``PermissionDenied``.  (Andrew Bennetts, #381329)

Changes from 1.15rc1 to 1.15final
*********************************

* No changes

Compatibility Breaks
********************

* ``bzr ls`` is no longer recursive by default. To recurse, use the
  new ``-R`` option. The old ``--non-recursive`` option has been removed.
  If you alias ``ls`` to ``ls -R``, you can disable recursion using
  ``--no-recursive`` instead.  (Ian Clatworthy)

New Features
************

* New command ``bzr dpush`` that can push changes to foreign 
  branches (svn, git) without setting custom bzr-specific metadata.
  (Jelmer Vernooij)

* The new development format ``--development6-rich-root`` now supports
  stacking. We chose not to use a new format marker, since old clients
  will just fail to open stacked branches, the same as if we used a new
  format flag. (John Arbash Meinel, #373455)

* Plugins can now define their own annotation tie-breaker when two revisions
  introduce the exact same line. See ``bzrlib.annotate._break_annotation_tie``
  Be aware though that this is temporary, private (as indicated by the leading
  '_') and a first step to address the problem. (Vincent Ladeuil, #348459)

* New command ``bzr dpush`` that can push changes to foreign 
  branches (svn, git) without setting custom bzr-specific metadata.
  (Jelmer Vernooij)

* ``bzr send`` will now check the ``child_submit_format`` setting in
  the submit branch to determine what format to use, if none was 
  specified on the command-line.  (Jelmer Vernooij)

Improvements
************

* -Dhpss output now includes the number of VFS calls made to the remote
  server. (Jonathan Lange)

* ``--coverage`` works for code running in threads too.
  (Andrew Bennets, Vincent Ladeuil)

* ``bzr pull`` now has a ``--local`` option to only make changes to the
  local branch, and not the bound master branch.
  (Gary van der Merwe, #194716)

* ``bzr rm *`` is now as fast as ``bzr rm * --keep``. (Johan Walles, #180116)

Bug Fixes
*********

* Adding now works properly when path contains a symbolic link.
  (Geoff Bache, #183831)

* An error is now raised for unknown eol values. (Brian de Alwis, #358199)

* ``bzr merge --weave`` will now generate a conflict if one side deletes a
  line, and the other side modifies the line. (John Arbash Meinel, #328171)

* ``bzr reconfigure --standalone`` no longer raises IncompatibleRepositories.
  (Martin von Gagern, #248932)

* ``bzr send`` works to send emails again using MAPI.
  (Neil Martinsen-Burrell, #346998)

* Check for missing parent inventories in StreamSink.  This prevents
  incomplete stacked branches being created by 1.13 bzr:// and
  bzr+ssh:// clients (which have bug #354036).  Instead, the server now
  causes those clients to send the missing records.  (Andrew Bennetts)

* Correctly handle http servers proposing multiple authentication schemes.
  (Vincent Ladeuil, #366107)

* End-Of-Line content filters are now loaded correctly.
  (Ian Clatworthy, Brian de Alwis, #355280)

* Fix a bug in the pure-python ``GroupCompress`` code when handling copies
  longer than 64KiB. (John Arbash Meinel, #364900)

* Fix TypeError in running ``bzr break-lock`` on some URLs.
  (Alexander Belchenko, Martin Pool, #365891)

* Non-recursive ``bzr ls`` now works properly when a path is specified.
  (Jelmer Vernooij, #357863)

* ssh usernames (defined in ~/.ssh/config) are honoured for bzr+ssh connections.
  (Vincent Ladeuil, #367726)

* Several bugs related to unicode symlinks have been fixed and the test suite
  enhanced to better catch regressions for them. (Vincent Ladeuil)

* The smart server will no longer raise 'NoSuchRevision' when streaming
  content with a size mismatch in a reconstructed graph search: it assumes
  that the client will make sure it is happy with what it got, and this
  sort of mismatch is normal for stacked environments.
  bzr 1.13.0/1 will stream from unstacked branches only - in that case not
  getting all the content expected would be a bug. However the graph
  search is how we figured out what we wanted, so a mismatch is both odd
  and unrecoverable without starting over, and starting over will end up
  with the same data as if we just permitted the mismatch. If data is
  gc'd, doing a new search will find only the truncated data, so sending
  only the truncated data seems reasonable. bzr versions newer than this
  will stream from stacked branches and check the stream to find missing
  content in the stacked-on branch, and thus will handle the situation
  implicitly.  (Robert Collins, #360791)

* Upgrading to, or fetching into a 'rich-root' format will now correctly
  set the root data the same way that reconcile does.
  (Robert Collins, #368921)

* Using unicode Windows API to obtain command-line arguments.
  (Alexander Belchenko, #375934)

Documentation
*************

API Changes
***********

* ``InterPackRepo.fetch`` and ``RepoFetcher`` now raise ``NoSuchRevision``
  instead of ``InstallFailed`` when they detect a missing revision.
  ``InstallFailed`` itself has been deleted. (Jonathan Lange)

* Not passing arguments to ``bzrlib.commands.main()`` will now grab the
  arguments from ``osutils.get_unicode_argv()`` which has proper support
  for unicode arguments on windows. Further, the supplied arguments are now 
  required to be unicode strings, rather than user_encoded strings.
  (Alexander Belchenko)

Internals
*********

* ``bzrlib.branch.Branch.set_parent`` is now present on the base branch
  class and will call ``_set_parent_location`` after doing unicode 
  encoding. (Robert Collins)

* ``bzrlib.remote.RemoteBranch._set_parent_location`` will use a new verb
  ``Branch.set_parent_location`` removing further VFS operations.
  (Robert Collins)

* ``bzrlib.bzrdir.BzrDir._get_config`` now returns a ``TransportConfig``
  or similar when the dir supports configuration settings. The base class
  defaults to None. There is a matching new server verb
  ``BzrDir.get-config_file`` to reduce roundtrips for getting BzrDir
  configuration. (Robert Collins)

* ``bzrlib.tests.ExtendedTestResult`` has new methods ``startTests``
  called before the first test is started, ``done`` called after the last
  test completes, and a new parameter ``strict``. (Robert Collins)

* ``-Dhpss`` when passed to bzr will cause a backtrace to be printed when
  VFS operations are started on a smart server repository. This should not
  occur on regular push and pull operations, and is a key indicator for
  performance regressions. (Robert Collins)

* ``-Dlock`` when passed to the selftest (e.g. ``bzr -Dlock selftest``) will
  cause mismatched physical locks to cause test errors rather than just
  reporting to the screen. (Robert Collins)

* -Dprogress will cause pdb to start up if a progress view jumps
  backwards. (Robert Collins)

* Fallback ``CredentialStore`` instances registered with ``fallback=True``
  are now be able to provide credentials if obtaining credentials 
  via ~/.bazaar/authentication.conf fails. (Jelmer Vernooij, 
  Vincent Ladeuil, #321918)

* New hook ``Lock.lock_broken`` which runs when a lock is
  broken. This is mainly for testing that lock/unlock are
  balanced in tests. (Vincent Ladeuil)

* New MergeDirective hook 'merge_request_body' allows hooks to supply or
  alter a body for the message produced by ``bzr send``.

* New smart server verb ``BzrDir.initialize_ex`` which implements a
  refactoring to the core of clone allowing less round trips on new
  branches. (Robert Collins)

* New method ``Tags.rename_revisions`` that can rename revision ids tags
  are pointing at. (Jelmer Vernooij)

* Updated the bundled ``ConfigObj`` library to 4.6.0 (Matt Nordhoff)

Testing
*******

* ``bzr selftest`` will now fail if lock/unlock are not correctly balanced in
  tests. Using ``-Dlock`` will turn the related failures into warnings.
  (Vincent Ladeuil, Robert Collins)

bzr 1.14
########
:Codename: brisbane-core
:1.14rc1: 2009-04-06
:1.14rc2: 2009-04-19
:1.14: 2009-04-28
:1.14.1: 2009-05-01

New formats 1.14 and 1.14-rich-root supporting End-Of-Line (EOL) conversions,
keyword templating (via the bzr-keywords plugin) and generic content filtering.
End-of-line conversion is now supported for formats supporting content
filtering.

Changes from 1.14final to 1.14.1
********************************

* Change api_minimum_version back to api_minimum_version = (1, 13, 0)

Changes from 1.14rc2 to 1.14final
*********************************

* Fix a bug in the pure-python ``GroupCompress`` code when handling copies
  longer than 64KiB. (John Arbash Meinel, #364900)

Changes from 1.14rc1 to 1.14rc2
*******************************

* Fix for bug 358037 Revision not in
  bzrlib.groupcompress.GroupCompressVersionedFiles (Brian de Alwis, 
  John A Meinel)

* Fix for bug 354036 ErrorFromSmartServer - AbsentContentFactory object has no
  attribute 'get_bytes_as' exception while pulling from Launchpad 
  (Jean-Francois Roy, Andrew Bennetts, Robert Collins)

* Fix for bug 355280 eol content filters are never loaded and thus never
  applied (Brian de Alwis, Ian Clatworthy)
 
* bzr.dev -r4280  Change _fetch_uses_deltas = False for CHK repos until we can
  write a better fix. (John Arbash Meinel, Robert Collins)

* Fix for bug 361574 uncommit recommends undefined --levels and -n options
  (Marius Kruger, Ian Clatworthy)

* bzr.dev r4289 as cherrypicked at lp:~spiv/bzr/stacking-cherrypick-1.14 
  (Andrew Bennetts, Robert Collins)

Compatibility Breaks
********************

* A previously disabled code path to accelerate getting configuration
  settings from a smart server has been reinstated. We think this *may*
  cause a incompatibility with servers older than bzr 0.15. We intend
  to issue a point release to address this if it turns out to be a
  problem. (Robert Collins, Andrew Bennetts)

* bzr no longer autodetects nested trees as 'tree-references'.  They
  must now be explicitly added tree references.  At the commandline, use
  join --reference instead of add.  (Aaron Bentley)

* The ``--long`` log format (the default) no longer shows merged
  revisions implicitly, making it consistent with the ``short`` and
  ``line`` log formats.  To see merged revisions for just a given
  revision, use ``bzr log -n0 -rX``. To see every merged revision,
  use ``bzr log -n0``.  (Ian Clatworthy)

New Features
************

* New formats ``1.14`` and ``1.14-rich-root`` supporting End-Of-Line
  (EOL) conversions, keyword templating (via the bzr-keywords plugin)
  and generic content filtering. These formats replace the experimental
  ``development-wt5`` and ``development-wt5-rich-root`` formats
  respectively, but have support for filtered views disabled.
  (Ian Clatworthy)

* New ``mv --auto`` option recognizes renames after they occur.
  (Aaron Bentley)

* ``bzr`` can now get passwords from stdin without requiring a controlling
  terminal (i.e. by redirecting stdin). (Vincent Ladeuil)

* ``bzr log`` now supports filtering of multiple files and directories
  and will show changes that touch any of them. Furthermore,
  directory filtering now shows the changes to any children of that
  directory, not just the directory object itself.
  (Ian Clatworthy, #97715)

* ``bzr shelve`` can now apply changes without storing anything on the
  shelf, via the new --destroy option.  (Aaron Bentley)

* ``bzr send`` now accepts --body to specify an initial message body.
  (Aaron bentley)

* ``bzr xxx --usage`` where xxx is a command now shows a usage
  message and the options without the descriptive help sections
  (like Description and Examples). A message is also given
  explaining how to see the complete help, i.e. ``bzr help xxx``.
  (Ian Clatworthy)

* Content filters can now be used to provide custom conversion
  between the canonical format of content (i.e. as stored) and
  the convenience format of content (i.e. as created in working
  trees). See ``bzr help content-filters`` for further details.
  (Ian Clatworthy, Alexander Belchenko)

* End-of-line conversion is now supported for formats supporting
  content filtering. See ``bzr help eol`` for details.
  (Ian Clatworthy)

* Newly-blessed `join` command allows combining two trees into one.
  (Aaron Bentley)

Improvements
************

* A new format name alias ``default-rich-root`` has been added and
  points at the closest relative of the default format that supports 
  rich roots. (Jelmer Vernooij, #338061)

* Branching from a stacked branch using ``bzr*://`` will now stream
  the data when the target repository does not need topological
  ordering, reducing round trips and network overhead. This uses the
  existing smart server methods added in 1.13, so will work on any
  1.13 or newer server. (Robert Collins, Andrew Bennetts)

* ``bzr cat`` and ``bzr export`` now supports a ``--filters`` option
  that displays/saves the content after content filters are applied.
  (Ian Clatworthy)

* ``bzr ignore`` gives a more informative message when existing
  version controlled files match the ignore pattern. (Neil
  Martinsen-Burrell, #248895)

* ``bzr log`` now has ``--include-merges`` as an alias for ``--levels 0``.
  (Ian Clatworthy)

* ``bzr send`` is faster on repositories with deep histories.
  (Ian Clatworthy)

* IPv6 literals are accepted in URLs.
  (stlman, Martin Pool, Jelmer Vernooij, #165014)

* Progress bars now show the rate of network activity for
  ``bzr+ssh://`` and ``bzr://`` connections.  (Andrew Bennetts)

* Prompt for user names if they are not in the configuration. 
  (Jelmer Vernooij, #256612)

* Pushing to a stacked pack-format branch on a 1.12 or older smart server
  now takes many less round trips.  (Andrew Bennetts, Robert Collins,
  #294479)
  
* Streaming push can be done to older repository formats.  This is
  implemented using a new ``Repository.insert_stream_locked`` RPC.
  (Andrew Bennetts, Robert Collins)

* The "ignoring files outside view: .." message has been re-worded
  to "Ignoring files outside view. View is .." to reduce confusion
  about what was being considered and what was being ignored.
  (Ian Clatworthy)

* The ``long`` log formatter now shows [merge] indicators. If
  only one level of revisions is displayed and merges are found,
  the ``long`` and ``short`` log formatters now tell the user
  how to see the hidden merged revisions.  (Ian Clatworthy)

* The ``brisbane-core`` project has delivered its beta format
  ``development6-rich-root``. This format is suitable for judicious
  testing by early adopters. In particular if you are benchmarking bzr
  performance please be sure to test using this format. At this stage
  more information is best obtained by contacting the Bazaar mailing list
  or IRC channel if you are interested in using this format. We will make
  end user documentation available closer to blessing the format as
  production ready. (Robert Collins, John Arbash Meinel, Ian Clatworthy,
  Vincent Ladeuil, Andrew Bennetts, Martin Pool)

* Tildes are no longer escaped. No more %7Euser/project/branch!
  (Jonathan Lange)

Bug Fixes
*********

* Pushing a new stacked branch will also push the parent inventories for
  revisions at the stacking boundary.  This makes sure that the stacked
  branch has enough data to calculate inventory deltas for all of its
  revisions (without requiring the fallback branch).  This avoids
  "'AbsentContentFactory' object has no attribute 'get_bytes_as'" errors
  when fetching the stacked branch from a 1.13 (or later) smart server.
  This partially fixes #354036.  (Andrew Bennetts, Robert Collins)

* End-Of-Line content filters are now loaded correctly.
  (Ian Clatworthy, Brian de Alwis, #355280)

* Authentication plugins now receive all the parameters from the request
  itself (aka host, port, realm, path, etc). Previously, only the 
  authentication section name, username and encoded password were 
  provided. (Jean-Francois Roy)

* bzr gives a better message if an invalid regexp is passed to ``bzr log
  -m``.  (Anne Mohsen, Martin Pool)

* ``bzr split`` now says "See also: join" (Aaron Bentley, #335015)

* ``bzr version-info`` now works in empty branches. (Jelmer Vernooij,
  #313028)

* Fix "is not a stackable format" error when pushing a
  stackable-format branch with an unstackable-format repository to a
  destination with a default stacking policy.  (Andrew Bennetts)

* Fixed incorrect "Source format does not support stacking" warning
  when pushing to a smart server.  (Andrew Bennetts, #334114)

* Fix 'make check-dist-tarball' failure by converting paths to unicode when
  needed. (Vincent Ladeuil, #355454)

* Fixed "Specified file 'x/y/z' is outside current view: " occurring
  on ``bzr add x/y/z`` in formats supporting views when no view is
  defined.  (Ian Clatworthy, #344708)

* It is no longer possible to fetch between repositories while the
  target repository is in a write group. This prevents race conditions
  that prevent the use of RPC's to perform fetch, and thus allows
  optimising more operations. (Robert Collins, Andrew Bennetts)

* ``merge --force`` works again. (Robert Collins, #342105)

* No more warnings are issued about ``sha`` being deprecated under python-2.6.
  (Vincent Ladeuil, #346593)

* Pushing a new branch to a server that has a stacking policy will now
  upgrade from the local branch format when the stacking policy points at
  a branch which is itself stackable, because we know the client can read
  both branches, we know that the trunk for the project can be read too,
  so the upgrade will not inconvenience users. (Robert Collins, #345169)

* Pushing a new stacked branch will also push the parent inventories for
  revisions at the stacking boundary.  This makes sure that the stacked
  branch has enough data to calculate inventory deltas for all of its
  revisions (without requiring the fallback branch).  This avoids
  "'AbsentContentFactory' object has no attribute 'get_bytes_as'" errors
  when fetching the stacked branch from a 1.13 (or later) smart server.
  This partially fixes #354036.  (Andrew Bennetts, Robert Collins)

* The full test suite is passing again on OSX. Several minor issues (mostly
  test related) have been fixed. (Vincent Ladeuil, #355273).

* The GNU Changelog formatter is slightly improved in the case where
  the delta is empty, and now correctly claims not to support tags.
  (Andrea Bolognani)

* Shelve can now shelve changes to a symlink target.
  (James Westby, #341558)

* The help for the ``info`` command has been corrected.
  (Ian Clatworthy, #351931)

* Upgrade will now use a sensible default format if the source repository
  uses rich roots.  (Jelmer Vernooij, #252908)

Documentation
*************

* Expanded the index of the developer documentation. (Eric Siegerman)

* New topic `bzr help debug-flags`.  (Martin Pool)

* The generated manpage now explicitly lists aliases as commands.
  (James Westby, #336998)

API Changes
***********

* APIs deprecated in 1.6 and previous versions of bzr are now removed.
  (Martin Pool)

* ``CommitReporter`` is no longer called with ``unchanged`` status during
  commit - this was a full-tree overhead that bzr no longer performs.
  (Robert Collins)

* New abstract ``UIFactory`` method ``get_username`` which will be called to 
  obtain the username to use when connecting to remote machines. 
  (Jelmer Vernooij)

* New API ``Inventory.filter()`` added that filters an inventory by
  a set of file-ids so that only those fileids, their parents and
  their children are included.  (Ian Clatworthy)

* New sort order for ``get_record_stream`` ``groupcompress`` which
  sorts optimally for use with groupcompress compressors. (John Arbash
  Meinel, Robert Collins)

* Repository APIs ``get_deltas_for_revisions()`` and
  ``get_revision_delta()`` now support an optional ``specific_fileids``
  parameter. If provided, the deltas are filtered so that only those
  file-ids, their parents and their children are included.
  (Ian Clatworthy)

* The ``get_credentials`` and ``set_credentials`` methods of 
  ``AuthenticationConfig`` now accept an optional realm argument.
  (Jean-Francois Roy)

* The ``pb`` argument to ``fetch()`` is deprecated.
  (Martin Pool)

* The ``Serializer`` class and the serializer ``format registry`` have moved
  from ``bzrlib.xml_serializer`` to ``bzrlib.serializer``. (Jelmer Vernooij)

* The smart server jail now hooks into BzrDir.open to prevent any BzrDir
  that is not inside the backing transport from being opened.  See the
  module documentation for ``bzrlib.smart.request`` for details.
  (Andrew Bennetts, Robert Collins)

* ``Tree.get_symlink_target`` now always returns a unicode string result
  or None. Previously it would return the bytes from reading the link
  which could be in any arbitrary encoding. (Robert Collins)

Testing
*******

* ``bzrlib.tests.TestCase`` now fails the test if its own ``setUp``
  and ``tearDown`` weren't called.  This catches faulty tests that
  forget to upcall when overriding ``setUp`` and ``tearDown``.  Those
  faulty tests were not properly isolated.
  (Andrew Bennetts, Robert Collins)

* Fix test_msgeditor.MsgEditorTest test isolation.
  (Vincent Ladeuil, #347130)

* ``medusa`` is not used anymore as an FTP test server starting with
  python2.6. A new FTP test server based on ``pyftplib`` can be used
  instead. This new server is a soft dependency as medusa which is still
  preferred if both are available (modulo python version).
  (Vincent Ladeuil)

Internals
*********

* Added ``chk_map`` for fast, trie-based storage of tuple to string maps.
  (Robert Collins, John Arbash Meinel, Vincent Ladeuil)

* Added ``bzrlib.chk_map`` for fast, trie-based storage of tuple to string
  maps.  (Robert Collins, John Arbash Meinel, Vincent Ladeuil)

* Added ``bzrlib.inventory_delta`` module.  This will be used for
  serializing and deserializing inventory deltas for more efficient
  streaming on the the network.  (Robert Collins, Andrew Bennetts)

* ``Branch._get_config`` has been added, which splits out access to the
  specific config file from the branch. This is used to let RemoteBranch
  avoid constructing real branch objects to access configuration settings.
  (Robert Collins, Andrew Bennetts)

* ``Branch`` now implements ``set_stacked_on_url`` in the base class as
  the implementation is generic and should impact foreign formats. This
  helps performance for ``RemoteBranch`` push operations to new stacked
  branches. (Robert Collins, Andrew Bennetts)

* ``BtreeIndex._spill_mem_keys_to_disk()`` now generates disk index with
  optmizations turned off. This only has effect when processing > 100,000
  keys during something like ``bzr pack``. (John Arbash Meinel)

* ``bzr selftest`` now accepts ``--subunit`` to run in subunit output
  mode. Requires ``lp:subunit`` installed to work, but is not a hard
  dependency. (Robert Collins)

* ``BzrDir.open_branch`` now takes an optional ``ignore_fallbacks``
  parameter for controlling opening of stacked branches.
  (Andrew Bennetts, Robert Collins)
  
* ``CommitBuilder`` has a new method, ``record_iter_changes`` which works
  in terms of an iter_changes iterator rather than full tree scanning.
  (Robert Collins)

* ``DirState`` can now be passed a custom ``SHA1Provider`` object
  enabling it to store the SHA1 and stat of the canonical (post
  content filtered) form. (Ian Clatworthy)

* New ``assertLength`` method based on one Martin has squirreled away
  somewhere. (Robert Collins, Martin Pool)

* New hook ``BzrDir.pre_open`` which runs before opening ``BzrDir``
  objects, allowing better enforcement of the smart server jail when
  dealing with stacked branches. (Robert Collins, Andrew Bennetts)

* New hook ``RioVersionInfoBuilder.revision``, allowing extra entries 
  to be added to the stanza that is printed for a particular revision.
  (Jelmer Vernooij)

* New repository method ``refresh_data`` to cause any repository to
  make visible data inserted into the repository by a smart server
  fetch operation. (Robert Collins, Andrew Bennetts)

* ``register_filter_stack_map`` now takes an optional fallback parameter,
  a callable to invoke if a preference has a value not in the map
  of filter stacks. This enhancement allows, for example,  bzr-svn to
  handle existing svn properties that define a list of keywords to be
  expanded.  (Ian Clatworthy)

* ``RemoteBranchConfig`` will use a new verb ``Branch.set_config_option``
  to write config settings to smart servers that support this, saving
  5 round trips on the stacked streaming acceptance test.
  (Robert Collins, Andrew Bennetts)

* ``RemoteBranch`` now provides ``_get_config`` for access to just the
  branch specific configuration from a remote server, which uses the 
  already existing ``Branch.get_config_file`` smart verb.
  (Robert Collins, Andrew Bennetts)

* ``RemoteRepository`` will now negatively cache missing revisions during
  ``get_parent_map`` while read-locked. Write-locks are unaffected.
  (Robert Collins, Andrew Bennetts)

* Removed ``InterRemoteToOther``, ``InterOtherToRemote`` and
  ``InterPackToRemotePack`` classes, as they are now unnecessary.
  (Andrew Bennetts)

* ``RepositoryFormat`` as a new attribute ``fast_deltas`` to indicate
  whether the repository can efficiently generate deltas between trees
  regardless of tree size. (Robert Collins)

* ``Repository.iter_files_bytes()`` now properly returns an "iterable of
  byte strings" (aka 'chunked') for the content. It previously was
  returning a plain string, which worked, but performed very poorly when
  building a working tree (file.writelines(str) is very inefficient). This
  can have a large effect on ``bzr checkout`` times. (John Arbash Meinel)

* selftest now supports a --parallel option, with values of 'fork' or
  'subprocess' to run the test suite in parallel. Currently only linux
  machine work, other platforms need patches submitted. (Robert Collins,
  Vincent Ladeuil)

* ``tests.run_suite`` has a new parameter ``suite_decorators``, a list of 
  callables to use to decorate the test suite. Such decorators can add or
  remove tests, or even remote the test suite to another machine if
  desired. (Robert Collins)

* The smart server verb ``Repository.get_parent_map`` can now include
  information about ghosts when the special revision ``include-missing:``
  is in the requested parents map list. With this flag, ghosts are
  included as ``missing:REVISION_ID``. (Robert Collins, Andrew Bennetts)

* ``_walk_to_common_revisions`` will now batch up at least 50
  revisions before calling ``get_parent_map`` on the target,
  regardless of ``InterRepository``.
  (Andrew Bennetts, Robert Collins)

bzr 1.13
########

:Codename: paraskavedekatriaphobia
:1.13: 2009-03-14
:1.13rc1: 2009-03-10
:1.13.1: 2009-03-23
:1.13.2: 2009-04-27

GNU Changelog output can now be produced by ``bzr log --gnu-changelog``.  Debug
flags can now be set in ``~/.bazaar/bazaar.conf``.  Lightweight checkouts and
stacked branches should both be much faster over remote connections.  

Changes From 1.13.1 to 1.13.2
*****************************

A regression was found in the 1.13.1 release. When bzr 1.13.1 and earlier push
a stacked branch they do not take care to push all the parent inventories for
the transferred revisions. This means that a smart server serving that branch
often cannot calculate inventory deltas for the branch (because smart server
does not/cannot open fallback repositories). Prior to 1.13 the server did not
have a verb to stream revisions out of a repository, so that's why this bug has
appeared now.

Bug Fixes
*********

* Fix for bug 354036 ErrorFromSmartServer - AbsentContentFactory object has no
  attribute 'get_bytes_as' exception while pulling from Launchpad 
  (Jean-Francois Roy, Andrew Bennetts, Robert Collins)

Changes From 1.13final to 1.13.1
********************************

A couple regessions where found in the 1.13 release. The pyrex-generated C
extensions are missing from the .tar.gz and .zip files.  Documentation on how
to generate GNU ChangeLogs is wrong.

Bug Fixes
*********

* Change ``./bzr``'s ``_script_version`` to match ./bzrlib/__init__.py
  version_info. (Bob Tanner, Martin Pool, #345232)

* Distribution archives for 1.13 do not contain generated C extension modules
  (Jean-Francois Roy, Bob Tanner, #344465)

* GNU ChangeLog output can now be produced by bzr log --format gnu-changelog is
  incorrect (Deejay, Bob Tanner, Martin Pool, Robert Collins, #343928)

* ``merge --force`` works again. (Robert Collins, #342105)

Changes From 1.13rc1 to 1.13final
*********************************

* Fix "is not a stackable format" error when pushing a
  stackable-format branch with an unstackable-format repository to a
  destination with a default stacking policy.  (Andrew Bennetts)

* Progress bars now show the rate of network activity for
  ``bzr+ssh://`` and ``bzr://`` connections.  (Andrew Bennetts)

Compatibility Breaks
********************

* ``bzr log --line`` now indicates which revisions are merges with
  `[merge]` after the date.  Scripts which parse the output of this
  command may need to be adjusted.
  (Neil Martinsen-Burrell)

New Features
************

* ``bzr reconfigure`` now supports --with-trees and --with-no-trees
  options to change the default tree-creation policy of shared
  repositories.  (Matthew Fuller, Marius Kruger, #145033)

* Debug flags can now be set in ``~/.bazaar/bazaar.conf``.
  (Martin Pool)

* Filtered views provide a mask over the tree so that users can focus
  on a subset of a tree when doing their work. See ``Filtered views``
  in chapter 7 of the User Guide and ``bzr help view`` for details.
  (Ian Clatworthy)

* GNU Changelog output can now be produced by ``bzr log --gnu-changelog``.
  (Andrea Bolognani, Martin Pool)

* The ``-Dmemory`` flag now gives memory information on Windows.
  (John Arbash Meinel)

* Multiple authors for a commit can now be recorded by using the "--author"
  option multiple times. (James Westby, #185772)

* New clean-tree command, from bzrtools.  (Aaron Bentley, Jelmer Vernoij)

* New command ``bzr launchpad-open`` opens a Launchpad web page for that
  branch in your web browser, as long as the branch is on Launchpad at all.
  (Jonathan Lange)

* New API for getting bugs fixed by a revision: Revision.iter_bugs().
  (Jonathan Lange)

Improvements
************

* All bzr ``Hooks`` classes are now registered in
  ``bzrlib.hooks.known_hooks``. This removes the separate list from
  ``bzrlib.tests`` and ensures that all hooks registered there are
  correctly isolated by the test suite (previously
  ``MutableTreeHooks`` were not being isolated correctly). Further, 
  documentation for hooks is now dynamically generated from the
  present HookPoints. ``bzr hooks`` will now also report on all the
  hooks present in the ``bzrlib.hooks.known_hooks`` registry.
  (Robert Collins)

* ``bzr add`` no longer prints ``add completed`` on success. Failure
  still prints an error message. (Robert Collins)

* ``bzr branch`` now has a ``--no-tree`` option which turns off the
  generation of a working tree in the new branch.
  (Daniel Watkins, John Klinger, #273993)

* Bazaar will now point out ``bzr+ssh://`` to the user when they 
  use ssh://. (Jelmer Vernooij, #330535)

* ``bzr -v info`` now omits the number of committers branch statistic,
  making it many times faster for large projects. To include that
  statistic in the output, use ``bzr -vv info``.
  (Ian Clatworthy)

* ``bzr push`` to a ``bzr`` url (``bzr://``, ``bzr+ssh://`` etc) will
  stream if the server is version 1.13 or greater, reducing roundtrips
  significantly. (Andrew Bennetts, Robert Collins)

* Lightweight Checkouts and Stacked Branches should both be much
  faster over remote connections. Building the working tree now
  batches up requests into approx 5MB requests, rather than a separate
  request for each file. (John Arbash Meinel)

* Support for GSSAPI authentication when using HTTP or HTTPS. 
  (Jelmer Vernooij)

* The ``bzr shelve`` prompt now includes a '?' help option to explain the
  short options better. (Daniel Watkins, #327429)

* ``bzr lp-open`` now falls back to the push location if it cannot find a
  public location. (Jonathan Lange, #332372)

* ``bzr lp-open`` will try to find the Launchpad URL for the location
  passed on the command line. This makes ``bzr lp-open lp:foo`` work as
  expected. (Jonathan Lange, #332705)

* ``bzr send`` now supports MH-E via ``emacsclient``. (Eric Gillespie)

Bug Fixes
*********

* Allows ``bzr log <FILE>`` to be called in an empty branch without
  backtracing. (Vincent Ladeuil, #346431)

* Bazaar now gives a better message including the filename if it's
  unable to read a file in the working directory, for example because
  of a permission error.  (Martin Pool, #338653)

* ``bzr cat -r<old> <path>`` doesn't traceback anymore when <path> has a
  file id in the working tree different from the one in revision <old>.
  (Vincent Ladeuil, #341517, #253806)

* ``bzr send`` help is more specific about how to apply merge
  directives.  (Neil Martinsen-Burrell, #253470)

* ``bzr missing`` now uses ``Repository.get_revision_delta()`` rather
  than fetching trees and determining a delta itself. (Jelmer
  Vernooij, #315048)

* ``bzr push`` to a smart server no longer causes "Revision
  {set([('null:',)])} not present ..." errors when the branch has
  multiple root revisions. (Andrew Bennetts, #317654)

* ``bzr shelve`` now properly handle patches with no terminating newline.
  (Benoît PIERRE, #303569)

* ``bzr unshelve`` gives a more palatable error if passed a non-integer
  shelf id. (Daniel Watkins)

* Export now handles files that are not present in the tree.
  (James Westby, #174539)

* Fixed incorrect "Source format does not support stacking" warning
  when pushing to a smart server.  (Andrew Bennetts, #334114)
  
* Fixed "sprout() got an unexpected keyword argument 'source_branch'"
  error branching from old repositories.
  (Martin Pool, #321695)

* Make ``bzr push --quiet <non-local location>`` less chatty.
  (Kent Gibson, #221461)

* Many Branch hooks would not fire with ``bzr://`` and ``bzr+ssh://``
  branches, and this was not noticed due to a bug in the test logic
  for branches. This is now fixed and a test added to prevent it
  reoccuring. (Robert Collins, Andrew Bennetts)

* Restore the progress bar on Windows. We were disabling it when TERM
  wasn't set, but Windows doesn't set TERM. (Alexander Belchenko,
  #334808)

* ``setup.py build_ext`` now gives a proper error when an extension
  fails to build. (John Arbash Meinel)

* Symlinks to non ascii file names are now supported.
  (Robert Collins, Vincent Ladeuil, #339055, #272444)    

* Under rare circumstances (aka nobody reported a bug about it), the ftp
  transport could revert to ascii mode. It now stays in binary mode except
  when needed.  (Vincent Ladeuil)

* Unshelve does not generate warnings about progress bars.
  (Aaron Bentley, #328148)

* shelve cleans up properly when unversioned files are specified.
  (Benoît Pierre, Aaron Bentley)

Documentation
*************

* Added ``Organizing your workspace`` to the User Guide appendices,
  summarizing some common ways of organizing trees, branches and
  repositories and the processes/workflows implied/enabled by each.
  (Ian Clatworthy)

* Hooks can now be self documenting. ``bzrlib.hooks.Hooks.create_hook``
  is the entry point for this feature. (Robert Collins)

* The documentation for ``shelve`` and ``unshelve`` has been clarified.
  (Daniel Watkins, #327421, #327425)

API Changes
***********

* ``bzr selftest`` now fails if the bazaar sources contain trailing
  whitespace, non-unix style line endings and files not ending in a
  newline. About 372 files and 3243 lines with trailing whitespace was
  updated to comply with this. The code already complied with the other
  criteria, but now it is enforced. (Marius Kruger)

* ``bzrlib.branch.PushResult`` was renamed to 
  ``bzrlib.branch.BranchPushResult``. (Jelmer Vernooij)

* ``Branch.fetch`` and ``Repository.fetch`` now return None rather
  than a count of copied revisions and failed revisions. A while back
  we stopped ever reporting failed revisions because we started
  erroring instead, and the copied revisions count is not used in the
  UI at all - indeed it only reflects the repository status not
  changes to the branch itself. (Robert Collins)

* ``Inventory.apply_delta`` now raises an AssertionError if a file-id
  appears multiple times within the delta. (Ian Clatworthy)

* MutableTree.commit now favours the "authors" argument, with the old
  "author" argument being deprecated.

* Remove deprecated EmptyTree.  (Martin Pool)

* ``Repository.fetch`` now accepts an optional ``fetch_spec``
  parameter.  A ``SearchResult`` or ``MiniSearchResult`` may be passed
  to ``fetch_spec`` instead of a ``last_revision`` to specify exactly
  which revisions to fetch. (Andrew Bennetts)

* ``RepositoryAcquisitionPolicy.acquire_repository`` now returns a
  tuple of ``(repository, is_new_flag)``, rather than just the
  repository.  (Andrew Bennetts)

* Revision.get_apparent_author() is now deprecated, replaced by
  Revision.get_apparent_authors(), which returns a list. The former
  now returns the first item that would be returned from the second.

* The ``BranchBuilder`` test helper now accepts a ``timestamp``
  parameter to ``build_commit`` and ``build_snapshot``.  (Martin Pool)

* The ``_fetch_*`` attributes on ``Repository`` are now on
  ``RepositoryFormat``, more accurately reflecting their intent (they
  describe a disk format capability, not state of a particular
  repository of that format). (Robert Collins)

Internals
*********

* Branching from a non-stacked branch on a smart protocol is now
  free of virtual file system methods.
  (Robert Collins, Andrew Bennetts)

* Branch and Repository creation on a bzr+ssh://server are now done
  via RPC calls rather than VFS calls, reducing round trips for
  pushing new branches substantially. (Robert Collins)

* ``Branch.clone`` now takes the ``repository_policy`` formerly used
  inside ``BzrDir.clone_on_transport``, allowing stacking to be
  configured before the branch tags and revision tip are set. This
  fixes a race condition cloning stacked branches that would cause
  plugins to have hooks called on non-stacked instances.
  (Robert Collins, #334187)

* ``BzrDir.cloning_metadir`` now has a RPC call. (Robert Collins)

* ``BzrDirFormat.__str__`` now uses the human readable description
  rather than the sometimes-absent disk label. (Robert Collins)

* ``bzrlib.fetch`` is now composed of a sender and a sink component
  allowing for decoupling over a network connection. Fetching from
  or into a RemoteRepository with a 1.13 server will use this to
  stream the operation.
  (Andrew Bennetts, Robert Collins)

* ``bzrlib.tests.run_suite`` accepts a runner_class parameter
  supporting the use of different runners. (Robert Collins)

* Change how file_ids and revision_ids are interned as part of
  inventory deserialization. Now we use the real ``intern()``, rather
  than our own workaround that would also cache a Unicode copy of the
  string, and never emptied the cache. This should slightly reduce
  memory consumption. (John Arbash Meinel)

* New branch method ``create_clone_on_transport`` that returns a
  branch object. (Robert Collins)

* New hook Commands['extend_command'] to allow plugins to access a
  command object before the command is run (or help generated from
  it), without overriding the command. (Robert Collins)

* New version of the ``BzrDir.find_repository`` verb supporting
  ``_network_name`` to support removing more _ensure_real calls.
  (Robert Collins)

* ``RemoteBranchFormat`` no longer claims to have a disk format string.
  (Robert Collins)

* ``Repository`` objects now have ``suspend_write_group`` and
  ``resume_write_group`` methods.  These are currently only useful
  with pack repositories. (Andrew Bennetts, Robert Collins)

* ``BzrDirFormat``, ``BranchFormat`` and ``RepositoryFormat`` objects
  now have a ``network_name`` for passing the format across RPC calls.
  (Robert Collins, Andrew Bennetts)

* ``RepositoryFormat`` objects now all have a new attribute
  ``_serializer`` used by fetch when reserialising is required.
  (Robert Collins, Andrew Bennetts)

* Some methods have been pulled up from ``BzrBranch`` to ``Branch``
  to aid branch types that are not bzr branch objects (like
  RemoteBranch). (Robert Collins, Andrew Bennetts)

* Test adaptation has been made consistent throughout the built in
  tests. ``TestScenarioApplier``, ``multiply_tests_from_modules``,
  ``adapt_tests``, ``adapt_modules`` have all been deleted. Please
  use ``multiply_tests``, or for lower level needs ``apply_scenarios``
  and ``apply_scenario``. (Robert Collins)

* ``TestSkipped`` is now detected by TestCase and passed to the
  ``TestResult`` by calling ``addSkip``. For older TestResult objects,
  where ``addSkip`` is not available, ``addError`` is still called.
  This permits test filtering in subunit to strip out skipped tests
  resulting in a faster fix-shrink-list-run cycle. This is compatible
  with the testtools protocol for skips. (Robert Collins)

* The ``_index`` of ``KnitVersionedFiles`` now supports the ability
  to scan an underlying index that is going to be incorporated into
  the ``KnitVersionedFiles`` object, to determine if it has missing
  delta references. The method is ``scan_unvalidated_index``.
  (Andrew Bennetts, Robert Collins)

* There is a RemoteSink object which handles pushing to smart servers.
  (Andrew Bennetts, Robert Collins)

* ``TransportTraceDecorator`` now logs ``put_bytes_non_atomic`` and
  ``rmdir`` calls. (Robert Collins)

* ``VersionedFiles`` record adapters have had their signature change
  from ``(record, record.get_bytes_as(record.storage_kind))`` to
  ``(record)`` reducing excess duplication and allowing adapters
  to access private data in record to obtain content more
  efficiently. (Robert Collins)

* We no longer probe to see if we should create a working tree during
  clone if we cannot get a local_abspath for the new bzrdir.
  (Robert Collins)


bzr 1.12
########

:Codename: 1234567890
:1.12: 2009-02-13
:1.12rc1: 2009-02-10

This release of Bazaar contains many improvements to the speed,
documentation and functionality of ``bzr log`` and the display of logged
revisions by ``bzr status``.  bzr now also gives a better indication of
progress, both in the way operations are drawn onto a text terminal, and
by showing the rate of network IO.

Changes from RC1 to Final
*************************

* ``bzr init --development-wt5[-rich-root]`` would fail because of
  circular import errors. (John Arbash Meinel, #328135)

* Expanded the help for log and added a new help topic called
  ``log-formats``.  (Ian Clatworthy)

Compatibility Breaks
********************

* By default, ``bzr status`` after a merge now shows just the pending
  merge tip revisions. This improves the signal-to-noise ratio after
  merging from trunk and completes much faster. To see all merged
  revisions, use the new ``-v`` flag.  (Ian Clatworthy)

* ``bzr log --line`` now shows any tags after the date and before
  the commit message. If you have scripts which parse the output
  from this command, you may need to adjust them accordingly.
  (Ian Clatworthy)

* ``bzr log --short`` now shows any additional revision properties
  after the date and before the commit message.  Scripts that parse 
  output of the log command in this situation may need to adjust.
  (Neil Martinsen-Burrell)

* The experimental formats ``1.12-preview`` and ``1.12-preview-rich-root``
  have been renamed ``development-wt5`` and ``development-wt5-rich-root``
  respectively, given they are not ready for release in 1.12.
  (Ian Clatworthy)

* ``read_bundle_from_url`` has been deprecated. (Vincent Ladeuil)

New Features
************

* Add support for filtering ``bzr missing`` on revisions.  Remote revisions
  can be filtered using ``bzr missing -r -20..-10`` and local revisions can
  be filtered using ``bzr missing --my-revision -20..-10``.
  (Marius Kruger)

* ``bzr log -p`` displays the patch diff for each revision.
  When logging a file, the diff only includes changes to that file.
  (Ian Clatworthy, #202331, #227335)

* ``bzr log`` supports a new option called ``-n N`` or ``--level N``.
  A value of 0 (zero) means "show all nested merge revisions" while
  a value of 1 (one) means "show just the top level". Values above
  1 can be used to see a limited amount of nesting. That can be
  useful for seeing the level or two below PQM submits for example.
  To force the ``--short`` and ``--line`` formats to display all nested
  merge revisions just like ``--long`` does by default, use a command
  like ``bzr log --short -n0``. To display just the mainline using
  ``--long`` format, ``bzr log --long -n1``.
  (Ian Clatworthy)

Improvements
************

* ``bzr add`` more clearly communicates success vs failure.
  (Daniel Watkins)

* ``bzr init`` will now print a little less verbose output.
  (Marius Kruger)

* ``bzr log`` is now much faster in many use cases, particularly
  at incrementally displaying results and filtering by a
  revision range. (Ian Clatworthy)

* ``bzr log --short`` and ``bzr log --line`` now show tags, if any,
  for each revision. The tags are shown comma-separated inside
  ``{}``. For short format, the tags appear at the end of line
  before the optional ``[merge]`` indicator. For line format,
  the tags appear after the date. (Ian Clatworthy)

* Progress bars now show the rate of activity for some sftp 
  operations, and they are drawn different.  (Martin Pool, #172741)

* Progress bars now show the rate of activity for urllib and pycurl based
  http client implementations. The operations are tracked at the socket
  level for better precision.
  (Vincent Ladeuil)

* Rule-based preferences can now accept multiple patterns for a set of
  rules.  (Marius Kruger)

* The ``ancestor:`` revision spec will now default to referring to the
  parent of the branch if no other location is given.
  (Daniel Watkins, #198417)

* The debugger started as a result of setting ``$BZR_PDB`` works
  around a bug in ``pdb``, http://bugs.python.org/issue4150.  The bug
  can cause truncated tracebacks in Python versions before 2.6.
  (Andrew Bennetts)

* VirtualVersionedFiles now implements
  ``iter_lines_added_or_present_in_keys``. This allows the creation of 
  new branches based on stacked bzr-svn branches. (#311997)

Bug Fixes
*********

* ``bzr annotate --show-ids`` doesn't give a backtrace on empty files
  anymore.
  (Anne Mohsen, Vincent Ladeuil, #314525)

* ``bzr log FILE`` now correctly shows mainline revisions merging
  a change to FILE when the ``--short`` and ``--line`` log formats
  are used. (Ian Clatworthy, #317417)

* ``bzr log -rX..Y FILE`` now shows the history of FILE provided
  it existed in Y or X, even if the file has since been deleted or
  renamed. If no range is given, the current/basis tree and
  initial tree are searched in that order. More generally, log
  now interprets filenames in their historical context.
  (Ian Clatworthy, #175520)

* ``bzr status`` now reports nonexistent files and continues, then
  errors (with code 3) at the end.  (Karl Fogel, #306394)

* Don't require the present compression base in knits to be the same
  when adding records in knits. (Jelmer Vernooij, #307394)

* Fix a problem with CIFS client/server lag on Windows colliding with
  an invariant-per-process algorithm for generating AtomicFile names
  (Adrian Wilkins, #304023)

* Many socket operations now handle EINTR by retrying the operation.
  Previously EINTR was treated as an unrecoverable failure.  There is
  a new ``until_no_eintr`` helper function in ``bzrlib.osutils``.
  (Andrew Bennetts)

* Support symlinks with non-ascii characters in the symlink filename.
  (Jelmer Vernooij, #319323)

* There was a bug in how we handled resolving when a file is deleted
  in one branch, and modified in the other. If there was a criss-cross
  merge, we would cause the deletion to conflict a second time.
  (Vincent Ladeuil, John Arbash Meinel)

* There was another bug in how we chose the correct intermediate LCA in
  criss-cross merges leading to several kind of changes be incorrectly
  handled.
  (John Arbash Meinel, Vincent Ladeuil)

* Unshelve now handles deleted paths without crashing. (Robert Collins)

Documentation
*************

* Improved plugin developer documentation.  (Martin Pool)

API Changes
***********

* ``ProgressBarStack`` is deprecated; instead use
  ``ui_factory.nested_progress_bar`` to create new progress bars.
  (Martin Pool)

* ForeignVcsMapping() now requires a ForeignVcs object as first
  argument. (Jelmer Vernooij)

* ForeignVcsMapping.show_foreign_revid() has been moved to
  ForeignVcs. (Jelmer Vernooij)

* ``read_bundle_from_url`` is deprecated in favor of
  ``read_mergeable_from_url``.  (Vincent Ladeuil)

* Revision specifiers are now registered in
  ``bzrlib.revisionspec.revspec_registry``, and the old list of 
  revisionspec classes (``bzrlib.revisionspec.SPEC_TYPES``) has been
  deprecated. (Jelmer Vernooij, #321183)

* The progress and UI classes have changed; the main APIs remain the
  same but code that provides a new UI or progress bar class may
  need to be updated.  (Martin Pool)

Internals
*********

* Default User Interface (UI) is CLIUIFactory when bzr runs in a dumb
  terminal. It is sometimes desirable do override this default by forcing
  bzr to use TextUIFactory. This can be achieved by setting the
  BZR_USE_TEXT_UI environment variable (emacs shells, as opposed to
  compile buffers, are such an example).
  (Vincent Ladeuil)

* New API ``Branch.iter_merge_sorted_revisions()`` that iterates over
  ``(revision_id, depth, revno, end_of_merge)`` tuples.
  (Ian Clatworthy)

* New ``Branch.dotted_revno_to_revision_id()`` and
  ``Branch.revision_id_to_dotted_revno()`` APIs that pick the most
  efficient way of doing the mapping.
  (Ian Clatworthy)

* Refactor cmd_serve so that it's a little easier to build commands that
  extend it, and perhaps even a bit easier to read.  (Jonathan Lange)

* ``TreeDelta.show()`` now accepts a ``filter`` parameter allowing log
  formatters to retrict the output.
  (Vincent Ladeuil)


bzr 1.11
########

:Codename: "Eyes up!"
:Released: 2009-01-19

This first monthly release of Bazaar for 2009 improves Bazaar's operation
in Windows, Mac OS X, and other situations where file names are matched
without regard to capitalization: Bazaar tries to match the case of an
existing file.  This release of Bazaar also improves the efficiency of
Tortoise Windows Shell integration and lets it work on 64-bit platforms.

The UI through which Bazaar supports historic formats has been improved,
so 'bzr help formats' now gives a simpler and shorter list, with clear
advice.

This release also fixes a number of bugs, particularly a glitch that can
occur when there are concurrent writes to a pack repository.

Bug Fixes
*********

* Fix failing test when CompiledChunksToLines is not available.
  (Vincent Ladeuil)

* Stacked branches don't repeatedly open their transport connection.
  (John Arbash Meinel)



bzr 1.11rc1
###########

:Codename: "Eyes up!"
:Released: 2009-01-09

Changes
*******

* Formats using Knit-based repository formats are now explicitly
  marked as deprecated. (Ian Clatworthy)

New Features
************

* Add support for `bzr tags -r 1..2`, that is we now support showing
  tags applicable for a specified revision range. (Marius Kruger)

* ``authentication.conf`` now accepts pluggable read-only credential
  stores. Such a plugin (``netrc_credential_store``) is now included,
  handles the ``$HOME/.netrc`` file and can server as an example to
  implement other plugins.
  (Vincent Ladeuil)

* ``shelve --list`` can now be used to list shelved changes.
  (Aaron Bentley)

Improvements
************

* Add trailing slash to directories in all output of ``bzr ls``, except
  ``bzr ls --null``. (Gordon P. Hemsley, #306424)

* ``bzr revision-info`` now supports a -d option to specify an
  alternative branch. (Michael Hudson)

* Add connection to a C++ implementation of the Windows Shell Extension
  which is able to fully replace the current Python implemented one.
  Advantages include 64bit support and reduction in overhead for
  processes which drag in shell extensions.
  (Mark Hammond)

* Support the Claws mail client directly, rather than via
  xdg-email. This prevents the display of an unnecessary modal
  dialog in Claws, informing the user that a file has been
  attached to the message, and works around bug #291847 in
  xdg-utils which corrupts the destination address.

* When working on a case-insensitive case-preserving file-system, as
  commonly found with Windows, bzr will often ignore the case of the
  arguments specified by the user in preference to the case of an existing
  item on the file-system or in the inventory to help prevent
  counter-intuitive behaviour on Windows. (Mark Hammond)

Bug Fixes
*********
  
* Allow BzrDir implementation to implement backing up of 
  control directory. (#139691)

* ``bzr push`` creating a new stacked branch will now only open a
  single connection to the target machine. (John Arbash Meinel)

* Don't call iteritems on transport_list_registry, because it may
  change during iteration.  (Martin Pool, #277048)

* Don't make a broken branch when pushing an unstackable-format branch
  that's in a stackable shared repository to a location with default
  stack-on location.  (Andrew Bennetts, #291046)

* Don't require embedding user in HTTP(S) URLs do use authentication.conf.
  (Ben Jansen, Vincent Ladeuil, #300347)

* Fix a problem with CIFS client/server lag on windows colliding with
  an invariant-per-process algorithm for generating AtomicFile names
  (Adrian Wilkins, #304023)

* Fix bogus setUp signature in UnavailableFTPServer.
  (Gary van der Merwe, #313498)

* Fix compilation error in ``_dirstate_helpers_c`` on SunOS/Solaris.
  (Jari Aalto)

* Fix SystemError in ``_patiencediff_c`` module by calling
  PyErr_NoMemory() before returning NULL in PatienceSequenceMatcher_new.
  (Andrew Bennetts, #303206)

* Give proper error message for diff with non-existent dotted revno.
  (Marius Kruger, #301969)

* Handle EACCES (permission denied) errors when launching a message
  editor, and emit warnings when a configured editor cannot be
  started. (Andrew Bennetts)

* ``$HOME/.netrc`` file is now recognized as a read-only credential store
  if configured in ``authentication.conf`` with 'password_encoding=netrc'
  in the appropriate sections.
  (Vincent Ladeuil, #103029)

* Opening a stacked branch now properly shares the connection, rather
  than opening a new connection for the stacked-on branch.
  (John Arbash meinel)

* Preserve transport decorators while following redirections.
  (Vincent Ladeuil, #245964, #270863)

* Provides a finer and more robust filter for accepted redirections.
  (Vincent Ladeuil, #303959, #265070)

* ``shelve`` paths are now interpreted relative to the current working
  tree.  (Aaron Bentley)

* ``Transport.readv()`` defaults to not reading more than 100MB in a
  single array. Further ``RemoteTransport.readv`` sets this to 5MB to
  work better with how it splits its requests.
  (John Arbash Meinel, #303538)

* Pack repositories are now able to reload the pack listing and retry
  the current operation if another action causes the data to be
  repacked.  (John Arbash Meinel, #153786)

* ``pull -v`` now respects the log_format configuration variable.
  (Aaron Bentley)

* ``push -v`` now works on non-initial pushes.  (Aaron Bentley)

* Use the short status format when the short format is used for log.
  (Vincent Ladeuil, #87179)

* Allow files to be renamed or moved via remove + add-by-id. (Charles
  Duffy, #314251)

Documentation
*************

* Improved the formats help topic to explain why multiple formats
  exist and to provide guidelines in selecting one. Introduced
  two new supporting help topics: current-formats and other-formats.
  (Ian Clatworthy)

API Changes
***********

* ``LRUCache(after_cleanup_size)`` was renamed to
  ``after_cleanup_count`` and the old name deprecated. The new name is
  used for clarity, and to avoid confusion with
  ``LRUSizeCache(after_cleanup_size)``. (John Arbash Meinel)

* New ``ForeignRepository`` base class, to help with foreign branch 
  support (e.g. svn).  (Jelmer Vernooij)

* ``node_distances`` and ``select_farthest`` can no longer be imported
  from ``bzrlib.graph``.  They can still be imported from
  ``bzrlib.deprecated_graph``, which has been the preferred way to
  import them since before 1.0.  (Andrew Bennetts)
  
* The logic in commit now delegates inventory basis calculations to
  the ``CommitBuilder`` object; this requires that the commit builder
  in use has been updated to support the new ``recording_deletes`` and
  ``record_delete`` methods. (Robert Collins)

Testing
*******

* An HTTPS server is now available (it requires python-2.6). Future bzr
  versions will allow the use of the python-2.6 ssl module that can be
  installed for 2.5 and 2.4.

* ``bzr selftest`` now fails if new trailing white space is added to
  the bazaar sources. It only checks changes not committed yet. This
  means that PQM will now reject changes that introduce new trailing
  whitespace. (Marius Kruger)

* Introduced new experimental formats called ``1.12-preview`` and
  ``1.12-preview-rich-root`` to enable testing of related pending
  features, namely content filtering and filtered views.
  (Ian Clatworthy)

Internals
*********

* Added an ``InventoryEntry`` cache when deserializing inventories.
  Can cut the time to iterate over multiple RevisionsTrees in half.
  (John Arbash Meinel)

* Added ``bzrlib.fifo_cache.FIFOCache`` which is designed to have
  minimal overhead versus using a plain dict for cache hits, at the
  cost of not preserving the 'active' set as well as an ``LRUCache``.
  (John Arbash Meinel)

* ``bzrlib.patience_diff.unified_diff`` now properly uses a tab
  character to separate the filename from the date stamp, and doesn't
  add trailing whitespace when a date stamp is not supplied.
  (Adeodato Simó, John Arbash Meinel)

* ``DirStateWorkingTree`` and ``DirStateWorkingTreeFormat`` added
  as base classes of ``WorkingTree4`` and ``WorkingTreeFormat4``
  respectively. (Ian Clatworthy)

* ``KnitVersionedFiles._check_should_delta()`` now uses the
  ``get_build_details`` api to avoid multiple hits to the index, and
  to properly follow the ``compression_parent`` rather than assuming
  it is the left-hand parent. (John Arbash Meinel)

* ``KnitVersionedFiles.get_record_stream()`` will now chose a
  more optimal ordering when the keys are requested 'unordered'.
  Previously the order was fully random, now the records should be
  returned from each pack in turn, in forward I/O order.
  (John Arbash Meinel)
    
* ``mutter()`` will now flush the ``~/.bzr.log`` if it has been more
  than 2s since the last time it flushed. (John Arbash Meinel)

* New method ``bzrlib.repository.Repository.add_inventory_by_delta``
  allows adding an inventory via an inventory delta, which can be
  more efficient for some repository types. (Robert Collins)

* Repository ``CommitBuilder`` objects can now accumulate an inventory
  delta. To enable this functionality call ``builder.recording_deletes``
  and additionally call ``builder.record_delete`` when a delete
  against the basis occurs. (Robert Collins)

* The default http handler has been changed from pycurl to urllib.
  The default is still pycurl for https connections. (The only
  advantage of pycurl is that it checks ssl certificates.)
  (John Arbash Meinel)

* ``VersionedFiles.get_record_stream()`` can now return objects with a
  storage_kind of ``chunked``. This is a collection (list/tuple) of
  strings. You can use ``osutils.chunks_to_lines()`` to turn them into
  guaranteed 'lines' or you can use ``''.join(chunks)`` to turn it
  into a fulltext. This allows for some very good memory savings when
  asking for many texts that share ancestry, as the individual chunks
  can be shared between versions of the file. (John Arbash Meinel)

* ``pull -v`` and ``push -v`` use new function
  ``bzrlib.log.show_branch_change`` (Aaron Bentley)



bzr 1.10
########

:Released: 2008-12-05

Bazaar 1.10 has several performance improvements for copying revisions
(especially for small updates to large projects).  There has also been a
significant amount of effort in polishing stacked branches.  The commands
``shelve`` and ``unshelve`` have become core commands, with an improved
implementation.

The only changes versus bzr-1.10rc1 are bugfixes for stacked branches.

bug Fixes
*********

* Don't set a pack write cache size from RepoFetcher, because the
  cache is not coherent with reads and causes ShortReadvErrors.
  This reverses the change that fixed #294479.
  (Martin Pool, #303856)

* Properly handle when a revision can be inserted as a delta versus
  when it needs to be expanded to a fulltext for stacked branches.
  There was a bug involving merge revisions. As a method to help
  prevent future difficulties, also make stacked fetches sort
  topologically. (John Arbash Meinel, #304841)


bzr 1.10rc1
###########

:Released: 2008-11-28

This release of Bazaar focuses on performance improvements when pushing
and pulling revisions, both locally and to remote networks.  The popular
``shelve`` and ``unshelve`` commands, used to interactively revert and
restore work in progress, have been merged from bzrtools into the bzr
core.  There are also bug fixes for portability, and for stacked branches.

New Features
************

* New ``commit_message_template`` hook that is called by the commit
  code to generate a template commit message. (Jelmer Vernooij)

* New `shelve` and `unshelve` commands allow undoing and redoing changes.
  (Aaron Bentley)

Improvements
************

* ``(Remote)Branch.copy_content_into`` no longer generates the full revision
  history just to set the last revision info.
  (Andrew Bennetts, John Arbash Meinel)

* Fetches between formats with different serializers (such as
  pack-0.92-subtree and 1.9-rich-root) are faster now.  This is due to
  operating on batches of 100 revisions at time rather than
  one-by-one.  (Andrew Bennetts, John Arbash Meinel)

* Search index files corresponding to pack files we've already used
  before searching others, because they are more likely to have the
  keys we're looking for.  This reduces the number of iix and tix
  files accessed when pushing 1 new revision, for instance.
  (John Arbash Meinel)

* Signatures to transfer are calculated more efficiently in
  ``item_keys_introduced_by``.  (Andrew Bennetts, John Arbash Meinel)

* The generic fetch code can once again copy revisions and signatures
  without extracting them completely to fulltexts and then serializing
  them back down into byte strings. This is a significant performance
  improvement when fetching from a stacked branch.
  (John Arbash Meinel, #300289)

* When making a large readv() request over ``bzr+ssh``, break up the
  request into more manageable chunks. Because the RPC is not yet able
  to stream, this helps keep us from buffering too much information at
  once. (John Arbash Meinel)

Bug Fixes
*********

* Better message when the user needs to set their Launchpad ID.
  (Martin Pool, #289148)

* ``bzr commit --local`` doesn't access the master branch anymore.
  This fixes a regression introduced in 1.9.  (Marius Kruger, #299313)

* Don't call the system ``chdir()`` with an empty path. Sun OS seems
  to give an error in that case.  Also, don't count on ``getcwd()``
  being able to allocate a new buffer, which is a gnu extension.
  (John Arbash Meinel, Martin Pool, Harry Hirsch, #297831)

* Don't crash when requesting log --forward <file> for a revision range
  starting with a dotted revno.
  (Vincent Ladeuil, #300055)

* Don't create text deltas spanning stacked repositories; this could
  cause "Revision X not present in Y" when later accessing them.
  (Martin Pool, #288751)

* Pack repositories are now able to reload the pack listing and retry
  the current operation if another action causes the data to be
  repacked.  (John Arbash Meinel, #153786)

* PermissionDenied errors from smart servers no longer cause
  "PermissionDenied: "None"" on the client.
  (Andrew Bennetts, #299254)

* Pushing to a stacked pack repository now batches writes, the same
  way writes are batched to ordinary pack repository.  This makes
  pushing to a stacked branch over the network much faster.
  (Andrew Bennetts, #294479)

* TooManyConcurrentRequests no longer occur when a fetch fails and
  tries to abort a write group.  This allows the root cause (e.g. a
  network interruption) to be reported.  (Andrew Bennetts, #297014)

* RemoteRepository.get_parent_map now uses fallback repositories.
  (Aaron Bentley, #297991?, #293679?)

API Changes
***********

* ``CommitBuilder`` now validates the strings it will be committing,
  to ensure that they do not have characters that will not be properly
  round-tripped. For now, it just checks for characters that are
  invalid in the XML form. (John Arbash Meinel, #295161)

* Constructor parameters for NewPack (internal to pack repositories)
  have changed incompatibly.

* ``Repository.abort_write_group`` now accepts an optional
  ``suppress_errors`` flag.  Repository implementations that override
  ``abort_write_group`` will need to be updated to accept the new
  argument.  Subclasses that only override ``_abort_write_group``
  don't need to change.

* Transport implementations must provide copy_tree_to_transport.  A default
  implementation is provided for Transport subclasses.

Testing
*******

* ``bzr selftest`` now fails if no doctests are found in a module
  that's expected to have them.  (Martin Pool)

* Doctests now only report the first failure.  (Martin Pool)


bzr 1.9
#######

:Released: 2008-11-07

This release of Bazaar adds a new repository format, ``1.9``, with smaller
and more efficient index files.  This format can be specified when
creating a new repository, or used to losslessly upgrade an existing
repository.  bzr 1.9 also speeds most operations over the smart server
protocol, makes annotate faster, and uses less memory when making
checkouts or pulling large amounts of data.

Bug Fixes
*********

* Fix "invalid property value 'branch-nick' for None" regression with
  branches bound to svn branches.  (Martin Pool, #293440)

* Fix SSL/https on Python2.6.  (Vincent Ladeuil, #293054)

* ``SFTPTransport.readv()`` had a bug when requests were out-of-order.
  This only triggers some-of-the-time on Knit format repositories.
  (John Arbash Meinel, #293746)


bzr 1.9rc1
##########

:Released: 2008-10-31

New Features
************

* New Branch hook ``transform_fallback_location`` allows a function to
  be called when looking up the stacked source. (Michael Hudson)

* New repository formats ``1.9`` and ``1.9-rich-root``. These have all
  the functionality of ``1.6``, but use the new btree indexes.
  These indexes are both smaller and faster for access to historical
  information.  (John Arbash Meinel)

Improvements
************

* ``BTreeIndex`` code now is able to prefetch extra pages to help tune
  the tradeoff between bandwidth and latency. Should be tuned
  appropriately to not impact commands which need minimal information,
  but provide a significant boost to ones that need more context. Only
  has a direct impact on the ``--development2`` format which uses
  btree's for the indexes. (John Arbash Meinel)

* ``bzr dump-btree`` is a hidden command introduced to allow dumping
  the contents of a compressed btree file.  (John Arbash Meinel)

* ``bzr pack`` now tells the index builders to optimize for size. For
  btree index repositories, this can save 25% of the index size
  (mostly in the text indexes). (John Arbash Meinel)

* ``bzr push`` to an existing branch or repository on a smart server
  is faster, due to Bazaar making more use of the ``get_parent_map``
  RPC when querying the remote branch's revision graph.
  (Andrew Bennetts)

* default username for bzr+ssh and sftp can be configured in
  authentication.conf. (Aaron Bentley)

* launchpad-login now provides a default username for bzr+ssh and sftp
  URLs, allowing username-free URLs to work for everyone. (Aaron Bentley)

* ``lp:`` lookups no longer include usernames, making them shareable and
  shorter. (Aaron Bentley)

* New ``PackRepository.autopack`` smart server RPC, which does
  autopacking entirely on the server.  This is much faster than
  autopacking via plain file methods, which downloads a large amount
  of pack data and then re-uploads the same pack data into a single
  file.  This fixes a major (although infrequent) cause of lengthy
  delays when using a smart server.  For example, pushing the 10th
  revision to a repository with 9 packs now takes 44 RPCs rather than
  179, and much less bandwidth too.  This requires Bazaar 1.9 on both
  the client and the server, otherwise the client will fallback to the
  slower method.  (Andrew Bennetts)

Bug Fixes
*********

* A failure to load a plugin due to an IncompatibleAPI exception is
  now correctly reported. (Robert Collins, #279451)

* API versioning support now has a multiple-version checking api
  ``require_any_api``. (Robert Collins, #279447)

* ``bzr branch --stacked`` from a smart server to a standalone branch
  works again.  This fixes a regression in 1.7 and 1.8.
  (Andrew Bennetts, #270397)

* ``bzr co`` uses less memory. It used to unpack the entire WT into
  memory before writing it to disk. This was a little bit faster, but
  consumed lots of memory. (John Arbash Meinel, #269456)

* ``bzr missing --quiet`` no longer prints messages about whether
  there are missing revisions.  The exit code indicates whether there
  were or not.  (Martin Pool, #284748)

* Fixes to the ``annotate`` code. The fast-path which re-used the
  stored deltas was accidentally disabled all the time, instead of
  only when a branch was stacked. Second, the code would accidentally
  re-use a delta even if it wasn't against the left-parent, this
  could only happen if ``bzr reconcile`` decided that the parent
  ordering was incorrect in the file graph.  (John Arbash Meinel)

* "Permission denied" errors that occur when pushing a new branch to a
  smart server no longer cause tracebacks.  (Andrew Bennetts, #278673)

* Some compatibility fixes for building the extensions with MSVC and
  for python2.4. (John Arbash Meinel, #277484)

* The index logic is now able to reload the list of pack files if and
  index ends up disappearing. We still don't reload if the pack data
  itself goes missing after checking the index. This bug appears as a
  transient failure (file not found) when another process is writing
  to the repository.  (John Arbash Meinel, #153786)

* ``bzr switch`` and ``bzr bind`` will now update the branch nickname if
  it was previously set. All checkouts will now refer to the bound branch
  for a nickname if one was not explicitly set.
  (Marius Kruger, #230903)

Documentation
*************

* Improved hook documentation. (Michael Ernst)

API Changes
***********

* commands.plugins_cmds is now a CommandRegistry, not a dict.

Internals
*********

* New AuthenticationConfig.set_credentials method allows easy programmatic
  configuration of authetication credentials.


bzr 1.8
#######

:Released: 2008-10-16

Bazaar 1.8 includes several fixes that improve working tree performance,
display of revision logs, and merges.  The bzr testsuite now passes on OS
X and Python 2.6, and almost completely passes on Windows.  The
smartserver code has gained several bug fixes and performance
improvements, and can now run server-side hooks within an http server.

Bug Fixes
*********

* Fix "Must end write group" error when another error occurs during
  ``bzr push``.  (Andrew Bennetts, #230902)

Portability
***********

* Some Pyrex versions require the WIN32 macro defined to compile on
  that platform.  (Alexander Belchenko, Martin Pool, #277481)


bzr 1.8rc1
##########

:Released: 2008-10-07

Changes
*******

* ``bzr log file`` has been changed. It now uses a different method
  for determining which revisions to show as merging the changes to
  the file. It now only shows revisions which merged the change
  towards your mainline. This simplifies the output, makes it faster,
  and reduces memory consumption.  (John Arbash Meinel)

* ``bzr merge`` now defaults to having ``--reprocess`` set, whenever
  ``--show-base`` is not supplied.  (John Arbash Meinel)

* ``bzr+http//`` will now optionally load plugins and write logs on the
  server. (Marius Kruger)

* ``bzrlib._dirstate_helpers_c.pyx`` does not compile correctly with
  Pyrex 0.9.4.1 (it generates C code which causes segfaults). We
  explicitly blacklist that version of the compiler for that
  extension. Packaged versions will include .c files created with
  pyrex >= 0.9.6 so it doesn't effect releases, only users running
  from the source tree. (John Arbash Meinel, #276868)

Features
********

* bzr is now compatible with python-2.6. python-2.6 is not yet officially
  supported (nor released, tests were conducted with the dev version of
  python-2.6rc2), but all known problems have been fixed.  Feedback
  welcome.
  (Vincent Ladeuil, #269535)

Improvements
************

* ``bzr annotate`` will now include uncommitted changes from the local
  working tree by default. Such uncommitted changes are given the
  revision number they would get if a commit was done, followed with a
  ? to indicate that its not actually known. (Robert Collins, #3439)

* ``bzr branch`` now accepts a ``--standalone`` option, which creates a
  standalone branch regardless of the presence of shared repositories.
  (Daniel Watkins)

* ``bzr push`` is faster in the case there are no new revisions to
  push.  It is also faster if there are no tags in the local branch.
  (Andrew Bennetts)

* File changes during a commit will update the tree stat cache.
  (Robert Collins)

* Location aliases can now accept a trailing path.  (Micheal Hudson)

* New hooks ``Lock.hooks`` when LockDirs are acquired and released.
  (Robert Collins, MartinPool)

* Switching in heavyweight checkouts uses the master branch's context, not
  the checkout's context.  (Adrian Wilkins)

* ``status`` on large trees is now faster, due to optimisations in the
  walkdirs code. Of particular note, the walkdirs code now performs
  a temporary ``chdir()`` while reading a single directory; if your
  platform has non thread-local current working directories (and is
  not windows which has its own implementation), this may introduce a
  race condition during concurrent uses of bzrlib. The bzrlib CLI
  will not encounter this as it is single threaded for working tree
  operations. (Robert Collins)

* The C extensions now build on python 2.4 (Robert Collins, #271939)

* The ``-Dhpss`` debug flag now reports the number of smart server
  calls per medium to stderr.  This is in addition to the existing
  detailed logging to the .bzr.log trace file.  (Andrew Bennetts)

Bug Fixes
*********

* Avoid random failures arising from misinterpreted ``errno`` values
  in ``_readdir_pyx.read_dir``.
  (Martin Pool, #279381)

* Branching from a shared repository on a smart server into a new
  repository now preserves the repository format.
  (Andrew Bennetts, #269214)

* ``bzr log`` now accepts a ``--change`` option.
  (Vincent Ladeuil, #248427)

* ``bzr missing`` now accepts an ``--include-merges`` option.
  (Vincent Ladeuil, #233817)

* Don't try to filter (internally) '.bzr' from the files to be deleted if
  it's not there.
  (Vincent Ladeuil, #272648)

* Fix '_in_buffer' AttributeError when using the -Dhpss debug flag.
  (Andrew Bennetts)

* Fix TooManyConcurrentRequests errors caused by a connection failure
  when doing ``bzr pull`` or ``bzr merge`` from a ``bzr+ssh`` URL.
  (Andrew Bennetts, #246233)

* Fixed ``bzr st -r branch:PATH_TO_BRANCH`` where the other branch
  is in a different repository than the current one.
  (Lukáš Lalinský, #144421)

* Make the first line of the manpage preamble a comment again.
  (David Futcher, #242106)

* Remove use of optional parameter in GSSAPI FTP support, since
  it breaks newer versions of Python-Kerberos. (Jelmer Vernooij)

* The autopacking logic will now always create a single new pack from
  all of the content which it deems is worth moving. This avoids the
  'repack a single pack' bug and should result in better packing
  overall.  (John Arbash Meinel, #242510, #172644)

* Trivial documentation fix.
  (John Arbash Meinel, #270471)

* ``bzr switch`` and ``bzr bind`` will now update the branch nickname if
  it was previously set. All checkouts will now refer to the bound branch
  for a nickname if one was not explicitly set.
  (Marius Kruger, #230903)

Documentation
*************

* Explain revision/range identifiers. (Daniel Clemente)

API Changes
***********

* ``CommitBuilder.record_entry_contents`` returns one more element in
  its result tuple - an optional file system hash for the hash cache
  to use. (Robert Collins)

* ``dirstate.DirState.update_entry`` will now only calculate the sha1
  of a file if it is likely to be needed in determining the output
  of iter_changes. (Robert Collins)

* The PackRepository, RepositoryPackCollection, NewPack classes have a
  slightly changed interface to support different index types; as a
  result other users of these classes need to supply the index types
  they want. (Robert Collins)

Testing
*******

* ``bzrlib.tests.repository_implementations`` has been renamed to
  ``bzrlib.tests.per_repository`` so that we have a common structure
  (and it is shorter). (John Arbash Meinel, #239343)

* ``LocalTransport.abspath()`` now returns a drive letter if the
  transport has one, fixing numerous tests on Windows.
  (Mark Hammond)

* PreviewTree is now tested via intertree_implementations.
  (Aaron Bentley)

* The full test suite is passing again on OSX.
  (Guillermo Gonzalez, Vincent Ladeuil)

* The full test suite passes when run with ``-Eallow_debug``.
  (Andrew Bennetts)

Internals
*********

* A new hook, ``Branch.open``, has been added, which is called when
  branch objects are opened. (Robert Collins)

* ``bzrlib.osutils._walkdirs_utf8`` has been refactored into common
  tree walking, and modular directory listing code to aid future
  performance optimisations and refactoring. (Robert Collins)

* ``bzrlib.trace.debug_memory`` can be used to get a quick memory dump
  in the middle of processing. It only reports memory if
  ``/proc/PID/status`` is available. (John Arbash Meinel)

* New method ``RevisionSpec.as_tree`` for representing the revision
  specifier as a revision tree object. (Lukáš Lalinský)

* New race-free method on MutableTree ``get_file_with_stat`` for use
  when generating stat cache results. (Robert Collins)

* New win32utils.get_local_appdata_location() provides access to a local
  directory for storing data.  (Mark Hammond)

* To be compatible with python-2.6 a few new rules should be
  observed. 'message' attribute can't be used anymore in exception
  classes, 'sha' and 'md5' modules have been deprecated (use
  osutils.[md5|sha]), object__init__ and object.__new__ don't accept
  parameters anymore.
  (Vincent Ladeuil)


bzr 1.7.1
#########

:Released:  2008-10-01

No changes from 1.7.1rc1.


bzr 1.7.1rc1
############

:Released: 2008-09-24

This release just includes an update to how the merge algorithm handles
file paths when we encounter complex history.

Features
********

* If we encounter a criss-cross in history, use information from
  direct Least Common Ancestors to resolve inventory shape (locations
  of files, adds, deletes, etc). This is similar in concept to using
  ``--lca`` for merging file texts, only applied to paths.
  (John Arbash Meinel)


bzr 1.7
#######

:Released: 2008-09-23

This release includes many bug fixes and a few performance and feature
improvements.  ``bzr rm`` will now scan for missing files and remove them,
like how ``bzr add`` scans for unknown files and adds them. A bit more
polish has been applied to the stacking code. The b-tree indexing code has
been brought in, with an eye on using it in a future repository format.
There are only minor installer changes since bzr-1.7rc2.

Features
********

* Some small updates to the win32 installer. Include localization
  files found in plugins, and include the builtin distutils as part of
  packaging qbzr. (Mark Hammond)


bzr 1.7rc2
##########

:Released: 2008-09-17

A few bug fixes from 1.7rc1. The biggest change is a new
``RemoteBranch.get_stacked_on_url`` rpc. This allows clients that are
trying to access a Stacked branch over the smart protocol, to properly
connect to the stacked-on location.

Bug Fixes
*********

* Branching from a shared repository on a smart server into a new
  repository now preserves the repository format.
  (Andrew Bennetts, #269214)

* Branching from a stacked branch via ``bzr+ssh`` can properly connect
  to the stacked-on branch.  (Martin Pool, #261315)

* ``bzr init`` no longer re-opens the BzrDir multiple times.
  (Vincent Ladeuil)

* Fix '_in_buffer' AttributeError when using the -Dhpss debug flag.
  (Andrew Bennetts)


bzr 1.7rc1
##########

:Released: 2008-09-09

This release candidate for bzr 1.7 has several bug fixes and a few
performance and feature improvements.  ``bzr rm`` will now scan for
missing files and remove them, like how ``bzr add`` scans for unknown
files and adds them. A bit more polish has been applied to the stacking
code. The b-tree indexing code has been brought in, with an eye on using
it in a future repository format.


Changes
*******

* ``bzr export`` can now export a subdirectory of a project.
  (Robert Collins)

* ``bzr remove-tree`` will now refuse to remove a tree with uncommitted
  changes, unless the ``--force`` option is specified.
  (Lukáš Lalinský, #74101)

* ``bzr rm`` will now scan for files that are missing and remove just
  them automatically, much as ``bzr add`` scans for new files that
  are not ignored and adds them automatically. (Robert Collins)

Features
********

* Support for GSSAPI authentication when using FTP as documented in
  RFC2228. (Jelmer Vernooij, #49623)

* Add support for IPv6 in the smart server. (Jelmer Vernooij, #165014)

Improvements
************

* A url like ``log+file:///tmp`` will log all access to that Transport
  to ``.bzr.log``, which may help in debugging or profiling.
  (Martin Pool)

* ``bzr branch`` and ``bzr push`` use the default stacking policy if the
  branch format supports it. (Aaron Bentley)

* ``bzr init`` and ``bzr init-repo`` will now print out the same as
  ``bzr info`` if it completed successfully.
  (Marius Kruger)

* ``bzr uncommit`` logs the old tip revision id, and displays how to
  restore the branch to that tip using ``bzr pull``.  This allows you
  to recover if you realize you uncommitted the wrong thing.
  (John Arbash Meinel)

* Fix problems in accessing stacked repositories over ``bzr://``.
  (Martin Pool, #261315)

* ``SFTPTransport.readv()`` was accidentally using ``list += string``,
  which 'works', but adds each character separately to the list,
  rather than using ``list.append(string)``. Fixing this makes the
  SFTP transport a little bit faster (~20%) and use a bit less memory.
  (John Arbash Meinel)

* When reading index files, if we happen to read the whole file in a
  single request treat it as a ``_buffer_all`` request. This happens
  most often on small indexes over remote transports, where we default
  to reading 64kB. It saves a round trip for each small index during
  fetch operations. Also, if we have read more than 50% of an index
  file, trigger a ``_buffer_all`` on the next request. This works
  around some inefficiencies because reads don't fall neatly on page
  boundaries, so we would ignore those bytes, but request them again
  later. This could trigger a total read size of more than the whole
  file. (John Arbash Meinel)

Bug Fixes
*********

* ``bzr rm`` is now aliased to ``bzr del`` for the convenience of svn
  users. (Robert Collins, #205416)

* Catch the infamous "select/poll returned error" which occurs when
  pycurl try to send a body request to an HTTP/1.0 server which has
  already refused to handle the request. (Vincent Ladeuil, #225020)

* Fix ``ObjectNotLocked`` errors when using various commands
  (including ``bzr cat`` and ``bzr annotate``) in combination with a
  smart server URL.  (Andrew Bennetts, #237067)

* ``FTPTransport.stat()`` would return ``0000`` as the permission bits
  for the containing ``.bzr/`` directory (it does not implement
  permissions). This would cause us to set all subdirectories to
  ``0700`` and files to ``0600`` rather than leaving them unmodified.
  Now we ignore ``0000`` as the permissions and assume they are
  invalid. (John Arbash Meinel, #259855)

* Merging from a previously joined branch will no longer cause
  a traceback. (Jelmer Vernooij, #203376)

* Pack operations on windows network shares will work even with large
  files. (Robert Collins, #255656)

* Running ``bzr st PATH_TO_TREE`` will no longer suppress merge
  status. Status is also about 7% faster on mozilla sized trees
  when the path to the root of the tree has been given. Users of
  the internal ``show_tree_status`` function should be aware that
  the show_pending flag is now authoritative for showing pending
  merges, as it was originally. (Robert Collins, #225204)

* Set valid default _param_name for Option so that ListOption can embed
  '-' in names. (Vincent Ladeuil, #263249)

* Show proper error rather than traceback when an unknown revision
  id is specified to ``bzr cat-revision``. (Jelmer Vernooij, #175569)

* Trailing text in the dirstate file could cause the C dirstate parser
  to try to allocate an invalid amount of memory. We now properly
  check and test for parsing a dirstate with invalid trailing data.
  (John Arbash Meinel, #186014)

* Unexpected error responses from a smart server no longer cause the
  client to traceback.  (Andrew Bennetts, #263527)

* Use a Windows api function to get a Unicode host name, rather than
  assuming the host name is ascii.
  (Mark Hammond, John Arbash Meinel, #256550)

* ``WorkingTree4`` trees will now correctly report missing-and-new
  paths in the output of ``iter_changes``. (Robert Collins)

Documentation
*************

* Updated developer documentation.  (Martin Pool)

API Changes
***********

* Exporters now take 4 parameters. (Robert Collins)

* ``Tree.iter_changes`` will now return False for the content change
  field when a file is missing in the basis tree and not present in
  the target tree. Previously it returned True unconditionally.
  (Robert Collins)

* The deprecated ``Branch.abspath`` and unimplemented
  ``Branch.rename_one`` and ``Branch.move`` were removed. (Jelmer Vernooij)

* BzrDir.clone_on_transport implementations must now accept a stacked_on
  parameter.  (Aaron Bentley)

* BzrDir.cloning_metadir implementations must now take a require_stacking
  parameter.  (Aaron Bentley)

Testing
*******

* ``addCleanup`` now takes ``*arguments`` and ``**keyword_arguments``
  which are then passed to the cleanup callable as it is run. In
  addition, addCleanup no longer requires that the callables passed to
  it be unique. (Jonathan Lange)

* Fix some tests that fail on Windows because files are deleted while
  still in use.
  (Mark Hammond)

* ``selftest``'s ``--starting-with`` option can now use predefined
  prefixes so that one can say ``bzr selftest -s bp.loom`` instead of
  ``bzr selftest -s bzrlib.plugins.loom``. (Vincent Ladeuil)

* ``selftest``'s ``--starting-with`` option now accepts multiple values.
  (Vincent Ladeuil)

Internals
*********

* A new plugin interface, ``bzrlib.log.log_adapters``, has been added.
  This allows dynamic log output filtering by plugins.
  (Robert Collins)

* ``bzrlib.btree_index`` is now available, providing a b-tree index
  layer. The design is memory conservative (limited memory cache),
  faster to seek (approx 100 nodes per page, gives 100-way fan out),
  and stores compressed pages allowing more keys per page.
  (Robert Collins, John Arbash Meinel)

* ``bzrlib.diff.DiffTree.show_diff`` now skips changes where the kind
  is unknown in both source and target.
  (Robert Collins, Aaron Bentley)

* ``GraphIndexBuilder.add_node`` and ``BTreeBuilder`` have been
  streamlined a bit. This should make creating large indexes faster.
  (In benchmarking, it now takes less time to create a BTree index than
  it takes to read the GraphIndex one.) (John Arbash Meinel)

* Mail clients for `bzr send` are now listed in a registry.  This
  allows plugins to add new clients by registering them with
  ``bzrlib.mail_client.mail_client_registry``.  All of the built-in
  clients now use this mechanism.  (Neil Martinsen-Burrell)


bzr 1.6.1
#########

:Released: 2008-09-05

A couple regressions were found in the 1.6 release. There was a
performance issue when using ``bzr+ssh`` to branch large repositories,
and some problems with stacking and ``rich-root`` capable repositories.


bzr 1.6.1rc2
############

:Released: 2008-09-03

Bug Fixes
*********

* Copying between ``rich-root`` and ``rich-root-pack`` (and vice
  versa) was accidentally using the inter-model fetcher, instead of
  recognizing that both were 'rich root' formats.
  (John Arbash Meinel, #264321)


bzr 1.6.1rc1
############

:Released: 2008-08-29

This release fixes a few regressions found in the 1.6 client. Fetching
changes was using an O(N^2) buffering algorithm, so for large projects it
would cause memory thrashing. There is also a specific problem with the
``--1.6-rich-root`` format, which prevented stacking on top of
``--rich-root-pack`` repositories, and could allow users to accidentally
fetch experimental data (``-subtree``) without representing it properly.
The ``--1.6-rich-root`` format has been deprecated and users are
recommended to upgrade to ``--1.6.1-rich-root`` immediately.  Also we
re-introduced a workaround for users who have repositories with incorrect
nodes (not possible if you only used official releases).
I should also clarify that none of this is data loss level issues, but
still sufficient enough to warrant an updated release.

Bug Fixes
*********

* ``RemoteTransport.readv()`` was being inefficient about how it
  buffered the readv data and processed it. It would keep appending to
  the same string (causing many copies) and then pop bytes out of the
  start of the string (causing more copies).
  With this patch "bzr+ssh://local" can improve dramatically,
  especially for projects with large files.
  (John Arbash Meinel)

* Revision texts were always meant to be stored as fulltexts. There
  was a bug in a bzr.dev version that would accidentally create deltas
  when copying from a Pack repo to a Knit repo. This has been fixed,
  but to support those repositories, we know always request full texts
  for Revision texts. (John Arbash Meinel, #261339)

* The previous ``--1.6-rich-root`` format used an incorrect xml
  serializer, which would accidentally support fetching from a
  repository that supported subtrees, even though the local one would
  not. We deprecated that format, and introduced a new one that uses
  the correct serializer ``--1.6.1-rich-root``.
  (John Arbash Meinel, #262333)


bzr 1.6
#######

:Released: 2008-08-25

Finally, the long awaited bzr 1.6 has been released. This release includes
new features like Stacked Branches, improved weave merge, and an updated
server protocol (now on v3) which will allow for better cross version
compatibility. With this release we have deprecated Knit format
repositories, and recommend that users upgrade them, we will continue to
support reading and writing them for the forseeable future, but we will
not be tuning them for performance as pack repositories have proven to be
better at scaling. This will also be the first release to bundle
TortoiseBzr in the standalone Windows installer.


bzr 1.6rc5
##########

:Released: 2008-08-19

Bug Fixes
*********

* Disable automatic detection of stacking based on a containing
  directory of the target. It interacted badly with push, and needs a
  bit more work to get the edges polished before it should happen
  automatically. (John Arbash Meinel, #259275)
  (This change was reverted when merged to bzr.dev)


bzr 1.6rc4
##########

:Released: 2008-08-18

Bug Fixes
*********

* Fix a regression in knit => pack fetching.  We had a logic
  inversion, causing the fetch to insert fulltexts in random order,
  rather than preserving deltas.  (John Arbash Meinel, #256757)


bzr 1.6rc3
##########

:Released: 2008-08-14

Changes
*******

* Disable reading ``.bzrrules`` as a per-branch rule preferences
  file. The feature was not quite ready for a full release.
  (Robert Collins)

Improvements
************

* Update the windows installer to bundle TortoiseBzr and ``qbzr``
  into the standalone installer. This will be the first official
  windows release that installs Tortoise by default.
  (Mark Hammond)

Bug Fixes
*********

* Fix a regression in ``bzr+http`` support. There was a missing
  function (``_read_line``) that needed to be carried over from
  ``bzr+ssh`` support. (Andrew Bennetts)

* ``GraphIndex`` objects will internally read an entire index if more
  than 1/20th of their keyspace is requested in a single operation.
  This largely mitigates a performance regression in ``bzr log FILE``
  and completely corrects the performance regression in ``bzr log``.
  The regression was caused by removing an accomodation which had been
  supporting the index format in use. A newer index format is in
  development which is substantially faster. (Robert Collins)


bzr 1.6rc2
##########

:Released: 2008-08-13

This release candidate has a few minor bug fixes, and some regression
fixes for Windows.

Bug Fixes
*********

* ``bzr upgrade`` on remote branches accessed via bzr:// and
  bzr+ssh:// now works.  (Andrew Bennetts)

* Change the ``get_format_description()`` strings for
  ``RepositoryFormatKnitPack5`` et al to be single line messages.
  (Aaron Bentley)

* Fix for a regression on Win32 where we would try to call
  ``os.listdir()`` on a file and not catch the exception properly.
  (Windows raises a different exception.) This would manifest in
  places like ``bzr rm file`` or ``bzr switch``.
  (Mark Hammond, John Arbash Meinel)

* ``Inventory.copy()`` was failing to set the revision property for
  the root entry. (Jelmer Vernooij)

* sftp transport: added missing ``FileExists`` case to
  ``_translate_io_exception`` (Christophe Troestler, #123475)

* The help for ``bzr ignored`` now suggests ``bzr ls --ignored`` for
  scripting use. (Robert Collins, #3834)

* The default ``annotate`` logic will now always assign the
  last-modified value of a line to one of the revisions that modified
  it, rather than a merge revision. This would happen when both sides
  claimed to have modified the line resulting in the same text. The
  choice is arbitrary but stable, so merges in different directions
  will get the same results.  (John Arbash Meinel, #232188)


bzr 1.6rc1
##########

:Released: 2008-08-06

This release candidate for bzr 1.6 solidifies the new branch stacking
feature.  Bazaar now recommends that users upgrade all knit repositories,
because later formats are much faster.  However, we plan to continue read/write and
upgrade support for knit repostories for the forseeable future.  Several
other bugs and performance issues were fixed.

Changes
*******

* Knit format repositories are deprecated and bzr will now emit
  warnings whenever it encounters one.  Use ``bzr upgrade`` to upgrade
  knit repositories to pack format.  (Andrew Bennetts)

Improvements
************

* ``bzr check`` can now be told which elements at a location it should
  check.  (Daniel Watkins)

* Commit now supports ``--exclude`` (or ``-x``) to exclude some files
  from the commit. (Robert Collins, #3117)

* Fetching data between repositories that have the same model but no
  optimised fetcher will not reserialise all the revisions, increasing
  performance. (Robert Collins, John Arbash Meinel)

* Give a more specific error when target branch is not reachable.
  (James Westby)

* Implemented a custom ``walkdirs_utf8`` implementation for win32.
  This uses a pyrex extension to get direct access to the
  ``FindFirstFileW`` style apis, rather than using ``listdir`` +
  ``lstat``. Shows a very strong improvement in commands like
  ``status`` and ``diff`` which have to iterate the working tree.
  Anywhere from 2x-6x faster depending on the size of the tree (bigger
  trees, bigger benefit.) (John Arbash Meinel)

* New registry for log properties handles  and the method in
  LongLogFormatter to display the custom properties returned by the
  registered handlers. (Guillermo Gonzalez, #162469)

Bug Fixes
*********

* Add more tests that stacking does not create deltas spanning
  physical repository boundaries.
  (Martin Pool, #252428)

* Better message about incompatible repositories.
  (Martin Pool, #206258)

* ``bzr branch --stacked`` ensures the destination branch format can
  support stacking, even if the origin does not.
  (Martin Pool)

* ``bzr export`` no longer exports ``.bzrrules``.
  (Ian Clatworthy)

* ``bzr serve --directory=/`` now correctly allows the whole
  filesystem to be accessed on Windows, not just the root of the drive
  that Python is running from.
  (Adrian Wilkins, #240910)

* Deleting directories by hand before running ``bzr rm`` will not
  cause subsequent errors in ``bzr st`` and ``bzr commit``.
  (Robert Collins, #150438)

* Fix a test case that was failing if encoding wasn't UTF-8.
  (John Arbash Meinel, #247585)

* Fix "no buffer space available" error when branching with the new
  smart server protocol to or from Windows.
  (Andrew Bennetts, #246180)

* Fixed problem in branching from smart server.
  (#249256, Michael Hudson, Martin Pool)

* Handle a file turning in to a directory in TreeTransform.
  (James Westby, #248448)

API Changes
***********

* ``MutableTree.commit`` has an extra optional keywork parameter
  ``exclude`` that will be unconditionally supplied by the command
  line UI - plugins that add tree formats may need an update.
  (Robert Collins)

* The API minimum version for plugin compatibility has been raised to
  1.6 - there are significant changes throughout the code base.
  (Robert Collins)

* The generic fetch code now uses three attributes on Repository objects
  to control fetch. The streams requested are controlled via :
  ``_fetch_order`` and ``_fetch_uses_deltas``. Setting these
  appropriately allows different repository implementations to recieve
  data in their optimial form. If the ``_fetch_reconcile`` is set then
  a reconcile operation is triggered at the end of the fetch.
  (Robert Collins)

* The ``put_on_disk`` and ``get_tar_item`` methods in
  ``InventoryEntry`` were deprecated. (Ian Clatworthy)

* ``Repository.is_shared`` doesn't take a read lock. It didn't
  need one in the first place (nobody cached the value, and
  ``RemoteRepository`` wasn't taking one either). This saves a round
  trip when probing Pack repositories, as they read the ``pack-names``
  file when locked. And during probe, locking the repo isn't very
  useful. (John Arbash Meinel)

Internals
*********

* ``bzrlib.branchbuilder.BranchBuilder`` is now much more capable of
  putting together a real history without having to create a full
  WorkingTree. It is recommended that tests that are not directly
  testing the WorkingTree use BranchBuilder instead.  See
  ``BranchBuilder.build_snapshot`` or
  ``TestCaseWithMemoryTree.make_branch_builder``.  (John Arbash Meinel)

* ``bzrlib.builtins.internal_tree_files`` broken into two giving a new
  helper ``safe_relpath_files`` - used by the new ``exclude``
  parameter to commit. (Robert Collins)

* Make it easier to introduce new WorkingTree formats.
  (Ian Clatworthy)

* The code for exporting trees was refactored not to use the
  deprecated ``InventoryEntry`` methods. (Ian Clatworthy)

* RuleSearchers return () instead of [] now when there are no matches.
  (Ian Clatworthy)


bzr 1.6beta3
############

:Released: 2008-07-17

This release adds a new 'stacked branches' feature allowing branches to
share storage without being in the same repository or on the same machine.
(See the user guide for more details.)  It also adds a new hook, improved
weaves, aliases for related locations, faster bzr+ssh push, and several
bug fixes.

Features
********

* New ``pre_change_branch_tip`` hook that is called before the
  branch tip is moved, while the branch is write-locked.  See the User
  Reference for signature details.  (Andrew Bennetts)

* Rule-based preferences can now be defined for selected files in
  selected branches, allowing commands and plugins to provide
  custom behaviour for files matching defined patterns.
  See ``Rule-based preferences`` (part of ``Configuring Bazaar``)
  in the User Guide and ``bzr help rules`` for more information.
  (Ian Clatworthy)

* Sites may suggest a branch to stack new branches on.  (Aaron Bentley)

* Stacked branches are now supported. See ``bzr help branch`` and
  ``bzr help push``.  Branches must be in the ``development1`` format
  to stack, though the stacked-on branch can be of any format.
  (Robert Collins)

Improvements
************

* ``bzr export --format=tgz --root=NAME -`` to export a gzipped tarball
  to stdout; also ``tar`` and ``tbz2``.
  (Martin Pool)

* ``bzr (re)merge --weave`` will now use a standard Weave algorithm,
  rather than the annotation-based merge it was using. It does so by
  building up a Weave of the important texts, without needing to build
  the full ancestry. (John Arbash Meinel, #238895)

* ``bzr send`` documents and better supports ``emacsclient`` (proper
  escaping of mail headers and handling of the MUA Mew).
  (Christophe Troestler)

* Remembered locations can be specified by aliases, e.g. :parent, :public,
  :submit.  (Aaron Bentley)

* The smart protocol now has improved support for setting branches'
  revision info directly.  This makes operations like push
  faster.  The new request method name is
  ``Branch.set_last_revision_ex``.  (Andrew Bennetts)

Bug Fixes
*********

* Bazaar is now able to be a client to the web server of IIS 6 and 7.
  The broken implementations of RFC822 in Python and RFC2046 in IIS
  combined with boundary-line checking in Bazaar previously made this
  impossible. (NB, IIS 5 does not suffer from this problem).
  (Adrian Wilkins, #247585)

* ``bzr log --long`` with a ghost in your mainline now handles that
  ghost properly. (John Arbash Meinel, #243536)

* ``check`` handles the split-up .bzr layout correctly, so no longer
  requires a branch to be present.
  (Daniel Watkins, #64783)

* Clearer message about how to set the PYTHONPATH if bzrlib can't be
  loaded.
  (Martin Pool, #205230)

* Errors about missing libraries are now shown without a traceback,
  and with a suggestion to install the library.  The full traceback is
  still in ``.bzr.log`` and can be shown with ``-Derror``.
  (Martin Pool, #240161)

* Fetch from a stacked branch copies all required data.
  (Aaron Bentley, #248506)

* Handle urls such as ftp://user@host.com@www.host.com where the user
  name contains an @.
  (Neil Martinsen-Burrell, #228058)

* ``needs_read_lock`` and ``needs_write_lock`` now suppress an error during
  ``unlock`` if there was an error in the original function. This helps
  most when there is a failure with a smart server action, since often the
  connection closes and we cannot unlock.
  (Andrew Bennetts, John Arbash Meinel, #125784)

* Obsolete hidden command ``bzr fetch`` removed.
  (Martin Pool, #172870)

* Raise the correct exception when doing ``-rbefore:0`` or ``-c0``.
  (John Arbash Meinel, #239933)

* You can now compare file revisions in Windows diff programs from
  Cygwin Bazaar.
  (Matt McClure, #209281)

* revision_history now tolerates mainline ghosts for Branch format 6.
  (Aaron Bentley, #235055)

* Set locale from environment for third party libs.
  (Martin von Gagern, #128496)

Documentation
*************

* Added *Using stacked branches* to the User Guide.
  (Ian Clatworthy)

* Updated developer documentation.
  (Martin Pool)

Testing
*******

* ``-Dmemory`` will cause /proc/PID/status to be catted before bzr
  exits, allowing low-key analysis of peak memory use. (Robert Collins)

* ``TestCaseWithTransport.make_branch_and_tree`` tries harder to return
  a tree with a ``branch`` attribute of the right format.  This was
  preventing some ``RemoteBranch`` tests from actually running with
  ``RemoteBranch`` instances.  (Andrew Bennetts)

API Changes
***********

* Removed ``Repository.text_store``, ``control_store``, etc.  Instead,
  there are new attributes ``texts, inventories, revisions,
  signatures``, each of which is a ``VersionedFiles``.  See the
  Repository docstring for more details.
  (Robert Collins)

* ``Branch.pull`` now accepts an ``_override_hook_target`` optional
  parameter.  If you have a subclass of ``Branch`` that overrides
  ``pull`` then you should add this parameter.  (Andrew Bennetts)

* ``bzrlib.check.check()`` has been deprecated in favour of the more
  aptly-named ``bzrlib.check.check_branch()``.
  (Daniel Watkins)

* ``Tree.print_file`` and ``Repository.print_file`` are deprecated.
  These methods are bad APIs because they write directly to sys.stdout.
  bzrlib does not use them internally, and there are no direct tests
  for them. (Alexander Belchenko)

Internals
*********

* ``cat`` command no longer uses ``Tree.print_file()`` internally.
  (Alexander Belchenko)

* New class method ``BzrDir.open_containing_tree_branch_or_repository``
  which eases the discovery of the tree, the branch and the repository
  containing a given location.
  (Daniel Watkins)

* New ``versionedfile.KeyMapper`` interface to abstract out the access to
  underlying .knit/.kndx etc files in repositories with partitioned
  storage. (Robert Collins)

* Obsolete developer-use command ``weave-join`` has been removed.
  (Robert Collins)

* ``RemoteToOtherFetcher`` and ``get_data_stream_for_search`` removed,
  to support new ``VersionedFiles`` layering.
  (Robert Collins)


bzr 1.6beta2
############

:Released: 2008-06-10

This release contains further progress towards our 1.6 goals of shallow
repositories, and contains a fix for some user-affecting bugs in the
repository layer.  Building working trees during checkout and branch is
now faster.

Bug Fixes
*********

* Avoid KnitCorrupt error extracting inventories from some repositories.
  (The data is not corrupt; an internal check is detecting a problem
  reading from the repository.)
  (Martin Pool, Andrew Bennetts, Robert Collins, #234748)

* ``bzr status`` was breaking if you merged the same revision twice.
  (John Arbash Meinel, #235407)

* Fix infinite loop consuming 100% CPU when a connection is lost while
  reading a response body via the smart protocol v1 or v2.
  (Andrew Bennetts)

* Inserting a bundle which changes the contents of a file with no trailing
  end of line, causing a knit snapshot in a 'knits' repository will no longer
  cause KnitCorrupt. (Robert Collins)

* ``RemoteBranch.pull`` needs to return the ``self._real_branch``'s
  pull result. It was instead just returning None, which breaks ``bzr
  pull``. (John Arbash Meinel, #238149)

* Sanitize branch nick before using it as an attachment filename in
  ``bzr send``. (Lukáš Lalinský, #210218)

* Squash ``inv_entry.symlink_target`` to a plain string when
  generating DirState details. This prevents from getting a
  ``UnicodeError`` when you have symlinks and non-ascii filenames.
  (John Arbash Meinel, #135320)

Improvements
************

* Added the 'alias' command to set/unset and display aliases. (Tim Penhey)

* ``added``, ``modified``, and ``unknowns`` behaviour made consistent (all three
  now quote paths where required). Added ``--null`` option to ``added`` and
  ``modified`` (for null-separated unknowns, use ``ls --unknown --null``)
  (Adrian Wilkins)

* Faster branching (1.09x) and lightweight checkouts (1.06x) on large trees.
  (Ian Clatworthy, Aaron Bentley)

Documentation
*************

* Added *Bazaar Zen* section to the User Guide. (Ian Clatworthy)

Testing
*******

* Fix the test HTTPServer to be isolated from chdir calls made while it is
  running, allowing it to be used in blackbox tests. (Robert Collins)

API Changes
***********

* ``WorkingTree.set_parent_(ids/trees)`` will now filter out revisions
  which are in the ancestry of other revisions. So if you merge the same
  tree twice, or merge an ancestor of an existing merge, it will only
  record the newest. (If you merge a descendent, it will replace its
  ancestor). (John Arbash Meinel, #235407)

* ``RepositoryPolicy.__init__`` now requires stack_on and stack_on_pwd,
  through the derived classes do not.  (Aaron Bentley)

Internals
*********

* ``bzrlib.bzrdir.BzrDir.sprout`` now accepts ``stacked`` to control
  creating stacked branches. (Robert Collins)

* Knit record serialisation is now stricter on what it will accept, to
  guard against potential internal bugs, or broken input. (Robert Collins)

bzr 1.6beta1
############

:Released: 2008-06-02

Commands that work on the revision history such as push, pull, missing,
uncommit and log are now substantially faster.  This release adds a
translation of some of the user documentation into Spanish.  (Contributions of
other translations would be very welcome.)  Bazaar 1.6beta1 adds a new network
protocol which is used by default and which allows for more efficient transfers
and future extensions.


Notes When Upgrading
********************

* There is a new version of the network protocol used for bzr://, bzr+ssh://
  and bzr+http:// connections.  This will allow more efficient requests and
  responses, and more graceful fallback when a server is too old to
  recognise a request from a more recent client.  Bazaar 1.6 will
  interoperate with 0.16 and later versions, but servers should be upgraded
  when possible.  Bazaar 1.6 no longer interoperates with 0.15 and earlier via
  these protocols.  Use alternatives like SFTP or upgrade those servers.
  (Andrew Bennetts, #83935)

Changes
*******

* Deprecation warnings will not be suppressed when running ``bzr selftest``
  so that developers can see if their code is using deprecated functions.
  (John Arbash Meinel)

Features
********

* Adding ``-Derror`` will now display a traceback when a plugin fails to
  load. (James Westby)

Improvements
************

* ``bzr branch/push/pull -r XXX`` now have a helper function for finding
  the revno of the new revision (``Graph.find_distance_to_null``). This
  should make something like ``bzr branch -r -100`` in a shared, no-trees
  repository much snappier. (John Arbash Meinel)

* ``bzr log --short -r X..Y`` no longer needs to access the full revision
  history. This makes it noticeably faster when logging the last few
  revisions. (John Arbash Meinel)

* ``bzr ls`` now accepts ``-V`` as an alias for ``--versioned``.
  (Jerad Cramp, #165086)

* ``bzr missing`` uses the new ``Graph.find_unique_ancestors`` and
  ``Graph.find_differences`` to determine missing revisions without having
  to search the whole ancestry. (John Arbash Meinel, #174625)

* ``bzr uncommit`` now uses partial history access, rather than always
  extracting the full revision history for a branch. This makes it
  resolve the appropriate revisions much faster (in testing it drops
  uncommit from 1.5s => 0.4s). It also means ``bzr log --short`` is one
  step closer to not using full revision history.
  (John Arbash Meinel, #172649)

Bugfixes
********

* ``bzr merge --lca`` should handle when two revisions have no common
  ancestor other than NULL_REVISION. (John Arbash Meinel, #235715)

* ``bzr status`` was breaking if you merged the same revision twice.
  (John Arbash Meinel, #235407)

* ``bzr push`` with both ``--overwrite`` and ``-r NNN`` options no longer
  fails.  (Andrew Bennetts, #234229)

* Correctly track the base URL of a smart medium when using bzr+http://
  URLs, which was causing spurious "No repository present" errors with
  branches in shared repositories accessed over bzr+http.
  (Andrew Bennetts, #230550)

* Define ``_remote_is_at_least_1_2`` on ``SmartClientMedium`` so that all
  implementations have the attribute.  Fixes 'PyCurlTransport' object has no
  attribute '_remote_is_at_least_1_2' attribute errors.
  (Andrew Bennetts, #220806)

* Failure to delete an obsolete pack file should just give a warning
  message, not a fatal error.  It may for example fail if the file is still
  in use by another process.
  (Martin Pool)

* Fix MemoryError during large fetches over HTTP by limiting the amount of
  data we try to read per ``recv`` call.  The problem was observed with
  Windows and a proxy, but might affect other environments as well.
  (Eric Holmberg, #215426)

* Handle old merge directives correctly in Merger.from_mergeable.  Stricter
  get_parent_map requirements exposed a latent bug here.  (Aaron Bentley)

* Issue a warning and ignore passwords declared in authentication.conf when
  used for an ssh scheme (sftp or bzr+ssh).
  (Vincent Ladeuil, #203186)

* Make both http implementations raise appropriate exceptions on 403
  Forbidden when POSTing smart requests.
  (Vincent Ladeuil, #230223)

* Properly *title* header names in http requests instead of capitalizing
  them.
  (Vincent Ladeuil, #229076)

* The "Unable to obtain lock" error message now also suggests using
  ``bzr break-lock`` to fix it.  (Martin Albisetti, #139202)

* Treat an encoding of '' as ascii; this can happen when bzr is run
  under vim on Mac OS X.
  (Neil Martinsen-Burrell)

* ``VersionedFile.make_mpdiffs()`` was raising an exception that wasn't in
  scope. (Daniel Fischer #235687)

Documentation
*************

* Added directory structure and started translation of docs in spanish.
  (Martin Albisetti, Lucio Albenga)

* Incorporate feedback from Jelmer Vernooij and Neil Martinsen-Burrell
  on the plugin and integration chapters of the User Guide.
  (Ian Clatworthy)

* More Bazaar developer documentation about packaging and release process,
  and about use of Python reprs.
  (Martin Pool, Martin Albisetti)

* Updated Tortise strategy document. (Mark Hammond)

Testing
*******

* ``bzrlib.tests.adapt_tests`` was broken and unused - it has been fixed.
  (Robert Collins)

* Fix the test HTTPServer to be isolated from chdir calls made while it is
  running, allowing it to be used in blackbox tests. (Robert Collins)

* New helper function for splitting test suites
  ``split_suite_by_condition``. (Robert Collins)

Internals
*********

* ``Branch.missing_revisions`` has been deprecated. Similar functionality
  can be obtained using ``bzrlib.missing.find_unmerged``. The api was
  fairly broken, and the function was unused, so we are getting rid of it.
  (John Arbash Meinel)

API Changes
***********

* ``Branch.abspath`` is deprecated; use the Tree or Transport
  instead.  (Martin Pool)

* ``Branch.update_revisions`` now takes an optional ``Graph``
  object. This can be used by ``update_revisions`` when it is
  checking ancestry, and allows callers to prefer request to go to a
  local branch.  (John Arbash Meinel)

* Branch, Repository, Tree and BzrDir should expose a Transport as an
  attribute if they have one, rather than having it indirectly accessible
  as ``.control_files._transport``.  This doesn't add a requirement
  to support a Transport in cases where it was not needed before;
  it just simplifies the way it is reached.  (Martin Pool)

* ``bzr missing --mine-only`` will return status code 0 if you have no
  new revisions, but the remote does. Similarly for ``--theirs-only``.
  The new code only checks one side, so it doesn't know if the other
  side has changes. This seems more accurate with the request anyway.
  It also changes the output to print '[This|Other] branch is up to
  date.' rather than displaying nothing.  (John Arbash Meinel)

* ``LockableFiles.put_utf8``, ``put_bytes`` and ``controlfilename``
  are now deprecated in favor of using Transport operations.
  (Martin Pool)

* Many methods on ``VersionedFile``, ``Repository`` and in
  ``bzrlib.revision``  deprecated before bzrlib 1.5 have been removed.
  (Robert Collins)

* ``RevisionSpec.wants_revision_history`` can be set to False for a given
  ``RevisionSpec``. This will disable the existing behavior of passing in
  the full revision history to ``self._match_on``. Useful for specs that
  don't actually need access to the full history. (John Arbash Meinel)

* The constructors of ``SmartClientMedium`` and its subclasses now require a
  ``base`` parameter.  ``SmartClientMedium`` implementations now also need
  to provide a ``remote_path_from_transport`` method.  (Andrew Bennetts)

* The default permissions for creating new files and directories
  should now be obtained from ``BzrDir._get_file_mode()`` and
  ``_get_dir_mode()``, rather than from LockableFiles.  The ``_set_file_mode``
  and ``_set_dir_mode`` variables on LockableFiles which were advertised
  as a way for plugins to control this are no longer consulted.
  (Martin Pool)

* ``VersionedFile.join`` is deprecated. This method required local
  instances of both versioned file objects and was thus hostile to being
  used for streaming from a smart server. The new get_record_stream and
  insert_record_stream are meant to efficiently replace this method.
  (Robert Collins)

* ``WorkingTree.set_parent_(ids/trees)`` will now filter out revisions
  which are in the ancestry of other revisions. So if you merge the same
  tree twice, or merge an ancestor of an existing merge, it will only
  record the newest. (If you merge a descendent, it will replace its
  ancestor). (John Arbash Meinel, #235407)

* ``WorkingTreeFormat2.stub_initialize_remote`` is now private.
  (Martin Pool)


bzr 1.5
#######

:Released: 2008-05-16

This release of Bazaar includes several updates to the documentation, and fixes
to prepare for making rich root support the default format. Many bugs have been
squashed, including fixes to log, bzr+ssh inter-operation with older servers.

Changes
*******

* Suppress deprecation warnings when bzrlib is a 'final' release. This way
  users of packaged software won't be bothered with DeprecationWarnings,
  but developers and testers will still see them. (John Arbash Meinel)

Documentation
*************

* Incorporate feedback from Jelmer Vernooij and Neil Martinsen-Burrell
  on the plugin and integration chapters of the User Guide.
  (Ian Clatworthy)


bzr 1.5rc1
##########

:Released: 2008-05-09

Changes
*******

* Broader support of GNU Emacs mail clients. Set
  ``mail_client=emacsclient`` in your bazaar.conf and ``send`` will pop the
  bundle in a mail buffer according to the value of ``mail-user-agent``
  variable. (Xavier Maillard)

Improvements
************

* Diff now handles revision specs like "branch:" and "submit:" more
  efficiently.  (Aaron Bentley, #202928)

* More friendly error given when attempt to start the smart server
  on an address already in use. (Andrea Corbellini, #200575)

* Pull completes much faster when there is nothing to pull.
  (Aaron Bentley)

Bugfixes
********

* Authentication.conf can define sections without password.
  (Vincent Ladeuil, #199440)

* Avoid muttering every time a child update does not cause a progress bar
  update. (John Arbash Meinel, #213771)

* ``Branch.reconcile()`` is now implemented. This allows ``bzr reconcile``
  to fix when a Branch has a non-canonical mainline history. ``bzr check``
  also detects this condition. (John Arbash Meinel, #177855)

* ``bzr log -r ..X bzr://`` was failing, because it was getting a request
  for ``revision_id=None`` which was not a string.
  (John Arbash Meinel, #211661)

* ``bzr commit`` now works with Microsoft's FTP service.
  (Andreas Deininger)

* Catch definitions outside sections in authentication.conf.
  (Vincent Ladeuil, #217650)

* Conversion from non-rich-root to rich-root(-pack) updates inventory
  sha1s, even when bundles are used.  (Aaron Bentley, #181391)

* Conversion from non-rich-root to rich-root(-pack) works correctly even
  though search keys are not topologically sorted.  (Aaron Bentley)

* Conversion from non-rich-root to rich-root(-pack) works even when a
  parent revision has a different root id.  (Aaron Bentley, #177874)

* Disable strace testing until strace is fixed (see bug #103133) and emit a
  warning when selftest ends to remind us of leaking tests.
  (Vincent Ladeuil, #226769)

* Fetching all revisions from a repository does not cause pack collisions.
  (Robert Collins, Aaron Bentley, #212908)

* Fix error about "attempt to add line-delta in non-delta knit".
  (Andrew Bennetts, #217701)

* Pushing a branch in "dirstate" format (Branch5) over bzr+ssh would break
  if the remote server was < version 1.2. This was due to a bug in the
  RemoteRepository.get_parent_map() fallback code.
  (John Arbash Meinel, #214894)

* Remove leftover code in ``bzr_branch`` that inappropriately creates
  a ``branch-name`` file in the branch control directory.
  (Martin Pool)

* Set SO_REUSEADDR on server sockets of ``bzr serve`` to avoid problems
  rebinding the socket when starting the server a second time.
  (John Arbash Meinel, Martin Pool, #164288)

* Severe performance degradation in fetching from knit repositories to
  knits and packs due to parsing the entire revisions.kndx on every graph
  walk iteration fixed by using the Repository.get_graph API.  There was
  another regression in knit => knit fetching which re-read the index for
  every revision each side had in common.
  (Robert Collins, John Arbash Meinel)

* When logging the changes to a particular file, there was a bug if there
  were ghosts in the revision ancestry. (John Arbash Meinel, #209948)

* xs4all's ftp server returns a temporary error when trying to list an
  empty directory, rather than returning an empty list. Adding a
  workaround so that we don't get spurious failures.
  (John Arbash Meinel, #215522)

Documentation
*************

* Expanded the User Guide to include new chapters on popular plugins and
  integrating Bazaar into your environment. The *Best practices* chapter
  was renamed to *Miscellaneous topics* as suggested by community
  feedback as well. (Ian Clatworthy)

* Document outlining strategies for TortoiseBzr. (Mark Hammond)

* Improved the documentation on hooks. (Ian Clatworthy)

* Update authentication docs regarding ssh agents.
  (Vincent Ladeuil, #183705)

Testing
*******

* Add ``thread_name_suffix`` parameter to SmartTCPServer_for_testing, to
  make it easy to identify which test spawned a thread with an unhandled
  exception. (Andrew Bennetts)

* New ``--debugflag``/``-E`` option to ``bzr selftest`` for setting
  options for debugging tests, these are complementary to the the -D
  options.  The ``-Dselftest_debug`` global option has been replaced by the
  ``-E=allow_debug`` option for selftest. (Andrew Bennetts)

* Parameterised test ids are preserved correctly to aid diagnosis of test
  failures. (Robert Collins, Andrew Bennetts)

* selftest now accepts --starting-with <id> to load only the tests whose id
  starts with the one specified. This greatly speeds up running the test
  suite on a limited set of tests and can be used to run the tests for a
  single module, a single class or even a single test.  (Vincent Ladeuil)

* The test suite modules have been modified to define load_tests() instead
  of test_suite(). That speeds up selective loading (via --load-list)
  significantly and provides many examples on how to migrate (grep for
  load_tests).  (Vincent Ladeuil)

Internals
*********

* ``Hooks.install_hook`` is now deprecated in favour of
  ``Hooks.install_named_hook`` which adds a required ``name`` parameter, to
  avoid having to call ``Hooks.name_hook``. (Daniel Watkins)

* Implement xml8 serializer.  (Aaron Bentley)

* New form ``@deprecated_method(deprecated_in(1, 5, 0))`` for making
  deprecation wrappers.  (Martin Pool)

* ``Repository.revision_parents`` is now deprecated in favour of
  ``Repository.get_parent_map([revid])[revid]``. (Jelmer Vernooij)

* The Python ``assert`` statement is no longer used in Bazaar source, and
  a test checks this.  (Martin Pool)

API Changes
***********

* ``bzrlib.status.show_pending_merges`` requires the repository to be
  locked by the caller. Callers should have been doing it anyway, but it
  will now raise an exception if they do not. (John Arbash Meinel)

* Repository.get_data_stream, Repository.get_data_stream_for_search(),
  Repository.get_deltas_for_revsions(), Repository.revision_trees(),
  Repository.item_keys_introduced_by() no longer take read locks.
  (Aaron Bentley)

* ``LockableFiles.get_utf8`` and ``.get`` are deprecated, as a start
  towards removing LockableFiles and ``.control_files`` entirely.
  (Martin Pool)

* Methods deprecated prior to 1.1 have been removed.
  (Martin Pool)


bzr 1.4 
#######

:Released: 2008-04-28

This release of Bazaar includes handy improvements to the speed of log and
status, new options for several commands, improved documentation, and better
hooks, including initial code for server-side hooks.  A number of bugs have
been fixed, particularly in interoperability between different formats or
different releases of Bazaar over there network.  There's been substantial
internal work in both the repository and network code to enable new features
and faster performance.

Bug Fixes
*********

* Pushing a branch in "dirstate" format (Branch5) over bzr+ssh would break
  if the remote server was < version 1.2.  This was due to a bug in the
  RemoteRepository.get_parent_map() fallback code.
  (John Arbash Meinel, Andrew Bennetts, #214894)


bzr 1.4rc2
##########

:Released: 2008-04-21

Bug Fixes
*********

* ``bzr log -r ..X bzr://`` was failing, because it was getting a request
  for ``revision_id=None`` which was not a string.
  (John Arbash Meinel, #211661)

* Fixed a bug in handling ghost revisions when logging changes in a
  particular file.  (John Arbash Meinel, #209948)

* Fix error about "attempt to add line-delta in non-delta knit".
  (Andrew Bennetts, #205156)

* Fixed performance degradation in fetching from knit repositories to
  knits and packs due to parsing the entire revisions.kndx on every graph
  walk iteration fixed by using the Repository.get_graph API.  There was
  another regression in knit => knit fetching which re-read the index for
  every revision each side had in common.
  (Robert Collins, John Arbash Meinel)


bzr 1.4rc1
##########

:Released: 2008-04-11

Changes
*******

* bzr main script cannot be imported (Benjamin Peterson)

* On Linux bzr additionally looks for plugins in arch-independent site
  directory. (Toshio Kuratomi)

* The ``set_rh`` branch hook is now deprecated. Please migrate
  any plugins using this hook to use an alternative, e.g.
  ``post_change_branch_tip``. (Ian Clatworthy)

* When a plugin cannot be loaded as the file path is not a valid
  python module name bzr will now strip a ``bzr_`` prefix from the
  front of the suggested name, as many plugins (e.g. bzr-svn)
  want to be installed without this prefix. It is a common mistake
  to have a folder named "bzr-svn" for that plugin, especially
  as this is what bzr branch lp:bzr-svn will give you. (James Westby,
  Andrew Cowie)

* UniqueIntegerBugTracker now appends bug-ids instead of joining
  them to the base URL. Plugins that register bug trackers may
  need a trailing / added to the base URL if one is not already there.
  (James Wesby, Andrew Cowie)

Features
********

* Added start_commit hook for mutable trees. (Jelmer Vernooij, #186422)

* ``status`` now accepts ``--no-pending`` to show the status without
  listing pending merges, which speeds up the command a lot on large
  histories.  (James Westby, #202830)

* New ``post_change_branch_tip`` hook that is called after the
  branch tip is moved but while the branch is still write-locked.
  See the User Reference for signature details.
  (Ian Clatworthy, James Henstridge)

* Reconfigure can convert a branch to be standalone or to use a shared
  repository.  (Aaron Bentley)

Improvements
************

* The smart protocol now has support for setting branches' revision info
  directly.  This should make operations like push slightly faster, and is a
  step towards server-side hooks.  The new request method name is
  ``Branch.set_last_revision_info``.  (Andrew Bennetts)

* ``bzr commit --fixes`` now recognises "gnome" as a tag by default.
  (James Westby, Andrew Cowie)

* ``bzr switch`` will attempt to find branches to switch to relative to the
  current branch. E.g. ``bzr switch branchname`` will look for
  ``current_branch/../branchname``. (Robert Collins, Jelmer Vernooij,
  Wouter van Heyst)

* Diff is now more specific about execute-bit changes it describes
  (Chad Miller)

* Fetching data over HTTP is a bit faster when urllib is used.  This is done
  by forcing it to recv 64k at a time when reading lines in HTTP headers,
  rather than just 1 byte at a time.  (Andrew Bennetts)

* Log --short and --line are much faster when -r is not specified.
  (Aaron Bentley)

* Merge is faster.  We no longer check a file's existence unnecessarily
  when merging the execute bit.  (Aaron Bentley)

* ``bzr status`` on an explicit list of files no longer shows pending
  merges, making it much faster on large trees. (John Arbash Meinel)

* The launchpad directory service now warns the user if they have not set
  their launchpad login and are trying to resolve a URL using it, just
  in case they want to do a write operation with it.  (James Westby)

* The smart protocol client is slightly faster, because it now only queries
  the server for the protocol version once per connection.  Also, the HTTP
  transport will now automatically probe for and use a smart server if
  one is present.  You can use the new ``nosmart+`` transport decorator
  to get the old behaviour.  (Andrew Bennetts)

* The ``version`` command takes a ``--short`` option to print just the
  version number, for easier use in scripts.  (Martin Pool)

* Various operations with revision specs and commands that calculate
  revnos and revision ids are faster.  (John A. Meinel, Aaron Bentley)

Bugfixes
********

* Add ``root_client_path`` parameter to SmartWSGIApp and
  SmartServerRequest.  This makes it possible to publish filesystem
  locations that don't exactly match URL paths. SmartServerRequest
  subclasses should use the new ``translate_client_path`` and
  ``transport_from_client_path`` methods when dealing with paths received
  from a client to take this into account.  (Andrew Bennetts, #124089)

* ``bzr mv a b`` can be now used also to rename previously renamed
  directories, not only files. (Lukáš Lalinský, #107967)

* ``bzr uncommit --local`` can now remove revisions from the local
  branch to be symmetric with ``bzr commit --local``.
  (John Arbash Meinel, #93412)

* Don't ask for a password if there is no real terminal.
  (Alexander Belchenko, #69851)

* Fix a bug causing a ValueError crash in ``parse_line_delta_iter`` when
  fetching revisions from a knit to pack repository or vice versa using
  bzr:// (including over http or ssh).
  (#208418, Andrew Bennetts, Martin Pool, Robert Collins)

* Fixed ``_get_line`` in ``bzrlib.smart.medium``, which was buggy.  Also
  fixed ``_get_bytes`` in the same module to use the push back buffer.
  These bugs had no known impact in normal use, but were problematic for
  developers working on the code, and were likely to cause real bugs sooner
  or later.  (Andrew Bennetts)

* Implement handling of basename parameter for DefaultMail.  (James Westby)

* Incompatibility with Paramiko versions newer than 1.7.2 was fixed.
  (Andrew Bennetts, #213425)

* Launchpad locations (lp: URLs) can be pulled.  (Aaron Bentley, #181945)

* Merges that add files to deleted root directories complete.  They
  do create conflicts.  (Aaron Bentley, #210092)

* vsftp's return ``550 RNFR command failed.`` supported.
  (Marcus Trautwig, #129786)

Documentation
*************

* Improved documentation on send/merge relationship. (Peter Schuller)

* Minor fixes to the User Guide. (Matthew Fuller)

* Reduced the evangelism in the User Guide. (Ian Clatworthy)

* Added Integrating with Bazaar document for developers (Martin Albisetti)

API Breaks
**********

* Attempting to pull data from a ghost aware repository (e.g. knits) into a
  non-ghost aware repository such as weaves will now fail if there are
  ghosts.  (Robert Collins)

* ``KnitVersionedFile`` no longer accepts an ``access_mode`` parameter, and
  now requires the ``index`` and ``access_method`` parameters to be
  supplied. A compatible shim has been kept in the new function
  ``knit.make_file_knit``. (Robert Collins)

* Log formatters must now provide log_revision instead of show and
  show_merge_revno methods. The latter had been deprecated since the 0.17
  release. (James Westby)

* ``LoopbackSFTP`` is now called ``SocketAsChannelAdapter``.
  (Andrew Bennetts)

* ``osutils.backup_file`` is removed. (Alexander Belchenko)

* ``Repository.get_revision_graph`` is deprecated, with no replacement
  method. The method was size(history) and not desirable. (Robert Collins)

* ``revision.revision_graph`` is deprecated, with no replacement function.
  The function was size(history) and not desirable. (Robert Collins)

* ``Transport.get_shared_medium`` is deprecated.  Use
  ``Transport.get_smart_medium`` instead.  (Andrew Bennetts)

* ``VersionedFile`` factories now accept a get_scope parameter rather
  than using a call to ``transaction_finished``, allowing the removal of
  the fixed list of versioned files per repository. (Robert Collins)

* ``VersionedFile.annotate_iter`` is deprecated. While in principle this
  allowed lower memory use, all users of annotations wanted full file
  annotations, and there is no storage format suitable for incremental
  line-by-line annotation. (Robert Collins)

* ``VersionedFile.clone_text`` is deprecated. This performance optimisation
  is no longer used - reading the content of a file that is undergoing a
  file level merge to identical state on two branches is rare enough, and
  not expensive enough to special case. (Robert Collins)

* ``VersionedFile.clear_cache`` and ``enable_cache`` are deprecated.
  These methods added significant complexity to the ``VersionedFile``
  implementation, but were only used for optimising fetches from knits -
  which can be done from outside the knit layer, or via a caching
  decorator. As knits are not the default format, the complexity is no
  longer worth paying. (Robert Collins)

* ``VersionedFile.create_empty`` is removed. This method presupposed a
  sensible mapping to a transport for individual files, but pack backed
  versioned files have no such mapping. (Robert Collins)

* ``VersionedFile.get_graph`` is deprecated, with no replacement method.
  The method was size(history) and not desirable. (Robert Collins)

* ``VersionedFile.get_graph_with_ghosts`` is deprecated, with no
  replacement method.  The method was size(history) and not desirable.
  (Robert Collins)

* ``VersionedFile.get_parents`` is deprecated, please use
  ``VersionedFile.get_parent_map``. (Robert Collins)

* ``VersionedFile.get_sha1`` is deprecated, please use
  ``VersionedFile.get_sha1s``. (Robert Collins)

* ``VersionedFile.has_ghost`` is now deprecated, as it is both expensive
  and unused outside of a single test. (Robert Collins)

* ``VersionedFile.iter_parents`` is now deprecated in favour of
  ``get_parent_map`` which can be used to instantiate a Graph on a
  VersionedFile. (Robert Collins)

* ``VersionedFileStore`` no longer uses the transaction parameter given
  to most methods; amongst other things this means that the
  get_weave_or_empty method no longer guarantees errors on a missing weave
  in a readonly transaction, and no longer caches versioned file instances
  which reduces memory pressure (but requires more careful management by
  callers to preserve performance). (Robert Collins)

Testing
*******

* New -Dselftest_debug flag disables clearing of the debug flags during
  tests.  This is useful if you want to use e.g. -Dhpss to help debug a
  failing test.  Be aware that using this feature is likely to cause
  spurious test failures if used with the full suite. (Andrew Bennetts)

* selftest --load-list now uses a new more agressive test loader that will
  avoid loading unneeded modules and building their tests. Plugins can use
  this new loader by defining a load_tests function instead of a test_suite
  function. (a forthcoming patch will provide many examples on how to
  implement this).
  (Vincent Ladeuil)

* selftest --load-list now does some sanity checks regarding duplicate test
  IDs and tests present in the list but not found in the actual test suite.
  (Vincent Ladeuil)

* Slightly more concise format for the selftest progress bar, so there's
  more space to show the test name.  (Martin Pool) ::

    [2500/10884, 1fail, 3miss in 1m29s] test_revisionnamespaces.TestRev

* The test suite takes much less memory to run, and is a bit faster.  This
  is done by clearing most attributes of TestCases after running them, if
  they succeeded.  (Andrew Bennetts)

Internals
*********

* Added ``_build_client_protocol`` to ``_SmartClient``.  (Andrew Bennetts)

* Added basic infrastructure for automatic plugin suggestion.
  (Martin Albisetti)

* If a ``LockableFiles`` object is not explicitly unlocked (for example
  because of a missing ``try/finally`` block, it will give a warning but
  not automatically unlock itself.  (Previously they did.)  This
  sometimes caused knock-on errors if for example the network connection
  had already failed, and should not be relied upon by code.
  (Martin Pool, #109520)

* ``make dist`` target to build a release tarball, and also
  ``check-dist-tarball`` and ``dist-upload-escudero``.  (Martin Pool)

* The ``read_response_tuple`` method of ``SmartClientRequestProtocol*``
  classes will now raise ``UnknownSmartMethod`` when appropriate, so that
  callers don't need to try distinguish unknown request errors from other
  errors.  (Andrew Bennetts)

* ``set_make_working_trees`` is now implemented provided on all repository
  implementations (Aaron Bentley)

* ``VersionedFile`` now has a new method ``get_parent_map`` which, like
  ``Graph.get_parent_map`` returns a dict of key:parents. (Robert Collins)


bzr 1.3.1
#########

:Released: 2008-04-09

No changes from 1.3.1rc1.


bzr 1.3.1rc1
############

:Released: 2008-04-04

Bug Fixes
*********

* Fix a bug causing a ValueError crash in ``parse_line_delta_iter`` when
  fetching revisions from a knit to pack repository or vice versa using
  bzr:// (including over http or ssh).
  (#208418, Andrew Bennetts, Martin Pool, Robert Collins)


bzr 1.3
#######

:Released: 2008-03-20

Bazaar has become part of the GNU project <http://www.gnu.org>

Many operations that act on history, including ``log`` and ``annotate`` are now
substantially faster.  Several bugs have been fixed and several new options and
features have been added.

Testing
*******

* Avoid spurious failure of ``TestVersion.test_version`` matching
  directory names.
  (#202778, Martin Pool)


bzr 1.3rc1
##########

:Released: 2008-03-16

Notes When Upgrading
********************

* The backup directory created by ``upgrade`` is now called
  ``backup.bzr``, not ``.bzr.backup``. (Martin Albisetti)

Changes
*******

* A new repository format 'development' has been added. This format will
  represent the latest 'in-progress' format that the bzr developers are
  interested in getting early-adopter testing and feedback on.
  ``doc/developers/development-repo.txt`` has detailed information.
  (Robert Collins)

* BZR_LOG environment variable controls location of .bzr.log trace file.
  User can suppress writing messages to .bzr.log by using '/dev/null'
  filename (on Linux) or 'NUL' (on Windows). If BZR_LOG variable
  is not defined but BZR_HOME is defined then default location
  for .bzr.log trace file is ``$BZR_HOME/.bzr.log``.
  (Alexander Belchenko, #106117)

* ``launchpad`` builtin plugin now shipped as separate part in standalone
  bzr.exe, installed to ``C:\Program Files\Bazaar\plugins`` directory,
  and standalone installer allows user to skip installation of this plugin.
  (Alexander Belchenko)

* Restore auto-detection of plink.exe on Windows. (Dmitry Vasiliev)

* Version number is now shown as "1.2" or "1.2pr2", without zeroed or
  missing final fields.  (Martin Pool)

Features
********

* ``branch`` and ``checkout`` can hard-link working tree files, which is
  faster and saves space.  (Aaron Bentley)

* ``bzr send`` will now also look at the ``child_submit_to`` setting in
  the submit branch to determine the email address to send to.
  (Jelmer Vernooij)

Improvements
************

* BzrBranch._lefthand_history is faster on pack repos.  (Aaron Bentley)

* Branch6.generate_revision_history is faster.  (Aaron Bentley)

* Directory services can now be registered, allowing special URLs to be
  dereferenced into real URLs.  This is a generalization and cleanup of
  the lp: transport lookup.  (Aaron Bentley)

* Merge directives that are automatically attached to emails have nicer
  filenames, based on branch-nick + revno. (Aaron Bentley)

* ``push`` has a ``--revision`` option, to specify what revision to push up
  to.  (Daniel Watkins)

* Significantly reducing execution time and network traffic for trivial
  case of running ``bzr missing`` command for two identical branches.
  (Alexander Belchenko)

* Speed up operations that look at the revision graph (such as 'bzr log').
  ``KnitPackRepositor.get_revision_graph`` uses ``Graph.iter_ancestry`` to
  extract the revision history. This allows filtering ghosts while
  stepping instead of needing to peek ahead. (John Arbash Meinel)

* The ``hooks`` command lists installed hooks, to assist in debugging.
  (Daniel Watkins)

* Updates to how ``annotate`` work. Should see a measurable improvement in
  performance and memory consumption for file with a lot of merges.
  Also, correctly handle when a line is introduced by both parents (it
  should be attributed to the first merge which notices this, and not
  to all subsequent merges.) (John Arbash Meinel)

Bugfixes
********

* Autopacking no longer holds the full set of inventory lines in
  memory while copying. For large repositories, this can amount to
  hundreds of MB of ram consumption.
  (Ian Clatworthy, John Arbash Meinel)

* Cherrypicking when using ``--format=merge3`` now explictly excludes
  BASE lines. (John Arbash Meinel, #151731)

* Disable plink's interactive prompt for password.
  (#107593, Dmitry Vasiliev)

* Encode command line arguments from unicode to user_encoding before
  invoking external mail client in `bzr send` command.
  (#139318, Alexander Belchenko)

* Fixed problem connecting to ``bzr+https://`` servers.
  (#198793, John Ferlito)

* Improved error reporting in the Launchpad plugin. (Daniel Watkins,
  #196618)

* Include quick-start-summary.svg file to python-based installer(s)
  for Windows. (#192924, Alexander Belchenko)

* lca merge now respects specified files. (Aaron Bentley)

* Make version-info --custom imply --all. (#195560, James Westby)

* ``merge --preview`` now works for merges that add or modify
  symlinks (James Henstridge)

* Redirecting the output from ``bzr merge`` (when the remembered
  location is used) now works. (John Arbash Meinel)

* setup.py script explicitly checks for Python version.
  (Jari Aalto, Alexander Belchenko, #200569)

* UnknownFormatErrors no longer refer to branches regardless of kind of
  unknown format. (Daniel Watkins, #173980)

* Upgrade bundled ConfigObj to version 4.5.2, which properly quotes #
  signs, among other small improvements. (Matt Nordhoff, #86838)

* Use correct indices when emitting LCA conflicts.  This fixes IndexError
  errors.  (Aaron Bentley, #196780)

Documentation
*************

* Explained how to use ``version-info --custom`` in the User Guide.
  (Neil Martinsen-Burrell)

API Breaks
**********

* Support for loading plugins from zip files and
  ``bzrlib.plugin.load_from_zip()`` function are deprecated.
  (Alexander Belchenko)

Testing
*******

* Added missing blackbox tests for ``modified`` (Adrian Wilkins)

* The branch interface tests were invalid for branches using rich-root
  repositories because the empty string is not a valid file-id.
  (Robert Collins)

Internals
*********

* ``Graph.iter_ancestry`` returns the ancestry of revision ids. Similar to
  ``Repository.get_revision_graph()`` except it includes ghosts and you can
  stop part-way through. (John Arbash Meinel)

* New module ``tools/package_mf.py`` provide custom module finder for
  python packages (improves standard python library's modulefinder.py)
  used by ``setup.py`` script while building standalone bzr.exe.
  (Alexander Belchenko)

* New remote method ``RemoteBzrDir.find_repositoryV2`` adding support for
  detecting external lookup support on remote repositories. This method is
  now attempted first when lookup up repositories, leading to an extra
  round trip on older bzr smart servers. (Robert Collins)

* Repository formats have a new supported-feature attribute
  ``supports_external_lookups`` used to indicate repositories which support
  falling back to other repositories when they have partial data.
  (Robert Collins)

* ``Repository.get_revision_graph_with_ghosts`` and
  ``bzrlib.revision.(common_ancestor,MultipleRevisionSources,common_graph)``
  have been deprecated.  (John Arbash Meinel)

* ``Tree.iter_changes`` is now a public API, replacing the work-in-progress
  ``Tree._iter_changes``. The api is now considered stable and ready for
  external users.  (Aaron Bentley)

* The bzrdir format registry now accepts an ``alias`` keyword to
  register_metadir, used to indicate that a format name is an alias for
  some other format and thus should not be reported when describing the
  format. (Robert Collins)


bzr 1.2
#######

:Released: 2008-02-15

Bug Fixes
*********

* Fix failing test in Launchpad plugin. (Martin Pool)


bzr 1.2rc1
##########

:Released: 2008-02-13

Notes When Upgrading
********************

* Fetching via the smart protocol may need to reconnect once during a fetch
  if the remote server is running Bazaar 1.1 or earlier, because the client
  attempts to use more efficient requests that confuse older servers.  You
  may be required to re-enter a password or passphrase when this happens.
  This won't happen if the server is upgraded to Bazaar 1.2.
  (Andrew Bennetts)

Changes
*******

* Fetching via bzr+ssh will no longer fill ghosts by default (this is
  consistent with pack-0.92 fetching over SFTP). (Robert Collins)

* Formatting of ``bzr plugins`` output is changed to be more human-
  friendly. Full path of plugins locations will be shown only with
  ``--verbose`` command-line option. (Alexander Belchenko)

* ``merge`` now prefers to use the submit branch, but will fall back to
  parent branch.  For many users, this has no effect.  But some users who
  pull and merge on the same branch will notice a change.  This change
  makes it easier to work on a branch on two different machines, pulling
  between the machines, while merging from the upstream.
  ``merge --remember`` can now be used to set the submit_branch.
  (Aaron Bentley)

Features
********

* ``merge --preview`` produces a diff of the changes merge would make,
  but does not actually perform the merge.  (Aaron Bentley)

* New smart method ``Repository.get_parent_map`` for getting revision
  parent data. This returns additional parent information topologically
  adjacent to the requested data to reduce round trip latency impacts.
  (Robert Collins)

* New smart method, ``Repository.stream_revisions_chunked``, for fetching
  revision data that streams revision data via a chunked encoding.  This
  avoids buffering large amounts of revision data on the server and on the
  client, and sends less data to the server to request the revisions.
  (Andrew Bennetts, Robert Collins, #178353)

* The launchpad plugin now handles lp urls of the form
  ``lp://staging/``, ``lp://demo/``, ``lp://dev/`` to use the appropriate
  launchpad instance to do the resolution of the branch identities.
  This is primarily of use to Launchpad developers, but can also
  be used by other users who want to try out Launchpad as
  a branch location without messing up their public Launchpad
  account.  Branches that are pushed to the staging environment
  have an expected lifetime of one day. (Tim Penhey)

Improvements
************

* Creating a new branch no longer tries to read the entire revision-history
  unnecessarily over smart server operations. (Robert Collins)

* Fetching between different repository formats with compatible models now
  takes advantage of the smart method to stream revisions.  (Andrew Bennetts)

* The ``--coverage`` option is now global, rather specific to ``bzr
  selftest``.  (Andrew Bennetts)

* The ``register-branch`` command will now use the public url of the branch
  containing the current directory, if one has been set and no explicit
  branch is provided.  (Robert Collins)

* Tweak the ``reannotate`` code path to optimize the 2-parent case.
  Speeds up ``bzr annotate`` with a pack repository by approx 3:2.
  (John Arbash Meinel)

Bugfixes
********

* Calculate remote path relative to the shared medium in _SmartClient.  This
  is related to the problem in bug #124089.  (Andrew Bennetts)

* Cleanly handle connection errors in smart protocol version two, the same
  way as they are handled by version one.  (Andrew Bennetts)

* Clearer error when ``version-info --custom`` is used without
  ``--template`` (Lukáš Lalinský)

* Don't raise UnavailableFeature during test setup when medusa is not
  available or tearDown is never called leading to nasty side effects.
  (#137823, Vincent Ladeuil)

* If a plugin's test suite cannot be loaded, for example because of a syntax
  error in the tests, then ``selftest`` fails, rather than just printing
  a warning.  (Martin Pool, #189771)

* List possible values for BZR_SSH environment variable in env-variables
  help topic. (Alexander Belchenko, #181842)

* New methods ``push_log_file`` and ``pop_log_file`` to intercept messages:
  popping the log redirection now precisely restores the previous state,
  which makes it easier to use bzr log output from other programs.
  TestCaseInTempDir no longer depends on a log redirection being established
  by the test framework, which lets bzr tests cleanly run from a normal
  unittest runner.
  (#124153, #124849, Martin Pool, Jonathan Lange)

* ``pull --quiet`` is now more quiet, in particular a message is no longer
  printed when the remembered pull location is used. (James Westby,
  #185907)

* ``reconfigure`` can safely be interrupted while fetching.
  (Aaron Bentley, #179316)

* ``reconfigure`` preserves tags when converting to and from lightweight
  checkouts.  (Aaron Bentley, #182040)

* Stop polluting /tmp when running selftest.
  (Vincent Ladeuil, #123363)

* Switch from NFKC => NFC for normalization checks. NFC allows a few
  more characters which should be considered valid.
  (John Arbash Meinel, #185458)

* The launchpad plugin now uses the ``edge`` xmlrpc server to avoid
  interacting badly with a bug on the launchpad side. (Robert Collins)

* Unknown hostnames when connecting to a ``bzr://`` URL no longer cause
  tracebacks.  (Andrew Bennetts, #182849)

API Breaks
**********

* Classes implementing Merge types like Merge3Merger must now accept (and
  honour) a do_merge flag in their constructor.  (Aaron Bentley)

* ``Repository.add_inventory`` and ``add_revision`` now require the caller
  to previously take a write lock (and start a write group.)
  (Martin Pool)

Testing
*******

* selftest now accepts --load-list <file> to load a test id list. This
  speeds up running the test suite on a limited set of tests.
  (Vincent Ladeuil)

Internals
*********

* Add a new method ``get_result`` to graph search objects. The resulting
  ``SearchResult`` can be used to recreate the search later, which will
  be useful in reducing network traffic. (Robert Collins)

* Use convenience function to check whether two repository handles
  are referring to the same repository in ``Repository.get_graph``.
  (Jelmer Vernooij, #187162)

* Fetching now passes the find_ghosts flag through to the
  ``InterRepository.missing_revision_ids`` call consistently for all
  repository types. This will enable faster missing revision discovery with
  bzr+ssh. (Robert Collins)

* Fix error handling in Repository.insert_data_stream. (Lukas Lalinsky)

* ``InterRepository.missing_revision_ids`` is now deprecated in favour of
  ``InterRepository.search_missing_revision_ids`` which returns a
  ``bzrlib.graph.SearchResult`` suitable for making requests from the smart
  server. (Robert Collins)

* New error ``NoPublicBranch`` for commands that need a public branch to
  operate. (Robert Collins)

* New method ``iter_inventories`` on Repository for access to many
  inventories. This is primarily used by the ``revision_trees`` method, as
  direct access to inventories is discouraged. (Robert Collins)

* New method ``next_with_ghosts`` on the Graph breadth-first-search objects
  which will split out ghosts and present parents into two separate sets,
  useful for code which needs to be aware of ghosts (e.g. fetching data
  cares about ghosts during revision selection). (Robert Collins)

* Record a timestamp against each mutter to the trace file, relative to the
  first import of bzrlib.  (Andrew Bennetts)

* ``Repository.get_data_stream`` is now deprecated in favour of
  ``Repository.get_data_stream_for_search`` which allows less network
  traffic when requesting data streams over a smart server. (Robert Collins)

* ``RemoteBzrDir._get_tree_branch`` no longer triggers ``_ensure_real``,
  removing one round trip on many network operations. (Robert Collins)

* RemoteTransport's ``recommended_page_size`` method now returns 64k, like
  SFTPTransport and HttpTransportBase.  (Andrew Bennetts)

* Repository has a new method ``has_revisions`` which signals the presence
  of many revisions by returning a set of the revisions listed which are
  present. This can be done by index queries without reading data for parent
  revision names etc. (Robert Collins)


bzr 1.1
#######

:Released: 2008-01-15

(no changes from 1.1rc1)

bzr 1.1rc1
##########

:Released: 2008-01-05

Changes
*******

* Dotted revision numbers have been revised. Instead of growing longer with
  nested branches the branch number just increases. (eg instead of 1.1.1.1.1
  we now report 1.2.1.) This helps scale long lived branches which have many
  feature branches merged between them. (John Arbash Meinel)

* The syntax ``bzr diff branch1 branch2`` is no longer supported.
  Use ``bzr diff branch1 --new branch2`` instead. This change has
  been made to remove the ambiguity where ``branch2`` is in fact a
  specific file to diff within ``branch1``.

Features
********

* New option to use custom template-based formats in  ``bzr version-info``.
  (Lukáš Lalinský)

* diff '--using' allows an external diff tool to be used for files.
  (Aaron Bentley)

* New "lca" merge-type for fast everyday merging that also supports
  criss-cross merges.  (Aaron Bentley)

Improvements
************

* ``annotate`` now doesn't require a working tree. (Lukáš Lalinský,
  #90049)

* ``branch`` and ``checkout`` can now use files from a working tree to
  to speed up the process.  For checkout, this requires the new
  --files-from flag.  (Aaron Bentley)

* ``bzr diff`` now sorts files in alphabetical order.  (Aaron Bentley)

* ``bzr diff`` now works on branches without working trees. Tree-less
  branches can also be compared to each other and to working trees using
  the new diff options ``--old`` and ``--new``. Diffing between branches,
  with or without trees, now supports specific file filtering as well.
  (Ian Clatworthy, #6700)

* ``bzr pack`` now orders revision texts in topological order, with newest
  at the start of the file, promoting linear reads for ``bzr log`` and the
  like. This partially fixes #154129. (Robert Collins)

* Merge directives now fetch prerequisites from the target branch if
  needed.  (Aaron Bentley)

* pycurl now handles digest authentication.
  (Vincent Ladeuil)

* ``reconfigure`` can now convert from repositories.  (Aaron Bentley)

* ``-l`` is now a short form for ``--limit`` in ``log``.  (Matt Nordhoff)

* ``merge`` now warns when merge directives cause cherrypicks.
  (Aaron Bentley)

* ``split`` now supported, to enable splitting large trees into smaller
  pieces.  (Aaron Bentley)

Bugfixes
********

* Avoid AttributeError when unlocking a pack repository when an error occurs.
  (Martin Pool, #180208)

* Better handle short reads when processing multiple range requests.
  (Vincent Ladeuil, #179368)

* build_tree acceleration uses the correct path when a file has been moved.
  (Aaron Bentley)

* ``commit`` now succeeds when a checkout and its master branch share a
  repository.  (Aaron Bentley, #177592)

* Fixed error reporting of unsupported timezone format in
  ``log --timezone``. (Lukáš Lalinský, #178722)

* Fixed Unicode encoding error in ``ignored`` when the output is
  redirected to a pipe. (Lukáš Lalinský)

* Fix traceback when sending large response bodies over the smart protocol
  on Windows. (Andrew Bennetts, #115781)

* Fix ``urlutils.relative_url`` for the case of two ``file:///`` URLs
  pointed to different logical drives on Windows.
  (Alexander Belchenko, #90847)

* HTTP test servers are now compatible with the http protocol version 1.1.
  (Vincent Ladeuil, #175524)

* _KnitParentsProvider.get_parent_map now handles requests for ghosts
  correctly, instead of erroring or attributing incorrect parents to ghosts.
  (Aaron Bentley)

* ``merge --weave --uncommitted`` now works.  (Aaron Bentley)

* pycurl authentication handling was broken and incomplete. Fix handling of
  user:pass embedded in the urls.
  (Vincent Ladeuil, #177643)

* Files inside non-directories are now handled like other conflict types.
  (Aaron Bentley, #177390)

* ``reconfigure`` is able to convert trees into lightweight checkouts.
  (Aaron Bentley)

* Reduce lockdir timeout to 0 when running ``bzr serve``.  (Andrew Bennetts,
  #148087)

* Test that the old ``version_info_format`` functions still work, even
  though they are deprecated. (John Arbash Meinel, ShenMaq, #177872)

* Transform failures no longer cause ImmortalLimbo errors (Aaron Bentley,
  #137681)

* ``uncommit`` works even when the commit messages of revisions to be
  removed use characters not supported in the terminal encoding.
  (Aaron Bentley)

* When dumb http servers return whole files instead of the requested ranges,
  read the remaining bytes by chunks to avoid overflowing network buffers.
  (Vincent Ladeuil, #175886)

Documentation
*************

* Minor tweaks made to the bug tracker integration documentation.
  (Ian Clatworthy)

* Reference material has now be moved out of the User Guide and added
  to the User Reference. The User Reference has gained 4 sections as
  a result: Authenication Settings, Configuration Settings, Conflicts
  and Hooks. All help topics are now dumped into text format in the
  doc/en/user-reference directory for those who like browsing that
  information in their editor. (Ian Clatworthy)

* *Using Bazaar with Launchpad* tutorial added. (Ian Clatworthy)

Internals
*********

* find_* methods available for BzrDirs, Branches and WorkingTrees.
  (Aaron Bentley)

* Help topics can now be loaded from files.
  (Ian Clatworthy, Alexander Belchenko)

* get_parent_map now always provides tuples as its output.  (Aaron Bentley)

* Parent Providers should now implement ``get_parent_map`` returning a
  dictionary instead of ``get_parents`` returning a list.
  ``Graph.get_parents`` is now deprecated. (John Arbash Meinel,
  Robert Collins)

* Patience Diff now supports arbitrary python objects, as long as they
  support ``hash()``. (John Arbash Meinel)

* Reduce selftest overhead to establish test names by memoization.
  (Vincent Ladeuil)

API Breaks
**********

Testing
*******

* Modules can now customise their tests by defining a ``load_tests``
  attribute. ``pydoc bzrlib.tests.TestUtil.TestLoader.loadTestsFromModule``
  for the documentation on this attribute. (Robert Collins)

* New helper function ``bzrlib.tests.condition_id_re`` which helps
  filter tests based on a regular expression search on the tests id.
  (Robert Collins)

* New helper function ``bzrlib.tests.condition_isinstance`` which helps
  filter tests based on class. (Robert Collins)

* New helper function ``bzrlib.tests.exclude_suite_by_condition`` which
  generalises the ``exclude_suite_by_re`` function. (Robert Collins)

* New helper function ``bzrlib.tests.filter_suite_by_condition`` which
  generalises the ``filter_suite_by_re`` function. (Robert Collins)

* New helper method ``bzrlib.tests.exclude_tests_by_re`` which gives a new
  TestSuite that does not contain tests from the input that matched a
  regular expression. (Robert Collins)

* New helper method ``bzrlib.tests.randomize_suite`` which returns a
  randomized copy of the input suite. (Robert Collins)

* New helper method ``bzrlib.tests.split_suite_by_re`` which splits a test
  suite into two according to a regular expression. (Robert Collins)

* Parametrize all http tests for the transport implementations, the http
  protocol versions (1.0 and 1.1) and the authentication schemes.
  (Vincent Ladeuil)

* The ``exclude_pattern`` and ``random_order`` parameters to the function
  ``bzrlib.tests.filter_suite_by_re`` have been deprecated. (Robert Collins)

* The method ``bzrlib.tests.sort_suite_by_re`` has been deprecated. It is
  replaced by the new helper methods added in this release. (Robert Collins)


bzr 1.0
#######

:Released: 2007-12-14

Documentation
*************

* More improvements and fixes to the User Guide.  (Ian Clatworthy)

* Add information on cherrypicking/rebasing to the User Guide.
  (Ian Clatworthy)

* Improve bug tracker integration documentation. (Ian Clatworthy)

* Minor edits to ``Bazaar in five minutes`` from David Roberts and
  to the rebasing section of the User Guide from Aaron Bentley.
  (Ian Clatworthy)


bzr 1.0rc3
##########

:Released: 2007-12-11

Changes
*******

* If a traceback occurs, users are now asked to report the bug
  through Launchpad (https://bugs.launchpad.net/bzr/), rather than
  by mail to the mailing list.
  (Martin Pool)

Bugfixes
********

* Fix Makefile rules for doc generation. (Ian Clatworthy, #175207)

* Give more feedback during long http downloads by making readv deliver data
  as it arrives for urllib, and issue more requests for pycurl. High latency
  networks are better handled by urllib, the pycurl implementation give more
  feedback but also incur more latency.
  (Vincent Ladeuil, #173010)

* Implement _make_parents_provider on RemoteRepository, allowing generating
  bundles against branches on a smart server.  (Andrew Bennetts, #147836)

Documentation
*************

* Improved user guide.  (Ian Clatworthy)

* The single-page quick reference guide is now available as a PDF.
  (Ian Clatworthy)

Internals
*********

* readv urllib http implementation is now a real iterator above the
  underlying socket and deliver data as soon as it arrives. 'get' still
  wraps its output in a StringIO.
  (Vincent Ladeuil)


bzr 1.0rc2
##########

:Released: 2007-12-07

Improvements
************

* Added a --coverage option to selftest. (Andrew Bennetts)

* Annotate merge (merge-type=weave) now supports cherrypicking.
  (Aaron Bentley)

* ``bzr commit`` now doesn't print the revision number twice. (Matt
  Nordhoff, #172612)

* New configuration option ``bugtracker_<tracker_abbrevation>_url`` to
  define locations of bug trackers that are not directly supported by
  bzr or a plugin. The URL will be treated as a template and ``{id}``
  placeholders will be replaced by specific bug IDs.  (Lukáš Lalinský)

* Support logging single merge revisions with short and line log formatters.
  (Kent Gibson)

* User Guide enhanced with suggested readability improvements from
  Matt Revell and corrections from John Arbash Meinel. (Ian Clatworthy)

* Quick Start Guide renamed to Quick Start Card, moved down in
  the catalog, provided in pdf and png format and updated to refer
  to ``send`` instead of ``bundle``. (Ian Clatworthy, #165080)

* ``switch`` can now be used on heavyweight checkouts as well as
  lightweight ones. After switching a heavyweight checkout, the
  local branch is a mirror/cache of the new bound branch and
  uncommitted changes in the working tree are merged. As a safety
  check, if there are local commits in a checkout which have not
  been committed to the previously bound branch, then ``switch``
  fails unless the ``--force`` option is given. This option is
  now also required if the branch a lightweight checkout is pointing
  to has been moved. (Ian Clatworthy)

Internals
*********

* New -Dhttp debug option reports http connections, requests and responses.
  (Vincent Ladeuil)

* New -Dmerge debug option, which emits merge plans for merge-type=weave.

Bugfixes
********

* Better error message when running ``bzr cat`` on a non-existant branch.
  (Lukáš Lalinský, #133782)

* Catch OSError 17 (file exists) in final phase of tree transform and show
  filename to user.
  (Alexander Belchenko, #111758)

* Catch ShortReadvErrors while using pycurl. Also make readv more robust by
  allowing multiple GET requests to be issued if too many ranges are
  required.
  (Vincent Ladeuil, #172701)

* Check for missing basis texts when fetching from packs to packs.
  (John Arbash Meinel, #165290)

* Fall back to showing e-mail in ``log --short/--line`` if the
  committer/author has only e-mail. (Lukáš Lalinský, #157026)

API Breaks
**********

* Deprecate not passing a ``location`` argument to commit reporters'
  ``started`` methods. (Matt Nordhoff)


bzr 1.0rc1
##########

:Released: 2007-11-30

Notes When Upgrading
********************

* The default repository format is now ``pack-0.92``.  This
  default is used when creating new repositories with ``init`` and
  ``init-repo``, and when branching over bzr+ssh or bzr+hpss.
  (See https://bugs.launchpad.net/bugs/164626)

  This format can be read and written by Bazaar 0.92 and later, and
  data can be transferred to and from older formats.

  To upgrade, please reconcile your repository (``bzr reconcile``), and then
  upgrade (``bzr upgrade``).

  ``pack-0.92`` offers substantially better scaling and performance than the
  previous knits format. Some operations are slower where the code already
  had bad scaling characteristics under knits, the pack format makes such
  operations more visible as part of being more scalable overall. We will
  correct such operations over the coming releases and encourage the filing
  of bugs on any operation which you observe to be slower in a packs
  repository. One particular case that we do not intend to fix is pulling
  data from a pack repository into a knit repository over a high latency
  link;  downgrading such data requires reinsertion of the file texts, and
  this is a classic space/time tradeoff. The current implementation is
  conservative on memory usage because we need to support converting data
  from any tree without problems.
  (Robert Collins, Martin Pool, #164476)

Changes
*******

* Disable detection of plink.exe as possible ssh vendor. Plink vendor
  still available if user selects it explicitly with BZR_SSH environment
  variable. (Alexander Belchenko, workaround for bug #107593)

* The pack format is now accessible as "pack-0.92", or "pack-0.92-subtree"
  to enable the subtree functions (for example, for bzr-svn).
  (Martin Pool)

Features
********

* New ``authentication.conf`` file holding the password or other credentials
  for remote servers. This can be used for ssh, sftp, smtp and other
  supported transports.
  (Vincent Ladeuil)

* New rich-root and rich-root-pack formats, recording the same data about
  tree roots that's recorded for all other directories.
  (Aaron Bentley, #164639)

* ``pack-0.92`` repositories can now be reconciled.
  (Robert Collins, #154173)

* ``switch`` command added for changing the branch a lightweight checkout
  is associated with and updating the tree to reflect the latest content
  accordingly. This command was previously part of the BzrTools plug-in.
  (Ian Clatworthy, Aaron Bentley, David Allouche)

* ``reconfigure`` command can now convert branches, trees, or checkouts to
  lightweight checkouts.  (Aaron Bentley)

Performance
***********

* Commit updates the state of the working tree via a delta rather than
  supplying entirely new basis trees. For commit of a single specified file
  this reduces the wall clock time for commit by roughly a 30%.
  (Robert Collins, Martin Pool)

* Commit with many automatically found deleted paths no longer performs
  linear scanning for the children of those paths during inventory
  iteration. This should fix commit performance blowing out when many such
  paths occur during commit. (Robert Collins, #156491)

* Fetch with pack repositories will no longer read the entire history graph.
  (Robert Collins, #88319)

* Revert takes out an appropriate lock when reverting to a basis tree, and
  does not read the basis inventory twice. (Robert Collins)

* Diff does not require an inventory to be generated on dirstate trees.
  (Aaron Bentley, #149254)

* New annotate merge (--merge-type=weave) implementation is fast on
  versionedfiles withough cached annotations, e.g. pack-0.92.
  (Aaron Bentley)

Improvements
************

* ``bzr merge`` now warns when it encounters a criss-cross merge.
  (Aaron Bentley)

* ``bzr send`` now doesn't require the target e-mail address to be
  specified on the command line if an interactive e-mail client is used.
  (Lukáš Lalinský)

* ``bzr tags`` now prints the revision number for each tag, instead of
  the revision id, unless --show-ids is passed. In addition, tags can be
  sorted chronologically instead of lexicographically with --sort=time.
  (Adeodato Simó, #120231)

* Windows standalone version of bzr is able to load system-wide plugins from
  "plugins" subdirectory in installation directory. In addition standalone
  installer write to the registry (HKLM\SOFTWARE\Bazaar) useful info
  about paths and bzr version. (Alexander Belchenko, #129298)

Documentation
*************

Bug Fixes
*********

* A progress bar has been added for knitpack -> knitpack fetching.
  (Robert Collins, #157789, #159147)

* Branching from a branch via smart server now preserves the repository
  format. (Andrew Bennetts,  #164626)

* ``commit`` is now able to invoke an external editor in a non-ascii
  directory. (Daniel Watkins, #84043)

* Catch connection errors for ftp.
  (Vincent Ladeuil, #164567)

* ``check`` no longer reports spurious unreferenced text versions.
  (Robert Collins, John A Meinel, #162931, #165071)

* Conflicts are now resolved recursively by ``revert``.
  (Aaron Bentley, #102739)

* Detect invalid transport reuse attempts by catching invalid URLs.
  (Vincent Ladeuil, #161819)

* Deleting a file without removing it shows a correct diff, not a traceback.
  (Aaron Bentley)

* Do no use timeout in HttpServer anymore.
  (Vincent Ladeuil, #158972).

* Don't catch the exceptions related to the http pipeline status before
  retrying an http request or some programming errors may be masked.
  (Vincent Ladeuil, #160012)

* Fix ``bzr rm`` to not delete modified and ignored files.
  (Lukáš Lalinský, #172598)

* Fix exception when revisionspec contains merge revisons but log
  formatter doesn't support merge revisions. (Kent Gibson, #148908)

* Fix exception when ScopeReplacer is assigned to before any members have
  been retrieved.  (Aaron Bentley)

* Fix multiple connections during checkout --lightweight.
  (Vincent Ladeuil, #159150)

* Fix possible error in insert_data_stream when copying between
  pack repositories over bzr+ssh or bzr+http.
  KnitVersionedFile.get_data_stream now makes sure that requested
  compression parents are sent before any delta hunks that depend
  on them.
  (Martin Pool, #164637)

* Fix typo in limiting offsets coalescing for http, leading to
  whole files being downloaded instead of parts.
  (Vincent Ladeuil, #165061)

* FTP server errors don't error in the error handling code.
  (Robert Collins, #161240)

* Give a clearer message when a pull fails because the source needs
  to be reconciled.
  (Martin Pool, #164443)

* It is clearer when a plugin cannot be loaded because of its name, and a
  suggestion for an acceptable name is given. (Daniel Watkins, #103023)

* Leave port as None in transport objects if user doesn't
  specify a port in urls.
  (vincent Ladeuil, #150860)

* Make sure Repository.fetch(self) is properly a no-op for all
  Repository implementations. (John Arbash Meinel, #158333)

* Mark .bzr directories as "hidden" on Windows.
  (Alexander Belchenko, #71147)

* ``merge --uncommitted`` can now operate on a single file.
  (Aaron Bentley, Lukáš Lalinský, #136890)

* Obsolete packs are now cleaned up by pack and autopack operations.
  (Robert Collins, #153789)

* Operations pulling data from a smart server where the underlying
  repositories are not both annotated/both unannotated will now work.
  (Robert Collins, #165304).

* Reconcile now shows progress bars. (Robert Collins, #159351)

* ``RemoteBranch`` was not initializing ``self._revision_id_to_revno_map``
  properly. (John Arbash Meinel, #162486)

* Removing an already-removed file reports the file does not exist. (Daniel
  Watkins, #152811)

* Rename on Windows is able to change filename case.
  (Alexander Belchenko, #77740)

* Return error instead of a traceback for ``bzr log -r0``.
  (Kent Gibson, #133751)

* Return error instead of a traceback when bzr is unable to create
  symlink on some platforms (e.g. on Windows).
  (Alexander Belchenko, workaround for #81689)

* Revert doesn't crash when restoring a single file from a deleted
  directory. (Aaron Bentley)

* Stderr output via logging mechanism now goes through encoded wrapper
  and no more uses utf-8, but terminal encoding instead. So all unicode
  strings now should be readable in non-utf-8 terminal.
  (Alexander Belchenko, #54173)

* The error message when ``move --after`` should be used makes how to do so
  clearer. (Daniel Watkins, #85237)

* Unicode-safe output from ``bzr info``. The output will be encoded
  using the terminal encoding and unrepresentable characters will be
  replaced by '?'. (Lukáš Lalinský, #151844)

* Working trees are no longer created when pushing into a local no-trees
  repo. (Daniel Watkins, #50582)

* Upgrade util/configobj to version 4.4.0.
  (Vincent Ladeuil, #151208).

* Wrap medusa ftp test server as an FTPServer feature.
  (Vincent Ladeuil, #157752)

API Breaks
**********

* ``osutils.backup_file`` is deprecated. Actually it's not used in bzrlib
  during very long time. (Alexander Belchenko)

* The return value of
  ``VersionedFile.iter_lines_added_or_present_in_versions`` has been
  changed. Previously it was an iterator of lines, now it is an iterator of
  (line, version_id) tuples. This change has been made to aid reconcile and
  fetch operations. (Robert Collins)

* ``bzrlib.repository.get_versioned_file_checker`` is now private.
  (Robert Collins)

* The Repository format registry default has been removed; it was previously
  obsoleted by the bzrdir format default, which implies a default repository
  format.
  (Martin Pool)

Internals
*********

* Added ``ContainerSerialiser`` and ``ContainerPushParser`` to
  ``bzrlib.pack``.  These classes provide more convenient APIs for generating
  and parsing containers from streams rather than from files.  (Andrew
  Bennetts)

* New module ``lru_cache`` providing a cache for use by tasks that need
  semi-random access to large amounts of data. (John A Meinel)

* InventoryEntry.diff is now deprecated.  Please use diff.DiffTree instead.


bzr 0.92
########

:Released: 2007-11-05

Changes
*******

  * New uninstaller on Win32.  (Alexander Belchenko)


bzr 0.92rc1
###########

:Released: 2007-10-29

Changes
*******

* ``bzr`` now returns exit code 4 if an internal error occurred, and
  3 if a normal error occurred.  (Martin Pool)

* ``pull``, ``merge`` and ``push`` will no longer silently correct some
  repository index errors that occured as a result of the Weave disk format.
  Instead the ``reconcile`` command needs to be run to correct those
  problems if they exist (and it has been able to fix most such problems
  since bzr 0.8). Some new problems have been identified during this release
  and you should run ``bzr check`` once on every repository to see if you
  need to reconcile. If you cannot ``pull`` or ``merge`` from a remote
  repository due to mismatched parent errors - a symptom of index errors -
  you should simply take a full copy of that remote repository to a clean
  directory outside any local repositories, then run reconcile on it, and
  finally pull from it locally. (And naturally email the repositories owner
  to ask them to upgrade and run reconcile).
  (Robert Collins)

Features
********

* New ``knitpack-experimental`` repository format. This is interoperable with
  the ``dirstate-tags`` format but uses a smarter storage design that greatly
  speeds up many operations, both local and remote. This new format can be
  used as an option to the ``init``, ``init-repository`` and ``upgrade``
  commands. (Robert Collins)

* For users of bzr-svn (and those testing the prototype subtree support) that
  wish to try packs, a new ``knitpack-subtree-experimental`` format has also
  been added. This is interoperable with the ``dirstate-subtrees`` format.
  (Robert Collins)

* New ``reconfigure`` command. (Aaron Bentley)

* New ``revert --forget-merges`` command, which removes the record of a pending
  merge without affecting the working tree contents.  (Martin Pool)

* New ``bzr_remote_path`` configuration variable allows finer control of
  remote bzr locations than BZR_REMOTE_PATH environment variable.
  (Aaron Bentley)

* New ``launchpad-login`` command to tell Bazaar your Launchpad
  user ID.  This can then be used by other functions of the
  Launchpad plugin. (James Henstridge)

Performance
***********

* Commit in quiet mode is now slightly faster as the information to
  output is no longer calculated. (Ian Clatworthy)

* Commit no longer checks for new text keys during insertion when the
  revision id was deterministically unique. (Robert Collins)

* Committing a change which is not a merge and does not change the number of
  files in the tree is faster by utilising the data about whether files are
  changed to determine if the tree is unchanged rather than recalculating
  it at the end of the commit process. (Robert Collins)

* Inventory serialisation no longer double-sha's the content.
  (Robert Collins)

* Knit text reconstruction now avoids making copies of the lines list for
  interim texts when building a single text. The new ``apply_delta`` method
  on ``KnitContent`` aids this by allowing modification of the revision id
  such objects represent. (Robert Collins)

* Pack indices are now partially parsed for specific key lookup using a
  bisection approach. (Robert Collins)

* Partial commits are now approximately 40% faster by walking over the
  unselected current tree more efficiently. (Robert Collins)

* XML inventory serialisation takes 20% less time while being stricter about
  the contents. (Robert Collins)

* Graph ``heads()`` queries have been fixed to no longer access all history
  unnecessarily. (Robert Collins)

Improvements
************

* ``bzr+https://`` smart server across https now supported.
  (John Ferlito, Martin Pool, #128456)

* Mutt is now a supported mail client; set ``mail_client=mutt`` in your
  bazaar.conf and ``send`` will use mutt. (Keir Mierle)

* New option ``-c``/``--change`` for ``merge`` command for cherrypicking
  changes from one revision. (Alexander Belchenko, #141368)

* Show encodings, locale and list of plugins in the traceback message.
  (Martin Pool, #63894)

* Experimental directory formats can now be marked with
  ``experimental = True`` during registration. (Ian Clatworthy)

Documentation
*************

* New *Bazaar in Five Minutes* guide.  (Matthew Revell)

* The hooks reference documentation is now converted to html as expected.
  (Ian Clatworthy)

Bug Fixes
*********

* Connection error reporting for the smart server has been fixed to
  display a user friendly message instead of a traceback.
  (Ian Clatworthy, #115601)

* Make sure to use ``O_BINARY`` when opening files to check their
  sha1sum. (Alexander Belchenko, John Arbash Meinel, #153493)

* Fix a problem with Win32 handling of the executable bit.
  (John Arbash Meinel, #149113)

* ``bzr+ssh://`` and ``sftp://`` URLs that do not specify ports explicitly
  no longer assume that means port 22.  This allows people using OpenSSH to
  override the default port in their ``~/.ssh/config`` if they wish.  This
  fixes a bug introduced in bzr 0.91.  (Andrew Bennetts, #146715)

* Commands reporting exceptions can now be profiled and still have their
  data correctly dumped to a file. For example, a ``bzr commit`` with
  no changes still reports the operation as pointless but doing so no
  longer throws away the profiling data if this command is run with
  ``--lsprof-file callgrind.out.ci`` say. (Ian Clatworthy)

* Fallback to ftp when paramiko is not installed and sftp can't be used for
  ``tests/commands`` so that the test suite is still usable without
  paramiko.
  (Vincent Ladeuil, #59150)

* Fix commit ordering in corner case. (Aaron Bentley, #94975)

* Fix long standing bug in partial commit when there are renames
  left in tree. (Robert Collins, #140419)

* Fix selftest semi-random noise during http related tests.
  (Vincent Ladeuil, #140614)

* Fix typo in ftp.py making the reconnection fail on temporary errors.
  (Vincent Ladeuil, #154259)

* Fix failing test by comparing real paths to cover the case where the TMPDIR
  contains a symbolic link.
  (Vincent Ladeuil, #141382).

* Fix log against smart server branches that don't support tags.
  (James Westby, #140615)

* Fix pycurl http implementation by defining error codes from
  pycurl instead of relying on an old curl definition.
  (Vincent Ladeuil, #147530)

* Fix 'unprintable error' message when displaying BzrCheckError and
  some other exceptions on Python 2.5.
  (Martin Pool, #144633)

* Fix ``Inventory.copy()`` and add test for it. (Jelmer Vernooij)

* Handles default value for ListOption in cmd_commit.
  (Vincent Ladeuil, #140432)

* HttpServer and FtpServer need to be closed properly or a listening socket
  will remain opened.
  (Vincent Ladeuil, #140055)

* Monitor the .bzr directory created in the top level test
  directory to detect leaking tests.
  (Vincent Ladeuil, #147986)

* The basename, not the full path, is now used when checking whether
  the profiling dump file begins with ``callgrind.out`` or not. This
  fixes a bug reported by Aaron Bentley on IRC. (Ian Clatworthy)

* Trivial fix for invoking command ``reconfigure`` without arguments.
  (Rob Weir, #141629)

* ``WorkingTree.rename_one`` will now raise an error if normalisation of the
  new path causes bzr to be unable to access the file. (Robert Collins)

* Correctly detect a NoSuchFile when using a filezilla server. (Gary van der
  Merwe)

API Breaks
**********

* ``bzrlib.index.GraphIndex`` now requires a size parameter to the
  constructor, for enabling bisection searches. (Robert Collins)

* ``CommitBuilder.record_entry_contents`` now requires the root entry of a
  tree be supplied to it, previously failing to do so would trigger a
  deprecation warning. (Robert Collins)

* ``KnitVersionedFile.add*`` will no longer cache added records even when
  enable_cache() has been called - the caching feature is now exclusively for
  reading existing data. (Robert Collins)

* ``ReadOnlyLockError`` is deprecated; ``LockFailed`` is usually more
  appropriate.  (Martin Pool)

* Removed ``bzrlib.transport.TransportLogger`` - please see the new
  ``trace+`` transport instead. (Robert Collins)

* Removed previously deprecated varargs interface to ``TestCase.run_bzr`` and
  deprecated methods ``TestCase.capture`` and ``TestCase.run_bzr_captured``.
  (Martin Pool)

* Removed previous deprecated ``basis_knit`` parameter to the
  ``KnitVersionedFile`` constructor. (Robert Collins)

* Special purpose method ``TestCase.run_bzr_decode`` is moved to the test_non_ascii
  class that needs it.
  (Martin Pool)

* The class ``bzrlib.repofmt.knitrepo.KnitRepository3`` has been folded into
  ``KnitRepository`` by parameters to the constructor. (Robert Collins)

* The ``VersionedFile`` interface now allows content checks to be bypassed
  by supplying check_content=False.  This saves nearly 30% of the minimum
  cost to store a version of a file. (Robert Collins)

* Tree's with bad state such as files with no length or sha will no longer
  be silently accepted by the repository XML serialiser. To serialise
  inventories without such data, pass working=True to write_inventory.
  (Robert Collins)

* ``VersionedFile.fix_parents`` has been removed as a harmful API.
  ``VersionedFile.join`` will no longer accept different parents on either
  side of a join - it will either ignore them, or error, depending on the
  implementation. See notes when upgrading for more information.
  (Robert Collins)

Internals
*********

* ``bzrlib.transport.Transport.put_file`` now returns the number of bytes
  put by the method call, to allow avoiding stat-after-write or
  housekeeping in callers. (Robert Collins)

* ``bzrlib.xml_serializer.Serializer`` is now responsible for checking that
  mandatory attributes are present on serialisation and deserialisation.
  This fixes some holes in API usage and allows better separation between
  physical storage and object serialisation. (Robert Collins)

* New class ``bzrlib.errors.InternalBzrError`` which is just a convenient
  shorthand for deriving from BzrError and setting internal_error = True.
  (Robert Collins)

* New method ``bzrlib.mutabletree.update_to_one_parent_via_delta`` for
  moving the state of a parent tree to a new version via a delta rather than
  a complete replacement tree. (Robert Collins)

* New method ``bzrlib.osutils.minimum_path_selection`` useful for removing
  duplication from user input, when a user mentions both a path and an item
  contained within that path. (Robert Collins)

* New method ``bzrlib.repository.Repository.is_write_locked`` useful for
  determining if a repository is write locked. (Robert Collins)

* New method on ``bzrlib.tree.Tree`` ``path_content_summary`` provides a
  tuple containing the key information about a path for commit processing
  to complete. (Robert Collins)

* New method on xml serialisers, write_inventory_to_lines, which matches the
  API used by knits for adding content. (Robert Collins)

* New module ``bzrlib.bisect_multi`` with generic multiple-bisection-at-once
  logic, currently only available for byte-based lookup
  (``bisect_multi_bytes``). (Robert Collins)

* New helper ``bzrlib.tuned_gzip.bytes_to_gzip`` which takes a byte string
  and returns a gzipped version of the same. This is used to avoid a bunch
  of api friction during adding of knit hunks. (Robert Collins)

* New parameter on ``bzrlib.transport.Transport.readv``
  ``adjust_for_latency`` which changes readv from returning strictly the
  requested data to inserted return larger ranges and in forward read order
  to reduce the effect of network latency. (Robert Collins)

* New parameter yield_parents on ``Inventory.iter_entries_by_dir`` which
  causes the parents of a selected id to be returned recursively, so all the
  paths from the root down to each element of selected_file_ids are
  returned. (Robert Collins)

* Knit joining has been enhanced to support plain to annotated conversion
  and annotated to plain conversion. (Ian Clatworthy)

* The CommitBuilder method ``record_entry_contents`` now returns summary
  information about the effect of the commit on the repository. This tuple
  contains an inventory delta item if the entry changed from the basis, and a
  boolean indicating whether a new file graph node was recorded.
  (Robert Collins)

* The python path used in the Makefile can now be overridden.
  (Andrew Bennetts, Ian Clatworthy)

Testing
*******

* New transport implementation ``trace+`` which is useful for testing,
  logging activity taken to its _activity attribute. (Robert Collins)

* When running bzr commands within the test suite, internal exceptions are
  not caught and reported in the usual way, but rather allowed to propagate
  up and be visible to the test suite.  A new API ``run_bzr_catch_user_errors``
  makes this behavior available to other users.
  (Martin Pool)

* New method ``TestCase.call_catch_warnings`` for testing methods that
  raises a Python warning.  (Martin Pool)


bzr 0.91
########

:Released: 2007-09-26

Bug Fixes
*********

* Print a warning instead of aborting the ``python setup.py install``
  process if building of a C extension is not possible.
  (Lukáš Lalinský, Alexander Belchenko)

* Fix commit ordering in corner case (Aaron Bentley, #94975)

* Fix ''bzr info bzr://host/'' and other operations on ''bzr://' URLs with
  an implicit port.  We were incorrectly raising PathNotChild due to
  inconsistent treatment of the ''_port'' attribute on the Transport object.
  (Andrew Bennetts, #133965)

* Make RemoteRepository.sprout cope gracefully with servers that don't
  support the ``Repository.tarball`` request.
  (Andrew Bennetts)


bzr 0.91rc2
###########

:Released: 2007-09-11

* Replaced incorrect tarball for previous release; a debug statement was left
  in bzrlib/remote.py.


bzr 0.91rc1
###########

:Released: 2007-09-11

Changes
*******

* The default branch and repository format has changed to
  ``dirstate-tags``, so tag commands are active by default.
  This format is compatible with Bazaar 0.15 and later.
  This incidentally fixes bug #126141.
  (Martin Pool)

* ``--quiet`` or ``-q`` is no longer a global option. If present, it
  must now appear after the command name. Scripts doing things like
  ``bzr -q missing`` need to be rewritten as ``bzr missing -q``.
  (Ian Clatworthy)

Features
********

* New option ``--author`` in ``bzr commit`` to specify the author of the
  change, if it's different from the committer. ``bzr log`` and
  ``bzr annotate`` display the author instead of the committer.
  (Lukáš Lalinský)

* In addition to global options and command specific options, a set of
  standard options are now supported. Standard options are legal for
  all commands. The initial set of standard options are:

  * ``--help`` or ``-h`` - display help message
  * ``--verbose`` or ``-v`` - display additional information
  * ``--quiet``  or ``-q`` - only output warnings and errors.

  Unlike global options, standard options can be used in aliases and
  may have command-specific help. (Ian Clatworthy)

* Verbosity level processing has now been unified. If ``--verbose``
  or ``-v`` is specified on the command line multiple times, the
  verbosity level is made positive the first time then increased.
  If ``--quiet`` or ``-q`` is specified on the command line
  multiple times, the verbosity level is made negative the first
  time then decreased. To get the default verbosity level of zero,
  either specify none of the above , ``--no-verbose`` or ``--no-quiet``.
  Note that most commands currently ignore the magnitude of the
  verbosity level but do respect *quiet vs normal vs verbose* when
  generating output. (Ian Clatworthy)

* ``Branch.hooks`` now supports ``pre_commit`` hook. The hook's signature
  is documented in BranchHooks constructor. (Nam T. Nguyen, #102747)

* New ``Repository.stream_knit_data_for_revisions`` request added to the
  network protocol for greatly reduced roundtrips when retrieving a set of
  revisions. (Andrew Bennetts)

Bug Fixes
*********

* ``bzr plugins`` now lists the version number for each plugin in square
  brackets after the path. (Robert Collins, #125421)

* Pushing, pulling and branching branches with subtree references was not
  copying the subtree weave, preventing the file graph from being accessed
  and causing errors in commits in clones. (Robert Collins)

* Suppress warning "integer argument expected, got float" from Paramiko,
  which sometimes caused false test failures.  (Martin Pool)

* Fix bug in bundle 4 that could cause attempts to write data to wrong
  versionedfile.  (Aaron Bentley)

* Diffs generated using "diff -p" no longer break the patch parser.
  (Aaron Bentley)

* get_transport treats an empty possible_transports list the same as a non-
  empty one.  (Aaron Bentley)

* patch verification for merge directives is reactivated, and works with
  CRLF and CR files.  (Aaron Bentley)

* Accept ..\ as a path in revision specifiers. This fixes for example
  "-r branch:..\other-branch" on Windows.  (Lukáš Lalinský)

* ``BZR_PLUGIN_PATH`` may now contain trailing slashes.
  (Blake Winton, #129299)

* man page no longer lists hidden options (#131667, Aaron Bentley)

* ``uncommit --help`` now explains the -r option adequately.  (Daniel
  Watkins, #106726)

* Error messages are now better formatted with parameters (such as
  filenames) quoted when necessary. This avoids confusion when directory
  names ending in a '.' at the end of messages were confused with a
  full stop that may or not have been there. (Daniel Watkins, #129791)

* Fix ``status FILE -r X..Y``. (Lukáš Lalinský)

* If a particular command is an alias, ``help`` will show the alias
  instead of claiming there is no help for said alias. (Daniel Watkins,
  #133548)

* TreeTransform-based operations, like pull, merge, revert, and branch,
  now roll back if they encounter an error.  (Aaron Bentley, #67699)

* ``bzr commit`` now exits cleanly if a character unsupported by the
  current encoding is used in the commit message.  (Daniel Watkins,
  #116143)

* bzr send uses default values for ranges when only half of an elipsis
  is specified ("-r..5" or "-r5..").  (#61685, Aaron Bentley)

* Avoid trouble when Windows ssh calls itself 'plink' but no plink
  binary is present.  (Martin Albisetti, #107155)

* ``bzr remove`` should remove clean subtrees.  Now it will remove (without
  needing ``--force``) subtrees that contain no files with text changes or
  modified files.  With ``--force`` it removes the subtree regardless of
  text changes or unknown files. Directories with renames in or out (but
  not changed otherwise) will now be removed without needing ``--force``.
  Unknown ignored files will be deleted without needing ``--force``.
  (Marius Kruger, #111665)

* When two plugins conflict, the source of both the losing and now the
  winning definition is shown.  (Konstantin Mikhaylov, #5454)

* When committing to a branch, the location being committed to is
  displayed.  (Daniel Watkins, #52479)

* ``bzr --version`` takes care about encoding of stdout, especially
  when output is redirected. (Alexander Belchenko, #131100)

* Prompt for an ftp password if none is provided.
  (Vincent Ladeuil, #137044)

* Reuse bound branch associated transport to avoid multiple
  connections.
  (Vincent Ladeuil, #128076, #131396)

* Overwrite conflicting tags by ``push`` and ``pull`` if the
  ``--overwrite`` option is specified.  (Lukáš Lalinský, #93947)

* In checkouts, tags are copied into the master branch when created,
  changed or deleted, and are copied into the checkout when it is
  updated.  (Martin Pool, #93856, #93860)

* Print a warning instead of aborting the ``python setup.py install``
  process if building of a C extension is not possible.
  (Lukáš Lalinský, Alexander Belchenko)

Improvements
************

* Add the option "--show-diff" to the commit command in order to display
  the diff during the commit log creation. (Goffredo Baroncelli)

* ``pull`` and ``merge`` are much faster at installing bundle format 4.
  (Aaron Bentley)

* ``pull -v`` no longer includes deltas, making it much faster.
  (Aaron Bentley)

* ``send`` now sends the directive as an attachment by default.
  (Aaron Bentley, Lukáš Lalinský, Alexander Belchenko)

* Documentation updates (Martin Albisetti)

* Help on debug flags is now included in ``help global-options``.
  (Daniel Watkins, #124853)

* Parameters passed on the command line are checked to ensure they are
  supported by the encoding in use. (Daniel Watkins)

* The compression used within the bzr repository has changed from zlib
  level 9 to the zlib default level. This improves commit performance with
  only a small increase in space used (and in some cases a reduction in
  space). (Robert Collins)

* Initial commit no longer SHAs files twice and now reuses the path
  rather than looking it up again, making it faster.
  (Ian Clatworthy)

* New option ``-c``/``--change`` for ``diff`` and ``status`` to show
  changes in one revision.  (Lukáš Lalinský)

* If versioned files match a given ignore pattern, a warning is now
  given. (Daniel Watkins, #48623)

* ``bzr status`` now has -S as a short name for --short and -V as a
  short name for --versioned. These have been added to assist users
  migrating from Subversion: ``bzr status -SV`` is now like
  ``svn status -q``.  (Daniel Watkins, #115990)

* Added C implementation of  ``PatienceSequenceMatcher``, which is about
  10x faster than the Python version. This speeds up commands that
  need file diffing, such as ``bzr commit`` or ``bzr diff``.
  (Lukáš Lalinský)

* HACKING has been extended with a large section on core developer tasks.
  (Ian Clatworthy)

* Add ``branches`` and ``standalone-trees`` as online help topics and
  include them as Concepts within the User Reference.
  (Paul Moore, Ian Clatworthy)

* ``check`` can detect versionedfile parent references that are
  inconsistent with revision and inventory info, and ``reconcile`` can fix
  them.  These faulty references were generated by 0.8-era releases,
  so repositories which were manipulated by old bzrs should be
  checked, and possibly reconciled ASAP.  (Aaron Bentley, Andrew Bennetts)

API Breaks
**********

* ``Branch.append_revision`` is removed altogether; please use
  ``Branch.set_last_revision_info`` instead.  (Martin Pool)

* CommitBuilder now advertises itself as requiring the root entry to be
  supplied. This only affects foreign repository implementations which reuse
  CommitBuilder directly and have changed record_entry_contents to require
  that the root not be supplied. This should be precisely zero plugins
  affected. (Robert Collins)

* The ``add_lines`` methods on ``VersionedFile`` implementations has changed
  its return value to include the sha1 and length of the inserted text. This
  allows the avoidance of double-sha1 calculations during commit.
  (Robert Collins)

* ``Transport.should_cache`` has been removed.  It was not called in the
  previous release.  (Martin Pool)

Testing
*******

* Tests may now raise TestNotApplicable to indicate they shouldn't be
  run in a particular scenario.  (Martin Pool)

* New function multiply_tests_from_modules to give a simpler interface
  to test parameterization.  (Martin Pool, Robert Collins)

* ``Transport.should_cache`` has been removed.  It was not called in the
  previous release.  (Martin Pool)

* NULL_REVISION is returned to indicate the null revision, not None.
  (Aaron Bentley)

* Use UTF-8 encoded StringIO for log tests to avoid failures on
  non-ASCII committer names.  (Lukáš Lalinský)

Internals
*********

* ``bzrlib.plugin.all_plugins`` has been deprecated in favour of
  ``bzrlib.plugin.plugins()`` which returns PlugIn objects that provide
  useful functionality for determining the path of a plugin, its tests, and
  its version information. (Robert Collins)

* Add the option user_encoding to the function 'show_diff_trees()'
  in order to move the user encoding at the UI level. (Goffredo Baroncelli)

* Add the function make_commit_message_template_encoded() and the function
  edit_commit_message_encoded() which handle encoded strings.
  This is done in order to mix the commit messages (which is a unicode
  string), and the diff which is a raw string. (Goffredo Baroncelli)

* CommitBuilder now defaults to using add_lines_with_ghosts, reducing
  overhead on non-weave repositories which don't require all parents to be
  present. (Robert Collins)

* Deprecated method ``find_previous_heads`` on
  ``bzrlib.inventory.InventoryEntry``. This has been superseded by the use
  of ``parent_candidates`` and a separate heads check via the repository
  API. (Robert Collins)

* New trace function ``mutter_callsite`` will print out a subset of the
  stack to the log, which can be useful for gathering debug details.
  (Robert Collins)

* ``bzrlib.pack.ContainerWriter`` now tracks how many records have been
  added via a public attribute records_written. (Robert Collins)

* New method ``bzrlib.transport.Transport.get_recommended_page_size``.
  This provides a hint to users of transports as to the reasonable
  minimum data to read. In principle this can take latency and
  bandwidth into account on a per-connection basis, but for now it
  just has hard coded values based on the url. (e.g. http:// has a large
  page size, file:// has a small one.) (Robert Collins)

* New method on ``bzrlib.transport.Transport`` ``open_write_stream`` allows
  incremental addition of data to a file without requiring that all the
  data be buffered in memory. (Robert Collins)

* New methods on ``bzrlib.knit.KnitVersionedFile``:
  ``get_data_stream(versions)``, ``insert_data_stream(stream)`` and
  ``get_format_signature()``.  These provide some infrastructure for
  efficiently streaming the knit data for a set of versions over the smart
  protocol.

* Knits with no annotation cache still produce correct annotations.
  (Aaron Bentley)

* Three new methods have been added to ``bzrlib.trace``:
  ``set_verbosity_level``, ``get_verbosity_level`` and ``is_verbose``.
  ``set_verbosity_level`` expects a numeric value: negative for quiet,
  zero for normal, positive for verbose. The size of the number can be
  used to determine just how quiet or verbose the application should be.
  The existing ``be_quiet`` and ``is_quiet`` routines have been
  integrated into this new scheme. (Ian Clatworthy)

* Options can now be delcared with a ``custom_callback`` parameter. If
  set, this routine is called after the option is processed. This feature
  is now used by the standard options ``verbose`` and ``quiet`` so that
  setting one implicitly resets the other. (Ian Clatworthy)

* Rather than declaring a new option from scratch in order to provide
  custom help, a centrally registered option can be decorated using the
  new ``bzrlib.Option.custom_help`` routine. In particular, this routine
  is useful when declaring better help for the ``verbose`` and ``quiet``
  standard options as the base definition of these is now more complex
  than before thanks to their use of a custom callback. (Ian Clatworthy)

* Tree._iter_changes(specific_file=[]) now iterates through no files,
  instead of iterating through all files.  None is used to iterate through
  all files.  (Aaron Bentley)

* WorkingTree.revert() now accepts None to revert all files.  The use of
  [] to revert all files is deprecated.  (Aaron Bentley)


bzr 0.90
########

:Released: 2007-08-28

Improvements
************

* Documentation is now organized into multiple directories with a level
  added for different languages or locales. Added the Mini Tutorial
  and Quick Start Summary (en) documents from the Wiki, improving the
  content and readability of the former. Formatted NEWS as Release Notes
  complete with a Table of Conents, one heading per release. Moved the
  Developer Guide into the main document catalog and provided a link
  from the developer document catalog back to the main one.
  (Ian Clatworthy, Sabin Iacob, Alexander Belchenko)


API Changes
***********

* The static convenience method ``BzrDir.create_repository``
  is deprecated.  Callers should instead create a ``BzrDir`` instance
  and call ``create_repository`` on that.  (Martin Pool)


bzr 0.90rc1
###########

:Released: 2007-08-14

Bugfixes
********

* ``bzr init`` should connect to the remote location one time only.  We
  have been connecting several times because we forget to pass around the
  Transport object. This modifies ``BzrDir.create_branch_convenience``,
  so that we can give it the Transport we already have.
  (John Arbash Meinel, Vincent Ladeuil, #111702)

* Get rid of sftp connection cache (get rid of the FTP one too).
  (Vincent Ladeuil, #43731)

* bzr branch {local|remote} remote don't try to create a working tree
  anymore.
  (Vincent Ladeuil, #112173)

* All identified multiple connections for a single bzr command have been
  fixed. See bzrlib/tests/commands directory.
  (Vincent Ladeuil)

* ``bzr rm`` now does not insist on ``--force`` to delete files that
  have been renamed but not otherwise modified.  (Marius Kruger,
  #111664)

* ``bzr selftest --bench`` no longer emits deprecation warnings
  (Lukáš Lalinský)

* ``bzr status`` now honours FILE parameters for conflict lists
  (Aaron Bentley, #127606)

* ``bzr checkout`` now honours -r when reconstituting a working tree.
  It also honours -r 0.  (Aaron Bentley, #127708)

* ``bzr add *`` no more fails on Windows if working tree contains
  non-ascii file names. (Kuno Meyer, #127361)

* allow ``easy_install bzr`` runs without fatal errors.
  (Alexander Belchenko, #125521)

* Graph._filter_candidate_lca does not raise KeyError if a candidate
  is eliminated just before it would normally be examined.  (Aaron Bentley)

* SMTP connection failures produce a nice message, not a traceback.
  (Aaron Bentley)

Improvements
************

* Don't show "dots" progress indicators when run non-interactively, such
  as from cron.  (Martin Pool)

* ``info`` now formats locations more nicely and lists "submit" and
  "public" branches (Aaron Bentley)

* New ``pack`` command that will trigger database compression within
  the repository (Robert Collins)

* Implement ``_KnitIndex._load_data`` in a pyrex extension. The pyrex
  version is approximately 2-3x faster at parsing a ``.kndx`` file.
  Which yields a measurable improvement for commands which have to
  read from the repository, such as a 1s => 0.75s improvement in
  ``bzr diff`` when there are changes to be shown.  (John Arbash Meinel)

* Merge is now faster.  Depending on the scenario, it can be more than 2x
  faster. (Aaron Bentley)

* Give a clearer warning, and allow ``python setup.py install`` to
  succeed even if pyrex is not available.
  (John Arbash Meinel)

* ``DirState._read_dirblocks`` now has an optional Pyrex
  implementation. This improves the speed of any command that has to
  read the entire DirState. (``diff``, ``status``, etc, improve by
  about 10%).
  ``bisect_dirblocks`` has also been improved, which helps all
  ``_get_entry`` type calls (whenever we are searching for a
  particular entry in the in-memory DirState).
  (John Arbash Meinel)

* ``bzr pull`` and ``bzr push`` no longer do a complete walk of the
  branch revision history for ui display unless -v is supplied.
  (Robert Collins)

* ``bzr log -rA..B`` output shifted to the left margin if the log only
  contains merge revisions. (Kent Gibson)

* The ``plugins`` command is now public with improved help.
  (Ian Clatworthy)

* New bundle and merge directive formats are faster to generate, and

* Annotate merge now works when there are local changes. (Aaron Bentley)

* Commit now only shows the progress in terms of directories instead of
  entries. (Ian Clatworthy)

* Fix ``KnitRepository.get_revision_graph`` to not request the graph 2
  times. This makes ``get_revision_graph`` 2x faster. (John Arbash
  Meinel)

* Fix ``VersionedFile.get_graph()`` to avoid using
  ``set.difference_update(other)``, which has bad scaling when
  ``other`` is large. This improves ``VF.get_graph([version_id])`` for
  a 12.5k graph from 2.9s down to 200ms. (John Arbash Meinel)

* The ``--lsprof-file`` option now generates output for KCacheGrind if
  the file starts with ``callgrind.out``. This matches the default file
  filtering done by KCacheGrind's Open Dialog. (Ian Clatworthy)

* Fix ``bzr update`` to avoid an unnecessary
  ``branch.get_master_branch`` call, which avoids 1 extra connection
  to the remote server. (Partial fix for #128076, John Arbash Meinel)

* Log errors from the smart server in the trace file, to make debugging
  test failures (and live failures!) easier.  (Andrew Bennetts)

* The HTML version of the man page has been superceded by a more
  comprehensive manual called the Bazaar User Reference. This manual
  is completed generated from the online help topics. As part of this
  change, limited reStructuredText is now explicitly supported in help
  topics and command help with 'unnatural' markup being removed prior
  to display by the online help or inclusion in the man page.
  (Ian Clatworthy)

* HTML documentation now use files extension ``*.html``
  (Alexander Belchenko)

* The cache of ignore definitions is now cleared in WorkingTree.unlock()
  so that changes to .bzrignore aren't missed. (#129694, Daniel Watkins)

* ``bzr selftest --strict`` fails if there are any missing features or
  expected test failures. (Daniel Watkins, #111914)

* Link to registration survey added to README. (Ian Clatworthy)

* Windows standalone installer show link to registration survey
  when installation finished. (Alexander Belchenko)

Library API Breaks
******************

* Deprecated dictionary ``bzrlib.option.SHORT_OPTIONS`` removed.
  Options are now required to provide a help string and it must
  comply with the style guide by being one or more sentences with an
  initial capital and final period. (Martin Pool)

* KnitIndex.get_parents now returns tuples. (Robert Collins)

* Ancient unused ``Repository.text_store`` attribute has been removed.
  (Robert Collins)

* The ``bzrlib.pack`` interface has changed to use tuples of bytestrings
  rather than just bytestrings, making it easier to represent multiple
  element names. As this interface was not used by any internal facilities
  since it was introduced in 0.18 no API compatibility is being preserved.
  The serialised form of these packs is identical with 0.18 when a single
  element tuple is in use. (Robert Collins)

Internals
*********

* merge now uses ``iter_changes`` to calculate changes, which makes room for
  future performance increases.  It is also more consistent with other
  operations that perform comparisons, and reduces reliance on
  Tree.inventory.  (Aaron Bentley)

* Refactoring of transport classes connected to a remote server.
  ConnectedTransport is a new class that serves as a basis for all
  transports needing to connect to a remote server.  transport.split_url
  have been deprecated, use the static method on the object instead. URL
  tests have been refactored too.
  (Vincent Ladeuil)

* Better connection sharing for ConnectedTransport objects.
  transport.get_transport() now accepts a 'possible_transports' parameter.
  If a newly requested transport can share a connection with one of the
  list, it will.
  (Vincent Ladeuil)

* Most functions now accept ``bzrlib.revision.NULL_REVISION`` to indicate
  the null revision, and consider using ``None`` for this purpose
  deprecated.  (Aaron Bentley)

* New ``index`` module with abstract index functionality. This will be
  used during the planned changes in the repository layer. Currently the
  index layer provides a graph aware immutable index, a builder for the
  same index type to allow creating them, and finally a composer for
  such indices to allow the use of many indices in a single query. The
  index performance is not optimised, however the API is stable to allow
  development on top of the index. (Robert Collins)

* ``bzrlib.dirstate.cmp_by_dirs`` can be used to compare two paths by
  their directory sections. This is equivalent to comparing
  ``path.split('/')``, only without having to split the paths.
  This has a Pyrex implementation available.
  (John Arbash Meinel)

* New transport decorator 'unlistable+' which disables the list_dir
  functionality for testing.

* Deprecated ``change_entry`` in transform.py. (Ian Clatworthy)

* RevisionTree.get_weave is now deprecated.  Tree.plan_merge is now used
  for performing annotate-merge.  (Aaron Bentley)

* New EmailMessage class to create email messages. (Adeodato Simó)

* Unused functions on the private interface KnitIndex have been removed.
  (Robert Collins)

* New ``knit.KnitGraphIndex`` which provides a ``KnitIndex`` layered on top
  of a ``index.GraphIndex``. (Robert Collins)

* New ``knit.KnitVersionedFile.iter_parents`` method that allows querying
  the parents of many knit nodes at once, reducing round trips to the
  underlying index. (Robert Collins)

* Graph now has an is_ancestor method, various bits use it.
  (Aaron Bentley)

* The ``-Dhpss`` flag now includes timing information. As well as
  logging when a new connection is opened. (John Arbash Meinel)

* ``bzrlib.pack.ContainerWriter`` now returns an offset, length tuple to
  callers when inserting data, allowing generation of readv style access
  during pack creation, without needing a separate pass across the output
  pack to gather such details. (Robert Collins)

* ``bzrlib.pack.make_readv_reader`` allows readv based access to pack
  files that are stored on a transport. (Robert Collins)

* New ``Repository.has_same_location`` method that reports if two
  repository objects refer to the same repository (although with some risk
  of false negatives).  (Andrew Bennetts)

* InterTree.compare now passes require_versioned on correctly.
  (Marius Kruger)

* New methods on Repository - ``start_write_group``,
  ``commit_write_group``, ``abort_write_group`` and ``is_in_write_group`` -
  which provide a clean hook point for transactional Repositories - ones
  where all the data for a fetch or commit needs to be made atomically
  available in one step. This allows the write lock to remain while making
  a series of data insertions.  (e.g. data conversion). (Robert Collins)

* In ``bzrlib.knit`` the internal interface has been altered to use
  3-tuples (index, pos, length) rather than two-tuples (pos, length) to
  describe where data in a knit is, allowing knits to be split into
  many files. (Robert Collins)

* ``bzrlib.knit._KnitData`` split into cache management and physical access
  with two access classes - ``_PackAccess`` and ``_KnitAccess`` defined.
  The former provides access into a .pack file, and the latter provides the
  current production repository form of .knit files. (Robert Collins)

Testing
*******

* Remove selftest ``--clean-output``, ``--numbered-dirs`` and
  ``--keep-output`` options, which are obsolete now that tests
  are done within directories in $TMPDIR.  (Martin Pool)

* The SSH_AUTH_SOCK environment variable is now reset to avoid
  interaction with any running ssh agents.  (Jelmer Vernooij, #125955)

* run_bzr_subprocess handles parameters the same way as run_bzr:
  either a string or a list of strings should be passed as the first
  parameter.  Varargs-style parameters are deprecated. (Aaron Bentley)


bzr 0.18
########

:Released:  2007-07-17

Bugfixes
********

* Fix 'bzr add' crash under Win32 (Kuno Meyer)


bzr 0.18rc1
###########

:Released:  2007-07-10

Bugfixes
********

* Do not suppress pipe errors, etc. in non-display commands
  (Alexander Belchenko, #87178)

* Display a useful error message when the user requests to annotate
  a file that is not present in the specified revision.
  (James Westby, #122656)

* Commands that use status flags now have a reference to 'help
  status-flags'.  (Daniel Watkins, #113436)

* Work around python-2.4.1 inhability to correctly parse the
  authentication header.
  (Vincent Ladeuil, #121889)

* Use exact encoding for merge directives. (Adeodato Simó, #120591)

* Fix tempfile permissions error in smart server tar bundling under
  Windows. (Martin _, #119330)

* Fix detection of directory entries in the inventory. (James Westby)

* Fix handling of http code 400: Bad Request When issuing too many ranges.
  (Vincent Ladeuil, #115209)

* Issue a CONNECT request when connecting to an https server
  via a proxy to enable SSL tunneling.
  (Vincent Ladeuil, #120678)

* Fix ``bzr log -r`` to support selecting merge revisions, both
  individually and as part of revision ranges.
  (Kent Gibson, #4663)

* Don't leave cruft behind when failing to acquire a lockdir.
  (Martin Pool, #109169)

* Don't use the '-f' strace option during tests.
  (Vincent Ladeuil, #102019).

* Warn when setting ``push_location`` to a value that will be masked by
  locations.conf.  (Aaron Bentley, #122286)

* Fix commit ordering in corner case (Aaron Bentley, #94975)

*  Make annotate behave in a non-ASCII world (Adeodato Simó).

Improvements
************

* The --lsprof-file option now dumps a text rendering of the profiling
  information if the filename ends in ".txt". It will also convert the
  profiling information to a format suitable for KCacheGrind if the
  output filename ends in ".callgrind". Fixes to the lsprofcalltree
  conversion process by Jean Paul Calderone and Itamar were also merged.
  See http://ddaa.net/blog/python/lsprof-calltree. (Ian Clatworthy)

* ``info`` now defaults to non-verbose mode, displaying only paths and
  abbreviated format info.  ``info -v`` displays all the information
  formerly displayed by ``info``.  (Aaron Bentley, Adeodato Simó)

* ``bzr missing`` now has better option names ``--this`` and ``--other``.
  (Elliot Murphy)

* The internal ``weave-list`` command has become ``versionedfile-list``,
  and now lists knits as well as weaves.  (Aaron Bentley)

* Automatic merge base selection uses a faster algorithm that chooses
  better bases in criss-cross merge situations (Aaron Bentley)

* Progress reporting in ``commit`` has been improved. The various logical
  stages are now reported on as follows, namely:

  * Collecting changes [Entry x/y] - Stage n/m
  * Saving data locally - Stage n/m
  * Uploading data to master branch - Stage n/m
  * Updating the working tree - Stage n/m
  * Running post commit hooks - Stage n/m

  If there is no master branch, the 3rd stage is omitted and the total
  number of stages is adjusted accordingly.

  Each hook that is run after commit is listed with a name (as hooks
  can be slow it is useful feedback).
  (Ian Clatworthy, Robert Collins)

* Various operations that are now faster due to avoiding unnecessary
  topological sorts. (Aaron Bentley)

* Make merge directives robust against broken bundles. (Aaron Bentley)

* The lsprof filename note is emitted via trace.note(), not standard
  output.  (Aaron Bentley)

* ``bzrlib`` now exports explicit API compatibility information to assist
  library users and plugins. See the ``bzrlib.api`` module for details.
  (Robert Collins)

* Remove unnecessary lock probes when acquiring a lockdir.
  (Martin Pool)

* ``bzr --version`` now shows the location of the bzr log file, which
  is especially useful on Windows.  (Martin Pool)

* -D now supports hooks to get debug tracing of hooks (though its currently
  minimal in nature). (Robert Collins)

* Long log format reports deltas on merge revisions.
  (John Arbash Meinel, Kent Gibson)

* Make initial push over ftp more resilient. (John Arbash Meinel)

* Print a summary of changes for update just like pull does.
  (Daniel Watkins, #113990)

* Add a -Dhpss option to trace smart protocol requests and responses.
  (Andrew Bennetts)

Library API Breaks
******************

* Testing cleanups -
  ``bzrlib.repository.RepositoryTestProviderAdapter`` has been moved
  to ``bzrlib.tests.repository_implementations``;
  ``bzrlib.repository.InterRepositoryTestProviderAdapter`` has been moved
  to ``bzrlib.tests.interrepository_implementations``;
  ``bzrlib.transport.TransportTestProviderAdapter`` has moved to
  ``bzrlib.tests.test_transport_implementations``.
  ``bzrlib.branch.BranchTestProviderAdapter`` has moved to
  ``bzrlib.tests.branch_implementations``.
  ``bzrlib.bzrdir.BzrDirTestProviderAdapter`` has moved to
  ``bzrlib.tests.bzrdir_implementations``.
  ``bzrlib.versionedfile.InterVersionedFileTestProviderAdapter`` has moved
  to ``bzrlib.tests.interversionedfile_implementations``.
  ``bzrlib.store.revision.RevisionStoreTestProviderAdapter`` has moved to
  ``bzrlib.tests.revisionstore_implementations``.
  ``bzrlib.workingtree.WorkingTreeTestProviderAdapter`` has moved to
  ``bzrlib.tests.workingtree_implementations``.
  These changes are an API break in the testing infrastructure only.
  (Robert Collins)

* Relocate TestCaseWithRepository to be more central. (Robert Collins)

* ``bzrlib.add.smart_add_tree`` will no longer perform glob expansion on
  win32. Callers of the function should do this and use the new
  ``MutableTree.smart_add`` method instead. (Robert Collins)

* ``bzrlib.add.glob_expand_for_win32`` is now
  ``bzrlib.win32utils.glob_expand``.  (Robert Collins)

* ``bzrlib.add.FastPath`` is now private and moved to
  ``bzrlib.mutabletree._FastPath``. (Robert Collins, Martin Pool)

* ``LockDir.wait`` removed.  (Martin Pool)

* The ``SmartServer`` hooks API has changed for the ``server_started`` and
  ``server_stopped`` hooks. The first parameter is now an iterable of
  backing URLs rather than a single URL. This is to reflect that many
  URLs may map to the external URL of the server. E.g. the server interally
  may have a chrooted URL but also the local file:// URL will be at the
  same location. (Robert Collins)

Internals
*********

* New SMTPConnection class to unify email handling.  (Adeodato Simó)

* Fix documentation of BzrError. (Adeodato Simó)

* Make BzrBadParameter an internal error. (Adeodato Simó)

* Remove use of 'assert False' to raise an exception unconditionally.
  (Martin Pool)

* Give a cleaner error when failing to decode knit index entry.
  (Martin Pool)

* TreeConfig would mistakenly search the top level when asked for options
  from a section. It now respects the section argument and only
  searches the specified section. (James Westby)

* Improve ``make api-docs`` output. (John Arbash Meinel)

* Use os.lstat rather than os.stat for osutils.make_readonly and
  osutils.make_writeable. This makes the difftools plugin more
  robust when dangling symlinks are found. (Elliot Murphy)

* New ``-Dlock`` option to log (to ~/.bzr.log) information on when
  lockdirs are taken or released.  (Martin Pool)

* ``bzrlib`` Hooks are now nameable using ``Hooks.name_hook``. This
  allows a nicer UI when hooks are running as the current hook can
  be displayed. (Robert Collins)

* ``Transport.get`` has had its interface made more clear for ease of use.
  Retrieval of a directory must now fail with either 'PathError' at open
  time, or raise 'ReadError' on a read. (Robert Collins)

* New method ``_maybe_expand_globs`` on the ``Command`` class for
  dealing with unexpanded glob lists - e.g. on the win32 platform. This
  was moved from ``bzrlib.add._prepare_file_list``. (Robert Collins)

* ``bzrlib.add.smart_add`` and ``bzrlib.add.smart_add_tree`` are now
  deprecated in favour of ``MutableTree.smart_add``. (Robert Collins,
  Martin Pool)

* New method ``external_url`` on Transport for obtaining the url to
  hand to external processes. (Robert Collins)

* Teach windows installers to build pyrex/C extensions.
  (Alexander Belchenko)

Testing
*******

* Removed the ``--keep-output`` option from selftest and clean up test
  directories as they're used.  This reduces the IO load from
  running the test suite and cuts the time by about half.
  (Andrew Bennetts, Martin Pool)

* Add scenarios as a public attribute on the TestAdapter classes to allow
  modification of the generated scenarios before adaption and easier
  testing. (Robert Collins)

* New testing support class ``TestScenarioApplier`` which multiplies
  out a single teste by a list of supplied scenarios. (RobertCollins)

* Setting ``repository_to_test_repository`` on a repository_implementations
  test will cause it to be called during repository creation, allowing the
  testing of repository classes which are not based around the Format
  concept. For example a repository adapter can be tested in this manner,
  by altering the repository scenarios to include a scenario that sets this
  attribute during the test parameterisation in
  ``bzrlib.tests.repository.repository_implementations``. (Robert Collins)

* Clean up many of the APIs for blackbox testing of Bazaar.  The standard
  interface is now self.run_bzr.  The command to run can be passed as
  either a list of parameters, a string containing the command line, or
  (deprecated) varargs parameters.  (Martin Pool)

* The base TestCase now isolates tests from -D parameters by clearing
  ``debug.debug_flags`` and restores it afterwards. (Robert Collins)

* Add a relpath parameter to get_transport methods in test framework to
  avoid useless cloning.
  (Vincent Ladeuil, #110448)


bzr 0.17
########

:Released:  2007-06-18

Bugfixes
********

* Fix crash of commit due to wrong lookup of filesystem encoding.
  (Colin Watson, #120647)

* Revert logging just to stderr in commit as broke unicode filenames.
  (Aaron Bentley, Ian Clatworthy, #120930)


bzr 0.17rc1
###########

:Released:  2007-06-12

Notes When Upgrading
********************

* The kind() and is_executable() APIs on the WorkingTree interface no
  longer implicitly (read) locks and unlocks the tree. This *might*
  impact some plug-ins and tools using this part of the API. If you find
  an issue that may be caused by this change, please let us know,
  particularly the plug-in/tool maintainer. If encountered, the API
  fix is to surround kind() and is_executable() calls with lock_read()
  and unlock() like so::

    work_tree.lock_read()
    try:
        kind = work_tree.kind(...)
    finally:
        work_tree.unlock()

Internals
*********
* Rework of LogFormatter API to provide beginning/end of log hooks and to
  encapsulate the details of the revision to be logged in a LogRevision
  object.
  In long log formats, merge revision ids are only shown when --show-ids
  is specified, and are labelled "revision-id:", as per mainline
  revisions, instead of "merged:". (Kent Gibson)

* New ``BranchBuilder`` API which allows the construction of particular
  histories quickly. Useful for testing and potentially other applications
  too. (Robert Collins)

Improvements
************

* There are two new help topics, working-trees and repositories that
  attempt to explain these concepts. (James Westby, John Arbash Meinel,
  Aaron Bentley)

* Added ``bzr log --limit`` to report a limited number of revisions.
  (Kent Gibson, #3659)

* Revert does not try to preserve file contents that were originally
  produced by reverting to a historical revision.  (Aaron Bentley)

* ``bzr log --short`` now includes ``[merge]`` for revisions which
  have more than one parent. This is a small improvement to help
  understanding what changes have occurred
  (John Arbash Meinel, #83887)

* TreeTransform avoids many renames when contructing large trees,
  improving speed.  3.25x speedups have been observed for construction of
  kernel-sized-trees, and checkouts are 1.28x faster.  (Aaron Bentley)

* Commit on large trees is now faster. In my environment, a commit of
  a small change to the Mozilla tree (55k files) has dropped from
  66 seconds to 32 seconds. For a small tree of 600 files, commit of a
  small change is 33% faster. (Ian Clatworthy)

* New --create-prefix option to bzr init, like for push.  (Daniel Watkins,
  #56322)

Bugfixes
********

* ``bzr push`` should only connect to the remote location one time.
  We have been connecting 3 times because we forget to pass around
  the Transport object. This adds ``BzrDir.clone_on_transport()``, so
  that we can pass in the Transport that we already have.
  (John Arbash Meinel, #75721)

* ``DirState.set_state_from_inventory()`` needs to properly order
  based on split paths, not just string paths.
  (John Arbash Meinel, #115947)

* Let TestUIFactoy encode the password prompt with its own stdout.
  (Vincent Ladeuil, #110204)

* pycurl should take use the range header that takes the range hint
  into account.
  (Vincent Ladeuil, #112719)

* WorkingTree4.get_file_sha1 no longer raises an exception when invoked
  on a missing file.  (Aaron Bentley, #118186)

* WorkingTree.remove works correctly with tree references, and when pwd is
  not the tree root. (Aaron Bentley)

* Merge no longer fails when a file is renamed in one tree and deleted
  in the other. (Aaron Bentley, #110279)

* ``revision-info`` now accepts dotted revnos, doesn't require a tree,
  and defaults to the last revision (Matthew Fuller, #90048)

* Tests no longer fail when BZR_REMOTE_PATH is set in the environment.
  (Daniel Watkins, #111958)

* ``bzr branch -r revid:foo`` can be used to branch any revision in
  your repository. (Previously Branch6 only supported revisions in your
  mainline). (John Arbash Meinel, #115343)

bzr 0.16
########

:Released:  2007-05-07

Bugfixes
********

* Handle when you have 2 directories with similar names, but one has a
  hyphen. (``'abc'`` versus ``'abc-2'``). The WT4._iter_changes
  iterator was using direct comparison and ``'abc/a'`` sorts after
  ``'abc-2'``, but ``('abc', 'a')`` sorts before ``('abc-2',)``.
  (John Arbash Meinel, #111227)

* Handle when someone renames a file on disk without telling bzr.
  Previously we would report the first file as missing, but not show
  the new unknown file. (John Arbash Meinel, #111288)

* Avoid error when running hooks after pulling into or pushing from
  a branch bound to a smartserver branch.  (Martin Pool, #111968)

Improvements
************

* Move developer documentation to doc/developers/. This reduces clutter in
  the root of the source tree and allows HACKING to be split into multiple
  files. (Robert Collins, Alexander Belchenko)

* Clean up the ``WorkingTree4._iter_changes()`` internal loops as well as
  ``DirState.update_entry()``. This optimizes the core logic for ``bzr
  diff`` and ``bzr status`` significantly improving the speed of
  both. (John Arbash Meinel)

bzr 0.16rc2
###########

:Released:  2007-04-30

Bugfixes
********

* Handle the case when you delete a file, and then rename another file
  on top of it. Also handle the case of ``bzr rm --keep foo``. ``bzr
  status`` should show the removed file and an unknown file in its
  place. (John Arbash Meinel, #109993)

* Bundles properly read and write revision properties that have an
  empty value. And when the value is not ASCII.
  (John Arbash Meinel, #109613)

* Fix the bzr commit message to be in text mode.
  (Alexander Belchenko, #110901)

* Also handle when you rename a file and create a file where it used
  to be. (John Arbash Meinel, #110256)

* ``WorkingTree4._iter_changes`` should not descend into unversioned
  directories. (John Arbash Meinel, #110399)

bzr 0.16rc1
###########

:Released:  2007-04-26

Notes When Upgrading
********************

* ``bzr remove`` and ``bzr rm`` will now remove the working file, if
  it could be recovered again.
  This has been done for consistency with svn and the unix rm command.
  The old ``remove`` behaviour has been retained in the new option
  ``bzr remove --keep``, which will just stop versioning the file,
  but not delete it.
  ``bzr remove --force`` have been added which will always delete the
  files.
  ``bzr remove`` is also more verbose.
  (Marius Kruger, #82602)

Improvements
************

* Merge directives can now be supplied as input to `merge` and `pull`,
  like bundles can.  (Aaron Bentley)

* Sending the SIGQUIT signal to bzr, which can be done on Unix by
  pressing Control-Backslash, drops bzr into a debugger.  Type ``'c'``
  to continue.  This can be disabled by setting the environment variable
  ``BZR_SIGQUIT_PDB=0``.  (Martin Pool)

* selftest now supports --list-only to list tests instead of running
  them. (Ian Clatworthy)

* selftest now supports --exclude PATTERN (or -x PATTERN) to exclude
  tests with names that match that regular expression.
  (Ian Clatworthy, #102679)

* selftest now supports --randomize SEED to run tests in a random order.
  SEED is typically the value 'now' meaning 'use the current time'.
  (Ian Clatworthy, #102686)

* New option ``--fixes`` to commit, which stores bug fixing annotations as
  revision properties. Built-in support for Launchpad, Debian, Trac and
  Bugzilla bug trackers. (Jonathan Lange, James Henstridge, Robert Collins)

* New API, ``bzrlib.bugtracker.tracker_registry``, for adding support for
  other bug trackers to ``fixes``. (Jonathan Lange, James Henstridge,
  Robert Collins)

* ``selftest`` has new short options ``-f`` and ``-1``.  (Martin
  Pool)

* ``bzrlib.tsort.MergeSorter`` optimizations. Change the inner loop
  into using local variables instead of going through ``self._var``.
  Improves the time to ``merge_sort`` a 10k revision graph by
  approximately 40% (~700->400ms).  (John Arbash Meinel)

* ``make docs`` now creates a man page at ``man1/bzr.1`` fixing bug 107388.
  (Robert Collins)

* ``bzr help`` now provides cross references to other help topics using
  the _see_also facility on command classes. Likewise the bzr_man
  documentation, and the bzr.1 man page also include this information.
  (Robert Collins)

* Tags are now included in logs, that use the long log formatter.
  (Erik Bågfors, Alexander Belchenko)

* ``bzr help`` provides a clearer message when a help topic cannot be
  found. (Robert Collins, #107656)

* ``bzr help`` now accepts optional prefixes for command help. The help
  for all commands can now be found at ``bzr help commands/COMMANDNAME``
  as well as ``bzr help COMMANDNAME`` (which only works for commands
  where the name is not the same as a more general help topic).
  (Robert Collins)

* ``bzr help PLUGINNAME`` will now return the module docstring from the
  plugin PLUGINNAME. (Robert Collins, #50408)

* New help topic ``urlspec`` which lists the availables transports.
  (Goffredo Baroncelli)

* doc/server.txt updated to document the default bzr:// port
  and also update the blurb about the hpss' current status.
  (Robert Collins, #107125).

* ``bzr serve`` now listens on interface 0.0.0.0 by default, making it
  serve out to the local LAN (and anyone in the world that can reach the
  machine running ``bzr serve``. (Robert Collins, #98918)

* A new smart server protocol version has been added.  It prefixes requests
  and responses with an explicit version identifier so that future protocol
  revisions can be dealt with gracefully.  (Andrew Bennetts, Robert Collins)

* The bzr protocol version 2 indicates success or failure in every response
  without depending on particular commands encoding that consistently,
  allowing future client refactorings to be much more robust about error
  handling. (Robert Collins, Martin Pool, Andrew Bennetts)

* The smart protocol over HTTP client has been changed to always post to the
  same ``.bzr/smart`` URL under the original location when it can.  This allows
  HTTP servers to only have to pass URLs ending in .bzr/smart to the smart
  server handler, and not arbitrary ``.bzr/*/smart`` URLs.  (Andrew Bennetts)

* digest authentication is now supported for proxies and HTTP by the urllib
  based http implementation. Tested against Apache 2.0.55 and Squid
  2.6.5. Basic and digest authentication are handled coherently for HTTP
  and proxy: if the user is provided in the url (bzr command line for HTTP,
  proxy environment variables for proxies), the password is prompted for
  (only once). If the password is provided, it is taken into account. Once
  the first authentication is successful, all further authentication
  roundtrips are avoided by preventively setting the right authentication
  header(s).
  (Vincent Ladeuil).

Internals
*********

* bzrlib API compatability with 0.8 has been dropped, cleaning up some
  code paths. (Robert Collins)

* Change the format of chroot urls so that they can be safely manipulated
  by generic url utilities without causing the resulting urls to have
  escaped the chroot. A side effect of this is that creating a chroot
  requires an explicit action using a ChrootServer.
  (Robert Collins, Andrew Bennetts)

* Deprecate ``Branch.get_root_id()`` because branches don't have root ids,
  rather than fixing bug #96847.  (Aaron Bentley)

* ``WorkingTree.apply_inventory_delta`` provides a better alternative to
  ``WorkingTree._write_inventory``.  (Aaron Bentley)

* Convenience method ``TestCase.expectFailure`` ensures that known failures
  do not silently pass.  (Aaron Bentley)

* ``Transport.local_abspath`` now raises ``NotLocalUrl`` rather than
  ``TransportNotPossible``. (Martin Pool, Ian Clatworthy)

* New SmartServer hooks facility. There are two initial hooks documented
  in ``bzrlib.transport.smart.SmartServerHooks``. The two initial hooks allow
  plugins to execute code upon server startup and shutdown.
  (Robert Collins).

* SmartServer in standalone mode will now close its listening socket
  when it stops, rather than waiting for garbage collection. This primarily
  fixes test suite hangs when a test tries to connect to a shutdown server.
  It may also help improve behaviour when dealing with a server running
  on a specific port (rather than dynamically assigned ports).
  (Robert Collins)

* Move most SmartServer code into a new package, bzrlib/smart.
  bzrlib/transport/remote.py contains just the Transport classes that used
  to be in bzrlib/transport/smart.py.  (Andrew Bennetts)

* urllib http implementation avoid roundtrips associated with
  401 (and 407) errors once the authentication succeeds.
  (Vincent Ladeuil).

* urlib http now supports querying the user for a proxy password if
  needed. Realm is shown in the prompt for both HTTP and proxy
  authentication when the user is required to type a password.
  (Vincent Ladeuil).

* Renamed SmartTransport (and subclasses like SmartTCPTransport) to
  RemoteTransport (and subclasses to RemoteTCPTransport, etc).  This is more
  consistent with its new home in ``bzrlib/transport/remote.py``, and because
  it's not really a "smart" transport, just one that does file operations
  via remote procedure calls.  (Andrew Bennetts)

* The ``lock_write`` method of ``LockableFiles``, ``Repository`` and
  ``Branch`` now accept a ``token`` keyword argument, so that separate
  instances of those objects can share a lock if it has the right token.
  (Andrew Bennetts, Robert Collins)

* New method ``get_branch_reference`` on ``BzrDir`` allows the detection of
  branch references - which the smart server component needs.

* The Repository API ``make_working_trees`` is now permitted to return
  False when ``set_make_working_trees`` is not implemented - previously
  an unimplemented ``set_make_working_trees`` implied the result True
  from ``make_working_trees``. This has been changed to accomodate the
  smart server, where it does not make sense (at this point) to ever
  make working trees by default. (Robert Collins)

* Command objects can now declare related help topics by having _see_also
  set to a list of related topic. (Robert Collins)

* ``bzrlib.help`` now delegates to the Command class for Command specific
  help. (Robert Collins)

* New class ``TransportListRegistry``, derived from the Registry class, which
  simplifies tracking the available Transports. (Goffredo Baroncelli)

* New function ``Branch.get_revision_id_to_revno_map`` which will
  return a dictionary mapping revision ids to dotted revnos. Since
  dotted revnos are defined in the context of the branch tip, it makes
  sense to generate them from a ``Branch`` object.
  (John Arbash Meinel)

* Fix the 'Unprintable error' message display to use the repr of the
  exception that prevented printing the error because the str value
  for it is often not useful in debugging (e.g. KeyError('foo') has a
  str() of 'foo' but a repr of 'KeyError('foo')' which is much more
  useful. (Robert Collins)

* ``urlutils.normalize_url`` now unescapes unreserved characters, such as "~".
  (Andrew Bennetts)

Bugfixes
********

* Don't fail bundle selftest if email has 'two' embedded.
  (Ian Clatworthy, #98510)

* Remove ``--verbose`` from ``bzr bundle``. It didn't work anyway.
  (Robert Widhopf-Fenk, #98591)

* Remove ``--basis`` from the checkout/branch commands - it didn't work
  properly and is no longer beneficial.
  (Robert Collins, #53675, #43486)

* Don't produce encoding error when adding duplicate files.
  (Aaron Bentley)

* Fix ``bzr log <file>`` so it only logs the revisions that changed
  the file, and does it faster.
  (Kent Gibson, John Arbash Meinel, #51980, #69477)

* Fix ``InterDirstateTre._iter_changes`` to handle when we come across
  an empty versioned directory, which now has files in it.
  (John Arbash Meinel, #104257)

* Teach ``common_ancestor`` to shortcut when the tip of one branch is
  inside the ancestry of the other. Saves a lot of graph processing
  (with an ancestry of 16k revisions, ``bzr merge ../already-merged``
  changes from 2m10s to 13s).  (John Arbash Meinel, #103757)

* Fix ``show_diff_trees`` to handle the case when a file is modified,
  and the containing directory is renamed. (The file path is different
  in this versus base, but it isn't marked as a rename).
  (John Arbash Meinel, #103870)

* FTP now works even when the FTP server does not support atomic rename.
  (Aaron Bentley, #89436)

* Correct handling in bundles and merge directives of timezones with
  that are not an integer number of hours offset from UTC.  Always
  represent the epoch time in UTC to avoid problems with formatting
  earlier times on win32.  (Martin Pool, Alexander Belchenko, John
  Arbash Meinel)

* Typo in the help for ``register-branch`` fixed. (Robert Collins, #96770)

* "dirstate" and "dirstate-tags" formats now produce branches compatible
  with old versions of bzr. (Aaron Bentley, #107168))

* Handle moving a directory when children have been added, removed,
  and renamed. (John Arbash Meinel, #105479)

* Don't preventively use basic authentication for proxy before receiving a
  407 error. Otherwise people willing to use other authentication schemes
  may expose their password in the clear (or nearly). This add one
  roundtrip in case basic authentication should be used, but plug the
  security hole.
  (Vincent Ladeuil)

* Handle http and proxy digest authentication.
  (Vincent Ladeuil, #94034).

Testing
*******

* Added ``bzrlib.strace.strace`` which will strace a single callable and
  return a StraceResult object which contains just the syscalls involved
  in running it. (Robert Collins)

* New test method ``reduceLockdirTimeout`` to drop the default (ui-centric)
  default time down to one suitable for tests. (Andrew Bennetts)

* Add new ``vfs_transport_factory`` attribute on tests which provides the
  common vfs backing for both the readonly and readwrite transports.
  This allows the RemoteObject tests to back onto local disk or memory,
  and use the existing ``transport_server`` attribute all tests know about
  to be the smart server transport. This in turn allows tests to
  differentiate between 'transport to access the branch', and
  'transport which is a VFS' - which matters in Remote* tests.
  (Robert Collins, Andrew Bennetts)

* The ``make_branch_and_tree`` method for tests will now create a
  lightweight checkout for the tree if the ``vfs_transport_factory`` is not
  a LocalURLServer. (Robert Collins, Andrew Bennetts)

* Branch implementation tests have been audited to ensure that all urls
  passed to Branch APIs use proper urls, except when local-disk paths
  are intended. This is so that tests correctly access the test transport
  which is often not equivalent to local disk in Remote* tests. As part
  of this many tests were adjusted to remove dependencies on local disk
  access.
  (Robert Collins, Andrew Bennetts)

* Mark bzrlib.tests and bzrlib.tests.TestUtil as providing assertFOO helper
  functions by adding a ``__unittest`` global attribute. (Robert Collins,
  Andrew Bennetts, Martin Pool, Jonathan Lange)

* Refactored proxy and authentication handling to simplify the
  implementation of new auth schemes for both http and proxy.
  (Vincent Ladeuil)

bzr 0.15
########

:Released: 2007-04-01

Bugfixes
********

* Handle incompatible repositories as a user issue when fetching.
  (Aaron Bentley)

* Don't give a recommendation to upgrade when branching or
  checking out a branch that contains an old-format working tree.
  (Martin Pool)

bzr 0.15rc3
###########

:Released:  2007-03-26

Changes
*******

* A warning is now displayed when opening working trees in older
  formats, to encourage people to upgrade to WorkingTreeFormat4.
  (Martin Pool)

Improvements
************

* HTTP redirections are now taken into account when a branch (or a
  bundle) is accessed for the first time. A message is issued at each
  redirection to inform the user. In the past, http redirections were
  silently followed for each request which significantly degraded the
  performances. The http redirections are not followed anymore by
  default, instead a RedirectRequested exception is raised. For bzrlib
  users needing to follow http redirections anyway,
  ``bzrlib.transport.do_catching_redirections`` provide an easy transition
  path.  (vila)

Internals
*********

* Added ``ReadLock.temporary_write_lock()`` to allow upgrading an OS read
  lock to an OS write lock. Linux can do this without unlocking, Win32
  needs to unlock in between. (John Arbash Meinel)

* New parameter ``recommend_upgrade`` to ``BzrDir.open_workingtree``
  to silence (when false) warnings about opening old formats.
  (Martin Pool)

* Fix minor performance regression with bzr-0.15 on pre-dirstate
  trees. (We were reading the working inventory too many times).
  (John Arbash Meinel)

* Remove ``Branch.get_transaction()`` in favour of a simple cache of
  ``revision_history``.  Branch subclasses should override
  ``_gen_revision_history`` rather than ``revision_history`` to make use of
  this cache, and call ``_clear_revision_history_cache`` and
  ``_cache_revision_history`` at appropriate times. (Andrew Bennetts)

Bugfixes
********

* Take ``smtp_server`` from user config into account.
  (vila, #92195)

* Restore Unicode filename handling for versioned and unversioned files.
  (John Arbash Meinel, #92608)

* Don't fail during ``bzr commit`` if a file is marked removed, and
  the containing directory is auto-removed.  (John Arbash Meinel, #93681)

* ``bzr status FILENAME`` failed on Windows because of an uncommon
  errno. (``ERROR_DIRECTORY == 267 != ENOTDIR``).
  (Wouter van Heyst, John Arbash Meinel, #90819)

* ``bzr checkout source`` should create a local branch in the same
  format as source. (John Arbash Meinel, #93854)

* ``bzr commit`` with a kind change was failing to update the
  last-changed-revision for directories.  The
  InventoryDirectory._unchanged only looked at the ``parent_id`` and name,
  ignoring the fact that the kind could have changed, too.
  (John Arbash Meinel, #90111)

* ``bzr mv dir/subdir other`` was incorrectly updating files inside
  the directory. So that there was a chance it would break commit,
  etc. (John Arbash Meinel, #94037)

* Correctly handles mutiple permanent http redirections.
  (vila, #88780)

bzr 0.15rc2
###########

:Released:  2007-03-14

Notes When Upgrading
********************

* Release 0.15rc2 of bzr changes the ``bzr init-repo`` command to
  default to ``--trees`` instead of ``--no-trees``.
  Existing shared repositories are not affected.

Improvements
************

* New ``merge-directive`` command to generate machine- and human-readable
  merge requests.  (Aaron Bentley)

* New ``submit:`` revision specifier makes it easy to diff against the
  common ancestor with the submit location (Aaron Bentley)

* Added support for Putty's SSH implementation. (Dmitry Vasiliev)

* Added ``bzr status --versioned`` to report only versioned files,
  not unknowns. (Kent Gibson)

* Merge now autodetects the correct line-ending style for its conflict
  markers.  (Aaron Bentley)

Internals
*********

* Refactored SSH vendor registration into SSHVendorManager class.
  (Dmitry Vasiliev)

Bugfixes
********

* New ``--numbered-dirs`` option to ``bzr selftest`` to use
  numbered dirs for TestCaseInTempDir. This is default behavior
  on Windows. Anyone can force named dirs on Windows
  with ``--no-numbered-dirs``. (Alexander Belchenko)

* Fix ``RevisionSpec_revid`` to handle the Unicode strings passed in
  from the command line. (Marien Zwart, #90501)

* Fix ``TreeTransform._iter_changes`` when both the source and
  destination are missing. (Aaron Bentley, #88842)

* Fix commit of merges with symlinks in dirstate trees.
  (Marien Zwart)

* Switch the ``bzr init-repo`` default from --no-trees to --trees.
  (Wouter van Heyst, #53483)


bzr 0.15rc1
###########

:Released:  2007-03-07

Surprises
*********

* The default disk format has changed. Please run 'bzr upgrade' in your
  working trees to upgrade. This new default is compatible for network
  operations, but not for local operations. That is, if you have two
  versions of bzr installed locally, after upgrading you can only use the
  bzr 0.15 version. This new default does not enable tags or nested-trees
  as they are incompatible with bzr versions before 0.15 over the network.

* For users of bzrlib: Two major changes have been made to the working tree
  api in bzrlib. The first is that many methods and attributes, including
  the inventory attribute, are no longer valid for use until one of
  ``lock_read``/``lock_write``/``lock_tree_write`` has been called,
  and become invalid again after unlock is called. This has been done
  to improve performance and correctness as part of the dirstate
  development.
  (Robert Collins, John A Meinel, Martin Pool, and others).

* For users of bzrlib: The attribute 'tree.inventory' should be considered
  readonly. Previously it was possible to directly alter this attribute, or
  its contents, and have the tree notice this. This has been made
  unsupported - it may work in some tree formats, but in the newer dirstate
  format such actions will have no effect and will be ignored, or even
  cause assertions. All operations possible can still be carried out by a
  combination of the tree API, and the bzrlib.transform API. (Robert
  Collins, John A Meinel, Martin Pool, and others).

Improvements
************

* Support for OS Windows 98. Also .bzr.log on any windows system
  saved in My Documents folder. (Alexander Belchenko)

* ``bzr mv`` enhanced to support already moved files.
  In the past the mv command would have failed if the source file doesn't
  exist. In this situation ``bzr mv`` would now detect that the file has
  already moved and update the repository accordingly, if the target file
  does exist.
  A new option ``--after`` has been added so that if two files already
  exist, you could notify Bazaar that you have moved a (versioned) file
  and replaced it with another. Thus in this case ``bzr move --after``
  will only update the Bazaar identifier.
  (Steffen Eichenberg, Marius Kruger)

* ``ls`` now works on treeless branches and remote branches.
  (Aaron Bentley)

* ``bzr help global-options`` describes the global options.
  (Aaron Bentley)

* ``bzr pull --overwrite`` will now correctly overwrite checkouts.
  (Robert Collins)

* Files are now allowed to change kind (e.g. from file to symlink).
  Supported by ``commit``, ``revert`` and ``status``
  (Aaron Bentley)

* ``inventory`` and ``unknowns`` hidden in favour of ``ls``
  (Aaron Bentley)

* ``bzr help checkouts`` descibes what checkouts are and some possible
  uses of them. (James Westby, Aaron Bentley)

* A new ``-d`` option to push, pull and merge overrides the default
  directory.  (Martin Pool)

* Branch format 6: smaller, and potentially faster than format 5.  Supports
  ``append_history_only`` mode, where the log view and revnos do not change,
  except by being added to.  Stores policy settings in
  ".bzr/branch/branch.conf".

* ``append_only`` branches:  Format 6 branches may be configured so that log
  view and revnos are always consistent.  Either create the branch using
  "bzr init --append-revisions-only" or edit the config file as descriped
  in docs/configuration.txt.

* rebind: Format 6 branches retain the last-used bind location, so if you
  "bzr unbind", you can "bzr bind" to bind to the previously-selected
  bind location.

* Builtin tags support, created and deleted by the ``tag`` command and
  stored in the branch.  Tags can be accessed with the revisionspec
  ``-rtag:``, and listed with ``bzr tags``.  Tags are not versioned
  at present. Tags require a network incompatible upgrade. To perform this
  upgrade, run ``bzr upgrade --dirstate-tags`` in your branch and
  repositories. (Martin Pool)

* The ``bzr://`` transport now has a well-known port number, 4155,
  which it will use by default.  (Andrew Bennetts, Martin Pool)

* Bazaar now looks for user-installed plugins before looking for site-wide
  plugins. (Jonathan Lange)

* ``bzr resolve`` now detects and marks resolved text conflicts.
  (Aaron Bentley)

Internals
*********

* Internally revision ids and file ids are now passed around as utf-8
  bytestrings, rather than treating them as Unicode strings. This has
  performance benefits for Knits, since we no longer need to decode the
  revision id for each line of content, nor for each entry in the index.
  This will also help with the future dirstate format.
  (John Arbash Meinel)

* Reserved ids (any revision-id ending in a colon) are rejected by
  versionedfiles, repositories, branches, and working trees
  (Aaron Bentley)

* Minor performance improvement by not creating a ProgressBar for
  every KnitIndex we create. (about 90ms for a bzr.dev tree)
  (John Arbash Meinel)

* New easier to use Branch hooks facility. There are five initial hooks,
  all documented in bzrlib.branch.BranchHooks.__init__ - ``'set_rh'``,
  ``'post_push'``, ``'post_pull'``, ``'post_commit'``,
  ``'post_uncommit'``. These hooks fire after the matching operation
  on a branch has taken place, and were originally added for the
  branchrss plugin. (Robert Collins)

* New method ``Branch.push()`` which should be used when pushing from a
  branch as it makes performance and policy decisions to match the UI
  level command ``push``. (Robert Collins).

* Add a new method ``Tree.revision_tree`` which allows access to cached
  trees for arbitrary revisions. This allows the in development dirstate
  tree format to provide access to the callers to cached copies of
  inventory data which are cheaper to access than inventories from the
  repository.
  (Robert Collins, Martin Pool)

* New ``Branch.last_revision_info`` method, this is being done to allow
  optimization of requests for both the number of revisions and the last
  revision of a branch with smartservers and potentially future branch
  formats. (Wouter van Heyst, Robert Collins)

* Allow ``'import bzrlib.plugins.NAME'`` to work when the plugin NAME has not
  yet been loaded by ``load_plugins()``. This allows plugins to depend on each
  other for code reuse without requiring users to perform file-renaming
  gymnastics. (Robert Collins)

* New Repository method ``'gather_stats'`` for statistic data collection.
  This is expected to grow to cover a number of related uses mainly
  related to bzr info. (Robert Collins)

* Log formatters are now managed with a registry.
  ``log.register_formatter`` continues to work, but callers accessing
  the FORMATTERS dictionary directly will not.

* Allow a start message to be passed to the ``edit_commit_message``
  function.  This will be placed in the message offered to the user
  for editing above the separator. It allows a template commit message
  to be used more easily. (James Westby)

* ``GPGStrategy.sign()`` will now raise ``BzrBadParameterUnicode`` if
  you pass a Unicode string rather than an 8-bit string. Callers need
  to be updated to encode first. (John Arbash Meinel)

* Branch.push, pull, merge now return Result objects with information
  about what happened, rather than a scattering of various methods.  These
  are also passed to the post hooks.  (Martin Pool)

* File formats and architecture is in place for managing a forest of trees
  in bzr, and splitting up existing trees into smaller subtrees, and
  finally joining trees to make a larger tree. This is the first iteration
  of this support, and the user-facing aspects still require substantial
  work.  If you wish to experiment with it, use ``bzr upgrade
  --dirstate-with-subtree`` in your working trees and repositories.
  You can use the hidden commands ``split`` and ``join`` and to create
  and manipulate nested trees, but please consider using the nested-trees
  branch, which contains substantial UI improvements, instead.
  http://code.aaronbentley.com/bzr/bzrrepo/nested-trees/
  (Aaron Bentley, Martin Pool, Robert Collins).

Bugfixes
********

* ``bzr annotate`` now uses dotted revnos from the viewpoint of the
  branch, rather than the last changed revision of the file.
  (John Arbash Meinel, #82158)

* Lock operations no longer hang if they encounter a permission problem.
  (Aaron Bentley)

* ``bzr push`` can resume a push that was canceled before it finished.
  Also, it can push even if the target directory exists if you supply
  the ``--use-existing-dir`` flag.
  (John Arbash Meinel, #30576, #45504)

* Fix http proxy authentication when user and an optional
  password appears in the ``*_proxy`` vars. (Vincent Ladeuil,
  #83954).

* ``bzr log branch/file`` works for local treeless branches
  (Aaron Bentley, #84247)

* Fix problem with UNC paths on Windows 98. (Alexander Belchenko, #84728)

* Searching location of CA bundle for PyCurl in env variable
  (``CURL_CA_BUNDLE``), and on win32 along the PATH.
  (Alexander Belchenko, #82086)

* ``bzr init`` works with unicode argument LOCATION.
  (Alexander Belchenko, #85599)

* Raise ``DependencyNotPresent`` if pycurl do not support https.
  (Vincent Ladeuil, #85305)

* Invalid proxy env variables should not cause a traceback.
  (Vincent Ladeuil, #87765)

* Ignore patterns normalised to use '/' path separator.
  (Kent Gibson, #86451)

* bzr rocks. It sure does! Fix case. (Vincent Ladeuil, #78026)

* Fix bzrtools shelve command for removed lines beginning with "--"
  (Johan Dahlberg, #75577)

Testing
*******

* New ``--first`` option to ``bzr selftest`` to run specified tests
  before the rest of the suite.  (Martin Pool)


bzr 0.14
########

:Released:  2007-01-23

Improvements
************

* ``bzr help global-options`` describes the global options. (Aaron Bentley)

Bug Fixes
*********

* Skip documentation generation tests if the tools to do so are not
  available. Fixes running selftest for installled copies of bzr.
  (John Arbash Meinel, #80330)

* Fix the code that discovers whether bzr is being run from it's
  working tree to handle the case when it isn't but the directory
  it is in is below a repository. (James Westby, #77306)


bzr 0.14rc1
###########

:Released:  2007-01-16

Improvements
************

* New connection: ``bzr+http://`` which supports tunnelling the smart
  protocol over an HTTP connection. If writing is enabled on the bzr
  server, then you can write over the http connection.
  (Andrew Bennetts, John Arbash Meinel)

* Aliases now support quotation marks, so they can contain whitespace
  (Marius Kruger)

* PyCurlTransport now use a single curl object. By specifying explicitly
  the 'Range' header, we avoid the need to use two different curl objects
  (and two connections to the same server). (Vincent Ladeuil)

* ``bzr commit`` does not prompt for a message until it is very likely to
  succeed.  (Aaron Bentley)

* ``bzr conflicts`` now takes --text to list pathnames of text conflicts
  (Aaron Bentley)

* Fix ``iter_lines_added_or_present_in_versions`` to use a set instead
  of a list while checking if a revision id was requested. Takes 10s
  off of the ``fileids_affected_by_revision_ids`` time, which is 10s
  of the ``bzr branch`` time. Also improve ``fileids_...`` time by
  filtering lines with a regex rather than multiple ``str.find()``
  calls. (saves another 300ms) (John Arbash Meinel)

* Policy can be set for each configuration key. This allows keys to be
  inherited properly across configuration entries. For example, this
  should enable you to do::

    [/home/user/project]
    push_location = sftp://host/srv/project/
    push_location:policy = appendpath

  And then a branch like ``/home/user/project/mybranch`` should get an
  automatic push location of ``sftp://host/srv/project/mybranch``.
  (James Henstridge)

* Added ``bzr status --short`` to make status report svn style flags
  for each file.  For example::

    $ bzr status --short
    A  foo
    A  bar
    D  baz
    ?  wooley

* 'bzr selftest --clean-output' allows easily clean temporary tests
  directories without running tests. (Alexander Belchenko)

* ``bzr help hidden-commands`` lists all hidden commands. (Aaron Bentley)

* ``bzr merge`` now has an option ``--pull`` to fall back to pull if
  local is fully merged into remote. (Jan Hudec)

* ``bzr help formats`` describes available directory formats. (Aaron Bentley)

Internals
*********

* A few tweaks directly to ``fileids_affected_by_revision_ids`` to
  help speed up processing, as well allowing to extract unannotated
  lines. Between the two ``fileids_affected_by_revision_ids`` is
  improved by approx 10%. (John Arbash Meinel)

* Change Revision serialization to only write out millisecond
  resolution. Rather than expecting floating point serialization to
  preserve more resolution than we need. (Henri Weichers, Martin Pool)

* Test suite ends cleanly on Windows.  (Vincent Ladeuil)

* When ``encoding_type`` attribute of class Command is equal to 'exact',
  force sys.stdout to be a binary stream on Windows, and therefore
  keep exact line-endings (without LF -> CRLF conversion).
  (Alexander Belchenko)

* Single-letter short options are no longer globally declared.  (Martin
  Pool)

* Before using detected user/terminal encoding bzr should check
  that Python has corresponding codec. (Alexander Belchenko)

* Formats for end-user selection are provided via a FormatRegistry (Aaron Bentley)

Bug Fixes
*********

* ``bzr missing --verbose`` was showing adds/removals in the wrong
  direction. (John Arbash Meinel)

* ``bzr annotate`` now defaults to showing dotted revnos for merged
  revisions. It cuts them off at a depth of 12 characters, but you can
  supply ``--long`` to see the full number. You can also use
  ``--show-ids`` to display the original revision ids, rather than
  revision numbers and committer names. (John Arbash Meinel, #75637)

* bzr now supports Win32 UNC path (e.g. ``\HOST\path``.
  (Alexander Belchenko, #57869)

* Win32-specific: output of cat, bundle and diff commands don't mangle
  line-endings (Alexander Belchenko, #55276)

* Replace broken fnmatch based ignore pattern matching with custom pattern
  matcher.
  (Kent Gibson, Jan Hudec #57637)

* pycurl and urllib can detect short reads at different places. Update
  the test suite to test more cases. Also detect http error code 416
  which was raised for that specific bug. Also enhance the urllib
  robustness by detecting invalid ranges (and pycurl's one by detecting
  short reads during the initial GET). (Vincent Ladeuil, #73948)

* The urllib connection sharing interacts badly with urllib2
  proxy setting (the connections didn't go thru the proxy
  anymore). Defining a proper ProxyHandler solves the
  problem.  (Vincent Ladeuil, #74759)

* Use urlutils to generate relative URLs, not osutils
  (Aaron Bentley, #76229)

* ``bzr status`` in a readonly directory should work without giving
  lots of errors. (John Arbash Meinel, #76299)

* Mention the revisionspec topic for the revision option help.
  (Wouter van Heyst, #31663)

* Allow plugins import from zip archives.
  (Alexander Belchenko, #68124)


bzr 0.13
########

:Released:  2006-12-05

No changes from 0.13rc


bzr 0.13rc1
###########

:Released:  2006-11-27

Improvements
************

* New command ``bzr remove-tree`` allows the removal of the working
  tree from a branch.
  (Daniel Silverstone)

* urllib uses shared keep-alive connections, so http
  operations are substantially faster.
  (Vincent Ladeuil, #53654)

* ``bzr export`` allows an optional branch parameter, to export a bzr
  tree from some other url. For example:
  ``bzr export bzr.tar.gz http://bazaar-vcs.org/bzr/bzr.dev``
  (Daniel Silverstone)

* Added ``bzr help topics`` to the bzr help system. This gives a
  location for general information, outside of a specific command.
  This includes updates for ``bzr help revisionspec`` the first topic
  included. (Goffredo Baroncelli, John Arbash Meinel, #42714)

* WSGI-compatible HTTP smart server.  See ``doc/http_smart_server.txt``.
  (Andrew Bennetts)

* Knit files will now cache full texts only when the size of the
  deltas is as large as the size of the fulltext. (Or after 200
  deltas, whichever comes first). This has the most benefit on large
  files with small changes, such as the inventory for a large project.
  (eg For a project with 2500 files, and 7500 revisions, it changes
  the size of inventory.knit from 11MB to 5.4MB) (John Arbash Meinel)

Internals
*********

* New -D option given before the command line turns on debugging output
  for particular areas.  -Derror shows tracebacks on all errors.
  (Martin Pool)

* Clean up ``bzr selftest --benchmark bundle`` to correct an import,
  and remove benchmarks that take longer than 10min to run.
  (John Arbash Meinel)

* Use ``time.time()`` instead of ``time.clock()`` to decide on
  progress throttling. Because ``time.clock()`` is actually CPU time,
  so over a high-latency connection, too many updates get throttled.
  (John Arbash Meinel)

* ``MemoryTransport.list_dir()`` would strip the first character for
  files or directories in root directory. (John Arbash Meinel)

* New method ``get_branch_reference`` on 'BzrDir' allows the detection of
  branch references - which the smart server component needs.

* New ``ChrootTransportDecorator``, accessible via the ``chroot+`` url
  prefix.  It disallows any access to locations above a set URL.  (Andrew
  Bennetts)

Bug Fixes
*********

* Now ``_KnitIndex`` properly decode revision ids when loading index data.
  And optimize the knit index parsing code.
  (Dmitry Vasiliev, John Arbash Meinel)

* ``bzrlib/bzrdir.py`` was directly referencing ``bzrlib.workingtree``,
  without importing it. This prevented ``bzr upgrade`` from working
  unless a plugin already imported ``bzrlib.workingtree``
  (John Arbash Meinel, #70716)

* Suppress the traceback on invalid URLs (Vincent Ladeuil, #70803).

* Give nicer error message when an http server returns a 403
  error code. (Vincent Ladeuil, #57644).

* When a multi-range http GET request fails, try a single
  range one. If it fails too, forget about ranges. Remember that until
  the death of the transport and propagates that to the clones.
  (Vincent Ladeuil, #62276, #62029).

* Handles user/passwords supplied in url from command
  line (for the urllib implementation). Don't request already
  known passwords (Vincent Ladeuil, #42383, #44647, #48527)

* ``_KnitIndex.add_versions()`` dictionary compresses revision ids as they
  are added. This fixes bug where fetching remote revisions records
  them as full references rather than integers.
  (John Arbash Meinel, #64789)

* ``bzr ignore`` strips trailing slashes in patterns.
  Also ``bzr ignore`` rejects absolute paths. (Kent Gibson, #4559)

* ``bzr ignore`` takes multiple arguments. (Cheuksan Edward Wang, #29488)

* mv correctly handles paths that traverse symlinks.
  (Aaron Bentley, #66964)

* Give nicer looking error messages when failing to connect over ssh.
  (John Arbash Meinel, #49172)

* Pushing to a remote branch does not currently update the remote working
  tree. After a remote push, ``bzr status`` and ``bzr diff`` on the remote
  machine now show that the working tree is out of date.
  (Cheuksan Edward Wang #48136)

* Use patiencediff instead of difflib for determining deltas to insert
  into knits. This avoids the O(N^3) behavior of difflib. Patience
  diff should be O(N^2). (Cheuksan Edward Wang, #65714)

* Running ``bzr log`` on nonexistent file gives an error instead of the
  entire log history. (Cheuksan Edward Wang #50793)

* ``bzr cat`` can look up contents of removed or renamed files. If the
  pathname is ambiguous, i.e. the files in the old and new trees have
  different id's, the default is the file in the new tree. The user can
  use "--name-from-revision" to select the file in the old tree.
  (Cheuksan Edward Wang, #30190)

Testing
*******

* TestingHTTPRequestHandler really handles the Range header
  (previously it was ignoring it and returning the whole file,).

bzr 0.12
########

:Released:  2006-10-30

Internals
*********

* Clean up ``bzr selftest --benchmark bundle`` to correct an import,
  and remove benchmarks that take longer than 10min to run.
  (John Arbash Meinel)

bzr 0.12rc1
###########

:Released:  2006-10-23

Improvements
************

* ``bzr log`` now shows dotted-decimal revision numbers for all revisions,
  rather than just showing a decimal revision number for revisions on the
  mainline. These revision numbers are not yet accepted as input into bzr
  commands such as log, diff etc. (Robert Collins)

* revisions can now be specified using dotted-decimal revision numbers.
  For instance, ``bzr diff -r 1.2.1..1.2.3``. (Robert Collins)

* ``bzr help commands`` output is now shorter (Aaron Bentley)

* ``bzr`` now uses lazy importing to reduce the startup time. This has
  a moderate effect on lots of actions, especially ones that have
  little to do. For example ``bzr rocks`` time is down to 116ms from
  283ms. (John Arbash Meinel)

* New Registry class to provide name-to-object registry-like support,
  for example for schemes where plugins can register new classes to
  do certain tasks (e.g. log formatters). Also provides lazy registration
  to allow modules to be loaded on request.
  (John Arbash Meinel, Adeodato Simó)

API Incompatability
*******************

* LogFormatter subclasses show now expect the 'revno' parameter to
  show() to be a string rather than an int. (Robert Collins)

Internals
*********

* ``TestCase.run_bzr``, ``run_bzr_captured``, and ``run_bzr_subprocess``
  can take a ``working_dir='foo'`` parameter, which will change directory
  for the command. (John Arbash Meinel)

* ``bzrlib.lazy_regex.lazy_compile`` can be used to create a proxy
  around a regex, which defers compilation until first use.
  (John Arbash Meinel)

* ``TestCase.run_bzr_subprocess`` defaults to supplying the
  ``--no-plugins`` parameter to ensure test reproducability, and avoid
  problems with system-wide installed plugins. (John Arbash Meinel)

* Unique tree root ids are now supported. Newly created trees still
  use the common root id for compatibility with bzr versions before 0.12.
  (Aaron Bentley)

* ``WorkingTree.set_root_id(None)`` is now deprecated. Please
  pass in ``inventory.ROOT_ID`` if you want the default root id value.
  (Robert Collins, John Arbash Meinel)

* New method ``WorkingTree.flush()`` which will write the current memory
  inventory out to disk. At the same time, ``read_working_inventory`` will
  no longer trash the current tree inventory if it has been modified within
  the current lock, and the tree will now ``flush()`` automatically on
  ``unlock()``. ``WorkingTree.set_root_id()`` has been updated to take
  advantage of this functionality. (Robert Collins, John Arbash Meinel)

* ``bzrlib.tsort.merge_sorted`` now accepts ``generate_revnos``. This
  parameter will cause it to add another column to its output, which
  contains the dotted-decimal revno for each revision, as a tuple.
  (Robert Collins)

* ``LogFormatter.show_merge`` is deprecated in favour of
  ``LogFormatter.show_merge_revno``. (Robert Collins)

Bug Fixes
*********

* Avoid circular imports by creating a deprecated function for
  ``bzrlib.tree.RevisionTree``. Callers should have been using
  ``bzrlib.revisontree.RevisionTree`` anyway. (John Arbash Meinel,
  #66349)

* Don't use ``socket.MSG_WAITALL`` as it doesn't exist on all
  platforms. (Martin Pool, #66356)

* Don't require ``Content-Type`` in range responses. Assume they are a
  single range if ``Content-Type`` does not exist.
  (John Arbash Meinel, #62473)

* bzr branch/pull no longer complain about progress bar cleanup when
  interrupted during fetch.  (Aaron Bentley, #54000)

* ``WorkingTree.set_parent_trees()`` uses the trees to directly write
  the basis inventory, rather than going through the repository. This
  allows us to have 1 inventory read, and 2 inventory writes when
  committing a new tree. (John Arbash Meinel)

* When reverting, files that are not locally modified that do not exist
  in the target are deleted, not just unversioned (Aaron Bentley)

* When trying to acquire a lock, don't fail immediately. Instead, try
  a few times (up to 1 hour) before timing out. Also, report why the
  lock is unavailable (John Arbash Meinel, #43521, #49556)

* Leave HttpTransportBase daughter classes decides how they
  implement cloning. (Vincent Ladeuil, #61606)

* diff3 does not indicate conflicts on clean merge. (Aaron Bentley)

* If a commit fails, the commit message is stored in a file at the root of
  the tree for later commit. (Cheuksan Edward Wang, Stefan Metzmacher,
  #32054)

Testing
*******

* New test base class TestCaseWithMemoryTransport offers memory-only
  testing facilities: its not suitable for tests that need to mutate disk
  state, but most tests should not need that and should be converted to
  TestCaseWithMemoryTransport. (Robert Collins)

* ``TestCase.make_branch_and_memory_tree`` now takes a format
  option to set the BzrDir, Repository and Branch formats of the
  created objects. (Robert Collins, John Arbash Meinel)

bzr 0.11
########

:Released:  2006-10-02

* Smart server transport test failures on windows fixed. (Lukáš Lalinský).

bzr 0.11rc2
###########

:Released:  2006-09-27

Bug Fixes
*********

* Test suite hangs on windows fixed. (Andrew Bennets, Alexander Belchenko).

* Commit performance regression fixed. (Aaron Bentley, Robert Collins, John
  Arbash Meinel).

bzr 0.11rc1
###########

:Released:  2006-09-25

Improvements
************

* Knit files now wait to create their contents until the first data is
  added. The old code used to create an empty .knit and a .kndx with just
  the header. However, this caused a lot of extra round trips over sftp.
  This can change the time for ``bzr push`` to create a new remote branch
  from 160s down to 100s. This also affects ``bzr commit`` performance when
  adding new files, ``bzr commit`` on a new kernel-like tree drops from 50s
  down to 40s (John Arbash Meinel, #44692)

* When an entire subtree has been deleted, commit will now report that
  just the top of the subtree has been deleted, rather than reporting
  all the individual items. (Robert Collins)

* Commit performs one less XML parse. (Robert Collins)

* ``bzr checkout`` now operates on readonly branches as well
  as readwrite branches. This fixes bug #39542. (Robert Collins)

* ``bzr bind`` no longer synchronises history with the master branch.
  Binding should be followed by an update or push to synchronise the
  two branches. This is closely related to the fix for bug #39542.
  (Robert Collins)

* ``bzrlib.lazy_import.lazy_import`` function to create on-demand
  objects.  This allows all imports to stay at the global scope, but
  modules will not actually be imported if they are not used.
  (John Arbash Meinel)

* Support ``bzr://`` and ``bzr+ssh://`` urls to work with the new RPC-based
  transport which will be used with the upcoming high-performance smart
  server. The new command ``bzr serve`` will invoke bzr in server mode,
  which processes these requests. (Andrew Bennetts, Robert Collins, Martin
  Pool)

* New command ``bzr version-info`` which can be used to get a summary
  of the current state of the tree. This is especially useful as part
  of a build commands. See ``doc/version_info.txt`` for more information
  (John Arbash Meinel)

Bug Fixes
*********

* ``'bzr inventory [FILE...]'`` allows restricting the file list to a
  specific set of files. (John Arbash Meinel, #3631)

* Don't abort when annotating empty files (John Arbash Meinel, #56814)

* Add ``Stanza.to_unicode()`` which can be passed to another Stanza
  when nesting stanzas. Also, add ``read_stanza_unicode`` to handle when
  reading a nested Stanza. (John Arbash Meinel)

* Transform._set_mode() needs to stat the right file.
  (John Arbash Meinel, #56549)

* Raise WeaveFormatError rather than StopIteration when trying to read
  an empty Weave file. (John Arbash Meinel, #46871)

* Don't access e.code for generic URLErrors, only HTTPErrors have .code.
  (Vincent Ladeuil, #59835)

* Handle boundary="" lines properly to allow access through a Squid proxy.
  (John Arbash Meinel, #57723)

* revert now removes newly-added directories (Aaron Bentley, #54172)

* ``bzr upgrade sftp://`` shouldn't fail to upgrade v6 branches if there
  isn't a working tree. (David Allouche, #40679)

* Give nicer error messages when a user supplies an invalid --revision
  parameter. (John Arbash Meinel, #55420)

* Handle when LANG is not recognized by python. Emit a warning, but
  just revert to using 'ascii'. (John Arbash Meinel, #35392)

* Don't use ``preexec_fn`` on win32, as it is not supported by subprocess.
  (John Arbash Meinel)

* Skip specific tests when the dependencies aren't met. This includes
  some ``setup.py`` tests when ``python-dev`` is not available, and
  some tests that depend on paramiko. (John Arbash Meinel, Mattheiu Moy)

* Fallback to Paramiko properly, if no ``ssh`` executable exists on
  the system. (Andrew Bennetts, John Arbash Meinel)

* ``Branch.bind(other_branch)`` no longer takes a write lock on the
  other branch, and will not push or pull between the two branches.
  API users will need to perform a push or pull or update operation if they
  require branch synchronisation to take place. (Robert Collins, #47344)

* When creating a tarball or zipfile export, export unicode names as utf-8
  paths. This may not work perfectly on all platforms, but has the best
  chance of working in the common case. (John Arbash Meinel, #56816)

* When committing, only files that exist in working tree or basis tree
  may be specified (Aaron Bentley, #50793)

Portability
***********

* Fixes to run on Python 2.5 (Brian M. Carlson, Martin Pool, Marien Zwart)

Internals
*********

* TestCaseInTempDir now creates a separate directory for HOME, rather
  than having HOME set to the same location as the working directory.
  (John Arbash Meinel)

* ``run_bzr_subprocess()`` can take an optional ``env_changes={}`` parameter,
  which will update os.environ inside the spawned child. It also can
  take a ``universal_newlines=True``, which helps when checking the output
  of the command. (John Arbash Meinel)

* Refactor SFTP vendors to allow easier re-use when ssh is used.
  (Andrew Bennetts)

* ``Transport.list_dir()`` and ``Transport.iter_files_recursive()`` should always
  return urlescaped paths. This is now tested (there were bugs in a few
  of the transports) (Andrew Bennetts, David Allouche, John Arbash Meinel)

* New utility function ``symbol_versioning.deprecation_string``. Returns the
  formatted string for a callable, deprecation format pair. (Robert Collins)

* New TestCase helper applyDeprecated. This allows you to call a callable
  which is deprecated without it spewing to the screen, just by supplying
  the deprecation format string issued for it. (Robert Collins)

* Transport.append and Transport.put have been deprecated in favor of
  ``.append_bytes``, ``.append_file``, ``.put_bytes``, and
  ``.put_file``. This removes the ambiguity in what type of object the
  functions take.  ``Transport.non_atomic_put_{bytes,file}`` has also
  been added. Which works similarly to ``Transport.append()`` except for
  SFTP, it doesn't have a round trip when opening the file. Also, it
  provides functionality for creating a parent directory when trying
  to create a file, rather than raise NoSuchFile and forcing the
  caller to repeat their request.
  (John Arbash Meinel)

* WorkingTree has a new api ``unversion`` which allow the unversioning of
  entries by their file id. (Robert Collins)

* ``WorkingTree.pending_merges`` is deprecated.  Please use the
  ``get_parent_ids`` (introduced in 0.10) method instead. (Robert Collins)

* WorkingTree has a new ``lock_tree_write`` method which locks the branch for
  read rather than write. This is appropriate for actions which only need
  the branch data for reference rather than mutation. A new decorator
  ``needs_tree_write_lock`` is provided in the workingtree module. Like the
  ``needs_read_lock`` and ``needs_write_lock`` decorators this allows static
  declaration of the locking requirements of a function to ensure that
  a lock is taken out for casual scripts. (Robert Collins, #54107)

* All WorkingTree methods which write to the tree, but not to the branch
  have been converted to use ``needs_tree_write_lock`` rather than
  ``needs_write_lock``. Also converted is the revert, conflicts and tree
  transform modules. This provides a modest performance improvement on
  metadir style trees, due to the reduce lock-acquisition, and a more
  significant performance improvement on lightweight checkouts from
  remote branches, where trivial operations used to pay a significant
  penalty. It also provides the basis for allowing readonly checkouts.
  (Robert Collins)

* Special case importing the standard library 'copy' module. This shaves
  off 40ms of startup time, while retaining compatibility. See:
  ``bzrlib/inspect_for_copy.py`` for more details. (John Arbash Meinel)

* WorkingTree has a new parent class MutableTree which represents the
  specialisations of Tree which are able to be altered. (Robert Collins)

* New methods mkdir and ``put_file_bytes_non_atomic`` on MutableTree that
  mutate the tree and its contents. (Robert Collins)

* Transport behaviour at the root of the URL is now defined and tested.
  (Andrew Bennetts, Robert Collins)

Testing
*******

* New test helper classs MemoryTree. This is typically accessed via
  ``self.make_branch_and_memory_tree()`` in test cases. (Robert Collins)

* Add ``start_bzr_subprocess`` and ``stop_bzr_subprocess`` to allow test
  code to continue running concurrently with a subprocess of bzr.
  (Andrew Bennetts, Robert Collins)

* Add a new method ``Transport.get_smart_client()``. This is provided to
  allow upgrades to a richer interface than the VFS one provided by
  Transport. (Andrew Bennetts, Martin Pool)

bzr 0.10
########

:Released:  2006-08-29

Improvements
************
* 'merge' now takes --uncommitted, to apply uncommitted changes from a
  tree.  (Aaron Bentley)

* 'bzr add --file-ids-from' can be used to specify another path to use
  for creating file ids, rather than generating all new ones. Internally,
  the 'action' passed to ``smart_add_tree()`` can return ``file_ids`` that
  will be used, rather than having bzrlib generate new ones.
  (John Arbash Meinel, #55781)

* ``bzr selftest --benchmark`` now allows a ``--cache-dir`` parameter.
  This will cache some of the intermediate trees, and decrease the
  setup time for benchmark tests. (John Arbash Meinel)

* Inverse forms are provided for all boolean options.  For example,
  --strict has --no-strict, --no-recurse has --recurse (Aaron Bentley)

* Serialize out Inventories directly, rather than using ElementTree.
  Writing out a kernel sized inventory drops from 2s down to ~350ms.
  (Robert Collins, John Arbash Meinel)

Bug Fixes
*********

* Help diffutils 2.8.4 get along with binary tests (Marien Zwart: #57614)

* Change LockDir so that if the lock directory doesn't exist when
  ``lock_write()`` is called, an attempt will be made to create it.
  (John Arbash Meinel, #56974)

* ``bzr uncommit`` preserves pending merges. (John Arbash Meinel, #57660)

* Active FTP transport now works as intended. (ghozzy, #56472)

* Really fix mutter() so that it won't ever raise a UnicodeError.
  It means it is possible for ~/.bzr.log to contain non UTF-8 characters.
  But it is a debugging log, not a real user file.
  (John Arbash Meinel, #56947, #53880)

* Change Command handle to allow Unicode command and options.
  At present we cannot register Unicode command names, so we will get
  BzrCommandError('unknown command'), or BzrCommandError('unknown option')
  But that is better than a UnicodeError + a traceback.
  (John Arbash Meinel, #57123)

* Handle TZ=UTC properly when reading/writing revisions.
  (John Arbash Meinel, #55783, #56290)

* Use ``GPG_TTY`` to allow gpg --cl to work with gpg-agent in a pipeline,
  (passing text to sign in on stdin). (John Arbash Meinel, #54468)

* External diff does the right thing for binaries even in foreign
  languages. (John Arbash Meinel, #56307)

* Testament handles more cases when content is unicode. Specific bug was
  in handling of revision properties.
  (John Arbash Meinel, Holger Krekel, #54723)

* The bzr selftest was failing on installed versions due to a bug in a new
  test helper. (John Arbash Meinel, Robert Collins, #58057)

Internals
*********

* ``bzrlib.cache_utf8`` contains ``encode()`` and ``decode()`` functions
  which can be used to cache the conversion between utf8 and Unicode.
  Especially helpful for some of the knit annotation code, which has to
  convert revision ids to utf8 to annotate lines in storage.
  (John Arbash Meinel)

* ``setup.py`` now searches the filesystem to find all packages which
  need to be installed. This should help make the life of packagers
  easier. (John Arbash Meinel)

bzr 0.9.0
#########

:Released:  2006-08-11

Surprises
*********

* The hard-coded built-in ignore rules have been removed. There are
  now two rulesets which are enforced. A user global one in
  ``~/.bazaar/ignore`` which will apply to every tree, and the tree
  specific one '.bzrignore'.
  ``~/.bazaar/ignore`` will be created if it does not exist, but with
  a more conservative list than the old default.
  This fixes bugs with default rules being enforced no matter what.
  The old list of ignore rules from bzr is available by
  running 'bzr ignore --old-default-rules'.
  (Robert Collins, Martin Pool, John Arbash Meinel)

* 'branches.conf' has been changed to 'locations.conf', since it can apply
  to more locations than just branch locations.
  (Aaron Bentley)

Improvements
************

* The revision specifier "revno:" is extended to accept the syntax
  revno:N:branch. For example,
  revno:42:http://bazaar-vcs.org/bzr/bzr.dev/ means revision 42 in
  bzr.dev.  (Matthieu Moy)

* Tests updates to ensure proper URL handling, UNICODE support, and
  proper printing when the user's terminal encoding cannot display
  the path of a file that has been versioned.
  ``bzr branch`` can take a target URL rather than only a local directory.
  ``Branch.get_parent()/set_parent()`` now save a relative path if possible,
  and normalize the parent based on root, allowing access across
  different transports. (John Arbash Meinel, Wouter van Heyst, Martin Pool)
  (Malone #48906, #42699, #40675, #5281, #3980, #36363, #43689,
  #42517, #42514)

* On Unix, detect terminal width using an ioctl not just $COLUMNS.
  Use terminal width for single-line logs from ``bzr log --line`` and
  pending-merge display.  (Robert Widhopf-Fenk, Gustavo Niemeyer)
  (Malone #3507)

* On Windows, detect terminal width using GetConsoleScreenBufferInfo.
  (Alexander Belchenko)

* Speedup improvement for 'date:'-revision search. (Guillaume Pinot).

* Show the correct number of revisions pushed when pushing a new branch.
  (Robert Collins).

* 'bzr selftest' now shows a progress bar with the number of tests, and
  progress made. 'make check' shows tests in -v mode, to be more useful
  for the PQM status window. (Robert Collins).
  When using a progress bar, failed tests are printed out, rather than
  being overwritten by the progress bar until the suite finishes.
  (John Arbash Meinel)

* 'bzr selftest --benchmark' will run a new benchmarking selftest.
  'bzr selftest --benchmark --lsprof-timed' will use lsprofile to generate
  profile data for the individual profiled calls, allowing for fine
  grained analysis of performance.
  (Robert Collins, Martin Pool).

* 'bzr commit' shows a progress bar. This is useful for commits over sftp
  where commit can take an appreciable time. (Robert Collins)

* 'bzr add' is now less verbose in telling you what ignore globs were
  matched by files being ignored. Instead it just tells you how many
  were ignored (because you might reasonably be expecting none to be
  ignored). 'bzr add -v' is unchanged and will report every ignored
  file. (Robert Collins).

* ftp now has a test server if medusa is installed. As part of testing,
  ftp support has been improved, including support for supplying a
  non-standard port. (John Arbash Meinel).

* 'bzr log --line' shows the revision number, and uses only the
  first line of the log message (#5162, Alexander Belchenko;
  Matthieu Moy)

* 'bzr status' has had the --all option removed. The 'bzr ls' command
  should be used to retrieve all versioned files. (Robert Collins)

* 'bzr bundle OTHER/BRANCH' will create a bundle which can be sent
  over email, and applied on the other end, while maintaining ancestry.
  This bundle can be applied with either 'bzr merge' or 'bzr pull',
  the same way you would apply another branch.
  (John Arbash Meinel, Aaron Bentley)

* 'bzr whoami' can now be used to set your identity from the command line,
  for a branch or globally.  (Robey Pointer)

* 'bzr checkout' now aliased to 'bzr co', and 'bzr annotate' to 'bzr ann'.
  (Michael Ellerman)

* 'bzr revert DIRECTORY' now reverts the contents of the directory as well.
  (Aaron Bentley)

* 'bzr get sftp://foo' gives a better error when paramiko is not present.
  Also updates things like 'http+pycurl://' if pycurl is not present.
  (John Arbash Meinel) (Malone #47821, #52204)

* New env variable ``BZR_PROGRESS_BAR``, sets the default progress bar type.
  Can be set to 'none' or 'dummy' to disable the progress bar, 'dots' or
  'tty' to create the respective type. (John Arbash Meinel, #42197, #51107)

* Improve the help text for 'bzr diff' to explain what various options do.
  (John Arbash Meinel, #6391)

* 'bzr uncommit -r 10' now uncommits revisions 11.. rather than uncommitting
  revision 10. This makes -r10 more in line with what other commands do.
  'bzr uncommit' also now saves the pending merges of the revisions that
  were removed. So it is safe to uncommit after a merge, fix something,
  and commit again. (John Arbash Meinel, #32526, #31426)

* 'bzr init' now also works on remote locations.
  (Wouter van Heyst, #48904)

* HTTP support has been updated. When using pycurl we now support
  connection keep-alive, which reduces dns requests and round trips.
  And for both urllib and pycurl we support multi-range requests,
  which decreases the number of round-trips. Performance results for
  ``bzr branch http://bazaar-vcs.org/bzr/bzr.dev/`` indicate
  http branching is now 2-3x faster, and ``bzr pull`` in an existing
  branch is as much as 4x faster.
  (Michael Ellerman, Johan Rydberg, John Arbash Meinel, #46768)

* Performance improvements for sftp. Branching and pulling are now up to
  2x faster. Utilize paramiko.readv() support for async requests if it
  is available (paramiko > 1.6) (John Arbash Meinel)

Bug Fixes
*********

* Fix shadowed definition of TestLocationConfig that caused some
  tests not to run.
  (Erik Bågfors, Michael Ellerman, Martin Pool, #32587)

* Fix unnecessary requirement of sign-my-commits that it be run from
  a working directory.  (Martin Pool, Robert Collins)

* 'bzr push location' will only remember the push location if it succeeds
  in connecting to the remote location. (John Arbash Meinel, #49742)

* 'bzr revert' no longer toggles the executable bit on win32
  (John Arbash Meinel, #45010)

* Handle broken pipe under win32 correctly. (John Arbash Meinel)

* sftp tests now work correctly on win32 if you have a newer paramiko
  (John Arbash Meinel)

* Cleanup win32 test suite, and general cleanup of places where
  file handles were being held open. (John Arbash Meinel)

* When specifying filenames for 'diff -r x..y', the name of the file in the
  working directory can be used, even if its name is different in both x
  and y.

* File-ids containing single- or double-quotes are handled correctly by
  push. (Aaron Bentley, #52227)

* Normalize unicode filenames to ensure cross-platform consistency.
  (John Arbash Meinel, #43689)

* The argument parser can now handle '-' as an argument. Currently
  no code interprets it specially (it is mostly handled as a file named
  '-'). But plugins, and future operations can use it.
  (John Arbash meinel, #50984)

* Bundles can properly read binary files with a plain '\r' in them.
  (John Arbash Meinel, #51927)

* Tuning ``iter_entries()`` to be more efficient (John Arbash Meinel, #5444)

* Lots of win32 fixes (the test suite passes again).
  (John Arbash Meinel, #50155)

* Handle openbsd returning None for sys.getfilesystemencoding() (#41183)

* Support ftp APPE (append) to allow Knits to be used over ftp (#42592)

* Removals are only committed if they match the filespec (or if there is
  no filespec).  (#46635, Aaron Bentley)

* smart-add recurses through all supplied directories
  (John Arbash Meinel, #52578)

* Make the bundle reader extra lines before and after the bundle text.
  This allows you to parse an email with the bundle inline.
  (John Arbash Meinel, #49182)

* Change the file id generator to squash a little bit more. Helps when
  working with long filenames on windows. (Also helps for unicode filenames
  not generating hidden files). (John Arbash Meinel, #43801)

* Restore terminal mode on C-c while reading sftp password.  (#48923,
  Nicholas Allen, Martin Pool)

* Timestamps are rounded to 1ms, and revision entries can be recreated
  exactly. (John Arbash Meinel, Jamie Wilkinson, #40693)

* Branch.base has changed to a URL, but ~/.bazaar/locations.conf should
  use local paths, since it is user visible (John Arbash Meinel, #53653)

* ``bzr status foo`` when foo was unversioned used to cause a full delta
  to be generated (John Arbash Meinel, #53638)

* When reading revision properties, an empty value should be considered
  the empty string, not None (John Arbash Meinel, #47782)

* ``bzr diff --diff-options`` can now handle binary files being changed.
  Also, the output is consistent when --diff-options is not supplied.
  (John Arbash Meinel, #54651, #52930)

* Use the right suffixes for loading plugins (John Arbash Meinel, #51810)

* Fix ``Branch.get_parent()`` to handle the case when the parent is not
  accessible (John Arbash Meinel, #52976)

Internals
*********

* Combine the ignore rules into a single regex rather than looping over
  them to reduce the threshold where  N^2 behaviour occurs in operations
  like status. (Jan Hudec, Robert Collins).

* Appending to ``bzrlib.DEFAULT_IGNORE`` is now deprecated. Instead, use
  one of the add functions in bzrlib.ignores. (John Arbash Meinel)

* 'bzr push' should only push the ancestry of the current revision, not
  all of the history in the repository. This is especially important for
  shared repositories. (John Arbash Meinel)

* ``bzrlib.delta.compare_trees`` now iterates in alphabetically sorted order,
  rather than randomly walking the inventories. (John Arbash Meinel)

* Doctests are now run in temporary directories which are cleaned up when
  they finish, rather than using special ScratchDir/ScratchBranch objects.
  (Martin Pool)

* Split ``check`` into separate methods on the branch and on the repository,
  so that it can be specialized in ways that are useful or efficient for
  different formats.  (Martin Pool, Robert Collins)

* Deprecate ``Repository.all_revision_ids``; most methods don't really need
  the global revision graph but only that part leading up to a particular
  revision.  (Martin Pool, Robert Collins)

* Add a BzrDirFormat ``control_formats`` list which allows for control formats
  that do not use '.bzr' to store their data - i.e. '.svn', '.hg' etc.
  (Robert Collins, Jelmer Vernooij).

* ``bzrlib.diff.external_diff`` can be redirected to any file-like object.
  Uses subprocess instead of spawnvp.
  (James Henstridge, John Arbash Meinel, #4047, #48914)

* New command line option '--profile-imports', which will install a custom
  importer to log time to import modules and regex compilation time to
  sys.stderr (John Arbash Meinel)

* 'EmptyTree' is now deprecated, please use ``repository.revision_tree(None)``
  instead. (Robert Collins)

* "RevisionTree" is now in bzrlib/revisiontree.py. (Robert Collins)

bzr 0.8.2
#########

:Released:  2006-05-17

Bug Fixes
*********

* setup.py failed to install launchpad plugin.  (Martin Pool)

bzr 0.8.1
#########

:Released:  2006-05-16

Bug Fixes
*********

* Fix failure to commit a merge in a checkout.  (Martin Pool,
  Robert Collins, Erik Bågfors, #43959)

* Nicer messages from 'commit' in the case of renames, and correct
  messages when a merge has occured. (Robert Collins, Martin Pool)

* Separate functionality from assert statements as they are skipped in
  optimized mode of python. Add the same check to pending merges.
  (Olaf Conradi, #44443)

Changes
*******

* Do not show the None revision in output of bzr ancestry. (Olaf Conradi)

* Add info on standalone branches without a working tree.
  (Olaf Conradi, #44155)

* Fix bug in knits when raising InvalidRevisionId. (Olaf Conradi, #44284)

Changes
*******

* Make editor invocation comply with Debian Policy. First check
  environment variables VISUAL and EDITOR, then try editor from
  alternatives system. If that all fails, fall back to the pre-defined
  list of editors. (Olaf Conradi, #42904)

New Features
************

* New 'register-branch' command registers a public branch into
  Launchpad.net, where it can be associated with bugs, etc.
  (Martin Pool, Bjorn Tillenius, Robert Collins)

Internals
*********

* New public api in InventoryEntry - ``describe_change(old, new)`` which
  provides a human description of the changes between two old and
  new. (Robert Collins, Martin Pool)

Testing
*******

* Fix test case for bzr info in upgrading a standalone branch to metadir,
  uses bzrlib api now. (Olaf Conradi)

bzr 0.8
#######

:Released:  2006-05-08

Notes When Upgrading
********************

Release 0.8 of bzr introduces a new format for history storage, called
'knit', as an evolution of to the 'weave' format used in 0.7.  Local
and remote operations are faster using knits than weaves.  Several
operations including 'init', 'init-repo', and 'upgrade' take a
--format option that controls this.  Branching from an existing branch
will keep the same format.

It is possible to merge, pull and push between branches of different
formats but this is slower than moving data between homogenous
branches.  It is therefore recommended (but not required) that you
upgrade all branches for a project at the same time.  Information on
formats is shown by 'bzr info'.

bzr 0.8 now allows creation of 'repositories', which hold the history
of files and revisions for several branches.  Previously bzr kept all
the history for a branch within the .bzr directory at the root of the
branch, and this is still the default.  To create a repository, use
the new 'bzr init-repo' command.  Branches exist as directories under
the repository and contain just a small amount of information
indicating the current revision of the branch.

bzr 0.8 also supports 'checkouts', which are similar to in cvs and
subversion.  Checkouts are associated with a branch (optionally in a
repository), which contains all the historical information.  The
result is that a checkout can be deleted without losing any
already-committed revisions.  A new 'update' command is also available.

Repositories and checkouts are not supported with the 0.7 storage
format.  To use them you must upgrad to either knits, or to the
'metaweave' format, which uses weaves but changes the .bzr directory
arrangement.


Improvements
************

* sftp paths can now be relative, or local, according to the lftp
  convention. Paths now take the form::

      sftp://user:pass@host:port/~/relative/path
      or
      sftp://user:pass@host:port/absolute/path

* The FTP transport now tries to reconnect after a temporary
  failure. ftp put is made atomic. (Matthieu Moy)

* The FTP transport now maintains a pool of connections, and
  reuses them to avoid multiple connections to the same host (like
  sftp did). (Daniel Silverstone)

* The ``bzr_man.py`` file has been removed. To create the man page now,
  use ``./generate_docs.py man``. The new program can also create other files.
  Run ``python generate_docs.py --help`` for usage information.
  (Hans Ulrich Niedermann & James Blackwell).

* Man Page now gives full help (James Blackwell).
  Help also updated to reflect user config now being stored in .bazaar
  (Hans Ulrich Niedermann)

* It's now possible to set aliases in bazaar.conf (Erik Bågfors)

* Pull now accepts a --revision argument (Erik Bågfors)

* ``bzr re-sign`` now allows multiple revisions to be supplied on the command
  line. You can now use the following command to sign all of your old
  commits::

    find .bzr/revision-store// -name my@email-* \
      | sed 's/.*\/\/..\///' \
      | xargs bzr re-sign

* Upgrade can now upgrade over the network. (Robert Collins)

* Two new commands 'bzr checkout' and 'bzr update' allow for CVS/SVN-alike
  behaviour.  By default they will cache history in the checkout, but
  with --lightweight almost all data is kept in the master branch.
  (Robert Collins)

* 'revert' unversions newly-versioned files, instead of deleting them.

* 'merge' is more robust.  Conflict messages have changed.

* 'merge' and 'revert' no longer clobber existing files that end in '~' or
  '.moved'.

* Default log format can be set in configuration and plugins can register
  their own formatters. (Erik Bågfors)

* New 'reconcile' command will check branch consistency and repair indexes
  that can become out of sync in pre 0.8 formats. (Robert Collins,
  Daniel Silverstone)

* New 'bzr init --format' and 'bzr upgrade --format' option to control
  what storage format is created or produced.  (Robert Collins,
  Martin Pool)

* Add parent location to 'bzr info', if there is one.  (Olaf Conradi)

* New developer commands 'weave-list' and 'weave-join'.  (Martin Pool)

* New 'init-repository' command, plus support for repositories in 'init'
  and 'branch' (Aaron Bentley, Erik Bågfors, Robert Collins)

* Improve output of 'info' command. Show all relevant locations related to
  working tree, branch and repository. Use kibibytes for binary quantities.
  Fix off-by-one error in missing revisions of working tree.  Make 'info'
  work on branches, repositories and remote locations.  Show locations
  relative to the shared repository, if applicable.  Show locking status
  of locations.  (Olaf Conradi)

* Diff and merge now safely handle binary files. (Aaron Bentley)

* 'pull' and 'push' now normalise the revision history, so that any two
  branches with the same tip revision will have the same output from 'log'.
  (Robert Collins)

* 'merge' accepts --remember option to store parent location, like 'push'
  and 'pull'. (Olaf Conradi)

* bzr status and diff when files given as arguments do not exist
  in the relevant trees.  (Martin Pool, #3619)

* Add '.hg' to the default ignore list.  (Martin Pool)

* 'knit' is now the default disk format. This improves disk performance and
  utilization, increases incremental pull performance, robustness with SFTP
  and allows checkouts over SFTP to perform acceptably.
  The initial Knit code was contributed by Johan Rydberg based on a
  specification by Martin Pool.
  (Robert Collins, Aaron Bentley, Johan Rydberg, Martin Pool).

* New tool to generate all-in-one html version of the manual.  (Alexander
  Belchenko)

* Hitting CTRL-C while doing an SFTP push will no longer cause stale locks
  to be left in the SFTP repository. (Robert Collins, Martin Pool).

* New option 'diff --prefix' to control how files are named in diff
  output, with shortcuts '-p0' and '-p1' corresponding to the options for
  GNU patch.  (Alexander Belchenko, Goffredo Baroncelli, Martin Pool)

* Add --revision option to 'annotate' command.  (Olaf Conradi)

* If bzr shows an unexpected revision-history after pulling (perhaps due
  to a reweave) it can now be corrected by 'bzr reconcile'.
  (Robert Collins)

Changes
*******

* Commit is now verbose by default, and shows changed filenames and the
  new revision number.  (Robert Collins, Martin Pool)

* Unify 'mv', 'move', 'rename'.  (Matthew Fuller, #5379)

* 'bzr -h' shows help.  (Martin Pool, Ian Bicking, #35940)

* Make 'pull' and 'push' remember location on failure using --remember.
  (Olaf Conradi)

* For compatibility, make old format for using weaves inside metadir
  available as 'metaweave' format.  Rename format 'metadir' to 'default'.
  Clean up help for option --format in commands 'init', 'init-repo' and
  'upgrade'.  (Olaf Conradi)

Internals
*********

* The internal storage of history, and logical branch identity have now
  been split into Branch, and Repository. The common locking and file
  management routines are now in bzrlib.lockablefiles.
  (Aaron Bentley, Robert Collins, Martin Pool)

* Transports can now raise DependencyNotPresent if they need a library
  which is not installed, and then another implementation will be
  tried.  (Martin Pool)

* Remove obsolete (and no-op) `decode` parameter to `Transport.get`.
  (Martin Pool)

* Using Tree Transform for merge, revert, tree-building

* WorkingTree.create, Branch.create, ``WorkingTree.create_standalone``,
  Branch.initialize are now deprecated. Please see ``BzrDir.create_*`` for
  replacement API's. (Robert Collins)

* New BzrDir class represents the .bzr control directory and manages
  formatting issues. (Robert Collins)

* New repository.InterRepository class encapsulates Repository to
  Repository actions and allows for clean selection of optimised code
  paths. (Robert Collins)

* ``bzrlib.fetch.fetch`` and ``bzrlib.fetch.greedy_fetch`` are now
  deprecated, please use ``branch.fetch`` or ``repository.fetch``
  depending on your needs. (Robert Collins)

* deprecated methods now have a ``is_deprecated`` flag on them that can
  be checked, if you need to determine whether a given callable is
  deprecated at runtime. (Robert Collins)

* Progress bars are now nested - see
  ``bzrlib.ui.ui_factory.nested_progress_bar``.
  (Robert Collins, Robey Pointer)

* New API call ``get_format_description()`` for each type of format.
  (Olaf Conradi)

* Changed ``branch.set_parent()`` to accept None to remove parent.
  (Olaf Conradi)

* Deprecated BzrError AmbiguousBase.  (Olaf Conradi)

* WorkingTree.branch is now a read only property.  (Robert Collins)

* bzrlib.ui.text.TextUIFactory now accepts a ``bar_type`` parameter which
  can be None or a factory that will create a progress bar. This is
  useful for testing or for overriding the bzrlib.progress heuristic.
  (Robert Collins)

* New API method ``get_physical_lock_status()`` to query locks present on a
  transport.  (Olaf Conradi)

* Repository.reconcile now takes a thorough keyword parameter to allow
  requesting an indepth reconciliation, rather than just a data-loss
  check. (Robert Collins)

* ``bzrlib.ui.ui_factory protocol`` now supports ``get_boolean`` to prompt
  the user for yes/no style input. (Robert Collins)

Testing
*******

* SFTP tests now shortcut the SSH negotiation, reducing test overhead
  for testing SFTP protocol support. (Robey Pointer)

* Branch formats are now tested once per implementation (see ``bzrlib.
  tests.branch_implementations``. This is analagous to the transport
  interface tests, and has been followed up with working tree,
  repository and BzrDir tests. (Robert Collins)

* New test base class TestCaseWithTransport provides a transport aware
  test environment, useful for testing any transport-interface using
  code. The test suite option --transport controls the transport used
  by this class (when its not being used as part of implementation
  contract testing). (Robert Collins)

* Close logging handler on disabling the test log. This will remove the
  handler from the internal list inside python's logging module,
  preventing shutdown from closing it twice.  (Olaf Conradi)

* Move test case for uncommit to blackbox tests.  (Olaf Conradi)

* ``run_bzr`` and ``run_bzr_captured`` now accept a 'stdin="foo"'
  parameter which will provide String("foo") to the command as its stdin.

bzr 0.7
#######

:Released: 2006-01-09

Changes
*******

* .bzrignore is excluded from exports, on the grounds that it's a bzr
  internal-use file and may not be wanted.  (Jamie Wilkinson)

* The "bzr directories" command were removed in favor of the new
  --kind option to the "bzr inventory" command.  To list all
  versioned directories, now use "bzr inventory --kind directory".
  (Johan Rydberg)

* Under Windows configuration directory is now ``%APPDATA%\bazaar\2.0``
  by default. (John Arbash Meinel)

* The parent of Bzr configuration directory can be set by ``BZR_HOME``
  environment variable. Now the path for it is searched in ``BZR_HOME``,
  then in HOME. Under Windows the order is: ``BZR_HOME``, ``APPDATA``
  (usually points to ``C:\Documents and Settings\User Name\Application Data``),
  ``HOME``. (John Arbash Meinel)

* Plugins with the same name in different directories in the bzr plugin
  path are no longer loaded: only the first successfully loaded one is
  used. (Robert Collins)

* Use systems' external ssh command to open connections if possible.
  This gives better integration with user settings such as ProxyCommand.
  (James Henstridge)

* Permissions on files underneath .bzr/ are inherited from the .bzr
  directory. So for a shared repository, simply doing 'chmod -R g+w .bzr/'
  will mean that future file will be created with group write permissions.

* configure.in and config.guess are no longer in the builtin default
  ignore list.

* '.sw[nop]' pattern ignored, to ignore vim swap files for nameless
  files.  (John Arbash Meinel, Martin Pool)

Improvements
************

* "bzr INIT dir" now initializes the specified directory, and creates
  it if it does not exist.  (John Arbash Meinel)

* New remerge command (Aaron Bentley)

* Better zsh completion script.  (Steve Borho)

* 'bzr diff' now returns 1 when there are changes in the working
  tree. (Robert Collins)

* 'bzr push' now exists and can push changes to a remote location.
  This uses the transport infrastructure, and can store the remote
  location in the ~/.bazaar/branches.conf configuration file.
  (Robert Collins)

* Test directories are only kept if the test fails and the user requests
  that they be kept.

* Tweaks to short log printing

* Added branch nicks, new nick command, printing them in log output.
  (Aaron Bentley)

* If ``$BZR_PDB`` is set, pop into the debugger when an uncaught exception
  occurs.  (Martin Pool)

* Accept 'bzr resolved' (an alias for 'bzr resolve'), as this is
  the same as Subversion.  (Martin Pool)

* New ftp transport support (on ftplib), for ftp:// and aftp://
  URLs.  (Daniel Silverstone)

* Commit editor temporary files now start with ``bzr_log.``, to allow
  text editors to match the file name and set up appropriate modes or
  settings.  (Magnus Therning)

* Improved performance when integrating changes from a remote weave.
  (Goffredo Baroncelli)

* Sftp will attempt to cache the connection, so it is more likely that
  a connection will be reused, rather than requiring multiple password
  requests.

* bzr revno now takes an optional argument indicating the branch whose
  revno should be printed.  (Michael Ellerman)

* bzr cat defaults to printing the last version of the file.
  (Matthieu Moy, #3632)

* New global option 'bzr --lsprof COMMAND' runs bzr under the lsprof
  profiler.  (Denys Duchier)

* Faster commits by reading only the headers of affected weave files.
  (Denys Duchier)

* 'bzr add' now takes a --dry-run parameter which shows you what would be
  added, but doesn't actually add anything. (Michael Ellerman)

* 'bzr add' now lists how many files were ignored per glob.  add --verbose
  lists the specific files.  (Aaron Bentley)

* 'bzr missing' now supports displaying changes in diverged trees and can
  be limited to show what either end of the comparison is missing.
  (Aaron Bently, with a little prompting from Daniel Silverstone)

Bug Fixes
*********

* SFTP can walk up to the root path without index errors. (Robert Collins)

* Fix bugs in running bzr with 'python -O'.  (Martin Pool)

* Error when run with -OO

* Fix bug in reporting http errors that don't have an http error code.
  (Martin Pool)

* Handle more cases of pipe errors in display commands

* Change status to 3 for all errors

* Files that are added and unlinked before committing are completely
  ignored by diff and status

* Stores with some compressed texts and some uncompressed texts are now
  able to be used. (John A Meinel)

* Fix for bzr pull failing sometimes under windows

* Fix for sftp transport under windows when using interactive auth

* Show files which are both renamed and modified as such in 'bzr
  status' output.  (Daniel Silverstone, #4503)

* Make annotate cope better with revisions committed without a valid
  email address.  (Marien Zwart)

* Fix representation of tab characters in commit messages.
  (Harald Meland)

* List of plugin directories in ``BZR_PLUGIN_PATH`` environment variable is
  now parsed properly under Windows. (Alexander Belchenko)

* Show number of revisions pushed/pulled/merged. (Robey Pointer)

* Keep a cached copy of the basis inventory to speed up operations
  that need to refer to it.  (Johan Rydberg, Martin Pool)

* Fix bugs in bzr status display of non-ascii characters.
  (Martin Pool)

* Remove Makefile.in from default ignore list.
  (Tollef Fog Heen, Martin Pool, #6413)

* Fix failure in 'bzr added'.  (Nathan McCallum, Martin Pool)

Testing
*******

* Fix selftest asking for passwords when there are no SFTP keys.
  (Robey Pointer, Jelmer Vernooij)

* Fix selftest run with 'python -O'.  (Martin Pool)

* Fix HTTP tests under Windows. (John Arbash Meinel)

* Make tests work even if HOME is not set (Aaron Bentley)

* Updated ``build_tree`` to use fixed line-endings for tests which read
  the file cotents and compare. Make some tests use this to pass under
  Windows. (John Arbash Meinel)

* Skip stat and symlink tests under Windows. (Alexander Belchenko)

* Delay in selftest/testhashcash is now issued under win32 and Cygwin.
  (John Arbash Meinel)

* Use terminal width to align verbose test output.  (Martin Pool)

* Blackbox tests are maintained within the bzrlib.tests.blackbox directory.
  If adding a new test script please add that to
  ``bzrlib.tests.blackbox.__init__``. (Robert Collins)

* Much better error message if one of the test suites can't be
  imported.  (Martin Pool)

* Make check now runs the test suite twice - once with the default locale,
  and once with all locales forced to C, to expose bugs. This is not
  trivially done within python, so for now its only triggered by running
  Make check. Integrators and packagers who wish to check for full
  platform support should run 'make check' to test the source.
  (Robert Collins)

* Tests can now run TestSkipped if they can't execute for any reason.
  (Martin Pool) (NB: TestSkipped should only be raised for correctable
  reasons - see the wiki spec ImprovingBzrTestSuite).

* Test sftp with relative, absolute-in-homedir and absolute-not-in-homedir
  paths for the transport tests. Introduce blackbox remote sftp tests that
  test the same permutations. (Robert Collins, Robey Pointer)

* Transport implementation tests are now independent of the local file
  system, which allows tests for esoteric transports, and for features
  not available in the local file system. They also repeat for variations
  on the URL scheme that can introduce issues in the transport code,
  see bzrlib.transport.TransportTestProviderAdapter() for this.
  (Robert Collins).

* ``TestCase.build_tree`` uses the transport interface to build trees,
  pass in a transport parameter to give it an existing connection.
  (Robert Collins).

Internals
*********

* WorkingTree.pull has been split across Branch and WorkingTree,
  to allow Branch only pulls. (Robert Collins)

* ``commands.display_command`` now returns the result of the decorated
  function. (Robert Collins)

* LocationConfig now has a ``set_user_option(key, value)`` call to save
  a setting in its matching location section (a new one is created
  if needed). (Robert Collins)

* Branch has two new methods, ``get_push_location`` and
  ``set_push_location`` to respectively, get and set the push location.
  (Robert Collins)

* ``commands.register_command`` now takes an optional flag to signal that
  the registrant is planning to decorate an existing command. When
  given multiple plugins registering a command is not an error, and
  the original command class (whether built in or a plugin based one) is
  returned to the caller. There is a new error 'MustUseDecorated' for
  signalling when a wrapping command should switch to the original
  version. (Robert Collins)

* Some option parsing errors will raise 'BzrOptionError', allowing
  granular detection for decorating commands. (Robert Collins).

* ``Branch.read_working_inventory`` has moved to
  ``WorkingTree.read_working_inventory``. This necessitated changes to
  ``Branch.get_root_id``, and a move of ``Branch.set_inventory`` to
  WorkingTree as well. To make it clear that a WorkingTree cannot always
  be obtained ``Branch.working_tree()`` will raise
  ``errors.NoWorkingTree`` if one cannot be obtained. (Robert Collins)

* All pending merges operations from Branch are now on WorkingTree.
  (Robert Collins)

* The follow operations from Branch have moved to WorkingTree::

      add()
      commit()
      move()
      rename_one()
      unknowns()

  (Robert Collins)

* ``bzrlib.add.smart_add_branch`` is now ``smart_add_tree``. (Robert Collins)

* New "rio" serialization format, similar to rfc-822. (Martin Pool)

* Rename selftests to ``bzrlib.tests.test_foo``.  (John A Meinel, Martin
  Pool)

* ``bzrlib.plugin.all_plugins`` has been changed from an attribute to a
  query method. (Robert Collins)

* New options to read only the table-of-contents of a weave.
  (Denys Duchier)

* Raise NoSuchFile when someone tries to add a non-existant file.
  (Michael Ellerman)

* Simplify handling of DivergedBranches in ``cmd_pull()``.
  (Michael Ellerman)

* Branch.controlfile* logic has moved to lockablefiles.LockableFiles, which
  is exposed as ``Branch().control_files``. Also this has been altered with the
  controlfile pre/suffix replaced by simple method names like 'get' and
  'put'. (Aaron Bentley, Robert Collins).

* Deprecated functions and methods can now be marked as such using the
  ``bzrlib.symbol_versioning`` module. Marked method have their docstring
  updated and will issue a DeprecationWarning using the warnings module
  when they are used. (Robert Collins)

* ``bzrlib.osutils.safe_unicode`` now exists to provide parameter coercion
  for functions that need unicode strings. (Robert Collins)

bzr 0.6
#######

:Released: 2005-10-28

Improvements
************

* pull now takes --verbose to show you what revisions are added or removed
  (John A Meinel)

* merge now takes a --show-base option to include the base text in
  conflicts.
  (Aaron Bentley)

* The config files are now read using ConfigObj, so '=' should be used as
  a separator, not ':'.
  (Aaron Bentley)

* New 'bzr commit --strict' option refuses to commit if there are
  any unknown files in the tree.  To commit, make sure all files are
  either ignored, added, or deleted.  (Michael Ellerman)

* The config directory is now ~/.bazaar, and there is a single file
  ~/.bazaar/bazaar.conf storing email, editor and other preferences.
  (Robert Collins)

* 'bzr add' no longer takes a --verbose option, and a --quiet option
  has been added that suppresses all output.

* Improved zsh completion support in contrib/zsh, from Clint
  Adams.

* Builtin 'bzr annotate' command, by Martin Pool with improvements from
  Goffredo Baroncelli.

* 'bzr check' now accepts -v for verbose reporting, and checks for
  ghosts in the branch. (Robert Collins)

* New command 're-sign' which will regenerate the gpg signature for
  a revision. (Robert Collins)

* If you set ``check_signatures=require`` for a path in
  ``~/.bazaar/branches.conf`` then bzr will invoke your
  ``gpg_signing_command`` (defaults to gpg) and record a digital signature
  of your commit. (Robert Collins)

* New sftp transport, based on Paramiko.  (Robey Pointer)

* 'bzr pull' now accepts '--clobber' which will discard local changes
  and make this branch identical to the source branch. (Robert Collins)

* Just give a quieter warning if a plugin can't be loaded, and
  put the details in .bzr.log.  (Martin Pool)

* 'bzr branch' will now set the branch-name to the last component of the
  output directory, if one was supplied.

* If the option ``post_commit`` is set to one (or more) python function
  names (must be in the bzrlib namespace), then they will be invoked
  after the commit has completed, with the branch and ``revision_id`` as
  parameters. (Robert Collins)

* Merge now has a retcode of 1 when conflicts occur. (Robert Collins)

* --merge-type weave is now supported for file contents.  Tree-shape
  changes are still three-way based.  (Martin Pool, Aaron Bentley)

* 'bzr check' allows the first revision on revision-history to have
  parents - something that is expected for cheap checkouts, and occurs
  when conversions from baz do not have all history.  (Robert Collins).

* 'bzr merge' can now graft unrelated trees together, if your specify
  0 as a base. (Aaron Bentley)

* 'bzr commit branch' and 'bzr commit branch/file1 branch/file2' now work
  (Aaron Bentley)

* Add '.sconsign*' to default ignore list.  (Alexander Belchenko)

* 'bzr merge --reprocess' minimizes conflicts

Testing
*******

* The 'bzr selftest --pattern' option for has been removed, now
  test specifiers on the command line can be simple strings, or
  regexps, or both. (Robert Collins)

* Passing -v to selftest will now show the time each test took to
  complete, which will aid in analysing performance regressions and
  related questions. (Robert Collins)

* 'bzr selftest' runs all tests, even if one fails, unless '--one'
  is given. (Martin Pool)

* There is a new method for TestCaseInTempDir, assertFileEqual, which
  will check that a given content is equal to the content of the named
  file. (Robert Collins)

* Fix test suite's habit of leaving many temporary log files in $TMPDIR.
  (Martin Pool)

Internals
*********

* New 'testament' command and concept for making gpg-signatures
  of revisions that are not tied to a particular internal
  representation.  (Martin Pool).

* Per-revision properties ('revprops') as key-value associated
  strings on each revision created when the revision is committed.
  Intended mainly for the use of external tools.  (Martin Pool).

* Config options have moved from bzrlib.osutils to bzrlib.config.
  (Robert Collins)

* Improved command line option definitions allowing explanations
  for individual options, among other things.  Contributed by
  Magnus Therning.

* Config options have moved from bzrlib.osutils to bzrlib.config.
  Configuration is now done via the config.Config interface:
  Depending on whether you have a Branch, a Location or no information
  available, construct a ``*Config``, and use its ``signature_checking``,
  ``username`` and ``user_email`` methods. (Robert Collins)

* Plugins are now loaded under bzrlib.plugins, not bzrlib.plugin, and
  they are made available for other plugins to use. You should not
  import other plugins during the ``__init__`` of your plugin though, as
  no ordering is guaranteed, and the plugins directory is not on the
  python path. (Robert Collins)

* Branch.relpath has been moved to WorkingTree.relpath. WorkingTree no
  no longer takes an inventory, rather it takes an option branch
  parameter, and if None is given will open the branch at basedir
  implicitly. (Robert Collins)

* Cleaner exception structure and error reporting.  Suggested by
  Scott James Remnant.  (Martin Pool)

* Branch.remove has been moved to WorkingTree, which has also gained
  ``lock_read``, ``lock_write`` and ``unlock`` methods for convenience.
  (Robert Collins)

* Two decorators, ``needs_read_lock`` and ``needs_write_lock`` have been
  added to the branch module. Use these to cause a function to run in a
  read or write lock respectively. (Robert Collins)

* ``Branch.open_containing`` now returns a tuple (Branch, relative-path),
  which allows direct access to the common case of 'get me this file
  from its branch'. (Robert Collins)

* Transports can register using ``register_lazy_transport``, and they
  will be loaded when first used.  (Martin Pool)

* 'pull' has been factored out of the command as ``WorkingTree.pull()``.
  A new option to WorkingTree.pull has been added, clobber, which will
  ignore diverged history and pull anyway.
  (Robert Collins)

* config.Config has a ``get_user_option`` call that accepts an option name.
  This will be looked up in branches.conf and bazaar.conf as normal.
  It is intended that this be used by plugins to support options -
  options of built in programs should have specific methods on the config.
  (Robert Collins)

* ``merge.merge_inner`` now has tempdir as an optional parameter.
  (Robert Collins)

* Tree.kind is not recorded at the top level of the hierarchy, as it was
  missing on EmptyTree, leading to a bug with merge on EmptyTrees.
  (Robert Collins)

* ``WorkingTree.__del__`` has been removed, it was non deterministic and not
  doing what it was intended to. See ``WorkingTree.__init__`` for a comment
  about future directions. (Robert Collins/Martin Pool)

* bzrlib.transport.http has been modified so that only 404 urllib errors
  are returned as NoSuchFile. Other exceptions will propagate as normal.
  This allows debuging of actual errors. (Robert Collins)

* bzrlib.transport.Transport now accepts *ONLY* url escaped relative paths
  to apis like 'put', 'get' and 'has'. This is to provide consistent
  behaviour - it operates on url's only. (Robert Collins)

* Transports can register using ``register_lazy_transport``, and they
  will be loaded when first used.  (Martin Pool)

* ``merge_flex`` no longer calls ``conflict_handler.finalize()``, instead that
  is called by ``merge_inner``. This is so that the conflict count can be
  retrieved (and potentially manipulated) before returning to the caller
  of ``merge_inner``. Likewise 'merge' now returns the conflict count to the
  caller. (Robert Collins)

* ``revision.revision_graph`` can handle having only partial history for
  a revision - that is no revisions in the graph with no parents.
  (Robert Collins).

* New ``builtins.branch_files`` uses the standard ``file_list`` rules to
  produce a branch and a list of paths, relative to that branch
  (Aaron Bentley)

* New TestCase.addCleanup facility.

* New ``bzrlib.version_info`` tuple (similar to ``sys.version_info``),
  which can be used by programs importing bzrlib.

Bug Fixes
*********

* Better handling of branches in directories with non-ascii names.
  (Joel Rosdahl, Panagiotis Papadakos)

* Upgrades of trees with no commits will not fail due to accessing
  [-1] in the revision-history. (Andres Salomon)


bzr 0.1.1
#########

:Released: 2005-10-12

Bug Fixes
*********

* Fix problem in pulling over http from machines that do not
  allow directories to be listed.

* Avoid harmless warning about invalid hash cache after
  upgrading branch format.

Performance
***********

* Avoid some unnecessary http operations in branch and pull.


bzr 0.1
#######

:Released: 2005-10-11

Notes
*****

* 'bzr branch' over http initially gives a very high estimate
  of completion time but it should fall as the first few
  revisions are pulled in.  branch is still slow on
  high-latency connections.

Bug Fixes
*********

* bzr-man.py has been updated to work again. Contributed by
  Rob Weir.

* Locking is now done with fcntl.lockf which works with NFS
  file systems. Contributed by Harald Meland.

* When a merge encounters a file that has been deleted on
  one side and modified on the other, the old contents are
  written out to foo.BASE and foo.SIDE, where SIDE is this
  or OTHER. Contributed by Aaron Bentley.

* Export was choosing incorrect file paths for the content of
  the tarball, this has been fixed by Aaron Bentley.

* Commit will no longer commit without a log message, an
  error is returned instead. Contributed by Jelmer Vernooij.

* If you commit a specific file in a sub directory, any of its
  parent directories that are added but not listed will be
  automatically included. Suggested by Michael Ellerman.

* bzr commit and upgrade did not correctly record new revisions
  for files with only a change to their executable status.
  bzr will correct this when it encounters it. Fixed by
  Robert Collins

* HTTP tests now force off the use of ``http_proxy`` for the duration.
  Contributed by Gustavo Niemeyer.

* Fix problems in merging weave-based branches that have
  different partial views of history.

* Symlink support: working with symlinks when not in the root of a
  bzr tree was broken, patch from Scott James Remnant.

Improvements
************

* 'branch' now accepts a --basis parameter which will take advantage
  of local history when making a new branch. This allows faster
  branching of remote branches. Contributed by Aaron Bentley.

* New tree format based on weave files, called version 5.
  Existing branches can be upgraded to this format using
  'bzr upgrade'.

* Symlinks are now versionable. Initial patch by
  Erik Toubro Nielsen, updated to head by Robert Collins.

* Executable bits are tracked on files. Patch from Gustavo
  Niemeyer.

* 'bzr status' now shows unknown files inside a selected directory.
  Patch from Heikki Paajanen.

* Merge conflicts are recorded in .bzr. Two new commands 'conflicts'
  and 'resolve' have needed added, which list and remove those
  merge conflicts respectively. A conflicted tree cannot be committed
  in. Contributed by Aaron Bentley.

* 'rm' is now an alias for 'remove'.

* Stores now split out their content in a single byte prefixed hash,
  dropping the density of files per directory by 256. Contributed by
  Gustavo Niemeyer.

* 'bzr diff -r branch:URL' will now perform a diff between two branches.
  Contributed by Robert Collins.

* 'bzr log' with the default formatter will show merged revisions,
  indented to the right. Initial implementation contributed by Gustavo
  Niemeyer, made incremental by Robert Collins.


Internals
*********

* Test case failures have the exception printed after the log
  for your viewing pleasure.

* InventoryEntry is now an abstract base class, use one of the
  concrete InventoryDirectory etc classes instead.

* Branch raises an UnsupportedFormatError when it detects a
  bzr branch it cannot understand. This allows for precise
  handling of such circumstances.

* Remove RevisionReference class; ``Revision.parent_ids`` is now simply a
  list of their ids and ``parent_sha1s`` is a list of their corresponding
  sha1s (for old branches only at the moment.)

* New method-object style interface for Commit() and Fetch().

* Renamed ``Branch.last_patch()`` to ``Branch.last_revision()``, since
  we call them revisions not patches.

* Move ``copy_branch`` to ``bzrlib.clone.copy_branch``.  The destination
  directory is created if it doesn't exist.

* Inventories now identify the files which were present by
  giving the revision *of that file*.

* Inventory and Revision XML contains a version identifier.
  This must be consistent with the overall branch version
  but allows for more flexibility in future upgrades.

Testing
*******

* Removed testsweet module so that tests can be run after
  bzr installed by 'bzr selftest'.

* 'bzr selftest' command-line arguments can now be partial ids
  of tests to run, e.g. ``bzr selftest test_weave``


bzr 0.0.9
#########

:Released: 2005-09-23

Bug Fixes
*********

* Fixed "branch -r" option.

* Fix remote access to branches containing non-compressed history.
  (Robert Collins).

* Better reliability of http server tests.  (John Arbash-Meinel)

* Merge graph maximum distance calculation fix.  (Aaron Bentley)

* Various minor bug in windows support have been fixed, largely in the
  test suite. Contributed by Alexander Belchenko.

Improvements
************

* Status now accepts a -r argument to give status between chosen
  revisions. Contributed by Heikki Paajanen.

* Revision arguments no longer use +/-/= to control ranges, instead
  there is a 'before' namespace, which limits the successive namespace.
  For example '$ bzr log -r date:yesterday..before:date:today' will
  select everything from yesterday and before today. Contributed by
  Robey Pointer

* There is now a bzr.bat file created by distutils when building on
  Windows. Contributed by Alexander Belchenko.

Internals
*********

* Removed uuid() as it was unused.

* Improved 'fetch' code for pulling revisions from one branch into
  another (used by pull, merged, etc.)


bzr 0.0.8
#########

:Released: 2005-09-20


Improvements
************

* Adding a file whose parent directory is not versioned will
  implicitly add the parent, and so on up to the root. This means
  you should never need to explictly add a directory, they'll just
  get added when you add a file in the directory.  Contributed by
  Michael Ellerman.

* Ignore ``.DS_Store`` (contains Mac metadata) by default.
  (Nir Soffer)

* If you set ``BZR_EDITOR`` in the environment, it is checked in
  preference to EDITOR and the config file for the interactive commit
  editing program. Related to this is a bugfix where a missing program
  set in EDITOR would cause editing to fail, now the fallback program
  for the operating system is still tried.

* Files that are not directories/symlinks/regular files will no longer
  cause bzr to fail, it will just ignore them by default. You cannot add
  them to the tree though - they are not versionable.


Internals
*********

* Refactor xml packing/unpacking.

Bug Fixes
*********

* Fixed 'bzr mv' by Ollie Rutherfurd.

* Fixed strange error when trying to access a nonexistent http
  branch.

* Make sure that the hashcache gets written out if it can't be
  read.


Portability
***********

* Various Windows fixes from Ollie Rutherfurd.

* Quieten warnings about locking; patch from Matt Lavin.


bzr-0.0.7
#########

:Released: 2005-09-02

New Features
************

* ``bzr shell-complete`` command contributed by Clint Adams to
  help with intelligent shell completion.

* New expert command ``bzr find-merge-base`` for debugging merges.


Enhancements
************

* Much better merge support.

* merge3 conflicts are now reported with markers like '<<<<<<<'
  (seven characters) which is the same as CVS and pleases things
  like emacs smerge.


Bug Fixes
*********

* ``bzr upgrade`` no longer fails when trying to fix trees that
  mention revisions that are not present.

* Fixed bugs in listing plugins from ``bzr plugins``.

* Fix case of $EDITOR containing options for the editor.

* Fix log -r refusing to show the last revision.
  (Patch from Goffredo Baroncelli.)


Changes
*******

* ``bzr log --show-ids`` shows the revision ids of all parents.

* Externally provided commands on your $BZRPATH no longer need
  to recognize --bzr-usage to work properly, and can just handle
  --help themselves.


Library
*******

* Changed trace messages to go through the standard logging
  framework, so that they can more easily be redirected by
  libraries.



bzr-0.0.6
#########

:Released: 2005-08-18

New Features
************

* Python plugins, automatically loaded from the directories on
  ``BZR_PLUGIN_PATH`` or ``~/.bzr.conf/plugins`` by default.

* New 'bzr mkdir' command.

* Commit mesage is fetched from an editor if not given on the
  command line; patch from Torsten Marek.

* ``bzr log -m FOO`` displays commits whose message matches regexp
  FOO.

* ``bzr add`` with no arguments adds everything under the current directory.

* ``bzr mv`` does move or rename depending on its arguments, like
  the Unix command.

* ``bzr missing`` command shows a summary of the differences
  between two trees.  (Merged from John Arbash-Meinel.)

* An email address for commits to a particular tree can be
  specified by putting it into .bzr/email within a branch.  (Based
  on a patch from Heikki Paajanen.)


Enhancements
************

* Faster working tree operations.


Changes
*******

* 3rd-party modules shipped with bzr are copied within the bzrlib
  python package, so that they can be installed by the setup
  script without clashing with anything already existing on the
  system.  (Contributed by Gustavo Niemeyer.)

* Moved plugins directory to bzrlib/, so that there's a standard
  plugin directory which is not only installed with bzr itself but
  is also available when using bzr from the development tree.
  ``BZR_PLUGIN_PATH`` and ``DEFAULT_PLUGIN_PATH`` are then added to the
  standard plugins directory.

* When exporting to a tarball with ``bzr export --format tgz``, put
  everything under a top directory rather than dumping it into the
  current directory.   This can be overridden with the ``--root``
  option.  Patch from William Dodé and John Meinel.

* New ``bzr upgrade`` command to upgrade the format of a branch,
  replacing ``bzr check --update``.

* Files within store directories are no longer marked readonly on
  disk.

* Changed ``bzr log`` output to a more compact form suggested by
  John A Meinel.  Old format is available with the ``--long`` or
  ``-l`` option, patched by William Dodé.

* By default the commit command refuses to record a revision with
  no changes unless the ``--unchanged`` option is given.

* The ``--no-plugins``, ``--profile`` and ``--builtin`` command
  line options must come before the command name because they
  affect what commands are available; all other options must come
  after the command name because their interpretation depends on
  it.

* ``branch`` and ``clone`` added as aliases for ``branch``.

* Default log format is back to the long format; the compact one
  is available with ``--short``.


Bug Fixes
*********

* Fix bugs in committing only selected files or within a subdirectory.


bzr-0.0.5
#########

:Released:  2005-06-15

Changes
*******

* ``bzr`` with no command now shows help rather than giving an
  error.  Suggested by Michael Ellerman.

* ``bzr status`` output format changed, because svn-style output
  doesn't really match the model of bzr.  Now files are grouped by
  status and can be shown with their IDs.  ``bzr status --all``
  shows all versioned files and unknown files but not ignored files.

* ``bzr log`` runs from most-recent to least-recent, the reverse
  of the previous order.  The previous behaviour can be obtained
  with the ``--forward`` option.

* ``bzr inventory`` by default shows only filenames, and also ids
  if ``--show-ids`` is given, in which case the id is the second
  field.


Enhancements
************

* New 'bzr whoami --email' option shows only the email component
  of the user identification, from Jo Vermeulen.

* New ``bzr ignore PATTERN`` command.

* Nicer error message for broken pipe, interrupt and similar
  conditions that don't indicate an internal error.

* Add ``.*.sw[nop] .git .*.tmp *,v`` to default ignore patterns.

* Per-branch locks keyed on ``.bzr/branch-lock``, available in
  either read or write mode.

* New option ``bzr log --show-ids`` shows revision and file ids.

* New usage ``bzr log FILENAME`` shows only revisions that
  affected that file.

* Changed format for describing changes in ``bzr log -v``.

* New option ``bzr commit --file`` to take a message from a file,
  suggested by LarstiQ.

* New syntax ``bzr status [FILE...]`` contributed by Bartosz
  Oler.  File may be in a branch other than the working directory.

* ``bzr log`` and ``bzr root`` can be given an http URL instead of
  a filename.

* Commands can now be defined by external programs or scripts
  in a directory on $BZRPATH.

* New "stat cache" avoids reading the contents of files if they
  haven't changed since the previous time.

* If the Python interpreter is too old, try to find a better one
  or give an error.  Based on a patch from Fredrik Lundh.

* New optional parameter ``bzr info [BRANCH]``.

* New form ``bzr commit SELECTED`` to commit only selected files.

* New form ``bzr log -r FROM:TO`` shows changes in selected
  range; contributed by John A Meinel.

* New option ``bzr diff --diff-options 'OPTS'`` allows passing
  options through to an external GNU diff.

* New option ``bzr add --no-recurse`` to add a directory but not
  their contents.

* ``bzr --version`` now shows more information if bzr is being run
  from a branch.


Bug Fixes
*********

* Fixed diff format so that added and removed files will be
  handled properly by patch.  Fix from Lalo Martins.

* Various fixes for files whose names contain spaces or other
  metacharacters.


Testing
*******

* Converted black-box test suites from Bourne shell into Python;
  now run using ``./testbzr``.  Various structural improvements to
  the tests.

* testbzr by default runs the version of bzr found in the same
  directory as the tests, or the one given as the first parameter.

* testbzr also runs the internal tests, so the only command
  required to check is just ``./testbzr``.

* testbzr requires python2.4, but can be used to test bzr running
  under a different version.

* Tests added for many other changes in this release.


Internal
********

* Included ElementTree library upgraded to 1.2.6 by Fredrik Lundh.

* Refactor command functions into Command objects based on HCT by
  Scott James Remnant.

* Better help messages for many commands.

* Expose ``bzrlib.open_tracefile()`` to start the tracefile; until
  this is called trace messages are just discarded.

* New internal function ``find_touching_revisions()`` and hidden
  command touching-revisions trace the changes to a given file.

* Simpler and faster ``compare_inventories()`` function.

* ``bzrlib.open_tracefile()`` takes a tracefilename parameter.

* New AtomicFile class.

* New developer commands ``added``, ``modified``.


Portability
***********

* Cope on Windows on python2.3 by using the weaker random seed.
  2.4 is now only recommended.


bzr-0.0.4
#########

:Released:  2005-04-22

Enhancements
************

* 'bzr diff' optionally takes a list of files to diff.  Still a bit
  basic.  Patch from QuantumG.

* More default ignore patterns.

* New 'bzr log --verbose' shows a list of files changed in the
  changeset.  Patch from Sebastian Cote.

* Roll over ~/.bzr.log if it gets too large.

* Command abbreviations 'ci', 'st', 'stat', '?' based on a patch
  by Jason Diamon.

* New 'bzr help commands' based on a patch from Denys Duchier.


Changes
*******

* User email is determined by looking at $BZREMAIL or ~/.bzr.email
  or $EMAIL.  All are decoded by the locale preferred encoding.
  If none of these are present user@hostname is used.  The host's
  fully-qualified name is not used because that tends to fail when
  there are DNS problems.

* New 'bzr whoami' command instead of username user-email.


Bug Fixes
*********

* Make commit safe for hardlinked bzr trees.

* Some Unicode/locale fixes.

* Partial workaround for ``difflib.unified_diff`` not handling
  trailing newlines properly.


Internal
********

* Allow docstrings for help to be in PEP0257 format.  Patch from
  Matt Brubeck.

* More tests in test.sh.

* Write profile data to a temporary file not into working
  directory and delete it when done.

* Smaller .bzr.log with process ids.


Portability
***********

* Fix opening of ~/.bzr.log on Windows.  Patch from Andrew
  Bennetts.

* Some improvements in handling paths on Windows, based on a patch
  from QuantumG.


bzr-0.0.3
#########

:Released:  2005-04-06

Enhancements
************

* New "directories" internal command lists versioned directories
  in the tree.

* Can now say "bzr commit --help".

* New "rename" command to rename one file to a different name
  and/or directory.

* New "move" command to move one or more files into a different
  directory.

* New "renames" command lists files renamed since base revision.

* New cat command contributed by janmar.

Changes
*******

* .bzr.log is placed in $HOME (not pwd) and is always written in
  UTF-8.  (Probably not a completely good long-term solution, but
  will do for now.)

Portability
***********

* Workaround for difflib bug in Python 2.3 that causes an
  exception when comparing empty files.  Reported by Erik Toubro
  Nielsen.

Internal
********

* Refactored inventory storage to insert a root entry at the top.

Testing
*******

* Start of shell-based black-box testing in test.sh.


bzr-0.0.2.1
###########

Portability
***********

* Win32 fixes from Steve Brown.


bzr-0.0.2
#########

:Codename: "black cube"
:Released: 2005-03-31

Enhancements
************

* Default ignore list extended (see bzrlib/__init__.py).

* Patterns in .bzrignore are now added to the default ignore list,
  rather than replacing it.

* Ignore list isn't reread for every file.

* More help topics.

* Reinstate the 'bzr check' command to check invariants of the
  branch.

* New 'ignored' command lists which files are ignored and why;
  'deleted' lists files deleted in the current working tree.

* Performance improvements.

* New global --profile option.

* Ignore patterns like './config.h' now correctly match files in
  the root directory only.


bzr-0.0.1
#########

:Released:  2005-03-26

Enhancements
************

* More information from info command.

* Can now say "bzr help COMMAND" for more detailed help.

* Less file flushing and faster performance when writing logs and
  committing to stores.

* More useful verbose output from some commands.

Bug Fixes
*********

* Fix inverted display of 'R' and 'M' during 'commit -v'.

Portability
***********

* Include a subset of ElementTree-1.2.20040618 to make
  installation easier.

* Fix time.localtime call to work with Python 2.3 (the minimum
  supported).


bzr-0.0.0.69
############

:Released:  2005-03-22

Enhancements
************

* First public release.

* Storage of local versions: init, add, remove, rm, info, log,
  diff, status, etc.

..
   vim: tw=74 ft=rst ff=unix<|MERGE_RESOLUTION|>--- conflicted
+++ resolved
@@ -2,20 +2,6 @@
 Bazaar Release Notes
 ####################
 
-<<<<<<< HEAD
-=======
-bzr 2.0.1
-##########
-
-Bug Fixes
-*********
-
-* Make sure that we unlock the tree if we fail to create a TreeTransform
-  object when doing a merge, and there is limbo, or pending-deletions
-  directory.  (Gary van der Merwe, #427773)
-
-
->>>>>>> f179db44
 .. contents:: List of Releases
    :depth: 1
 
