--- conflicted
+++ resolved
@@ -9,6 +9,17 @@
       common ancestor with the submit location (Aaron Bentley)
 
     * Added support for Putty's SSH implementation. (Dmitry Vasiliev)
+
+    * HTTP redirections are now taken into account when a branch (or a
+      bundle) is accessed for the first time. A message is issued at each
+      redirection to inform the user. In the past, http redirections were
+      silently followed for each request which significantly degraded the
+      performances. The http redirections are not followed anymore by
+      default, instead a RedirectRequested exception is raised. For bzrlib
+      users needing to follow http redirections anyway,
+      bzrlib.transport.do_catching_redirections provide an easy transition
+      path.  
+      (Vincent Ladeuil)
 
   INTERNALS:
 
@@ -30,6 +41,9 @@
 
     * Fix commit of merges with symlinks in dirstate trees.
       (Marien Zwart)
+
+    * Correctly handles mutiple permanent http redirections.
+     (Vincent Ladeuil, #88780)
 
  
 bzr 0.15rc1  2007-03-07
@@ -81,17 +95,6 @@
 
     * ``bzr help global-options`` describes the global options.
       (Aaron Bentley)
-
-    * HTTP redirections are now taken into account when a branch (or a
-      bundle) is accessed for the first time. A message is issued at each
-      redirection to inform the user. In the past, http redirections were
-      silently followed for each request which significantly degraded the
-      performances. The http redirections are not followed anymore by
-      default, instead a RedirectRequested exception is raised. For bzrlib
-      users needing to follow http redirections anyway,
-      bzrlib.transport.do_catching_redirections provide an easy transition
-      path.  
-      (Vincent Ladeuil)
 
     * ``bzr pull --overwrite`` will now correctly overwrite checkouts.
       (Robert Collins)
@@ -245,10 +248,6 @@
     * ``bzr init`` works with unicode argument LOCATION.
       (Alexander Belchenko, #85599)
 
-<<<<<<< HEAD
-    * Correctly handles mutiple permanent http redirections.
-     (Vincent Ladeuil, #88780)
-=======
     * Raise DependencyNotPresent if pycurl do not support https. (Vincent
       Ladeuil, #85305)
 
@@ -262,7 +261,6 @@
 
     * Fix bzrtools shelve command for removed lines beginning with "--"
       (Johan Dahlberg, #75577)
->>>>>>> 66ee04c7
 
   TESTING:
 
