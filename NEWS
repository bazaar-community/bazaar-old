--- conflicted
+++ resolved
@@ -102,11 +102,10 @@
 
   API BREAKS:
 
-<<<<<<< HEAD
     * ``bzrlib.status.show_pending_merges`` requires the repository to be
       locked by the caller. Callers should have been doing it anyway, but it
       will now raise an exception if they do not. (John Arbash Meinel)
-=======
+
     * Repository.get_data_stream, Repository.get_data_stream_for_search(),
       Repository.get_deltas_for_revsions(), Repository.revision_trees(),
       Repository.item_keys_introduced_by() no longer take read locks.
@@ -157,7 +156,6 @@
       another regression in knit => knit fetching which re-read the index for
       every revision each side had in common.
       (Robert Collins, John Arbash Meinel)
->>>>>>> 34d29625
 
 
 bzr 1.4rc1 2008-04-11
