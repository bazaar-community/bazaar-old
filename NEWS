--------------------
Bazaar Release Notes
--------------------

.. contents::

IN DEVELOPMENT
--------------

  CHANGES:

    * ``bzr export`` can now export a subdirectory of a project.
      (Robert Collins)

  IMPROVEMENTS:

<<<<<<< HEAD
    * ``bzr uncommit`` logs the old tip revision id, and displays how to
      restore the branch to that tip using ``bzr pull``.  This allows you
      to recover if you realize you uncommitted the wrong thing.
      (John Arbash Meinel)
=======
    * ``bzr init`` and ``bzr init-repo`` will now print out the same as
      ``bzr info`` if it completed successfully.
      (Marius Kruger)
>>>>>>> 3c15f404

  BUG FIXES:

    * ``WorkingTree4`` trees will now correctly report missing-and-new
      paths in the output of ``iter_changes``. (Robert Collins)

  API CHANGES:

    * Exporters now take 4 parameters. (Robert Collins)

    * ``Tree.iter_changes`` will now return False for the content change
      field when a file is missing in the basis tree and not present in
      the target tree. Previously it returned True unconditionally.
      (Robert Collins)

  TESTING:

    * ``addCleanup`` now takes ``*arguments`` and ``**keyword_arguments``
      which are then passed to the cleanup callable as it is run. In
      addition, addCleanup no longer requires that the callables passed to
      it be unique. (Jonathan Lange)

  INTERNALS:

    * ``bzrlib.diff.DiffTree.show_diff`` now skips changes where the kind
      is unknown in both source and target.
      (Robert Collins, Aaron Bentley)


bzr 1.6rc3 2008-08-14
---------------------

  CHANGES:

    * Disable reading ``.bzrrules`` as a per-branch rule preferences
      file. The feature was not quite ready for a full release.
      (Robert Collins)

  IMPROVEMENTS:

    * Update the windows installer to bundle TortoiseBzr and ``qbzr``
      into the standalone installer. This will be the first official
      windows release that installs Tortoise by default.
      (Mark Hammond)

  BUG FIXES: 

    * Fix a regression in ``bzr+http`` support. There was a missing
      function (``_read_line``) that needed to be carried over from
      ``bzr+ssh`` support. (Andrew Bennetts)

    * ``GraphIndex`` objects will internally read an entire index if more
      than 1/20th of their keyspace is requested in a single operation.
      This largely mitigates a performance regression in ``bzr log FILE``
      and completely corrects the performance regression in ``bzr log``.
      The regression was caused by removing an accomodation which had been
      supporting the index format in use. A newer index format is in
      development which is substantially faster. (Robert Collins)


bzr 1.6rc2 2008-08-13
---------------------

This release candidate has a few minor bug fixes, and some regression
fixes for Windows.

  BUG FIXES:

    * ``bzr upgrade`` on remote branches accessed via bzr:// and
      bzr+ssh:// now works.  (Andrew Bennetts)

    * Change the ``get_format_description()`` strings for
      ``RepositoryFormatKnitPack5`` et al to be single line messages.
      (Aaron Bentley)

    * Fix for a regression on Win32 where we would try to call
      ``os.listdir()`` on a file and not catch the exception properly.
      (Windows raises a different exception.) This would manifest in
      places like ``bzr rm file`` or ``bzr switch``.
      (Mark Hammond, John Arbash Meinel)

    * ``Inventory.copy()`` was failing to set the revision property for
      the root entry. (Jelmer Vernooij)

    * sftp transport: added missing ``FileExists`` case to
      ``_translate_io_exception`` (Christophe Troestler, #123475)

    * The help for ``bzr ignored`` now suggests ``bzr ls --ignored`` for
      scripting use. (Robert Collins, #3834)

    * The default ``annotate`` logic will now always assign the
      last-modified value of a line to one of the revisions that modified
      it, rather than a merge revision. This would happen when both sides
      claimed to have modified the line resulting in the same text. The
      choice is arbitrary but stable, so merges in different directions
      will get the same results.  (John Arbash Meinel, #232188)


bzr 1.6rc1 2008-08-06
---------------------

This release candidate for bzr 1.6 solidifies the new branch stacking
feature.  Bazaar now recommends that users upgrade all knit repositories,
because later formats are much faster.  However, we plan to continue read/write and
upgrade support for knit repostories for the forseeable future.  Several
other bugs and performance issues were fixed.

  CHANGES:

    * Knit format repositories are deprecated and bzr will now emit
      warnings whenever it encounters one.  Use ``bzr upgrade`` to upgrade
      knit repositories to pack format.  (Andrew Bennetts)

  IMPROVEMENTS:

    * ``bzr check`` can now be told which elements at a location it should
      check.  (Daniel Watkins)

    * Commit now supports ``--exclude`` (or ``-x``) to exclude some files
      from the commit. (Robert Collins, #3117)

    * Fetching data between repositories that have the same model but no 
      optimised fetcher will not reserialise all the revisions, increasing
      performance. (Robert Collins, John Arbash Meinel)

    * Give a more specific error when target branch is not reachable.
      (James Westby)

    * Implemented a custom ``walkdirs_utf8`` implementation for win32.
      This uses a pyrex extension to get direct access to the
      ``FindFirstFileW`` style apis, rather than using ``listdir`` +
      ``lstat``. Shows a very strong improvement in commands like
      ``status`` and ``diff`` which have to iterate the working tree.
      Anywhere from 2x-6x faster depending on the size of the tree (bigger
      trees, bigger benefit.) (John Arbash Meinel)

    * New registry for log properties handles  and the method in 
      LongLogFormatter to display the custom properties returned by the 
      registered handlers. (Guillermo Gonzalez, #162469)

  BUG FIXES:

    * Add more tests that stacking does not create deltas spanning
      physical repository boundaries.
      (Martin Pool, #252428)

    * Better message about incompatible repositories.
      (Martin Pool, #206258)

    * ``bzr branch --stacked`` ensures the destination branch format can
      support stacking, even if the origin does not.
      (Martin Pool)

    * ``bzr export`` no longer exports ``.bzrrules``.
      (Ian Clatworthy)

    * ``bzr serve --directory=/`` now correctly allows the whole
      filesystem to be accessed on Windows, not just the root of the drive
      that Python is running from.
      (Adrian Wilkins, #240910)

    * Deleting directories by hand before running ``bzr rm`` will not
      cause subsequent errors in ``bzr st`` and ``bzr commit``.
      (Robert Collins, #150438)

    * Fix a test case that was failing if encoding wasn't UTF-8.
      (John Arbash Meinel, #247585)

    * Fix "no buffer space available" error when branching with the new
      smart server protocol to or from Windows.
      (Andrew Bennetts, #246180)

    * Fixed problem in branching from smart server.
      (#249256, Michael Hudson, Martin Pool) 

    * Handle a file turning in to a directory in TreeTransform.
      (James Westby, #248448)

  API CHANGES:

    * ``MutableTree.commit`` has an extra optional keywork parameter
      ``exclude`` that will be unconditionally supplied by the command
      line UI - plugins that add tree formats may need an update.
      (Robert Collins)

    * The API minimum version for plugin compatibility has been raised to
      1.6 - there are significant changes throughout the code base.
      (Robert Collins)

    * The generic fetch code now uses three attributes on Repository objects
      to control fetch. The streams requested are controlled via :
      ``_fetch_order`` and ``_fetch_uses_deltas``. Setting these
      appropriately allows different repository implementations to recieve
      data in their optimial form. If the ``_fetch_reconcile`` is set then
      a reconcile operation is triggered at the end of the fetch.
      (Robert Collins)

    * The ``put_on_disk`` and ``get_tar_item`` methods in
      ``InventoryEntry`` were deprecated. (Ian Clatworthy)

    * ``Repository.is_shared`` doesn't take a read lock. It didn't
      need one in the first place (nobody cached the value, and
      ``RemoteRepository`` wasn't taking one either). This saves a round
      trip when probing Pack repositories, as they read the ``pack-names``
      file when locked. And during probe, locking the repo isn't very
      useful. (John Arbash Meinel)

  INTERNALS:

    * ``bzrlib.branchbuilder.BranchBuilder`` is now much more capable of
      putting together a real history without having to create a full
      WorkingTree. It is recommended that tests that are not directly
      testing the WorkingTree use BranchBuilder instead.  See
      ``BranchBuilder.build_snapshot`` or
      ``TestCaseWithMemoryTree.make_branch_builder``.  (John Arbash Meinel)

    * ``bzrlib.builtins.internal_tree_files`` broken into two giving a new
      helper ``safe_relpath_files`` - used by the new ``exclude``
      parameter to commit. (Robert Collins)

    * Make it easier to introduce new WorkingTree formats.
      (Ian Clatworthy)

    * The code for exporting trees was refactored not to use the
      deprecated ``InventoryEntry`` methods. (Ian Clatworthy)

    * RuleSearchers return () instead of [] now when there are no matches.
      (Ian Clatworthy)


bzr 1.6beta3 2008-07-17
-----------------------

This release adds a new 'stacked branches' feature allowing branches to
share storage without being in the same repository or on the same machine.
(See the user guide for more details.)  It also adds a new hook, improved
weaves, aliases for related locations, faster bzr+ssh push, and several
bug fixes.

  FEATURES:

    * New ``pre_change_branch_tip`` hook that is called before the
      branch tip is moved, while the branch is write-locked.  See the User
      Reference for signature details.  (Andrew Bennetts)

    * Rule-based preferences can now be defined for selected files in
      selected branches, allowing commands and plugins to provide
      custom behaviour for files matching defined patterns.
      See ``Rule-based preferences`` (part of ``Configuring Bazaar``)
      in the User Guide and ``bzr help rules`` for more information.
      (Ian Clatworthy)

    * Sites may suggest a branch to stack new branches on.  (Aaron Bentley)

    * Stacked branches are now supported. See ``bzr help branch`` and 
      ``bzr help push``.  Branches must be in the ``development1`` format
      to stack, though the stacked-on branch can be of any format. 
      (Robert Collins)

  IMPROVEMENTS:

    * ``bzr export --format=tgz --root=NAME -`` to export a gzipped tarball 
      to stdout; also ``tar`` and ``tbz2``.
      (Martin Pool)

    * ``bzr (re)merge --weave`` will now use a standard Weave algorithm,
      rather than the annotation-based merge it was using. It does so by
      building up a Weave of the important texts, without needing to build
      the full ancestry. (John Arbash Meinel, #238895)

    * ``bzr send`` documents and better supports ``emacsclient`` (proper
      escaping of mail headers and handling of the MUA Mew).
      (Christophe Troestler)

    * Remembered locations can be specified by aliases, e.g. :parent, :public,
      :submit.  (Aaron Bentley)

    * The smart protocol now has improved support for setting branches'
      revision info directly.  This makes operations like push
      faster.  The new request method name is
      ``Branch.set_last_revision_ex``.  (Andrew Bennetts)

  BUG FIXES:

    * Bazaar is now able to be a client to the web server of IIS 6 and 7.
      The broken implementations of RFC822 in Python and RFC2046 in IIS
      combined with boundary-line checking in Bazaar previously made this
      impossible. (NB, IIS 5 does not suffer from this problem).
      (Adrian Wilkins, #247585)

    * ``bzr log --long`` with a ghost in your mainline now handles that
      ghost properly. (John Arbash Meinel, #243536)

    * ``check`` handles the split-up .bzr layout correctly, so no longer
      requires a branch to be present.
      (Daniel Watkins, #64783)

    * Clearer message about how to set the PYTHONPATH if bzrlib can't be
      loaded. 
      (Martin Pool, #205230)

    * Errors about missing libraries are now shown without a traceback,
      and with a suggestion to install the library.  The full traceback is 
      still in ``.bzr.log`` and can be shown with ``-Derror``.
      (Martin Pool, #240161)

    * Fetch from a stacked branch copies all required data.
      (Aaron Bentley, #248506)

    * Handle urls such as ftp://user@host.com@www.host.com where the user
      name contains an @.
      (Neil Martinsen-Burrell, #228058)

    * ``needs_read_lock`` and ``needs_write_lock`` now suppress an error during
      ``unlock`` if there was an error in the original function. This helps
      most when there is a failure with a smart server action, since often the
      connection closes and we cannot unlock.
      (Andrew Bennetts, John Arbash Meinel, #125784)

    * Obsolete hidden command ``bzr fetch`` removed.
      (Martin Pool, #172870)

    * Raise the correct exception when doing ``-rbefore:0`` or ``-c0``.
      (John Arbash Meinel, #239933)

    * You can now compare file revisions in Windows diff programs from 
      Cygwin Bazaar.
      (Matt McClure, #209281)

    * revision_history now tolerates mainline ghosts for Branch format 6.
      (Aaron Bentley, #235055)

    * Set locale from environment for third party libs.
      (Martin von Gagern, #128496)

  DOCUMENTATION:

    * Added *Using stacked branches* to the User Guide.
      (Ian Clatworthy)

    * Updated developer documentation.
      (Martin Pool)

  TESTING:

   * ``-Dmemory`` will cause /proc/PID/status to be catted before bzr
     exits, allowing low-key analysis of peak memory use. (Robert Collins)

   * ``TestCaseWithTransport.make_branch_and_tree`` tries harder to return
     a tree with a ``branch`` attribute of the right format.  This was
     preventing some ``RemoteBranch`` tests from actually running with
     ``RemoteBranch`` instances.  (Andrew Bennetts)

  API CHANGES:

    * Removed ``Repository.text_store``, ``control_store``, etc.  Instead,
      there are new attributes ``texts, inventories, revisions,
      signatures``, each of which is a ``VersionedFiles``.  See the
      Repository docstring for more details.
      (Robert Collins)

    * ``Branch.pull`` now accepts an ``_override_hook_target`` optional
      parameter.  If you have a subclass of ``Branch`` that overrides
      ``pull`` then you should add this parameter.  (Andrew Bennetts)

    * ``bzrlib.check.check()`` has been deprecated in favour of the more
      aptly-named ``bzrlib.check.check_branch()``.
      (Daniel Watkins)

    * ``Tree.print_file`` and ``Repository.print_file`` are deprecated.
      These methods are bad APIs because they write directly to sys.stdout.
      bzrlib does not use them internally, and there are no direct tests
      for them. (Alexander Belchenko)

  INTERNALS:

    * ``cat`` command no longer uses ``Tree.print_file()`` internally.
      (Alexander Belchenko)

    * New class method ``BzrDir.open_containing_tree_branch_or_repository``
      which eases the discovery of the tree, the branch and the repository
      containing a given location.
      (Daniel Watkins)

    * New ``versionedfile.KeyMapper`` interface to abstract out the access to
      underlying .knit/.kndx etc files in repositories with partitioned
      storage. (Robert Collins)

    * Obsolete developer-use command ``weave-join`` has been removed.
      (Robert Collins)

    * ``RemoteToOtherFetcher`` and ``get_data_stream_for_search`` removed,
      to support new ``VersionedFiles`` layering.
      (Robert Collins)


bzr 1.6beta2 2008-06-10
-----------------------

This release contains further progress towards our 1.6 goals of shallow
repositories, and contains a fix for some user-affecting bugs in the
repository layer.  Building working trees during checkout and branch is
now faster.

  BUG FIXES:

    * Avoid KnitCorrupt error extracting inventories from some repositories.
      (The data is not corrupt; an internal check is detecting a problem
      reading from the repository.)
      (Martin Pool, Andrew Bennetts, Robert Collins, #234748)

    * ``bzr status`` was breaking if you merged the same revision twice.
      (John Arbash Meinel, #235407)

    * Fix infinite loop consuming 100% CPU when a connection is lost while
      reading a response body via the smart protocol v1 or v2.
      (Andrew Bennetts)
      
    * Inserting a bundle which changes the contents of a file with no trailing
      end of line, causing a knit snapshot in a 'knits' repository will no longer
      cause KnitCorrupt. (Robert Collins)

    * ``RemoteBranch.pull`` needs to return the ``self._real_branch``'s
      pull result. It was instead just returning None, which breaks ``bzr
      pull``. (John Arbash Meinel, #238149)

    * Sanitize branch nick before using it as an attachment filename in
      ``bzr send``. (Lukáš Lalinský, #210218)

    * Squash ``inv_entry.symlink_target`` to a plain string when
      generating DirState details. This prevents from getting a
      ``UnicodeError`` when you have symlinks and non-ascii filenames.
      (John Arbash Meinel, #135320)

  IMPROVEMENTS:

    * Added the 'alias' command to set/unset and display aliases. (Tim Penhey)

    * ``added``, ``modified``, and ``unknowns`` behaviour made consistent (all three
      now quote paths where required). Added ``--null`` option to ``added`` and 
      ``modified`` (for null-separated unknowns, use ``ls --unknown --null``)
      (Adrian Wilkins)

    * Faster branching (1.09x) and lightweight checkouts (1.06x) on large trees.
      (Ian Clatworthy, Aaron Bentley)

  DOCUMENTATION:

    * Added *Bazaar Zen* section to the User Guide. (Ian Clatworthy)

  TESTING:

    * Fix the test HTTPServer to be isolated from chdir calls made while it is
      running, allowing it to be used in blackbox tests. (Robert Collins)

  API CHANGES:

    * ``WorkingTree.set_parent_(ids/trees)`` will now filter out revisions
      which are in the ancestry of other revisions. So if you merge the same
      tree twice, or merge an ancestor of an existing merge, it will only
      record the newest. (If you merge a descendent, it will replace its
      ancestor). (John Arbash Meinel, #235407)

    * ``RepositoryPolicy.__init__`` now requires stack_on and stack_on_pwd,
      through the derived classes do not.  (Aaron Bentley)

  INTERNALS:

    * ``bzrlib.bzrdir.BzrDir.sprout`` now accepts ``stacked`` to control
      creating stacked branches. (Robert Collins)

    * Knit record serialisation is now stricter on what it will accept, to
      guard against potential internal bugs, or broken input. (Robert Collins)


bzr 1.6beta1 2008-06-02
-----------------------


Commands that work on the revision history such as push, pull, missing,
uncommit and log are now substantially faster.  This release adds a
translation of some of the user documentation into Spanish.  (Contributions of
other translations would be very welcome.)  Bazaar 1.6beta1 adds a new network
protocol which is used by default and which allows for more efficient transfers
and future extensions.


  NOTES WHEN UPGRADING:

    * There is a new version of the network protocol used for bzr://, bzr+ssh://
      and bzr+http:// connections.  This will allow more efficient requests and
      responses, and more graceful fallback when a server is too old to
      recognise a request from a more recent client.  Bazaar 1.6 will
      interoperate with 0.16 and later versions, but servers should be upgraded
      when possible.  Bazaar 1.6 no longer interoperates with 0.15 and earlier via
      these protocols.  Use alternatives like SFTP or upgrade those servers.
      (Andrew Bennetts, #83935)

  CHANGES:

    * Deprecation warnings will not be suppressed when running ``bzr selftest``
      so that developers can see if their code is using deprecated functions.
      (John Arbash Meinel)

  FEATURES:

    * Adding ``-Derror`` will now display a traceback when a plugin fails to
      load. (James Westby)

  IMPROVEMENTS:

    * ``bzr branch/push/pull -r XXX`` now have a helper function for finding
      the revno of the new revision (``Graph.find_distance_to_null``). This
      should make something like ``bzr branch -r -100`` in a shared, no-trees
      repository much snappier. (John Arbash Meinel)

    * ``bzr log --short -r X..Y`` no longer needs to access the full revision
      history. This makes it noticeably faster when logging the last few
      revisions. (John Arbash Meinel)

    * ``bzr ls`` now accepts ``-V`` as an alias for ``--versioned``. 
      (Jerad Cramp, #165086)

    * ``bzr missing`` uses the new ``Graph.find_unique_ancestors`` and
      ``Graph.find_differences`` to determine missing revisions without having
      to search the whole ancestry. (John Arbash Meinel, #174625)

    * ``bzr uncommit`` now uses partial history access, rather than always
      extracting the full revision history for a branch. This makes it
      resolve the appropriate revisions much faster (in testing it drops
      uncommit from 1.5s => 0.4s). It also means ``bzr log --short`` is one
      step closer to not using full revision history.
      (John Arbash Meinel, #172649)

  BUGFIXES:

    * ``bzr merge --lca`` should handle when two revisions have no common
      ancestor other than NULL_REVISION. (John Arbash Meinel, #235715)

    * ``bzr status`` was breaking if you merged the same revision twice.
      (John Arbash Meinel, #235407)

    * ``bzr push`` with both ``--overwrite`` and ``-r NNN`` options no longer
      fails.  (Andrew Bennetts, #234229)
      
    * Correctly track the base URL of a smart medium when using bzr+http://
      URLs, which was causing spurious "No repository present" errors with
      branches in shared repositories accessed over bzr+http.
      (Andrew Bennetts, #230550)

    * Define ``_remote_is_at_least_1_2`` on ``SmartClientMedium`` so that all
      implementations have the attribute.  Fixes 'PyCurlTransport' object has no
      attribute '_remote_is_at_least_1_2' attribute errors.
      (Andrew Bennetts, #220806)

    * Failure to delete an obsolete pack file should just give a warning
      message, not a fatal error.  It may for example fail if the file is still
      in use by another process.
      (Martin Pool)
      
    * Fix MemoryError during large fetches over HTTP by limiting the amount of
      data we try to read per ``recv`` call.  The problem was observed with
      Windows and a proxy, but might affect other environments as well.
      (Eric Holmberg, #215426)

    * Handle old merge directives correctly in Merger.from_mergeable.  Stricter
      get_parent_map requirements exposed a latent bug here.  (Aaron Bentley)

    * Issue a warning and ignore passwords declared in authentication.conf when
      used for an ssh scheme (sftp or bzr+ssh).
      (Vincent Ladeuil, #203186)

    * Make both http implementations raise appropriate exceptions on 403
      Forbidden when POSTing smart requests.
      (Vincent Ladeuil, #230223)

    * Properly *title* header names in http requests instead of capitalizing
      them.
      (Vincent Ladeuil, #229076)

    * The "Unable to obtain lock" error message now also suggests using
      ``bzr break-lock`` to fix it.  (Martin Albisetti, #139202)

    * Treat an encoding of '' as ascii; this can happen when bzr is run
      under vim on Mac OS X.
      (Neil Martinsen-Burrell)

    * ``VersionedFile.make_mpdiffs()`` was raising an exception that wasn't in
      scope. (Daniel Fischer #235687)

  DOCUMENTATION:

    * Added directory structure and started translation of docs in spanish.
      (Martin Albisetti, Lucio Albenga)

    * Incorporate feedback from Jelmer Vernooij and Neil Martinsen-Burrell
      on the plugin and integration chapters of the User Guide.
      (Ian Clatworthy)

    * More Bazaar developer documentation about packaging and release process,
      and about use of Python reprs.
      (Martin Pool, Martin Albisetti)

    * Updated Tortise strategy document. (Mark Hammond)

  TESTING:

    * ``bzrlib.tests.adapt_tests`` was broken and unused - it has been fixed.
      (Robert Collins)

    * Fix the test HTTPServer to be isolated from chdir calls made while it is
      running, allowing it to be used in blackbox tests. (Robert Collins)

    * New helper function for splitting test suites
      ``split_suite_by_condition``. (Robert Collins)

  INTERNALS:

    * ``Branch.missing_revisions`` has been deprecated. Similar functionality
      can be obtained using ``bzrlib.missing.find_unmerged``. The api was
      fairly broken, and the function was unused, so we are getting rid of it.
      (John Arbash Meinel)

  API CHANGES:

    * ``Branch.abspath`` is deprecated; use the Tree or Transport 
      instead.  (Martin Pool)

    * ``Branch.update_revisions`` now takes an optional ``Graph``
      object. This can be used by ``update_revisions`` when it is
      checking ancestry, and allows callers to prefer request to go to a
      local branch.  (John Arbash Meinel)

    * Branch, Repository, Tree and BzrDir should expose a Transport as an
      attribute if they have one, rather than having it indirectly accessible
      as ``.control_files._transport``.  This doesn't add a requirement
      to support a Transport in cases where it was not needed before;
      it just simplifies the way it is reached.  (Martin Pool)

    * ``bzr missing --mine-only`` will return status code 0 if you have no
      new revisions, but the remote does. Similarly for ``--theirs-only``.
      The new code only checks one side, so it doesn't know if the other
      side has changes. This seems more accurate with the request anyway.
      It also changes the output to print '[This|Other] branch is up to
      date.' rather than displaying nothing.  (John Arbash Meinel)

    * ``LockableFiles.put_utf8``, ``put_bytes`` and ``controlfilename``
      are now deprecated in favor of using Transport operations.
      (Martin Pool)

    * Many methods on ``VersionedFile``, ``Repository`` and in
      ``bzrlib.revision``  deprecated before bzrlib 1.5 have been removed.
      (Robert Collins)

    * ``RevisionSpec.wants_revision_history`` can be set to False for a given
      ``RevisionSpec``. This will disable the existing behavior of passing in
      the full revision history to ``self._match_on``. Useful for specs that
      don't actually need access to the full history. (John Arbash Meinel)

    * The constructors of ``SmartClientMedium`` and its subclasses now require a
      ``base`` parameter.  ``SmartClientMedium`` implementations now also need
      to provide a ``remote_path_from_transport`` method.  (Andrew Bennetts)
      
    * The default permissions for creating new files and directories 
      should now be obtained from ``BzrDir._get_file_mode()`` and 
      ``_get_dir_mode()``, rather than from LockableFiles.  The ``_set_file_mode``
      and ``_set_dir_mode`` variables on LockableFiles which were advertised
      as a way for plugins to control this are no longer consulted.
      (Martin Pool)

    * ``VersionedFile.join`` is deprecated. This method required local
      instances of both versioned file objects and was thus hostile to being
      used for streaming from a smart server. The new get_record_stream and
      insert_record_stream are meant to efficiently replace this method.
      (Robert Collins)

    * ``WorkingTree.set_parent_(ids/trees)`` will now filter out revisions
      which are in the ancestry of other revisions. So if you merge the same
      tree twice, or merge an ancestor of an existing merge, it will only
      record the newest. (If you merge a descendent, it will replace its
      ancestor). (John Arbash Meinel, #235407)

    * ``WorkingTreeFormat2.stub_initialize_remote`` is now private.
      (Martin Pool) 


bzr 1.5 2008-05-16
------------------

This release of Bazaar includes several updates to the documentation, and fixes
to prepare for making rich root support the default format. Many bugs have been
squashed, including fixes to log, bzr+ssh inter-operation with older servers.

  CHANGES:

    * Suppress deprecation warnings when bzrlib is a 'final' release. This way
      users of packaged software won't be bothered with DeprecationWarnings,
      but developers and testers will still see them. (John Arbash Meinel)

  DOCUMENTATION:

    * Incorporate feedback from Jelmer Vernooij and Neil Martinsen-Burrell
      on the plugin and integration chapters of the User Guide.
      (Ian Clatworthy)


bzr 1.5rc1 2008-05-09
---------------------

  NOTES WHEN UPGRADING:

  CHANGES:

    * Broader support of GNU Emacs mail clients. Set
      ``mail_client=emacsclient`` in your bazaar.conf and ``send`` will pop the
      bundle in a mail buffer according to the value of ``mail-user-agent``
      variable. (Xavier Maillard)

  FEATURES:

  IMPROVEMENTS:

    * Diff now handles revision specs like "branch:" and "submit:" more
      efficiently.  (Aaron Bentley, #202928)

    * More friendly error given when attempt to start the smart server
      on an address already in use. (Andrea Corbellini, #200575)

    * Pull completes much faster when there is nothing to pull.
      (Aaron Bentley)

  BUGFIXES:

    * Authentication.conf can define sections without password.
      (Vincent Ladeuil, #199440)

    * Avoid muttering every time a child update does not cause a progress bar
      update. (John Arbash Meinel, #213771)

    * ``Branch.reconcile()`` is now implemented. This allows ``bzr reconcile``
      to fix when a Branch has a non-canonical mainline history. ``bzr check``
      also detects this condition. (John Arbash Meinel, #177855)

    * ``bzr log -r ..X bzr://`` was failing, because it was getting a request
      for ``revision_id=None`` which was not a string.
      (John Arbash Meinel, #211661)

    * ``bzr commit`` now works with Microsoft's FTP service.
      (Andreas Deininger)

    * Catch definitions outside sections in authentication.conf.
      (Vincent Ladeuil, #217650)

    * Conversion from non-rich-root to rich-root(-pack) updates inventory
      sha1s, even when bundles are used.  (Aaron Bentley, #181391)

    * Conversion from non-rich-root to rich-root(-pack) works correctly even
      though search keys are not topologically sorted.  (Aaron Bentley)

    * Conversion from non-rich-root to rich-root(-pack) works even when a
      parent revision has a different root id.  (Aaron Bentley, #177874)

    * Disable strace testing until strace is fixed (see bug #103133) and emit a
      warning when selftest ends to remind us of leaking tests.
      (Vincent Ladeuil, #226769)

    * Fetching all revisions from a repository does not cause pack collisions.
      (Robert Collins, Aaron Bentley, #212908)

    * Fix error about "attempt to add line-delta in non-delta knit".
      (Andrew Bennetts, #217701)

    * Pushing a branch in "dirstate" format (Branch5) over bzr+ssh would break
      if the remote server was < version 1.2. This was due to a bug in the
      RemoteRepository.get_parent_map() fallback code.
      (John Arbash Meinel, #214894)

    * Remove leftover code in ``bzr_branch`` that inappropriately creates 
      a ``branch-name`` file in the branch control directory.
      (Martin Pool)

    * Set SO_REUSEADDR on server sockets of ``bzr serve`` to avoid problems
      rebinding the socket when starting the server a second time.
      (John Arbash Meinel, Martin Pool, #164288)

    * Severe performance degradation in fetching from knit repositories to
      knits and packs due to parsing the entire revisions.kndx on every graph
      walk iteration fixed by using the Repository.get_graph API.  There was
      another regression in knit => knit fetching which re-read the index for
      every revision each side had in common.
      (Robert Collins, John Arbash Meinel)

    * When logging the changes to a particular file, there was a bug if there
      were ghosts in the revision ancestry. (John Arbash Meinel, #209948)

    * xs4all's ftp server returns a temporary error when trying to list an
      empty directory, rather than returning an empty list. Adding a
      workaround so that we don't get spurious failures.
      (John Arbash Meinel, #215522)

  DOCUMENTATION:

    * Expanded the User Guide to include new chapters on popular plugins and
      integrating Bazaar into your environment. The *Best practices* chapter
      was renamed to *Miscellaneous topics* as suggested by community
      feedback as well. (Ian Clatworthy)

    * Document outlining strategies for TortoiseBzr. (Mark Hammond)

    * Improved the documentation on hooks. (Ian Clatworthy)

    * Update authentication docs regarding ssh agents.
      (Vincent Ladeuil, #183705)

  TESTING:

    * Add ``thread_name_suffix`` parameter to SmartTCPServer_for_testing, to
      make it easy to identify which test spawned a thread with an unhandled
      exception. (Andrew Bennetts)

    * New ``--debugflag``/``-E`` option to ``bzr selftest`` for setting
      options for debugging tests, these are complementary to the the -D
      options.  The ``-Dselftest_debug`` global option has been replaced by the
      ``-E=allow_debug`` option for selftest. (Andrew Bennetts)

    * Parameterised test ids are preserved correctly to aid diagnosis of test
      failures. (Robert Collins, Andrew Bennetts)

    * selftest now accepts --starting-with <id> to load only the tests whose id
      starts with the one specified. This greatly speeds up running the test
      suite on a limited set of tests and can be used to run the tests for a
      single module, a single class or even a single test.  (Vincent Ladeuil)

    * The test suite modules have been modified to define load_tests() instead
      of test_suite(). That speeds up selective loading (via --load-list)
      significantly and provides many examples on how to migrate (grep for
      load_tests).  (Vincent Ladeuil)

  INTERNALS:

    * ``Hooks.install_hook`` is now deprecated in favour of
      ``Hooks.install_named_hook`` which adds a required ``name`` parameter, to
      avoid having to call ``Hooks.name_hook``. (Daniel Watkins)

    * Implement xml8 serializer.  (Aaron Bentley)

    * New form ``@deprecated_method(deprecated_in(1, 5, 0))`` for making 
      deprecation wrappers.  (Martin Pool)

    * ``Repository.revision_parents`` is now deprecated in favour of 
      ``Repository.get_parent_map([revid])[revid]``. (Jelmer Vernooij)

    * The Python ``assert`` statement is no longer used in Bazaar source, and 
      a test checks this.  (Martin Pool)

  API CHANGES:

    * ``bzrlib.status.show_pending_merges`` requires the repository to be
      locked by the caller. Callers should have been doing it anyway, but it
      will now raise an exception if they do not. (John Arbash Meinel)

    * Repository.get_data_stream, Repository.get_data_stream_for_search(),
      Repository.get_deltas_for_revsions(), Repository.revision_trees(),
      Repository.item_keys_introduced_by() no longer take read locks.
      (Aaron Bentley)

    * ``LockableFiles.get_utf8`` and ``.get`` are deprecated, as a start
      towards removing LockableFiles and ``.control_files`` entirely.
      (Martin Pool)

    * Methods deprecated prior to 1.1 have been removed.
      (Martin Pool)


bzr 1.4 2008-04-28
------------------

This release of Bazaar includes handy improvements to the speed of log and
status, new options for several commands, improved documentation, and better
hooks, including initial code for server-side hooks.  A number of bugs have
been fixed, particularly in interoperability between different formats or
different releases of Bazaar over there network.  There's been substantial
internal work in both the repository and network code to enable new features
and faster performance.

  BUG FIXES:

    * Pushing a branch in "dirstate" format (Branch5) over bzr+ssh would break
      if the remote server was < version 1.2.  This was due to a bug in the
      RemoteRepository.get_parent_map() fallback code.
      (John Arbash Meinel, Andrew Bennetts, #214894)


bzr 1.4rc2 2008-04-21
---------------------

  BUG FIXES:

    * ``bzr log -r ..X bzr://`` was failing, because it was getting a request
      for ``revision_id=None`` which was not a string.
      (John Arbash Meinel, #211661)

    * Fixed a bug in handling ghost revisions when logging changes in a 
      particular file.  (John Arbash Meinel, #209948)

    * Fix error about "attempt to add line-delta in non-delta knit".
      (Andrew Bennetts, #205156)

    * Fixed performance degradation in fetching from knit repositories to
      knits and packs due to parsing the entire revisions.kndx on every graph
      walk iteration fixed by using the Repository.get_graph API.  There was
      another regression in knit => knit fetching which re-read the index for
      every revision each side had in common.
      (Robert Collins, John Arbash Meinel)


bzr 1.4rc1 2008-04-11
---------------------

  CHANGES:

   * bzr main script cannot be imported (Benjamin Peterson)

   * On Linux bzr additionally looks for plugins in arch-independent site
     directory. (Toshio Kuratomi)

   * The ``set_rh`` branch hook is now deprecated. Please migrate
     any plugins using this hook to use an alternative, e.g.
     ``post_change_branch_tip``. (Ian Clatworthy)

   * When a plugin cannot be loaded as the file path is not a valid
     python module name bzr will now strip a ``bzr_`` prefix from the
     front of the suggested name, as many plugins (e.g. bzr-svn)
     want to be installed without this prefix. It is a common mistake
     to have a folder named "bzr-svn" for that plugin, especially
     as this is what bzr branch lp:bzr-svn will give you. (James Westby,
     Andrew Cowie)

   * UniqueIntegerBugTracker now appends bug-ids instead of joining
     them to the base URL. Plugins that register bug trackers may
     need a trailing / added to the base URL if one is not already there.
     (James Wesby, Andrew Cowie)

  FEATURES:

    * Added start_commit hook for mutable trees. (Jelmer Vernooij, #186422)

    * ``status`` now accepts ``--no-pending`` to show the status without
      listing pending merges, which speeds up the command a lot on large
      histories.  (James Westby, #202830)

    * New ``post_change_branch_tip`` hook that is called after the
      branch tip is moved but while the branch is still write-locked.
      See the User Reference for signature details.
      (Ian Clatworthy, James Henstridge)

    * Reconfigure can convert a branch to be standalone or to use a shared
      repository.  (Aaron Bentley)

  IMPROVEMENTS:

    * The smart protocol now has support for setting branches' revision info
      directly.  This should make operations like push slightly faster, and is a
      step towards server-side hooks.  The new request method name is
      ``Branch.set_last_revision_info``.  (Andrew Bennetts)

    * ``bzr commit --fixes`` now recognises "gnome" as a tag by default.
      (James Westby, Andrew Cowie)

    * ``bzr switch`` will attempt to find branches to switch to relative to the
      current branch. E.g. ``bzr switch branchname`` will look for
      ``current_branch/../branchname``. (Robert Collins, Jelmer Vernooij,
      Wouter van Heyst)

    * Diff is now more specific about execute-bit changes it describes
      (Chad Miller)

    * Fetching data over HTTP is a bit faster when urllib is used.  This is done
      by forcing it to recv 64k at a time when reading lines in HTTP headers,
      rather than just 1 byte at a time.  (Andrew Bennetts)

    * Log --short and --line are much faster when -r is not specified.
      (Aaron Bentley)

    * Merge is faster.  We no longer check a file's existence unnecessarily
      when merging the execute bit.  (Aaron Bentley)

    * ``bzr status`` on an explicit list of files no longer shows pending
      merges, making it much faster on large trees. (John Arbash Meinel)

    * The launchpad directory service now warns the user if they have not set
      their launchpad login and are trying to resolve a URL using it, just
      in case they want to do a write operation with it.  (James Westby)

    * The smart protocol client is slightly faster, because it now only queries
      the server for the protocol version once per connection.  Also, the HTTP
      transport will now automatically probe for and use a smart server if
      one is present.  You can use the new ``nosmart+`` transport decorator
      to get the old behaviour.  (Andrew Bennetts)

    * The ``version`` command takes a ``--short`` option to print just the
      version number, for easier use in scripts.  (Martin Pool)

    * Various operations with revision specs and commands that calculate
      revnos and revision ids are faster.  (John A. Meinel, Aaron Bentley)

  BUGFIXES:

    * Add ``root_client_path`` parameter to SmartWSGIApp and
      SmartServerRequest.  This makes it possible to publish filesystem
      locations that don't exactly match URL paths. SmartServerRequest
      subclasses should use the new ``translate_client_path`` and
      ``transport_from_client_path`` methods when dealing with paths received
      from a client to take this into account.  (Andrew Bennetts, #124089)

    * ``bzr mv a b`` can be now used also to rename previously renamed
      directories, not only files. (Lukáš Lalinský, #107967)

    * ``bzr uncommit --local`` can now remove revisions from the local
      branch to be symmetric with ``bzr commit --local``.
      (John Arbash Meinel, #93412)

    * Don't ask for a password if there is no real terminal.
      (Alexander Belchenko, #69851)

    * Fix a bug causing a ValueError crash in ``parse_line_delta_iter`` when
      fetching revisions from a knit to pack repository or vice versa using
      bzr:// (including over http or ssh).
      (#208418, Andrew Bennetts, Martin Pool, Robert Collins)

    * Fixed ``_get_line`` in ``bzrlib.smart.medium``, which was buggy.  Also
      fixed ``_get_bytes`` in the same module to use the push back buffer.
      These bugs had no known impact in normal use, but were problematic for
      developers working on the code, and were likely to cause real bugs sooner
      or later.  (Andrew Bennetts)

    * Implement handling of basename parameter for DefaultMail.  (James Westby)

    * Incompatibility with Paramiko versions newer than 1.7.2 was fixed.
      (Andrew Bennetts, #213425)

    * Launchpad locations (lp: URLs) can be pulled.  (Aaron Bentley, #181945)

    * Merges that add files to deleted root directories complete.  They
      do create conflicts.  (Aaron Bentley, #210092)

    * vsftp's return ``550 RNFR command failed.`` supported.
      (Marcus Trautwig, #129786)

  DOCUMENTATION:

    * Improved documentation on send/merge relationship. (Peter Schuller)

    * Minor fixes to the User Guide. (Matthew Fuller)

    * Reduced the evangelism in the User Guide. (Ian Clatworthy)

    * Added Integrating with Bazaar document for developers (Martin Albisetti)

  API BREAKS:

    * Attempting to pull data from a ghost aware repository (e.g. knits) into a
      non-ghost aware repository such as weaves will now fail if there are
      ghosts.  (Robert Collins)

    * ``KnitVersionedFile`` no longer accepts an ``access_mode`` parameter, and
      now requires the ``index`` and ``access_method`` parameters to be
      supplied. A compatible shim has been kept in the new function
      ``knit.make_file_knit``. (Robert Collins)

    * Log formatters must now provide log_revision instead of show and
      show_merge_revno methods. The latter had been deprecated since the 0.17
      release. (James Westby)

    * ``LoopbackSFTP`` is now called ``SocketAsChannelAdapter``.
      (Andrew Bennetts)

    * ``osutils.backup_file`` is removed. (Alexander Belchenko)

    * ``Repository.get_revision_graph`` is deprecated, with no replacement
      method. The method was size(history) and not desirable. (Robert Collins)

    * ``revision.revision_graph`` is deprecated, with no replacement function.
      The function was size(history) and not desirable. (Robert Collins)

    * ``Transport.get_shared_medium`` is deprecated.  Use
      ``Transport.get_smart_medium`` instead.  (Andrew Bennetts)

    * ``VersionedFile`` factories now accept a get_scope parameter rather
      than using a call to ``transaction_finished``, allowing the removal of
      the fixed list of versioned files per repository. (Robert Collins)

    * ``VersionedFile.annotate_iter`` is deprecated. While in principle this
      allowed lower memory use, all users of annotations wanted full file 
      annotations, and there is no storage format suitable for incremental
      line-by-line annotation. (Robert Collins)

    * ``VersionedFile.clone_text`` is deprecated. This performance optimisation
      is no longer used - reading the content of a file that is undergoing a
      file level merge to identical state on two branches is rare enough, and
      not expensive enough to special case. (Robert Collins)

    * ``VersionedFile.clear_cache`` and ``enable_cache`` are deprecated.
      These methods added significant complexity to the ``VersionedFile``
      implementation, but were only used for optimising fetches from knits - 
      which can be done from outside the knit layer, or via a caching
      decorator. As knits are not the default format, the complexity is no
      longer worth paying. (Robert Collins)

    * ``VersionedFile.create_empty`` is removed. This method presupposed a
      sensible mapping to a transport for individual files, but pack backed
      versioned files have no such mapping. (Robert Collins)

    * ``VersionedFile.get_graph`` is deprecated, with no replacement method.
      The method was size(history) and not desirable. (Robert Collins)

    * ``VersionedFile.get_graph_with_ghosts`` is deprecated, with no
      replacement method.  The method was size(history) and not desirable.
      (Robert Collins)

    * ``VersionedFile.get_parents`` is deprecated, please use
      ``VersionedFile.get_parent_map``. (Robert Collins)

    * ``VersionedFile.get_sha1`` is deprecated, please use
      ``VersionedFile.get_sha1s``. (Robert Collins)

    * ``VersionedFile.has_ghost`` is now deprecated, as it is both expensive
      and unused outside of a single test. (Robert Collins)

    * ``VersionedFile.iter_parents`` is now deprecated in favour of
      ``get_parent_map`` which can be used to instantiate a Graph on a
      VersionedFile. (Robert Collins)

    * ``VersionedFileStore`` no longer uses the transaction parameter given
      to most methods; amongst other things this means that the
      get_weave_or_empty method no longer guarantees errors on a missing weave
      in a readonly transaction, and no longer caches versioned file instances
      which reduces memory pressure (but requires more careful management by
      callers to preserve performance). (Robert Collins)

  TESTING:

    * New -Dselftest_debug flag disables clearing of the debug flags during
      tests.  This is useful if you want to use e.g. -Dhpss to help debug a
      failing test.  Be aware that using this feature is likely to cause
      spurious test failures if used with the full suite. (Andrew Bennetts)

    * selftest --load-list now uses a new more agressive test loader that will
      avoid loading unneeded modules and building their tests. Plugins can use
      this new loader by defining a load_tests function instead of a test_suite
      function. (a forthcoming patch will provide many examples on how to
      implement this).
      (Vincent Ladeuil)

    * selftest --load-list now does some sanity checks regarding duplicate test
      IDs and tests present in the list but not found in the actual test suite.
      (Vincent Ladeuil)

    * Slightly more concise format for the selftest progress bar, so there's
      more space to show the test name.  (Martin Pool) ::

        [2500/10884, 1fail, 3miss in 1m29s] test_revisionnamespaces.TestRev

    * The test suite takes much less memory to run, and is a bit faster.  This
      is done by clearing most attributes of TestCases after running them, if
      they succeeded.  (Andrew Bennetts)

  INTERNALS:

    * Added ``_build_client_protocol`` to ``_SmartClient``.  (Andrew Bennetts)

    * Added basic infrastructure for automatic plugin suggestion.
      (Martin Albisetti)

    * If a ``LockableFiles`` object is not explicitly unlocked (for example
      because of a missing ``try/finally`` block, it will give a warning but
      not automatically unlock itself.  (Previously they did.)  This
      sometimes caused knock-on errors if for example the network connection
      had already failed, and should not be relied upon by code. 
      (Martin Pool, #109520)

    * ``make dist`` target to build a release tarball, and also 
      ``check-dist-tarball`` and ``dist-upload-escudero``.  (Martin Pool)

    * The ``read_response_tuple`` method of ``SmartClientRequestProtocol*``
      classes will now raise ``UnknownSmartMethod`` when appropriate, so that
      callers don't need to try distinguish unknown request errors from other
      errors.  (Andrew Bennetts)

    * ``set_make_working_trees`` is now implemented provided on all repository
      implementations (Aaron Bentley)

    * ``VersionedFile`` now has a new method ``get_parent_map`` which, like
      ``Graph.get_parent_map`` returns a dict of key:parents. (Robert Collins)


bzr 1.3.1 2008-04-09
--------------------

  No changes from 1.3.1rc1.


bzr 1.3rc1 2008-04-04
---------------------

  BUG FIXES:

    * Fix a bug causing a ValueError crash in ``parse_line_delta_iter`` when
      fetching revisions from a knit to pack repository or vice versa using
      bzr:// (including over http or ssh).  
      (#208418, Andrew Bennetts, Martin Pool, Robert Collins)


bzr 1.3 2008-03-20
------------------

Bazaar has become part of the GNU project <http://www.gnu.org>

Many operations that act on history, including ``log`` and ``annotate`` are now
substantially faster.  Several bugs have been fixed and several new options and
features have been added.

  TESTING:

    * Avoid spurious failure of ``TestVersion.test_version`` matching
      directory names.
      (#202778, Martin Pool)


bzr 1.3rc1 2008-03-16
---------------------

  NOTES WHEN UPGRADING:

    * The backup directory created by ``upgrade`` is now called
      ``backup.bzr``, not ``.bzr.backup``. (Martin Albisetti)

  CHANGES:

    * A new repository format 'development' has been added. This format will
      represent the latest 'in-progress' format that the bzr developers are
      interested in getting early-adopter testing and feedback on.
      ``doc/developers/development-repo.txt`` has detailed information.
      (Robert Collins)

    * BZR_LOG environment variable controls location of .bzr.log trace file. 
      User can suppress writing messages to .bzr.log by using '/dev/null'
      filename (on Linux) or 'NUL' (on Windows). If BZR_LOG variable 
      is not defined but BZR_HOME is defined then default location
      for .bzr.log trace file is ``$BZR_HOME/.bzr.log``.
      (Alexander Belchenko)

    * ``launchpad`` builtin plugin now shipped as separate part in standalone
      bzr.exe, installed to ``C:\Program Files\Bazaar\plugins`` directory, 
      and standalone installer allows user to skip installation of this plugin.
      (Alexander Belchenko)

    * Restore auto-detection of plink.exe on Windows. (Dmitry Vasiliev)

    * Version number is now shown as "1.2" or "1.2pr2", without zeroed or
      missing final fields.  (Martin Pool)

  FEATURES:

    * ``branch`` and ``checkout`` can hard-link working tree files, which is
      faster and saves space.  (Aaron Bentley)

    * ``bzr send`` will now also look at the ``child_submit_to`` setting in
      the submit branch to determine the email address to send to. 
      (Jelmer Vernooij)

  IMPROVEMENTS:

    * BzrBranch._lefthand_history is faster on pack repos.  (Aaron Bentley)

    * Branch6.generate_revision_history is faster.  (Aaron Bentley)

    * Directory services can now be registered, allowing special URLs to be
      dereferenced into real URLs.  This is a generalization and cleanup of
      the lp: transport lookup.  (Aaron Bentley)

    * Merge directives that are automatically attached to emails have nicer
      filenames, based on branch-nick + revno. (Aaron Bentley)

    * ``push`` has a ``--revision`` option, to specify what revision to push up
      to.  (Daniel Watkins)

    * Significantly reducing execution time and network traffic for trivial 
      case of running ``bzr missing`` command for two identical branches.
      (Alexander Belchenko)

    * Speed up operations that look at the revision graph (such as 'bzr log').
      ``KnitPackRepositor.get_revision_graph`` uses ``Graph.iter_ancestry`` to
      extract the revision history. This allows filtering ghosts while
      stepping instead of needing to peek ahead. (John Arbash Meinel)

    * The ``hooks`` command lists installed hooks, to assist in debugging.
      (Daniel Watkins)

    * Updates to how ``annotate`` work. Should see a measurable improvement in
      performance and memory consumption for file with a lot of merges.
      Also, correctly handle when a line is introduced by both parents (it
      should be attributed to the first merge which notices this, and not
      to all subsequent merges.) (John Arbash Meinel)

  BUGFIXES:

    * Autopacking no longer holds the full set of inventory lines in
      memory while copying. For large repositories, this can amount to
      hundreds of MB of ram consumption.
      (Ian Clatworthy, John Arbash Meinel)

    * Cherrypicking when using ``--format=merge3`` now explictly excludes
      BASE lines. (John Arbash Meinel, #151731)

    * Disable plink's interactive prompt for password.
      (#107593, Dmitry Vasiliev)

    * Encode command line arguments from unicode to user_encoding before
      invoking external mail client in `bzr send` command.
      (#139318, Alexander Belchenko)

    * Fixed problem connecting to ``bzr+https://`` servers.
      (#198793, John Ferlito)

    * Improved error reporting in the Launchpad plugin. (Daniel Watkins,
      #196618)

    * Include quick-start-summary.svg file to python-based installer(s)
      for Windows. (#192924, Alexander Belchenko)

    * lca merge now respects specified files. (Aaron Bentley)

    * Make version-info --custom imply --all. (#195560, James Westby)

    * ``merge --preview`` now works for merges that add or modify
      symlinks (James Henstridge)

    * Redirecting the output from ``bzr merge`` (when the remembered
      location is used) now works. (John Arbash Meinel)

    * setup.py script explicitly checks for Python version.
      (Jari Aalto, Alexander Belchenko, #200569)

    * UnknownFormatErrors no longer refer to branches regardless of kind of
      unknown format. (Daniel Watkins, #173980)

    * Upgrade bundled ConfigObj to version 4.5.2, which properly quotes #
      signs, among other small improvements. (Matt Nordhoff, #86838)

    * Use correct indices when emitting LCA conflicts.  This fixes IndexError
      errors.  (Aaron Bentley, #196780)

  DOCUMENTATION:

    * Explained how to use ``version-info --custom`` in the User Guide.
      (Neil Martinsen-Burrell)

  API BREAKS:

    * Support for loading plugins from zip files and
      ``bzrlib.plugin.load_from_zip()`` function are deprecated.
      (Alexander Belchenko)

  TESTING:
    
    * Added missing blackbox tests for ``modified`` (Adrian Wilkins)

    * The branch interface tests were invalid for branches using rich-root
      repositories because the empty string is not a valid file-id.
      (Robert Collins)

  INTERNALS:

    * ``Graph.iter_ancestry`` returns the ancestry of revision ids. Similar to
      ``Repository.get_revision_graph()`` except it includes ghosts and you can
      stop part-way through. (John Arbash Meinel)

    * New module ``tools/package_mf.py`` provide custom module finder for
      python packages (improves standard python library's modulefinder.py)
      used by ``setup.py`` script while building standalone bzr.exe.
      (Alexander Belchenko)

    * New remote method ``RemoteBzrDir.find_repositoryV2`` adding support for
      detecting external lookup support on remote repositories. This method is
      now attempted first when lookup up repositories, leading to an extra 
      round trip on older bzr smart servers. (Robert Collins)
 
    * Repository formats have a new supported-feature attribute
      ``supports_external_lookups`` used to indicate repositories which support
      falling back to other repositories when they have partial data.
      (Robert Collins)

    * ``Repository.get_revision_graph_with_ghosts`` and
      ``bzrlib.revision.(common_ancestor,MultipleRevisionSources,common_graph)``
      have been deprecated.  (John Arbash Meinel)

    * ``Tree.iter_changes`` is now a public API, replacing the work-in-progress
      ``Tree._iter_changes``. The api is now considered stable and ready for
      external users.  (Aaron Bentley)

    * The bzrdir format registry now accepts an ``alias`` keyword to
      register_metadir, used to indicate that a format name is an alias for
      some other format and thus should not be reported when describing the
      format. (Robert Collins)


bzr 1.2 2008-02-15
------------------

  BUG FIXES:

    * Fix failing test in Launchpad plugin. (Martin Pool)


bzr 1.2rc1 2008-02-13
---------------------

  NOTES WHEN UPGRADING:
  
    * Fetching via the smart protocol may need to reconnect once during a fetch
      if the remote server is running Bazaar 1.1 or earlier, because the client
      attempts to use more efficient requests that confuse older servers.  You
      may be required to re-enter a password or passphrase when this happens.
      This won't happen if the server is upgraded to Bazaar 1.2.
      (Andrew Bennetts)

  CHANGES:

    * Fetching via bzr+ssh will no longer fill ghosts by default (this is
      consistent with pack-0.92 fetching over SFTP). (Robert Collins)

    * Formatting of ``bzr plugins`` output is changed to be more human-
      friendly. Full path of plugins locations will be shown only with
      ``--verbose`` command-line option. (Alexander Belchenko)

    * ``merge`` now prefers to use the submit branch, but will fall back to
      parent branch.  For many users, this has no effect.  But some users who
      pull and merge on the same branch will notice a change.  This change
      makes it easier to work on a branch on two different machines, pulling
      between the machines, while merging from the upstream.
      ``merge --remember`` can now be used to set the submit_branch.
      (Aaron Bentley)

  FEATURES:

    * ``merge --preview`` produces a diff of the changes merge would make,
      but does not actually perform the merge.  (Aaron Bentley)

    * New smart method ``Repository.get_parent_map`` for getting revision
      parent data. This returns additional parent information topologically
      adjacent to the requested data to reduce round trip latency impacts.
      (Robert Collins)

    * New smart method, ``Repository.stream_revisions_chunked``, for fetching
      revision data that streams revision data via a chunked encoding.  This
      avoids buffering large amounts of revision data on the server and on the
      client, and sends less data to the server to request the revisions.
      (Andrew Bennetts, Robert Collins, #178353)

    * The launchpad plugin now handles lp urls of the form
      ``lp://staging/``, ``lp://demo/``, ``lp://dev/`` to use the appropriate
      launchpad instance to do the resolution of the branch identities.
      This is primarily of use to Launchpad developers, but can also
      be used by other users who want to try out Launchpad as
      a branch location without messing up their public Launchpad
      account.  Branches that are pushed to the staging environment
      have an expected lifetime of one day. (Tim Penhey)

  IMPROVEMENTS:

    * Creating a new branch no longer tries to read the entire revision-history
      unnecessarily over smart server operations. (Robert Collins)

    * Fetching between different repository formats with compatible models now
      takes advantage of the smart method to stream revisions.  (Andrew Bennetts)

    * The ``--coverage`` option is now global, rather specific to ``bzr
      selftest``.  (Andrew Bennetts)

    * The ``register-branch`` command will now use the public url of the branch
      containing the current directory, if one has been set and no explicit
      branch is provided.  (Robert Collins)

    * Tweak the ``reannotate`` code path to optimize the 2-parent case.
      Speeds up ``bzr annotate`` with a pack repository by approx 3:2.
      (John Arbash Meinel)

  BUGFIXES:

    * Calculate remote path relative to the shared medium in _SmartClient.  This
      is related to the problem in bug #124089.  (Andrew Bennetts)

    * Cleanly handle connection errors in smart protocol version two, the same
      way as they are handled by version one.  (Andrew Bennetts)

    * Clearer error when ``version-info --custom`` is used without
      ``--template`` (Lukáš Lalinský)

    * Don't raise UnavailableFeature during test setup when medusa is not
      available or tearDown is never called leading to nasty side effects.
      (#137823, Vincent Ladeuil)

    * If a plugin's test suite cannot be loaded, for example because of a syntax
      error in the tests, then ``selftest`` fails, rather than just printing 
      a warning.  (Martin Pool, #189771)
      
    * List possible values for BZR_SSH environment variable in env-variables
      help topic. (Alexander Belchenko, #181842)

    * New methods ``push_log_file`` and ``pop_log_file`` to intercept messages:
      popping the log redirection now precisely restores the previous state,
      which makes it easier to use bzr log output from other programs.
      TestCaseInTempDir no longer depends on a log redirection being established
      by the test framework, which lets bzr tests cleanly run from a normal
      unittest runner.
      (#124153, #124849, Martin Pool, Jonathan Lange)

    * ``pull --quiet`` is now more quiet, in particular a message is no longer
      printed when the remembered pull location is used. (James Westby,
      #185907)

    * ``reconfigure`` can safely be interrupted while fetching.
      (Aaron Bentley, #179316)

    * ``reconfigure`` preserves tags when converting to and from lightweight
      checkouts.  (Aaron Bentley, #182040)

    * Stop polluting /tmp when running selftest.
      (Vincent Ladeuil, #123623)

    * Switch from NFKC => NFC for normalization checks. NFC allows a few
      more characters which should be considered valid.
      (John Arbash Meinel, #185458)

    * The launchpad plugin now uses the ``edge`` xmlrpc server to avoid
      interacting badly with a bug on the launchpad side. (Robert Collins)

    * Unknown hostnames when connecting to a ``bzr://`` URL no longer cause
      tracebacks.  (Andrew Bennetts, #182849)

  API BREAKS:

    * Classes implementing Merge types like Merge3Merger must now accept (and
      honour) a do_merge flag in their constructor.  (Aaron Bentley)

    * ``Repository.add_inventory`` and ``add_revision`` now require the caller
      to previously take a write lock (and start a write group.)
      (Martin Pool)

  TESTING:

    * selftest now accepts --load-list <file> to load a test id list. This
      speeds up running the test suite on a limited set of tests.
      (Vincent Ladeuil)

  INTERNALS:

    * Add a new method ``get_result`` to graph search objects. The resulting
      ``SearchResult`` can be used to recreate the search later, which will
      be useful in reducing network traffic. (Robert Collins)

    * Use convenience function to check whether two repository handles 
      are referring to the same repository in ``Repository.get_graph``. 
      (Jelmer Vernooij, #187162)

    * Fetching now passes the find_ghosts flag through to the 
      ``InterRepository.missing_revision_ids`` call consistently for all
      repository types. This will enable faster missing revision discovery with
      bzr+ssh. (Robert Collins)

    * Fix error handling in Repository.insert_data_stream. (Lukas Lalinsky)

    * ``InterRepository.missing_revision_ids`` is now deprecated in favour of
      ``InterRepository.search_missing_revision_ids`` which returns a 
      ``bzrlib.graph.SearchResult`` suitable for making requests from the smart
      server. (Robert Collins)

    * New error ``NoPublicBranch`` for commands that need a public branch to
      operate. (Robert Collins)
 
    * New method ``iter_inventories`` on Repository for access to many
      inventories. This is primarily used by the ``revision_trees`` method, as
      direct access to inventories is discouraged. (Robert Collins)
 
    * New method ``next_with_ghosts`` on the Graph breadth-first-search objects
      which will split out ghosts and present parents into two separate sets,
      useful for code which needs to be aware of ghosts (e.g. fetching data
      cares about ghosts during revision selection). (Robert Collins)

    * Record a timestamp against each mutter to the trace file, relative to the
      first import of bzrlib.  (Andrew Bennetts)

    * ``Repository.get_data_stream`` is now deprecated in favour of
      ``Repository.get_data_stream_for_search`` which allows less network
      traffic when requesting data streams over a smart server. (Robert Collins)

    * ``RemoteBzrDir._get_tree_branch`` no longer triggers ``_ensure_real``,
      removing one round trip on many network operations. (Robert Collins)

    * RemoteTransport's ``recommended_page_size`` method now returns 64k, like
      SFTPTransport and HttpTransportBase.  (Andrew Bennetts)

    * Repository has a new method ``has_revisions`` which signals the presence
      of many revisions by returning a set of the revisions listed which are
      present. This can be done by index queries without reading data for parent
      revision names etc. (Robert Collins)


bzr 1.1 2008-01-15
------------------

(no changes from 1.1rc1)

bzr 1.1rc1 2008-01-05
---------------------

  CHANGES:
   
   * Dotted revision numbers have been revised. Instead of growing longer with
     nested branches the branch number just increases. (eg instead of 1.1.1.1.1
     we now report 1.2.1.) This helps scale long lived branches which have many
     feature branches merged between them. (John Arbash Meinel)

   * The syntax ``bzr diff branch1 branch2`` is no longer supported.
     Use ``bzr diff branch1 --new branch2`` instead. This change has
     been made to remove the ambiguity where ``branch2`` is in fact a
     specific file to diff within ``branch1``.

  FEATURES:

   * New option to use custom template-based formats in  ``bzr version-info``.
     (Lukáš Lalinský)

   * diff '--using' allows an external diff tool to be used for files.
     (Aaron Bentley)

   * New "lca" merge-type for fast everyday merging that also supports
     criss-cross merges.  (Aaron Bentley)

  IMPROVEMENTS:

   * ``annotate`` now doesn't require a working tree. (Lukáš Lalinský,
     #90049)

   * ``branch`` and ``checkout`` can now use files from a working tree to
     to speed up the process.  For checkout, this requires the new
     --files-from flag.  (Aaron Bentley)

   * ``bzr diff`` now sorts files in alphabetical order.  (Aaron Bentley)

   * ``bzr diff`` now works on branches without working trees. Tree-less
     branches can also be compared to each other and to working trees using
     the new diff options ``--old`` and ``--new``. Diffing between branches,
     with or without trees, now supports specific file filtering as well.
     (Ian Clatworthy, #6700)

   * ``bzr pack`` now orders revision texts in topological order, with newest
     at the start of the file, promoting linear reads for ``bzr log`` and the
     like. This partially fixes #154129. (Robert Collins)

   * Merge directives now fetch prerequisites from the target branch if
     needed.  (Aaron Bentley)

   * pycurl now handles digest authentication.
     (Vincent Ladeuil)

   * ``reconfigure`` can now convert from repositories.  (Aaron Bentley)

   * ``-l`` is now a short form for ``--limit`` in ``log``.  (Matt Nordhoff)

   * ``merge`` now warns when merge directives cause cherrypicks.
     (Aaron Bentley)

   * ``split`` now supported, to enable splitting large trees into smaller
     pieces.  (Aaron Bentley)

  BUGFIXES:

   * Avoid AttributeError when unlocking a pack repository when an error occurs.
     (Martin Pool, #180208)

   * Better handle short reads when processing multiple range requests.
     (Vincent Ladeuil, #179368)

   * build_tree acceleration uses the correct path when a file has been moved.
     (Aaron Bentley)

   * ``commit`` now succeeds when a checkout and its master branch share a
     repository.  (Aaron Bentley, #177592)

   * Fixed error reporting of unsupported timezone format in
     ``log --timezone``. (Lukáš Lalinský, #178722)

   * Fixed Unicode encoding error in ``ignored`` when the output is
     redirected to a pipe. (Lukáš Lalinský)

   * Fix traceback when sending large response bodies over the smart protocol
     on Windows. (Andrew Bennetts, #115781)

   * Fix ``urlutils.relative_url`` for the case of two ``file:///`` URLs
     pointed to different logical drives on Windows.
     (Alexander Belchenko, #90847)

   * HTTP test servers are now compatible with the http protocol version 1.1.
     (Vincent Ladeuil, #175524)

   * _KnitParentsProvider.get_parent_map now handles requests for ghosts
     correctly, instead of erroring or attributing incorrect parents to ghosts.
     (Aaron Bentley)

   * ``merge --weave --uncommitted`` now works.  (Aaron Bentley)

   * pycurl authentication handling was broken and incomplete. Fix handling of
     user:pass embedded in the urls.
     (Vincent Ladeuil, #177643)

   * Files inside non-directories are now handled like other conflict types.
     (Aaron Bentley, #177390)

   * ``reconfigure`` is able to convert trees into lightweight checkouts.
     (Aaron Bentley)

   * Reduce lockdir timeout to 0 when running ``bzr serve``.  (Andrew Bennetts,
     #148087)

   * Test that the old ``version_info_format`` functions still work, even
     though they are deprecated. (John Arbash Meinel, ShenMaq, #177872)

   * Transform failures no longer cause ImmortalLimbo errors (Aaron Bentley,
     #137681)

   * ``uncommit`` works even when the commit messages of revisions to be
     removed use characters not supported in the terminal encoding.
     (Aaron Bentley)

   * When dumb http servers return whole files instead of the requested ranges,
     read the remaining bytes by chunks to avoid overflowing network buffers.
     (Vincent Ladeuil, #175886)

  DOCUMENTATION:

   * Minor tweaks made to the bug tracker integration documentation.
     (Ian Clatworthy)

   * Reference material has now be moved out of the User Guide and added
     to the User Reference. The User Reference has gained 4 sections as
     a result: Authenication Settings, Configuration Settings, Conflicts
     and Hooks. All help topics are now dumped into text format in the
     doc/en/user-reference directory for those who like browsing that
     information in their editor. (Ian Clatworthy)

   * *Using Bazaar with Launchpad* tutorial added. (Ian Clatworthy)

  INTERNALS:

    * find_* methods available for BzrDirs, Branches and WorkingTrees.
      (Aaron Bentley)

    * Help topics can now be loaded from files. 
      (Ian Clatworthy, Alexander Belchenko)

    * get_parent_map now always provides tuples as its output.  (Aaron Bentley)

    * Parent Providers should now implement ``get_parent_map`` returning a
      dictionary instead of ``get_parents`` returning a list.
      ``Graph.get_parents`` is now deprecated. (John Arbash Meinel,
      Robert Collins)

    * Patience Diff now supports arbitrary python objects, as long as they
      support ``hash()``. (John Arbash Meinel)

    * Reduce selftest overhead to establish test names by memoization.
      (Vincent Ladeuil)

  API BREAKS:

  TESTING:

   * Modules can now customise their tests by defining a ``load_tests``
     attribute. ``pydoc bzrlib.tests.TestUtil.TestLoader.loadTestsFromModule``
     for the documentation on this attribute. (Robert Collins)

   * New helper function ``bzrlib.tests.condition_id_re`` which helps
     filter tests based on a regular expression search on the tests id.
     (Robert Collins)
    
   * New helper function ``bzrlib.tests.condition_isinstance`` which helps
     filter tests based on class. (Robert Collins)
    
   * New helper function ``bzrlib.tests.exclude_suite_by_condition`` which
     generalises the ``exclude_suite_by_re`` function. (Robert Collins)

   * New helper function ``bzrlib.tests.filter_suite_by_condition`` which
     generalises the ``filter_suite_by_re`` function. (Robert Collins)

   * New helper method ``bzrlib.tests.exclude_tests_by_re`` which gives a new
     TestSuite that does not contain tests from the input that matched a
     regular expression. (Robert Collins)

   * New helper method ``bzrlib.tests.randomize_suite`` which returns a
     randomized copy of the input suite. (Robert Collins)

   * New helper method ``bzrlib.tests.split_suite_by_re`` which splits a test
     suite into two according to a regular expression. (Robert Collins)

   * Parametrize all http tests for the transport implementations, the http
     protocol versions (1.0 and 1.1) and the authentication schemes.
     (Vincent Ladeuil) 

   * The ``exclude_pattern`` and ``random_order`` parameters to the function
     ``bzrlib.tests.filter_suite_by_re`` have been deprecated. (Robert Collins)

   * The method ``bzrlib.tests.sort_suite_by_re`` has been deprecated. It is 
     replaced by the new helper methods added in this release. (Robert Collins)


bzr 1.0 2007-12-14
------------------

  DOCUMENTATION:

   * More improvements and fixes to the User Guide.  (Ian Clatworthy)

   * Add information on cherrypicking/rebasing to the User Guide.
     (Ian Clatworthy)

   * Improve bug tracker integration documentation. (Ian Clatworthy)

   * Minor edits to ``Bazaar in five minutes`` from David Roberts and
     to the rebasing section of the User Guide from Aaron Bentley.
     (Ian Clatworthy)


bzr 1.0rc3 2007-12-11
---------------------

  CHANGES:
   
   * If a traceback occurs, users are now asked to report the bug 
     through Launchpad (https://bugs.launchpad.net/bzr/), rather than 
     by mail to the mailing list.
     (Martin Pool)

  BUGFIXES:

   * Fix Makefile rules for doc generation. (Ian Clatworthy, #175207)

   * Give more feedback during long http downloads by making readv deliver data
     as it arrives for urllib, and issue more requests for pycurl. High latency
     networks are better handled by urllib, the pycurl implementation give more
     feedback but also incur more latency.
     (Vincent Ladeuil, #173010)

   * Implement _make_parents_provider on RemoteRepository, allowing generating
     bundles against branches on a smart server.  (Andrew Bennetts, #147836)

  DOCUMENTATION:

   * Improved user guide.  (Ian Clatworthy)

   * The single-page quick reference guide is now available as a PDF.
     (Ian Clatworthy)

  INTERNALS:

    * readv urllib http implementation is now a real iterator above the
      underlying socket and deliver data as soon as it arrives. 'get' still
      wraps its output in a StringIO.
      (Vincent Ladeuil)


bzr 1.0rc2 2007-12-07
---------------------

  IMPROVEMENTS:

   * Added a --coverage option to selftest. (Andrew Bennetts)

   * Annotate merge (merge-type=weave) now supports cherrypicking.
     (Aaron Bentley)

   * ``bzr commit`` now doesn't print the revision number twice. (Matt
     Nordhoff, #172612)

   * New configuration option ``bugtracker_<tracker_abbrevation>_url`` to
     define locations of bug trackers that are not directly supported by
     bzr or a plugin. The URL will be treated as a template and ``{id}``
     placeholders will be replaced by specific bug IDs.  (Lukáš Lalinský)

   * Support logging single merge revisions with short and line log formatters.
     (Kent Gibson)

   * User Guide enhanced with suggested readability improvements from
     Matt Revell and corrections from John Arbash Meinel. (Ian Clatworthy)

   * Quick Start Guide renamed to Quick Start Card, moved down in
     the catalog, provided in pdf and png format and updated to refer
     to ``send`` instead of ``bundle``. (Ian Clatworthy, #165080)

   * ``switch`` can now be used on heavyweight checkouts as well as
     lightweight ones. After switching a heavyweight checkout, the
     local branch is a mirror/cache of the new bound branch and
     uncommitted changes in the working tree are merged. As a safety
     check, if there are local commits in a checkout which have not
     been committed to the previously bound branch, then ``switch``
     fails unless the ``--force`` option is given. This option is
     now also required if the branch a lightweight checkout is pointing
     to has been moved. (Ian Clatworthy)

  INTERNALS:

    * New -Dhttp debug option reports http connections, requests and responses.
      (Vincent Ladeuil)

    * New -Dmerge debug option, which emits merge plans for merge-type=weave.

  BUGFIXES:

   * Better error message when running ``bzr cat`` on a non-existant branch.
     (Lukáš Lalinský, #133782)

   * Catch OSError 17 (file exists) in final phase of tree transform and show
     filename to user.
     (Alexander Belchenko, #111758)

   * Catch ShortReadvErrors while using pycurl. Also make readv more robust by
     allowing multiple GET requests to be issued if too many ranges are
     required.
     (Vincent Ladeuil, #172701)

   * Check for missing basis texts when fetching from packs to packs.
     (John Arbash Meinel, #165290)

   * Fall back to showing e-mail in ``log --short/--line`` if the 
     committer/author has only e-mail. (Lukáš Lalinský, #157026)

  API BREAKS:

   * Deprecate not passing a ``location`` argument to commit reporters'
     ``started`` methods. (Matt Nordhoff)


bzr 1.0rc1 2007-11-30
---------------------

  NOTES WHEN UPGRADING:

   * The default repository format is now ``pack-0.92``.  This 
     default is used when creating new repositories with ``init`` and 
     ``init-repo``, and when branching over bzr+ssh or bzr+hpss. 
     (See https://bugs.launchpad.net/bugs/164626)

     This format can be read and written by Bazaar 0.92 and later, and 
     data can be transferred to and from older formats.

     To upgrade, please reconcile your repository (``bzr reconcile``), and then
     upgrade (``bzr upgrade``). 
     
     ``pack-0.92`` offers substantially better scaling and performance than the
     previous knits format. Some operations are slower where the code already
     had bad scaling characteristics under knits, the pack format makes such
     operations more visible as part of being more scalable overall. We will
     correct such operations over the coming releases and encourage the filing
     of bugs on any operation which you observe to be slower in a packs
     repository. One particular case that we do not intend to fix is pulling
     data from a pack repository into a knit repository over a high latency
     link;  downgrading such data requires reinsertion of the file texts, and
     this is a classic space/time tradeoff. The current implementation is
     conservative on memory usage because we need to support converting data
     from any tree without problems.  
     (Robert Collins, Martin Pool, #164476)

  CHANGES:

   * Disable detection of plink.exe as possible ssh vendor. Plink vendor
     still available if user selects it explicitly with BZR_SSH environment
     variable. (Alexander Belchenko, workaround for bug #107593)

   * The pack format is now accessible as "pack-0.92", or "pack-0.92-subtree" 
     to enable the subtree functions (for example, for bzr-svn).  
     See http://doc.bazaar-vcs.org/latest/developer/packrepo.html
     (Martin Pool)

  FEATURES:

   * New ``authentication.conf`` file holding the password or other credentials
     for remote servers. This can be used for ssh, sftp, smtp and other 
     supported transports.
     (Vincent Ladeuil)

   * New rich-root and rich-root-pack formats, recording the same data about
     tree roots that's recorded for all other directories.
     (Aaron Bentley, #164639)

   * ``pack-0.92`` repositories can now be reconciled.
     (Robert Collins, #154173)

   * ``switch`` command added for changing the branch a lightweight checkout
     is associated with and updating the tree to reflect the latest content
     accordingly. This command was previously part of the BzrTools plug-in.
     (Ian Clatworthy, Aaron Bentley, David Allouche)

   * ``reconfigure`` command can now convert branches, trees, or checkouts to
     lightweight checkouts.  (Aaron Bentley)

  PERFORMANCE:

   * Commit updates the state of the working tree via a delta rather than
     supplying entirely new basis trees. For commit of a single specified file
     this reduces the wall clock time for commit by roughly a 30%.
     (Robert Collins, Martin Pool)

   * Commit with many automatically found deleted paths no longer performs
     linear scanning for the children of those paths during inventory
     iteration. This should fix commit performance blowing out when many such
     paths occur during commit. (Robert Collins, #156491)

   * Fetch with pack repositories will no longer read the entire history graph.
     (Robert Collins, #88319)

   * Revert takes out an appropriate lock when reverting to a basis tree, and
     does not read the basis inventory twice. (Robert Collins)

   * Diff does not require an inventory to be generated on dirstate trees.
     (Aaron Bentley, #149254)

   * New annotate merge (--merge-type=weave) implementation is fast on
     versionedfiles withough cached annotations, e.g. pack-0.92.
     (Aaron Bentley)

  IMPROVEMENTS:

   * ``bzr merge`` now warns when it encounters a criss-cross merge.
     (Aaron Bentley)

   * ``bzr send`` now doesn't require the target e-mail address to be
     specified on the command line if an interactive e-mail client is used.
     (Lukáš Lalinský)

   * ``bzr tags`` now prints the revision number for each tag, instead of
     the revision id, unless --show-ids is passed. In addition, tags can be
     sorted chronologically instead of lexicographically with --sort=time.
     (Adeodato Simó, #120231)

   * Windows standalone version of bzr is able to load system-wide plugins from
     "plugins" subdirectory in installation directory. In addition standalone
     installer write to the registry (HKLM\SOFTWARE\Bazaar) useful info 
     about paths and bzr version. (Alexander Belchenko, #129298)

  DOCUMENTATION:

  BUG FIXES:

   * A progress bar has been added for knitpack -> knitpack fetching.
     (Robert Collins, #157789, #159147)

   * Branching from a branch via smart server now preserves the repository
     format. (Andrew Bennetts,  #164626)
     
   * ``commit`` is now able to invoke an external editor in a non-ascii
     directory. (Daniel Watkins, #84043)

   * Catch connection errors for ftp.
     (Vincent Ladeuil, #164567)

   * ``check`` no longer reports spurious unreferenced text versions.
     (Robert Collins, John A Meinel, #162931, #165071)

   * Conflicts are now resolved recursively by ``revert``.
     (Aaron Bentley, #102739)

   * Detect invalid transport reuse attempts by catching invalid URLs.
     (Vincent Ladeuil, #161819)

   * Deleting a file without removing it shows a correct diff, not a traceback.
     (Aaron Bentley)

   * Do no use timeout in HttpServer anymore.
     (Vincent Ladeuil, #158972).

   * Don't catch the exceptions related to the http pipeline status before
     retrying an http request or some programming errors may be masked.
     (Vincent Ladeuil, #160012)

   * Fix ``bzr rm`` to not delete modified and ignored files.
     (Lukáš Lalinský, #172598)

   * Fix exception when revisionspec contains merge revisons but log
     formatter doesn't support merge revisions. (Kent Gibson, #148908)

   * Fix exception when ScopeReplacer is assigned to before any members have
     been retrieved.  (Aaron Bentley)

   * Fix multiple connections during checkout --lightweight.
     (Vincent Ladeuil, #159150)

   * Fix possible error in insert_data_stream when copying between 
     pack repositories over bzr+ssh or bzr+http.  
     KnitVersionedFile.get_data_stream now makes sure that requested
     compression parents are sent before any delta hunks that depend 
     on them.
     (Martin Pool, #164637)

   * Fix typo in limiting offsets coalescing for http, leading to
     whole files being downloaded instead of parts.
     (Vincent Ladeuil, #165061)

   * FTP server errors don't error in the error handling code.
     (Robert Collins, #161240)

   * Give a clearer message when a pull fails because the source needs
     to be reconciled.
     (Martin Pool, #164443)

   * It is clearer when a plugin cannot be loaded because of its name, and a
     suggestion for an acceptable name is given. (Daniel Watkins, #103023)

   * Leave port as None in transport objects if user doesn't
     specify a port in urls.
     (vincent Ladeuil, #150860)

   * Make sure Repository.fetch(self) is properly a no-op for all
     Repository implementations. (John Arbash Meinel, #158333)

   * Mark .bzr directories as "hidden" on Windows.
     (Alexander Belchenko, #71147)

   * ``merge --uncommitted`` can now operate on a single file.
     (Aaron Bentley, Lukáš Lalinský, #136890)

   * Obsolete packs are now cleaned up by pack and autopack operations.
     (Robert Collins, #153789)

   * Operations pulling data from a smart server where the underlying
     repositories are not both annotated/both unannotated will now work.
     (Robert Collins, #165304).

   * Reconcile now shows progress bars. (Robert Collins, #159351)

   * ``RemoteBranch`` was not initializing ``self._revision_id_to_revno_map``
     properly. (John Arbash Meinel, #162486)

   * Removing an already-removed file reports the file does not exist. (Daniel
     Watkins, #152811)

   * Rename on Windows is able to change filename case.
     (Alexander Belchenko, #77740)

   * Return error instead of a traceback for ``bzr log -r0``.
     (Kent Gibson, #133751)

   * Return error instead of a traceback when bzr is unable to create
     symlink on some platforms (e.g. on Windows).
     (Alexander Belchenko, workaround for #81689)

   * Revert doesn't crash when restoring a single file from a deleted
     directory. (Aaron Bentley)

   * Stderr output via logging mechanism now goes through encoded wrapper
     and no more uses utf-8, but terminal encoding instead. So all unicode
     strings now should be readable in non-utf-8 terminal.
     (Alexander Belchenko, #54173)

   * The error message when ``move --after`` should be used makes how to do so
     clearer. (Daniel Watkins, #85237)

   * Unicode-safe output from ``bzr info``. The output will be encoded
     using the terminal encoding and unrepresentable characters will be
     replaced by '?'. (Lukáš Lalinský, #151844)

   * Working trees are no longer created when pushing into a local no-trees
     repo. (Daniel Watkins, #50582)

   * Upgrade util/configobj to version 4.4.0.
     (Vincent Ladeuil, #151208).

   * Wrap medusa ftp test server as an FTPServer feature.
     (Vincent Ladeuil, #157752)

  API BREAKS:

   * ``osutils.backup_file`` is deprecated. Actually it's not used in bzrlib
     during very long time. (Alexander Belchenko)

   * The return value of
     ``VersionedFile.iter_lines_added_or_present_in_versions`` has been
     changed. Previously it was an iterator of lines, now it is an iterator of
     (line, version_id) tuples. This change has been made to aid reconcile and
     fetch operations. (Robert Collins)

   * ``bzrlib.repository.get_versioned_file_checker`` is now private.
     (Robert Collins)

   * The Repository format registry default has been removed; it was previously
     obsoleted by the bzrdir format default, which implies a default repository
     format.
     (Martin Pool)

  INTERNALS:

   * Added ``ContainerSerialiser`` and ``ContainerPushParser`` to
     ``bzrlib.pack``.  These classes provide more convenient APIs for generating
     and parsing containers from streams rather than from files.  (Andrew
     Bennetts)

   * New module ``lru_cache`` providing a cache for use by tasks that need
     semi-random access to large amounts of data. (John A Meinel)

   * InventoryEntry.diff is now deprecated.  Please use diff.DiffTree instead.

  TESTING:


bzr 0.92 2007-11-05
-------------------

  CHANGES:

  * New uninstaller on Win32.  (Alexander Belchenko)


bzr 0.92rc1 2007-10-29
----------------------

  NOTES WHEN UPGRADING:

  CHANGES:
  
   * ``bzr`` now returns exit code 4 if an internal error occurred, and 
     3 if a normal error occurred.  (Martin Pool)

   * ``pull``, ``merge`` and ``push`` will no longer silently correct some
     repository index errors that occured as a result of the Weave disk format.
     Instead the ``reconcile`` command needs to be run to correct those
     problems if they exist (and it has been able to fix most such problems
     since bzr 0.8). Some new problems have been identified during this release
     and you should run ``bzr check`` once on every repository to see if you
     need to reconcile. If you cannot ``pull`` or ``merge`` from a remote
     repository due to mismatched parent errors - a symptom of index errors -
     you should simply take a full copy of that remote repository to a clean
     directory outside any local repositories, then run reconcile on it, and
     finally pull from it locally. (And naturally email the repositories owner
     to ask them to upgrade and run reconcile).
     (Robert Collins)

  FEATURES:

   * New ``knitpack-experimental`` repository format. This is interoperable with
     the ``dirstate-tags`` format but uses a smarter storage design that greatly
     speeds up many operations, both local and remote. This new format can be
     used as an option to the ``init``, ``init-repository`` and ``upgrade``
     commands. See http://doc.bazaar-vcs.org/0.92/developers/knitpack.html
     for further details. (Robert Collins)

   * For users of bzr-svn (and those testing the prototype subtree support) that
     wish to try packs, a new ``knitpack-subtree-experimental`` format has also
     been added. This is interoperable with the ``dirstate-subtrees`` format.
     (Robert Collins)

   * New ``reconfigure`` command. (Aaron Bentley)

   * New ``revert --forget-merges`` command, which removes the record of a pending 
     merge without affecting the working tree contents.  (Martin Pool)

   * New ``bzr_remote_path`` configuration variable allows finer control of
     remote bzr locations than BZR_REMOTE_PATH environment variable.
     (Aaron Bentley)

   * New ``launchpad-login`` command to tell Bazaar your Launchpad
     user ID.  This can then be used by other functions of the
     Launchpad plugin. (James Henstridge)

  PERFORMANCE:

   * Commit in quiet mode is now slightly faster as the information to
     output is no longer calculated. (Ian Clatworthy)

   * Commit no longer checks for new text keys during insertion when the
     revision id was deterministically unique. (Robert Collins)

   * Committing a change which is not a merge and does not change the number of
     files in the tree is faster by utilising the data about whether files are
     changed to determine if the tree is unchanged rather than recalculating
     it at the end of the commit process. (Robert Collins)

   * Inventory serialisation no longer double-sha's the content.
     (Robert Collins)

   * Knit text reconstruction now avoids making copies of the lines list for
     interim texts when building a single text. The new ``apply_delta`` method
     on ``KnitContent`` aids this by allowing modification of the revision id
     such objects represent. (Robert Collins)

   * Pack indices are now partially parsed for specific key lookup using a
     bisection approach. (Robert Collins)

   * Partial commits are now approximately 40% faster by walking over the
     unselected current tree more efficiently. (Robert Collins)

   * XML inventory serialisation takes 20% less time while being stricter about
     the contents. (Robert Collins)

   * Graph ``heads()`` queries have been fixed to no longer access all history
     unnecessarily. (Robert Collins)

  IMPROVEMENTS:

   * ``bzr+https://`` smart server across https now supported. 
     (John Ferlito, Martin Pool, #128456)

   * Mutt is now a supported mail client; set ``mail_client=mutt`` in your
     bazaar.conf and ``send`` will use mutt. (Keir Mierle)

   * New option ``-c``/``--change`` for ``merge`` command for cherrypicking 
     changes from one revision. (Alexander Belchenko, #141368)

   * Show encodings, locale and list of plugins in the traceback message.
     (Martin Pool, #63894)

   * Experimental directory formats can now be marked with
     ``experimental = True`` during registration. (Ian Clatworthy)

  DOCUMENTATION:

   * New *Bazaar in Five Minutes* guide.  (Matthew Revell)

   * The hooks reference documentation is now converted to html as expected.
     (Ian Clatworthy)

  BUG FIXES:

   * Connection error reporting for the smart server has been fixed to
     display a user friendly message instead of a traceback.
     (Ian Clatworthy, #115601)

   * Make sure to use ``O_BINARY`` when opening files to check their
     sha1sum. (Alexander Belchenko, John Arbash Meinel, #153493)

   * Fix a problem with Win32 handling of the executable bit.
     (John Arbash Meinel, #149113)

   * ``bzr+ssh://`` and ``sftp://`` URLs that do not specify ports explicitly
     no longer assume that means port 22.  This allows people using OpenSSH to
     override the default port in their ``~/.ssh/config`` if they wish.  This
     fixes a bug introduced in bzr 0.91.  (Andrew Bennetts, #146715)

   * Commands reporting exceptions can now be profiled and still have their
     data correctly dumped to a file. For example, a ``bzr commit`` with
     no changes still reports the operation as pointless but doing so no
     longer throws away the profiling data if this command is run with
     ``--lsprof-file callgrind.out.ci`` say. (Ian Clatworthy)

   * Fallback to ftp when paramiko is not installed and sftp can't be used for
     ``tests/commands`` so that the test suite is still usable without
     paramiko.
     (Vincent Ladeuil, #59150)

   * Fix commit ordering in corner case. (Aaron Bentley, #94975)

   * Fix long standing bug in partial commit when there are renames 
     left in tree. (Robert Collins, #140419)

   * Fix selftest semi-random noise during http related tests.
     (Vincent Ladeuil, #140614)

   * Fix typo in ftp.py making the reconnection fail on temporary errors.
     (Vincent Ladeuil, #154259)

   * Fix failing test by comparing real paths to cover the case where the TMPDIR
     contains a symbolic link.
     (Vincent Ladeuil, #141382).

   * Fix log against smart server branches that don't support tags.
     (James Westby, #140615)

   * Fix pycurl http implementation by defining error codes from
     pycurl instead of relying on an old curl definition.
     (Vincent Ladeuil, #147530)

   * Fix 'unprintable error' message when displaying BzrCheckError and 
     some other exceptions on Python 2.5.
     (Martin Pool, #144633)

   * Fix ``Inventory.copy()`` and add test for it. (Jelmer Vernooij)

   * Handles default value for ListOption in cmd_commit.
     (Vincent Ladeuil, #140432)

   * HttpServer and FtpServer need to be closed properly or a listening socket
     will remain opened.
     (Vincent Ladeuil, #140055)

   * Monitor the .bzr directory created in the top level test
     directory to detect leaking tests.
     (Vincent Ladeuil, #147986)

   * The basename, not the full path, is now used when checking whether
     the profiling dump file begins with ``callgrind.out`` or not. This
     fixes a bug reported by Aaron Bentley on IRC. (Ian Clatworthy)

   * Trivial fix for invoking command ``reconfigure`` without arguments.
     (Rob Weir, #141629)

   * ``WorkingTree.rename_one`` will now raise an error if normalisation of the
     new path causes bzr to be unable to access the file. (Robert Collins)

   * Correctly detect a NoSuchFile when using a filezilla server. (Gary van der
     Merwe)

  API BREAKS:

   * ``bzrlib.index.GraphIndex`` now requires a size parameter to the
     constructor, for enabling bisection searches. (Robert Collins)

   * ``CommitBuilder.record_entry_contents`` now requires the root entry of a
     tree be supplied to it, previously failing to do so would trigger a
     deprecation warning. (Robert Collins)

   * ``KnitVersionedFile.add*`` will no longer cache added records even when
     enable_cache() has been called - the caching feature is now exclusively for
     reading existing data. (Robert Collins)

   * ``ReadOnlyLockError`` is deprecated; ``LockFailed`` is usually more 
     appropriate.  (Martin Pool)

   * Removed ``bzrlib.transport.TransportLogger`` - please see the new
     ``trace+`` transport instead. (Robert Collins)

   * Removed previously deprecated varargs interface to ``TestCase.run_bzr`` and
     deprecated methods ``TestCase.capture`` and ``TestCase.run_bzr_captured``.
     (Martin Pool)

   * Removed previous deprecated ``basis_knit`` parameter to the
     ``KnitVersionedFile`` constructor. (Robert Collins)

   * Special purpose method ``TestCase.run_bzr_decode`` is moved to the test_non_ascii 
     class that needs it.
     (Martin Pool)

   * The class ``bzrlib.repofmt.knitrepo.KnitRepository3`` has been folded into
     ``KnitRepository`` by parameters to the constructor. (Robert Collins)

   * The ``VersionedFile`` interface now allows content checks to be bypassed
     by supplying check_content=False.  This saves nearly 30% of the minimum
     cost to store a version of a file. (Robert Collins)

   * Tree's with bad state such as files with no length or sha will no longer
     be silently accepted by the repository XML serialiser. To serialise
     inventories without such data, pass working=True to write_inventory.
     (Robert Collins)

   * ``VersionedFile.fix_parents`` has been removed as a harmful API.
     ``VersionedFile.join`` will no longer accept different parents on either
     side of a join - it will either ignore them, or error, depending on the
     implementation. See notes when upgrading for more information.
     (Robert Collins)

  INTERNALS:

   * ``bzrlib.transport.Transport.put_file`` now returns the number of bytes
     put by the method call, to allow avoiding stat-after-write or
     housekeeping in callers. (Robert Collins)

   * ``bzrlib.xml_serializer.Serializer`` is now responsible for checking that
     mandatory attributes are present on serialisation and deserialisation.
     This fixes some holes in API usage and allows better separation between
     physical storage and object serialisation. (Robert Collins)

   * New class ``bzrlib.errors.InternalBzrError`` which is just a convenient
     shorthand for deriving from BzrError and setting internal_error = True.
     (Robert Collins)

   * New method ``bzrlib.mutabletree.update_to_one_parent_via_delta`` for
     moving the state of a parent tree to a new version via a delta rather than
     a complete replacement tree. (Robert Collins)

   * New method ``bzrlib.osutils.minimum_path_selection`` useful for removing
     duplication from user input, when a user mentions both a path and an item
     contained within that path. (Robert Collins)

   * New method ``bzrlib.repository.Repository.is_write_locked`` useful for
     determining if a repository is write locked. (Robert Collins)

   * New method on ``bzrlib.tree.Tree`` ``path_content_summary`` provides a
     tuple containing the key information about a path for commit processing
     to complete. (Robert Collins)

   * New method on xml serialisers, write_inventory_to_lines, which matches the
     API used by knits for adding content. (Robert Collins)

   * New module ``bzrlib.bisect_multi`` with generic multiple-bisection-at-once
     logic, currently only available for byte-based lookup
     (``bisect_multi_bytes``). (Robert Collins)

   * New helper ``bzrlib.tuned_gzip.bytes_to_gzip`` which takes a byte string
     and returns a gzipped version of the same. This is used to avoid a bunch
     of api friction during adding of knit hunks. (Robert Collins)

   * New parameter on ``bzrlib.transport.Transport.readv``
     ``adjust_for_latency`` which changes readv from returning strictly the
     requested data to inserted return larger ranges and in forward read order
     to reduce the effect of network latency. (Robert Collins)

   * New parameter yield_parents on ``Inventory.iter_entries_by_dir`` which
     causes the parents of a selected id to be returned recursively, so all the
     paths from the root down to each element of selected_file_ids are
     returned. (Robert Collins)

   * Knit joining has been enhanced to support plain to annotated conversion
     and annotated to plain conversion. (Ian Clatworthy)

   * The CommitBuilder method ``record_entry_contents`` now returns summary
     information about the effect of the commit on the repository. This tuple
     contains an inventory delta item if the entry changed from the basis, and a
     boolean indicating whether a new file graph node was recorded.
     (Robert Collins)

   * The python path used in the Makefile can now be overridden.
     (Andrew Bennetts, Ian Clatworthy)

  TESTING:

   * New transport implementation ``trace+`` which is useful for testing,
     logging activity taken to its _activity attribute. (Robert Collins)

   * When running bzr commands within the test suite, internal exceptions are
     not caught and reported in the usual way, but rather allowed to propagate
     up and be visible to the test suite.  A new API ``run_bzr_catch_user_errors``
     makes this behavior available to other users.
     (Martin Pool)

   * New method ``TestCase.call_catch_warnings`` for testing methods that 
     raises a Python warning.  (Martin Pool)


bzr 0.91 2007-09-26
-------------------

  BUG FIXES:

   * Print a warning instead of aborting the ``python setup.py install``
     process if building of a C extension is not possible.
     (Lukáš Lalinský, Alexander Belchenko)

   * Fix commit ordering in corner case (Aaron Bentley, #94975)

   * Fix ''bzr info bzr://host/'' and other operations on ''bzr://' URLs with
     an implicit port.  We were incorrectly raising PathNotChild due to
     inconsistent treatment of the ''_port'' attribute on the Transport object.
     (Andrew Bennetts, #133965)

   * Make RemoteRepository.sprout cope gracefully with servers that don't
     support the ``Repository.tarball`` request.
     (Andrew Bennetts)


bzr 0.91rc2 2007-09-11
----------------------

   * Replaced incorrect tarball for previous release; a debug statement was left 
     in bzrlib/remote.py.


bzr 0.91rc1 2007-09-11
----------------------

  CHANGES:

   * The default branch and repository format has changed to 
     ``dirstate-tags``, so tag commands are active by default.
     This format is compatible with Bazaar 0.15 and later.
     This incidentally fixes bug #126141.
     (Martin Pool)

   * ``--quiet`` or ``-q`` is no longer a global option. If present, it
     must now appear after the command name. Scripts doing things like
     ``bzr -q missing`` need to be rewritten as ``bzr missing -q``.
     (Ian Clatworthy)

  FEATURES:

   * New option ``--author`` in ``bzr commit`` to specify the author of the
     change, if it's different from the committer. ``bzr log`` and
     ``bzr annotate`` display the author instead of the committer.
     (Lukáš Lalinský)

   * In addition to global options and command specific options, a set of
     standard options are now supported. Standard options are legal for
     all commands. The initial set of standard options are:
     
     * ``--help`` or ``-h`` - display help message
     * ``--verbose`` or ``-v`` - display additional information
     * ``--quiet``  or ``-q`` - only output warnings and errors.

     Unlike global options, standard options can be used in aliases and
     may have command-specific help. (Ian Clatworthy)

   * Verbosity level processing has now been unified. If ``--verbose``
     or ``-v`` is specified on the command line multiple times, the
     verbosity level is made positive the first time then increased.
     If ``--quiet`` or ``-q`` is specified on the command line
     multiple times, the verbosity level is made negative the first
     time then decreased. To get the default verbosity level of zero,
     either specify none of the above , ``--no-verbose`` or ``--no-quiet``.
     Note that most commands currently ignore the magnitude of the
     verbosity level but do respect *quiet vs normal vs verbose* when
     generating output. (Ian Clatworthy)

   * ``Branch.hooks`` now supports ``pre_commit`` hook. The hook's signature
     is documented in BranchHooks constructor. (Nam T. Nguyen, #102747)

   * New ``Repository.stream_knit_data_for_revisions`` request added to the
     network protocol for greatly reduced roundtrips when retrieving a set of
     revisions. (Andrew Bennetts)

  BUG FIXES:

   * ``bzr plugins`` now lists the version number for each plugin in square
     brackets after the path. (Robert Collins, #125421)

   * Pushing, pulling and branching branches with subtree references was not
     copying the subtree weave, preventing the file graph from being accessed
     and causing errors in commits in clones. (Robert Collins)

   * Suppress warning "integer argument expected, got float" from Paramiko,
     which sometimes caused false test failures.  (Martin Pool)

   * Fix bug in bundle 4 that could cause attempts to write data to wrong
     versionedfile.  (Aaron Bentley)

   * Diffs generated using "diff -p" no longer break the patch parser.
     (Aaron Bentley)

   * get_transport treats an empty possible_transports list the same as a non-
     empty one.  (Aaron Bentley)

   * patch verification for merge directives is reactivated, and works with
     CRLF and CR files.  (Aaron Bentley)

   * Accept ..\ as a path in revision specifiers. This fixes for example
     "-r branch:..\other-branch" on Windows.  (Lukáš Lalinský) 

   * ``BZR_PLUGIN_PATH`` may now contain trailing slashes.
     (Blake Winton, #129299)

   * man page no longer lists hidden options (#131667, Aaron Bentley)

   * ``uncommit --help`` now explains the -r option adequately.  (Daniel
     Watkins, #106726)

   * Error messages are now better formatted with parameters (such as
     filenames) quoted when necessary. This avoids confusion when directory
     names ending in a '.' at the end of messages were confused with a
     full stop that may or not have been there. (Daniel Watkins, #129791)

   * Fix ``status FILE -r X..Y``. (Lukáš Lalinský)

   * If a particular command is an alias, ``help`` will show the alias
     instead of claiming there is no help for said alias. (Daniel Watkins,
     #133548)

   * TreeTransform-based operations, like pull, merge, revert, and branch,
     now roll back if they encounter an error.  (Aaron Bentley, #67699)

   * ``bzr commit`` now exits cleanly if a character unsupported by the
     current encoding is used in the commit message.  (Daniel Watkins,
     #116143)

   * bzr send uses default values for ranges when only half of an elipsis
     is specified ("-r..5" or "-r5..").  (#61685, Aaron Bentley)

   * Avoid trouble when Windows ssh calls itself 'plink' but no plink
     binary is present.  (Martin Albisetti, #107155)

   * ``bzr remove`` should remove clean subtrees.  Now it will remove (without
     needing ``--force``) subtrees that contain no files with text changes or
     modified files.  With ``--force`` it removes the subtree regardless of
     text changes or unknown files. Directories with renames in or out (but
     not changed otherwise) will now be removed without needing ``--force``.
     Unknown ignored files will be deleted without needing ``--force``.
     (Marius Kruger, #111665)

   * When two plugins conflict, the source of both the losing and now the
     winning definition is shown.  (Konstantin Mikhaylov, #5454)

   * When committing to a branch, the location being committed to is
     displayed.  (Daniel Watkins, #52479)

   * ``bzr --version`` takes care about encoding of stdout, especially
     when output is redirected. (Alexander Belchenko, #131100)

   * Prompt for an ftp password if none is provided.
     (Vincent Ladeuil, #137044)

   * Reuse bound branch associated transport to avoid multiple
     connections.
     (Vincent Ladeuil, #128076, #131396)

   * Overwrite conflicting tags by ``push`` and ``pull`` if the
     ``--overwrite`` option is specified.  (Lukáš Lalinský, #93947)

   * In checkouts, tags are copied into the master branch when created,
     changed or deleted, and are copied into the checkout when it is 
     updated.  (Martin Pool, #93856, #93860)

   * Print a warning instead of aborting the ``python setup.py install``
     process if building of a C extension is not possible.
     (Lukáš Lalinský, Alexander Belchenko)

  IMPROVEMENTS:

   * Add the option "--show-diff" to the commit command in order to display
     the diff during the commit log creation. (Goffredo Baroncelli)

   * ``pull`` and ``merge`` are much faster at installing bundle format 4.
     (Aaron Bentley)

   * ``pull -v`` no longer includes deltas, making it much faster.
     (Aaron Bentley)

   * ``send`` now sends the directive as an attachment by default.
     (Aaron Bentley, Lukáš Lalinský, Alexander Belchenko)

   * Documentation updates (Martin Albisetti)

   * Help on debug flags is now included in ``help global-options``.
     (Daniel Watkins, #124853)

   * Parameters passed on the command line are checked to ensure they are
     supported by the encoding in use. (Daniel Watkins)

   * The compression used within the bzr repository has changed from zlib
     level 9 to the zlib default level. This improves commit performance with
     only a small increase in space used (and in some cases a reduction in
     space). (Robert Collins)

   * Initial commit no longer SHAs files twice and now reuses the path
     rather than looking it up again, making it faster.
     (Ian Clatworthy)

   * New option ``-c``/``--change`` for ``diff`` and ``status`` to show
     changes in one revision.  (Lukáš Lalinský)

   * If versioned files match a given ignore pattern, a warning is now
     given. (Daniel Watkins, #48623)

   * ``bzr status`` now has -S as a short name for --short and -V as a
     short name for --versioned. These have been added to assist users
     migrating from Subversion: ``bzr status -SV`` is now like
     ``svn status -q``.  (Daniel Watkins, #115990)

   * Added C implementation of  ``PatienceSequenceMatcher``, which is about
     10x faster than the Python version. This speeds up commands that
     need file diffing, such as ``bzr commit`` or ``bzr diff``.
     (Lukáš Lalinský)

   * HACKING has been extended with a large section on core developer tasks.
     (Ian Clatworthy)

   * Add ``branches`` and ``standalone-trees`` as online help topics and
     include them as Concepts within the User Reference.
     (Paul Moore, Ian Clatworthy)

    * ``check`` can detect versionedfile parent references that are
      inconsistent with revision and inventory info, and ``reconcile`` can fix
      them.  These faulty references were generated by 0.8-era releases,
      so repositories which were manipulated by old bzrs should be
      checked, and possibly reconciled ASAP.  (Aaron Bentley, Andrew Bennetts)

  API BREAKS:

   * ``Branch.append_revision`` is removed altogether; please use 
     ``Branch.set_last_revision_info`` instead.  (Martin Pool)

   * CommitBuilder now advertises itself as requiring the root entry to be
     supplied. This only affects foreign repository implementations which reuse
     CommitBuilder directly and have changed record_entry_contents to require
     that the root not be supplied. This should be precisely zero plugins
     affected. (Robert Collins)

   * The ``add_lines`` methods on ``VersionedFile`` implementations has changed
     its return value to include the sha1 and length of the inserted text. This
     allows the avoidance of double-sha1 calculations during commit.
     (Robert Collins)

   * ``Transport.should_cache`` has been removed.  It was not called in the
     previous release.  (Martin Pool)

  TESTING:

   * Tests may now raise TestNotApplicable to indicate they shouldn't be 
     run in a particular scenario.  (Martin Pool)

   * New function multiply_tests_from_modules to give a simpler interface
     to test parameterization.  (Martin Pool, Robert Collins)

   * ``Transport.should_cache`` has been removed.  It was not called in the
     previous release.  (Martin Pool)

   * NULL_REVISION is returned to indicate the null revision, not None.
     (Aaron Bentley)

   * Use UTF-8 encoded StringIO for log tests to avoid failures on
     non-ASCII committer names.  (Lukáš Lalinský)

  INTERNALS:

   * ``bzrlib.plugin.all_plugins`` has been deprecated in favour of
     ``bzrlib.plugin.plugins()`` which returns PlugIn objects that provide
     useful functionality for determining the path of a plugin, its tests, and
     its version information. (Robert Collins)

   * Add the option user_encoding to the function 'show_diff_trees()'
     in order to move the user encoding at the UI level. (Goffredo Baroncelli)

   * Add the function make_commit_message_template_encoded() and the function
     edit_commit_message_encoded() which handle encoded strings.
     This is done in order to mix the commit messages (which is a unicode
     string), and the diff which is a raw string. (Goffredo Baroncelli)

   * CommitBuilder now defaults to using add_lines_with_ghosts, reducing
     overhead on non-weave repositories which don't require all parents to be
     present. (Robert Collins)

   * Deprecated method ``find_previous_heads`` on
     ``bzrlib.inventory.InventoryEntry``. This has been superseded by the use
     of ``parent_candidates`` and a separate heads check via the repository
     API. (Robert Collins)

   * New trace function ``mutter_callsite`` will print out a subset of the
     stack to the log, which can be useful for gathering debug details.
     (Robert Collins)

   * ``bzrlib.pack.ContainerWriter`` now tracks how many records have been
     added via a public attribute records_written. (Robert Collins)

   * New method ``bzrlib.transport.Transport.get_recommended_page_size``.
     This provides a hint to users of transports as to the reasonable
     minimum data to read. In principle this can take latency and
     bandwidth into account on a per-connection basis, but for now it
     just has hard coded values based on the url. (e.g. http:// has a large
     page size, file:// has a small one.) (Robert Collins)

   * New method on ``bzrlib.transport.Transport`` ``open_write_stream`` allows
     incremental addition of data to a file without requiring that all the
     data be buffered in memory. (Robert Collins)

   * New methods on ``bzrlib.knit.KnitVersionedFile``:
     ``get_data_stream(versions)``, ``insert_data_stream(stream)`` and
     ``get_format_signature()``.  These provide some infrastructure for
     efficiently streaming the knit data for a set of versions over the smart
     protocol.

   * Knits with no annotation cache still produce correct annotations.
     (Aaron Bentley)

   * Three new methods have been added to ``bzrlib.trace``:
     ``set_verbosity_level``, ``get_verbosity_level`` and ``is_verbose``.
     ``set_verbosity_level`` expects a numeric value: negative for quiet,
     zero for normal, positive for verbose. The size of the number can be
     used to determine just how quiet or verbose the application should be.
     The existing ``be_quiet`` and ``is_quiet`` routines have been
     integrated into this new scheme. (Ian Clatworthy)

   * Options can now be delcared with a ``custom_callback`` parameter. If
     set, this routine is called after the option is processed. This feature
     is now used by the standard options ``verbose`` and ``quiet`` so that
     setting one implicitly resets the other. (Ian Clatworthy)

   * Rather than declaring a new option from scratch in order to provide
     custom help, a centrally registered option can be decorated using the
     new ``bzrlib.Option.custom_help`` routine. In particular, this routine
     is useful when declaring better help for the ``verbose`` and ``quiet``
     standard options as the base definition of these is now more complex
     than before thanks to their use of a custom callback. (Ian Clatworthy)
      
    * Tree._iter_changes(specific_file=[]) now iterates through no files,
      instead of iterating through all files.  None is used to iterate through
      all files.  (Aaron Bentley)

    * WorkingTree.revert() now accepts None to revert all files.  The use of
      [] to revert all files is deprecated.  (Aaron Bentley)


bzr 0.90 2007-08-28
-------------------

  IMPROVEMENTS:

    * Documentation is now organized into multiple directories with a level
      added for different languages or locales. Added the Mini Tutorial
      and Quick Start Summary (en) documents from the Wiki, improving the
      content and readability of the former. Formatted NEWS as Release Notes
      complete with a Table of Conents, one heading per release. Moved the
      Developer Guide into the main document catalog and provided a link
      from the developer document catalog back to the main one.
      (Ian Clatworthy, Sabin Iacob, Alexander Belchenko)


  API CHANGES:

    * The static convenience method ``BzrDir.create_repository``
      is deprecated.  Callers should instead create a ``BzrDir`` instance
      and call ``create_repository`` on that.  (Martin Pool)


bzr 0.90rc1 2007-08-14
----------------------

  BUGFIXES:

    * ``bzr init`` should connect to the remote location one time only.  We
      have been connecting several times because we forget to pass around the
      Transport object. This modifies ``BzrDir.create_branch_convenience``,
      so that we can give it the Transport we already have.
      (John Arbash Meinel, Vincent Ladeuil, #111702)

    * Get rid of sftp connection cache (get rid of the FTP one too).
      (Vincent Ladeuil, #43731)

    * bzr branch {local|remote} remote don't try to create a working tree
      anymore.
      (Vincent Ladeuil, #112173)

    * All identified multiple connections for a single bzr command have been
      fixed. See bzrlib/tests/commands directory.
      (Vincent Ladeuil)

    * ``bzr rm`` now does not insist on ``--force`` to delete files that
      have been renamed but not otherwise modified.  (Marius Kruger,
      #111664)

    * ``bzr selftest --bench`` no longer emits deprecation warnings
      (Lukáš Lalinský)

    * ``bzr status`` now honours FILE parameters for conflict lists
      (Aaron Bentley, #127606)

    * ``bzr checkout`` now honours -r when reconstituting a working tree.
      It also honours -r 0.  (Aaron Bentley, #127708)

    * ``bzr add *`` no more fails on Windows if working tree contains
      non-ascii file names. (Kuno Meyer, #127361)

    * allow ``easy_install bzr`` runs without fatal errors. 
      (Alexander Belchenko, #125521)

    * Graph._filter_candidate_lca does not raise KeyError if a candidate
      is eliminated just before it would normally be examined.  (Aaron Bentley)

    * SMTP connection failures produce a nice message, not a traceback.
      (Aaron Bentley)

  IMPROVEMENTS:

    * Don't show "dots" progress indicators when run non-interactively, such
      as from cron.  (Martin Pool)

    * ``info`` now formats locations more nicely and lists "submit" and
      "public" branches (Aaron Bentley)

    * New ``pack`` command that will trigger database compression within
      the repository (Robert Collins)

    * Implement ``_KnitIndex._load_data`` in a pyrex extension. The pyrex
      version is approximately 2-3x faster at parsing a ``.kndx`` file.
      Which yields a measurable improvement for commands which have to
      read from the repository, such as a 1s => 0.75s improvement in
      ``bzr diff`` when there are changes to be shown.  (John Arbash Meinel)

    * Merge is now faster.  Depending on the scenario, it can be more than 2x
      faster. (Aaron Bentley)

    * Give a clearer warning, and allow ``python setup.py install`` to
      succeed even if pyrex is not available.
      (John Arbash Meinel)

    * ``DirState._read_dirblocks`` now has an optional Pyrex
      implementation. This improves the speed of any command that has to
      read the entire DirState. (``diff``, ``status``, etc, improve by
      about 10%).
      ``bisect_dirblocks`` has also been improved, which helps all
      ``_get_entry`` type calls (whenever we are searching for a
      particular entry in the in-memory DirState).
      (John Arbash Meinel)

    * ``bzr pull`` and ``bzr push`` no longer do a complete walk of the 
      branch revision history for ui display unless -v is supplied.
      (Robert Collins)

    * ``bzr log -rA..B`` output shifted to the left margin if the log only 
      contains merge revisions. (Kent Gibson) 

    * The ``plugins`` command is now public with improved help.
      (Ian Clatworthy)

    * New bundle and merge directive formats are faster to generate, and

    * Annotate merge now works when there are local changes. (Aaron Bentley)

    * Commit now only shows the progress in terms of directories instead of
      entries. (Ian Clatworthy)

    * Fix ``KnitRepository.get_revision_graph`` to not request the graph 2
      times. This makes ``get_revision_graph`` 2x faster. (John Arbash
      Meinel)

    * Fix ``VersionedFile.get_graph()`` to avoid using
      ``set.difference_update(other)``, which has bad scaling when
      ``other`` is large. This improves ``VF.get_graph([version_id])`` for
      a 12.5k graph from 2.9s down to 200ms. (John Arbash Meinel)

    * The ``--lsprof-file`` option now generates output for KCacheGrind if
      the file starts with ``callgrind.out``. This matches the default file
      filtering done by KCacheGrind's Open Dialog. (Ian Clatworthy)

    * Fix ``bzr update`` to avoid an unnecessary
      ``branch.get_master_branch`` call, which avoids 1 extra connection
      to the remote server. (Partial fix for #128076, John Arbash Meinel)

    * Log errors from the smart server in the trace file, to make debugging 
      test failures (and live failures!) easier.  (Andrew Bennetts)

    * The HTML version of the man page has been superceded by a more
      comprehensive manual called the Bazaar User Reference. This manual
      is completed generated from the online help topics. As part of this
      change, limited reStructuredText is now explicitly supported in help
      topics and command help with 'unnatural' markup being removed prior
      to display by the online help or inclusion in the man page.
      (Ian Clatworthy)

    * HTML documentation now use files extension ``*.html``
      (Alexander Belchenko)

    * The cache of ignore definitions is now cleared in WorkingTree.unlock()
      so that changes to .bzrignore aren't missed. (#129694, Daniel Watkins)

    * ``bzr selftest --strict`` fails if there are any missing features or
      expected test failures. (Daniel Watkins, #111914)

    * Link to registration survey added to README. (Ian Clatworthy)

    * Windows standalone installer show link to registration survey
      when installation finished. (Alexander Belchenko)

  LIBRARY API BREAKS:

    * Deprecated dictionary ``bzrlib.option.SHORT_OPTIONS`` removed.
      Options are now required to provide a help string and it must
      comply with the style guide by being one or more sentences with an
      initial capital and final period. (Martin Pool)

    * KnitIndex.get_parents now returns tuples. (Robert Collins)

    * Ancient unused ``Repository.text_store`` attribute has been removed.
      (Robert Collins)

    * The ``bzrlib.pack`` interface has changed to use tuples of bytestrings
      rather than just bytestrings, making it easier to represent multiple
      element names. As this interface was not used by any internal facilities
      since it was introduced in 0.18 no API compatibility is being preserved.
      The serialised form of these packs is identical with 0.18 when a single
      element tuple is in use. (Robert Collins)

  INTERNALS:

    * merge now uses ``iter_changes`` to calculate changes, which makes room for
      future performance increases.  It is also more consistent with other
      operations that perform comparisons, and reduces reliance on
      Tree.inventory.  (Aaron Bentley)

    * Refactoring of transport classes connected to a remote server.
      ConnectedTransport is a new class that serves as a basis for all
      transports needing to connect to a remote server.  transport.split_url
      have been deprecated, use the static method on the object instead. URL
      tests have been refactored too.
      (Vincent Ladeuil)

    * Better connection sharing for ConnectedTransport objects.
      transport.get_transport() now accepts a 'possible_transports' parameter.
      If a newly requested transport can share a connection with one of the
      list, it will.
      (Vincent Ladeuil)

    * Most functions now accept ``bzrlib.revision.NULL_REVISION`` to indicate
      the null revision, and consider using ``None`` for this purpose
      deprecated.  (Aaron Bentley)

    * New ``index`` module with abstract index functionality. This will be
      used during the planned changes in the repository layer. Currently the
      index layer provides a graph aware immutable index, a builder for the
      same index type to allow creating them, and finally a composer for
      such indices to allow the use of many indices in a single query. The
      index performance is not optimised, however the API is stable to allow
      development on top of the index. (Robert Collins)

    * ``bzrlib.dirstate.cmp_by_dirs`` can be used to compare two paths by
      their directory sections. This is equivalent to comparing
      ``path.split('/')``, only without having to split the paths.
      This has a Pyrex implementation available.
      (John Arbash Meinel)

    * New transport decorator 'unlistable+' which disables the list_dir
      functionality for testing.

    * Deprecated ``change_entry`` in transform.py. (Ian Clatworthy)

    * RevisionTree.get_weave is now deprecated.  Tree.plan_merge is now used
      for performing annotate-merge.  (Aaron Bentley)

    * New EmailMessage class to create email messages. (Adeodato Simó)

    * Unused functions on the private interface KnitIndex have been removed.
      (Robert Collins)

    * New ``knit.KnitGraphIndex`` which provides a ``KnitIndex`` layered on top
      of a ``index.GraphIndex``. (Robert Collins)

    * New ``knit.KnitVersionedFile.iter_parents`` method that allows querying
      the parents of many knit nodes at once, reducing round trips to the 
      underlying index. (Robert Collins)

    * Graph now has an is_ancestor method, various bits use it.
      (Aaron Bentley)

    * The ``-Dhpss`` flag now includes timing information. As well as
      logging when a new connection is opened. (John Arbash Meinel)

    * ``bzrlib.pack.ContainerWriter`` now returns an offset, length tuple to
      callers when inserting data, allowing generation of readv style access
      during pack creation, without needing a separate pass across the output
      pack to gather such details. (Robert Collins)

    * ``bzrlib.pack.make_readv_reader`` allows readv based access to pack
      files that are stored on a transport. (Robert Collins)

    * New ``Repository.has_same_location`` method that reports if two
      repository objects refer to the same repository (although with some risk
      of false negatives).  (Andrew Bennetts)

    * InterTree.compare now passes require_versioned on correctly.
      (Marius Kruger)

    * New methods on Repository - ``start_write_group``,
      ``commit_write_group``, ``abort_write_group`` and ``is_in_write_group`` -
      which provide a clean hook point for transactional Repositories - ones
      where all the data for a fetch or commit needs to be made atomically
      available in one step. This allows the write lock to remain while making
      a series of data insertions.  (e.g. data conversion). (Robert Collins)

    * In ``bzrlib.knit`` the internal interface has been altered to use
      3-tuples (index, pos, length) rather than two-tuples (pos, length) to
      describe where data in a knit is, allowing knits to be split into 
      many files. (Robert Collins)

    * ``bzrlib.knit._KnitData`` split into cache management and physical access
      with two access classes - ``_PackAccess`` and ``_KnitAccess`` defined.
      The former provides access into a .pack file, and the latter provides the
      current production repository form of .knit files. (Robert Collins)

  TESTING:

    * Remove selftest ``--clean-output``, ``--numbered-dirs`` and
      ``--keep-output`` options, which are obsolete now that tests
      are done within directories in $TMPDIR.  (Martin Pool)

    * The SSH_AUTH_SOCK environment variable is now reset to avoid 
      interaction with any running ssh agents.  (Jelmer Vernooij, #125955)

    * run_bzr_subprocess handles parameters the same way as run_bzr:
      either a string or a list of strings should be passed as the first
      parameter.  Varargs-style parameters are deprecated. (Aaron Bentley)


bzr 0.18  2007-07-17
--------------------

  BUGFIXES:

    * Fix 'bzr add' crash under Win32 (Kuno Meyer)


bzr 0.18rc1  2007-07-10
-----------------------

  BUGFIXES:

    * Do not suppress pipe errors, etc. in non-display commands
      (Alexander Belchenko, #87178)

    * Display a useful error message when the user requests to annotate
      a file that is not present in the specified revision.
      (James Westby, #122656)

    * Commands that use status flags now have a reference to 'help
      status-flags'.  (Daniel Watkins, #113436)

    * Work around python-2.4.1 inhability to correctly parse the
      authentication header.
      (Vincent Ladeuil, #121889)

    * Use exact encoding for merge directives. (Adeodato Simó, #120591)

    * Fix tempfile permissions error in smart server tar bundling under
      Windows. (Martin _, #119330)

    * Fix detection of directory entries in the inventory. (James Westby)

    * Fix handling of http code 400: Bad Request When issuing too many ranges.
      (Vincent Ladeuil, #115209)

    * Issue a CONNECT request when connecting to an https server
      via a proxy to enable SSL tunneling.
      (Vincent Ladeuil, #120678)

    * Fix ``bzr log -r`` to support selecting merge revisions, both 
      individually and as part of revision ranges.
      (Kent Gibson, #4663)
 
    * Don't leave cruft behind when failing to acquire a lockdir.
      (Martin Pool, #109169)

    * Don't use the '-f' strace option during tests.
      (Vincent Ladeuil, #102019).

    * Warn when setting ``push_location`` to a value that will be masked by
      locations.conf.  (Aaron Bentley, #122286)

    * Fix commit ordering in corner case (Aaron Bentley, #94975)

    *  Make annotate behave in a non-ASCII world (Adeodato Simó).

  IMPROVEMENTS:

    * The --lsprof-file option now dumps a text rendering of the profiling
      information if the filename ends in ".txt". It will also convert the
      profiling information to a format suitable for KCacheGrind if the
      output filename ends in ".callgrind". Fixes to the lsprofcalltree
      conversion process by Jean Paul Calderone and Itamar were also merged.
      See http://ddaa.net/blog/python/lsprof-calltree. (Ian Clatworthy)

    * ``info`` now defaults to non-verbose mode, displaying only paths and
      abbreviated format info.  ``info -v`` displays all the information
      formerly displayed by ``info``.  (Aaron Bentley, Adeodato Simó)

    * ``bzr missing`` now has better option names ``--this`` and ``--other``.
      (Elliot Murphy)

    * The internal ``weave-list`` command has become ``versionedfile-list``,
      and now lists knits as well as weaves.  (Aaron Bentley)

    * Automatic merge base selection uses a faster algorithm that chooses
      better bases in criss-cross merge situations (Aaron Bentley)

    * Progress reporting in ``commit`` has been improved. The various logical
      stages are now reported on as follows, namely:

      * Collecting changes [Entry x/y] - Stage n/m
      * Saving data locally - Stage n/m
      * Uploading data to master branch - Stage n/m
      * Updating the working tree - Stage n/m
      * Running post commit hooks - Stage n/m
      
      If there is no master branch, the 3rd stage is omitted and the total
      number of stages is adjusted accordingly.

      Each hook that is run after commit is listed with a name (as hooks
      can be slow it is useful feedback).
      (Ian Clatworthy, Robert Collins)

    * Various operations that are now faster due to avoiding unnecessary
      topological sorts. (Aaron Bentley)

    * Make merge directives robust against broken bundles. (Aaron Bentley)

    * The lsprof filename note is emitted via trace.note(), not standard
      output.  (Aaron Bentley)

    * ``bzrlib`` now exports explicit API compatibility information to assist
      library users and plugins. See the ``bzrlib.api`` module for details.
      (Robert Collins)

    * Remove unnecessary lock probes when acquiring a lockdir.
      (Martin Pool)

    * ``bzr --version`` now shows the location of the bzr log file, which
      is especially useful on Windows.  (Martin Pool)

    * -D now supports hooks to get debug tracing of hooks (though its currently
      minimal in nature). (Robert Collins)

    * Long log format reports deltas on merge revisions. 
      (John Arbash Meinel, Kent Gibson)

    * Make initial push over ftp more resilient. (John Arbash Meinel)

    * Print a summary of changes for update just like pull does.
      (Daniel Watkins, #113990)

    * Add a -Dhpss option to trace smart protocol requests and responses.
      (Andrew Bennetts)

  LIBRARY API BREAKS:

    * Testing cleanups - 
      ``bzrlib.repository.RepositoryTestProviderAdapter`` has been moved
      to ``bzrlib.tests.repository_implementations``;
      ``bzrlib.repository.InterRepositoryTestProviderAdapter`` has been moved
      to ``bzrlib.tests.interrepository_implementations``;
      ``bzrlib.transport.TransportTestProviderAdapter`` has moved to 
      ``bzrlib.tests.test_transport_implementations``.
      ``bzrlib.branch.BranchTestProviderAdapter`` has moved to
      ``bzrlib.tests.branch_implementations``.
      ``bzrlib.bzrdir.BzrDirTestProviderAdapter`` has moved to 
      ``bzrlib.tests.bzrdir_implementations``.
      ``bzrlib.versionedfile.InterVersionedFileTestProviderAdapter`` has moved
      to ``bzrlib.tests.interversionedfile_implementations``.
      ``bzrlib.store.revision.RevisionStoreTestProviderAdapter`` has moved to
      ``bzrlib.tests.revisionstore_implementations``.
      ``bzrlib.workingtree.WorkingTreeTestProviderAdapter`` has moved to
      ``bzrlib.tests.workingtree_implementations``.
      These changes are an API break in the testing infrastructure only.
      (Robert Collins)

    * Relocate TestCaseWithRepository to be more central. (Robert Collins)

    * ``bzrlib.add.smart_add_tree`` will no longer perform glob expansion on
      win32. Callers of the function should do this and use the new
      ``MutableTree.smart_add`` method instead. (Robert Collins)

    * ``bzrlib.add.glob_expand_for_win32`` is now
      ``bzrlib.win32utils.glob_expand``.  (Robert Collins)

    * ``bzrlib.add.FastPath`` is now private and moved to 
      ``bzrlib.mutabletree._FastPath``. (Robert Collins, Martin Pool)

    * ``LockDir.wait`` removed.  (Martin Pool)

    * The ``SmartServer`` hooks API has changed for the ``server_started`` and
      ``server_stopped`` hooks. The first parameter is now an iterable of
      backing URLs rather than a single URL. This is to reflect that many
      URLs may map to the external URL of the server. E.g. the server interally
      may have a chrooted URL but also the local file:// URL will be at the 
      same location. (Robert Collins)

  INTERNALS:

    * New SMTPConnection class to unify email handling.  (Adeodato Simó)

    * Fix documentation of BzrError. (Adeodato Simó)

    * Make BzrBadParameter an internal error. (Adeodato Simó)

    * Remove use of 'assert False' to raise an exception unconditionally.
      (Martin Pool)

    * Give a cleaner error when failing to decode knit index entry.
      (Martin Pool)

    * TreeConfig would mistakenly search the top level when asked for options
      from a section. It now respects the section argument and only
      searches the specified section. (James Westby)

    * Improve ``make api-docs`` output. (John Arbash Meinel)

    * Use os.lstat rather than os.stat for osutils.make_readonly and
      osutils.make_writeable. This makes the difftools plugin more
      robust when dangling symlinks are found. (Elliot Murphy)

    * New ``-Dlock`` option to log (to ~/.bzr.log) information on when 
      lockdirs are taken or released.  (Martin Pool)

    * ``bzrlib`` Hooks are now nameable using ``Hooks.name_hook``. This 
      allows a nicer UI when hooks are running as the current hook can
      be displayed. (Robert Collins)

    * ``Transport.get`` has had its interface made more clear for ease of use.
      Retrieval of a directory must now fail with either 'PathError' at open
      time, or raise 'ReadError' on a read. (Robert Collins)

    * New method ``_maybe_expand_globs`` on the ``Command`` class for 
      dealing with unexpanded glob lists - e.g. on the win32 platform. This
      was moved from ``bzrlib.add._prepare_file_list``. (Robert Collins)

    * ``bzrlib.add.smart_add`` and ``bzrlib.add.smart_add_tree`` are now
      deprecated in favour of ``MutableTree.smart_add``. (Robert Collins,
      Martin Pool)

    * New method ``external_url`` on Transport for obtaining the url to
      hand to external processes. (Robert Collins)

    * Teach windows installers to build pyrex/C extensions.
      (Alexander Belchenko)

  TESTING:

    * Removed the ``--keep-output`` option from selftest and clean up test
      directories as they're used.  This reduces the IO load from 
      running the test suite and cuts the time by about half.
      (Andrew Bennetts, Martin Pool)

    * Add scenarios as a public attribute on the TestAdapter classes to allow
      modification of the generated scenarios before adaption and easier
      testing. (Robert Collins)

    * New testing support class ``TestScenarioApplier`` which multiplies
      out a single teste by a list of supplied scenarios. (RobertCollins)

    * Setting ``repository_to_test_repository`` on a repository_implementations
      test will cause it to be called during repository creation, allowing the
      testing of repository classes which are not based around the Format
      concept. For example a repository adapter can be tested in this manner,
      by altering the repository scenarios to include a scenario that sets this
      attribute during the test parameterisation in
      ``bzrlib.tests.repository.repository_implementations``. (Robert Collins)

    * Clean up many of the APIs for blackbox testing of Bazaar.  The standard 
      interface is now self.run_bzr.  The command to run can be passed as
      either a list of parameters, a string containing the command line, or
      (deprecated) varargs parameters.  (Martin Pool)

    * The base TestCase now isolates tests from -D parameters by clearing
      ``debug.debug_flags`` and restores it afterwards. (Robert Collins)

    * Add a relpath parameter to get_transport methods in test framework to
      avoid useless cloning.
      (Vincent Ladeuil, #110448)


bzr 0.17  2007-06-18
--------------------

  BUGFIXES:

    * Fix crash of commit due to wrong lookup of filesystem encoding.
      (Colin Watson, #120647)

    * Revert logging just to stderr in commit as broke unicode filenames.
      (Aaron Bentley, Ian Clatworthy, #120930)


bzr 0.17rc1  2007-06-12
-----------------------

  NOTES WHEN UPGRADING:

    * The kind() and is_executable() APIs on the WorkingTree interface no
      longer implicitly (read) locks and unlocks the tree. This *might*
      impact some plug-ins and tools using this part of the API. If you find
      an issue that may be caused by this change, please let us know,
      particularly the plug-in/tool maintainer. If encountered, the API
      fix is to surround kind() and is_executable() calls with lock_read()
      and unlock() like so::

        work_tree.lock_read()
        try:
            kind = work_tree.kind(...)
        finally:
            work_tree.unlock()

  INTERNALS:
    * Rework of LogFormatter API to provide beginning/end of log hooks and to
      encapsulate the details of the revision to be logged in a LogRevision
      object.
      In long log formats, merge revision ids are only shown when --show-ids
      is specified, and are labelled "revision-id:", as per mainline
      revisions, instead of "merged:". (Kent Gibson)

    * New ``BranchBuilder`` API which allows the construction of particular
      histories quickly. Useful for testing and potentially other applications
      too. (Robert Collins)

  IMPROVEMENTS:
  
    * There are two new help topics, working-trees and repositories that
      attempt to explain these concepts. (James Westby, John Arbash Meinel,
      Aaron Bentley)

    * Added ``bzr log --limit`` to report a limited number of revisions.
      (Kent Gibson, #3659)

    * Revert does not try to preserve file contents that were originally
      produced by reverting to a historical revision.  (Aaron Bentley)

    * ``bzr log --short`` now includes ``[merge]`` for revisions which
      have more than one parent. This is a small improvement to help
      understanding what changes have occurred
      (John Arbash Meinel, #83887)

    * TreeTransform avoids many renames when contructing large trees,
      improving speed.  3.25x speedups have been observed for construction of
      kernel-sized-trees, and checkouts are 1.28x faster.  (Aaron Bentley)

    * Commit on large trees is now faster. In my environment, a commit of
      a small change to the Mozilla tree (55k files) has dropped from
      66 seconds to 32 seconds. For a small tree of 600 files, commit of a
      small change is 33% faster. (Ian Clatworthy)

    * New --create-prefix option to bzr init, like for push.  (Daniel Watkins,
      #56322)

  BUGFIXES:

    * ``bzr push`` should only connect to the remote location one time.
      We have been connecting 3 times because we forget to pass around
      the Transport object. This adds ``BzrDir.clone_on_transport()``, so
      that we can pass in the Transport that we already have.
      (John Arbash Meinel, #75721)

    * ``DirState.set_state_from_inventory()`` needs to properly order
      based on split paths, not just string paths.
      (John Arbash Meinel, #115947)

    * Let TestUIFactoy encode the password prompt with its own stdout.
      (Vincent Ladeuil, #110204)

    * pycurl should take use the range header that takes the range hint
      into account.
      (Vincent Ladeuil, #112719)

    * WorkingTree4.get_file_sha1 no longer raises an exception when invoked
      on a missing file.  (Aaron Bentley, #118186)

    * WorkingTree.remove works correctly with tree references, and when pwd is
      not the tree root. (Aaron Bentley)

    * Merge no longer fails when a file is renamed in one tree and deleted
      in the other. (Aaron Bentley, #110279)

    * ``revision-info`` now accepts dotted revnos, doesn't require a tree,
      and defaults to the last revision (Matthew Fuller, #90048)

    * Tests no longer fail when BZR_REMOTE_PATH is set in the environment.
      (Daniel Watkins, #111958)

    * ``bzr branch -r revid:foo`` can be used to branch any revision in
      your repository. (Previously Branch6 only supported revisions in your
      mainline). (John Arbash Meinel, #115343)

bzr 0.16  2007-05-07
--------------------
  
  BUGFIXES:

    * Handle when you have 2 directories with similar names, but one has a
      hyphen. (``'abc'`` versus ``'abc-2'``). The WT4._iter_changes
      iterator was using direct comparison and ``'abc/a'`` sorts after
      ``'abc-2'``, but ``('abc', 'a')`` sorts before ``('abc-2',)``.
      (John Arbash Meinel, #111227)

    * Handle when someone renames a file on disk without telling bzr.
      Previously we would report the first file as missing, but not show
      the new unknown file. (John Arbash Meinel, #111288)

    * Avoid error when running hooks after pulling into or pushing from
      a branch bound to a smartserver branch.  (Martin Pool, #111968)

  IMPROVEMENTS:

    * Move developer documentation to doc/developers/. This reduces clutter in
      the root of the source tree and allows HACKING to be split into multiple
      files. (Robert Collins, Alexander Belchenko)

    * Clean up the ``WorkingTree4._iter_changes()`` internal loops as well as
      ``DirState.update_entry()``. This optimizes the core logic for ``bzr
      diff`` and ``bzr status`` significantly improving the speed of
      both. (John Arbash Meinel)

bzr 0.16rc2  2007-04-30
-----------------------

  BUGFIXES:

    * Handle the case when you delete a file, and then rename another file
      on top of it. Also handle the case of ``bzr rm --keep foo``. ``bzr
      status`` should show the removed file and an unknown file in its
      place. (John Arbash Meinel, #109993)

    * Bundles properly read and write revision properties that have an
      empty value. And when the value is not ASCII.
      (John Arbash Meinel, #109613)

    * Fix the bzr commit message to be in text mode.
      (Alexander Belchenko, #110901)

    * Also handle when you rename a file and create a file where it used
      to be. (John Arbash Meinel, #110256)

    * ``WorkingTree4._iter_changes`` should not descend into unversioned
      directories. (John Arbash Meinel, #110399)

bzr 0.16rc1  2007-04-26
-----------------------

  NOTES WHEN UPGRADING:

    * ``bzr remove`` and ``bzr rm`` will now remove the working file, if
      it could be recovered again.
      This has been done for consistency with svn and the unix rm command.
      The old ``remove`` behaviour has been retained in the new option
      ``bzr remove --keep``, which will just stop versioning the file,
      but not delete it.
      ``bzr remove --force`` have been added which will always delete the
      files.
      ``bzr remove`` is also more verbose.
      (Marius Kruger, #82602)

  IMPROVEMENTS:

    * Merge directives can now be supplied as input to `merge` and `pull`,
      like bundles can.  (Aaron Bentley)

    * Sending the SIGQUIT signal to bzr, which can be done on Unix by
      pressing Control-Backslash, drops bzr into a debugger.  Type ``'c'``
      to continue.  This can be disabled by setting the environment variable
      ``BZR_SIGQUIT_PDB=0``.  (Martin Pool)

    * selftest now supports --list-only to list tests instead of running
      them. (Ian Clatworthy)

    * selftest now supports --exclude PATTERN (or -x PATTERN) to exclude
      tests with names that match that regular expression.
      (Ian Clatworthy, #102679)

    * selftest now supports --randomize SEED to run tests in a random order.
      SEED is typically the value 'now' meaning 'use the current time'.
      (Ian Clatworthy, #102686)

    * New option ``--fixes`` to commit, which stores bug fixing annotations as
      revision properties. Built-in support for Launchpad, Debian, Trac and
      Bugzilla bug trackers. (Jonathan Lange, James Henstridge, Robert Collins)

    * New API, ``bzrlib.bugtracker.tracker_registry``, for adding support for
      other bug trackers to ``fixes``. (Jonathan Lange, James Henstridge,
      Robert Collins)

    * ``selftest`` has new short options ``-f`` and ``-1``.  (Martin
      Pool)

    * ``bzrlib.tsort.MergeSorter`` optimizations. Change the inner loop
      into using local variables instead of going through ``self._var``.
      Improves the time to ``merge_sort`` a 10k revision graph by
      approximately 40% (~700->400ms).  (John Arbash Meinel)

    * ``make docs`` now creates a man page at ``man1/bzr.1`` fixing bug 107388.
      (Robert Collins)

    * ``bzr help`` now provides cross references to other help topics using
      the _see_also facility on command classes. Likewise the bzr_man
      documentation, and the bzr.1 man page also include this information.
      (Robert Collins)

    * Tags are now included in logs, that use the long log formatter. 
      (Erik Bågfors, Alexander Belchenko)

    * ``bzr help`` provides a clearer message when a help topic cannot be
      found. (Robert Collins, #107656)

    * ``bzr help`` now accepts optional prefixes for command help. The help
      for all commands can now be found at ``bzr help commands/COMMANDNAME``
      as well as ``bzr help COMMANDNAME`` (which only works for commands 
      where the name is not the same as a more general help topic). 
      (Robert Collins)

    * ``bzr help PLUGINNAME`` will now return the module docstring from the
      plugin PLUGINNAME. (Robert Collins, #50408)

    * New help topic ``urlspec`` which lists the availables transports.
      (Goffredo Baroncelli)

    * doc/server.txt updated to document the default bzr:// port
      and also update the blurb about the hpss' current status.
      (Robert Collins, #107125).

    * ``bzr serve`` now listens on interface 0.0.0.0 by default, making it
      serve out to the local LAN (and anyone in the world that can reach the
      machine running ``bzr serve``. (Robert Collins, #98918)

    * A new smart server protocol version has been added.  It prefixes requests
      and responses with an explicit version identifier so that future protocol
      revisions can be dealt with gracefully.  (Andrew Bennetts, Robert Collins)

    * The bzr protocol version 2 indicates success or failure in every response
      without depending on particular commands encoding that consistently,
      allowing future client refactorings to be much more robust about error
      handling. (Robert Collins, Martin Pool, Andrew Bennetts)

    * The smart protocol over HTTP client has been changed to always post to the
      same ``.bzr/smart`` URL under the original location when it can.  This allows
      HTTP servers to only have to pass URLs ending in .bzr/smart to the smart
      server handler, and not arbitrary ``.bzr/*/smart`` URLs.  (Andrew Bennetts)

    * digest authentication is now supported for proxies and HTTP by the urllib
      based http implementation. Tested against Apache 2.0.55 and Squid
      2.6.5. Basic and digest authentication are handled coherently for HTTP
      and proxy: if the user is provided in the url (bzr command line for HTTP,
      proxy environment variables for proxies), the password is prompted for
      (only once). If the password is provided, it is taken into account. Once
      the first authentication is successful, all further authentication
      roundtrips are avoided by preventively setting the right authentication
      header(s).
      (Vincent Ladeuil).

  INTERNALS:

    * bzrlib API compatability with 0.8 has been dropped, cleaning up some
      code paths. (Robert Collins)

    * Change the format of chroot urls so that they can be safely manipulated
      by generic url utilities without causing the resulting urls to have
      escaped the chroot. A side effect of this is that creating a chroot
      requires an explicit action using a ChrootServer.
      (Robert Collins, Andrew Bennetts)

    * Deprecate ``Branch.get_root_id()`` because branches don't have root ids,
      rather than fixing bug #96847.  (Aaron Bentley)

    * ``WorkingTree.apply_inventory_delta`` provides a better alternative to
      ``WorkingTree._write_inventory``.  (Aaron Bentley)

    * Convenience method ``TestCase.expectFailure`` ensures that known failures
      do not silently pass.  (Aaron Bentley)

    * ``Transport.local_abspath`` now raises ``NotLocalUrl`` rather than 
      ``TransportNotPossible``. (Martin Pool, Ian Clatworthy)

    * New SmartServer hooks facility. There are two initial hooks documented
      in ``bzrlib.transport.smart.SmartServerHooks``. The two initial hooks allow
      plugins to execute code upon server startup and shutdown.
      (Robert Collins).

    * SmartServer in standalone mode will now close its listening socket
      when it stops, rather than waiting for garbage collection. This primarily
      fixes test suite hangs when a test tries to connect to a shutdown server.
      It may also help improve behaviour when dealing with a server running
      on a specific port (rather than dynamically assigned ports).
      (Robert Collins)

    * Move most SmartServer code into a new package, bzrlib/smart.
      bzrlib/transport/remote.py contains just the Transport classes that used
      to be in bzrlib/transport/smart.py.  (Andrew Bennetts)

    * urllib http implementation avoid roundtrips associated with
      401 (and 407) errors once the authentication succeeds.
      (Vincent Ladeuil).

    * urlib http now supports querying the user for a proxy password if
      needed. Realm is shown in the prompt for both HTTP and proxy
      authentication when the user is required to type a password. 
      (Vincent Ladeuil).

    * Renamed SmartTransport (and subclasses like SmartTCPTransport) to
      RemoteTransport (and subclasses to RemoteTCPTransport, etc).  This is more
      consistent with its new home in ``bzrlib/transport/remote.py``, and because
      it's not really a "smart" transport, just one that does file operations
      via remote procedure calls.  (Andrew Bennetts)
 
    * The ``lock_write`` method of ``LockableFiles``, ``Repository`` and
      ``Branch`` now accept a ``token`` keyword argument, so that separate
      instances of those objects can share a lock if it has the right token.
      (Andrew Bennetts, Robert Collins)

    * New method ``get_branch_reference`` on ``BzrDir`` allows the detection of
      branch references - which the smart server component needs.

    * The Repository API ``make_working_trees`` is now permitted to return
      False when ``set_make_working_trees`` is not implemented - previously
      an unimplemented ``set_make_working_trees`` implied the result True
      from ``make_working_trees``. This has been changed to accomodate the
      smart server, where it does not make sense (at this point) to ever
      make working trees by default. (Robert Collins)

    * Command objects can now declare related help topics by having _see_also
      set to a list of related topic. (Robert Collins)

    * ``bzrlib.help`` now delegates to the Command class for Command specific
      help. (Robert Collins)

    * New class ``TransportListRegistry``, derived from the Registry class, which 
      simplifies tracking the available Transports. (Goffredo Baroncelli)

    * New function ``Branch.get_revision_id_to_revno_map`` which will
      return a dictionary mapping revision ids to dotted revnos. Since
      dotted revnos are defined in the context of the branch tip, it makes
      sense to generate them from a ``Branch`` object.
      (John Arbash Meinel)

    * Fix the 'Unprintable error' message display to use the repr of the 
      exception that prevented printing the error because the str value
      for it is often not useful in debugging (e.g. KeyError('foo') has a
      str() of 'foo' but a repr of 'KeyError('foo')' which is much more
      useful. (Robert Collins)

    * ``urlutils.normalize_url`` now unescapes unreserved characters, such as "~".
      (Andrew Bennetts)

  BUGFIXES:

    * Don't fail bundle selftest if email has 'two' embedded.  
      (Ian Clatworthy, #98510)

    * Remove ``--verbose`` from ``bzr bundle``. It didn't work anyway.
      (Robert Widhopf-Fenk, #98591)

    * Remove ``--basis`` from the checkout/branch commands - it didn't work
      properly and is no longer beneficial.
      (Robert Collins, #53675, #43486)

    * Don't produce encoding error when adding duplicate files.
      (Aaron Bentley)

    * Fix ``bzr log <file>`` so it only logs the revisions that changed
      the file, and does it faster.
      (Kent Gibson, John Arbash Meinel, #51980, #69477)
 
    * Fix ``InterDirstateTre._iter_changes`` to handle when we come across
      an empty versioned directory, which now has files in it.
      (John Arbash Meinel, #104257)

    * Teach ``common_ancestor`` to shortcut when the tip of one branch is
      inside the ancestry of the other. Saves a lot of graph processing
      (with an ancestry of 16k revisions, ``bzr merge ../already-merged``
      changes from 2m10s to 13s).  (John Arbash Meinel, #103757)

    * Fix ``show_diff_trees`` to handle the case when a file is modified,
      and the containing directory is renamed. (The file path is different
      in this versus base, but it isn't marked as a rename).
      (John Arbash Meinel, #103870)

    * FTP now works even when the FTP server does not support atomic rename.
      (Aaron Bentley, #89436)

    * Correct handling in bundles and merge directives of timezones with
      that are not an integer number of hours offset from UTC.  Always 
      represent the epoch time in UTC to avoid problems with formatting 
      earlier times on win32.  (Martin Pool, Alexander Belchenko, John
      Arbash Meinel)

    * Typo in the help for ``register-branch`` fixed. (Robert Collins, #96770)

    * "dirstate" and "dirstate-tags" formats now produce branches compatible
      with old versions of bzr. (Aaron Bentley, #107168))

    * Handle moving a directory when children have been added, removed,
      and renamed. (John Arbash Meinel, #105479)

    * Don't preventively use basic authentication for proxy before receiving a
      407 error. Otherwise people willing to use other authentication schemes
      may expose their password in the clear (or nearly). This add one
      roundtrip in case basic authentication should be used, but plug the
      security hole.
      (Vincent Ladeuil)

    * Handle http and proxy digest authentication.
      (Vincent Ladeuil, #94034).

  TESTING:

    * Added ``bzrlib.strace.strace`` which will strace a single callable and
      return a StraceResult object which contains just the syscalls involved
      in running it. (Robert Collins)

    * New test method ``reduceLockdirTimeout`` to drop the default (ui-centric)
      default time down to one suitable for tests. (Andrew Bennetts)

    * Add new ``vfs_transport_factory`` attribute on tests which provides the 
      common vfs backing for both the readonly and readwrite transports.
      This allows the RemoteObject tests to back onto local disk or memory,
      and use the existing ``transport_server`` attribute all tests know about
      to be the smart server transport. This in turn allows tests to 
      differentiate between 'transport to access the branch', and 
      'transport which is a VFS' - which matters in Remote* tests.
      (Robert Collins, Andrew Bennetts)

    * The ``make_branch_and_tree`` method for tests will now create a 
      lightweight checkout for the tree if the ``vfs_transport_factory`` is not
      a LocalURLServer. (Robert Collins, Andrew Bennetts)

    * Branch implementation tests have been audited to ensure that all urls 
      passed to Branch APIs use proper urls, except when local-disk paths
      are intended. This is so that tests correctly access the test transport
      which is often not equivalent to local disk in Remote* tests. As part
      of this many tests were adjusted to remove dependencies on local disk
      access.
      (Robert Collins, Andrew Bennetts)

    * Mark bzrlib.tests and bzrlib.tests.TestUtil as providing assertFOO helper
      functions by adding a ``__unittest`` global attribute. (Robert Collins,
      Andrew Bennetts, Martin Pool, Jonathan Lange)

    * Refactored proxy and authentication handling to simplify the
      implementation of new auth schemes for both http and proxy. 
      (Vincent Ladeuil)

bzr 0.15 2007-04-01
-------------------

  BUGFIXES:

    * Handle incompatible repositories as a user issue when fetching.
      (Aaron Bentley)

    * Don't give a recommendation to upgrade when branching or 
      checking out a branch that contains an old-format working tree.
      (Martin Pool)

bzr 0.15rc3  2007-03-26
-----------------------

  CHANGES:
 
    * A warning is now displayed when opening working trees in older 
      formats, to encourage people to upgrade to WorkingTreeFormat4.
      (Martin Pool)

  IMPROVEMENTS:

    * HTTP redirections are now taken into account when a branch (or a
      bundle) is accessed for the first time. A message is issued at each
      redirection to inform the user. In the past, http redirections were
      silently followed for each request which significantly degraded the
      performances. The http redirections are not followed anymore by
      default, instead a RedirectRequested exception is raised. For bzrlib
      users needing to follow http redirections anyway,
      ``bzrlib.transport.do_catching_redirections`` provide an easy transition
      path.  (vila)

  INTERNALS:

    * Added ``ReadLock.temporary_write_lock()`` to allow upgrading an OS read
      lock to an OS write lock. Linux can do this without unlocking, Win32
      needs to unlock in between. (John Arbash Meinel)
 
    * New parameter ``recommend_upgrade`` to ``BzrDir.open_workingtree``
      to silence (when false) warnings about opening old formats.
      (Martin Pool)

    * Fix minor performance regression with bzr-0.15 on pre-dirstate
      trees. (We were reading the working inventory too many times).
      (John Arbash Meinel)

    * Remove ``Branch.get_transaction()`` in favour of a simple cache of
      ``revision_history``.  Branch subclasses should override
      ``_gen_revision_history`` rather than ``revision_history`` to make use of
      this cache, and call ``_clear_revision_history_cache`` and
      ``_cache_revision_history`` at appropriate times. (Andrew Bennetts)

  BUGFIXES:

    * Take ``smtp_server`` from user config into account.
      (vila, #92195)

    * Restore Unicode filename handling for versioned and unversioned files.
      (John Arbash Meinel, #92608)

    * Don't fail during ``bzr commit`` if a file is marked removed, and
      the containing directory is auto-removed.  (John Arbash Meinel, #93681)

    * ``bzr status FILENAME`` failed on Windows because of an uncommon
      errno. (``ERROR_DIRECTORY == 267 != ENOTDIR``).
      (Wouter van Heyst, John Arbash Meinel, #90819)

    * ``bzr checkout source`` should create a local branch in the same
      format as source. (John Arbash Meinel, #93854)

    * ``bzr commit`` with a kind change was failing to update the
      last-changed-revision for directories.  The
      InventoryDirectory._unchanged only looked at the ``parent_id`` and name,
      ignoring the fact that the kind could have changed, too.
      (John Arbash Meinel, #90111)

    * ``bzr mv dir/subdir other`` was incorrectly updating files inside
      the directory. So that there was a chance it would break commit,
      etc. (John Arbash Meinel, #94037)
 
    * Correctly handles mutiple permanent http redirections.
      (vila, #88780)

bzr 0.15rc2  2007-03-14
-----------------------

  NOTES WHEN UPGRADING:
        
    * Release 0.15rc2 of bzr changes the ``bzr init-repo`` command to
      default to ``--trees`` instead of ``--no-trees``.
      Existing shared repositories are not affected.

  IMPROVEMENTS:

    * New ``merge-directive`` command to generate machine- and human-readable
      merge requests.  (Aaron Bentley)

    * New ``submit:`` revision specifier makes it easy to diff against the
      common ancestor with the submit location (Aaron Bentley)

    * Added support for Putty's SSH implementation. (Dmitry Vasiliev)

    * Added ``bzr status --versioned`` to report only versioned files, 
      not unknowns. (Kent Gibson)

    * Merge now autodetects the correct line-ending style for its conflict
      markers.  (Aaron Bentley)

  INTERNALS:

    * Refactored SSH vendor registration into SSHVendorManager class.
      (Dmitry Vasiliev)

  BUGFIXES:

    * New ``--numbered-dirs`` option to ``bzr selftest`` to use
      numbered dirs for TestCaseInTempDir. This is default behavior
      on Windows. Anyone can force named dirs on Windows
      with ``--no-numbered-dirs``. (Alexander Belchenko)

    * Fix ``RevisionSpec_revid`` to handle the Unicode strings passed in
      from the command line. (Marien Zwart, #90501)

    * Fix ``TreeTransform._iter_changes`` when both the source and
      destination are missing. (Aaron Bentley, #88842)

    * Fix commit of merges with symlinks in dirstate trees.
      (Marien Zwart)
    
    * Switch the ``bzr init-repo`` default from --no-trees to --trees. 
      (Wouter van Heyst, #53483)


bzr 0.15rc1  2007-03-07
-----------------------

  SURPRISES:

    * The default disk format has changed. Please run 'bzr upgrade' in your
      working trees to upgrade. This new default is compatible for network
      operations, but not for local operations. That is, if you have two
      versions of bzr installed locally, after upgrading you can only use the
      bzr 0.15 version. This new default does not enable tags or nested-trees
      as they are incompatible with bzr versions before 0.15 over the network.

    * For users of bzrlib: Two major changes have been made to the working tree
      api in bzrlib. The first is that many methods and attributes, including
      the inventory attribute, are no longer valid for use until one of
      ``lock_read``/``lock_write``/``lock_tree_write`` has been called,
      and become invalid again after unlock is called. This has been done
      to improve performance and correctness as part of the dirstate
      development.
      (Robert Collins, John A Meinel, Martin Pool, and others).

    * For users of bzrlib: The attribute 'tree.inventory' should be considered
      readonly. Previously it was possible to directly alter this attribute, or
      its contents, and have the tree notice this. This has been made
      unsupported - it may work in some tree formats, but in the newer dirstate
      format such actions will have no effect and will be ignored, or even
      cause assertions. All operations possible can still be carried out by a
      combination of the tree API, and the bzrlib.transform API. (Robert
      Collins, John A Meinel, Martin Pool, and others).

  IMPROVEMENTS:

    * Support for OS Windows 98. Also .bzr.log on any windows system
      saved in My Documents folder. (Alexander Belchenko)

    * ``bzr mv`` enhanced to support already moved files.
      In the past the mv command would have failed if the source file doesn't
      exist. In this situation ``bzr mv`` would now detect that the file has
      already moved and update the repository accordingly, if the target file
      does exist.
      A new option ``--after`` has been added so that if two files already
      exist, you could notify Bazaar that you have moved a (versioned) file
      and replaced it with another. Thus in this case ``bzr move --after``
      will only update the Bazaar identifier.
      (Steffen Eichenberg, Marius Kruger)

    * ``ls`` now works on treeless branches and remote branches.
      (Aaron Bentley)

    * ``bzr help global-options`` describes the global options.
      (Aaron Bentley)

    * ``bzr pull --overwrite`` will now correctly overwrite checkouts.
      (Robert Collins)

    * Files are now allowed to change kind (e.g. from file to symlink).
      Supported by ``commit``, ``revert`` and ``status``
      (Aaron Bentley)

    * ``inventory`` and ``unknowns`` hidden in favour of ``ls``
      (Aaron Bentley)

    * ``bzr help checkouts`` descibes what checkouts are and some possible
      uses of them. (James Westby, Aaron Bentley)

    * A new ``-d`` option to push, pull and merge overrides the default 
      directory.  (Martin Pool)

    * Branch format 6: smaller, and potentially faster than format 5.  Supports
      ``append_history_only`` mode, where the log view and revnos do not change,
      except by being added to.  Stores policy settings in
      ".bzr/branch/branch.conf".

    * ``append_only`` branches:  Format 6 branches may be configured so that log
      view and revnos are always consistent.  Either create the branch using
      "bzr init --append-revisions-only" or edit the config file as descriped
      in docs/configuration.txt.

    * rebind: Format 6 branches retain the last-used bind location, so if you
      "bzr unbind", you can "bzr bind" to bind to the previously-selected
      bind location.

    * Builtin tags support, created and deleted by the ``tag`` command and
      stored in the branch.  Tags can be accessed with the revisionspec
      ``-rtag:``, and listed with ``bzr tags``.  Tags are not versioned 
      at present. Tags require a network incompatible upgrade. To perform this
      upgrade, run ``bzr upgrade --dirstate-tags`` in your branch and
      repositories. (Martin Pool)

    * The ``bzr://`` transport now has a well-known port number, 4155,
      which it will use by default.  (Andrew Bennetts, Martin Pool)

    * Bazaar now looks for user-installed plugins before looking for site-wide
      plugins. (Jonathan Lange)

    * ``bzr resolve`` now detects and marks resolved text conflicts.
      (Aaron Bentley)

  INTERNALS:

    * Internally revision ids and file ids are now passed around as utf-8
      bytestrings, rather than treating them as Unicode strings. This has
      performance benefits for Knits, since we no longer need to decode the
      revision id for each line of content, nor for each entry in the index.
      This will also help with the future dirstate format.
      (John Arbash Meinel)

    * Reserved ids (any revision-id ending in a colon) are rejected by
      versionedfiles, repositories, branches, and working trees
      (Aaron Bentley)

    * Minor performance improvement by not creating a ProgressBar for
      every KnitIndex we create. (about 90ms for a bzr.dev tree)
      (John Arbash Meinel)

    * New easier to use Branch hooks facility. There are five initial hooks,
      all documented in bzrlib.branch.BranchHooks.__init__ - ``'set_rh'``,
      ``'post_push'``, ``'post_pull'``, ``'post_commit'``,
      ``'post_uncommit'``. These hooks fire after the matching operation
      on a branch has taken place, and were originally added for the
      branchrss plugin. (Robert Collins)

    * New method ``Branch.push()`` which should be used when pushing from a
      branch as it makes performance and policy decisions to match the UI
      level command ``push``. (Robert Collins).

    * Add a new method ``Tree.revision_tree`` which allows access to cached
      trees for arbitrary revisions. This allows the in development dirstate
      tree format to provide access to the callers to cached copies of 
      inventory data which are cheaper to access than inventories from the
      repository.
      (Robert Collins, Martin Pool)

    * New ``Branch.last_revision_info`` method, this is being done to allow
      optimization of requests for both the number of revisions and the last
      revision of a branch with smartservers and potentially future branch
      formats. (Wouter van Heyst, Robert Collins)

    * Allow ``'import bzrlib.plugins.NAME'`` to work when the plugin NAME has not
      yet been loaded by ``load_plugins()``. This allows plugins to depend on each
      other for code reuse without requiring users to perform file-renaming
      gymnastics. (Robert Collins)

    * New Repository method ``'gather_stats'`` for statistic data collection.
      This is expected to grow to cover a number of related uses mainly
      related to bzr info. (Robert Collins)

    * Log formatters are now managed with a registry.
      ``log.register_formatter`` continues to work, but callers accessing
      the FORMATTERS dictionary directly will not.

    * Allow a start message to be passed to the ``edit_commit_message``
      function.  This will be placed in the message offered to the user
      for editing above the separator. It allows a template commit message
      to be used more easily. (James Westby)

    * ``GPGStrategy.sign()`` will now raise ``BzrBadParameterUnicode`` if
      you pass a Unicode string rather than an 8-bit string. Callers need
      to be updated to encode first. (John Arbash Meinel)

    * Branch.push, pull, merge now return Result objects with information
      about what happened, rather than a scattering of various methods.  These
      are also passed to the post hooks.  (Martin Pool)

    * File formats and architecture is in place for managing a forest of trees
      in bzr, and splitting up existing trees into smaller subtrees, and
      finally joining trees to make a larger tree. This is the first iteration
      of this support, and the user-facing aspects still require substantial
      work.  If you wish to experiment with it, use ``bzr upgrade
      --dirstate-with-subtree`` in your working trees and repositories.
      You can use the hidden commands ``split`` and ``join`` and to create
      and manipulate nested trees, but please consider using the nested-trees
      branch, which contains substantial UI improvements, instead.
      http://code.aaronbentley.com/bzr/bzrrepo/nested-trees/
      (Aaron Bentley, Martin Pool, Robert Collins).

  BUGFIXES:

    * ``bzr annotate`` now uses dotted revnos from the viewpoint of the
      branch, rather than the last changed revision of the file.
      (John Arbash Meinel, #82158)

    * Lock operations no longer hang if they encounter a permission problem.
      (Aaron Bentley)

    * ``bzr push`` can resume a push that was canceled before it finished.
      Also, it can push even if the target directory exists if you supply
      the ``--use-existing-dir`` flag.
      (John Arbash Meinel, #30576, #45504)

    * Fix http proxy authentication when user and an optional
      password appears in the ``*_proxy`` vars. (Vincent Ladeuil,
      #83954).

    * ``bzr log branch/file`` works for local treeless branches
      (Aaron Bentley, #84247)

    * Fix problem with UNC paths on Windows 98. (Alexander Belchenko, #84728)

    * Searching location of CA bundle for PyCurl in env variable
      (``CURL_CA_BUNDLE``), and on win32 along the PATH.
      (Alexander Belchenko, #82086)

    * ``bzr init`` works with unicode argument LOCATION.
      (Alexander Belchenko, #85599)

    * Raise ``DependencyNotPresent`` if pycurl do not support https. 
      (Vincent Ladeuil, #85305)

    * Invalid proxy env variables should not cause a traceback.
      (Vincent Ladeuil, #87765)

    * Ignore patterns normalised to use '/' path separator.
      (Kent Gibson, #86451)

    * bzr rocks. It sure does! Fix case. (Vincent Ladeuil, #78026)

    * Fix bzrtools shelve command for removed lines beginning with "--"
      (Johan Dahlberg, #75577)

  TESTING:

    * New ``--first`` option to ``bzr selftest`` to run specified tests
      before the rest of the suite.  (Martin Pool)


bzr 0.14  2007-01-23
--------------------

  IMPROVEMENTS:

    * ``bzr help global-options`` describes the global options. (Aaron Bentley)

  BUG FIXES:
    
    * Skip documentation generation tests if the tools to do so are not
      available. Fixes running selftest for installled copies of bzr. 
      (John Arbash Meinel, #80330)

    * Fix the code that discovers whether bzr is being run from it's
      working tree to handle the case when it isn't but the directory
      it is in is below a repository. (James Westby, #77306)


bzr 0.14rc1  2007-01-16
-----------------------

  IMPROVEMENTS:

    * New connection: ``bzr+http://`` which supports tunnelling the smart
      protocol over an HTTP connection. If writing is enabled on the bzr
      server, then you can write over the http connection.
      (Andrew Bennetts, John Arbash Meinel)

    * Aliases now support quotation marks, so they can contain whitespace
      (Marius Kruger)

    * PyCurlTransport now use a single curl object. By specifying explicitly
      the 'Range' header, we avoid the need to use two different curl objects
      (and two connections to the same server). (Vincent Ladeuil)

    * ``bzr commit`` does not prompt for a message until it is very likely to
      succeed.  (Aaron Bentley)

    * ``bzr conflicts`` now takes --text to list pathnames of text conflicts
      (Aaron Bentley)

    * Fix ``iter_lines_added_or_present_in_versions`` to use a set instead
      of a list while checking if a revision id was requested. Takes 10s
      off of the ``fileids_affected_by_revision_ids`` time, which is 10s
      of the ``bzr branch`` time. Also improve ``fileids_...`` time by
      filtering lines with a regex rather than multiple ``str.find()``
      calls. (saves another 300ms) (John Arbash Meinel)

    * Policy can be set for each configuration key. This allows keys to be
      inherited properly across configuration entries. For example, this
      should enable you to do::
        
        [/home/user/project]
        push_location = sftp://host/srv/project/
        push_location:policy = appendpath

      And then a branch like ``/home/user/project/mybranch`` should get an
      automatic push location of ``sftp://host/srv/project/mybranch``.
      (James Henstridge)

    * Added ``bzr status --short`` to make status report svn style flags
      for each file.  For example::

        $ bzr status --short
        A  foo
        A  bar
        D  baz
        ?  wooley

    * 'bzr selftest --clean-output' allows easily clean temporary tests 
      directories without running tests. (Alexander Belchenko)

    * ``bzr help hidden-commands`` lists all hidden commands. (Aaron Bentley)

    * ``bzr merge`` now has an option ``--pull`` to fall back to pull if
      local is fully merged into remote. (Jan Hudec)

    * ``bzr help formats`` describes available directory formats. (Aaron Bentley)

  INTERNALS:

    * A few tweaks directly to ``fileids_affected_by_revision_ids`` to
      help speed up processing, as well allowing to extract unannotated
      lines. Between the two ``fileids_affected_by_revision_ids`` is
      improved by approx 10%. (John Arbash Meinel)

    * Change Revision serialization to only write out millisecond
      resolution. Rather than expecting floating point serialization to
      preserve more resolution than we need. (Henri Weichers, Martin Pool)

    * Test suite ends cleanly on Windows.  (Vincent Ladeuil)

    * When ``encoding_type`` attribute of class Command is equal to 'exact', 
      force sys.stdout to be a binary stream on Windows, and therefore
      keep exact line-endings (without LF -> CRLF conversion).
      (Alexander Belchenko)

    * Single-letter short options are no longer globally declared.  (Martin
      Pool)

    * Before using detected user/terminal encoding bzr should check
      that Python has corresponding codec. (Alexander Belchenko)

    * Formats for end-user selection are provided via a FormatRegistry (Aaron Bentley)

  BUG FIXES:

    * ``bzr missing --verbose`` was showing adds/removals in the wrong
      direction. (John Arbash Meinel)

    * ``bzr annotate`` now defaults to showing dotted revnos for merged
      revisions. It cuts them off at a depth of 12 characters, but you can
      supply ``--long`` to see the full number. You can also use
      ``--show-ids`` to display the original revision ids, rather than
      revision numbers and committer names. (John Arbash Meinel, #75637)

    * bzr now supports Win32 UNC path (e.g. ``\HOST\path``. 
      (Alexander Belchenko, #57869)

    * Win32-specific: output of cat, bundle and diff commands don't mangle
      line-endings (Alexander Belchenko, #55276)

    * Replace broken fnmatch based ignore pattern matching with custom pattern
      matcher.
      (Kent Gibson, Jan Hudec #57637)

    * pycurl and urllib can detect short reads at different places. Update
      the test suite to test more cases. Also detect http error code 416
      which was raised for that specific bug. Also enhance the urllib
      robustness by detecting invalid ranges (and pycurl's one by detecting
      short reads during the initial GET). (Vincent Ladeuil, #73948)

    * The urllib connection sharing interacts badly with urllib2
      proxy setting (the connections didn't go thru the proxy
      anymore). Defining a proper ProxyHandler solves the
      problem.  (Vincent Ladeuil, #74759)

    * Use urlutils to generate relative URLs, not osutils 
      (Aaron Bentley, #76229)

    * ``bzr status`` in a readonly directory should work without giving
      lots of errors. (John Arbash Meinel, #76299)

    * Mention the revisionspec topic for the revision option help.
      (Wouter van Heyst, #31663)

    * Allow plugins import from zip archives.
      (Alexander Belchenko, #68124)


bzr 0.13  2006-12-05
--------------------
    
  No changes from 0.13rc1
    
bzr 0.13rc1  2006-11-27
-----------------------

  IMPROVEMENTS:

    * New command ``bzr remove-tree`` allows the removal of the working
      tree from a branch.
      (Daniel Silverstone)

    * urllib uses shared keep-alive connections, so http 
      operations are substantially faster.
      (Vincent Ladeuil, #53654)

    * ``bzr export`` allows an optional branch parameter, to export a bzr
      tree from some other url. For example:
      ``bzr export bzr.tar.gz http://bazaar-vcs.org/bzr/bzr.dev``
      (Daniel Silverstone)

    * Added ``bzr help topics`` to the bzr help system. This gives a
      location for general information, outside of a specific command.
      This includes updates for ``bzr help revisionspec`` the first topic
      included. (Goffredo Baroncelli, John Arbash Meinel, #42714)

    * WSGI-compatible HTTP smart server.  See ``doc/http_smart_server.txt``.
      (Andrew Bennetts)

    * Knit files will now cache full texts only when the size of the
      deltas is as large as the size of the fulltext. (Or after 200
      deltas, whichever comes first). This has the most benefit on large
      files with small changes, such as the inventory for a large project.
      (eg For a project with 2500 files, and 7500 revisions, it changes
      the size of inventory.knit from 11MB to 5.4MB) (John Arbash Meinel)

  INTERNALS:

    * New -D option given before the command line turns on debugging output
      for particular areas.  -Derror shows tracebacks on all errors.
      (Martin Pool)

    * Clean up ``bzr selftest --benchmark bundle`` to correct an import,
      and remove benchmarks that take longer than 10min to run.
      (John Arbash Meinel)

    * Use ``time.time()`` instead of ``time.clock()`` to decide on
      progress throttling. Because ``time.clock()`` is actually CPU time,
      so over a high-latency connection, too many updates get throttled.
      (John Arbash Meinel)

    * ``MemoryTransport.list_dir()`` would strip the first character for
      files or directories in root directory. (John Arbash Meinel)

    * New method ``get_branch_reference`` on 'BzrDir' allows the detection of 
      branch references - which the smart server component needs.
  
    * New ``ChrootTransportDecorator``, accessible via the ``chroot+`` url
      prefix.  It disallows any access to locations above a set URL.  (Andrew
      Bennetts)

  BUG FIXES:

    * Now ``_KnitIndex`` properly decode revision ids when loading index data.
      And optimize the knit index parsing code. 
      (Dmitry Vasiliev, John Arbash Meinel)

    * ``bzrlib/bzrdir.py`` was directly referencing ``bzrlib.workingtree``,
      without importing it. This prevented ``bzr upgrade`` from working
      unless a plugin already imported ``bzrlib.workingtree``
      (John Arbash Meinel, #70716)

    * Suppress the traceback on invalid URLs (Vincent Ladeuil, #70803).

    * Give nicer error message when an http server returns a 403
      error code. (Vincent Ladeuil, #57644).

    * When a multi-range http GET request fails, try a single
      range one. If it fails too, forget about ranges. Remember that until 
      the death of the transport and propagates that to the clones.
      (Vincent Ladeuil, #62276, #62029).

    * Handles user/passwords supplied in url from command
      line (for the urllib implementation). Don't request already
      known passwords (Vincent Ladeuil, #42383, #44647, #48527)

    * ``_KnitIndex.add_versions()`` dictionary compresses revision ids as they
      are added. This fixes bug where fetching remote revisions records
      them as full references rather than integers.
      (John Arbash Meinel, #64789)

    * ``bzr ignore`` strips trailing slashes in patterns.
      Also ``bzr ignore`` rejects absolute paths. (Kent Gibson, #4559)

    * ``bzr ignore`` takes multiple arguments. (Cheuksan Edward Wang, #29488)

    * mv correctly handles paths that traverse symlinks. 
      (Aaron Bentley, #66964)

    * Give nicer looking error messages when failing to connect over ssh.
      (John Arbash Meinel, #49172)

    * Pushing to a remote branch does not currently update the remote working
      tree. After a remote push, ``bzr status`` and ``bzr diff`` on the remote
      machine now show that the working tree is out of date.
      (Cheuksan Edward Wang #48136)

    * Use patiencediff instead of difflib for determining deltas to insert
      into knits. This avoids the O(N^3) behavior of difflib. Patience
      diff should be O(N^2). (Cheuksan Edward Wang, #65714)

    * Running ``bzr log`` on nonexistent file gives an error instead of the
      entire log history. (Cheuksan Edward Wang #50793)

    * ``bzr cat`` can look up contents of removed or renamed files. If the
      pathname is ambiguous, i.e. the files in the old and new trees have
      different id's, the default is the file in the new tree. The user can
      use "--name-from-revision" to select the file in the old tree.
      (Cheuksan Edward Wang, #30190)

  TESTING:

    * TestingHTTPRequestHandler really handles the Range header
      (previously it was ignoring it and returning the whole file,).

bzr 0.12  2006-10-30
--------------------

  INTERNALS:

    * Clean up ``bzr selftest --benchmark bundle`` to correct an import,
      and remove benchmarks that take longer than 10min to run.
      (John Arbash Meinel)
  
bzr 0.12rc1  2006-10-23
-----------------------

  IMPROVEMENTS:

    * ``bzr log`` now shows dotted-decimal revision numbers for all revisions,
      rather than just showing a decimal revision number for revisions on the
      mainline. These revision numbers are not yet accepted as input into bzr
      commands such as log, diff etc. (Robert Collins)

    * revisions can now be specified using dotted-decimal revision numbers.
      For instance, ``bzr diff -r 1.2.1..1.2.3``. (Robert Collins)

    * ``bzr help commands`` output is now shorter (Aaron Bentley)

    * ``bzr`` now uses lazy importing to reduce the startup time. This has
      a moderate effect on lots of actions, especially ones that have
      little to do. For example ``bzr rocks`` time is down to 116ms from
      283ms. (John Arbash Meinel)

    * New Registry class to provide name-to-object registry-like support,
      for example for schemes where plugins can register new classes to
      do certain tasks (e.g. log formatters). Also provides lazy registration
      to allow modules to be loaded on request.
      (John Arbash Meinel, Adeodato Simó)

  API INCOMPATABILITY:
  
    * LogFormatter subclasses show now expect the 'revno' parameter to 
      show() to be a string rather than an int. (Robert Collins)

  INTERNALS:

    * ``TestCase.run_bzr``, ``run_bzr_captured``, and ``run_bzr_subprocess``
      can take a ``working_dir='foo'`` parameter, which will change directory 
      for the command. (John Arbash Meinel)

    * ``bzrlib.lazy_regex.lazy_compile`` can be used to create a proxy
      around a regex, which defers compilation until first use. 
      (John Arbash Meinel)

    * ``TestCase.run_bzr_subprocess`` defaults to supplying the
      ``--no-plugins`` parameter to ensure test reproducability, and avoid
      problems with system-wide installed plugins. (John Arbash Meinel)

    * Unique tree root ids are now supported. Newly created trees still
      use the common root id for compatibility with bzr versions before 0.12.
      (Aaron Bentley)

    * ``WorkingTree.set_root_id(None)`` is now deprecated. Please
      pass in ``inventory.ROOT_ID`` if you want the default root id value.
      (Robert Collins, John Arbash Meinel)

    * New method ``WorkingTree.flush()`` which will write the current memory
      inventory out to disk. At the same time, ``read_working_inventory`` will
      no longer trash the current tree inventory if it has been modified within
      the current lock, and the tree will now ``flush()`` automatically on
      ``unlock()``. ``WorkingTree.set_root_id()`` has been updated to take
      advantage of this functionality. (Robert Collins, John Arbash Meinel)

    * ``bzrlib.tsort.merge_sorted`` now accepts ``generate_revnos``. This
      parameter will cause it to add another column to its output, which
      contains the dotted-decimal revno for each revision, as a tuple.
      (Robert Collins)

    * ``LogFormatter.show_merge`` is deprecated in favour of
      ``LogFormatter.show_merge_revno``. (Robert Collins)

  BUG FIXES:

    * Avoid circular imports by creating a deprecated function for
      ``bzrlib.tree.RevisionTree``. Callers should have been using
      ``bzrlib.revisontree.RevisionTree`` anyway. (John Arbash Meinel,
      #63360, #66349)

    * Don't use ``socket.MSG_WAITALL`` as it doesn't exist on all
      platforms. (Martin Pool, #66356)

    * Don't require ``Content-Type`` in range responses. Assume they are a
      single range if ``Content-Type`` does not exist.
      (John Arbash Meinel, #62473)

    * bzr branch/pull no longer complain about progress bar cleanup when
      interrupted during fetch.  (Aaron Bentley, #54000)

    * ``WorkingTree.set_parent_trees()`` uses the trees to directly write
      the basis inventory, rather than going through the repository. This
      allows us to have 1 inventory read, and 2 inventory writes when
      committing a new tree. (John Arbash Meinel)

    * When reverting, files that are not locally modified that do not exist
      in the target are deleted, not just unversioned (Aaron Bentley)

    * When trying to acquire a lock, don't fail immediately. Instead, try
      a few times (up to 1 hour) before timing out. Also, report why the
      lock is unavailable (John Arbash Meinel, #43521, #49556)

    * Leave HttpTransportBase daughter classes decides how they
      implement cloning. (Vincent Ladeuil, #61606)

    * diff3 does not indicate conflicts on clean merge. (Aaron Bentley)

    * If a commit fails, the commit message is stored in a file at the root of
      the tree for later commit. (Cheuksan Edward Wang, Stefan Metzmacher,
      #32054)

  TESTING:

    * New test base class TestCaseWithMemoryTransport offers memory-only
      testing facilities: its not suitable for tests that need to mutate disk
      state, but most tests should not need that and should be converted to
      TestCaseWithMemoryTransport. (Robert Collins)

    * ``TestCase.make_branch_and_memory_tree`` now takes a format
      option to set the BzrDir, Repository and Branch formats of the
      created objects. (Robert Collins, John Arbash Meinel)

bzr 0.11  2006-10-02
--------------------

    * Smart server transport test failures on windows fixed. (Lukáš Lalinský).

bzr 0.11rc2  2006-09-27
-----------------------

  BUG FIXES:

    * Test suite hangs on windows fixed. (Andrew Bennets, Alexander Belchenko).
    
    * Commit performance regression fixed. (Aaron Bentley, Robert Collins, John
      Arbash Meinel).

bzr 0.11rc1  2006-09-25
-----------------------

  IMPROVEMENTS:

    * Knit files now wait to create their contents until the first data is
      added. The old code used to create an empty .knit and a .kndx with just
      the header. However, this caused a lot of extra round trips over sftp.
      This can change the time for ``bzr push`` to create a new remote branch
      from 160s down to 100s. This also affects ``bzr commit`` performance when
      adding new files, ``bzr commit`` on a new kernel-like tree drops from 50s
      down to 40s (John Arbash Meinel, #44692)

    * When an entire subtree has been deleted, commit will now report that
      just the top of the subtree has been deleted, rather than reporting
      all the individual items. (Robert Collins)

    * Commit performs one less XML parse. (Robert Collins)

    * ``bzr checkout`` now operates on readonly branches as well
      as readwrite branches. This fixes bug #39542. (Robert Collins)

    * ``bzr bind`` no longer synchronises history with the master branch.
      Binding should be followed by an update or push to synchronise the 
      two branches. This is closely related to the fix for bug #39542.
      (Robert Collins)

    * ``bzrlib.lazy_import.lazy_import`` function to create on-demand 
      objects.  This allows all imports to stay at the global scope, but
      modules will not actually be imported if they are not used.
      (John Arbash Meinel)

    * Support ``bzr://`` and ``bzr+ssh://`` urls to work with the new RPC-based
      transport which will be used with the upcoming high-performance smart
      server. The new command ``bzr serve`` will invoke bzr in server mode,
      which processes these requests. (Andrew Bennetts, Robert Collins, Martin
      Pool)

    * New command ``bzr version-info`` which can be used to get a summary
      of the current state of the tree. This is especially useful as part
      of a build commands. See ``doc/version_info.txt`` for more information 
      (John Arbash Meinel)

  BUG FIXES:

    * ``'bzr inventory [FILE...]'`` allows restricting the file list to a
      specific set of files. (John Arbash Meinel, #3631)

    * Don't abort when annotating empty files (John Arbash Meinel, #56814)

    * Add ``Stanza.to_unicode()`` which can be passed to another Stanza
      when nesting stanzas. Also, add ``read_stanza_unicode`` to handle when
      reading a nested Stanza. (John Arbash Meinel)

    * Transform._set_mode() needs to stat the right file. 
      (John Arbash Meinel, #56549)

    * Raise WeaveFormatError rather than StopIteration when trying to read
      an empty Weave file. (John Arbash Meinel, #46871)

    * Don't access e.code for generic URLErrors, only HTTPErrors have .code.
      (Vincent Ladeuil, #59835)

    * Handle boundary="" lines properly to allow access through a Squid proxy.
      (John Arbash Meinel, #57723)

    * revert now removes newly-added directories (Aaron Bentley, #54172)

    * ``bzr upgrade sftp://`` shouldn't fail to upgrade v6 branches if there 
      isn't a working tree. (David Allouche, #40679)

    * Give nicer error messages when a user supplies an invalid --revision
      parameter. (John Arbash Meinel, #55420)

    * Handle when LANG is not recognized by python. Emit a warning, but
      just revert to using 'ascii'. (John Arbash Meinel, #35392)

    * Don't use ``preexec_fn`` on win32, as it is not supported by subprocess.
      (John Arbash Meinel)

    * Skip specific tests when the dependencies aren't met. This includes
      some ``setup.py`` tests when ``python-dev`` is not available, and
      some tests that depend on paramiko. (John Arbash Meinel, Mattheiu Moy)

    * Fallback to Paramiko properly, if no ``ssh`` executable exists on
      the system. (Andrew Bennetts, John Arbash Meinel)

    * ``Branch.bind(other_branch)`` no longer takes a write lock on the
      other branch, and will not push or pull between the two branches.
      API users will need to perform a push or pull or update operation if they
      require branch synchronisation to take place. (Robert Collins, #47344)

    * When creating a tarball or zipfile export, export unicode names as utf-8
      paths. This may not work perfectly on all platforms, but has the best
      chance of working in the common case. (John Arbash Meinel, #56816)

    * When committing, only files that exist in working tree or basis tree
      may be specified (Aaron Bentley, #50793)

  PORTABILITY:

    * Fixes to run on Python 2.5 (Brian M. Carlson, Martin Pool, Marien Zwart)

  INTERNALS:

    * TestCaseInTempDir now creates a separate directory for HOME, rather
      than having HOME set to the same location as the working directory.
      (John Arbash Meinel)

    * ``run_bzr_subprocess()`` can take an optional ``env_changes={}`` parameter,
      which will update os.environ inside the spawned child. It also can
      take a ``universal_newlines=True``, which helps when checking the output
      of the command. (John Arbash Meinel)

    * Refactor SFTP vendors to allow easier re-use when ssh is used. 
      (Andrew Bennetts)

    * ``Transport.list_dir()`` and ``Transport.iter_files_recursive()`` should always
      return urlescaped paths. This is now tested (there were bugs in a few
      of the transports) (Andrew Bennetts, David Allouche, John Arbash Meinel)

    * New utility function ``symbol_versioning.deprecation_string``. Returns the
      formatted string for a callable, deprecation format pair. (Robert Collins)

    * New TestCase helper applyDeprecated. This allows you to call a callable
      which is deprecated without it spewing to the screen, just by supplying
      the deprecation format string issued for it. (Robert Collins)

    * Transport.append and Transport.put have been deprecated in favor of
      ``.append_bytes``, ``.append_file``, ``.put_bytes``, and
      ``.put_file``. This removes the ambiguity in what type of object the
      functions take.  ``Transport.non_atomic_put_{bytes,file}`` has also
      been added. Which works similarly to ``Transport.append()`` except for
      SFTP, it doesn't have a round trip when opening the file. Also, it
      provides functionality for creating a parent directory when trying
      to create a file, rather than raise NoSuchFile and forcing the
      caller to repeat their request.
      (John Arbash Meinel)

    * WorkingTree has a new api ``unversion`` which allow the unversioning of
      entries by their file id. (Robert Collins)

    * ``WorkingTree.pending_merges`` is deprecated.  Please use the
      ``get_parent_ids`` (introduced in 0.10) method instead. (Robert Collins)

    * WorkingTree has a new ``lock_tree_write`` method which locks the branch for
      read rather than write. This is appropriate for actions which only need
      the branch data for reference rather than mutation. A new decorator
      ``needs_tree_write_lock`` is provided in the workingtree module. Like the
      ``needs_read_lock`` and ``needs_write_lock`` decorators this allows static 
      declaration of the locking requirements of a function to ensure that
      a lock is taken out for casual scripts. (Robert Collins, #54107)

    * All WorkingTree methods which write to the tree, but not to the branch
      have been converted to use ``needs_tree_write_lock`` rather than 
      ``needs_write_lock``. Also converted is the revert, conflicts and tree
      transform modules. This provides a modest performance improvement on 
      metadir style trees, due to the reduce lock-acquisition, and a more
      significant performance improvement on lightweight checkouts from 
      remote branches, where trivial operations used to pay a significant 
      penalty. It also provides the basis for allowing readonly checkouts.
      (Robert Collins)

    * Special case importing the standard library 'copy' module. This shaves
      off 40ms of startup time, while retaining compatibility. See:
      ``bzrlib/inspect_for_copy.py`` for more details. (John Arbash Meinel)

    * WorkingTree has a new parent class MutableTree which represents the 
      specialisations of Tree which are able to be altered. (Robert Collins)

    * New methods mkdir and ``put_file_bytes_non_atomic`` on MutableTree that
      mutate the tree and its contents. (Robert Collins)

    * Transport behaviour at the root of the URL is now defined and tested.
      (Andrew Bennetts, Robert Collins)

  TESTING:

    * New test helper classs MemoryTree. This is typically accessed via
      ``self.make_branch_and_memory_tree()`` in test cases. (Robert Collins)
      
    * Add ``start_bzr_subprocess`` and ``stop_bzr_subprocess`` to allow test
      code to continue running concurrently with a subprocess of bzr.
      (Andrew Bennetts, Robert Collins)

    * Add a new method ``Transport.get_smart_client()``. This is provided to
      allow upgrades to a richer interface than the VFS one provided by
      Transport. (Andrew Bennetts, Martin Pool)

bzr 0.10  2006-08-29
--------------------
  
  IMPROVEMENTS:
    * 'merge' now takes --uncommitted, to apply uncommitted changes from a
      tree.  (Aaron Bentley)
  
    * 'bzr add --file-ids-from' can be used to specify another path to use
      for creating file ids, rather than generating all new ones. Internally,
      the 'action' passed to ``smart_add_tree()`` can return ``file_ids`` that
      will be used, rather than having bzrlib generate new ones.
      (John Arbash Meinel, #55781)

    * ``bzr selftest --benchmark`` now allows a ``--cache-dir`` parameter.
      This will cache some of the intermediate trees, and decrease the
      setup time for benchmark tests. (John Arbash Meinel)

    * Inverse forms are provided for all boolean options.  For example,
      --strict has --no-strict, --no-recurse has --recurse (Aaron Bentley)

    * Serialize out Inventories directly, rather than using ElementTree.
      Writing out a kernel sized inventory drops from 2s down to ~350ms.
      (Robert Collins, John Arbash Meinel)

  BUG FIXES:

    * Help diffutils 2.8.4 get along with binary tests (Marien Zwart: #57614)

    * Change LockDir so that if the lock directory doesn't exist when
      ``lock_write()`` is called, an attempt will be made to create it.
      (John Arbash Meinel, #56974)

    * ``bzr uncommit`` preserves pending merges. (John Arbash Meinel, #57660)

    * Active FTP transport now works as intended. (ghozzy, #56472)

    * Really fix mutter() so that it won't ever raise a UnicodeError.
      It means it is possible for ~/.bzr.log to contain non UTF-8 characters.
      But it is a debugging log, not a real user file.
      (John Arbash Meinel, #56947, #53880)

    * Change Command handle to allow Unicode command and options.
      At present we cannot register Unicode command names, so we will get
      BzrCommandError('unknown command'), or BzrCommandError('unknown option')
      But that is better than a UnicodeError + a traceback.
      (John Arbash Meinel, #57123)

    * Handle TZ=UTC properly when reading/writing revisions.
      (John Arbash Meinel, #55783, #56290)

    * Use ``GPG_TTY`` to allow gpg --cl to work with gpg-agent in a pipeline,
      (passing text to sign in on stdin). (John Arbash Meinel, #54468)

    * External diff does the right thing for binaries even in foreign 
      languages. (John Arbash Meinel, #56307)

    * Testament handles more cases when content is unicode. Specific bug was
      in handling of revision properties.
      (John Arbash Meinel, Holger Krekel, #54723)

    * The bzr selftest was failing on installed versions due to a bug in a new
      test helper. (John Arbash Meinel, Robert Collins, #58057)

  INTERNALS:

    * ``bzrlib.cache_utf8`` contains ``encode()`` and ``decode()`` functions
      which can be used to cache the conversion between utf8 and Unicode.
      Especially helpful for some of the knit annotation code, which has to
      convert revision ids to utf8 to annotate lines in storage.
      (John Arbash Meinel)

    * ``setup.py`` now searches the filesystem to find all packages which
      need to be installed. This should help make the life of packagers
      easier. (John Arbash Meinel)

bzr 0.9.0  2006-08-11
---------------------

  SURPRISES:

   * The hard-coded built-in ignore rules have been removed. There are
     now two rulesets which are enforced. A user global one in 
     ``~/.bazaar/ignore`` which will apply to every tree, and the tree
     specific one '.bzrignore'.
     ``~/.bazaar/ignore`` will be created if it does not exist, but with
     a more conservative list than the old default.
     This fixes bugs with default rules being enforced no matter what. 
     The old list of ignore rules from bzr is available by
     running 'bzr ignore --old-default-rules'.
     (Robert Collins, Martin Pool, John Arbash Meinel)

   * 'branches.conf' has been changed to 'locations.conf', since it can apply
     to more locations than just branch locations.
     (Aaron Bentley)
   
  IMPROVEMENTS:

   * The revision specifier "revno:" is extended to accept the syntax
     revno:N:branch. For example,
     revno:42:http://bazaar-vcs.org/bzr/bzr.dev/ means revision 42 in
     bzr.dev.  (Matthieu Moy)

   * Tests updates to ensure proper URL handling, UNICODE support, and
     proper printing when the user's terminal encoding cannot display 
     the path of a file that has been versioned.
     ``bzr branch`` can take a target URL rather than only a local directory.
     ``Branch.get_parent()/set_parent()`` now save a relative path if possible,
     and normalize the parent based on root, allowing access across
     different transports. (John Arbash Meinel, Wouter van Heyst, Martin Pool)
     (Malone #48906, #42699, #40675, #5281, #3980, #36363, #43689,
     #42517, #42514)

   * On Unix, detect terminal width using an ioctl not just $COLUMNS.
     Use terminal width for single-line logs from ``bzr log --line`` and
     pending-merge display.  (Robert Widhopf-Fenk, Gustavo Niemeyer)
     (Malone #3507)

   * On Windows, detect terminal width using GetConsoleScreenBufferInfo.
     (Alexander Belchenko)

   * Speedup improvement for 'date:'-revision search. (Guillaume Pinot).

   * Show the correct number of revisions pushed when pushing a new branch.
     (Robert Collins).

   * 'bzr selftest' now shows a progress bar with the number of tests, and 
     progress made. 'make check' shows tests in -v mode, to be more useful
     for the PQM status window. (Robert Collins).
     When using a progress bar, failed tests are printed out, rather than
     being overwritten by the progress bar until the suite finishes.
     (John Arbash Meinel)

   * 'bzr selftest --benchmark' will run a new benchmarking selftest.
     'bzr selftest --benchmark --lsprof-timed' will use lsprofile to generate
     profile data for the individual profiled calls, allowing for fine
     grained analysis of performance.
     (Robert Collins, Martin Pool).

   * 'bzr commit' shows a progress bar. This is useful for commits over sftp
     where commit can take an appreciable time. (Robert Collins)

   * 'bzr add' is now less verbose in telling you what ignore globs were
     matched by files being ignored. Instead it just tells you how many 
     were ignored (because you might reasonably be expecting none to be
     ignored). 'bzr add -v' is unchanged and will report every ignored
     file. (Robert Collins).

   * ftp now has a test server if medusa is installed. As part of testing,
     ftp support has been improved, including support for supplying a
     non-standard port. (John Arbash Meinel).

   * 'bzr log --line' shows the revision number, and uses only the
     first line of the log message (#5162, Alexander Belchenko;
     Matthieu Moy)

   * 'bzr status' has had the --all option removed. The 'bzr ls' command
     should be used to retrieve all versioned files. (Robert Collins)

   * 'bzr bundle OTHER/BRANCH' will create a bundle which can be sent
     over email, and applied on the other end, while maintaining ancestry.
     This bundle can be applied with either 'bzr merge' or 'bzr pull',
     the same way you would apply another branch.
     (John Arbash Meinel, Aaron Bentley)
  
   * 'bzr whoami' can now be used to set your identity from the command line,
     for a branch or globally.  (Robey Pointer)

   * 'bzr checkout' now aliased to 'bzr co', and 'bzr annotate' to 'bzr ann'.
     (Michael Ellerman)

   * 'bzr revert DIRECTORY' now reverts the contents of the directory as well.
     (Aaron Bentley)

   * 'bzr get sftp://foo' gives a better error when paramiko is not present.
     Also updates things like 'http+pycurl://' if pycurl is not present.
     (John Arbash Meinel) (Malone #47821, #52204)

   * New env variable ``BZR_PROGRESS_BAR``, sets the default progress bar type.
     Can be set to 'none' or 'dummy' to disable the progress bar, 'dots' or 
     'tty' to create the respective type. (John Arbash Meinel, #42197, #51107)

   * Improve the help text for 'bzr diff' to explain what various options do.
     (John Arbash Meinel, #6391)

   * 'bzr uncommit -r 10' now uncommits revisions 11.. rather than uncommitting
     revision 10. This makes -r10 more in line with what other commands do.
     'bzr uncommit' also now saves the pending merges of the revisions that
     were removed. So it is safe to uncommit after a merge, fix something,
     and commit again. (John Arbash Meinel, #32526, #31426)

   * 'bzr init' now also works on remote locations.
     (Wouter van Heyst, #48904)

   * HTTP support has been updated. When using pycurl we now support 
     connection keep-alive, which reduces dns requests and round trips.
     And for both urllib and pycurl we support multi-range requests, 
     which decreases the number of round-trips. Performance results for
     ``bzr branch http://bazaar-vcs.org/bzr/bzr.dev/`` indicate
     http branching is now 2-3x faster, and ``bzr pull`` in an existing 
     branch is as much as 4x faster.
     (Michael Ellerman, Johan Rydberg, John Arbash Meinel, #46768)

   * Performance improvements for sftp. Branching and pulling are now up to
     2x faster. Utilize paramiko.readv() support for async requests if it
     is available (paramiko > 1.6) (John Arbash Meinel)

  BUG FIXES:

    * Fix shadowed definition of TestLocationConfig that caused some 
      tests not to run.
      (Erik Bågfors, Michael Ellerman, Martin Pool, #32587)

    * Fix unnecessary requirement of sign-my-commits that it be run from
      a working directory.  (Martin Pool, Robert Collins)

    * 'bzr push location' will only remember the push location if it succeeds
      in connecting to the remote location. (John Arbash Meinel, #49742)

    * 'bzr revert' no longer toggles the executable bit on win32
      (John Arbash Meinel, #45010)

    * Handle broken pipe under win32 correctly. (John Arbash Meinel)
    
    * sftp tests now work correctly on win32 if you have a newer paramiko
      (John Arbash Meinel)

    * Cleanup win32 test suite, and general cleanup of places where
      file handles were being held open. (John Arbash Meinel)

    * When specifying filenames for 'diff -r x..y', the name of the file in the
      working directory can be used, even if its name is different in both x
      and y.

    * File-ids containing single- or double-quotes are handled correctly by
      push. (Aaron Bentley, #52227)

    * Normalize unicode filenames to ensure cross-platform consistency.
      (John Arbash Meinel, #43689)

    * The argument parser can now handle '-' as an argument. Currently
      no code interprets it specially (it is mostly handled as a file named 
      '-'). But plugins, and future operations can use it.
      (John Arbash meinel, #50984)

    * Bundles can properly read binary files with a plain '\r' in them.
      (John Arbash Meinel, #51927)

    * Tuning ``iter_entries()`` to be more efficient (John Arbash Meinel, #5444)

    * Lots of win32 fixes (the test suite passes again).
      (John Arbash Meinel, #50155)

    * Handle openbsd returning None for sys.getfilesystemencoding() (#41183) 

    * Support ftp APPE (append) to allow Knits to be used over ftp (#42592)

    * Removals are only committed if they match the filespec (or if there is
      no filespec).  (#46635, Aaron Bentley)

    * smart-add recurses through all supplied directories 
      (John Arbash Meinel, #52578)

    * Make the bundle reader extra lines before and after the bundle text.
      This allows you to parse an email with the bundle inline.
      (John Arbash Meinel, #49182)

    * Change the file id generator to squash a little bit more. Helps when
      working with long filenames on windows. (Also helps for unicode filenames
      not generating hidden files). (John Arbash Meinel, #43801)

    * Restore terminal mode on C-c while reading sftp password.  (#48923, 
      Nicholas Allen, Martin Pool)

    * Timestamps are rounded to 1ms, and revision entries can be recreated
      exactly. (John Arbash Meinel, Jamie Wilkinson, #40693)

    * Branch.base has changed to a URL, but ~/.bazaar/locations.conf should
      use local paths, since it is user visible (John Arbash Meinel, #53653)

    * ``bzr status foo`` when foo was unversioned used to cause a full delta
      to be generated (John Arbash Meinel, #53638)

    * When reading revision properties, an empty value should be considered
      the empty string, not None (John Arbash Meinel, #47782)

    * ``bzr diff --diff-options`` can now handle binary files being changed.
      Also, the output is consistent when --diff-options is not supplied.
      (John Arbash Meinel, #54651, #52930)

    * Use the right suffixes for loading plugins (John Arbash Meinel, #51810)

    * Fix ``Branch.get_parent()`` to handle the case when the parent is not 
      accessible (John Arbash Meinel, #52976)

  INTERNALS:

    * Combine the ignore rules into a single regex rather than looping over
      them to reduce the threshold where  N^2 behaviour occurs in operations
      like status. (Jan Hudec, Robert Collins).

    * Appending to ``bzrlib.DEFAULT_IGNORE`` is now deprecated. Instead, use
      one of the add functions in bzrlib.ignores. (John Arbash Meinel)

    * 'bzr push' should only push the ancestry of the current revision, not
      all of the history in the repository. This is especially important for
      shared repositories. (John Arbash Meinel)

    * ``bzrlib.delta.compare_trees`` now iterates in alphabetically sorted order,
      rather than randomly walking the inventories. (John Arbash Meinel)

    * Doctests are now run in temporary directories which are cleaned up when
      they finish, rather than using special ScratchDir/ScratchBranch objects.
      (Martin Pool)

    * Split ``check`` into separate methods on the branch and on the repository,
      so that it can be specialized in ways that are useful or efficient for
      different formats.  (Martin Pool, Robert Collins)

    * Deprecate ``Repository.all_revision_ids``; most methods don't really need
      the global revision graph but only that part leading up to a particular
      revision.  (Martin Pool, Robert Collins)

    * Add a BzrDirFormat ``control_formats`` list which allows for control formats
      that do not use '.bzr' to store their data - i.e. '.svn', '.hg' etc.
      (Robert Collins, Jelmer Vernooij).

    * ``bzrlib.diff.external_diff`` can be redirected to any file-like object.
      Uses subprocess instead of spawnvp.
      (James Henstridge, John Arbash Meinel, #4047, #48914)

    * New command line option '--profile-imports', which will install a custom
      importer to log time to import modules and regex compilation time to 
      sys.stderr (John Arbash Meinel)

    * 'EmptyTree' is now deprecated, please use ``repository.revision_tree(None)``
      instead. (Robert Collins)

    * "RevisionTree" is now in bzrlib/revisiontree.py. (Robert Collins)

bzr 0.8.2  2006-05-17
---------------------
  
  BUG FIXES:
   
    * setup.py failed to install launchpad plugin.  (Martin Pool)

bzr 0.8.1  2006-05-16
---------------------

  BUG FIXES:

    * Fix failure to commit a merge in a checkout.  (Martin Pool, 
      Robert Collins, Erik Bågfors, #43959)

    * Nicer messages from 'commit' in the case of renames, and correct
      messages when a merge has occured. (Robert Collins, Martin Pool)

    * Separate functionality from assert statements as they are skipped in
      optimized mode of python. Add the same check to pending merges.
      (Olaf Conradi, #44443)

  CHANGES:

    * Do not show the None revision in output of bzr ancestry. (Olaf Conradi)

    * Add info on standalone branches without a working tree.
      (Olaf Conradi, #44155)

    * Fix bug in knits when raising InvalidRevisionId. (Olaf Conradi, #44284)

  CHANGES:

    * Make editor invocation comply with Debian Policy. First check
      environment variables VISUAL and EDITOR, then try editor from
      alternatives system. If that all fails, fall back to the pre-defined
      list of editors. (Olaf Conradi, #42904)

  NEW FEATURES:

    * New 'register-branch' command registers a public branch into 
      Launchpad.net, where it can be associated with bugs, etc.
      (Martin Pool, Bjorn Tillenius, Robert Collins)

  INTERNALS:

    * New public api in InventoryEntry - ``describe_change(old, new)`` which
      provides a human description of the changes between two old and
      new. (Robert Collins, Martin Pool)

  TESTING:

    * Fix test case for bzr info in upgrading a standalone branch to metadir,
      uses bzrlib api now. (Olaf Conradi)

bzr 0.8  2006-05-08
-------------------

  NOTES WHEN UPGRADING:

    Release 0.8 of bzr introduces a new format for history storage, called
    'knit', as an evolution of to the 'weave' format used in 0.7.  Local 
    and remote operations are faster using knits than weaves.  Several
    operations including 'init', 'init-repo', and 'upgrade' take a 
    --format option that controls this.  Branching from an existing branch
    will keep the same format.

    It is possible to merge, pull and push between branches of different
    formats but this is slower than moving data between homogenous
    branches.  It is therefore recommended (but not required) that you
    upgrade all branches for a project at the same time.  Information on
    formats is shown by 'bzr info'.

    bzr 0.8 now allows creation of 'repositories', which hold the history 
    of files and revisions for several branches.  Previously bzr kept all
    the history for a branch within the .bzr directory at the root of the
    branch, and this is still the default.  To create a repository, use
    the new 'bzr init-repo' command.  Branches exist as directories under
    the repository and contain just a small amount of information
    indicating the current revision of the branch.

    bzr 0.8 also supports 'checkouts', which are similar to in cvs and
    subversion.  Checkouts are associated with a branch (optionally in a
    repository), which contains all the historical information.  The
    result is that a checkout can be deleted without losing any
    already-committed revisions.  A new 'update' command is also available. 

    Repositories and checkouts are not supported with the 0.7 storage
    format.  To use them you must upgrad to either knits, or to the
    'metaweave' format, which uses weaves but changes the .bzr directory
    arrangement.
    

  IMPROVEMENTS:

    * Sftp paths can now be relative, or local, according to the lftp
      convention. Paths now take the form::

          sftp://user:pass@host:port/~/relative/path
          or
          sftp://user:pass@host:port/absolute/path

    * The FTP transport now tries to reconnect after a temporary
      failure. ftp put is made atomic. (Matthieu Moy)

    * The FTP transport now maintains a pool of connections, and
      reuses them to avoid multiple connections to the same host (like
      sftp did). (Daniel Silverstone)

    * The ``bzr_man.py`` file has been removed. To create the man page now,
      use ``./generate_docs.py man``. The new program can also create other files.
      Run ``python generate_docs.py --help`` for usage information.
      (Hans Ulrich Niedermann & James Blackwell).

    * Man Page now gives full help (James Blackwell).
      Help also updated to reflect user config now being stored in .bazaar
      (Hans Ulrich Niedermann)

    * It's now possible to set aliases in bazaar.conf (Erik Bågfors)

    * Pull now accepts a --revision argument (Erik Bågfors)

    * ``bzr re-sign`` now allows multiple revisions to be supplied on the command
      line. You can now use the following command to sign all of your old
      commits::

        find .bzr/revision-store// -name my@email-* \
          | sed 's/.*\/\/..\///' \
          | xargs bzr re-sign

    * Upgrade can now upgrade over the network. (Robert Collins)

    * Two new commands 'bzr checkout' and 'bzr update' allow for CVS/SVN-alike
      behaviour.  By default they will cache history in the checkout, but
      with --lightweight almost all data is kept in the master branch.
      (Robert Collins)

    * 'revert' unversions newly-versioned files, instead of deleting them.

    * 'merge' is more robust.  Conflict messages have changed.

    * 'merge' and 'revert' no longer clobber existing files that end in '~' or
      '.moved'.

    * Default log format can be set in configuration and plugins can register
      their own formatters. (Erik Bågfors)

    * New 'reconcile' command will check branch consistency and repair indexes
      that can become out of sync in pre 0.8 formats. (Robert Collins,
      Daniel Silverstone)

    * New 'bzr init --format' and 'bzr upgrade --format' option to control 
      what storage format is created or produced.  (Robert Collins, 
      Martin Pool)

    * Add parent location to 'bzr info', if there is one.  (Olaf Conradi)

    * New developer commands 'weave-list' and 'weave-join'.  (Martin Pool)

    * New 'init-repository' command, plus support for repositories in 'init'
      and 'branch' (Aaron Bentley, Erik Bågfors, Robert Collins)

    * Improve output of 'info' command. Show all relevant locations related to
      working tree, branch and repository. Use kibibytes for binary quantities.
      Fix off-by-one error in missing revisions of working tree.  Make 'info'
      work on branches, repositories and remote locations.  Show locations
      relative to the shared repository, if applicable.  Show locking status
      of locations.  (Olaf Conradi)

    * Diff and merge now safely handle binary files. (Aaron Bentley)

    * 'pull' and 'push' now normalise the revision history, so that any two
      branches with the same tip revision will have the same output from 'log'.
      (Robert Collins)

    * 'merge' accepts --remember option to store parent location, like 'push'
      and 'pull'. (Olaf Conradi)

    * bzr status and diff when files given as arguments do not exist
      in the relevant trees.  (Martin Pool, #3619)

    * Add '.hg' to the default ignore list.  (Martin Pool)

    * 'knit' is now the default disk format. This improves disk performance and
      utilization, increases incremental pull performance, robustness with SFTP
      and allows checkouts over SFTP to perform acceptably. 
      The initial Knit code was contributed by Johan Rydberg based on a
      specification by Martin Pool.
      (Robert Collins, Aaron Bentley, Johan Rydberg, Martin Pool).

    * New tool to generate all-in-one html version of the manual.  (Alexander
      Belchenko)

    * Hitting CTRL-C while doing an SFTP push will no longer cause stale locks
      to be left in the SFTP repository. (Robert Collins, Martin Pool).

    * New option 'diff --prefix' to control how files are named in diff
      output, with shortcuts '-p0' and '-p1' corresponding to the options for 
      GNU patch.  (Alexander Belchenko, Goffredo Baroncelli, Martin Pool)

    * Add --revision option to 'annotate' command.  (Olaf Conradi)

    * If bzr shows an unexpected revision-history after pulling (perhaps due
      to a reweave) it can now be corrected by 'bzr reconcile'.
      (Robert Collins)

  CHANGES:

    * Commit is now verbose by default, and shows changed filenames and the 
      new revision number.  (Robert Collins, Martin Pool)

    * Unify 'mv', 'move', 'rename'.  (Matthew Fuller, #5379)

    * 'bzr -h' shows help.  (Martin Pool, Ian Bicking, #35940)

    * Make 'pull' and 'push' remember location on failure using --remember.
      (Olaf Conradi)

    * For compatibility, make old format for using weaves inside metadir
      available as 'metaweave' format.  Rename format 'metadir' to 'default'.
      Clean up help for option --format in commands 'init', 'init-repo' and
      'upgrade'.  (Olaf Conradi)

  INTERNALS:
  
    * The internal storage of history, and logical branch identity have now
      been split into Branch, and Repository. The common locking and file 
      management routines are now in bzrlib.lockablefiles. 
      (Aaron Bentley, Robert Collins, Martin Pool)

    * Transports can now raise DependencyNotPresent if they need a library
      which is not installed, and then another implementation will be 
      tried.  (Martin Pool)

    * Remove obsolete (and no-op) `decode` parameter to `Transport.get`.  
      (Martin Pool)

    * Using Tree Transform for merge, revert, tree-building

    * WorkingTree.create, Branch.create, ``WorkingTree.create_standalone``,
      Branch.initialize are now deprecated. Please see ``BzrDir.create_*`` for
      replacement API's. (Robert Collins)

    * New BzrDir class represents the .bzr control directory and manages
      formatting issues. (Robert Collins)

    * New repository.InterRepository class encapsulates Repository to 
      Repository actions and allows for clean selection of optimised code
      paths. (Robert Collins)

    * ``bzrlib.fetch.fetch`` and ``bzrlib.fetch.greedy_fetch`` are now
      deprecated, please use ``branch.fetch`` or ``repository.fetch``
      depending on your needs. (Robert Collins)

    * deprecated methods now have a ``is_deprecated`` flag on them that can
      be checked, if you need to determine whether a given callable is 
      deprecated at runtime. (Robert Collins)

    * Progress bars are now nested - see
      ``bzrlib.ui.ui_factory.nested_progress_bar``.
      (Robert Collins, Robey Pointer)

    * New API call ``get_format_description()`` for each type of format.
      (Olaf Conradi)

    * Changed ``branch.set_parent()`` to accept None to remove parent.
      (Olaf Conradi)

    * Deprecated BzrError AmbiguousBase.  (Olaf Conradi)

    * WorkingTree.branch is now a read only property.  (Robert Collins)

    * bzrlib.ui.text.TextUIFactory now accepts a ``bar_type`` parameter which
      can be None or a factory that will create a progress bar. This is
      useful for testing or for overriding the bzrlib.progress heuristic.
      (Robert Collins)

    * New API method ``get_physical_lock_status()`` to query locks present on a
      transport.  (Olaf Conradi)

    * Repository.reconcile now takes a thorough keyword parameter to allow
      requesting an indepth reconciliation, rather than just a data-loss 
      check. (Robert Collins)

    * ``bzrlib.ui.ui_factory protocol`` now supports ``get_boolean`` to prompt
      the user for yes/no style input. (Robert Collins)

  TESTING:

    * SFTP tests now shortcut the SSH negotiation, reducing test overhead
      for testing SFTP protocol support. (Robey Pointer)

    * Branch formats are now tested once per implementation (see ``bzrlib.
      tests.branch_implementations``. This is analagous to the transport
      interface tests, and has been followed up with working tree,
      repository and BzrDir tests. (Robert Collins)

    * New test base class TestCaseWithTransport provides a transport aware
      test environment, useful for testing any transport-interface using
      code. The test suite option --transport controls the transport used
      by this class (when its not being used as part of implementation
      contract testing). (Robert Collins)

    * Close logging handler on disabling the test log. This will remove the
      handler from the internal list inside python's logging module,
      preventing shutdown from closing it twice.  (Olaf Conradi)

    * Move test case for uncommit to blackbox tests.  (Olaf Conradi)

    * ``run_bzr`` and ``run_bzr_captured`` now accept a 'stdin="foo"'
      parameter which will provide String("foo") to the command as its stdin.

bzr 0.7 2006-01-09
------------------

  CHANGES:

    * .bzrignore is excluded from exports, on the grounds that it's a bzr 
      internal-use file and may not be wanted.  (Jamie Wilkinson)

    * The "bzr directories" command were removed in favor of the new
      --kind option to the "bzr inventory" command.  To list all 
      versioned directories, now use "bzr inventory --kind directory".  
      (Johan Rydberg)

    * Under Windows configuration directory is now ``%APPDATA%\bazaar\2.0``
      by default. (John Arbash Meinel)

    * The parent of Bzr configuration directory can be set by ``BZR_HOME``
      environment variable. Now the path for it is searched in ``BZR_HOME``,
      then in HOME. Under Windows the order is: ``BZR_HOME``, ``APPDATA``
      (usually points to ``C:\Documents and Settings\User Name\Application Data``),
      ``HOME``. (John Arbash Meinel)

    * Plugins with the same name in different directories in the bzr plugin
      path are no longer loaded: only the first successfully loaded one is
      used. (Robert Collins)

    * Use systems' external ssh command to open connections if possible.  
      This gives better integration with user settings such as ProxyCommand.
      (James Henstridge)

    * Permissions on files underneath .bzr/ are inherited from the .bzr 
      directory. So for a shared repository, simply doing 'chmod -R g+w .bzr/'
      will mean that future file will be created with group write permissions.

    * configure.in and config.guess are no longer in the builtin default 
      ignore list.

    * '.sw[nop]' pattern ignored, to ignore vim swap files for nameless
      files.  (John Arbash Meinel, Martin Pool)

  IMPROVEMENTS:

    * "bzr INIT dir" now initializes the specified directory, and creates 
      it if it does not exist.  (John Arbash Meinel)

    * New remerge command (Aaron Bentley)

    * Better zsh completion script.  (Steve Borho)

    * 'bzr diff' now returns 1 when there are changes in the working 
      tree. (Robert Collins)

    * 'bzr push' now exists and can push changes to a remote location. 
      This uses the transport infrastructure, and can store the remote
      location in the ~/.bazaar/branches.conf configuration file.
      (Robert Collins)

    * Test directories are only kept if the test fails and the user requests
      that they be kept.

    * Tweaks to short log printing

    * Added branch nicks, new nick command, printing them in log output. 
      (Aaron Bentley)

    * If ``$BZR_PDB`` is set, pop into the debugger when an uncaught exception 
      occurs.  (Martin Pool)

    * Accept 'bzr resolved' (an alias for 'bzr resolve'), as this is
      the same as Subversion.  (Martin Pool)

    * New ftp transport support (on ftplib), for ftp:// and aftp:// 
      URLs.  (Daniel Silverstone)

    * Commit editor temporary files now start with ``bzr_log.``, to allow 
      text editors to match the file name and set up appropriate modes or 
      settings.  (Magnus Therning)

    * Improved performance when integrating changes from a remote weave.  
      (Goffredo Baroncelli)

    * Sftp will attempt to cache the connection, so it is more likely that
      a connection will be reused, rather than requiring multiple password
      requests.

    * bzr revno now takes an optional argument indicating the branch whose
      revno should be printed.  (Michael Ellerman)

    * bzr cat defaults to printing the last version of the file.  
      (Matthieu Moy, #3632)

    * New global option 'bzr --lsprof COMMAND' runs bzr under the lsprof 
      profiler.  (Denys Duchier)

    * Faster commits by reading only the headers of affected weave files. 
      (Denys Duchier)

    * 'bzr add' now takes a --dry-run parameter which shows you what would be
      added, but doesn't actually add anything. (Michael Ellerman)

    * 'bzr add' now lists how many files were ignored per glob.  add --verbose
      lists the specific files.  (Aaron Bentley)

    * 'bzr missing' now supports displaying changes in diverged trees and can
      be limited to show what either end of the comparison is missing.
      (Aaron Bently, with a little prompting from Daniel Silverstone)

  BUG FIXES:

    * SFTP can walk up to the root path without index errors. (Robert Collins)

    * Fix bugs in running bzr with 'python -O'.  (Martin Pool)

    * Error when run with -OO

    * Fix bug in reporting http errors that don't have an http error code.
      (Martin Pool)

    * Handle more cases of pipe errors in display commands

    * Change status to 3 for all errors

    * Files that are added and unlinked before committing are completely
      ignored by diff and status

    * Stores with some compressed texts and some uncompressed texts are now
      able to be used. (John A Meinel)

    * Fix for bzr pull failing sometimes under windows

    * Fix for sftp transport under windows when using interactive auth

    * Show files which are both renamed and modified as such in 'bzr 
      status' output.  (Daniel Silverstone, #4503)

    * Make annotate cope better with revisions committed without a valid 
      email address.  (Marien Zwart)

    * Fix representation of tab characters in commit messages.
      (Harald Meland)

    * List of plugin directories in ``BZR_PLUGIN_PATH`` environment variable is
      now parsed properly under Windows. (Alexander Belchenko)

    * Show number of revisions pushed/pulled/merged. (Robey Pointer)

    * Keep a cached copy of the basis inventory to speed up operations 
      that need to refer to it.  (Johan Rydberg, Martin Pool)

    * Fix bugs in bzr status display of non-ascii characters.
      (Martin Pool)

    * Remove Makefile.in from default ignore list.
      (Tollef Fog Heen, Martin Pool, #6413)

    * Fix failure in 'bzr added'.  (Nathan McCallum, Martin Pool)

  TESTING:

    * Fix selftest asking for passwords when there are no SFTP keys.  
      (Robey Pointer, Jelmer Vernooij) 

    * Fix selftest run with 'python -O'.  (Martin Pool)

    * Fix HTTP tests under Windows. (John Arbash Meinel)

    * Make tests work even if HOME is not set (Aaron Bentley)

    * Updated ``build_tree`` to use fixed line-endings for tests which read 
      the file cotents and compare. Make some tests use this to pass under
      Windows. (John Arbash Meinel)

    * Skip stat and symlink tests under Windows. (Alexander Belchenko)

    * Delay in selftest/testhashcash is now issued under win32 and Cygwin.
      (John Arbash Meinel)

    * Use terminal width to align verbose test output.  (Martin Pool)

    * Blackbox tests are maintained within the bzrlib.tests.blackbox directory.
      If adding a new test script please add that to
      ``bzrlib.tests.blackbox.__init__``. (Robert Collins)

    * Much better error message if one of the test suites can't be 
      imported.  (Martin Pool)

    * Make check now runs the test suite twice - once with the default locale,
      and once with all locales forced to C, to expose bugs. This is not 
      trivially done within python, so for now its only triggered by running
      Make check. Integrators and packagers who wish to check for full 
      platform support should run 'make check' to test the source.
      (Robert Collins)

    * Tests can now run TestSkipped if they can't execute for any reason.
      (Martin Pool) (NB: TestSkipped should only be raised for correctable
      reasons - see the wiki spec ImprovingBzrTestSuite).

    * Test sftp with relative, absolute-in-homedir and absolute-not-in-homedir
      paths for the transport tests. Introduce blackbox remote sftp tests that
      test the same permutations. (Robert Collins, Robey Pointer)

    * Transport implementation tests are now independent of the local file
      system, which allows tests for esoteric transports, and for features
      not available in the local file system. They also repeat for variations
      on the URL scheme that can introduce issues in the transport code,
      see bzrlib.transport.TransportTestProviderAdapter() for this.
      (Robert Collins).

    * ``TestCase.build_tree`` uses the transport interface to build trees,
      pass in a transport parameter to give it an existing connection.
      (Robert Collins).

  INTERNALS:

    * WorkingTree.pull has been split across Branch and WorkingTree,
      to allow Branch only pulls. (Robert Collins)

    * ``commands.display_command`` now returns the result of the decorated 
      function. (Robert Collins)

    * LocationConfig now has a ``set_user_option(key, value)`` call to save
      a setting in its matching location section (a new one is created
      if needed). (Robert Collins)

    * Branch has two new methods, ``get_push_location`` and
      ``set_push_location`` to respectively, get and set the push location.
      (Robert Collins)

    * ``commands.register_command`` now takes an optional flag to signal that
      the registrant is planning to decorate an existing command. When 
      given multiple plugins registering a command is not an error, and
      the original command class (whether built in or a plugin based one) is
      returned to the caller. There is a new error 'MustUseDecorated' for
      signalling when a wrapping command should switch to the original
      version. (Robert Collins)

    * Some option parsing errors will raise 'BzrOptionError', allowing 
      granular detection for decorating commands. (Robert Collins).

    * ``Branch.read_working_inventory`` has moved to
      ``WorkingTree.read_working_inventory``. This necessitated changes to
      ``Branch.get_root_id``, and a move of ``Branch.set_inventory`` to
      WorkingTree as well. To make it clear that a WorkingTree cannot always
      be obtained ``Branch.working_tree()`` will raise
      ``errors.NoWorkingTree`` if one cannot be obtained. (Robert Collins)

    * All pending merges operations from Branch are now on WorkingTree.
      (Robert Collins)

    * The follow operations from Branch have moved to WorkingTree::

          add()
          commit()
          move()
          rename_one()
          unknowns()

      (Robert Collins)

    * ``bzrlib.add.smart_add_branch`` is now ``smart_add_tree``. (Robert Collins)

    * New "rio" serialization format, similar to rfc-822. (Martin Pool)

    * Rename selftests to ``bzrlib.tests.test_foo``.  (John A Meinel, Martin 
      Pool)

    * ``bzrlib.plugin.all_plugins`` has been changed from an attribute to a 
      query method. (Robert Collins)
 
    * New options to read only the table-of-contents of a weave.  
      (Denys Duchier)

    * Raise NoSuchFile when someone tries to add a non-existant file.
      (Michael Ellerman)

    * Simplify handling of DivergedBranches in ``cmd_pull()``.
      (Michael Ellerman)
   
    * Branch.controlfile* logic has moved to lockablefiles.LockableFiles, which
      is exposed as ``Branch().control_files``. Also this has been altered with the
      controlfile pre/suffix replaced by simple method names like 'get' and
      'put'. (Aaron Bentley, Robert Collins).

    * Deprecated functions and methods can now be marked as such using the 
      ``bzrlib.symbol_versioning`` module. Marked method have their docstring
      updated and will issue a DeprecationWarning using the warnings module
      when they are used. (Robert Collins)

    * ``bzrlib.osutils.safe_unicode`` now exists to provide parameter coercion
      for functions that need unicode strings. (Robert Collins)

bzr 0.6 2005-10-28
------------------

  IMPROVEMENTS:
  
    * pull now takes --verbose to show you what revisions are added or removed
      (John A Meinel)

    * merge now takes a --show-base option to include the base text in
      conflicts.
      (Aaron Bentley)

    * The config files are now read using ConfigObj, so '=' should be used as
      a separator, not ':'.
      (Aaron Bentley)

    * New 'bzr commit --strict' option refuses to commit if there are 
      any unknown files in the tree.  To commit, make sure all files are 
      either ignored, added, or deleted.  (Michael Ellerman)

    * The config directory is now ~/.bazaar, and there is a single file 
      ~/.bazaar/bazaar.conf storing email, editor and other preferences.
      (Robert Collins)

    * 'bzr add' no longer takes a --verbose option, and a --quiet option
      has been added that suppresses all output.

    * Improved zsh completion support in contrib/zsh, from Clint
      Adams.

    * Builtin 'bzr annotate' command, by Martin Pool with improvements from 
      Goffredo Baroncelli.
    
    * 'bzr check' now accepts -v for verbose reporting, and checks for
      ghosts in the branch. (Robert Collins)

    * New command 're-sign' which will regenerate the gpg signature for 
      a revision. (Robert Collins)

    * If you set ``check_signatures=require`` for a path in 
      ``~/.bazaar/branches.conf`` then bzr will invoke your
      ``gpg_signing_command`` (defaults to gpg) and record a digital signature
      of your commit. (Robert Collins)

    * New sftp transport, based on Paramiko.  (Robey Pointer)

    * 'bzr pull' now accepts '--clobber' which will discard local changes
      and make this branch identical to the source branch. (Robert Collins)

    * Just give a quieter warning if a plugin can't be loaded, and 
      put the details in .bzr.log.  (Martin Pool)

    * 'bzr branch' will now set the branch-name to the last component of the
      output directory, if one was supplied.

    * If the option ``post_commit`` is set to one (or more) python function
      names (must be in the bzrlib namespace), then they will be invoked
      after the commit has completed, with the branch and ``revision_id`` as
      parameters. (Robert Collins)

    * Merge now has a retcode of 1 when conflicts occur. (Robert Collins)

    * --merge-type weave is now supported for file contents.  Tree-shape
      changes are still three-way based.  (Martin Pool, Aaron Bentley)

    * 'bzr check' allows the first revision on revision-history to have
      parents - something that is expected for cheap checkouts, and occurs
      when conversions from baz do not have all history.  (Robert Collins).

   * 'bzr merge' can now graft unrelated trees together, if your specify
     0 as a base. (Aaron Bentley)

   * 'bzr commit branch' and 'bzr commit branch/file1 branch/file2' now work
     (Aaron Bentley)

    * Add '.sconsign*' to default ignore list.  (Alexander Belchenko)

   * 'bzr merge --reprocess' minimizes conflicts

  TESTING:

    * The 'bzr selftest --pattern' option for has been removed, now 
      test specifiers on the command line can be simple strings, or 
      regexps, or both. (Robert Collins)

    * Passing -v to selftest will now show the time each test took to 
      complete, which will aid in analysing performance regressions and
      related questions. (Robert Collins)

    * 'bzr selftest' runs all tests, even if one fails, unless '--one'
      is given. (Martin Pool)

    * There is a new method for TestCaseInTempDir, assertFileEqual, which
      will check that a given content is equal to the content of the named
      file. (Robert Collins)

    * Fix test suite's habit of leaving many temporary log files in $TMPDIR.
      (Martin Pool)

  INTERNALS:

    * New 'testament' command and concept for making gpg-signatures 
      of revisions that are not tied to a particular internal
      representation.  (Martin Pool).

    * Per-revision properties ('revprops') as key-value associated 
      strings on each revision created when the revision is committed.
      Intended mainly for the use of external tools.  (Martin Pool).

    * Config options have moved from bzrlib.osutils to bzrlib.config.
      (Robert Collins)

    * Improved command line option definitions allowing explanations
      for individual options, among other things.  Contributed by 
      Magnus Therning.

    * Config options have moved from bzrlib.osutils to bzrlib.config.
      Configuration is now done via the config.Config interface:
      Depending on whether you have a Branch, a Location or no information
      available, construct a ``*Config``, and use its ``signature_checking``,
      ``username`` and ``user_email`` methods. (Robert Collins)

    * Plugins are now loaded under bzrlib.plugins, not bzrlib.plugin, and
      they are made available for other plugins to use. You should not 
      import other plugins during the ``__init__`` of your plugin though, as 
      no ordering is guaranteed, and the plugins directory is not on the
      python path. (Robert Collins)

    * Branch.relpath has been moved to WorkingTree.relpath. WorkingTree no
      no longer takes an inventory, rather it takes an option branch
      parameter, and if None is given will open the branch at basedir 
      implicitly. (Robert Collins)

    * Cleaner exception structure and error reporting.  Suggested by 
      Scott James Remnant.  (Martin Pool)

    * Branch.remove has been moved to WorkingTree, which has also gained
      ``lock_read``, ``lock_write`` and ``unlock`` methods for convenience.
      (Robert Collins)

    * Two decorators, ``needs_read_lock`` and ``needs_write_lock`` have been
      added to the branch module. Use these to cause a function to run in a
      read or write lock respectively. (Robert Collins)

    * ``Branch.open_containing`` now returns a tuple (Branch, relative-path),
      which allows direct access to the common case of 'get me this file
      from its branch'. (Robert Collins)

    * Transports can register using ``register_lazy_transport``, and they 
      will be loaded when first used.  (Martin Pool)

    * 'pull' has been factored out of the command as ``WorkingTree.pull()``.
      A new option to WorkingTree.pull has been added, clobber, which will
      ignore diverged history and pull anyway.
      (Robert Collins)

    * config.Config has a ``get_user_option`` call that accepts an option name.
      This will be looked up in branches.conf and bazaar.conf as normal.
      It is intended that this be used by plugins to support options - 
      options of built in programs should have specific methods on the config.
      (Robert Collins)

    * ``merge.merge_inner`` now has tempdir as an optional parameter.
      (Robert Collins)

    * Tree.kind is not recorded at the top level of the hierarchy, as it was
      missing on EmptyTree, leading to a bug with merge on EmptyTrees.
      (Robert Collins)

    * ``WorkingTree.__del__`` has been removed, it was non deterministic and not 
      doing what it was intended to. See ``WorkingTree.__init__`` for a comment
      about future directions. (Robert Collins/Martin Pool)

    * bzrlib.transport.http has been modified so that only 404 urllib errors
      are returned as NoSuchFile. Other exceptions will propogate as normal.
      This allows debuging of actual errors. (Robert Collins)

    * bzrlib.transport.Transport now accepts *ONLY* url escaped relative paths
      to apis like 'put', 'get' and 'has'. This is to provide consistent
      behaviour - it operates on url's only. (Robert Collins)

    * Transports can register using ``register_lazy_transport``, and they 
      will be loaded when first used.  (Martin Pool)

    * ``merge_flex`` no longer calls ``conflict_handler.finalize()``, instead that
      is called by ``merge_inner``. This is so that the conflict count can be 
      retrieved (and potentially manipulated) before returning to the caller
      of ``merge_inner``. Likewise 'merge' now returns the conflict count to the
      caller. (Robert Collins)

    * ``revision.revision_graph`` can handle having only partial history for
      a revision - that is no revisions in the graph with no parents.
      (Robert Collins).

    * New ``builtins.branch_files`` uses the standard ``file_list`` rules to
      produce a branch and a list of paths, relative to that branch
      (Aaron Bentley)

    * New TestCase.addCleanup facility.

    * New ``bzrlib.version_info`` tuple (similar to ``sys.version_info``),
      which can be used by programs importing bzrlib.

  BUG FIXES:

    * Better handling of branches in directories with non-ascii names. 
      (Joel Rosdahl, Panagiotis Papadakos)

    * Upgrades of trees with no commits will not fail due to accessing
      [-1] in the revision-history. (Andres Salomon)


bzr 0.1.1 2005-10-12
--------------------

  BUG FIXES:

    * Fix problem in pulling over http from machines that do not 
      allow directories to be listed.

    * Avoid harmless warning about invalid hash cache after 
      upgrading branch format.

  PERFORMANCE: 
  
    * Avoid some unnecessary http operations in branch and pull.


bzr 0.1 2005-10-11
------------------

  NOTES:

    * 'bzr branch' over http initially gives a very high estimate
      of completion time but it should fall as the first few 
      revisions are pulled in.  branch is still slow on 
      high-latency connections.

  BUG FIXES:
  
    * bzr-man.py has been updated to work again. Contributed by
      Rob Weir.

    * Locking is now done with fcntl.lockf which works with NFS
      file systems. Contributed by Harald Meland.

    * When a merge encounters a file that has been deleted on
      one side and modified on the other, the old contents are
      written out to foo.BASE and foo.SIDE, where SIDE is this
      or OTHER. Contributed by Aaron Bentley.

    * Export was choosing incorrect file paths for the content of
      the tarball, this has been fixed by Aaron Bentley.

    * Commit will no longer commit without a log message, an 
      error is returned instead. Contributed by Jelmer Vernooij.

    * If you commit a specific file in a sub directory, any of its
      parent directories that are added but not listed will be 
      automatically included. Suggested by Michael Ellerman.

    * bzr commit and upgrade did not correctly record new revisions
      for files with only a change to their executable status.
      bzr will correct this when it encounters it. Fixed by
      Robert Collins

    * HTTP tests now force off the use of ``http_proxy`` for the duration.
      Contributed by Gustavo Niemeyer.

    * Fix problems in merging weave-based branches that have 
      different partial views of history.

    * Symlink support: working with symlinks when not in the root of a 
      bzr tree was broken, patch from Scott James Remnant.

  IMPROVEMENTS:

    * 'branch' now accepts a --basis parameter which will take advantage
      of local history when making a new branch. This allows faster 
      branching of remote branches. Contributed by Aaron Bentley.

    * New tree format based on weave files, called version 5.
      Existing branches can be upgraded to this format using 
      'bzr upgrade'.

    * Symlinks are now versionable. Initial patch by 
      Erik Toubro Nielsen, updated to head by Robert Collins.

    * Executable bits are tracked on files. Patch from Gustavo
      Niemeyer.

    * 'bzr status' now shows unknown files inside a selected directory.
      Patch from Heikki Paajanen.

    * Merge conflicts are recorded in .bzr. Two new commands 'conflicts'
      and 'resolve' have needed added, which list and remove those 
      merge conflicts respectively. A conflicted tree cannot be committed
      in. Contributed by Aaron Bentley.

    * 'rm' is now an alias for 'remove'.

    * Stores now split out their content in a single byte prefixed hash,
      dropping the density of files per directory by 256. Contributed by
      Gustavo Niemeyer.

    * 'bzr diff -r branch:URL' will now perform a diff between two branches.
      Contributed by Robert Collins.

    * 'bzr log' with the default formatter will show merged revisions,
      indented to the right. Initial implementation contributed by Gustavo
      Niemeyer, made incremental by Robert Collins.


  INTERNALS:

    * Test case failures have the exception printed after the log 
      for your viewing pleasure.

    * InventoryEntry is now an abstract base class, use one of the
      concrete InventoryDirectory etc classes instead.

    * Branch raises an UnsupportedFormatError when it detects a 
      bzr branch it cannot understand. This allows for precise
      handling of such circumstances.

    * Remove RevisionReference class; ``Revision.parent_ids`` is now simply a
      list of their ids and ``parent_sha1s`` is a list of their corresponding
      sha1s (for old branches only at the moment.)

    * New method-object style interface for Commit() and Fetch().

    * Renamed ``Branch.last_patch()`` to ``Branch.last_revision()``, since
      we call them revisions not patches.

    * Move ``copy_branch`` to ``bzrlib.clone.copy_branch``.  The destination
      directory is created if it doesn't exist.

    * Inventories now identify the files which were present by 
      giving the revision *of that file*.

    * Inventory and Revision XML contains a version identifier.  
      This must be consistent with the overall branch version
      but allows for more flexibility in future upgrades.

  TESTING:

    * Removed testsweet module so that tests can be run after 
      bzr installed by 'bzr selftest'.

    * 'bzr selftest' command-line arguments can now be partial ids
      of tests to run, e.g. ``bzr selftest test_weave``

      
bzr 0.0.9 2005-09-23
--------------------

  BUG FIXES:

    * Fixed "branch -r" option.

    * Fix remote access to branches containing non-compressed history.
      (Robert Collins).

    * Better reliability of http server tests.  (John Arbash-Meinel)

    * Merge graph maximum distance calculation fix.  (Aaron Bentley)
   
    * Various minor bug in windows support have been fixed, largely in the
      test suite. Contributed by Alexander Belchenko.

  IMPROVEMENTS:

    * Status now accepts a -r argument to give status between chosen
      revisions. Contributed by Heikki Paajanen.

    * Revision arguments no longer use +/-/= to control ranges, instead
      there is a 'before' namespace, which limits the successive namespace.
      For example '$ bzr log -r date:yesterday..before:date:today' will
      select everything from yesterday and before today. Contributed by
      Robey Pointer

    * There is now a bzr.bat file created by distutils when building on 
      Windows. Contributed by Alexander Belchenko.

  INTERNALS:

    * Removed uuid() as it was unused.

    * Improved 'fetch' code for pulling revisions from one branch into
      another (used by pull, merged, etc.)


bzr 0.0.8 2005-09-20
--------------------

  IMPROVEMENTS:

    * Adding a file whose parent directory is not versioned will
      implicitly add the parent, and so on up to the root. This means
      you should never need to explictly add a directory, they'll just
      get added when you add a file in the directory.  Contributed by
      Michael Ellerman.

    * Ignore ``.DS_Store`` (contains Mac metadata) by default.
      (Nir Soffer)

    * If you set ``BZR_EDITOR`` in the environment, it is checked in
      preference to EDITOR and the config file for the interactive commit
      editing program. Related to this is a bugfix where a missing program
      set in EDITOR would cause editing to fail, now the fallback program
      for the operating system is still tried.

    * Files that are not directories/symlinks/regular files will no longer
      cause bzr to fail, it will just ignore them by default. You cannot add
      them to the tree though - they are not versionable.


  INTERNALS:

    * Refactor xml packing/unpacking.

  BUG FIXES: 

    * Fixed 'bzr mv' by Ollie Rutherfurd.

    * Fixed strange error when trying to access a nonexistent http
      branch.

    * Make sure that the hashcache gets written out if it can't be
      read.


  PORTABILITY:

    * Various Windows fixes from Ollie Rutherfurd.

    * Quieten warnings about locking; patch from Matt Lavin.


bzr-0.0.7 2005-09-02
--------------------

  NEW FEATURES:

    * ``bzr shell-complete`` command contributed by Clint Adams to
      help with intelligent shell completion.

    * New expert command ``bzr find-merge-base`` for debugging merges.


  ENHANCEMENTS:

    * Much better merge support.

    * merge3 conflicts are now reported with markers like '<<<<<<<'
      (seven characters) which is the same as CVS and pleases things
      like emacs smerge.


  BUG FIXES:

    * ``bzr upgrade`` no longer fails when trying to fix trees that
      mention revisions that are not present.

    * Fixed bugs in listing plugins from ``bzr plugins``.

    * Fix case of $EDITOR containing options for the editor.

    * Fix log -r refusing to show the last revision.
      (Patch from Goffredo Baroncelli.)


  CHANGES:

    * ``bzr log --show-ids`` shows the revision ids of all parents.

    * Externally provided commands on your $BZRPATH no longer need
      to recognize --bzr-usage to work properly, and can just handle
      --help themselves.


  LIBRARY:

    * Changed trace messages to go through the standard logging
      framework, so that they can more easily be redirected by
      libraries.



bzr-0.0.6 2005-08-18
--------------------

  NEW FEATURES:

    * Python plugins, automatically loaded from the directories on
      ``BZR_PLUGIN_PATH`` or ``~/.bzr.conf/plugins`` by default.

    * New 'bzr mkdir' command.

    * Commit mesage is fetched from an editor if not given on the
      command line; patch from Torsten Marek.

    * ``bzr log -m FOO`` displays commits whose message matches regexp 
      FOO.
      
    * ``bzr add`` with no arguments adds everything under the current directory.

    * ``bzr mv`` does move or rename depending on its arguments, like
      the Unix command.

    * ``bzr missing`` command shows a summary of the differences
      between two trees.  (Merged from John Arbash-Meinel.)

    * An email address for commits to a particular tree can be
      specified by putting it into .bzr/email within a branch.  (Based
      on a patch from Heikki Paajanen.)


  ENHANCEMENTS:

    * Faster working tree operations.


  CHANGES:

    * 3rd-party modules shipped with bzr are copied within the bzrlib
      python package, so that they can be installed by the setup
      script without clashing with anything already existing on the
      system.  (Contributed by Gustavo Niemeyer.)

    * Moved plugins directory to bzrlib/, so that there's a standard
      plugin directory which is not only installed with bzr itself but
      is also available when using bzr from the development tree.
      ``BZR_PLUGIN_PATH`` and ``DEFAULT_PLUGIN_PATH`` are then added to the
      standard plugins directory.

    * When exporting to a tarball with ``bzr export --format tgz``, put 
      everything under a top directory rather than dumping it into the
      current directory.   This can be overridden with the ``--root`` 
      option.  Patch from William Dodé and John Meinel.

    * New ``bzr upgrade`` command to upgrade the format of a branch,
      replacing ``bzr check --update``.

    * Files within store directories are no longer marked readonly on
      disk.

    * Changed ``bzr log`` output to a more compact form suggested by
      John A Meinel.  Old format is available with the ``--long`` or
      ``-l`` option, patched by William Dodé.

    * By default the commit command refuses to record a revision with
      no changes unless the ``--unchanged`` option is given.

    * The ``--no-plugins``, ``--profile`` and ``--builtin`` command
      line options must come before the command name because they 
      affect what commands are available; all other options must come 
      after the command name because their interpretation depends on
      it.

    * ``branch`` and ``clone`` added as aliases for ``branch``.

    * Default log format is back to the long format; the compact one
      is available with ``--short``.
      
      
  BUG FIXES:
  
    * Fix bugs in committing only selected files or within a subdirectory.


bzr-0.0.5  2005-06-15
---------------------
  
  CHANGES:

    * ``bzr`` with no command now shows help rather than giving an
      error.  Suggested by Michael Ellerman.

    * ``bzr status`` output format changed, because svn-style output
      doesn't really match the model of bzr.  Now files are grouped by
      status and can be shown with their IDs.  ``bzr status --all``
      shows all versioned files and unknown files but not ignored files.

    * ``bzr log`` runs from most-recent to least-recent, the reverse
      of the previous order.  The previous behaviour can be obtained
      with the ``--forward`` option.
        
    * ``bzr inventory`` by default shows only filenames, and also ids
      if ``--show-ids`` is given, in which case the id is the second
      field.


  ENHANCEMENTS:

    * New 'bzr whoami --email' option shows only the email component
      of the user identification, from Jo Vermeulen.

    * New ``bzr ignore PATTERN`` command.

    * Nicer error message for broken pipe, interrupt and similar
      conditions that don't indicate an internal error.

    * Add ``.*.sw[nop] .git .*.tmp *,v`` to default ignore patterns.

    * Per-branch locks keyed on ``.bzr/branch-lock``, available in
      either read or write mode.

    * New option ``bzr log --show-ids`` shows revision and file ids.

    * New usage ``bzr log FILENAME`` shows only revisions that
      affected that file.

    * Changed format for describing changes in ``bzr log -v``.

    * New option ``bzr commit --file`` to take a message from a file,
      suggested by LarstiQ.

    * New syntax ``bzr status [FILE...]`` contributed by Bartosz
      Oler.  File may be in a branch other than the working directory.

    * ``bzr log`` and ``bzr root`` can be given an http URL instead of
      a filename.

    * Commands can now be defined by external programs or scripts
      in a directory on $BZRPATH.

    * New "stat cache" avoids reading the contents of files if they 
      haven't changed since the previous time.

    * If the Python interpreter is too old, try to find a better one
      or give an error.  Based on a patch from Fredrik Lundh.

    * New optional parameter ``bzr info [BRANCH]``.

    * New form ``bzr commit SELECTED`` to commit only selected files.

    * New form ``bzr log -r FROM:TO`` shows changes in selected
      range; contributed by John A Meinel.

    * New option ``bzr diff --diff-options 'OPTS'`` allows passing
      options through to an external GNU diff.

    * New option ``bzr add --no-recurse`` to add a directory but not
      their contents.

    * ``bzr --version`` now shows more information if bzr is being run
      from a branch.

  
  BUG FIXES:

    * Fixed diff format so that added and removed files will be
      handled properly by patch.  Fix from Lalo Martins.

    * Various fixes for files whose names contain spaces or other
      metacharacters.


  TESTING:

    * Converted black-box test suites from Bourne shell into Python;
      now run using ``./testbzr``.  Various structural improvements to
      the tests.

    * testbzr by default runs the version of bzr found in the same
      directory as the tests, or the one given as the first parameter.

    * testbzr also runs the internal tests, so the only command
      required to check is just ``./testbzr``.

    * testbzr requires python2.4, but can be used to test bzr running
      under a different version.

    * Tests added for many other changes in this release.


  INTERNAL:

    * Included ElementTree library upgraded to 1.2.6 by Fredrik Lundh.

    * Refactor command functions into Command objects based on HCT by
      Scott James Remnant.

    * Better help messages for many commands.

    * Expose ``bzrlib.open_tracefile()`` to start the tracefile; until
      this is called trace messages are just discarded.

    * New internal function ``find_touching_revisions()`` and hidden
      command touching-revisions trace the changes to a given file.

    * Simpler and faster ``compare_inventories()`` function.

    * ``bzrlib.open_tracefile()`` takes a tracefilename parameter.

    * New AtomicFile class.

    * New developer commands ``added``, ``modified``.


  PORTABILITY:

    * Cope on Windows on python2.3 by using the weaker random seed.
      2.4 is now only recommended.


bzr-0.0.4  2005-04-22
---------------------

  ENHANCEMENTS:

    * 'bzr diff' optionally takes a list of files to diff.  Still a bit
      basic.  Patch from QuantumG.

    * More default ignore patterns.

    * New 'bzr log --verbose' shows a list of files changed in the
      changeset.  Patch from Sebastian Cote.

    * Roll over ~/.bzr.log if it gets too large.

    * Command abbreviations 'ci', 'st', 'stat', '?' based on a patch
      by Jason Diamon.

    * New 'bzr help commands' based on a patch from Denys Duchier.


  CHANGES:

    * User email is determined by looking at $BZREMAIL or ~/.bzr.email
      or $EMAIL.  All are decoded by the locale preferred encoding.
      If none of these are present user@hostname is used.  The host's
      fully-qualified name is not used because that tends to fail when
      there are DNS problems.

    * New 'bzr whoami' command instead of username user-email.


  BUG FIXES: 

    * Make commit safe for hardlinked bzr trees.

    * Some Unicode/locale fixes.

    * Partial workaround for ``difflib.unified_diff`` not handling
      trailing newlines properly.


  INTERNAL:

    * Allow docstrings for help to be in PEP0257 format.  Patch from
      Matt Brubeck.

    * More tests in test.sh.

    * Write profile data to a temporary file not into working
      directory and delete it when done.

    * Smaller .bzr.log with process ids.


  PORTABILITY:

    * Fix opening of ~/.bzr.log on Windows.  Patch from Andrew
      Bennetts.

    * Some improvements in handling paths on Windows, based on a patch
      from QuantumG.


bzr-0.0.3  2005-04-06
---------------------

  ENHANCEMENTS:

    * New "directories" internal command lists versioned directories
      in the tree.

    * Can now say "bzr commit --help".

    * New "rename" command to rename one file to a different name
      and/or directory.

    * New "move" command to move one or more files into a different
      directory.

    * New "renames" command lists files renamed since base revision.

    * New cat command contributed by janmar.

  CHANGES:

    * .bzr.log is placed in $HOME (not pwd) and is always written in
      UTF-8.  (Probably not a completely good long-term solution, but
      will do for now.)

  PORTABILITY:

    * Workaround for difflib bug in Python 2.3 that causes an
      exception when comparing empty files.  Reported by Erik Toubro
      Nielsen.

  INTERNAL:

    * Refactored inventory storage to insert a root entry at the top.

  TESTING:

    * Start of shell-based black-box testing in test.sh.


bzr-0.0.2.1
-----------

  PORTABILITY:

    * Win32 fixes from Steve Brown.


bzr-0.0.2  "black cube"  2005-03-31
-----------------------------------

  ENHANCEMENTS:

    * Default ignore list extended (see bzrlib/__init__.py).

    * Patterns in .bzrignore are now added to the default ignore list,
      rather than replacing it.

    * Ignore list isn't reread for every file.

    * More help topics.

    * Reinstate the 'bzr check' command to check invariants of the
      branch.

    * New 'ignored' command lists which files are ignored and why;
      'deleted' lists files deleted in the current working tree.

    * Performance improvements.

    * New global --profile option.
    
    * Ignore patterns like './config.h' now correctly match files in
      the root directory only.


bzr-0.0.1  2005-03-26
---------------------

  ENHANCEMENTS:

    * More information from info command.

    * Can now say "bzr help COMMAND" for more detailed help.

    * Less file flushing and faster performance when writing logs and
      committing to stores.

    * More useful verbose output from some commands.

  BUG FIXES:

    * Fix inverted display of 'R' and 'M' during 'commit -v'.

  PORTABILITY:

    * Include a subset of ElementTree-1.2.20040618 to make
      installation easier.

    * Fix time.localtime call to work with Python 2.3 (the minimum
      supported).


bzr-0.0.0.69  2005-03-22
------------------------

  ENHANCEMENTS:

    * First public release.

    * Storage of local versions: init, add, remove, rm, info, log,
      diff, status, etc.

..
   vim: tw=74 ft=rst ff=unix<|MERGE_RESOLUTION|>--- conflicted
+++ resolved
@@ -14,16 +14,14 @@
 
   IMPROVEMENTS:
 
-<<<<<<< HEAD
+    * ``bzr init`` and ``bzr init-repo`` will now print out the same as
+      ``bzr info`` if it completed successfully.
+      (Marius Kruger)
+
     * ``bzr uncommit`` logs the old tip revision id, and displays how to
       restore the branch to that tip using ``bzr pull``.  This allows you
       to recover if you realize you uncommitted the wrong thing.
       (John Arbash Meinel)
-=======
-    * ``bzr init`` and ``bzr init-repo`` will now print out the same as
-      ``bzr info`` if it completed successfully.
-      (Marius Kruger)
->>>>>>> 3c15f404
 
   BUG FIXES:
 
