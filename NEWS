IN DEVELOPMENT

  BUGFIXES:

    * Do not suppress pipe errors, etc. in non-display commands
      (Alexander Belchenko, #87178)

    * Display a useful error message when the user requests to annotate
      a file that is not present in the specified revision.
      (James Westby, #122656)

    * Commands that use status flags now have a reference to 'help
      status-flags'.  (Daniel Watkins, #113436)

  IMPROVEMENTS:

    * The --lsprof-file option now dumps a text rendering of the profiling
      information if the filename ends in ".txt". It will also convert the
      profiling information to a format suitable for KCacheGrind if the
      output filename ends in ".callgrind". Fixes to the lsprofcalltree
      conversion process by Jean Paul Calderone and Itamar were also merged.
      See http://ddaa.net/blog/python/lsprof-calltree. (Ian Clatworthy)

    * ``info`` now defaults to non-verbose mode, displaying only paths and
      abbreviated format info.  ``info -v`` displays all the information
      formerly displayed by ``info``.  (Aaron Bentley)

    * ``bzr missing`` now has better option names ``--this`` and ``--other``.
      (Elliot Murphy)

    * The internal ``weave-list`` command has become ``versionedfile-list``,
      and now lists knits as well as weaves.  (Aaron Bentley)

    * Automatic merge base selection uses a faster algorithm that chooses
      better bases in criss-cross merge situations (Aaron Bentley)

    * Progress reporting in ``commit`` has been improved. The various logical
      stages are now reported on as follows, namely:

      * Collecting changes [Entry x/y] - Stage n/m
      * Saving data locally - Stage n/m
      * Uploading data to master branch - Stage n/m
      * Updating the working tree - Stage n/m
      * Running post commit hooks - Stage n/m
      
      If there is no master branch, the 3rd stage is omitted and the total
      number of stages is adjusted accordingly.

      Each hook that is run after commit is listed with a name (as hooks
      can be slow it is useful feedback).
      (Ian Clatworthy, Robert Collins)

    * Various operations that are now faster due to avoiding unnecessary
      topological sorts. (Aaron Bentley)

    * The lsprof filename note is emitted via trace.note(), not standard
      output.  (Aaron Bentley)

    * ``bzrlib`` now exports explicit API compatibility information to assist
      library users and plugins. See the ``bzrlib.api`` module for details.
      (Robert Collins)

    * ``bzrtracefilename --version`` now shows the location of the bzr log file, which
      is especially useful on Windows.  (Martin Pool)

    * Long log format reports deltas on merge revisions. 
      (John Arbash Meinel, Kent Gibson)

  LIBRARY API BREAKS:

    * Testing cleanups - 
     ``bzrlib.repository.RepositoryTestProviderAdapter`` has been moved
      to ``bzrlib.tests.repository_implementations``;
      ``bzrlib.repository.InterRepositoryTestProviderAdapter`` has been moved
      to ``bzrlib.tests.interrepository_implementations``;
      ``bzrlib.transport.TransportTestProviderAdapter`` has moved to 
      ``bzrlib.tests.test_transport_implementations``.
      ``bzrlib.branch.BranchTestProviderAdapter`` has moved to
      ``bzrlib.tests.branch_implementations``.
      ``bzrlib.bzrdir.BzrDirTestProviderAdapter`` has moved to 
      ``bzrlib.tests.bzrdir_implementations``.
      ``bzrlib.versionedfile.InterVersionedFileTestProviderAdapter`` has moved
      to ``bzrlib.tests.interversionedfile_implementations``.
      ``bzrlib.store.revision.RevisionStoreTestProviderAdapter`` has moved to
      ``bzrlib.tests.revisionstore_implementations``.
      ``bzrlib.workingtree.WorkingTreeTestProviderAdapter`` has moved to
      ``bzrlib.tests.workingtree_implementations``.
      These changes are an API break in the testing infrastructure only.
      (Robert Collins)

  INTERNALS:

    * New SMTPConnection class to unify email handling.  (Adeodato Simó)

    * ``bzrlib`` Hooks are now nameable using ``Hooks.name_hook``. This 
      allows a nicer UI when hooks are running as the current hook can
      be displayed. (Robert Collins)

  TESTING:

    * Removed the ``--keep-output`` option from selftest and clean up test
      directories as they're used.  This reduces the IO load from 
      running the test suite and cuts the time by about half.
      (Andrew Bennetts, Martin Pool)

    * Add scenarios as a public attribute on the TestAdapter classes to allow
      modification of the generated scenarios before adaption and easier
      testing. (Robert Collins)

    * New testing support class ``TestScenarioApplier`` which multiplies
      out a single teste by a list of supplied scenarios. (RobertCollins)

    * Setting ``repository_to_test_repository`` on a repository_implementations
      test will cause it to be called during repository creation, allowing the
      testing of repository classes which are not based around the Format
      concept. For example a repository adapter can be tested in this manner,
      by altering the repository scenarios to include a scenario that sets this
      attribute during the test parameterisation in
      ``bzrlib.tests.repository.repository_implementations``. (Robert Collins)

    * Clean up many of the APIs for blackbox testing of Bazaar.  The standard 
      interface is now self.run_bzr.  The command to run can be passed as
      either a list of parameters, a string containing the command line, or
      (deprecated) varargs parameters.  (Martin Pool)

    * The base TestCase now isolates tests from -D parameters by clearing
      ``debug.debug_flags`` and restores it afterwards. (Robert Collins)

  BUGFIXES:

    * Work around python-2.4.1 inhability to correctly parse the
      authentication header.
      (Vincent Ladeuil, #121889)


bzr 0.17  2007-06-18

  BUGFIXES:

    * Fix crash of commit due to wrong lookup of filesystem encoding.
      (Colin Watson, #120647)

    * Revert logging just to stderr in commit as broke unicode filenames.
      (Aaron Bentley, Ian Clatworthy, #120930)


bzr 0.17rc1  2007-06-12

  NOTES WHEN UPGRADING:

    * The kind() and is_executable() APIs on the WorkingTree interface no
      longer implicitly (read) locks and unlocks the tree. This *might*
      impact some plug-ins and tools using this part of the API. If you find
      an issue that may be caused by this change, please let us know,
      particularly the plug-in/tool maintainer. If encountered, the API
      fix is to surround kind() and is_executable() calls with lock_read()
      and unlock() like so::

        work_tree.lock_read()
        try:
            kind = work_tree.kind(...)
        finally:
            work_tree.unlock()

  INTERNALS:
    * Rework of LogFormatter API to provide beginning/end of log hooks and to
      encapsulate the details of the revision to be logged in a LogRevision
      object.
      In long log formats, merge revision ids are only shown when --show-ids
      is specified, and are labelled "revision-id:", as per mainline
      revisions, instead of "merged:". (Kent Gibson)

    * New ``BranchBuilder`` API which allows the construction of particular
      histories quickly. Useful for testing and potentially other applications
      too. (Robert Collins)

  IMPROVEMENTS:
  
    * There are two new help topics, working-trees and repositories that
      attempt to explain these concepts. (James Westby, John Arbash Meinel,
      Aaron Bentley)

    * Added ``bzr log --limit`` to report a limited number of revisions.
      (Kent Gibson, #3659)

    * Revert does not try to preserve file contents that were originally
      produced by reverting to a historical revision.  (Aaron Bentley)

    * ``bzr log --short`` now includes ``[merge]`` for revisions which
      have more than one parent. This is a small improvement to help
      understanding what changes have occurred
      (John Arbash Meinel, #83887)

    * TreeTransform avoids many renames when contructing large trees,
      improving speed.  3.25x speedups have been observed for construction of
      kernel-sized-trees, and checkouts are 1.28x faster.  (Aaron Bentley)

    * Commit on large trees is now faster. In my environment, a commit of
      a small change to the Mozilla tree (55k files) has dropped from
      66 seconds to 32 seconds. For a small tree of 600 files, commit of a
      small change is 33% faster. (Ian Clatworthy)

    * New --create-prefix option to bzr init, like for push.  (Daniel Watkins,
      #56322)

  BUGFIXES:

    * ``bzr push`` should only connect to the remote location one time.
      We have been connecting 3 times because we forget to pass around
      the Transport object. This adds ``BzrDir.clone_on_transport()``, so
      that we can pass in the Transport that we already have.
      (John Arbash Meinel, #75721)

    * ``DirState.set_state_from_inventory()`` needs to properly order
      based on split paths, not just string paths.
      (John Arbash Meinel, #115947)

    * Let TestUIFactoy encode the password prompt with its own stdout.
      (Vincent Ladeuil, #110204)

    * pycurl should take use the range header that takes the range hint
      into account.
      (Vincent Ladeuil, #112719)

    * WorkingTree4.get_file_sha1 no longer raises an exception when invoked
      on a missing file.  (Aaron Bentley, #118186)

    * WorkingTree.remove works correctly with tree references, and when pwd is
      not the tree root. (Aaron Bentley)

    * Merge no longer fails when a file is renamed in one tree and deleted
      in the other. (Aaron Bentley, #110279)

    * ``revision-info`` now accepts dotted revnos, doesn't require a tree,
      and defaults to the last revision (Matthew Fuller, #90048)

    * Tests no longer fail when BZR_REMOTE_PATH is set in the environment.
      (Daniel Watkins, #111958)

<<<<<<< HEAD
    * ``bzr branch -r revid:foo`` can be used to branch any revision in
      your repository. (Previously Branch6 only supported revisions in your
      mainline). (John Arbash Meinel, #115343)
=======
    * Add a relpath parameter to get_transport methods in test framework to
      avoid useless cloning.
      (Vincent Ladeuil, #110448)
>>>>>>> 11f79c90

bzr 0.16  2007-05-07
  
  BUGFIXES:

    * Handle when you have 2 directories with similar names, but one has a
      hyphen. (``'abc'`` versus ``'abc-2'``). The WT4._iter_changes
      iterator was using direct comparison and ``'abc/a'`` sorts after
      ``'abc-2'``, but ``('abc', 'a')`` sorts before ``('abc-2',)``.
      (John Arbash Meinel, #111227)

    * Handle when someone renames a file on disk without telling bzr.
      Previously we would report the first file as missing, but not show
      the new unknown file. (John Arbash Meinel, #111288)

    * Avoid error when running hooks after pulling into or pushing from
      a branch bound to a smartserver branch.  (Martin Pool, #111968)

  IMPROVEMENTS:

    * Move developer documentation to doc/developers/. This reduces clutter in
      the root of the source tree and allows HACKING to be split into multiple
      files. (Robert Collins, Alexander Belchenko)

    * Clean up the ``WorkingTree4._iter_changes()`` internal loops as well as
      ``DirState.update_entry()``. This optimizes the core logic for ``bzr
      diff`` and ``bzr status`` significantly improving the speed of
      both. (John Arbash Meinel)

bzr 0.16rc2  2007-04-30

  BUGFIXES:

    * Handle the case when you delete a file, and then rename another file
      on top of it. Also handle the case of ``bzr rm --keep foo``. ``bzr
      status`` should show the removed file and an unknown file in its
      place. (John Arbash Meinel, #109993)

    * Bundles properly read and write revision properties that have an
      empty value. And when the value is not ASCII.
      (John Arbash Meinel, #109613)

    * Fix the bzr commit message to be in text mode.
      (Alexander Belchenko, #110901)

    * Also handle when you rename a file and create a file where it used
      to be. (John Arbash Meinel, #110256)

    * ``WorkingTree4._iter_changes`` should not descend into unversioned
      directories. (John Arbash Meinel, #110399)

bzr 0.16rc1  2007-04-26

  NOTES WHEN UPGRADING:

    * ``bzr remove`` and ``bzr rm`` will now remove the working file, if
      it could be recovered again.
      This has been done for consistency with svn and the unix rm command.
      The old ``remove`` behaviour has been retained in the new option
      ``bzr remove --keep``, which will just stop versioning the file,
      but not delete it.
      ``bzr remove --force`` have been added which will always delete the
      files.
      ``bzr remove`` is also more verbose.
      (Marius Kruger, #82602)

  IMPROVEMENTS:

    * Merge directives can now be supplied as input to `merge` and `pull`,
      like bundles can.  (Aaron Bentley)

    * Sending the SIGQUIT signal to bzr, which can be done on Unix by
      pressing Control-Backslash, drops bzr into a debugger.  Type ``'c'``
      to continue.  This can be disabled by setting the environment variable
      ``BZR_SIGQUIT_PDB=0``.  (Martin Pool)

    * selftest now supports --list-only to list tests instead of running
      them. (Ian Clatworthy)

    * selftest now supports --exclude PATTERN (or -x PATTERN) to exclude
      tests with names that match that regular expression.
      (Ian Clatworthy, #102679)

    * selftest now supports --randomize SEED to run tests in a random order.
      SEED is typically the value 'now' meaning 'use the current time'.
      (Ian Clatworthy, #102686)

    * New option ``--fixes`` to commit, which stores bug fixing annotations as
      revision properties. Built-in support for Launchpad, Debian, Trac and
      Bugzilla bug trackers. (Jonathan Lange, James Henstridge, Robert Collins)

    * New API, ``bzrlib.bugtracker.tracker_registry``, for adding support for
      other bug trackers to ``fixes``. (Jonathan Lange, James Henstridge,
      Robert Collins)

    * ``selftest`` has new short options ``-f`` and ``-1``.  (Martin
      Pool)

    * ``bzrlib.tsort.MergeSorter`` optimizations. Change the inner loop
      into using local variables instead of going through ``self._var``.
      Improves the time to ``merge_sort`` a 10k revision graph by
      approximately 40% (~700->400ms).  (John Arbash Meinel)

    * ``make docs`` now creates a man page at ``man1/bzr.1`` fixing bug 107388.
      (Robert Collins)

    * ``bzr help`` now provides cross references to other help topics using
      the _see_also facility on command classes. Likewise the bzr_man
      documentation, and the bzr.1 man page also include this information.
      (Robert Collins)

    * Tags are now included in logs, that use the long log formatter. 
      (Erik Bågfors, Alexander Belchenko)

    * ``bzr help`` provides a clearer message when a help topic cannot be
      found. (Robert Collins, #107656)

    * ``bzr help`` now accepts optional prefixes for command help. The help
      for all commands can now be found at ``bzr help commands/COMMANDNAME``
      as well as ``bzr help COMMANDNAME`` (which only works for commands 
      where the name is not the same as a more general help topic). 
      (Robert Collins)

    * ``bzr help PLUGINNAME`` will now return the module docstring from the
      plugin PLUGINNAME. (Robert Collins, #50408)

    * New help topic ``urlspec`` which lists the availables transports.
      (Goffredo Baroncelli)

    * doc/server.txt updated to document the default bzr:// port
      and also update the blurb about the hpss' current status.
      (Robert Collins, #107125).

    * ``bzr serve`` now listens on interface 0.0.0.0 by default, making it
      serve out to the local LAN (and anyone in the world that can reach the
      machine running ``bzr serve``. (Robert Collins, #98918)

    * A new smart server protocol version has been added.  It prefixes requests
      and responses with an explicit version identifier so that future protocol
      revisions can be dealt with gracefully.  (Andrew Bennetts, Robert Collins)

    * The bzr protocol version 2 indicates success or failure in every response
      without depending on particular commands encoding that consistently,
      allowing future client refactorings to be much more robust about error
      handling. (Robert Collins, Martin Pool, Andrew Bennetts)

    * The smart protocol over HTTP client has been changed to always post to the
      same ``.bzr/smart`` URL under the original location when it can.  This allows
      HTTP servers to only have to pass URLs ending in .bzr/smart to the smart
      server handler, and not arbitrary ``.bzr/*/smart`` URLs.  (Andrew Bennetts)

    * digest authentication is now supported for proxies and HTTP by the urllib
      based http implementation. Tested against Apache 2.0.55 and Squid
      2.6.5. Basic and digest authentication are handled coherently for HTTP
      and proxy: if the user is provided in the url (bzr command line for HTTP,
      proxy environment variables for proxies), the password is prompted for
      (only once). If the password is provided, it is taken into account. Once
      the first authentication is successful, all further authentication
      roundtrips are avoided by preventively setting the right authentication
      header(s).
      (Vincent Ladeuil).

  INTERNALS:

    * bzrlib API compatability with 0.8 has been dropped, cleaning up some
      code paths. (Robert Collins)

    * Change the format of chroot urls so that they can be safely manipulated
      by generic url utilities without causing the resulting urls to have
      escaped the chroot. A side effect of this is that creating a chroot
      requires an explicit action using a ChrootServer.
      (Robert Collins, Andrew Bennetts)

    * Deprecate ``Branch.get_root_id()`` because branches don't have root ids,
      rather than fixing bug #96847.  (Aaron Bentley)

    * ``WorkingTree.apply_inventory_delta`` provides a better alternative to
      ``WorkingTree._write_inventory``.  (Aaron Bentley)

    * Convenience method ``TestCase.expectFailure`` ensures that known failures
      do not silently pass.  (Aaron Bentley)

    * ``Transport.local_abspath`` now raises ``NotLocalUrl`` rather than 
      ``TransportNotPossible``. (Martin Pool, Ian Clatworthy)

    * New SmartServer hooks facility. There are two initial hooks documented
      in ``bzrlib.transport.smart.SmartServerHooks``. The two initial hooks allow
      plugins to execute code upon server startup and shutdown.
      (Robert Collins).

    * SmartServer in standalone mode will now close its listening socket
      when it stops, rather than waiting for garbage collection. This primarily
      fixes test suite hangs when a test tries to connect to a shutdown server.
      It may also help improve behaviour when dealing with a server running
      on a specific port (rather than dynamically assigned ports).
      (Robert Collins)

    * Move most SmartServer code into a new package, bzrlib/smart.
      bzrlib/transport/remote.py contains just the Transport classes that used
      to be in bzrlib/transport/smart.py.  (Andrew Bennetts)

    * urllib http implementation avoid roundtrips associated with
      401 (and 407) errors once the authentication succeeds.
      (Vincent Ladeuil).

    * urlib http now supports querying the user for a proxy password if
      needed. Realm is shown in the prompt for both HTTP and proxy
      authentication when the user is required to type a password. 
      (Vincent Ladeuil).

    * Renamed SmartTransport (and subclasses like SmartTCPTransport) to
      RemoteTransport (and subclasses to RemoteTCPTransport, etc).  This is more
      consistent with its new home in ``bzrlib/transport/remote.py``, and because
      it's not really a "smart" transport, just one that does file operations
      via remote procedure calls.  (Andrew Bennetts)
 
    * The ``lock_write`` method of ``LockableFiles``, ``Repository`` and
      ``Branch`` now accept a ``token`` keyword argument, so that separate
      instances of those objects can share a lock if it has the right token.
      (Andrew Bennetts, Robert Collins)

    * New method ``get_branch_reference`` on ``BzrDir`` allows the detection of
      branch references - which the smart server component needs.

    * The Repository API ``make_working_trees`` is now permitted to return
      False when ``set_make_working_trees`` is not implemented - previously
      an unimplemented ``set_make_working_trees`` implied the result True
      from ``make_working_trees``. This has been changed to accomodate the
      smart server, where it does not make sense (at this point) to ever
      make working trees by default. (Robert Collins)

    * Command objects can now declare related help topics by having _see_also
      set to a list of related topic. (Robert Collins)

    * ``bzrlib.help`` now delegates to the Command class for Command specific
      help. (Robert Collins)

    * New class ``TransportListRegistry``, derived from the Registry class, which 
      simplifies tracking the available Transports. (Goffredo Baroncelli)

    * New function ``Branch.get_revision_id_to_revno_map`` which will
      return a dictionary mapping revision ids to dotted revnos. Since
      dotted revnos are defined in the context of the branch tip, it makes
      sense to generate them from a ``Branch`` object.
      (John Arbash Meinel)

    * Fix the 'Unprintable error' message display to use the repr of the 
      exception that prevented printing the error because the str value
      for it is often not useful in debugging (e.g. KeyError('foo') has a
      str() of 'foo' but a repr of 'KeyError('foo')' which is much more
      useful. (Robert Collins)

    * ``urlutils.normalize_url`` now unescapes unreserved characters, such as "~".
      (Andrew Bennetts)

  BUGFIXES:

    * Don't fail bundle selftest if email has 'two' embedded.  
      (Ian Clatworthy, #98510)

    * Remove ``--verbose`` from ``bzr bundle``. It didn't work anyway.
      (Robert Widhopf-Fenk, #98591)

    * Remove ``--basis`` from the checkout/branch commands - it didn't work
      properly and is no longer beneficial.
      (Robert Collins, #53675, #43486)

    * Don't produce encoding error when adding duplicate files.
      (Aaron Bentley)

    * Fix ``bzr log <file>`` so it only logs the revisions that changed
      the file, and does it faster.
      (Kent Gibson, John Arbash Meinel, #51980, #69477)
 
    * Fix ``InterDirstateTre._iter_changes`` to handle when we come across
      an empty versioned directory, which now has files in it.
      (John Arbash Meinel, #104257)

    * Teach ``common_ancestor`` to shortcut when the tip of one branch is
      inside the ancestry of the other. Saves a lot of graph processing
      (with an ancestry of 16k revisions, ``bzr merge ../already-merged``
      changes from 2m10s to 13s).  (John Arbash Meinel, #103757)

    * Fix ``show_diff_trees`` to handle the case when a file is modified,
      and the containing directory is renamed. (The file path is different
      in this versus base, but it isn't marked as a rename).
      (John Arbash Meinel, #103870)

    * FTP now works even when the FTP server does not support atomic rename.
      (Aaron Bentley, #89436)

    * Correct handling in bundles and merge directives of timezones with
      that are not an integer number of hours offset from UTC.  Always 
      represent the epoch time in UTC to avoid problems with formatting 
      earlier times on win32.  (Martin Pool, Alexander Belchenko, John
      Arbash Meinel)

    * Typo in the help for ``register-branch`` fixed. (Robert Collins, #96770)

    * "dirstate" and "dirstate-tags" formats now produce branches compatible
      with old versions of bzr. (Aaron Bentley, #107168))

    * Handle moving a directory when children have been added, removed,
      and renamed. (John Arbash Meinel, #105479)

    * Don't preventively use basic authentication for proxy before receiving a
      407 error. Otherwise people willing to use other authentication schemes
      may expose their password in the clear (or nearly). This add one
      roundtrip in case basic authentication should be used, but plug the
      security hole.
      (Vincent Ladeuil)

    * Handle http and proxy digest authentication.
      (Vincent Ladeuil, #94034).

  TESTING:

    * Added ``bzrlib.strace.strace`` which will strace a single callable and
      return a StraceResult object which contains just the syscalls involved
      in running it. (Robert Collins)

    * New test method ``reduceLockdirTimeout`` to drop the default (ui-centric)
      default time down to one suitable for tests. (Andrew Bennetts)

    * Add new ``vfs_transport_factory`` attribute on tests which provides the 
      common vfs backing for both the readonly and readwrite transports.
      This allows the RemoteObject tests to back onto local disk or memory,
      and use the existing ``transport_server`` attribute all tests know about
      to be the smart server transport. This in turn allows tests to 
      differentiate between 'transport to access the branch', and 
      'transport which is a VFS' - which matters in Remote* tests.
      (Robert Collins, Andrew Bennetts)

    * The ``make_branch_and_tree`` method for tests will now create a 
      lightweight checkout for the tree if the ``vfs_transport_factory`` is not
      a LocalURLServer. (Robert Collins, Andrew Bennetts)

    * Branch implementation tests have been audited to ensure that all urls 
      passed to Branch APIs use proper urls, except when local-disk paths
      are intended. This is so that tests correctly access the test transport
      which is often not equivalent to local disk in Remote* tests. As part
      of this many tests were adjusted to remove dependencies on local disk
      access.
      (Robert Collins, Andrew Bennetts)

    * Mark bzrlib.tests and bzrlib.tests.TestUtil as providing assertFOO helper
      functions by adding a ``__unittest`` global attribute. (Robert Collins,
      Andrew Bennetts, Martin Pool, Jonathan Lange)

    * Refactored proxy and authentication handling to simplify the
      implementation of new auth schemes for both http and proxy. 
      (Vincent Ladeuil)

bzr 0.15 2007-04-01

  BUGFIXES:

    * Handle incompatible repositories as a user issue when fetching.
      (Aaron Bentley)

    * Don't give a recommendation to upgrade when branching or 
      checking out a branch that contains an old-format working tree.
      (Martin Pool)

bzr 0.15rc3  2007-03-26

  CHANGES:
 
    * A warning is now displayed when opening working trees in older 
      formats, to encourage people to upgrade to WorkingTreeFormat4.
      (Martin Pool)

  IMPROVEMENTS:

    * HTTP redirections are now taken into account when a branch (or a
      bundle) is accessed for the first time. A message is issued at each
      redirection to inform the user. In the past, http redirections were
      silently followed for each request which significantly degraded the
      performances. The http redirections are not followed anymore by
      default, instead a RedirectRequested exception is raised. For bzrlib
      users needing to follow http redirections anyway,
      ``bzrlib.transport.do_catching_redirections`` provide an easy transition
      path.  (vila)

  INTERNALS:

    * Added ``ReadLock.temporary_write_lock()`` to allow upgrading an OS read
      lock to an OS write lock. Linux can do this without unlocking, Win32
      needs to unlock in between. (John Arbash Meinel)
 
    * New parameter ``recommend_upgrade`` to ``BzrDir.open_workingtree``
      to silence (when false) warnings about opening old formats.
      (Martin Pool)

    * Fix minor performance regression with bzr-0.15 on pre-dirstate
      trees. (We were reading the working inventory too many times).
      (John Arbash Meinel)

    * Remove ``Branch.get_transaction()`` in favour of a simple cache of
      ``revision_history``.  Branch subclasses should override
      ``_gen_revision_history`` rather than ``revision_history`` to make use of
      this cache, and call ``_clear_revision_history_cache`` and
      ``_cache_revision_history`` at appropriate times. (Andrew Bennetts)

  BUGFIXES:

    * Take ``smtp_server`` from user config into account.
      (vila, #92195)

    * Restore Unicode filename handling for versioned and unversioned files.
      (John Arbash Meinel, #92608)

    * Don't fail during ``bzr commit`` if a file is marked removed, and
      the containing directory is auto-removed.  (John Arbash Meinel, #93681)

    * ``bzr status FILENAME`` failed on Windows because of an uncommon
      errno. (``ERROR_DIRECTORY == 267 != ENOTDIR``).
      (Wouter van Heyst, John Arbash Meinel, #90819)

    * ``bzr checkout source`` should create a local branch in the same
      format as source. (John Arbash Meinel, #93854)

    * ``bzr commit`` with a kind change was failing to update the
      last-changed-revision for directories.  The
      InventoryDirectory._unchanged only looked at the ``parent_id`` and name,
      ignoring the fact that the kind could have changed, too.
      (John Arbash Meinel, #90111)

    * ``bzr mv dir/subdir other`` was incorrectly updating files inside
      the directory. So that there was a chance it would break commit,
      etc. (John Arbash Meinel, #94037)
 
    * Correctly handles mutiple permanent http redirections.
      (vila, #88780)

bzr 0.15rc2  2007-03-14

  NOTES WHEN UPGRADING:
        
    * Release 0.15rc2 of bzr changes the ``bzr init-repo`` command to
      default to ``--trees`` instead of ``--no-trees``.
      Existing shared repositories are not affected.

  IMPROVEMENTS:

    * New ``merge-directive`` command to generate machine- and human-readable
      merge requests.  (Aaron Bentley)

    * New ``submit:`` revision specifier makes it easy to diff against the
      common ancestor with the submit location (Aaron Bentley)

    * Added support for Putty's SSH implementation. (Dmitry Vasiliev)

    * Added ``bzr status --versioned`` to report only versioned files, 
      not unknowns. (Kent Gibson)

    * Merge now autodetects the correct line-ending style for its conflict
      markers.  (Aaron Bentley)

  INTERNALS:

    * Refactored SSH vendor registration into SSHVendorManager class.
      (Dmitry Vasiliev)

  BUGFIXES:

    * New ``--numbered-dirs`` option to ``bzr selftest`` to use
      numbered dirs for TestCaseInTempDir. This is default behavior
      on Windows. Anyone can force named dirs on Windows
      with ``--no-numbered-dirs``. (Alexander Belchenko)

    * Fix ``RevisionSpec_revid`` to handle the Unicode strings passed in
      from the command line. (Marien Zwart, #90501)

    * Fix ``TreeTransform._iter_changes`` when both the source and
      destination are missing. (Aaron Bentley, #88842)

    * Fix commit of merges with symlinks in dirstate trees.
      (Marien Zwart)
    
    * Switch the ``bzr init-repo`` default from --no-trees to --trees. 
      (Wouter van Heyst, #53483)


bzr 0.15rc1  2007-03-07

  SURPRISES:

    * The default disk format has changed. Please run 'bzr upgrade' in your
      working trees to upgrade. This new default is compatible for network
      operations, but not for local operations. That is, if you have two
      versions of bzr installed locally, after upgrading you can only use the
      bzr 0.15 version. This new default does not enable tags or nested-trees
      as they are incompatible with bzr versions before 0.15 over the network.

    * For users of bzrlib: Two major changes have been made to the working tree
      api in bzrlib. The first is that many methods and attributes, including
      the inventory attribute, are no longer valid for use until one of
      ``lock_read``/``lock_write``/``lock_tree_write`` has been called,
      and become invalid again after unlock is called. This has been done
      to improve performance and correctness as part of the dirstate
      development.
      (Robert Collins, John A Meinel, Martin Pool, and others).

    * For users of bzrlib: The attribute 'tree.inventory' should be considered
      readonly. Previously it was possible to directly alter this attribute, or
      its contents, and have the tree notice this. This has been made
      unsupported - it may work in some tree formats, but in the newer dirstate
      format such actions will have no effect and will be ignored, or even
      cause assertions. All operations possible can still be carried out by a
      combination of the tree API, and the bzrlib.transform API. (Robert
      Collins, John A Meinel, Martin Pool, and others).

  IMPROVEMENTS:

    * Support for OS Windows 98. Also .bzr.log on any windows system
      saved in My Documents folder. (Alexander Belchenko)

    * ``bzr mv`` enhanced to support already moved files.
      In the past the mv command would have failed if the source file doesn't
      exist. In this situation ``bzr mv`` would now detect that the file has
      already moved and update the repository accordingly, if the target file
      does exist.
      A new option ``--after`` has been added so that if two files already
      exist, you could notify Bazaar that you have moved a (versioned) file
      and replaced it with another. Thus in this case ``bzr move --after``
      will only update the Bazaar identifier.
      (Steffen Eichenberg, Marius Kruger)

    * ``ls`` now works on treeless branches and remote branches.
      (Aaron Bentley)

    * ``bzr help global-options`` describes the global options.
      (Aaron Bentley)

    * ``bzr pull --overwrite`` will now correctly overwrite checkouts.
      (Robert Collins)

    * Files are now allowed to change kind (e.g. from file to symlink).
      Supported by ``commit``, ``revert`` and ``status``
      (Aaron Bentley)

    * ``inventory`` and ``unknowns`` hidden in favour of ``ls``
      (Aaron Bentley)

    * ``bzr help checkouts`` descibes what checkouts are and some possible
      uses of them. (James Westby, Aaron Bentley)

    * A new ``-d`` option to push, pull and merge overrides the default 
      directory.  (Martin Pool)

    * Branch format 6: smaller, and potentially faster than format 5.  Supports
      ``append_history_only`` mode, where the log view and revnos do not change,
      except by being added to.  Stores policy settings in
      ".bzr/branch/branch.conf".

    * ``append_only`` branches:  Format 6 branches may be configured so that log
      view and revnos are always consistent.  Either create the branch using
      "bzr init --append-revisions-only" or edit the config file as descriped
      in docs/configuration.txt.

    * rebind: Format 6 branches retain the last-used bind location, so if you
      "bzr unbind", you can "bzr bind" to bind to the previously-selected
      bind location.

    * Builtin tags support, created and deleted by the ``tag`` command and
      stored in the branch.  Tags can be accessed with the revisionspec
      ``-rtag:``, and listed with ``bzr tags``.  Tags are not versioned 
      at present. Tags require a network incompatible upgrade. To perform this
      upgrade, run ``bzr upgrade --dirstate-tags`` in your branch and
      repositories. (Martin Pool)

    * The ``bzr://`` transport now has a well-known port number, 4155,
      which it will use by default.  (Andrew Bennetts, Martin Pool)

    * Bazaar now looks for user-installed plugins before looking for site-wide
      plugins. (Jonathan Lange)

    * ``bzr resolve`` now detects and marks resolved text conflicts.
      (Aaron Bentley)

  INTERNALS:

    * Internally revision ids and file ids are now passed around as utf-8
      bytestrings, rather than treating them as Unicode strings. This has
      performance benefits for Knits, since we no longer need to decode the
      revision id for each line of content, nor for each entry in the index.
      This will also help with the future dirstate format.
      (John Arbash Meinel)

    * Reserved ids (any revision-id ending in a colon) are rejected by
      versionedfiles, repositories, branches, and working trees
      (Aaron Bentley)

    * Minor performance improvement by not creating a ProgressBar for
      every KnitIndex we create. (about 90ms for a bzr.dev tree)
      (John Arbash Meinel)

    * New easier to use Branch hooks facility. There are five initial hooks,
      all documented in bzrlib.branch.BranchHooks.__init__ - ``'set_rh'``,
      ``'post_push'``, ``'post_pull'``, ``'post_commit'``,
      ``'post_uncommit'``. These hooks fire after the matching operation
      on a branch has taken place, and were originally added for the
      branchrss plugin. (Robert Collins)

    * New method ``Branch.push()`` which should be used when pushing from a
      branch as it makes performance and policy decisions to match the UI
      level command ``push``. (Robert Collins).

    * Add a new method ``Tree.revision_tree`` which allows access to cached
      trees for arbitrary revisions. This allows the in development dirstate
      tree format to provide access to the callers to cached copies of 
      inventory data which are cheaper to access than inventories from the
      repository.
      (Robert Collins, Martin Pool)

    * New ``Branch.last_revision_info`` method, this is being done to allow
      optimization of requests for both the number of revisions and the last
      revision of a branch with smartservers and potentially future branch
      formats. (Wouter van Heyst, Robert Collins)

    * Allow ``'import bzrlib.plugins.NAME'`` to work when the plugin NAME has not
      yet been loaded by ``load_plugins()``. This allows plugins to depend on each
      other for code reuse without requiring users to perform file-renaming
      gymnastics. (Robert Collins)

    * New Repository method ``'gather_stats'`` for statistic data collection.
      This is expected to grow to cover a number of related uses mainly
      related to bzr info. (Robert Collins)

    * Log formatters are now managed with a registry.
      ``log.register_formatter`` continues to work, but callers accessing
      the FORMATTERS dictionary directly will not.

    * Allow a start message to be passed to the ``edit_commit_message``
      function.  This will be placed in the message offered to the user
      for editing above the separator. It allows a template commit message
      to be used more easily. (James Westby)

    * ``GPGStrategy.sign()`` will now raise ``BzrBadParameterUnicode`` if
      you pass a Unicode string rather than an 8-bit string. Callers need
      to be updated to encode first. (John Arbash Meinel)

    * Branch.push, pull, merge now return Result objects with information
      about what happened, rather than a scattering of various methods.  These
      are also passed to the post hooks.  (Martin Pool)

    * File formats and architecture is in place for managing a forest of trees
      in bzr, and splitting up existing trees into smaller subtrees, and
      finally joining trees to make a larger tree. This is the first iteration
      of this support, and the user-facing aspects still require substantial
      work.  If you wish to experiment with it, use ``bzr upgrade
      --dirstate-with-subtree`` in your working trees and repositories.
      You can use the hidden commands ``split`` and ``join`` and to create
      and manipulate nested trees, but please consider using the nested-trees
      branch, which contains substantial UI improvements, instead.
      http://code.aaronbentley.com/bzr/bzrrepo/nested-trees/
      (Aaron Bentley, Martin Pool, Robert Collins).

  BUGFIXES:

    * ``bzr annotate`` now uses dotted revnos from the viewpoint of the
      branch, rather than the last changed revision of the file.
      (John Arbash Meinel, #82158)

    * Lock operations no longer hang if they encounter a permission problem.
      (Aaron Bentley)

    * ``bzr push`` can resume a push that was canceled before it finished.
      Also, it can push even if the target directory exists if you supply
      the ``--use-existing-dir`` flag.
      (John Arbash Meinel, #30576, #45504)

    * Fix http proxy authentication when user and an optional
      password appears in the ``*_proxy`` vars. (Vincent Ladeuil,
      #83954).

    * ``bzr log branch/file`` works for local treeless branches
      (Aaron Bentley, #84247)

    * Fix problem with UNC paths on Windows 98. (Alexander Belchenko, #84728)

    * Searching location of CA bundle for PyCurl in env variable
      (``CURL_CA_BUNDLE``), and on win32 along the PATH.
      (Alexander Belchenko, #82086)

    * ``bzr init`` works with unicode argument LOCATION.
      (Alexander Belchenko, #85599)

    * Raise ``DependencyNotPresent`` if pycurl do not support https. 
      (Vincent Ladeuil, #85305)

    * Invalid proxy env variables should not cause a traceback.
      (Vincent Ladeuil, #87765)

    * Ignore patterns normalised to use '/' path separator.
      (Kent Gibson, #86451)

    * bzr rocks. It sure does! Fix case. (Vincent Ladeuil, #78026)

    * Fix bzrtools shelve command for removed lines beginning with "--"
      (Johan Dahlberg, #75577)

  TESTING:

    * New ``--first`` option to ``bzr selftest`` to run specified tests
      before the rest of the suite.  (Martin Pool)


bzr 0.14  2007-01-23

  IMPROVEMENTS:

    * ``bzr help global-options`` describes the global options. (Aaron Bentley)

  BUG FIXES:
    
    * Skip documentation generation tests if the tools to do so are not
      available. Fixes running selftest for installled copies of bzr. 
      (John Arbash Meinel, #80330)

    * Fix the code that discovers whether bzr is being run from it's
      working tree to handle the case when it isn't but the directory
      it is in is below a repository. (James Westby, #77306)


bzr 0.14rc1  2007-01-16

  IMPROVEMENTS:

    * New connection: ``bzr+http://`` which supports tunnelling the smart
      protocol over an HTTP connection. If writing is enabled on the bzr
      server, then you can write over the http connection.
      (Andrew Bennetts, John Arbash Meinel)

    * Aliases now support quotation marks, so they can contain whitespace
      (Marius Kruger)

    * PyCurlTransport now use a single curl object. By specifying explicitly
      the 'Range' header, we avoid the need to use two different curl objects
      (and two connections to the same server). (Vincent Ladeuil)

    * ``bzr commit`` does not prompt for a message until it is very likely to
      succeed.  (Aaron Bentley)

    * ``bzr conflicts`` now takes --text to list pathnames of text conflicts
      (Aaron Bentley)

    * Fix ``iter_lines_added_or_present_in_versions`` to use a set instead
      of a list while checking if a revision id was requested. Takes 10s
      off of the ``fileids_affected_by_revision_ids`` time, which is 10s
      of the ``bzr branch`` time. Also improve ``fileids_...`` time by
      filtering lines with a regex rather than multiple ``str.find()``
      calls. (saves another 300ms) (John Arbash Meinel)

    * Policy can be set for each configuration key. This allows keys to be
      inherited properly across configuration entries. For example, this
      should enable you to do::
        
        [/home/user/project]
        push_location = sftp://host/srv/project/
        push_location:policy = appendpath

      And then a branch like ``/home/user/project/mybranch`` should get an
      automatic push location of ``sftp://host/srv/project/mybranch``.
      (James Henstridge)

    * Added ``bzr status --short`` to make status report svn style flags
      for each file.  For example::

        $ bzr status --short
        A  foo
        A  bar
        D  baz
        ?  wooley

    * 'bzr selftest --clean-output' allows easily clean temporary tests 
      directories without running tests. (Alexander Belchenko)

    * ``bzr help hidden-commands`` lists all hidden commands. (Aaron Bentley)

    * ``bzr merge`` now has an option ``--pull`` to fall back to pull if
      local is fully merged into remote. (Jan Hudec)

    * ``bzr help formats`` describes available directory formats. (Aaron Bentley)

  INTERNALS:

    * A few tweaks directly to ``fileids_affected_by_revision_ids`` to
      help speed up processing, as well allowing to extract unannotated
      lines. Between the two ``fileids_affected_by_revision_ids`` is
      improved by approx 10%. (John Arbash Meinel)

    * Change Revision serialization to only write out millisecond
      resolution. Rather than expecting floating point serialization to
      preserve more resolution than we need. (Henri Weichers, Martin Pool)

    * Test suite ends cleanly on Windows.  (Vincent Ladeuil)

    * When ``encoding_type`` attribute of class Command is equal to 'exact', 
      force sys.stdout to be a binary stream on Windows, and therefore
      keep exact line-endings (without LF -> CRLF conversion).
      (Alexander Belchenko)

    * Single-letter short options are no longer globally declared.  (Martin
      Pool)

    * Before using detected user/terminal encoding bzr should check
      that Python has corresponding codec. (Alexander Belchenko)

    * Formats for end-user selection are provided via a FormatRegistry (Aaron Bentley)

  BUG FIXES:

    * ``bzr missing --verbose`` was showing adds/removals in the wrong
      direction. (John Arbash Meinel)

    * ``bzr annotate`` now defaults to showing dotted revnos for merged
      revisions. It cuts them off at a depth of 12 characters, but you can
      supply ``--long`` to see the full number. You can also use
      ``--show-ids`` to display the original revision ids, rather than
      revision numbers and committer names. (John Arbash Meinel, #75637)

    * bzr now supports Win32 UNC path (e.g. ``\HOST\path``. 
      (Alexander Belchenko, #57869)

    * Win32-specific: output of cat, bundle and diff commands don't mangle
      line-endings (Alexander Belchenko, #55276)

    * Replace broken fnmatch based ignore pattern matching with custom pattern
      matcher.
      (Kent Gibson, Jan Hudec #57637)

    * pycurl and urllib can detect short reads at different places. Update
      the test suite to test more cases. Also detect http error code 416
      which was raised for that specific bug. Also enhance the urllib
      robustness by detecting invalid ranges (and pycurl's one by detecting
      short reads during the initial GET). (Vincent Ladeuil, #73948)

    * The urllib connection sharing interacts badly with urllib2
      proxy setting (the connections didn't go thru the proxy
      anymore). Defining a proper ProxyHandler solves the
      problem.  (Vincent Ladeuil, #74759)

    * Use urlutils to generate relative URLs, not osutils 
      (Aaron Bentley, #76229)

    * ``bzr status`` in a readonly directory should work without giving
      lots of errors. (John Arbash Meinel, #76299)

    * Mention the revisionspec topic for the revision option help.
      (Wouter van Heyst, #31663)

    * Allow plugins import from zip archives.
      (Alexander Belchenko, #68124)


bzr 0.13  2006-12-05
    
  No changes from 0.13rc1
    
bzr 0.13rc1  2006-11-27

  IMPROVEMENTS:

    * New command ``bzr remove-tree`` allows the removal of the working
      tree from a branch.
      (Daniel Silverstone)

    * urllib uses shared keep-alive connections, so http 
      operations are substantially faster.
      (Vincent Ladeuil, #53654)

    * ``bzr export`` allows an optional branch parameter, to export a bzr
      tree from some other url. For example:
      ``bzr export bzr.tar.gz http://bazaar-vcs.org/bzr/bzr.dev``
      (Daniel Silverstone)

    * Added ``bzr help topics`` to the bzr help system. This gives a
      location for general information, outside of a specific command.
      This includes updates for ``bzr help revisionspec`` the first topic
      included. (Goffredo Baroncelli, John Arbash Meinel, #42714)

    * WSGI-compatible HTTP smart server.  See ``doc/http_smart_server.txt``.
      (Andrew Bennetts)

    * Knit files will now cache full texts only when the size of the
      deltas is as large as the size of the fulltext. (Or after 200
      deltas, whichever comes first). This has the most benefit on large
      files with small changes, such as the inventory for a large project.
      (eg For a project with 2500 files, and 7500 revisions, it changes
      the size of inventory.knit from 11MB to 5.4MB) (John Arbash Meinel)

  INTERNALS:

    * New -D option given before the command line turns on debugging output
      for particular areas.  -Derror shows tracebacks on all errors.
      (Martin Pool)

    * Clean up ``bzr selftest --benchmark bundle`` to correct an import,
      and remove benchmarks that take longer than 10min to run.
      (John Arbash Meinel)

    * Use ``time.time()`` instead of ``time.clock()`` to decide on
      progress throttling. Because ``time.clock()`` is actually CPU time,
      so over a high-latency connection, too many updates get throttled.
      (John Arbash Meinel)

    * ``MemoryTransport.list_dir()`` would strip the first character for
      files or directories in root directory. (John Arbash Meinel)

    * New method ``get_branch_reference`` on 'BzrDir' allows the detection of 
      branch references - which the smart server component needs.
  
    * New ``ChrootTransportDecorator``, accessible via the ``chroot+`` url
      prefix.  It disallows any access to locations above a set URL.  (Andrew
      Bennetts)

  BUG FIXES:

    * Now ``_KnitIndex`` properly decode revision ids when loading index data.
      And optimize the knit index parsing code. 
      (Dmitry Vasiliev, John Arbash Meinel)

    * ``bzrlib/bzrdir.py`` was directly referencing ``bzrlib.workingtree``,
      without importing it. This prevented ``bzr upgrade`` from working
      unless a plugin already imported ``bzrlib.workingtree``
      (John Arbash Meinel, #70716)

    * Suppress the traceback on invalid URLs (Vincent Ladeuil, #70803).

    * Give nicer error message when an http server returns a 403
      error code. (Vincent Ladeuil, #57644).

    * When a multi-range http GET request fails, try a single
      range one. If it fails too, forget about ranges. Remember that until 
      the death of the transport and propagates that to the clones.
      (Vincent Ladeuil, #62276, #62029).

    * Handles user/passwords supplied in url from command
      line (for the urllib implementation). Don't request already
      known passwords (Vincent Ladeuil, #42383, #44647, #48527)

    * ``_KnitIndex.add_versions()`` dictionary compresses revision ids as they
      are added. This fixes bug where fetching remote revisions records
      them as full references rather than integers.
      (John Arbash Meinel, #64789)

    * ``bzr ignore`` strips trailing slashes in patterns.
      Also ``bzr ignore`` rejects absolute paths. (Kent Gibson, #4559)

    * ``bzr ignore`` takes multiple arguments. (Cheuksan Edward Wang, #29488)

    * mv correctly handles paths that traverse symlinks. 
      (Aaron Bentley, #66964)

    * Give nicer looking error messages when failing to connect over ssh.
      (John Arbash Meinel, #49172)

    * Pushing to a remote branch does not currently update the remote working
      tree. After a remote push, ``bzr status`` and ``bzr diff`` on the remote
      machine now show that the working tree is out of date.
      (Cheuksan Edward Wang #48136)

    * Use patiencediff instead of difflib for determining deltas to insert
      into knits. This avoids the O(N^3) behavior of difflib. Patience
      diff should be O(N^2). (Cheuksan Edward Wang, #65714)

    * Running ``bzr log`` on nonexistent file gives an error instead of the
      entire log history. (Cheuksan Edward Wang #50793)

    * ``bzr cat`` can look up contents of removed or renamed files. If the
      pathname is ambiguous, i.e. the files in the old and new trees have
      different id's, the default is the file in the new tree. The user can
      use "--name-from-revision" to select the file in the old tree.
      (Cheuksan Edward Wang, #30190)

  TESTING:

    * TestingHTTPRequestHandler really handles the Range header
      (previously it was ignoring it and returning the whole file,).

bzr 0.12  2006-10-30

  INTERNALS:

    * Clean up ``bzr selftest --benchmark bundle`` to correct an import,
      and remove benchmarks that take longer than 10min to run.
      (John Arbash Meinel)
  
bzr 0.12rc1  2006-10-23

  IMPROVEMENTS:

    * ``bzr log`` now shows dotted-decimal revision numbers for all revisions,
      rather than just showing a decimal revision number for revisions on the
      mainline. These revision numbers are not yet accepted as input into bzr
      commands such as log, diff etc. (Robert Collins)

    * revisions can now be specified using dotted-decimal revision numbers.
      For instance, ``bzr diff -r 1.2.1..1.2.3``. (Robert Collins)

    * ``bzr help commands`` output is now shorter (Aaron Bentley)

    * ``bzr`` now uses lazy importing to reduce the startup time. This has
      a moderate effect on lots of actions, especially ones that have
      little to do. For example ``bzr rocks`` time is down to 116ms from
      283ms. (John Arbash Meinel)

    * New Registry class to provide name-to-object registry-like support,
      for example for schemes where plugins can register new classes to
      do certain tasks (e.g. log formatters). Also provides lazy registration
      to allow modules to be loaded on request.
      (John Arbash Meinel, Adeodato Simó)

  API INCOMPATABILITY:
  
    * LogFormatter subclasses show now expect the 'revno' parameter to 
      show() to be a string rather than an int. (Robert Collins)

  INTERNALS:

    * ``TestCase.run_bzr``, ``run_bzr_captured``, and ``run_bzr_subprocess``
      can take a ``working_dir='foo'`` parameter, which will change directory 
      for the command. (John Arbash Meinel)

    * ``bzrlib.lazy_regex.lazy_compile`` can be used to create a proxy
      around a regex, which defers compilation until first use. 
      (John Arbash Meinel)

    * ``TestCase.run_bzr_subprocess`` defaults to supplying the
      ``--no-plugins`` parameter to ensure test reproducability, and avoid
      problems with system-wide installed plugins. (John Arbash Meinel)

    * Unique tree root ids are now supported. Newly created trees still
      use the common root id for compatibility with bzr versions before 0.12.
      (Aaron Bentley)

    * ``WorkingTree.set_root_id(None)`` is now deprecated. Please
      pass in ``inventory.ROOT_ID`` if you want the default root id value.
      (Robert Collins, John Arbash Meinel)

    * New method ``WorkingTree.flush()`` which will write the current memory
      inventory out to disk. At the same time, ``read_working_inventory`` will
      no longer trash the current tree inventory if it has been modified within
      the current lock, and the tree will now ``flush()`` automatically on
      ``unlock()``. ``WorkingTree.set_root_id()`` has been updated to take
      advantage of this functionality. (Robert Collins, John Arbash Meinel)

    * ``bzrlib.tsort.merge_sorted`` now accepts ``generate_revnos``. This
      parameter will cause it to add another column to its output, which
      contains the dotted-decimal revno for each revision, as a tuple.
      (Robert Collins)

    * ``LogFormatter.show_merge`` is deprecated in favour of
      ``LogFormatter.show_merge_revno``. (Robert Collins)

  BUG FIXES:

    * Avoid circular imports by creating a deprecated function for
      ``bzrlib.tree.RevisionTree``. Callers should have been using
      ``bzrlib.revisontree.RevisionTree`` anyway. (John Arbash Meinel,
      #63360, #66349)

    * Don't use ``socket.MSG_WAITALL`` as it doesn't exist on all
      platforms. (Martin Pool, #66356)

    * Don't require ``Content-Type`` in range responses. Assume they are a
      single range if ``Content-Type`` does not exist.
      (John Arbash Meinel, #62473)

    * bzr branch/pull no longer complain about progress bar cleanup when
      interrupted during fetch.  (Aaron Bentley, #54000)

    * ``WorkingTree.set_parent_trees()`` uses the trees to directly write
      the basis inventory, rather than going through the repository. This
      allows us to have 1 inventory read, and 2 inventory writes when
      committing a new tree. (John Arbash Meinel)

    * When reverting, files that are not locally modified that do not exist
      in the target are deleted, not just unversioned (Aaron Bentley)

    * When trying to acquire a lock, don't fail immediately. Instead, try
      a few times (up to 1 hour) before timing out. Also, report why the
      lock is unavailable (John Arbash Meinel, #43521, #49556)

    * Leave HttpTransportBase daughter classes decides how they
      implement cloning. (Vincent Ladeuil, #61606)

    * diff3 does not indicate conflicts on clean merge. (Aaron Bentley)

    * If a commit fails, the commit message is stored in a file at the root of
      the tree for later commit. (Cheuksan Edward Wang, Stefan Metzmacher,
      #32054)

  TESTING:

    * New test base class TestCaseWithMemoryTransport offers memory-only
      testing facilities: its not suitable for tests that need to mutate disk
      state, but most tests should not need that and should be converted to
      TestCaseWithMemoryTransport. (Robert Collins)

    * ``TestCase.make_branch_and_memory_tree`` now takes a format
      option to set the BzrDir, Repository and Branch formats of the
      created objects. (Robert Collins, John Arbash Meinel)

bzr 0.11  2006-10-02

    * Smart server transport test failures on windows fixed. (Lukáš Lalinský).

bzr 0.11rc2  2006-09-27

  BUG FIXES:

    * Test suite hangs on windows fixed. (Andrew Bennets, Alexander Belchenko).
    
    * Commit performance regression fixed. (Aaron Bentley, Robert Collins, John
      Arbash Meinel).

bzr 0.11rc1  2006-09-25

  IMPROVEMENTS:

    * Knit files now wait to create their contents until the first data is
      added. The old code used to create an empty .knit and a .kndx with just
      the header. However, this caused a lot of extra round trips over sftp.
      This can change the time for ``bzr push`` to create a new remote branch
      from 160s down to 100s. This also affects ``bzr commit`` performance when
      adding new files, ``bzr commit`` on a new kernel-like tree drops from 50s
      down to 40s (John Arbash Meinel, #44692)

    * When an entire subtree has been deleted, commit will now report that
      just the top of the subtree has been deleted, rather than reporting
      all the individual items. (Robert Collins)

    * Commit performs one less XML parse. (Robert Collins)

    * ``bzr checkout`` now operates on readonly branches as well
      as readwrite branches. This fixes bug #39542. (Robert Collins)

    * ``bzr bind`` no longer synchronises history with the master branch.
      Binding should be followed by an update or push to synchronise the 
      two branches. This is closely related to the fix for bug #39542.
      (Robert Collins)

    * ``bzrlib.lazy_import.lazy_import`` function to create on-demand 
      objects.  This allows all imports to stay at the global scope, but
      modules will not actually be imported if they are not used.
      (John Arbash Meinel)

    * Support ``bzr://`` and ``bzr+ssh://`` urls to work with the new RPC-based
      transport which will be used with the upcoming high-performance smart
      server. The new command ``bzr serve`` will invoke bzr in server mode,
      which processes these requests. (Andrew Bennetts, Robert Collins, Martin
      Pool)

    * New command ``bzr version-info`` which can be used to get a summary
      of the current state of the tree. This is especially useful as part
      of a build commands. See ``doc/version_info.txt`` for more information 
      (John Arbash Meinel)

  BUG FIXES:

    * ``'bzr inventory [FILE...]'`` allows restricting the file list to a
      specific set of files. (John Arbash Meinel, #3631)

    * Don't abort when annotating empty files (John Arbash Meinel, #56814)

    * Add ``Stanza.to_unicode()`` which can be passed to another Stanza
      when nesting stanzas. Also, add ``read_stanza_unicode`` to handle when
      reading a nested Stanza. (John Arbash Meinel)

    * Transform._set_mode() needs to stat the right file. 
      (John Arbash Meinel, #56549)

    * Raise WeaveFormatError rather than StopIteration when trying to read
      an empty Weave file. (John Arbash Meinel, #46871)

    * Don't access e.code for generic URLErrors, only HTTPErrors have .code.
      (Vincent Ladeuil, #59835)

    * Handle boundary="" lines properly to allow access through a Squid proxy.
      (John Arbash Meinel, #57723)

    * revert now removes newly-added directories (Aaron Bentley, #54172)

    * ``bzr upgrade sftp://`` shouldn't fail to upgrade v6 branches if there 
      isn't a working tree. (David Allouche, #40679)

    * Give nicer error messages when a user supplies an invalid --revision
      parameter. (John Arbash Meinel, #55420)

    * Handle when LANG is not recognized by python. Emit a warning, but
      just revert to using 'ascii'. (John Arbash Meinel, #35392)

    * Don't use ``preexec_fn`` on win32, as it is not supported by subprocess.
      (John Arbash Meinel)

    * Skip specific tests when the dependencies aren't met. This includes
      some ``setup.py`` tests when ``python-dev`` is not available, and
      some tests that depend on paramiko. (John Arbash Meinel, Mattheiu Moy)

    * Fallback to Paramiko properly, if no ``ssh`` executable exists on
      the system. (Andrew Bennetts, John Arbash Meinel)

    * ``Branch.bind(other_branch)`` no longer takes a write lock on the
      other branch, and will not push or pull between the two branches.
      API users will need to perform a push or pull or update operation if they
      require branch synchronisation to take place. (Robert Collins, #47344)

    * When creating a tarball or zipfile export, export unicode names as utf-8
      paths. This may not work perfectly on all platforms, but has the best
      chance of working in the common case. (John Arbash Meinel, #56816)

    * When committing, only files that exist in working tree or basis tree
      may be specified (Aaron Bentley, #50793)

  PORTABILITY:

    * Fixes to run on Python 2.5 (Brian M. Carlson, Martin Pool, Marien Zwart)

  INTERNALS:

    * TestCaseInTempDir now creates a separate directory for HOME, rather
      than having HOME set to the same location as the working directory.
      (John Arbash Meinel)

    * ``run_bzr_subprocess()`` can take an optional ``env_changes={}`` parameter,
      which will update os.environ inside the spawned child. It also can
      take a ``universal_newlines=True``, which helps when checking the output
      of the command. (John Arbash Meinel)

    * Refactor SFTP vendors to allow easier re-use when ssh is used. 
      (Andrew Bennetts)

    * ``Transport.list_dir()`` and ``Transport.iter_files_recursive()`` should always
      return urlescaped paths. This is now tested (there were bugs in a few
      of the transports) (Andrew Bennetts, David Allouche, John Arbash Meinel)

    * New utility function ``symbol_versioning.deprecation_string``. Returns the
      formatted string for a callable, deprecation format pair. (Robert Collins)

    * New TestCase helper applyDeprecated. This allows you to call a callable
      which is deprecated without it spewing to the screen, just by supplying
      the deprecation format string issued for it. (Robert Collins)

    * Transport.append and Transport.put have been deprecated in favor of
      ``.append_bytes``, ``.append_file``, ``.put_bytes``, and
      ``.put_file``. This removes the ambiguity in what type of object the
      functions take.  ``Transport.non_atomic_put_{bytes,file}`` has also
      been added. Which works similarly to ``Transport.append()`` except for
      SFTP, it doesn't have a round trip when opening the file. Also, it
      provides functionality for creating a parent directory when trying
      to create a file, rather than raise NoSuchFile and forcing the
      caller to repeat their request.
      (John Arbash Meinel)

    * WorkingTree has a new api ``unversion`` which allow the unversioning of
      entries by their file id. (Robert Collins)

    * ``WorkingTree.pending_merges`` is deprecated.  Please use the
      ``get_parent_ids`` (introduced in 0.10) method instead. (Robert Collins)

    * WorkingTree has a new ``lock_tree_write`` method which locks the branch for
      read rather than write. This is appropriate for actions which only need
      the branch data for reference rather than mutation. A new decorator
      ``needs_tree_write_lock`` is provided in the workingtree module. Like the
      ``needs_read_lock`` and ``needs_write_lock`` decorators this allows static 
      declaration of the locking requirements of a function to ensure that
      a lock is taken out for casual scripts. (Robert Collins, #54107)

    * All WorkingTree methods which write to the tree, but not to the branch
      have been converted to use ``needs_tree_write_lock`` rather than 
      ``needs_write_lock``. Also converted is the revert, conflicts and tree
      transform modules. This provides a modest performance improvement on 
      metadir style trees, due to the reduce lock-acquisition, and a more
      significant performance improvement on lightweight checkouts from 
      remote branches, where trivial operations used to pay a significant 
      penalty. It also provides the basis for allowing readonly checkouts.
      (Robert Collins)

    * Special case importing the standard library 'copy' module. This shaves
      off 40ms of startup time, while retaining compatibility. See:
      ``bzrlib/inspect_for_copy.py`` for more details. (John Arbash Meinel)

    * WorkingTree has a new parent class MutableTree which represents the 
      specialisations of Tree which are able to be altered. (Robert Collins)

    * New methods mkdir and ``put_file_bytes_non_atomic`` on MutableTree that
      mutate the tree and its contents. (Robert Collins)

    * Transport behaviour at the root of the URL is now defined and tested.
      (Andrew Bennetts, Robert Collins)

  TESTING:

    * New test helper classs MemoryTree. This is typically accessed via
      ``self.make_branch_and_memory_tree()`` in test cases. (Robert Collins)
      
    * Add ``start_bzr_subprocess`` and ``stop_bzr_subprocess`` to allow test
      code to continue running concurrently with a subprocess of bzr.
      (Andrew Bennetts, Robert Collins)

    * Add a new method ``Transport.get_smart_client()``. This is provided to
      allow upgrades to a richer interface than the VFS one provided by
      Transport. (Andrew Bennetts, Martin Pool)

bzr 0.10  2006-08-29
  
  IMPROVEMENTS:
    * 'merge' now takes --uncommitted, to apply uncommitted changes from a
      tree.  (Aaron Bentley)
  
    * 'bzr add --file-ids-from' can be used to specify another path to use
      for creating file ids, rather than generating all new ones. Internally,
      the 'action' passed to ``smart_add_tree()`` can return ``file_ids`` that
      will be used, rather than having bzrlib generate new ones.
      (John Arbash Meinel, #55781)

    * ``bzr selftest --benchmark`` now allows a ``--cache-dir`` parameter.
      This will cache some of the intermediate trees, and decrease the
      setup time for benchmark tests. (John Arbash Meinel)

    * Inverse forms are provided for all boolean options.  For example,
      --strict has --no-strict, --no-recurse has --recurse (Aaron Bentley)

    * Serialize out Inventories directly, rather than using ElementTree.
      Writing out a kernel sized inventory drops from 2s down to ~350ms.
      (Robert Collins, John Arbash Meinel)

  BUG FIXES:

    * Help diffutils 2.8.4 get along with binary tests (Marien Zwart: #57614)

    * Change LockDir so that if the lock directory doesn't exist when
      ``lock_write()`` is called, an attempt will be made to create it.
      (John Arbash Meinel, #56974)

    * ``bzr uncommit`` preserves pending merges. (John Arbash Meinel, #57660)

    * Active FTP transport now works as intended. (ghozzy, #56472)

    * Really fix mutter() so that it won't ever raise a UnicodeError.
      It means it is possible for ~/.bzr.log to contain non UTF-8 characters.
      But it is a debugging log, not a real user file.
      (John Arbash Meinel, #56947, #53880)

    * Change Command handle to allow Unicode command and options.
      At present we cannot register Unicode command names, so we will get
      BzrCommandError('unknown command'), or BzrCommandError('unknown option')
      But that is better than a UnicodeError + a traceback.
      (John Arbash Meinel, #57123)

    * Handle TZ=UTC properly when reading/writing revisions.
      (John Arbash Meinel, #55783, #56290)

    * Use ``GPG_TTY`` to allow gpg --cl to work with gpg-agent in a pipeline,
      (passing text to sign in on stdin). (John Arbash Meinel, #54468)

    * External diff does the right thing for binaries even in foreign 
      languages. (John Arbash Meinel, #56307)

    * Testament handles more cases when content is unicode. Specific bug was
      in handling of revision properties.
      (John Arbash Meinel, Holger Krekel, #54723)

    * The bzr selftest was failing on installed versions due to a bug in a new
      test helper. (John Arbash Meinel, Robert Collins, #58057)

  INTERNALS:

    * ``bzrlib.cache_utf8`` contains ``encode()`` and ``decode()`` functions
      which can be used to cache the conversion between utf8 and Unicode.
      Especially helpful for some of the knit annotation code, which has to
      convert revision ids to utf8 to annotate lines in storage.
      (John Arbash Meinel)

    * ``setup.py`` now searches the filesystem to find all packages which
      need to be installed. This should help make the life of packagers
      easier. (John Arbash Meinel)

bzr 0.9.0  2006-08-11

  SURPRISES:

   * The hard-coded built-in ignore rules have been removed. There are
     now two rulesets which are enforced. A user global one in 
     ``~/.bazaar/ignore`` which will apply to every tree, and the tree
     specific one '.bzrignore'.
     ``~/.bazaar/ignore`` will be created if it does not exist, but with
     a more conservative list than the old default.
     This fixes bugs with default rules being enforced no matter what. 
     The old list of ignore rules from bzr is available by
     running 'bzr ignore --old-default-rules'.
     (Robert Collins, Martin Pool, John Arbash Meinel)

   * 'branches.conf' has been changed to 'locations.conf', since it can apply
     to more locations than just branch locations.
     (Aaron Bentley)
   
  IMPROVEMENTS:

   * The revision specifier "revno:" is extended to accept the syntax
     revno:N:branch. For example,
     revno:42:http://bazaar-vcs.org/bzr/bzr.dev/ means revision 42 in
     bzr.dev.  (Matthieu Moy)

   * Tests updates to ensure proper URL handling, UNICODE support, and
     proper printing when the user's terminal encoding cannot display 
     the path of a file that has been versioned.
     ``bzr branch`` can take a target URL rather than only a local directory.
     ``Branch.get_parent()/set_parent()`` now save a relative path if possible,
     and normalize the parent based on root, allowing access across
     different transports. (John Arbash Meinel, Wouter van Heyst, Martin Pool)
     (Malone #48906, #42699, #40675, #5281, #3980, #36363, #43689,
     #42517, #42514)

   * On Unix, detect terminal width using an ioctl not just $COLUMNS.
     Use terminal width for single-line logs from ``bzr log --line`` and
     pending-merge display.  (Robert Widhopf-Fenk, Gustavo Niemeyer)
     (Malone #3507)

   * On Windows, detect terminal width using GetConsoleScreenBufferInfo.
     (Alexander Belchenko)

   * Speedup improvement for 'date:'-revision search. (Guillaume Pinot).

   * Show the correct number of revisions pushed when pushing a new branch.
     (Robert Collins).

   * 'bzr selftest' now shows a progress bar with the number of tests, and 
     progress made. 'make check' shows tests in -v mode, to be more useful
     for the PQM status window. (Robert Collins).
     When using a progress bar, failed tests are printed out, rather than
     being overwritten by the progress bar until the suite finishes.
     (John Arbash Meinel)

   * 'bzr selftest --benchmark' will run a new benchmarking selftest.
     'bzr selftest --benchmark --lsprof-timed' will use lsprofile to generate
     profile data for the individual profiled calls, allowing for fine
     grained analysis of performance.
     (Robert Collins, Martin Pool).

   * 'bzr commit' shows a progress bar. This is useful for commits over sftp
     where commit can take an appreciable time. (Robert Collins)

   * 'bzr add' is now less verbose in telling you what ignore globs were
     matched by files being ignored. Instead it just tells you how many 
     were ignored (because you might reasonably be expecting none to be
     ignored). 'bzr add -v' is unchanged and will report every ignored
     file. (Robert Collins).

   * ftp now has a test server if medusa is installed. As part of testing,
     ftp support has been improved, including support for supplying a
     non-standard port. (John Arbash Meinel).

   * 'bzr log --line' shows the revision number, and uses only the
     first line of the log message (#5162, Alexander Belchenko;
     Matthieu Moy)

   * 'bzr status' has had the --all option removed. The 'bzr ls' command
     should be used to retrieve all versioned files. (Robert Collins)

   * 'bzr bundle OTHER/BRANCH' will create a bundle which can be sent
     over email, and applied on the other end, while maintaining ancestry.
     This bundle can be applied with either 'bzr merge' or 'bzr pull',
     the same way you would apply another branch.
     (John Arbash Meinel, Aaron Bentley)
  
   * 'bzr whoami' can now be used to set your identity from the command line,
     for a branch or globally.  (Robey Pointer)

   * 'bzr checkout' now aliased to 'bzr co', and 'bzr annotate' to 'bzr ann'.
     (Michael Ellerman)

   * 'bzr revert DIRECTORY' now reverts the contents of the directory as well.
     (Aaron Bentley)

   * 'bzr get sftp://foo' gives a better error when paramiko is not present.
     Also updates things like 'http+pycurl://' if pycurl is not present.
     (John Arbash Meinel) (Malone #47821, #52204)

   * New env variable ``BZR_PROGRESS_BAR``, sets the default progress bar type.
     Can be set to 'none' or 'dummy' to disable the progress bar, 'dots' or 
     'tty' to create the respective type. (John Arbash Meinel, #42197, #51107)

   * Improve the help text for 'bzr diff' to explain what various options do.
     (John Arbash Meinel, #6391)

   * 'bzr uncommit -r 10' now uncommits revisions 11.. rather than uncommitting
     revision 10. This makes -r10 more in line with what other commands do.
     'bzr uncommit' also now saves the pending merges of the revisions that
     were removed. So it is safe to uncommit after a merge, fix something,
     and commit again. (John Arbash Meinel, #32526, #31426)

   * 'bzr init' now also works on remote locations.
     (Wouter van Heyst, #48904)

   * HTTP support has been updated. When using pycurl we now support 
     connection keep-alive, which reduces dns requests and round trips.
     And for both urllib and pycurl we support multi-range requests, 
     which decreases the number of round-trips. Performance results for
     ``bzr branch http://bazaar-vcs.org/bzr/bzr.dev/`` indicate
     http branching is now 2-3x faster, and ``bzr pull`` in an existing 
     branch is as much as 4x faster.
     (Michael Ellerman, Johan Rydberg, John Arbash Meinel, #46768)

   * Performance improvements for sftp. Branching and pulling are now up to
     2x faster. Utilize paramiko.readv() support for async requests if it
     is available (paramiko > 1.6) (John Arbash Meinel)

  BUG FIXES:

    * Fix shadowed definition of TestLocationConfig that caused some 
      tests not to run.
      (Erik Bågfors, Michael Ellerman, Martin Pool, #32587)

    * Fix unnecessary requirement of sign-my-commits that it be run from
      a working directory.  (Martin Pool, Robert Collins)

    * 'bzr push location' will only remember the push location if it succeeds
      in connecting to the remote location. (John Arbash Meinel, #49742)

    * 'bzr revert' no longer toggles the executable bit on win32
      (John Arbash Meinel, #45010)

    * Handle broken pipe under win32 correctly. (John Arbash Meinel)
    
    * sftp tests now work correctly on win32 if you have a newer paramiko
      (John Arbash Meinel)

    * Cleanup win32 test suite, and general cleanup of places where
      file handles were being held open. (John Arbash Meinel)

    * When specifying filenames for 'diff -r x..y', the name of the file in the
      working directory can be used, even if its name is different in both x
      and y.

    * File-ids containing single- or double-quotes are handled correctly by
      push. (Aaron Bentley, #52227)

    * Normalize unicode filenames to ensure cross-platform consistency.
      (John Arbash Meinel, #43689)

    * The argument parser can now handle '-' as an argument. Currently
      no code interprets it specially (it is mostly handled as a file named 
      '-'). But plugins, and future operations can use it.
      (John Arbash meinel, #50984)

    * Bundles can properly read binary files with a plain '\r' in them.
      (John Arbash Meinel, #51927)

    * Tuning ``iter_entries()`` to be more efficient (John Arbash Meinel, #5444)

    * Lots of win32 fixes (the test suite passes again).
      (John Arbash Meinel, #50155)

    * Handle openbsd returning None for sys.getfilesystemencoding() (#41183) 

    * Support ftp APPE (append) to allow Knits to be used over ftp (#42592)

    * Removals are only committed if they match the filespec (or if there is
      no filespec).  (#46635, Aaron Bentley)

    * smart-add recurses through all supplied directories 
      (John Arbash Meinel, #52578)

    * Make the bundle reader extra lines before and after the bundle text.
      This allows you to parse an email with the bundle inline.
      (John Arbash Meinel, #49182)

    * Change the file id generator to squash a little bit more. Helps when
      working with long filenames on windows. (Also helps for unicode filenames
      not generating hidden files). (John Arbash Meinel, #43801)

    * Restore terminal mode on C-c while reading sftp password.  (#48923, 
      Nicholas Allen, Martin Pool)

    * Timestamps are rounded to 1ms, and revision entries can be recreated
      exactly. (John Arbash Meinel, Jamie Wilkinson, #40693)

    * Branch.base has changed to a URL, but ~/.bazaar/locations.conf should
      use local paths, since it is user visible (John Arbash Meinel, #53653)

    * ``bzr status foo`` when foo was unversioned used to cause a full delta
      to be generated (John Arbash Meinel, #53638)

    * When reading revision properties, an empty value should be considered
      the empty string, not None (John Arbash Meinel, #47782)

    * ``bzr diff --diff-options`` can now handle binary files being changed.
      Also, the output is consistent when --diff-options is not supplied.
      (John Arbash Meinel, #54651, #52930)

    * Use the right suffixes for loading plugins (John Arbash Meinel, #51810)

    * Fix ``Branch.get_parent()`` to handle the case when the parent is not 
      accessible (John Arbash Meinel, #52976)

  INTERNALS:

    * Combine the ignore rules into a single regex rather than looping over
      them to reduce the threshold where  N^2 behaviour occurs in operations
      like status. (Jan Hudec, Robert Collins).

    * Appending to ``bzrlib.DEFAULT_IGNORE`` is now deprecated. Instead, use
      one of the add functions in bzrlib.ignores. (John Arbash Meinel)

    * 'bzr push' should only push the ancestry of the current revision, not
      all of the history in the repository. This is especially important for
      shared repositories. (John Arbash Meinel)

    * ``bzrlib.delta.compare_trees`` now iterates in alphabetically sorted order,
      rather than randomly walking the inventories. (John Arbash Meinel)

    * Doctests are now run in temporary directories which are cleaned up when
      they finish, rather than using special ScratchDir/ScratchBranch objects.
      (Martin Pool)

    * Split ``check`` into separate methods on the branch and on the repository,
      so that it can be specialized in ways that are useful or efficient for
      different formats.  (Martin Pool, Robert Collins)

    * Deprecate ``Repository.all_revision_ids``; most methods don't really need
      the global revision graph but only that part leading up to a particular
      revision.  (Martin Pool, Robert Collins)

    * Add a BzrDirFormat ``control_formats`` list which allows for control formats
      that do not use '.bzr' to store their data - i.e. '.svn', '.hg' etc.
      (Robert Collins, Jelmer Vernooij).

    * ``bzrlib.diff.external_diff`` can be redirected to any file-like object.
      Uses subprocess instead of spawnvp.
      (James Henstridge, John Arbash Meinel, #4047, #48914)

    * New command line option '--profile-imports', which will install a custom
      importer to log time to import modules and regex compilation time to 
      sys.stderr (John Arbash Meinel)

    * 'EmptyTree' is now deprecated, please use ``repository.revision_tree(None)``
      instead. (Robert Collins)

    * "RevisionTree" is now in bzrlib/revisiontree.py. (Robert Collins)

bzr 0.8.2  2006-05-17
  
  BUG FIXES:
   
    * setup.py failed to install launchpad plugin.  (Martin Pool)

bzr 0.8.1  2006-05-16

  BUG FIXES:

    * Fix failure to commit a merge in a checkout.  (Martin Pool, 
      Robert Collins, Erik Bågfors, #43959)

    * Nicer messages from 'commit' in the case of renames, and correct
      messages when a merge has occured. (Robert Collins, Martin Pool)

    * Separate functionality from assert statements as they are skipped in
      optimized mode of python. Add the same check to pending merges.
      (Olaf Conradi, #44443)

  CHANGES:

    * Do not show the None revision in output of bzr ancestry. (Olaf Conradi)

    * Add info on standalone branches without a working tree.
      (Olaf Conradi, #44155)

    * Fix bug in knits when raising InvalidRevisionId. (Olaf Conradi, #44284)

  CHANGES:

    * Make editor invocation comply with Debian Policy. First check
      environment variables VISUAL and EDITOR, then try editor from
      alternatives system. If that all fails, fall back to the pre-defined
      list of editors. (Olaf Conradi, #42904)

  NEW FEATURES:

    * New 'register-branch' command registers a public branch into 
      Launchpad.net, where it can be associated with bugs, etc.
      (Martin Pool, Bjorn Tillenius, Robert Collins)

  INTERNALS:

    * New public api in InventoryEntry - ``describe_change(old, new)`` which
      provides a human description of the changes between two old and
      new. (Robert Collins, Martin Pool)

  TESTING:

    * Fix test case for bzr info in upgrading a standalone branch to metadir,
      uses bzrlib api now. (Olaf Conradi)

bzr 0.8  2006-05-08

  NOTES WHEN UPGRADING:

    Release 0.8 of bzr introduces a new format for history storage, called
    'knit', as an evolution of to the 'weave' format used in 0.7.  Local 
    and remote operations are faster using knits than weaves.  Several
    operations including 'init', 'init-repo', and 'upgrade' take a 
    --format option that controls this.  Branching from an existing branch
    will keep the same format.

    It is possible to merge, pull and push between branches of different
    formats but this is slower than moving data between homogenous
    branches.  It is therefore recommended (but not required) that you
    upgrade all branches for a project at the same time.  Information on
    formats is shown by 'bzr info'.

    bzr 0.8 now allows creation of 'repositories', which hold the history 
    of files and revisions for several branches.  Previously bzr kept all
    the history for a branch within the .bzr directory at the root of the
    branch, and this is still the default.  To create a repository, use
    the new 'bzr init-repo' command.  Branches exist as directories under
    the repository and contain just a small amount of information
    indicating the current revision of the branch.

    bzr 0.8 also supports 'checkouts', which are similar to in cvs and
    subversion.  Checkouts are associated with a branch (optionally in a
    repository), which contains all the historical information.  The
    result is that a checkout can be deleted without losing any
    already-committed revisions.  A new 'update' command is also available. 

    Repositories and checkouts are not supported with the 0.7 storage
    format.  To use them you must upgrad to either knits, or to the
    'metaweave' format, which uses weaves but changes the .bzr directory
    arrangement.
    

  IMPROVEMENTS:

    * Sftp paths can now be relative, or local, according to the lftp
      convention. Paths now take the form::

          sftp://user:pass@host:port/~/relative/path
          or
          sftp://user:pass@host:port/absolute/path

    * The FTP transport now tries to reconnect after a temporary
      failure. ftp put is made atomic. (Matthieu Moy)

    * The FTP transport now maintains a pool of connections, and
      reuses them to avoid multiple connections to the same host (like
      sftp did). (Daniel Silverstone)

    * The ``bzr_man.py`` file has been removed. To create the man page now,
      use ``./generate_docs.py man``. The new program can also create other files.
      Run ``python generate_docs.py --help`` for usage information.
      (Hans Ulrich Niedermann & James Blackwell).

    * Man Page now gives full help (James Blackwell).
      Help also updated to reflect user config now being stored in .bazaar
      (Hans Ulrich Niedermann)

    * It's now possible to set aliases in bazaar.conf (Erik Bågfors)

    * Pull now accepts a --revision argument (Erik Bågfors)

    * ``bzr re-sign`` now allows multiple revisions to be supplied on the command
      line. You can now use the following command to sign all of your old
      commits::

        find .bzr/revision-store// -name my@email-* \
          | sed 's/.*\/\/..\///' \
          | xargs bzr re-sign

    * Upgrade can now upgrade over the network. (Robert Collins)

    * Two new commands 'bzr checkout' and 'bzr update' allow for CVS/SVN-alike
      behaviour.  By default they will cache history in the checkout, but
      with --lightweight almost all data is kept in the master branch.
      (Robert Collins)

    * 'revert' unversions newly-versioned files, instead of deleting them.

    * 'merge' is more robust.  Conflict messages have changed.

    * 'merge' and 'revert' no longer clobber existing files that end in '~' or
      '.moved'.

    * Default log format can be set in configuration and plugins can register
      their own formatters. (Erik Bågfors)

    * New 'reconcile' command will check branch consistency and repair indexes
      that can become out of sync in pre 0.8 formats. (Robert Collins,
      Daniel Silverstone)

    * New 'bzr init --format' and 'bzr upgrade --format' option to control 
      what storage format is created or produced.  (Robert Collins, 
      Martin Pool)

    * Add parent location to 'bzr info', if there is one.  (Olaf Conradi)

    * New developer commands 'weave-list' and 'weave-join'.  (Martin Pool)

    * New 'init-repository' command, plus support for repositories in 'init'
      and 'branch' (Aaron Bentley, Erik Bågfors, Robert Collins)

    * Improve output of 'info' command. Show all relevant locations related to
      working tree, branch and repository. Use kibibytes for binary quantities.
      Fix off-by-one error in missing revisions of working tree.  Make 'info'
      work on branches, repositories and remote locations.  Show locations
      relative to the shared repository, if applicable.  Show locking status
      of locations.  (Olaf Conradi)

    * Diff and merge now safely handle binary files. (Aaron Bentley)

    * 'pull' and 'push' now normalise the revision history, so that any two
      branches with the same tip revision will have the same output from 'log'.
      (Robert Collins)

    * 'merge' accepts --remember option to store parent location, like 'push'
      and 'pull'. (Olaf Conradi)

    * bzr status and diff when files given as arguments do not exist
      in the relevant trees.  (Martin Pool, #3619)

    * Add '.hg' to the default ignore list.  (Martin Pool)

    * 'knit' is now the default disk format. This improves disk performance and
      utilization, increases incremental pull performance, robustness with SFTP
      and allows checkouts over SFTP to perform acceptably. 
      The initial Knit code was contributed by Johan Rydberg based on a
      specification by Martin Pool.
      (Robert Collins, Aaron Bentley, Johan Rydberg, Martin Pool).

    * New tool to generate all-in-one html version of the manual.  (Alexander
      Belchenko)

    * Hitting CTRL-C while doing an SFTP push will no longer cause stale locks
      to be left in the SFTP repository. (Robert Collins, Martin Pool).

    * New option 'diff --prefix' to control how files are named in diff
      output, with shortcuts '-p0' and '-p1' corresponding to the options for 
      GNU patch.  (Alexander Belchenko, Goffredo Baroncelli, Martin Pool)

    * Add --revision option to 'annotate' command.  (Olaf Conradi)

    * If bzr shows an unexpected revision-history after pulling (perhaps due
      to a reweave) it can now be corrected by 'bzr reconcile'.
      (Robert Collins)

  CHANGES:

    * Commit is now verbose by default, and shows changed filenames and the 
      new revision number.  (Robert Collins, Martin Pool)

    * Unify 'mv', 'move', 'rename'.  (Matthew Fuller, #5379)

    * 'bzr -h' shows help.  (Martin Pool, Ian Bicking, #35940)

    * Make 'pull' and 'push' remember location on failure using --remember.
      (Olaf Conradi)

    * For compatibility, make old format for using weaves inside metadir
      available as 'metaweave' format.  Rename format 'metadir' to 'default'.
      Clean up help for option --format in commands 'init', 'init-repo' and
      'upgrade'.  (Olaf Conradi)

  INTERNALS:
  
    * The internal storage of history, and logical branch identity have now
      been split into Branch, and Repository. The common locking and file 
      management routines are now in bzrlib.lockablefiles. 
      (Aaron Bentley, Robert Collins, Martin Pool)

    * Transports can now raise DependencyNotPresent if they need a library
      which is not installed, and then another implementation will be 
      tried.  (Martin Pool)

    * Remove obsolete (and no-op) `decode` parameter to `Transport.get`.  
      (Martin Pool)

    * Using Tree Transform for merge, revert, tree-building

    * WorkingTree.create, Branch.create, ``WorkingTree.create_standalone``,
      Branch.initialize are now deprecated. Please see ``BzrDir.create_*`` for
      replacement API's. (Robert Collins)

    * New BzrDir class represents the .bzr control directory and manages
      formatting issues. (Robert Collins)

    * New repository.InterRepository class encapsulates Repository to 
      Repository actions and allows for clean selection of optimised code
      paths. (Robert Collins)

    * ``bzrlib.fetch.fetch`` and ``bzrlib.fetch.greedy_fetch`` are now
      deprecated, please use ``branch.fetch`` or ``repository.fetch``
      depending on your needs. (Robert Collins)

    * deprecated methods now have a ``is_deprecated`` flag on them that can
      be checked, if you need to determine whether a given callable is 
      deprecated at runtime. (Robert Collins)

    * Progress bars are now nested - see
      ``bzrlib.ui.ui_factory.nested_progress_bar``.
      (Robert Collins, Robey Pointer)

    * New API call ``get_format_description()`` for each type of format.
      (Olaf Conradi)

    * Changed ``branch.set_parent()`` to accept None to remove parent.
      (Olaf Conradi)

    * Deprecated BzrError AmbiguousBase.  (Olaf Conradi)

    * WorkingTree.branch is now a read only property.  (Robert Collins)

    * bzrlib.ui.text.TextUIFactory now accepts a ``bar_type`` parameter which
      can be None or a factory that will create a progress bar. This is
      useful for testing or for overriding the bzrlib.progress heuristic.
      (Robert Collins)

    * New API method ``get_physical_lock_status()`` to query locks present on a
      transport.  (Olaf Conradi)

    * Repository.reconcile now takes a thorough keyword parameter to allow
      requesting an indepth reconciliation, rather than just a data-loss 
      check. (Robert Collins)

    * ``bzrlib.ui.ui_factory protocol`` now supports ``get_boolean`` to prompt
      the user for yes/no style input. (Robert Collins)

  TESTING:

    * SFTP tests now shortcut the SSH negotiation, reducing test overhead
      for testing SFTP protocol support. (Robey Pointer)

    * Branch formats are now tested once per implementation (see ``bzrlib.
      tests.branch_implementations``. This is analagous to the transport
      interface tests, and has been followed up with working tree,
      repository and BzrDir tests. (Robert Collins)

    * New test base class TestCaseWithTransport provides a transport aware
      test environment, useful for testing any transport-interface using
      code. The test suite option --transport controls the transport used
      by this class (when its not being used as part of implementation
      contract testing). (Robert Collins)

    * Close logging handler on disabling the test log. This will remove the
      handler from the internal list inside python's logging module,
      preventing shutdown from closing it twice.  (Olaf Conradi)

    * Move test case for uncommit to blackbox tests.  (Olaf Conradi)

    * ``run_bzr`` and ``run_bzr_captured`` now accept a 'stdin="foo"'
      parameter which will provide String("foo") to the command as its stdin.

bzr 0.7 2006-01-09

  CHANGES:

    * .bzrignore is excluded from exports, on the grounds that it's a bzr 
      internal-use file and may not be wanted.  (Jamie Wilkinson)

    * The "bzr directories" command were removed in favor of the new
      --kind option to the "bzr inventory" command.  To list all 
      versioned directories, now use "bzr inventory --kind directory".  
      (Johan Rydberg)

    * Under Windows configuration directory is now ``%APPDATA%\bazaar\2.0``
      by default. (John Arbash Meinel)

    * The parent of Bzr configuration directory can be set by ``BZR_HOME``
      environment variable. Now the path for it is searched in ``BZR_HOME``,
      then in HOME. Under Windows the order is: ``BZR_HOME``, ``APPDATA``
      (usually points to ``C:\Documents and Settings\User Name\Application Data``),
      ``HOME``. (John Arbash Meinel)

    * Plugins with the same name in different directories in the bzr plugin
      path are no longer loaded: only the first successfully loaded one is
      used. (Robert Collins)

    * Use systems' external ssh command to open connections if possible.  
      This gives better integration with user settings such as ProxyCommand.
      (James Henstridge)

    * Permissions on files underneath .bzr/ are inherited from the .bzr 
      directory. So for a shared repository, simply doing 'chmod -R g+w .bzr/'
      will mean that future file will be created with group write permissions.

    * configure.in and config.guess are no longer in the builtin default 
      ignore list.

    * '.sw[nop]' pattern ignored, to ignore vim swap files for nameless
      files.  (John Arbash Meinel, Martin Pool)

  IMPROVEMENTS:

    * "bzr INIT dir" now initializes the specified directory, and creates 
      it if it does not exist.  (John Arbash Meinel)

    * New remerge command (Aaron Bentley)

    * Better zsh completion script.  (Steve Borho)

    * 'bzr diff' now returns 1 when there are changes in the working 
      tree. (Robert Collins)

    * 'bzr push' now exists and can push changes to a remote location. 
      This uses the transport infrastructure, and can store the remote
      location in the ~/.bazaar/branches.conf configuration file.
      (Robert Collins)

    * Test directories are only kept if the test fails and the user requests
      that they be kept.

    * Tweaks to short log printing

    * Added branch nicks, new nick command, printing them in log output. 
      (Aaron Bentley)

    * If ``$BZR_PDB`` is set, pop into the debugger when an uncaught exception 
      occurs.  (Martin Pool)

    * Accept 'bzr resolved' (an alias for 'bzr resolve'), as this is
      the same as Subversion.  (Martin Pool)

    * New ftp transport support (on ftplib), for ftp:// and aftp:// 
      URLs.  (Daniel Silverstone)

    * Commit editor temporary files now start with ``bzr_log.``, to allow 
      text editors to match the file name and set up appropriate modes or 
      settings.  (Magnus Therning)

    * Improved performance when integrating changes from a remote weave.  
      (Goffredo Baroncelli)

    * Sftp will attempt to cache the connection, so it is more likely that
      a connection will be reused, rather than requiring multiple password
      requests.

    * bzr revno now takes an optional argument indicating the branch whose
      revno should be printed.  (Michael Ellerman)

    * bzr cat defaults to printing the last version of the file.  
      (Matthieu Moy, #3632)

    * New global option 'bzr --lsprof COMMAND' runs bzr under the lsprof 
      profiler.  (Denys Duchier)

    * Faster commits by reading only the headers of affected weave files. 
      (Denys Duchier)

    * 'bzr add' now takes a --dry-run parameter which shows you what would be
      added, but doesn't actually add anything. (Michael Ellerman)

    * 'bzr add' now lists how many files were ignored per glob.  add --verbose
      lists the specific files.  (Aaron Bentley)

    * 'bzr missing' now supports displaying changes in diverged trees and can
      be limited to show what either end of the comparison is missing.
      (Aaron Bently, with a little prompting from Daniel Silverstone)

  BUG FIXES:

    * SFTP can walk up to the root path without index errors. (Robert Collins)

    * Fix bugs in running bzr with 'python -O'.  (Martin Pool)

    * Error when run with -OO

    * Fix bug in reporting http errors that don't have an http error code.
      (Martin Pool)

    * Handle more cases of pipe errors in display commands

    * Change status to 3 for all errors

    * Files that are added and unlinked before committing are completely
      ignored by diff and status

    * Stores with some compressed texts and some uncompressed texts are now
      able to be used. (John A Meinel)

    * Fix for bzr pull failing sometimes under windows

    * Fix for sftp transport under windows when using interactive auth

    * Show files which are both renamed and modified as such in 'bzr 
      status' output.  (Daniel Silverstone, #4503)

    * Make annotate cope better with revisions committed without a valid 
      email address.  (Marien Zwart)

    * Fix representation of tab characters in commit messages.
      (Harald Meland)

    * List of plugin directories in ``BZR_PLUGIN_PATH`` environment variable is
      now parsed properly under Windows. (Alexander Belchenko)

    * Show number of revisions pushed/pulled/merged. (Robey Pointer)

    * Keep a cached copy of the basis inventory to speed up operations 
      that need to refer to it.  (Johan Rydberg, Martin Pool)

    * Fix bugs in bzr status display of non-ascii characters.
      (Martin Pool)

    * Remove Makefile.in from default ignore list.
      (Tollef Fog Heen, Martin Pool, #6413)

    * Fix failure in 'bzr added'.  (Nathan McCallum, Martin Pool)

  TESTING:

    * Fix selftest asking for passwords when there are no SFTP keys.  
      (Robey Pointer, Jelmer Vernooij) 

    * Fix selftest run with 'python -O'.  (Martin Pool)

    * Fix HTTP tests under Windows. (John Arbash Meinel)

    * Make tests work even if HOME is not set (Aaron Bentley)

    * Updated ``build_tree`` to use fixed line-endings for tests which read 
      the file cotents and compare. Make some tests use this to pass under
      Windows. (John Arbash Meinel)

    * Skip stat and symlink tests under Windows. (Alexander Belchenko)

    * Delay in selftest/testhashcash is now issued under win32 and Cygwin.
      (John Arbash Meinel)

    * Use terminal width to align verbose test output.  (Martin Pool)

    * Blackbox tests are maintained within the bzrlib.tests.blackbox directory.
      If adding a new test script please add that to
      ``bzrlib.tests.blackbox.__init__``. (Robert Collins)

    * Much better error message if one of the test suites can't be 
      imported.  (Martin Pool)

    * Make check now runs the test suite twice - once with the default locale,
      and once with all locales forced to C, to expose bugs. This is not 
      trivially done within python, so for now its only triggered by running
      Make check. Integrators and packagers who wish to check for full 
      platform support should run 'make check' to test the source.
      (Robert Collins)

    * Tests can now run TestSkipped if they can't execute for any reason.
      (Martin Pool) (NB: TestSkipped should only be raised for correctable
      reasons - see the wiki spec ImprovingBzrTestSuite).

    * Test sftp with relative, absolute-in-homedir and absolute-not-in-homedir
      paths for the transport tests. Introduce blackbox remote sftp tests that
      test the same permutations. (Robert Collins, Robey Pointer)

    * Transport implementation tests are now independent of the local file
      system, which allows tests for esoteric transports, and for features
      not available in the local file system. They also repeat for variations
      on the URL scheme that can introduce issues in the transport code,
      see bzrlib.transport.TransportTestProviderAdapter() for this.
      (Robert Collins).

    * ``TestCase.build_tree`` uses the transport interface to build trees,
      pass in a transport parameter to give it an existing connection.
      (Robert Collins).

  INTERNALS:

    * WorkingTree.pull has been split across Branch and WorkingTree,
      to allow Branch only pulls. (Robert Collins)

    * ``commands.display_command`` now returns the result of the decorated 
      function. (Robert Collins)

    * LocationConfig now has a ``set_user_option(key, value)`` call to save
      a setting in its matching location section (a new one is created
      if needed). (Robert Collins)

    * Branch has two new methods, ``get_push_location`` and
      ``set_push_location`` to respectively, get and set the push location.
      (Robert Collins)

    * ``commands.register_command`` now takes an optional flag to signal that
      the registrant is planning to decorate an existing command. When 
      given multiple plugins registering a command is not an error, and
      the original command class (whether built in or a plugin based one) is
      returned to the caller. There is a new error 'MustUseDecorated' for
      signalling when a wrapping command should switch to the original
      version. (Robert Collins)

    * Some option parsing errors will raise 'BzrOptionError', allowing 
      granular detection for decorating commands. (Robert Collins).

    * ``Branch.read_working_inventory`` has moved to
      ``WorkingTree.read_working_inventory``. This necessitated changes to
      ``Branch.get_root_id``, and a move of ``Branch.set_inventory`` to
      WorkingTree as well. To make it clear that a WorkingTree cannot always
      be obtained ``Branch.working_tree()`` will raise
      ``errors.NoWorkingTree`` if one cannot be obtained. (Robert Collins)

    * All pending merges operations from Branch are now on WorkingTree.
      (Robert Collins)

    * The follow operations from Branch have moved to WorkingTree::

          add()
          commit()
          move()
          rename_one()
          unknowns()

      (Robert Collins)

    * ``bzrlib.add.smart_add_branch`` is now ``smart_add_tree``. (Robert Collins)

    * New "rio" serialization format, similar to rfc-822. (Martin Pool)

    * Rename selftests to ``bzrlib.tests.test_foo``.  (John A Meinel, Martin 
      Pool)

    * ``bzrlib.plugin.all_plugins`` has been changed from an attribute to a 
      query method. (Robert Collins)
 
    * New options to read only the table-of-contents of a weave.  
      (Denys Duchier)

    * Raise NoSuchFile when someone tries to add a non-existant file.
      (Michael Ellerman)

    * Simplify handling of DivergedBranches in ``cmd_pull()``.
      (Michael Ellerman)
   
    * Branch.controlfile* logic has moved to lockablefiles.LockableFiles, which
      is exposed as ``Branch().control_files``. Also this has been altered with the
      controlfile pre/suffix replaced by simple method names like 'get' and
      'put'. (Aaron Bentley, Robert Collins).

    * Deprecated functions and methods can now be marked as such using the 
      ``bzrlib.symbol_versioning`` module. Marked method have their docstring
      updated and will issue a DeprecationWarning using the warnings module
      when they are used. (Robert Collins)

    * ``bzrlib.osutils.safe_unicode`` now exists to provide parameter coercion
      for functions that need unicode strings. (Robert Collins)

bzr 0.6 2005-10-28

  IMPROVEMENTS:
  
    * pull now takes --verbose to show you what revisions are added or removed
      (John A Meinel)

    * merge now takes a --show-base option to include the base text in
      conflicts.
      (Aaron Bentley)

    * The config files are now read using ConfigObj, so '=' should be used as
      a separator, not ':'.
      (Aaron Bentley)

    * New 'bzr commit --strict' option refuses to commit if there are 
      any unknown files in the tree.  To commit, make sure all files are 
      either ignored, added, or deleted.  (Michael Ellerman)

    * The config directory is now ~/.bazaar, and there is a single file 
      ~/.bazaar/bazaar.conf storing email, editor and other preferences.
      (Robert Collins)

    * 'bzr add' no longer takes a --verbose option, and a --quiet option
      has been added that suppresses all output.

    * Improved zsh completion support in contrib/zsh, from Clint
      Adams.

    * Builtin 'bzr annotate' command, by Martin Pool with improvements from 
      Goffredo Baroncelli.
    
    * 'bzr check' now accepts -v for verbose reporting, and checks for
      ghosts in the branch. (Robert Collins)

    * New command 're-sign' which will regenerate the gpg signature for 
      a revision. (Robert Collins)

    * If you set ``check_signatures=require`` for a path in 
      ``~/.bazaar/branches.conf`` then bzr will invoke your
      ``gpg_signing_command`` (defaults to gpg) and record a digital signature
      of your commit. (Robert Collins)

    * New sftp transport, based on Paramiko.  (Robey Pointer)

    * 'bzr pull' now accepts '--clobber' which will discard local changes
      and make this branch identical to the source branch. (Robert Collins)

    * Just give a quieter warning if a plugin can't be loaded, and 
      put the details in .bzr.log.  (Martin Pool)

    * 'bzr branch' will now set the branch-name to the last component of the
      output directory, if one was supplied.

    * If the option ``post_commit`` is set to one (or more) python function
      names (must be in the bzrlib namespace), then they will be invoked
      after the commit has completed, with the branch and ``revision_id`` as
      parameters. (Robert Collins)

    * Merge now has a retcode of 1 when conflicts occur. (Robert Collins)

    * --merge-type weave is now supported for file contents.  Tree-shape
      changes are still three-way based.  (Martin Pool, Aaron Bentley)

    * 'bzr check' allows the first revision on revision-history to have
      parents - something that is expected for cheap checkouts, and occurs
      when conversions from baz do not have all history.  (Robert Collins).

   * 'bzr merge' can now graft unrelated trees together, if your specify
     0 as a base. (Aaron Bentley)

   * 'bzr commit branch' and 'bzr commit branch/file1 branch/file2' now work
     (Aaron Bentley)

    * Add '.sconsign*' to default ignore list.  (Alexander Belchenko)

   * 'bzr merge --reprocess' minimizes conflicts

  TESTING:

    * The 'bzr selftest --pattern' option for has been removed, now 
      test specifiers on the command line can be simple strings, or 
      regexps, or both. (Robert Collins)

    * Passing -v to selftest will now show the time each test took to 
      complete, which will aid in analysing performance regressions and
      related questions. (Robert Collins)

    * 'bzr selftest' runs all tests, even if one fails, unless '--one'
      is given. (Martin Pool)

    * There is a new method for TestCaseInTempDir, assertFileEqual, which
      will check that a given content is equal to the content of the named
      file. (Robert Collins)

    * Fix test suite's habit of leaving many temporary log files in $TMPDIR.
      (Martin Pool)

  INTERNALS:

    * New 'testament' command and concept for making gpg-signatures 
      of revisions that are not tied to a particular internal
      representation.  (Martin Pool).

    * Per-revision properties ('revprops') as key-value associated 
      strings on each revision created when the revision is committed.
      Intended mainly for the use of external tools.  (Martin Pool).

    * Config options have moved from bzrlib.osutils to bzrlib.config.
      (Robert Collins)

    * Improved command line option definitions allowing explanations
      for individual options, among other things.  Contributed by 
      Magnus Therning.

    * Config options have moved from bzrlib.osutils to bzrlib.config.
      Configuration is now done via the config.Config interface:
      Depending on whether you have a Branch, a Location or no information
      available, construct a ``*Config``, and use its ``signature_checking``,
      ``username`` and ``user_email`` methods. (Robert Collins)

    * Plugins are now loaded under bzrlib.plugins, not bzrlib.plugin, and
      they are made available for other plugins to use. You should not 
      import other plugins during the ``__init__`` of your plugin though, as 
      no ordering is guaranteed, and the plugins directory is not on the
      python path. (Robert Collins)

    * Branch.relpath has been moved to WorkingTree.relpath. WorkingTree no
      no longer takes an inventory, rather it takes an option branch
      parameter, and if None is given will open the branch at basedir 
      implicitly. (Robert Collins)

    * Cleaner exception structure and error reporting.  Suggested by 
      Scott James Remnant.  (Martin Pool)

    * Branch.remove has been moved to WorkingTree, which has also gained
      ``lock_read``, ``lock_write`` and ``unlock`` methods for convenience.
      (Robert Collins)

    * Two decorators, ``needs_read_lock`` and ``needs_write_lock`` have been
      added to the branch module. Use these to cause a function to run in a
      read or write lock respectively. (Robert Collins)

    * ``Branch.open_containing`` now returns a tuple (Branch, relative-path),
      which allows direct access to the common case of 'get me this file
      from its branch'. (Robert Collins)

    * Transports can register using ``register_lazy_transport``, and they 
      will be loaded when first used.  (Martin Pool)

    * 'pull' has been factored out of the command as ``WorkingTree.pull()``.
      A new option to WorkingTree.pull has been added, clobber, which will
      ignore diverged history and pull anyway.
      (Robert Collins)

    * config.Config has a ``get_user_option`` call that accepts an option name.
      This will be looked up in branches.conf and bazaar.conf as normal.
      It is intended that this be used by plugins to support options - 
      options of built in programs should have specific methods on the config.
      (Robert Collins)

    * ``merge.merge_inner`` now has tempdir as an optional parameter.
      (Robert Collins)

    * Tree.kind is not recorded at the top level of the hierarchy, as it was
      missing on EmptyTree, leading to a bug with merge on EmptyTrees.
      (Robert Collins)

    * ``WorkingTree.__del__`` has been removed, it was non deterministic and not 
      doing what it was intended to. See ``WorkingTree.__init__`` for a comment
      about future directions. (Robert Collins/Martin Pool)

    * bzrlib.transport.http has been modified so that only 404 urllib errors
      are returned as NoSuchFile. Other exceptions will propogate as normal.
      This allows debuging of actual errors. (Robert Collins)

    * bzrlib.transport.Transport now accepts *ONLY* url escaped relative paths
      to apis like 'put', 'get' and 'has'. This is to provide consistent
      behaviour - it operates on url's only. (Robert Collins)

    * Transports can register using ``register_lazy_transport``, and they 
      will be loaded when first used.  (Martin Pool)

    * ``merge_flex`` no longer calls ``conflict_handler.finalize()``, instead that
      is called by ``merge_inner``. This is so that the conflict count can be 
      retrieved (and potentially manipulated) before returning to the caller
      of ``merge_inner``. Likewise 'merge' now returns the conflict count to the
      caller. (Robert Collins)

    * ``revision.revision_graph`` can handle having only partial history for
      a revision - that is no revisions in the graph with no parents.
      (Robert Collins).

    * New ``builtins.branch_files`` uses the standard ``file_list`` rules to
      produce a branch and a list of paths, relative to that branch
      (Aaron Bentley)

    * New TestCase.addCleanup facility.

    * New ``bzrlib.version_info`` tuple (similar to ``sys.version_info``),
      which can be used by programs importing bzrlib.

  BUG FIXES:

    * Better handling of branches in directories with non-ascii names. 
      (Joel Rosdahl, Panagiotis Papadakos)

    * Upgrades of trees with no commits will not fail due to accessing
      [-1] in the revision-history. (Andres Salomon)


bzr 0.1.1 2005-10-12

  BUG FIXES:

    * Fix problem in pulling over http from machines that do not 
      allow directories to be listed.

    * Avoid harmless warning about invalid hash cache after 
      upgrading branch format.

  PERFORMANCE: 
  
    * Avoid some unnecessary http operations in branch and pull.


bzr 0.1 2005-10-11

  NOTES:

    * 'bzr branch' over http initially gives a very high estimate
      of completion time but it should fall as the first few 
      revisions are pulled in.  branch is still slow on 
      high-latency connections.

  BUG FIXES:
  
    * bzr-man.py has been updated to work again. Contributed by
      Rob Weir.

    * Locking is now done with fcntl.lockf which works with NFS
      file systems. Contributed by Harald Meland.

    * When a merge encounters a file that has been deleted on
      one side and modified on the other, the old contents are
      written out to foo.BASE and foo.SIDE, where SIDE is this
      or OTHER. Contributed by Aaron Bentley.

    * Export was choosing incorrect file paths for the content of
      the tarball, this has been fixed by Aaron Bentley.

    * Commit will no longer commit without a log message, an 
      error is returned instead. Contributed by Jelmer Vernooij.

    * If you commit a specific file in a sub directory, any of its
      parent directories that are added but not listed will be 
      automatically included. Suggested by Michael Ellerman.

    * bzr commit and upgrade did not correctly record new revisions
      for files with only a change to their executable status.
      bzr will correct this when it encounters it. Fixed by
      Robert Collins

    * HTTP tests now force off the use of ``http_proxy`` for the duration.
      Contributed by Gustavo Niemeyer.

    * Fix problems in merging weave-based branches that have 
      different partial views of history.

    * Symlink support: working with symlinks when not in the root of a 
      bzr tree was broken, patch from Scott James Remnant.

  IMPROVEMENTS:

    * 'branch' now accepts a --basis parameter which will take advantage
      of local history when making a new branch. This allows faster 
      branching of remote branches. Contributed by Aaron Bentley.

    * New tree format based on weave files, called version 5.
      Existing branches can be upgraded to this format using 
      'bzr upgrade'.

    * Symlinks are now versionable. Initial patch by 
      Erik Toubro Nielsen, updated to head by Robert Collins.

    * Executable bits are tracked on files. Patch from Gustavo
      Niemeyer.

    * 'bzr status' now shows unknown files inside a selected directory.
      Patch from Heikki Paajanen.

    * Merge conflicts are recorded in .bzr. Two new commands 'conflicts'
      and 'resolve' have needed added, which list and remove those 
      merge conflicts respectively. A conflicted tree cannot be committed
      in. Contributed by Aaron Bentley.

    * 'rm' is now an alias for 'remove'.

    * Stores now split out their content in a single byte prefixed hash,
      dropping the density of files per directory by 256. Contributed by
      Gustavo Niemeyer.

    * 'bzr diff -r branch:URL' will now perform a diff between two branches.
      Contributed by Robert Collins.

    * 'bzr log' with the default formatter will show merged revisions,
      indented to the right. Initial implementation contributed by Gustavo
      Niemeyer, made incremental by Robert Collins.


  INTERNALS:

    * Test case failures have the exception printed after the log 
      for your viewing pleasure.

    * InventoryEntry is now an abstract base class, use one of the
      concrete InventoryDirectory etc classes instead.

    * Branch raises an UnsupportedFormatError when it detects a 
      bzr branch it cannot understand. This allows for precise
      handling of such circumstances.

    * Remove RevisionReference class; ``Revision.parent_ids`` is now simply a
      list of their ids and ``parent_sha1s`` is a list of their corresponding
      sha1s (for old branches only at the moment.)

    * New method-object style interface for Commit() and Fetch().

    * Renamed ``Branch.last_patch()`` to ``Branch.last_revision()``, since
      we call them revisions not patches.

    * Move ``copy_branch`` to ``bzrlib.clone.copy_branch``.  The destination
      directory is created if it doesn't exist.

    * Inventories now identify the files which were present by 
      giving the revision *of that file*.

    * Inventory and Revision XML contains a version identifier.  
      This must be consistent with the overall branch version
      but allows for more flexibility in future upgrades.

  TESTING:

    * Removed testsweet module so that tests can be run after 
      bzr installed by 'bzr selftest'.

    * 'bzr selftest' command-line arguments can now be partial ids
      of tests to run, e.g. ``bzr selftest test_weave``

      
bzr 0.0.9 2005-09-23

  BUG FIXES:

    * Fixed "branch -r" option.

    * Fix remote access to branches containing non-compressed history.
      (Robert Collins).

    * Better reliability of http server tests.  (John Arbash-Meinel)

    * Merge graph maximum distance calculation fix.  (Aaron Bentley)
   
    * Various minor bug in windows support have been fixed, largely in the
      test suite. Contributed by Alexander Belchenko.

  IMPROVEMENTS:

    * Status now accepts a -r argument to give status between chosen
      revisions. Contributed by Heikki Paajanen.

    * Revision arguments no longer use +/-/= to control ranges, instead
      there is a 'before' namespace, which limits the successive namespace.
      For example '$ bzr log -r date:yesterday..before:date:today' will
      select everything from yesterday and before today. Contributed by
      Robey Pointer

    * There is now a bzr.bat file created by distutils when building on 
      Windows. Contributed by Alexander Belchenko.

  INTERNALS:

    * Removed uuid() as it was unused.

    * Improved 'fetch' code for pulling revisions from one branch into
      another (used by pull, merged, etc.)


bzr 0.0.8 2005-09-20

  IMPROVEMENTS:

    * Adding a file whose parent directory is not versioned will
      implicitly add the parent, and so on up to the root. This means
      you should never need to explictly add a directory, they'll just
      get added when you add a file in the directory.  Contributed by
      Michael Ellerman.

    * Ignore ``.DS_Store`` (contains Mac metadata) by default.
      (Nir Soffer)

    * If you set ``BZR_EDITOR`` in the environment, it is checked in
      preference to EDITOR and the config file for the interactive commit
      editing program. Related to this is a bugfix where a missing program
      set in EDITOR would cause editing to fail, now the fallback program
      for the operating system is still tried.

    * Files that are not directories/symlinks/regular files will no longer
      cause bzr to fail, it will just ignore them by default. You cannot add
      them to the tree though - they are not versionable.


  INTERNALS:

    * Refactor xml packing/unpacking.

  BUG FIXES: 

    * Fixed 'bzr mv' by Ollie Rutherfurd.

    * Fixed strange error when trying to access a nonexistent http
      branch.

    * Make sure that the hashcache gets written out if it can't be
      read.


  PORTABILITY:

    * Various Windows fixes from Ollie Rutherfurd.

    * Quieten warnings about locking; patch from Matt Lavin.


bzr-0.0.7 2005-09-02

  NEW FEATURES:

    * ``bzr shell-complete`` command contributed by Clint Adams to
      help with intelligent shell completion.

    * New expert command ``bzr find-merge-base`` for debugging merges.


  ENHANCEMENTS:

    * Much better merge support.

    * merge3 conflicts are now reported with markers like '<<<<<<<'
      (seven characters) which is the same as CVS and pleases things
      like emacs smerge.


  BUG FIXES:

    * ``bzr upgrade`` no longer fails when trying to fix trees that
      mention revisions that are not present.

    * Fixed bugs in listing plugins from ``bzr plugins``.

    * Fix case of $EDITOR containing options for the editor.

    * Fix log -r refusing to show the last revision.
      (Patch from Goffredo Baroncelli.)


  CHANGES:

    * ``bzr log --show-ids`` shows the revision ids of all parents.

    * Externally provided commands on your $BZRPATH no longer need
      to recognize --bzr-usage to work properly, and can just handle
      --help themselves.


  LIBRARY:

    * Changed trace messages to go through the standard logging
      framework, so that they can more easily be redirected by
      libraries.



bzr-0.0.6 2005-08-18

  NEW FEATURES:

    * Python plugins, automatically loaded from the directories on
      ``BZR_PLUGIN_PATH`` or ``~/.bzr.conf/plugins`` by default.

    * New 'bzr mkdir' command.

    * Commit mesage is fetched from an editor if not given on the
      command line; patch from Torsten Marek.

    * ``bzr log -m FOO`` displays commits whose message matches regexp 
      FOO.
      
    * ``bzr add`` with no arguments adds everything under the current directory.

    * ``bzr mv`` does move or rename depending on its arguments, like
      the Unix command.

    * ``bzr missing`` command shows a summary of the differences
      between two trees.  (Merged from John Arbash-Meinel.)

    * An email address for commits to a particular tree can be
      specified by putting it into .bzr/email within a branch.  (Based
      on a patch from Heikki Paajanen.)


  ENHANCEMENTS:

    * Faster working tree operations.


  CHANGES:

    * 3rd-party modules shipped with bzr are copied within the bzrlib
      python package, so that they can be installed by the setup
      script without clashing with anything already existing on the
      system.  (Contributed by Gustavo Niemeyer.)

    * Moved plugins directory to bzrlib/, so that there's a standard
      plugin directory which is not only installed with bzr itself but
      is also available when using bzr from the development tree.
      ``BZR_PLUGIN_PATH`` and ``DEFAULT_PLUGIN_PATH`` are then added to the
      standard plugins directory.

    * When exporting to a tarball with ``bzr export --format tgz``, put 
      everything under a top directory rather than dumping it into the
      current directory.   This can be overridden with the ``--root`` 
      option.  Patch from William Dodé and John Meinel.

    * New ``bzr upgrade`` command to upgrade the format of a branch,
      replacing ``bzr check --update``.

    * Files within store directories are no longer marked readonly on
      disk.

    * Changed ``bzr log`` output to a more compact form suggested by
      John A Meinel.  Old format is available with the ``--long`` or
      ``-l`` option, patched by William Dodé.

    * By default the commit command refuses to record a revision with
      no changes unless the ``--unchanged`` option is given.

    * The ``--no-plugins``, ``--profile`` and ``--builtin`` command
      line options must come before the command name because they 
      affect what commands are available; all other options must come 
      after the command name because their interpretation depends on
      it.

    * ``branch`` and ``clone`` added as aliases for ``branch``.

    * Default log format is back to the long format; the compact one
      is available with ``--short``.
      
      
  BUG FIXES:
  
    * Fix bugs in committing only selected files or within a subdirectory.


bzr-0.0.5  2005-06-15
  
  CHANGES:

    * ``bzr`` with no command now shows help rather than giving an
      error.  Suggested by Michael Ellerman.

    * ``bzr status`` output format changed, because svn-style output
      doesn't really match the model of bzr.  Now files are grouped by
      status and can be shown with their IDs.  ``bzr status --all``
      shows all versioned files and unknown files but not ignored files.

    * ``bzr log`` runs from most-recent to least-recent, the reverse
      of the previous order.  The previous behaviour can be obtained
      with the ``--forward`` option.
        
    * ``bzr inventory`` by default shows only filenames, and also ids
      if ``--show-ids`` is given, in which case the id is the second
      field.


  ENHANCEMENTS:

    * New 'bzr whoami --email' option shows only the email component
      of the user identification, from Jo Vermeulen.

    * New ``bzr ignore PATTERN`` command.

    * Nicer error message for broken pipe, interrupt and similar
      conditions that don't indicate an internal error.

    * Add ``.*.sw[nop] .git .*.tmp *,v`` to default ignore patterns.

    * Per-branch locks keyed on ``.bzr/branch-lock``, available in
      either read or write mode.

    * New option ``bzr log --show-ids`` shows revision and file ids.

    * New usage ``bzr log FILENAME`` shows only revisions that
      affected that file.

    * Changed format for describing changes in ``bzr log -v``.

    * New option ``bzr commit --file`` to take a message from a file,
      suggested by LarstiQ.

    * New syntax ``bzr status [FILE...]`` contributed by Bartosz
      Oler.  File may be in a branch other than the working directory.

    * ``bzr log`` and ``bzr root`` can be given an http URL instead of
      a filename.

    * Commands can now be defined by external programs or scripts
      in a directory on $BZRPATH.

    * New "stat cache" avoids reading the contents of files if they 
      haven't changed since the previous time.

    * If the Python interpreter is too old, try to find a better one
      or give an error.  Based on a patch from Fredrik Lundh.

    * New optional parameter ``bzr info [BRANCH]``.

    * New form ``bzr commit SELECTED`` to commit only selected files.

    * New form ``bzr log -r FROM:TO`` shows changes in selected
      range; contributed by John A Meinel.

    * New option ``bzr diff --diff-options 'OPTS'`` allows passing
      options through to an external GNU diff.

    * New option ``bzr add --no-recurse`` to add a directory but not
      their contents.

    * ``bzr --version`` now shows more information if bzr is being run
      from a branch.

  
  BUG FIXES:

    * Fixed diff format so that added and removed files will be
      handled properly by patch.  Fix from Lalo Martins.

    * Various fixes for files whose names contain spaces or other
      metacharacters.


  TESTING:

    * Converted black-box test suites from Bourne shell into Python;
      now run using ``./testbzr``.  Various structural improvements to
      the tests.

    * testbzr by default runs the version of bzr found in the same
      directory as the tests, or the one given as the first parameter.

    * testbzr also runs the internal tests, so the only command
      required to check is just ``./testbzr``.

    * testbzr requires python2.4, but can be used to test bzr running
      under a different version.

    * Tests added for many other changes in this release.


  INTERNAL:

    * Included ElementTree library upgraded to 1.2.6 by Fredrik Lundh.

    * Refactor command functions into Command objects based on HCT by
      Scott James Remnant.

    * Better help messages for many commands.

    * Expose ``bzrlib.open_tracefile()`` to start the tracefile; until
      this is called trace messages are just discarded.

    * New internal function ``find_touching_revisions()`` and hidden
      command touching-revisions trace the changes to a given file.

    * Simpler and faster ``compare_inventories()`` function.

    * ``bzrlib.open_tracefile()`` takes a tracefilename parameter.

    * New AtomicFile class.

    * New developer commands ``added``, ``modified``.


  PORTABILITY:

    * Cope on Windows on python2.3 by using the weaker random seed.
      2.4 is now only recommended.


bzr-0.0.4  2005-04-22

  ENHANCEMENTS:

    * 'bzr diff' optionally takes a list of files to diff.  Still a bit
      basic.  Patch from QuantumG.

    * More default ignore patterns.

    * New 'bzr log --verbose' shows a list of files changed in the
      changeset.  Patch from Sebastian Cote.

    * Roll over ~/.bzr.log if it gets too large.

    * Command abbreviations 'ci', 'st', 'stat', '?' based on a patch
      by Jason Diamon.

    * New 'bzr help commands' based on a patch from Denys Duchier.


  CHANGES:

    * User email is determined by looking at $BZREMAIL or ~/.bzr.email
      or $EMAIL.  All are decoded by the locale preferred encoding.
      If none of these are present user@hostname is used.  The host's
      fully-qualified name is not used because that tends to fail when
      there are DNS problems.

    * New 'bzr whoami' command instead of username user-email.


  BUG FIXES: 

    * Make commit safe for hardlinked bzr trees.

    * Some Unicode/locale fixes.

    * Partial workaround for ``difflib.unified_diff`` not handling
      trailing newlines properly.


  INTERNAL:

    * Allow docstrings for help to be in PEP0257 format.  Patch from
      Matt Brubeck.

    * More tests in test.sh.

    * Write profile data to a temporary file not into working
      directory and delete it when done.

    * Smaller .bzr.log with process ids.


  PORTABILITY:

    * Fix opening of ~/.bzr.log on Windows.  Patch from Andrew
      Bennetts.

    * Some improvements in handling paths on Windows, based on a patch
      from QuantumG.


bzr-0.0.3  2005-04-06

  ENHANCEMENTS:

    * New "directories" internal command lists versioned directories
      in the tree.

    * Can now say "bzr commit --help".

    * New "rename" command to rename one file to a different name
      and/or directory.

    * New "move" command to move one or more files into a different
      directory.

    * New "renames" command lists files renamed since base revision.

    * New cat command contributed by janmar.

  CHANGES:

    * .bzr.log is placed in $HOME (not pwd) and is always written in
      UTF-8.  (Probably not a completely good long-term solution, but
      will do for now.)

  PORTABILITY:

    * Workaround for difflib bug in Python 2.3 that causes an
      exception when comparing empty files.  Reported by Erik Toubro
      Nielsen.

  INTERNAL:

    * Refactored inventory storage to insert a root entry at the top.

  TESTING:

    * Start of shell-based black-box testing in test.sh.


bzr-0.0.2.1

  PORTABILITY:

    * Win32 fixes from Steve Brown.


bzr-0.0.2  "black cube"  2005-03-31

  ENHANCEMENTS:

    * Default ignore list extended (see bzrlib/__init__.py).

    * Patterns in .bzrignore are now added to the default ignore list,
      rather than replacing it.

    * Ignore list isn't reread for every file.

    * More help topics.

    * Reinstate the 'bzr check' command to check invariants of the
      branch.

    * New 'ignored' command lists which files are ignored and why;
      'deleted' lists files deleted in the current working tree.

    * Performance improvements.

    * New global --profile option.
    
    * Ignore patterns like './config.h' now correctly match files in
      the root directory only.


bzr-0.0.1  2005-03-26

  ENHANCEMENTS:

    * More information from info command.

    * Can now say "bzr help COMMAND" for more detailed help.

    * Less file flushing and faster performance when writing logs and
      committing to stores.

    * More useful verbose output from some commands.

  BUG FIXES:

    * Fix inverted display of 'R' and 'M' during 'commit -v'.

  PORTABILITY:

    * Include a subset of ElementTree-1.2.20040618 to make
      installation easier.

    * Fix time.localtime call to work with Python 2.3 (the minimum
      supported).


bzr-0.0.0.69  2005-03-22

  ENHANCEMENTS:

    * First public release.

    * Storage of local versions: init, add, remove, rm, info, log,
      diff, status, etc.<|MERGE_RESOLUTION|>--- conflicted
+++ resolved
@@ -126,6 +126,10 @@
     * The base TestCase now isolates tests from -D parameters by clearing
       ``debug.debug_flags`` and restores it afterwards. (Robert Collins)
 
+    * Add a relpath parameter to get_transport methods in test framework to
+      avoid useless cloning.
+      (Vincent Ladeuil, #110448)
+
   BUGFIXES:
 
     * Work around python-2.4.1 inhability to correctly parse the
@@ -237,15 +241,9 @@
     * Tests no longer fail when BZR_REMOTE_PATH is set in the environment.
       (Daniel Watkins, #111958)
 
-<<<<<<< HEAD
     * ``bzr branch -r revid:foo`` can be used to branch any revision in
       your repository. (Previously Branch6 only supported revisions in your
       mainline). (John Arbash Meinel, #115343)
-=======
-    * Add a relpath parameter to get_transport methods in test framework to
-      avoid useless cloning.
-      (Vincent Ladeuil, #110448)
->>>>>>> 11f79c90
 
 bzr 0.16  2007-05-07
   
