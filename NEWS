--------------------
Bazaar Release Notes
--------------------

.. contents::


IN DEVELOPMENT
--------------

  FEATURES:


  IMPROVEMENTS:

    * Implemented a custom ``walkdirs_utf8`` implementation for win32.
      This uses a pyrex extension to get direct access to the
      ``FindFirstFileW`` style apis, rather than using ``listdir`` +
      ``lstat``. Shows a very strong improvement in commands like
      ``status`` and ``diff`` which have to iterate the working tree.
      Anywhere from 2x-6x faster depending on the size of the tree (bigger
      trees, bigger benefit.) (John Arbash Meinel)


  BUG FIXES:

    * Fix a test case that was failing if encoding wasn't UTF-8.
      (John Arbash Meinel, #247585)


  DOCUMENTATION:


  TESTING:


  API CHANGES:


  INTERNALS:



bzr 1.6beta3 2008-07-17
-----------------------

  FEATURES:

    * New ``pre_change_branch_tip`` hook that is called before the
      branch tip is moved, while the branch is write-locked.  See the User
      Reference for signature details.  (Andrew Bennetts)

    * Rule-based preferences can now be defined for selected files in
      selected branches, allowing commands and plugins to provide
      custom behaviour for files matching defined patterns.
      See ``Rule-based preferences`` (part of ``Configuring Bazaar``)
      in the User Guide and ``bzr help rules`` for more information.
      (Ian Clatworthy)

    * Sites may suggest a branch to stack new branches on.  (Aaron Bentley)

    * Stacked branches are now supported. See ``bzr help branch`` and 
      ``bzr help push``. (Robert Collins)

  IMPROVEMENTS:

    * ``bzr export --format=tgz --root=NAME -`` to export a gzipped tarball 
      to stdout; also ``tar`` and ``tbz2``.
      (Martin Pool)

    * ``bzr (re)merge --weave`` will now use a standard Weave algorithm,
      rather than the annotation-based merge it was using. It does so by
      building up a Weave of the important texts, without needing to build
      the full ancestry. (John Arbash Meinel, #238895)

    * ``bzr send`` documents and better supports ``emacsclient`` (proper
      escaping of mail headers and handling of the MUA Mew).
      (Christophe Troestler)

    * Remembered locations can be specified by aliases, e.g. :parent, :public,
      :submit.  (Aaron Bentley)

    * The smart protocol now has improved support for setting branches'
      revision info directly.  This makes operations like push
      faster.  The new request method name is
      ``Branch.set_last_revision_ex``.  (Andrew Bennetts)
      
    * New registry for log properties handles  and the method in 
      LongLogFormatter to display the custom properties returned by the 
      registered handlers. (Guillermo Gonzalez, #162469)

  BUG FIXES:

    * Bazaar is now able to be a client to the web server of IIS 6 and 7.
      The broken implementations of RFC822 in Python and RFC2046 in IIS
      combined with boundary-line checking in Bazaar previously made this
      impossible. (NB, IIS 5 does not suffer from this problem).
      (Adrian Wilkins, #247585)

    * ``bzr log --long`` with a ghost in your mainline now handles that
      ghost properly. (John Arbash Meinel, #243536)

    * ``check`` handles the split-up .bzr layout correctly, so no longer
      requires a branch to be present.
      (Daniel Watkins, #64783)

    * ``bzr serve --directory=/`` now correctly allows the whole
      filesystem to be accessed on Windows, not just the root of the drive
      that Python is running from.
      (Adrian Wilkins, #240910)

    * Clearer message about how to set the PYTHONPATH if bzrlib can't be
      loaded. 
      (Martin Pool, #205230)

    * Errors about missing libraries are now shown without a traceback,
      and with a suggestion to install the library.  The full traceback is 
      still in ``.bzr.log`` and can be shown with ``-Derror``.
      (Martin Pool, #240161)

    * Fixed problem in branching from smart server.
      (#249256, Michael Hudson, Martin Pool) 

    * Fetch from a stacked branch copies all required data.
      (Aaron Bentley, #248506)

    * Handle urls such as ftp://user@host.com@www.host.com where the user
      name contains an @.
      (Neil Martinsen-Burrell, #228058)

    * ``needs_read_lock`` and ``needs_write_lock`` now suppress an error during
      ``unlock`` if there was an error in the original function. This helps
      most when there is a failure with a smart server action, since often the
      connection closes and we cannot unlock.
      (Andrew Bennetts, John Arbash Meinel, #125784)

    * Obsolete hidden command ``bzr fetch`` removed.
      (Martin Pool, #172870)

    * Raise the correct exception when doing ``-rbefore:0`` or ``-c0``.
      (John Arbash Meinel, #239933)

    * You can now compare file revisions in Windows diff programs from 
      Cygwin Bazaar.
      (Matt McClure, #209281)

    * revision_history now tolerates mainline ghosts for Branch format 6.
      (Aaron Bentley, #235055)

    * Set locale from environment for third party libs.
      (Martin von Gagern, #128496)

  DOCUMENTATION:

    * Added *Using stacked branches* to the User Guide.
      (Ian Clatworthy)

    * Updated developer documentation.
      (Martin Pool)

  TESTING:

   * ``-Dmemory`` will cause /proc/PID/status to be catted before bzr
     exits, allowing low-key analysis of peak memory use. (Robert Collins)

   * ``TestCaseWithTransport.make_branch_and_tree`` tries harder to return
     a tree with a ``branch`` attribute of the right format.  This was
     preventing some ``RemoteBranch`` tests from actually running with
     ``RemoteBranch`` instances.  (Andrew Bennetts)

  API CHANGES:

    * Removed ``Repository.text_store``, ``control_store``, etc.  Instead,
      there are new attributes ``texts, inventories, revisions,
      signatures``, each of which is a ``VersionedFiles``.  See the
      Repository docstring for more details.
      (Robert Collins)

    * ``Branch.pull`` now accepts an ``_override_hook_target`` optional
      parameter.  If you have a subclass of ``Branch`` that overrides
      ``pull`` then you should add this parameter.  (Andrew Bennetts)

    * ``bzrlib.check.check()`` has been deprecated in favour of the more
      aptly-named ``bzrlib.check.check_branch()``.
      (Daniel Watkins)

    * ``Tree.print_file`` and ``Repository.print_file`` are deprecated.
      These methods are bad APIs because they write directly to sys.stdout.
      bzrlib does not use them internally, and there are no direct tests
      for them. (Alexander Belchenko)

  INTERNALS:

    * ``cat`` command no longer uses ``Tree.print_file()`` internally.
      (Alexander Belchenko)

    * New class method ``BzrDir.open_containing_tree_branch_or_repository``
      which eases the discovery of the tree, the branch and the repository
      containing a given location.
      (Daniel Watkins)

    * New ``versionedfile.KeyMapper`` interface to abstract out the access to
      underlying .knit/.kndx etc files in repositories with partitioned
      storage. (Robert Collins)

    * Obsolete developer-use command ``weave-join`` has been removed.
      (Robert Collins)

    * ``RemoteToOtherFetcher`` and ``get_data_stream_for_search`` removed,
      to support new ``VersionedFiles`` layering.
      (Robert Collins)


bzr 1.6beta2 2008-06-10
-----------------------

This release contains further progress towards our 1.6 goals of shallow
repositories, and contains a fix for some user-affecting bugs in the
repository layer.  Building working trees during checkout and branch is
now faster.

  BUG FIXES:

    * Avoid KnitCorrupt error extracting inventories from some repositories.
      (The data is not corrupt; an internal check is detecting a problem
      reading from the repository.)
      (Martin Pool, Andrew Bennetts, Robert Collins, #234748)

    * ``bzr status`` was breaking if you merged the same revision twice.
      (John Arbash Meinel, #235407)

    * Fix infinite loop consuming 100% CPU when a connection is lost while
      reading a response body via the smart protocol v1 or v2.
      (Andrew Bennetts)
      
    * Inserting a bundle which changes the contents of a file with no trailing
      end of line, causing a knit snapshot in a 'knits' repository will no longer
      cause KnitCorrupt. (Robert Collins)

    * ``RemoteBranch.pull`` needs to return the ``self._real_branch``'s
      pull result. It was instead just returning None, which breaks ``bzr
      pull``. (John Arbash Meinel, #238149)

    * Sanitize branch nick before using it as an attachment filename in
      ``bzr send``. (Lukáš Lalinský, #210218)

    * Squash ``inv_entry.symlink_target`` to a plain string when
      generating DirState details. This prevents from getting a
      ``UnicodeError`` when you have symlinks and non-ascii filenames.
      (John Arbash Meinel, #135320)

  IMPROVEMENTS:

    * Added the 'alias' command to set/unset and display aliases. (Tim Penhey)

    * ``added``, ``modified``, and ``unknowns`` behaviour made consistent (all three
      now quote paths where required). Added ``--null`` option to ``added`` and 
      ``modified`` (for null-separated unknowns, use ``ls --unknown --null``)
      (Adrian Wilkins)

    * Faster branching (1.09x) and lightweight checkouts (1.06x) on large trees.
      (Ian Clatworthy, Aaron Bentley)

  DOCUMENTATION:

    * Added *Bazaar Zen* section to the User Guide. (Ian Clatworthy)

  TESTING:

    * Fix the test HTTPServer to be isolated from chdir calls made while it is
      running, allowing it to be used in blackbox tests. (Robert Collins)

  API CHANGES:

    * ``WorkingTree.set_parent_(ids/trees)`` will now filter out revisions
      which are in the ancestry of other revisions. So if you merge the same
      tree twice, or merge an ancestor of an existing merge, it will only
      record the newest. (If you merge a descendent, it will replace its
      ancestor). (John Arbash Meinel, #235407)

    * ``RepositoryPolicy.__init__`` now requires stack_on and stack_on_pwd,
      through the derived classes do not.  (Aaron Bentley)

  INTERNALS:

    * ``bzrlib.bzrdir.BzrDir.sprout`` now accepts ``stacked`` to control
      creating stacked branches. (Robert Collins)

    * Knit record serialisation is now stricter on what it will accept, to
      guard against potential internal bugs, or broken input. (Robert Collins)


bzr 1.6beta1 2008-06-02
-----------------------


Commands that work on the revision history such as push, pull, missing,
uncommit and log are now substantially faster.  This release adds a
translation of some of the user documentation into Spanish.  (Contributions of
other translations would be very welcome.)  Bazaar 1.6beta1 adds a new network
protocol which is used by default and which allows for more efficient transfers
and future extensions.


  NOTES WHEN UPGRADING:

    * There is a new version of the network protocol used for bzr://, bzr+ssh://
      and bzr+http:// connections.  This will allow more efficient requests and
      responses, and more graceful fallback when a server is too old to
      recognise a request from a more recent client.  Bazaar 1.6 will
      interoperate with 0.16 and later versions, but servers should be upgraded
      when possible.  Bazaar 1.6 no longer interoperates with 0.15 and earlier via
      these protocols.  Use alternatives like SFTP or upgrade those servers.
      (Andrew Bennetts, #83935)

  CHANGES:

    * Deprecation warnings will not be suppressed when running ``bzr selftest``
      so that developers can see if their code is using deprecated functions.
      (John Arbash Meinel)

  FEATURES:

<<<<<<< HEAD
    * Content filters can now be used to provide custom conversion
      between the canonical format of content (i.e. as stored) and
      the convenience format of content (i.e. as created in working
      trees). See ``bzr help content-filters`` for further details.
      (Ian Clatworthy, Alexander Belchenko)
=======
    * Adding ``-Derror`` will now display a traceback when a plugin fails to
      load. (James Westby)
>>>>>>> 38359d6e

  IMPROVEMENTS:

    * ``bzr branch/push/pull -r XXX`` now have a helper function for finding
      the revno of the new revision (``Graph.find_distance_to_null``). This
      should make something like ``bzr branch -r -100`` in a shared, no-trees
      repository much snappier. (John Arbash Meinel)

    * ``bzr log --short -r X..Y`` no longer needs to access the full revision
      history. This makes it noticeably faster when logging the last few
      revisions. (John Arbash Meinel)

    * ``bzr ls`` now accepts ``-V`` as an alias for ``--versioned``. 
      (Jerad Cramp, #165086)

    * ``bzr missing`` uses the new ``Graph.find_unique_ancestors`` and
      ``Graph.find_differences`` to determine missing revisions without having
      to search the whole ancestry. (John Arbash Meinel, #174625)

    * ``bzr uncommit`` now uses partial history access, rather than always
      extracting the full revision history for a branch. This makes it
      resolve the appropriate revisions much faster (in testing it drops
      uncommit from 1.5s => 0.4s). It also means ``bzr log --short`` is one
      step closer to not using full revision history.
      (John Arbash Meinel, #172649)

  BUGFIXES:

    * ``bzr merge --lca`` should handle when two revisions have no common
      ancestor other than NULL_REVISION. (John Arbash Meinel, #235715)

    * ``bzr status`` was breaking if you merged the same revision twice.
      (John Arbash Meinel, #235407)

    * ``bzr push`` with both ``--overwrite`` and ``-r NNN`` options no longer
      fails.  (Andrew Bennetts, #234229)
      
    * Correctly track the base URL of a smart medium when using bzr+http://
      URLs, which was causing spurious "No repository present" errors with
      branches in shared repositories accessed over bzr+http.
      (Andrew Bennetts, #230550)

    * Define ``_remote_is_at_least_1_2`` on ``SmartClientMedium`` so that all
      implementations have the attribute.  Fixes 'PyCurlTransport' object has no
      attribute '_remote_is_at_least_1_2' attribute errors.
      (Andrew Bennetts, #220806)

    * Failure to delete an obsolete pack file should just give a warning
      message, not a fatal error.  It may for example fail if the file is still
      in use by another process.
      (Martin Pool)
      
    * Fix MemoryError during large fetches over HTTP by limiting the amount of
      data we try to read per ``recv`` call.  The problem was observed with
      Windows and a proxy, but might affect other environments as well.
      (Eric Holmberg, #215426)

    * Handle old merge directives correctly in Merger.from_mergeable.  Stricter
      get_parent_map requirements exposed a latent bug here.  (Aaron Bentley)

    * Issue a warning and ignore passwords declared in authentication.conf when
      used for an ssh scheme (sftp or bzr+ssh).
      (Vincent Ladeuil, #203186)

    * Make both http implementations raise appropriate exceptions on 403
      Forbidden when POSTing smart requests.
      (Vincent Ladeuil, #230223)

    * Properly *title* header names in http requests instead of capitalizing
      them.
      (Vincent Ladeuil, #229076)

    * The "Unable to obtain lock" error message now also suggests using
      ``bzr break-lock`` to fix it.  (Martin Albisetti, #139202)

    * Treat an encoding of '' as ascii; this can happen when bzr is run
      under vim on Mac OS X.
      (Neil Martinsen-Burrell)

    * ``VersionedFile.make_mpdiffs()`` was raising an exception that wasn't in
      scope. (Daniel Fischer #235687)

  DOCUMENTATION:

    * Added directory structure and started translation of docs in spanish.
      (Martin Albisetti, Lucio Albenga)

    * Incorporate feedback from Jelmer Vernooij and Neil Martinsen-Burrell
      on the plugin and integration chapters of the User Guide.
      (Ian Clatworthy)

    * More Bazaar developer documentation about packaging and release process,
      and about use of Python reprs.
      (Martin Pool, Martin Albisetti)

    * Updated Tortise strategy document. (Mark Hammond)

  TESTING:

    * ``bzrlib.tests.adapt_tests`` was broken and unused - it has been fixed.
      (Robert Collins)

    * Fix the test HTTPServer to be isolated from chdir calls made while it is
      running, allowing it to be used in blackbox tests. (Robert Collins)

    * New helper function for splitting test suites
      ``split_suite_by_condition``. (Robert Collins)

  INTERNALS:

    * ``Branch.missing_revisions`` has been deprecated. Similar functionality
      can be obtained using ``bzrlib.missing.find_unmerged``. The api was
      fairly broken, and the function was unused, so we are getting rid of it.
      (John Arbash Meinel)

  API CHANGES:

    * ``Branch.abspath`` is deprecated; use the Tree or Transport 
      instead.  (Martin Pool)

    * ``Branch.update_revisions`` now takes an optional ``Graph``
      object. This can be used by ``update_revisions`` when it is
      checking ancestry, and allows callers to prefer request to go to a
      local branch.  (John Arbash Meinel)

    * Branch, Repository, Tree and BzrDir should expose a Transport as an
      attribute if they have one, rather than having it indirectly accessible
      as ``.control_files._transport``.  This doesn't add a requirement
      to support a Transport in cases where it was not needed before;
      it just simplifies the way it is reached.  (Martin Pool)

    * ``bzr missing --mine-only`` will return status code 0 if you have no
      new revisions, but the remote does. Similarly for ``--theirs-only``.
      The new code only checks one side, so it doesn't know if the other
      side has changes. This seems more accurate with the request anyway.
      It also changes the output to print '[This|Other] branch is up to
      date.' rather than displaying nothing.  (John Arbash Meinel)

    * ``LockableFiles.put_utf8``, ``put_bytes`` and ``controlfilename``
      are now deprecated in favor of using Transport operations.
      (Martin Pool)

    * Many methods on ``VersionedFile``, ``Repository`` and in
      ``bzrlib.revision``  deprecated before bzrlib 1.5 have been removed.
      (Robert Collins)

    * ``RevisionSpec.wants_revision_history`` can be set to False for a given
      ``RevisionSpec``. This will disable the existing behavior of passing in
      the full revision history to ``self._match_on``. Useful for specs that
      don't actually need access to the full history. (John Arbash Meinel)

    * The constructors of ``SmartClientMedium`` and its subclasses now require a
      ``base`` parameter.  ``SmartClientMedium`` implementations now also need
      to provide a ``remote_path_from_transport`` method.  (Andrew Bennetts)
      
    * The default permissions for creating new files and directories 
      should now be obtained from ``BzrDir._get_file_mode()`` and 
      ``_get_dir_mode()``, rather than from LockableFiles.  The ``_set_file_mode``
      and ``_set_dir_mode`` variables on LockableFiles which were advertised
      as a way for plugins to control this are no longer consulted.
      (Martin Pool)

    * ``VersionedFile.join`` is deprecated. This method required local
      instances of both versioned file objects and was thus hostile to being
      used for streaming from a smart server. The new get_record_stream and
      insert_record_stream are meant to efficiently replace this method.
      (Robert Collins)

    * ``WorkingTree.set_parent_(ids/trees)`` will now filter out revisions
      which are in the ancestry of other revisions. So if you merge the same
      tree twice, or merge an ancestor of an existing merge, it will only
      record the newest. (If you merge a descendent, it will replace its
      ancestor). (John Arbash Meinel, #235407)

    * ``WorkingTreeFormat2.stub_initialize_remote`` is now private.
      (Martin Pool) 


bzr 1.5 2008-05-16
------------------

This release of Bazaar includes several updates to the documentation, and fixes
to prepare for making rich root support the default format. Many bugs have been
squashed, including fixes to log, bzr+ssh inter-operation with older servers.

  CHANGES:

    * Suppress deprecation warnings when bzrlib is a 'final' release. This way
      users of packaged software won't be bothered with DeprecationWarnings,
      but developers and testers will still see them. (John Arbash Meinel)

  DOCUMENTATION:

    * Incorporate feedback from Jelmer Vernooij and Neil Martinsen-Burrell
      on the plugin and integration chapters of the User Guide.
      (Ian Clatworthy)


bzr 1.5rc1 2008-05-09
---------------------

  NOTES WHEN UPGRADING:

  CHANGES:

    * Broader support of GNU Emacs mail clients. Set
      ``mail_client=emacsclient`` in your bazaar.conf and ``send`` will pop the
      bundle in a mail buffer according to the value of ``mail-user-agent``
      variable. (Xavier Maillard)

  FEATURES:

  IMPROVEMENTS:

    * Diff now handles revision specs like "branch:" and "submit:" more
      efficiently.  (Aaron Bentley, #202928)

    * More friendly error given when attempt to start the smart server
      on an address already in use. (Andrea Corbellini, #200575)

    * Pull completes much faster when there is nothing to pull.
      (Aaron Bentley)

  BUGFIXES:

    * Authentication.conf can define sections without password.
      (Vincent Ladeuil, #199440)

    * Avoid muttering every time a child update does not cause a progress bar
      update. (John Arbash Meinel, #213771)

    * ``Branch.reconcile()`` is now implemented. This allows ``bzr reconcile``
      to fix when a Branch has a non-canonical mainline history. ``bzr check``
      also detects this condition. (John Arbash Meinel, #177855)

    * ``bzr log -r ..X bzr://`` was failing, because it was getting a request
      for ``revision_id=None`` which was not a string.
      (John Arbash Meinel, #211661)

    * ``bzr commit`` now works with Microsoft's FTP service.
      (Andreas Deininger)

    * Catch definitions outside sections in authentication.conf.
      (Vincent Ladeuil, #217650)

    * Conversion from non-rich-root to rich-root(-pack) updates inventory
      sha1s, even when bundles are used.  (Aaron Bentley, #181391)

    * Conversion from non-rich-root to rich-root(-pack) works correctly even
      though search keys are not topologically sorted.  (Aaron Bentley)

    * Conversion from non-rich-root to rich-root(-pack) works even when a
      parent revision has a different root id.  (Aaron Bentley, #177874)

    * Disable strace testing until strace is fixed (see bug #103133) and emit a
      warning when selftest ends to remind us of leaking tests.
      (Vincent Ladeuil, #226769)

    * Fetching all revisions from a repository does not cause pack collisions.
      (Robert Collins, Aaron Bentley, #212908)

    * Fix error about "attempt to add line-delta in non-delta knit".
      (Andrew Bennetts, #217701)

    * Pushing a branch in "dirstate" format (Branch5) over bzr+ssh would break
      if the remote server was < version 1.2. This was due to a bug in the
      RemoteRepository.get_parent_map() fallback code.
      (John Arbash Meinel, #214894)

    * Remove leftover code in ``bzr_branch`` that inappropriately creates 
      a ``branch-name`` file in the branch control directory.
      (Martin Pool)

    * Set SO_REUSEADDR on server sockets of ``bzr serve`` to avoid problems
      rebinding the socket when starting the server a second time.
      (John Arbash Meinel, Martin Pool, #164288)

    * Severe performance degradation in fetching from knit repositories to
      knits and packs due to parsing the entire revisions.kndx on every graph
      walk iteration fixed by using the Repository.get_graph API.  There was
      another regression in knit => knit fetching which re-read the index for
      every revision each side had in common.
      (Robert Collins, John Arbash Meinel)

    * When logging the changes to a particular file, there was a bug if there
      were ghosts in the revision ancestry. (John Arbash Meinel, #209948)

    * xs4all's ftp server returns a temporary error when trying to list an
      empty directory, rather than returning an empty list. Adding a
      workaround so that we don't get spurious failures.
      (John Arbash Meinel, #215522)

  DOCUMENTATION:

    * Expanded the User Guide to include new chapters on popular plugins and
      integrating Bazaar into your environment. The *Best practices* chapter
      was renamed to *Miscellaneous topics* as suggested by community
      feedback as well. (Ian Clatworthy)

    * Document outlining strategies for TortoiseBzr. (Mark Hammond)

    * Improved the documentation on hooks. (Ian Clatworthy)

    * Update authentication docs regarding ssh agents.
      (Vincent Ladeuil, #183705)

  TESTING:

    * Add ``thread_name_suffix`` parameter to SmartTCPServer_for_testing, to
      make it easy to identify which test spawned a thread with an unhandled
      exception. (Andrew Bennetts)

    * New ``--debugflag``/``-E`` option to ``bzr selftest`` for setting
      options for debugging tests, these are complementary to the the -D
      options.  The ``-Dselftest_debug`` global option has been replaced by the
      ``-E=allow_debug`` option for selftest. (Andrew Bennetts)

    * Parameterised test ids are preserved correctly to aid diagnosis of test
      failures. (Robert Collins, Andrew Bennetts)

    * selftest now accepts --starting-with <id> to load only the tests whose id
      starts with the one specified. This greatly speeds up running the test
      suite on a limited set of tests and can be used to run the tests for a
      single module, a single class or even a single test.  (Vincent Ladeuil)

    * The test suite modules have been modified to define load_tests() instead
      of test_suite(). That speeds up selective loading (via --load-list)
      significantly and provides many examples on how to migrate (grep for
      load_tests).  (Vincent Ladeuil)

  INTERNALS:

    * ``Hooks.install_hook`` is now deprecated in favour of
      ``Hooks.install_named_hook`` which adds a required ``name`` parameter, to
      avoid having to call ``Hooks.name_hook``. (Daniel Watkins)

    * Implement xml8 serializer.  (Aaron Bentley)

    * New form ``@deprecated_method(deprecated_in(1, 5, 0))`` for making 
      deprecation wrappers.  (Martin Pool)

    * ``Repository.revision_parents`` is now deprecated in favour of 
      ``Repository.get_parent_map([revid])[revid]``. (Jelmer Vernooij)

    * The Python ``assert`` statement is no longer used in Bazaar source, and 
      a test checks this.  (Martin Pool)

  API CHANGES:

    * ``bzrlib.status.show_pending_merges`` requires the repository to be
      locked by the caller. Callers should have been doing it anyway, but it
      will now raise an exception if they do not. (John Arbash Meinel)

    * Repository.get_data_stream, Repository.get_data_stream_for_search(),
      Repository.get_deltas_for_revsions(), Repository.revision_trees(),
      Repository.item_keys_introduced_by() no longer take read locks.
      (Aaron Bentley)

    * ``LockableFiles.get_utf8`` and ``.get`` are deprecated, as a start
      towards removing LockableFiles and ``.control_files`` entirely.
      (Martin Pool)

    * Methods deprecated prior to 1.1 have been removed.
      (Martin Pool)


bzr 1.4 2008-04-28
------------------

This release of Bazaar includes handy improvements to the speed of log and
status, new options for several commands, improved documentation, and better
hooks, including initial code for server-side hooks.  A number of bugs have
been fixed, particularly in interoperability between different formats or
different releases of Bazaar over there network.  There's been substantial
internal work in both the repository and network code to enable new features
and faster performance.

  BUG FIXES:

    * Pushing a branch in "dirstate" format (Branch5) over bzr+ssh would break
      if the remote server was < version 1.2.  This was due to a bug in the
      RemoteRepository.get_parent_map() fallback code.
      (John Arbash Meinel, Andrew Bennetts, #214894)


bzr 1.4rc2 2008-04-21
---------------------

  BUG FIXES:

    * ``bzr log -r ..X bzr://`` was failing, because it was getting a request
      for ``revision_id=None`` which was not a string.
      (John Arbash Meinel, #211661)

    * Fixed a bug in handling ghost revisions when logging changes in a 
      particular file.  (John Arbash Meinel, #209948)

    * Fix error about "attempt to add line-delta in non-delta knit".
      (Andrew Bennetts, #205156)

    * Fixed performance degradation in fetching from knit repositories to
      knits and packs due to parsing the entire revisions.kndx on every graph
      walk iteration fixed by using the Repository.get_graph API.  There was
      another regression in knit => knit fetching which re-read the index for
      every revision each side had in common.
      (Robert Collins, John Arbash Meinel)


bzr 1.4rc1 2008-04-11
---------------------

  CHANGES:

   * bzr main script cannot be imported (Benjamin Peterson)

   * On Linux bzr additionally looks for plugins in arch-independent site
     directory. (Toshio Kuratomi)

   * The ``set_rh`` branch hook is now deprecated. Please migrate
     any plugins using this hook to use an alternative, e.g.
     ``post_change_branch_tip``. (Ian Clatworthy)

   * When a plugin cannot be loaded as the file path is not a valid
     python module name bzr will now strip a ``bzr_`` prefix from the
     front of the suggested name, as many plugins (e.g. bzr-svn)
     want to be installed without this prefix. It is a common mistake
     to have a folder named "bzr-svn" for that plugin, especially
     as this is what bzr branch lp:bzr-svn will give you. (James Westby,
     Andrew Cowie)

   * UniqueIntegerBugTracker now appends bug-ids instead of joining
     them to the base URL. Plugins that register bug trackers may
     need a trailing / added to the base URL if one is not already there.
     (James Wesby, Andrew Cowie)

  FEATURES:

    * Added start_commit hook for mutable trees. (Jelmer Vernooij, #186422)

    * ``status`` now accepts ``--no-pending`` to show the status without
      listing pending merges, which speeds up the command a lot on large
      histories.  (James Westby, #202830)

    * New ``post_change_branch_tip`` hook that is called after the
      branch tip is moved but while the branch is still write-locked.
      See the User Reference for signature details.
      (Ian Clatworthy, James Henstridge)

    * Reconfigure can convert a branch to be standalone or to use a shared
      repository.  (Aaron Bentley)

  IMPROVEMENTS:

    * The smart protocol now has support for setting branches' revision info
      directly.  This should make operations like push slightly faster, and is a
      step towards server-side hooks.  The new request method name is
      ``Branch.set_last_revision_info``.  (Andrew Bennetts)

    * ``bzr commit --fixes`` now recognises "gnome" as a tag by default.
      (James Westby, Andrew Cowie)

    * ``bzr switch`` will attempt to find branches to switch to relative to the
      current branch. E.g. ``bzr switch branchname`` will look for
      ``current_branch/../branchname``. (Robert Collins, Jelmer Vernooij,
      Wouter van Heyst)

    * Diff is now more specific about execute-bit changes it describes
      (Chad Miller)

    * Fetching data over HTTP is a bit faster when urllib is used.  This is done
      by forcing it to recv 64k at a time when reading lines in HTTP headers,
      rather than just 1 byte at a time.  (Andrew Bennetts)

    * Log --short and --line are much faster when -r is not specified.
      (Aaron Bentley)

    * Merge is faster.  We no longer check a file's existence unnecessarily
      when merging the execute bit.  (Aaron Bentley)

    * ``bzr status`` on an explicit list of files no longer shows pending
      merges, making it much faster on large trees. (John Arbash Meinel)

    * The launchpad directory service now warns the user if they have not set
      their launchpad login and are trying to resolve a URL using it, just
      in case they want to do a write operation with it.  (James Westby)

    * The smart protocol client is slightly faster, because it now only queries
      the server for the protocol version once per connection.  Also, the HTTP
      transport will now automatically probe for and use a smart server if
      one is present.  You can use the new ``nosmart+`` transport decorator
      to get the old behaviour.  (Andrew Bennetts)

    * The ``version`` command takes a ``--short`` option to print just the
      version number, for easier use in scripts.  (Martin Pool)

    * Various operations with revision specs and commands that calculate
      revnos and revision ids are faster.  (John A. Meinel, Aaron Bentley)

  BUGFIXES:

    * Add ``root_client_path`` parameter to SmartWSGIApp and
      SmartServerRequest.  This makes it possible to publish filesystem
      locations that don't exactly match URL paths. SmartServerRequest
      subclasses should use the new ``translate_client_path`` and
      ``transport_from_client_path`` methods when dealing with paths received
      from a client to take this into account.  (Andrew Bennetts, #124089)

    * ``bzr mv a b`` can be now used also to rename previously renamed
      directories, not only files. (Lukáš Lalinský, #107967)

    * ``bzr uncommit --local`` can now remove revisions from the local
      branch to be symmetric with ``bzr commit --local``.
      (John Arbash Meinel, #93412)

    * Don't ask for a password if there is no real terminal.
      (Alexander Belchenko, #69851)

    * Fix a bug causing a ValueError crash in ``parse_line_delta_iter`` when
      fetching revisions from a knit to pack repository or vice versa using
      bzr:// (including over http or ssh).
      (#208418, Andrew Bennetts, Martin Pool, Robert Collins)

    * Fixed ``_get_line`` in ``bzrlib.smart.medium``, which was buggy.  Also
      fixed ``_get_bytes`` in the same module to use the push back buffer.
      These bugs had no known impact in normal use, but were problematic for
      developers working on the code, and were likely to cause real bugs sooner
      or later.  (Andrew Bennetts)

    * Implement handling of basename parameter for DefaultMail.  (James Westby)

    * Incompatibility with Paramiko versions newer than 1.7.2 was fixed.
      (Andrew Bennetts, #213425)

    * Launchpad locations (lp: URLs) can be pulled.  (Aaron Bentley, #181945)

    * Merges that add files to deleted root directories complete.  They
      do create conflicts.  (Aaron Bentley, #210092)

    * vsftp's return ``550 RNFR command failed.`` supported.
      (Marcus Trautwig, #129786)

  DOCUMENTATION:

    * Improved documentation on send/merge relationship. (Peter Schuller)

    * Minor fixes to the User Guide. (Matthew Fuller)

    * Reduced the evangelism in the User Guide. (Ian Clatworthy)

    * Added Integrating with Bazaar document for developers (Martin Albisetti)

  API BREAKS:

    * Attempting to pull data from a ghost aware repository (e.g. knits) into a
      non-ghost aware repository such as weaves will now fail if there are
      ghosts.  (Robert Collins)

    * ``KnitVersionedFile`` no longer accepts an ``access_mode`` parameter, and
      now requires the ``index`` and ``access_method`` parameters to be
      supplied. A compatible shim has been kept in the new function
      ``knit.make_file_knit``. (Robert Collins)

    * Log formatters must now provide log_revision instead of show and
      show_merge_revno methods. The latter had been deprecated since the 0.17
      release. (James Westby)

    * ``LoopbackSFTP`` is now called ``SocketAsChannelAdapter``.
      (Andrew Bennetts)

    * ``osutils.backup_file`` is removed. (Alexander Belchenko)

    * ``Repository.get_revision_graph`` is deprecated, with no replacement
      method. The method was size(history) and not desirable. (Robert Collins)

    * ``revision.revision_graph`` is deprecated, with no replacement function.
      The function was size(history) and not desirable. (Robert Collins)

    * ``Transport.get_shared_medium`` is deprecated.  Use
      ``Transport.get_smart_medium`` instead.  (Andrew Bennetts)

    * ``VersionedFile`` factories now accept a get_scope parameter rather
      than using a call to ``transaction_finished``, allowing the removal of
      the fixed list of versioned files per repository. (Robert Collins)

    * ``VersionedFile.annotate_iter`` is deprecated. While in principle this
      allowed lower memory use, all users of annotations wanted full file 
      annotations, and there is no storage format suitable for incremental
      line-by-line annotation. (Robert Collins)

    * ``VersionedFile.clone_text`` is deprecated. This performance optimisation
      is no longer used - reading the content of a file that is undergoing a
      file level merge to identical state on two branches is rare enough, and
      not expensive enough to special case. (Robert Collins)

    * ``VersionedFile.clear_cache`` and ``enable_cache`` are deprecated.
      These methods added significant complexity to the ``VersionedFile``
      implementation, but were only used for optimising fetches from knits - 
      which can be done from outside the knit layer, or via a caching
      decorator. As knits are not the default format, the complexity is no
      longer worth paying. (Robert Collins)

    * ``VersionedFile.create_empty`` is removed. This method presupposed a
      sensible mapping to a transport for individual files, but pack backed
      versioned files have no such mapping. (Robert Collins)

    * ``VersionedFile.get_graph`` is deprecated, with no replacement method.
      The method was size(history) and not desirable. (Robert Collins)

    * ``VersionedFile.get_graph_with_ghosts`` is deprecated, with no
      replacement method.  The method was size(history) and not desirable.
      (Robert Collins)

    * ``VersionedFile.get_parents`` is deprecated, please use
      ``VersionedFile.get_parent_map``. (Robert Collins)

    * ``VersionedFile.get_sha1`` is deprecated, please use
      ``VersionedFile.get_sha1s``. (Robert Collins)

    * ``VersionedFile.has_ghost`` is now deprecated, as it is both expensive
      and unused outside of a single test. (Robert Collins)

    * ``VersionedFile.iter_parents`` is now deprecated in favour of
      ``get_parent_map`` which can be used to instantiate a Graph on a
      VersionedFile. (Robert Collins)

    * ``VersionedFileStore`` no longer uses the transaction parameter given
      to most methods; amongst other things this means that the
      get_weave_or_empty method no longer guarantees errors on a missing weave
      in a readonly transaction, and no longer caches versioned file instances
      which reduces memory pressure (but requires more careful management by
      callers to preserve performance). (Robert Collins)

  TESTING:

    * New -Dselftest_debug flag disables clearing of the debug flags during
      tests.  This is useful if you want to use e.g. -Dhpss to help debug a
      failing test.  Be aware that using this feature is likely to cause
      spurious test failures if used with the full suite. (Andrew Bennetts)

    * selftest --load-list now uses a new more agressive test loader that will
      avoid loading unneeded modules and building their tests. Plugins can use
      this new loader by defining a load_tests function instead of a test_suite
      function. (a forthcoming patch will provide many examples on how to
      implement this).
      (Vincent Ladeuil)

    * selftest --load-list now does some sanity checks regarding duplicate test
      IDs and tests present in the list but not found in the actual test suite.
      (Vincent Ladeuil)

    * Slightly more concise format for the selftest progress bar, so there's
      more space to show the test name.  (Martin Pool) ::

        [2500/10884, 1fail, 3miss in 1m29s] test_revisionnamespaces.TestRev

    * The test suite takes much less memory to run, and is a bit faster.  This
      is done by clearing most attributes of TestCases after running them, if
      they succeeded.  (Andrew Bennetts)

  INTERNALS:

    * Added ``_build_client_protocol`` to ``_SmartClient``.  (Andrew Bennetts)

    * Added basic infrastructure for automatic plugin suggestion.
      (Martin Albisetti)

    * If a ``LockableFiles`` object is not explicitly unlocked (for example
      because of a missing ``try/finally`` block, it will give a warning but
      not automatically unlock itself.  (Previously they did.)  This
      sometimes caused knock-on errors if for example the network connection
      had already failed, and should not be relied upon by code. 
      (Martin Pool, #109520)

    * ``make dist`` target to build a release tarball, and also 
      ``check-dist-tarball`` and ``dist-upload-escudero``.  (Martin Pool)

    * The ``read_response_tuple`` method of ``SmartClientRequestProtocol*``
      classes will now raise ``UnknownSmartMethod`` when appropriate, so that
      callers don't need to try distinguish unknown request errors from other
      errors.  (Andrew Bennetts)

    * ``set_make_working_trees`` is now implemented provided on all repository
      implementations (Aaron Bentley)

    * ``VersionedFile`` now has a new method ``get_parent_map`` which, like
      ``Graph.get_parent_map`` returns a dict of key:parents. (Robert Collins)


bzr 1.3.1 2008-04-09
--------------------

  No changes from 1.3.1rc1.


bzr 1.3rc1 2008-04-04
---------------------

  BUG FIXES:

    * Fix a bug causing a ValueError crash in ``parse_line_delta_iter`` when
      fetching revisions from a knit to pack repository or vice versa using
      bzr:// (including over http or ssh).  
      (#208418, Andrew Bennetts, Martin Pool, Robert Collins)


bzr 1.3 2008-03-20
------------------

Bazaar has become part of the GNU project <http://www.gnu.org>

Many operations that act on history, including ``log`` and ``annotate`` are now
substantially faster.  Several bugs have been fixed and several new options and
features have been added.

  TESTING:

    * Avoid spurious failure of ``TestVersion.test_version`` matching
      directory names.
      (#202778, Martin Pool)


bzr 1.3rc1 2008-03-16
---------------------

  NOTES WHEN UPGRADING:

    * The backup directory created by ``upgrade`` is now called
      ``backup.bzr``, not ``.bzr.backup``. (Martin Albisetti)

  CHANGES:

    * A new repository format 'development' has been added. This format will
      represent the latest 'in-progress' format that the bzr developers are
      interested in getting early-adopter testing and feedback on.
      ``doc/developers/development-repo.txt`` has detailed information.
      (Robert Collins)

    * BZR_LOG environment variable controls location of .bzr.log trace file. 
      User can suppress writing messages to .bzr.log by using '/dev/null'
      filename (on Linux) or 'NUL' (on Windows). If BZR_LOG variable 
      is not defined but BZR_HOME is defined then default location
      for .bzr.log trace file is ``$BZR_HOME/.bzr.log``.
      (Alexander Belchenko)

    * ``launchpad`` builtin plugin now shipped as separate part in standalone
      bzr.exe, installed to ``C:\Program Files\Bazaar\plugins`` directory, 
      and standalone installer allows user to skip installation of this plugin.
      (Alexander Belchenko)

    * Restore auto-detection of plink.exe on Windows. (Dmitry Vasiliev)

    * Version number is now shown as "1.2" or "1.2pr2", without zeroed or
      missing final fields.  (Martin Pool)

  FEATURES:

    * ``branch`` and ``checkout`` can hard-link working tree files, which is
      faster and saves space.  (Aaron Bentley)

    * ``bzr send`` will now also look at the ``child_submit_to`` setting in
      the submit branch to determine the email address to send to. 
      (Jelmer Vernooij)

  IMPROVEMENTS:

    * BzrBranch._lefthand_history is faster on pack repos.  (Aaron Bentley)

    * Branch6.generate_revision_history is faster.  (Aaron Bentley)

    * Directory services can now be registered, allowing special URLs to be
      dereferenced into real URLs.  This is a generalization and cleanup of
      the lp: transport lookup.  (Aaron Bentley)

    * Merge directives that are automatically attached to emails have nicer
      filenames, based on branch-nick + revno. (Aaron Bentley)

    * ``push`` has a ``--revision`` option, to specify what revision to push up
      to.  (Daniel Watkins)

    * Significantly reducing execution time and network traffic for trivial 
      case of running ``bzr missing`` command for two identical branches.
      (Alexander Belchenko)

    * Speed up operations that look at the revision graph (such as 'bzr log').
      ``KnitPackRepositor.get_revision_graph`` uses ``Graph.iter_ancestry`` to
      extract the revision history. This allows filtering ghosts while
      stepping instead of needing to peek ahead. (John Arbash Meinel)

    * The ``hooks`` command lists installed hooks, to assist in debugging.
      (Daniel Watkins)

    * Updates to how ``annotate`` work. Should see a measurable improvement in
      performance and memory consumption for file with a lot of merges.
      Also, correctly handle when a line is introduced by both parents (it
      should be attributed to the first merge which notices this, and not
      to all subsequent merges.) (John Arbash Meinel)

  BUGFIXES:

    * Autopacking no longer holds the full set of inventory lines in
      memory while copying. For large repositories, this can amount to
      hundreds of MB of ram consumption.
      (Ian Clatworthy, John Arbash Meinel)

    * Cherrypicking when using ``--format=merge3`` now explictly excludes
      BASE lines. (John Arbash Meinel, #151731)

    * Disable plink's interactive prompt for password.
      (#107593, Dmitry Vasiliev)

    * Encode command line arguments from unicode to user_encoding before
      invoking external mail client in `bzr send` command.
      (#139318, Alexander Belchenko)

    * Fixed problem connecting to ``bzr+https://`` servers.
      (#198793, John Ferlito)

    * Improved error reporting in the Launchpad plugin. (Daniel Watkins,
      #196618)

    * Include quick-start-summary.svg file to python-based installer(s)
      for Windows. (#192924, Alexander Belchenko)

    * lca merge now respects specified files. (Aaron Bentley)

    * Make version-info --custom imply --all. (#195560, James Westby)

    * ``merge --preview`` now works for merges that add or modify
      symlinks (James Henstridge)

    * Redirecting the output from ``bzr merge`` (when the remembered
      location is used) now works. (John Arbash Meinel)

    * setup.py script explicitly checks for Python version.
      (Jari Aalto, Alexander Belchenko, #200569)

    * UnknownFormatErrors no longer refer to branches regardless of kind of
      unknown format. (Daniel Watkins, #173980)

    * Upgrade bundled ConfigObj to version 4.5.2, which properly quotes #
      signs, among other small improvements. (Matt Nordhoff, #86838)

    * Use correct indices when emitting LCA conflicts.  This fixes IndexError
      errors.  (Aaron Bentley, #196780)

  DOCUMENTATION:

    * Explained how to use ``version-info --custom`` in the User Guide.
      (Neil Martinsen-Burrell)

  API BREAKS:

    * Support for loading plugins from zip files and
      ``bzrlib.plugin.load_from_zip()`` function are deprecated.
      (Alexander Belchenko)

  TESTING:
    
    * Added missing blackbox tests for ``modified`` (Adrian Wilkins)

    * The branch interface tests were invalid for branches using rich-root
      repositories because the empty string is not a valid file-id.
      (Robert Collins)

  INTERNALS:

    * ``Graph.iter_ancestry`` returns the ancestry of revision ids. Similar to
      ``Repository.get_revision_graph()`` except it includes ghosts and you can
      stop part-way through. (John Arbash Meinel)

    * New module ``tools/package_mf.py`` provide custom module finder for
      python packages (improves standard python library's modulefinder.py)
      used by ``setup.py`` script while building standalone bzr.exe.
      (Alexander Belchenko)

    * New remote method ``RemoteBzrDir.find_repositoryV2`` adding support for
      detecting external lookup support on remote repositories. This method is
      now attempted first when lookup up repositories, leading to an extra 
      round trip on older bzr smart servers. (Robert Collins)
 
    * Repository formats have a new supported-feature attribute
      ``supports_external_lookups`` used to indicate repositories which support
      falling back to other repositories when they have partial data.
      (Robert Collins)

    * ``Repository.get_revision_graph_with_ghosts`` and
      ``bzrlib.revision.(common_ancestor,MultipleRevisionSources,common_graph)``
      have been deprecated.  (John Arbash Meinel)

    * ``Tree.iter_changes`` is now a public API, replacing the work-in-progress
      ``Tree._iter_changes``. The api is now considered stable and ready for
      external users.  (Aaron Bentley)

    * The bzrdir format registry now accepts an ``alias`` keyword to
      register_metadir, used to indicate that a format name is an alias for
      some other format and thus should not be reported when describing the
      format. (Robert Collins)


bzr 1.2 2008-02-15
------------------

  BUG FIXES:

    * Fix failing test in Launchpad plugin. (Martin Pool)


bzr 1.2rc1 2008-02-13
---------------------

  NOTES WHEN UPGRADING:
  
    * Fetching via the smart protocol may need to reconnect once during a fetch
      if the remote server is running Bazaar 1.1 or earlier, because the client
      attempts to use more efficient requests that confuse older servers.  You
      may be required to re-enter a password or passphrase when this happens.
      This won't happen if the server is upgraded to Bazaar 1.2.
      (Andrew Bennetts)

  CHANGES:

    * Fetching via bzr+ssh will no longer fill ghosts by default (this is
      consistent with pack-0.92 fetching over SFTP). (Robert Collins)

    * Formatting of ``bzr plugins`` output is changed to be more human-
      friendly. Full path of plugins locations will be shown only with
      ``--verbose`` command-line option. (Alexander Belchenko)

    * ``merge`` now prefers to use the submit branch, but will fall back to
      parent branch.  For many users, this has no effect.  But some users who
      pull and merge on the same branch will notice a change.  This change
      makes it easier to work on a branch on two different machines, pulling
      between the machines, while merging from the upstream.
      ``merge --remember`` can now be used to set the submit_branch.
      (Aaron Bentley)

  FEATURES:

    * ``merge --preview`` produces a diff of the changes merge would make,
      but does not actually perform the merge.  (Aaron Bentley)

    * New smart method ``Repository.get_parent_map`` for getting revision
      parent data. This returns additional parent information topologically
      adjacent to the requested data to reduce round trip latency impacts.
      (Robert Collins)

    * New smart method, ``Repository.stream_revisions_chunked``, for fetching
      revision data that streams revision data via a chunked encoding.  This
      avoids buffering large amounts of revision data on the server and on the
      client, and sends less data to the server to request the revisions.
      (Andrew Bennetts, Robert Collins, #178353)

    * The launchpad plugin now handles lp urls of the form
      ``lp://staging/``, ``lp://demo/``, ``lp://dev/`` to use the appropriate
      launchpad instance to do the resolution of the branch identities.
      This is primarily of use to Launchpad developers, but can also
      be used by other users who want to try out Launchpad as
      a branch location without messing up their public Launchpad
      account.  Branches that are pushed to the staging environment
      have an expected lifetime of one day. (Tim Penhey)

  IMPROVEMENTS:

    * Creating a new branch no longer tries to read the entire revision-history
      unnecessarily over smart server operations. (Robert Collins)

    * Fetching between different repository formats with compatible models now
      takes advantage of the smart method to stream revisions.  (Andrew Bennetts)

    * The ``--coverage`` option is now global, rather specific to ``bzr
      selftest``.  (Andrew Bennetts)

    * The ``register-branch`` command will now use the public url of the branch
      containing the current directory, if one has been set and no explicit
      branch is provided.  (Robert Collins)

    * Tweak the ``reannotate`` code path to optimize the 2-parent case.
      Speeds up ``bzr annotate`` with a pack repository by approx 3:2.
      (John Arbash Meinel)

  BUGFIXES:

    * Calculate remote path relative to the shared medium in _SmartClient.  This
      is related to the problem in bug #124089.  (Andrew Bennetts)

    * Cleanly handle connection errors in smart protocol version two, the same
      way as they are handled by version one.  (Andrew Bennetts)

    * Clearer error when ``version-info --custom`` is used without
      ``--template`` (Lukáš Lalinský)

    * Don't raise UnavailableFeature during test setup when medusa is not
      available or tearDown is never called leading to nasty side effects.
      (#137823, Vincent Ladeuil)

    * If a plugin's test suite cannot be loaded, for example because of a syntax
      error in the tests, then ``selftest`` fails, rather than just printing 
      a warning.  (Martin Pool, #189771)
      
    * List possible values for BZR_SSH environment variable in env-variables
      help topic. (Alexander Belchenko, #181842)

    * New methods ``push_log_file`` and ``pop_log_file`` to intercept messages:
      popping the log redirection now precisely restores the previous state,
      which makes it easier to use bzr log output from other programs.
      TestCaseInTempDir no longer depends on a log redirection being established
      by the test framework, which lets bzr tests cleanly run from a normal
      unittest runner.
      (#124153, #124849, Martin Pool, Jonathan Lange)

    * ``pull --quiet`` is now more quiet, in particular a message is no longer
      printed when the remembered pull location is used. (James Westby,
      #185907)

    * ``reconfigure`` can safely be interrupted while fetching.
      (Aaron Bentley, #179316)

    * ``reconfigure`` preserves tags when converting to and from lightweight
      checkouts.  (Aaron Bentley, #182040)

    * Stop polluting /tmp when running selftest.
      (Vincent Ladeuil, #123623)

    * Switch from NFKC => NFC for normalization checks. NFC allows a few
      more characters which should be considered valid.
      (John Arbash Meinel, #185458)

    * The launchpad plugin now uses the ``edge`` xmlrpc server to avoid
      interacting badly with a bug on the launchpad side. (Robert Collins)

    * Unknown hostnames when connecting to a ``bzr://`` URL no longer cause
      tracebacks.  (Andrew Bennetts, #182849)

  API BREAKS:

    * Classes implementing Merge types like Merge3Merger must now accept (and
      honour) a do_merge flag in their constructor.  (Aaron Bentley)

    * ``Repository.add_inventory`` and ``add_revision`` now require the caller
      to previously take a write lock (and start a write group.)
      (Martin Pool)

  TESTING:

    * selftest now accepts --load-list <file> to load a test id list. This
      speeds up running the test suite on a limited set of tests.
      (Vincent Ladeuil)

  INTERNALS:

    * Add a new method ``get_result`` to graph search objects. The resulting
      ``SearchResult`` can be used to recreate the search later, which will
      be useful in reducing network traffic. (Robert Collins)

    * Use convenience function to check whether two repository handles 
      are referring to the same repository in ``Repository.get_graph``. 
      (Jelmer Vernooij, #187162)

    * Fetching now passes the find_ghosts flag through to the 
      ``InterRepository.missing_revision_ids`` call consistently for all
      repository types. This will enable faster missing revision discovery with
      bzr+ssh. (Robert Collins)

    * Fix error handling in Repository.insert_data_stream. (Lukas Lalinsky)

    * ``InterRepository.missing_revision_ids`` is now deprecated in favour of
      ``InterRepository.search_missing_revision_ids`` which returns a 
      ``bzrlib.graph.SearchResult`` suitable for making requests from the smart
      server. (Robert Collins)

    * New error ``NoPublicBranch`` for commands that need a public branch to
      operate. (Robert Collins)
 
    * New method ``iter_inventories`` on Repository for access to many
      inventories. This is primarily used by the ``revision_trees`` method, as
      direct access to inventories is discouraged. (Robert Collins)
 
    * New method ``next_with_ghosts`` on the Graph breadth-first-search objects
      which will split out ghosts and present parents into two separate sets,
      useful for code which needs to be aware of ghosts (e.g. fetching data
      cares about ghosts during revision selection). (Robert Collins)

    * Record a timestamp against each mutter to the trace file, relative to the
      first import of bzrlib.  (Andrew Bennetts)

    * ``Repository.get_data_stream`` is now deprecated in favour of
      ``Repository.get_data_stream_for_search`` which allows less network
      traffic when requesting data streams over a smart server. (Robert Collins)

    * ``RemoteBzrDir._get_tree_branch`` no longer triggers ``_ensure_real``,
      removing one round trip on many network operations. (Robert Collins)

    * RemoteTransport's ``recommended_page_size`` method now returns 64k, like
      SFTPTransport and HttpTransportBase.  (Andrew Bennetts)

    * Repository has a new method ``has_revisions`` which signals the presence
      of many revisions by returning a set of the revisions listed which are
      present. This can be done by index queries without reading data for parent
      revision names etc. (Robert Collins)


bzr 1.1 2008-01-15
------------------

(no changes from 1.1rc1)

bzr 1.1rc1 2008-01-05
---------------------

  CHANGES:
   
   * Dotted revision numbers have been revised. Instead of growing longer with
     nested branches the branch number just increases. (eg instead of 1.1.1.1.1
     we now report 1.2.1.) This helps scale long lived branches which have many
     feature branches merged between them. (John Arbash Meinel)

   * The syntax ``bzr diff branch1 branch2`` is no longer supported.
     Use ``bzr diff branch1 --new branch2`` instead. This change has
     been made to remove the ambiguity where ``branch2`` is in fact a
     specific file to diff within ``branch1``.

  FEATURES:

   * New option to use custom template-based formats in  ``bzr version-info``.
     (Lukáš Lalinský)

   * diff '--using' allows an external diff tool to be used for files.
     (Aaron Bentley)

   * New "lca" merge-type for fast everyday merging that also supports
     criss-cross merges.  (Aaron Bentley)

  IMPROVEMENTS:

   * ``annotate`` now doesn't require a working tree. (Lukáš Lalinský,
     #90049)

   * ``branch`` and ``checkout`` can now use files from a working tree to
     to speed up the process.  For checkout, this requires the new
     --files-from flag.  (Aaron Bentley)

   * ``bzr diff`` now sorts files in alphabetical order.  (Aaron Bentley)

   * ``bzr diff`` now works on branches without working trees. Tree-less
     branches can also be compared to each other and to working trees using
     the new diff options ``--old`` and ``--new``. Diffing between branches,
     with or without trees, now supports specific file filtering as well.
     (Ian Clatworthy, #6700)

   * ``bzr pack`` now orders revision texts in topological order, with newest
     at the start of the file, promoting linear reads for ``bzr log`` and the
     like. This partially fixes #154129. (Robert Collins)

   * Merge directives now fetch prerequisites from the target branch if
     needed.  (Aaron Bentley)

   * pycurl now handles digest authentication.
     (Vincent Ladeuil)

   * ``reconfigure`` can now convert from repositories.  (Aaron Bentley)

   * ``-l`` is now a short form for ``--limit`` in ``log``.  (Matt Nordhoff)

   * ``merge`` now warns when merge directives cause cherrypicks.
     (Aaron Bentley)

   * ``split`` now supported, to enable splitting large trees into smaller
     pieces.  (Aaron Bentley)

  BUGFIXES:

   * Avoid AttributeError when unlocking a pack repository when an error occurs.
     (Martin Pool, #180208)

   * Better handle short reads when processing multiple range requests.
     (Vincent Ladeuil, #179368)

   * build_tree acceleration uses the correct path when a file has been moved.
     (Aaron Bentley)

   * ``commit`` now succeeds when a checkout and its master branch share a
     repository.  (Aaron Bentley, #177592)

   * Fixed error reporting of unsupported timezone format in
     ``log --timezone``. (Lukáš Lalinský, #178722)

   * Fixed Unicode encoding error in ``ignored`` when the output is
     redirected to a pipe. (Lukáš Lalinský)

   * Fix traceback when sending large response bodies over the smart protocol
     on Windows. (Andrew Bennetts, #115781)

   * Fix ``urlutils.relative_url`` for the case of two ``file:///`` URLs
     pointed to different logical drives on Windows.
     (Alexander Belchenko, #90847)

   * HTTP test servers are now compatible with the http protocol version 1.1.
     (Vincent Ladeuil, #175524)

   * _KnitParentsProvider.get_parent_map now handles requests for ghosts
     correctly, instead of erroring or attributing incorrect parents to ghosts.
     (Aaron Bentley)

   * ``merge --weave --uncommitted`` now works.  (Aaron Bentley)

   * pycurl authentication handling was broken and incomplete. Fix handling of
     user:pass embedded in the urls.
     (Vincent Ladeuil, #177643)

   * Files inside non-directories are now handled like other conflict types.
     (Aaron Bentley, #177390)

   * ``reconfigure`` is able to convert trees into lightweight checkouts.
     (Aaron Bentley)

   * Reduce lockdir timeout to 0 when running ``bzr serve``.  (Andrew Bennetts,
     #148087)

   * Test that the old ``version_info_format`` functions still work, even
     though they are deprecated. (John Arbash Meinel, ShenMaq, #177872)

   * Transform failures no longer cause ImmortalLimbo errors (Aaron Bentley,
     #137681)

   * ``uncommit`` works even when the commit messages of revisions to be
     removed use characters not supported in the terminal encoding.
     (Aaron Bentley)

   * When dumb http servers return whole files instead of the requested ranges,
     read the remaining bytes by chunks to avoid overflowing network buffers.
     (Vincent Ladeuil, #175886)

  DOCUMENTATION:

   * Minor tweaks made to the bug tracker integration documentation.
     (Ian Clatworthy)

   * Reference material has now be moved out of the User Guide and added
     to the User Reference. The User Reference has gained 4 sections as
     a result: Authenication Settings, Configuration Settings, Conflicts
     and Hooks. All help topics are now dumped into text format in the
     doc/en/user-reference directory for those who like browsing that
     information in their editor. (Ian Clatworthy)

   * *Using Bazaar with Launchpad* tutorial added. (Ian Clatworthy)

  INTERNALS:

    * find_* methods available for BzrDirs, Branches and WorkingTrees.
      (Aaron Bentley)

    * Help topics can now be loaded from files. 
      (Ian Clatworthy, Alexander Belchenko)

    * get_parent_map now always provides tuples as its output.  (Aaron Bentley)

    * Parent Providers should now implement ``get_parent_map`` returning a
      dictionary instead of ``get_parents`` returning a list.
      ``Graph.get_parents`` is now deprecated. (John Arbash Meinel,
      Robert Collins)

    * Patience Diff now supports arbitrary python objects, as long as they
      support ``hash()``. (John Arbash Meinel)

    * Reduce selftest overhead to establish test names by memoization.
      (Vincent Ladeuil)

  API BREAKS:

  TESTING:

   * Modules can now customise their tests by defining a ``load_tests``
     attribute. ``pydoc bzrlib.tests.TestUtil.TestLoader.loadTestsFromModule``
     for the documentation on this attribute. (Robert Collins)

   * New helper function ``bzrlib.tests.condition_id_re`` which helps
     filter tests based on a regular expression search on the tests id.
     (Robert Collins)
    
   * New helper function ``bzrlib.tests.condition_isinstance`` which helps
     filter tests based on class. (Robert Collins)
    
   * New helper function ``bzrlib.tests.exclude_suite_by_condition`` which
     generalises the ``exclude_suite_by_re`` function. (Robert Collins)

   * New helper function ``bzrlib.tests.filter_suite_by_condition`` which
     generalises the ``filter_suite_by_re`` function. (Robert Collins)

   * New helper method ``bzrlib.tests.exclude_tests_by_re`` which gives a new
     TestSuite that does not contain tests from the input that matched a
     regular expression. (Robert Collins)

   * New helper method ``bzrlib.tests.randomize_suite`` which returns a
     randomized copy of the input suite. (Robert Collins)

   * New helper method ``bzrlib.tests.split_suite_by_re`` which splits a test
     suite into two according to a regular expression. (Robert Collins)

   * Parametrize all http tests for the transport implementations, the http
     protocol versions (1.0 and 1.1) and the authentication schemes.
     (Vincent Ladeuil) 

   * The ``exclude_pattern`` and ``random_order`` parameters to the function
     ``bzrlib.tests.filter_suite_by_re`` have been deprecated. (Robert Collins)

   * The method ``bzrlib.tests.sort_suite_by_re`` has been deprecated. It is 
     replaced by the new helper methods added in this release. (Robert Collins)


bzr 1.0 2007-12-14
------------------

  DOCUMENTATION:

   * More improvements and fixes to the User Guide.  (Ian Clatworthy)

   * Add information on cherrypicking/rebasing to the User Guide.
     (Ian Clatworthy)

   * Improve bug tracker integration documentation. (Ian Clatworthy)

   * Minor edits to ``Bazaar in five minutes`` from David Roberts and
     to the rebasing section of the User Guide from Aaron Bentley.
     (Ian Clatworthy)


bzr 1.0rc3 2007-12-11
---------------------

  CHANGES:
   
   * If a traceback occurs, users are now asked to report the bug 
     through Launchpad (https://bugs.launchpad.net/bzr/), rather than 
     by mail to the mailing list.
     (Martin Pool)

  BUGFIXES:

   * Fix Makefile rules for doc generation. (Ian Clatworthy, #175207)

   * Give more feedback during long http downloads by making readv deliver data
     as it arrives for urllib, and issue more requests for pycurl. High latency
     networks are better handled by urllib, the pycurl implementation give more
     feedback but also incur more latency.
     (Vincent Ladeuil, #173010)

   * Implement _make_parents_provider on RemoteRepository, allowing generating
     bundles against branches on a smart server.  (Andrew Bennetts, #147836)

  DOCUMENTATION:

   * Improved user guide.  (Ian Clatworthy)

   * The single-page quick reference guide is now available as a PDF.
     (Ian Clatworthy)

  INTERNALS:

    * readv urllib http implementation is now a real iterator above the
      underlying socket and deliver data as soon as it arrives. 'get' still
      wraps its output in a StringIO.
      (Vincent Ladeuil)


bzr 1.0rc2 2007-12-07
---------------------

  IMPROVEMENTS:

   * Added a --coverage option to selftest. (Andrew Bennetts)

   * Annotate merge (merge-type=weave) now supports cherrypicking.
     (Aaron Bentley)

   * ``bzr commit`` now doesn't print the revision number twice. (Matt
     Nordhoff, #172612)

   * New configuration option ``bugtracker_<tracker_abbrevation>_url`` to
     define locations of bug trackers that are not directly supported by
     bzr or a plugin. The URL will be treated as a template and ``{id}``
     placeholders will be replaced by specific bug IDs.  (Lukáš Lalinský)

   * Support logging single merge revisions with short and line log formatters.
     (Kent Gibson)

   * User Guide enhanced with suggested readability improvements from
     Matt Revell and corrections from John Arbash Meinel. (Ian Clatworthy)

   * Quick Start Guide renamed to Quick Start Card, moved down in
     the catalog, provided in pdf and png format and updated to refer
     to ``send`` instead of ``bundle``. (Ian Clatworthy, #165080)

   * ``switch`` can now be used on heavyweight checkouts as well as
     lightweight ones. After switching a heavyweight checkout, the
     local branch is a mirror/cache of the new bound branch and
     uncommitted changes in the working tree are merged. As a safety
     check, if there are local commits in a checkout which have not
     been committed to the previously bound branch, then ``switch``
     fails unless the ``--force`` option is given. This option is
     now also required if the branch a lightweight checkout is pointing
     to has been moved. (Ian Clatworthy)

  INTERNALS:

    * New -Dhttp debug option reports http connections, requests and responses.
      (Vincent Ladeuil)

    * New -Dmerge debug option, which emits merge plans for merge-type=weave.

  BUGFIXES:

   * Better error message when running ``bzr cat`` on a non-existant branch.
     (Lukáš Lalinský, #133782)

   * Catch OSError 17 (file exists) in final phase of tree transform and show
     filename to user.
     (Alexander Belchenko, #111758)

   * Catch ShortReadvErrors while using pycurl. Also make readv more robust by
     allowing multiple GET requests to be issued if too many ranges are
     required.
     (Vincent Ladeuil, #172701)

   * Check for missing basis texts when fetching from packs to packs.
     (John Arbash Meinel, #165290)

   * Fall back to showing e-mail in ``log --short/--line`` if the 
     committer/author has only e-mail. (Lukáš Lalinský, #157026)

  API BREAKS:

   * Deprecate not passing a ``location`` argument to commit reporters'
     ``started`` methods. (Matt Nordhoff)


bzr 1.0rc1 2007-11-30
---------------------

  NOTES WHEN UPGRADING:

   * The default repository format is now ``pack-0.92``.  This 
     default is used when creating new repositories with ``init`` and 
     ``init-repo``, and when branching over bzr+ssh or bzr+hpss. 
     (See https://bugs.launchpad.net/bugs/164626)

     This format can be read and written by Bazaar 0.92 and later, and 
     data can be transferred to and from older formats.

     To upgrade, please reconcile your repository (``bzr reconcile``), and then
     upgrade (``bzr upgrade``). 
     
     ``pack-0.92`` offers substantially better scaling and performance than the
     previous knits format. Some operations are slower where the code already
     had bad scaling characteristics under knits, the pack format makes such
     operations more visible as part of being more scalable overall. We will
     correct such operations over the coming releases and encourage the filing
     of bugs on any operation which you observe to be slower in a packs
     repository. One particular case that we do not intend to fix is pulling
     data from a pack repository into a knit repository over a high latency
     link;  downgrading such data requires reinsertion of the file texts, and
     this is a classic space/time tradeoff. The current implementation is
     conservative on memory usage because we need to support converting data
     from any tree without problems.  
     (Robert Collins, Martin Pool, #164476)

  CHANGES:

   * Disable detection of plink.exe as possible ssh vendor. Plink vendor
     still available if user selects it explicitly with BZR_SSH environment
     variable. (Alexander Belchenko, workaround for bug #107593)

   * The pack format is now accessible as "pack-0.92", or "pack-0.92-subtree" 
     to enable the subtree functions (for example, for bzr-svn).  
     See http://doc.bazaar-vcs.org/latest/developer/packrepo.html
     (Martin Pool)

  FEATURES:

   * New ``authentication.conf`` file holding the password or other credentials
     for remote servers. This can be used for ssh, sftp, smtp and other 
     supported transports.
     (Vincent Ladeuil)

   * New rich-root and rich-root-pack formats, recording the same data about
     tree roots that's recorded for all other directories.
     (Aaron Bentley, #164639)

   * ``pack-0.92`` repositories can now be reconciled.
     (Robert Collins, #154173)

   * ``switch`` command added for changing the branch a lightweight checkout
     is associated with and updating the tree to reflect the latest content
     accordingly. This command was previously part of the BzrTools plug-in.
     (Ian Clatworthy, Aaron Bentley, David Allouche)

   * ``reconfigure`` command can now convert branches, trees, or checkouts to
     lightweight checkouts.  (Aaron Bentley)

  PERFORMANCE:

   * Commit updates the state of the working tree via a delta rather than
     supplying entirely new basis trees. For commit of a single specified file
     this reduces the wall clock time for commit by roughly a 30%.
     (Robert Collins, Martin Pool)

   * Commit with many automatically found deleted paths no longer performs
     linear scanning for the children of those paths during inventory
     iteration. This should fix commit performance blowing out when many such
     paths occur during commit. (Robert Collins, #156491)

   * Fetch with pack repositories will no longer read the entire history graph.
     (Robert Collins, #88319)

   * Revert takes out an appropriate lock when reverting to a basis tree, and
     does not read the basis inventory twice. (Robert Collins)

   * Diff does not require an inventory to be generated on dirstate trees.
     (Aaron Bentley, #149254)

   * New annotate merge (--merge-type=weave) implementation is fast on
     versionedfiles withough cached annotations, e.g. pack-0.92.
     (Aaron Bentley)

  IMPROVEMENTS:

   * ``bzr merge`` now warns when it encounters a criss-cross merge.
     (Aaron Bentley)

   * ``bzr send`` now doesn't require the target e-mail address to be
     specified on the command line if an interactive e-mail client is used.
     (Lukáš Lalinský)

   * ``bzr tags`` now prints the revision number for each tag, instead of
     the revision id, unless --show-ids is passed. In addition, tags can be
     sorted chronologically instead of lexicographically with --sort=time.
     (Adeodato Simó, #120231)

   * Windows standalone version of bzr is able to load system-wide plugins from
     "plugins" subdirectory in installation directory. In addition standalone
     installer write to the registry (HKLM\SOFTWARE\Bazaar) useful info 
     about paths and bzr version. (Alexander Belchenko, #129298)

  DOCUMENTATION:

  BUG FIXES:

   * A progress bar has been added for knitpack -> knitpack fetching.
     (Robert Collins, #157789, #159147)

   * Branching from a branch via smart server now preserves the repository
     format. (Andrew Bennetts,  #164626)
     
   * ``commit`` is now able to invoke an external editor in a non-ascii
     directory. (Daniel Watkins, #84043)

   * Catch connection errors for ftp.
     (Vincent Ladeuil, #164567)

   * ``check`` no longer reports spurious unreferenced text versions.
     (Robert Collins, John A Meinel, #162931, #165071)

   * Conflicts are now resolved recursively by ``revert``.
     (Aaron Bentley, #102739)

   * Detect invalid transport reuse attempts by catching invalid URLs.
     (Vincent Ladeuil, #161819)

   * Deleting a file without removing it shows a correct diff, not a traceback.
     (Aaron Bentley)

   * Do no use timeout in HttpServer anymore.
     (Vincent Ladeuil, #158972).

   * Don't catch the exceptions related to the http pipeline status before
     retrying an http request or some programming errors may be masked.
     (Vincent Ladeuil, #160012)

   * Fix ``bzr rm`` to not delete modified and ignored files.
     (Lukáš Lalinský, #172598)

   * Fix exception when revisionspec contains merge revisons but log
     formatter doesn't support merge revisions. (Kent Gibson, #148908)

   * Fix exception when ScopeReplacer is assigned to before any members have
     been retrieved.  (Aaron Bentley)

   * Fix multiple connections during checkout --lightweight.
     (Vincent Ladeuil, #159150)

   * Fix possible error in insert_data_stream when copying between 
     pack repositories over bzr+ssh or bzr+http.  
     KnitVersionedFile.get_data_stream now makes sure that requested
     compression parents are sent before any delta hunks that depend 
     on them.
     (Martin Pool, #164637)

   * Fix typo in limiting offsets coalescing for http, leading to
     whole files being downloaded instead of parts.
     (Vincent Ladeuil, #165061)

   * FTP server errors don't error in the error handling code.
     (Robert Collins, #161240)

   * Give a clearer message when a pull fails because the source needs
     to be reconciled.
     (Martin Pool, #164443)

   * It is clearer when a plugin cannot be loaded because of its name, and a
     suggestion for an acceptable name is given. (Daniel Watkins, #103023)

   * Leave port as None in transport objects if user doesn't
     specify a port in urls.
     (vincent Ladeuil, #150860)

   * Make sure Repository.fetch(self) is properly a no-op for all
     Repository implementations. (John Arbash Meinel, #158333)

   * Mark .bzr directories as "hidden" on Windows.
     (Alexander Belchenko, #71147)

   * ``merge --uncommitted`` can now operate on a single file.
     (Aaron Bentley, Lukáš Lalinský, #136890)

   * Obsolete packs are now cleaned up by pack and autopack operations.
     (Robert Collins, #153789)

   * Operations pulling data from a smart server where the underlying
     repositories are not both annotated/both unannotated will now work.
     (Robert Collins, #165304).

   * Reconcile now shows progress bars. (Robert Collins, #159351)

   * ``RemoteBranch`` was not initializing ``self._revision_id_to_revno_map``
     properly. (John Arbash Meinel, #162486)

   * Removing an already-removed file reports the file does not exist. (Daniel
     Watkins, #152811)

   * Rename on Windows is able to change filename case.
     (Alexander Belchenko, #77740)

   * Return error instead of a traceback for ``bzr log -r0``.
     (Kent Gibson, #133751)

   * Return error instead of a traceback when bzr is unable to create
     symlink on some platforms (e.g. on Windows).
     (Alexander Belchenko, workaround for #81689)

   * Revert doesn't crash when restoring a single file from a deleted
     directory. (Aaron Bentley)

   * Stderr output via logging mechanism now goes through encoded wrapper
     and no more uses utf-8, but terminal encoding instead. So all unicode
     strings now should be readable in non-utf-8 terminal.
     (Alexander Belchenko, #54173)

   * The error message when ``move --after`` should be used makes how to do so
     clearer. (Daniel Watkins, #85237)

   * Unicode-safe output from ``bzr info``. The output will be encoded
     using the terminal encoding and unrepresentable characters will be
     replaced by '?'. (Lukáš Lalinský, #151844)

   * Working trees are no longer created when pushing into a local no-trees
     repo. (Daniel Watkins, #50582)

   * Upgrade util/configobj to version 4.4.0.
     (Vincent Ladeuil, #151208).

   * Wrap medusa ftp test server as an FTPServer feature.
     (Vincent Ladeuil, #157752)

  API BREAKS:

   * ``osutils.backup_file`` is deprecated. Actually it's not used in bzrlib
     during very long time. (Alexander Belchenko)

   * The return value of
     ``VersionedFile.iter_lines_added_or_present_in_versions`` has been
     changed. Previously it was an iterator of lines, now it is an iterator of
     (line, version_id) tuples. This change has been made to aid reconcile and
     fetch operations. (Robert Collins)

   * ``bzrlib.repository.get_versioned_file_checker`` is now private.
     (Robert Collins)

   * The Repository format registry default has been removed; it was previously
     obsoleted by the bzrdir format default, which implies a default repository
     format.
     (Martin Pool)

  INTERNALS:

   * Added ``ContainerSerialiser`` and ``ContainerPushParser`` to
     ``bzrlib.pack``.  These classes provide more convenient APIs for generating
     and parsing containers from streams rather than from files.  (Andrew
     Bennetts)

   * New module ``lru_cache`` providing a cache for use by tasks that need
     semi-random access to large amounts of data. (John A Meinel)

   * InventoryEntry.diff is now deprecated.  Please use diff.DiffTree instead.

  TESTING:


bzr 0.92 2007-11-05
-------------------

  CHANGES:

  * New uninstaller on Win32.  (Alexander Belchenko)


bzr 0.92rc1 2007-10-29
----------------------

  NOTES WHEN UPGRADING:

  CHANGES:
  
   * ``bzr`` now returns exit code 4 if an internal error occurred, and 
     3 if a normal error occurred.  (Martin Pool)

   * ``pull``, ``merge`` and ``push`` will no longer silently correct some
     repository index errors that occured as a result of the Weave disk format.
     Instead the ``reconcile`` command needs to be run to correct those
     problems if they exist (and it has been able to fix most such problems
     since bzr 0.8). Some new problems have been identified during this release
     and you should run ``bzr check`` once on every repository to see if you
     need to reconcile. If you cannot ``pull`` or ``merge`` from a remote
     repository due to mismatched parent errors - a symptom of index errors -
     you should simply take a full copy of that remote repository to a clean
     directory outside any local repositories, then run reconcile on it, and
     finally pull from it locally. (And naturally email the repositories owner
     to ask them to upgrade and run reconcile).
     (Robert Collins)

  FEATURES:

   * New ``knitpack-experimental`` repository format. This is interoperable with
     the ``dirstate-tags`` format but uses a smarter storage design that greatly
     speeds up many operations, both local and remote. This new format can be
     used as an option to the ``init``, ``init-repository`` and ``upgrade``
     commands. See http://doc.bazaar-vcs.org/0.92/developers/knitpack.html
     for further details. (Robert Collins)

   * For users of bzr-svn (and those testing the prototype subtree support) that
     wish to try packs, a new ``knitpack-subtree-experimental`` format has also
     been added. This is interoperable with the ``dirstate-subtrees`` format.
     (Robert Collins)

   * New ``reconfigure`` command. (Aaron Bentley)

   * New ``revert --forget-merges`` command, which removes the record of a pending 
     merge without affecting the working tree contents.  (Martin Pool)

   * New ``bzr_remote_path`` configuration variable allows finer control of
     remote bzr locations than BZR_REMOTE_PATH environment variable.
     (Aaron Bentley)

   * New ``launchpad-login`` command to tell Bazaar your Launchpad
     user ID.  This can then be used by other functions of the
     Launchpad plugin. (James Henstridge)

  PERFORMANCE:

   * Commit in quiet mode is now slightly faster as the information to
     output is no longer calculated. (Ian Clatworthy)

   * Commit no longer checks for new text keys during insertion when the
     revision id was deterministically unique. (Robert Collins)

   * Committing a change which is not a merge and does not change the number of
     files in the tree is faster by utilising the data about whether files are
     changed to determine if the tree is unchanged rather than recalculating
     it at the end of the commit process. (Robert Collins)

   * Inventory serialisation no longer double-sha's the content.
     (Robert Collins)

   * Knit text reconstruction now avoids making copies of the lines list for
     interim texts when building a single text. The new ``apply_delta`` method
     on ``KnitContent`` aids this by allowing modification of the revision id
     such objects represent. (Robert Collins)

   * Pack indices are now partially parsed for specific key lookup using a
     bisection approach. (Robert Collins)

   * Partial commits are now approximately 40% faster by walking over the
     unselected current tree more efficiently. (Robert Collins)

   * XML inventory serialisation takes 20% less time while being stricter about
     the contents. (Robert Collins)

   * Graph ``heads()`` queries have been fixed to no longer access all history
     unnecessarily. (Robert Collins)

  IMPROVEMENTS:

   * ``bzr+https://`` smart server across https now supported. 
     (John Ferlito, Martin Pool, #128456)

   * Mutt is now a supported mail client; set ``mail_client=mutt`` in your
     bazaar.conf and ``send`` will use mutt. (Keir Mierle)

   * New option ``-c``/``--change`` for ``merge`` command for cherrypicking 
     changes from one revision. (Alexander Belchenko, #141368)

   * Show encodings, locale and list of plugins in the traceback message.
     (Martin Pool, #63894)

   * Experimental directory formats can now be marked with
     ``experimental = True`` during registration. (Ian Clatworthy)

  DOCUMENTATION:

   * New *Bazaar in Five Minutes* guide.  (Matthew Revell)

   * The hooks reference documentation is now converted to html as expected.
     (Ian Clatworthy)

  BUG FIXES:

   * Connection error reporting for the smart server has been fixed to
     display a user friendly message instead of a traceback.
     (Ian Clatworthy, #115601)

   * Make sure to use ``O_BINARY`` when opening files to check their
     sha1sum. (Alexander Belchenko, John Arbash Meinel, #153493)

   * Fix a problem with Win32 handling of the executable bit.
     (John Arbash Meinel, #149113)

   * ``bzr+ssh://`` and ``sftp://`` URLs that do not specify ports explicitly
     no longer assume that means port 22.  This allows people using OpenSSH to
     override the default port in their ``~/.ssh/config`` if they wish.  This
     fixes a bug introduced in bzr 0.91.  (Andrew Bennetts, #146715)

   * Commands reporting exceptions can now be profiled and still have their
     data correctly dumped to a file. For example, a ``bzr commit`` with
     no changes still reports the operation as pointless but doing so no
     longer throws away the profiling data if this command is run with
     ``--lsprof-file callgrind.out.ci`` say. (Ian Clatworthy)

   * Fallback to ftp when paramiko is not installed and sftp can't be used for
     ``tests/commands`` so that the test suite is still usable without
     paramiko.
     (Vincent Ladeuil, #59150)

   * Fix commit ordering in corner case. (Aaron Bentley, #94975)

   * Fix long standing bug in partial commit when there are renames 
     left in tree. (Robert Collins, #140419)

   * Fix selftest semi-random noise during http related tests.
     (Vincent Ladeuil, #140614)

   * Fix typo in ftp.py making the reconnection fail on temporary errors.
     (Vincent Ladeuil, #154259)

   * Fix failing test by comparing real paths to cover the case where the TMPDIR
     contains a symbolic link.
     (Vincent Ladeuil, #141382).

   * Fix log against smart server branches that don't support tags.
     (James Westby, #140615)

   * Fix pycurl http implementation by defining error codes from
     pycurl instead of relying on an old curl definition.
     (Vincent Ladeuil, #147530)

   * Fix 'unprintable error' message when displaying BzrCheckError and 
     some other exceptions on Python 2.5.
     (Martin Pool, #144633)

   * Fix ``Inventory.copy()`` and add test for it. (Jelmer Vernooij)

   * Handles default value for ListOption in cmd_commit.
     (Vincent Ladeuil, #140432)

   * HttpServer and FtpServer need to be closed properly or a listening socket
     will remain opened.
     (Vincent Ladeuil, #140055)

   * Monitor the .bzr directory created in the top level test
     directory to detect leaking tests.
     (Vincent Ladeuil, #147986)

   * The basename, not the full path, is now used when checking whether
     the profiling dump file begins with ``callgrind.out`` or not. This
     fixes a bug reported by Aaron Bentley on IRC. (Ian Clatworthy)

   * Trivial fix for invoking command ``reconfigure`` without arguments.
     (Rob Weir, #141629)

   * ``WorkingTree.rename_one`` will now raise an error if normalisation of the
     new path causes bzr to be unable to access the file. (Robert Collins)

   * Correctly detect a NoSuchFile when using a filezilla server. (Gary van der
     Merwe)

  API BREAKS:

   * ``bzrlib.index.GraphIndex`` now requires a size parameter to the
     constructor, for enabling bisection searches. (Robert Collins)

   * ``CommitBuilder.record_entry_contents`` now requires the root entry of a
     tree be supplied to it, previously failing to do so would trigger a
     deprecation warning. (Robert Collins)

   * ``KnitVersionedFile.add*`` will no longer cache added records even when
     enable_cache() has been called - the caching feature is now exclusively for
     reading existing data. (Robert Collins)

   * ``ReadOnlyLockError`` is deprecated; ``LockFailed`` is usually more 
     appropriate.  (Martin Pool)

   * Removed ``bzrlib.transport.TransportLogger`` - please see the new
     ``trace+`` transport instead. (Robert Collins)

   * Removed previously deprecated varargs interface to ``TestCase.run_bzr`` and
     deprecated methods ``TestCase.capture`` and ``TestCase.run_bzr_captured``.
     (Martin Pool)

   * Removed previous deprecated ``basis_knit`` parameter to the
     ``KnitVersionedFile`` constructor. (Robert Collins)

   * Special purpose method ``TestCase.run_bzr_decode`` is moved to the test_non_ascii 
     class that needs it.
     (Martin Pool)

   * The class ``bzrlib.repofmt.knitrepo.KnitRepository3`` has been folded into
     ``KnitRepository`` by parameters to the constructor. (Robert Collins)

   * The ``VersionedFile`` interface now allows content checks to be bypassed
     by supplying check_content=False.  This saves nearly 30% of the minimum
     cost to store a version of a file. (Robert Collins)

   * Tree's with bad state such as files with no length or sha will no longer
     be silently accepted by the repository XML serialiser. To serialise
     inventories without such data, pass working=True to write_inventory.
     (Robert Collins)

   * ``VersionedFile.fix_parents`` has been removed as a harmful API.
     ``VersionedFile.join`` will no longer accept different parents on either
     side of a join - it will either ignore them, or error, depending on the
     implementation. See notes when upgrading for more information.
     (Robert Collins)

  INTERNALS:

   * ``bzrlib.transport.Transport.put_file`` now returns the number of bytes
     put by the method call, to allow avoiding stat-after-write or
     housekeeping in callers. (Robert Collins)

   * ``bzrlib.xml_serializer.Serializer`` is now responsible for checking that
     mandatory attributes are present on serialisation and deserialisation.
     This fixes some holes in API usage and allows better separation between
     physical storage and object serialisation. (Robert Collins)

   * New class ``bzrlib.errors.InternalBzrError`` which is just a convenient
     shorthand for deriving from BzrError and setting internal_error = True.
     (Robert Collins)

   * New method ``bzrlib.mutabletree.update_to_one_parent_via_delta`` for
     moving the state of a parent tree to a new version via a delta rather than
     a complete replacement tree. (Robert Collins)

   * New method ``bzrlib.osutils.minimum_path_selection`` useful for removing
     duplication from user input, when a user mentions both a path and an item
     contained within that path. (Robert Collins)

   * New method ``bzrlib.repository.Repository.is_write_locked`` useful for
     determining if a repository is write locked. (Robert Collins)

   * New method on ``bzrlib.tree.Tree`` ``path_content_summary`` provides a
     tuple containing the key information about a path for commit processing
     to complete. (Robert Collins)

   * New method on xml serialisers, write_inventory_to_lines, which matches the
     API used by knits for adding content. (Robert Collins)

   * New module ``bzrlib.bisect_multi`` with generic multiple-bisection-at-once
     logic, currently only available for byte-based lookup
     (``bisect_multi_bytes``). (Robert Collins)

   * New helper ``bzrlib.tuned_gzip.bytes_to_gzip`` which takes a byte string
     and returns a gzipped version of the same. This is used to avoid a bunch
     of api friction during adding of knit hunks. (Robert Collins)

   * New parameter on ``bzrlib.transport.Transport.readv``
     ``adjust_for_latency`` which changes readv from returning strictly the
     requested data to inserted return larger ranges and in forward read order
     to reduce the effect of network latency. (Robert Collins)

   * New parameter yield_parents on ``Inventory.iter_entries_by_dir`` which
     causes the parents of a selected id to be returned recursively, so all the
     paths from the root down to each element of selected_file_ids are
     returned. (Robert Collins)

   * Knit joining has been enhanced to support plain to annotated conversion
     and annotated to plain conversion. (Ian Clatworthy)

   * The CommitBuilder method ``record_entry_contents`` now returns summary
     information about the effect of the commit on the repository. This tuple
     contains an inventory delta item if the entry changed from the basis, and a
     boolean indicating whether a new file graph node was recorded.
     (Robert Collins)

   * The python path used in the Makefile can now be overridden.
     (Andrew Bennetts, Ian Clatworthy)

  TESTING:

   * New transport implementation ``trace+`` which is useful for testing,
     logging activity taken to its _activity attribute. (Robert Collins)

   * When running bzr commands within the test suite, internal exceptions are
     not caught and reported in the usual way, but rather allowed to propagate
     up and be visible to the test suite.  A new API ``run_bzr_catch_user_errors``
     makes this behavior available to other users.
     (Martin Pool)

   * New method ``TestCase.call_catch_warnings`` for testing methods that 
     raises a Python warning.  (Martin Pool)


bzr 0.91 2007-09-26
-------------------

  BUG FIXES:

   * Print a warning instead of aborting the ``python setup.py install``
     process if building of a C extension is not possible.
     (Lukáš Lalinský, Alexander Belchenko)

   * Fix commit ordering in corner case (Aaron Bentley, #94975)

   * Fix ''bzr info bzr://host/'' and other operations on ''bzr://' URLs with
     an implicit port.  We were incorrectly raising PathNotChild due to
     inconsistent treatment of the ''_port'' attribute on the Transport object.
     (Andrew Bennetts, #133965)

   * Make RemoteRepository.sprout cope gracefully with servers that don't
     support the ``Repository.tarball`` request.
     (Andrew Bennetts)


bzr 0.91rc2 2007-09-11
----------------------

   * Replaced incorrect tarball for previous release; a debug statement was left 
     in bzrlib/remote.py.


bzr 0.91rc1 2007-09-11
----------------------

  CHANGES:

   * The default branch and repository format has changed to 
     ``dirstate-tags``, so tag commands are active by default.
     This format is compatible with Bazaar 0.15 and later.
     This incidentally fixes bug #126141.
     (Martin Pool)

   * ``--quiet`` or ``-q`` is no longer a global option. If present, it
     must now appear after the command name. Scripts doing things like
     ``bzr -q missing`` need to be rewritten as ``bzr missing -q``.
     (Ian Clatworthy)

  FEATURES:

   * New option ``--author`` in ``bzr commit`` to specify the author of the
     change, if it's different from the committer. ``bzr log`` and
     ``bzr annotate`` display the author instead of the committer.
     (Lukáš Lalinský)

   * In addition to global options and command specific options, a set of
     standard options are now supported. Standard options are legal for
     all commands. The initial set of standard options are:
     
     * ``--help`` or ``-h`` - display help message
     * ``--verbose`` or ``-v`` - display additional information
     * ``--quiet``  or ``-q`` - only output warnings and errors.

     Unlike global options, standard options can be used in aliases and
     may have command-specific help. (Ian Clatworthy)

   * Verbosity level processing has now been unified. If ``--verbose``
     or ``-v`` is specified on the command line multiple times, the
     verbosity level is made positive the first time then increased.
     If ``--quiet`` or ``-q`` is specified on the command line
     multiple times, the verbosity level is made negative the first
     time then decreased. To get the default verbosity level of zero,
     either specify none of the above , ``--no-verbose`` or ``--no-quiet``.
     Note that most commands currently ignore the magnitude of the
     verbosity level but do respect *quiet vs normal vs verbose* when
     generating output. (Ian Clatworthy)

   * ``Branch.hooks`` now supports ``pre_commit`` hook. The hook's signature
     is documented in BranchHooks constructor. (Nam T. Nguyen, #102747)

   * New ``Repository.stream_knit_data_for_revisions`` request added to the
     network protocol for greatly reduced roundtrips when retrieving a set of
     revisions. (Andrew Bennetts)

  BUG FIXES:

   * ``bzr plugins`` now lists the version number for each plugin in square
     brackets after the path. (Robert Collins, #125421)

   * Pushing, pulling and branching branches with subtree references was not
     copying the subtree weave, preventing the file graph from being accessed
     and causing errors in commits in clones. (Robert Collins)

   * Suppress warning "integer argument expected, got float" from Paramiko,
     which sometimes caused false test failures.  (Martin Pool)

   * Fix bug in bundle 4 that could cause attempts to write data to wrong
     versionedfile.  (Aaron Bentley)

   * Diffs generated using "diff -p" no longer break the patch parser.
     (Aaron Bentley)

   * get_transport treats an empty possible_transports list the same as a non-
     empty one.  (Aaron Bentley)

   * patch verification for merge directives is reactivated, and works with
     CRLF and CR files.  (Aaron Bentley)

   * Accept ..\ as a path in revision specifiers. This fixes for example
     "-r branch:..\other-branch" on Windows.  (Lukáš Lalinský) 

   * ``BZR_PLUGIN_PATH`` may now contain trailing slashes.
     (Blake Winton, #129299)

   * man page no longer lists hidden options (#131667, Aaron Bentley)

   * ``uncommit --help`` now explains the -r option adequately.  (Daniel
     Watkins, #106726)

   * Error messages are now better formatted with parameters (such as
     filenames) quoted when necessary. This avoids confusion when directory
     names ending in a '.' at the end of messages were confused with a
     full stop that may or not have been there. (Daniel Watkins, #129791)

   * Fix ``status FILE -r X..Y``. (Lukáš Lalinský)

   * If a particular command is an alias, ``help`` will show the alias
     instead of claiming there is no help for said alias. (Daniel Watkins,
     #133548)

   * TreeTransform-based operations, like pull, merge, revert, and branch,
     now roll back if they encounter an error.  (Aaron Bentley, #67699)

   * ``bzr commit`` now exits cleanly if a character unsupported by the
     current encoding is used in the commit message.  (Daniel Watkins,
     #116143)

   * bzr send uses default values for ranges when only half of an elipsis
     is specified ("-r..5" or "-r5..").  (#61685, Aaron Bentley)

   * Avoid trouble when Windows ssh calls itself 'plink' but no plink
     binary is present.  (Martin Albisetti, #107155)

   * ``bzr remove`` should remove clean subtrees.  Now it will remove (without
     needing ``--force``) subtrees that contain no files with text changes or
     modified files.  With ``--force`` it removes the subtree regardless of
     text changes or unknown files. Directories with renames in or out (but
     not changed otherwise) will now be removed without needing ``--force``.
     Unknown ignored files will be deleted without needing ``--force``.
     (Marius Kruger, #111665)

   * When two plugins conflict, the source of both the losing and now the
     winning definition is shown.  (Konstantin Mikhaylov, #5454)

   * When committing to a branch, the location being committed to is
     displayed.  (Daniel Watkins, #52479)

   * ``bzr --version`` takes care about encoding of stdout, especially
     when output is redirected. (Alexander Belchenko, #131100)

   * Prompt for an ftp password if none is provided.
     (Vincent Ladeuil, #137044)

   * Reuse bound branch associated transport to avoid multiple
     connections.
     (Vincent Ladeuil, #128076, #131396)

   * Overwrite conflicting tags by ``push`` and ``pull`` if the
     ``--overwrite`` option is specified.  (Lukáš Lalinský, #93947)

   * In checkouts, tags are copied into the master branch when created,
     changed or deleted, and are copied into the checkout when it is 
     updated.  (Martin Pool, #93856, #93860)

   * Print a warning instead of aborting the ``python setup.py install``
     process if building of a C extension is not possible.
     (Lukáš Lalinský, Alexander Belchenko)

  IMPROVEMENTS:

   * Add the option "--show-diff" to the commit command in order to display
     the diff during the commit log creation. (Goffredo Baroncelli)

   * ``pull`` and ``merge`` are much faster at installing bundle format 4.
     (Aaron Bentley)

   * ``pull -v`` no longer includes deltas, making it much faster.
     (Aaron Bentley)

   * ``send`` now sends the directive as an attachment by default.
     (Aaron Bentley, Lukáš Lalinský, Alexander Belchenko)

   * Documentation updates (Martin Albisetti)

   * Help on debug flags is now included in ``help global-options``.
     (Daniel Watkins, #124853)

   * Parameters passed on the command line are checked to ensure they are
     supported by the encoding in use. (Daniel Watkins)

   * The compression used within the bzr repository has changed from zlib
     level 9 to the zlib default level. This improves commit performance with
     only a small increase in space used (and in some cases a reduction in
     space). (Robert Collins)

   * Initial commit no longer SHAs files twice and now reuses the path
     rather than looking it up again, making it faster.
     (Ian Clatworthy)

   * New option ``-c``/``--change`` for ``diff`` and ``status`` to show
     changes in one revision.  (Lukáš Lalinský)

   * If versioned files match a given ignore pattern, a warning is now
     given. (Daniel Watkins, #48623)

   * ``bzr status`` now has -S as a short name for --short and -V as a
     short name for --versioned. These have been added to assist users
     migrating from Subversion: ``bzr status -SV`` is now like
     ``svn status -q``.  (Daniel Watkins, #115990)

   * Added C implementation of  ``PatienceSequenceMatcher``, which is about
     10x faster than the Python version. This speeds up commands that
     need file diffing, such as ``bzr commit`` or ``bzr diff``.
     (Lukáš Lalinský)

   * HACKING has been extended with a large section on core developer tasks.
     (Ian Clatworthy)

   * Add ``branches`` and ``standalone-trees`` as online help topics and
     include them as Concepts within the User Reference.
     (Paul Moore, Ian Clatworthy)

    * ``check`` can detect versionedfile parent references that are
      inconsistent with revision and inventory info, and ``reconcile`` can fix
      them.  These faulty references were generated by 0.8-era releases,
      so repositories which were manipulated by old bzrs should be
      checked, and possibly reconciled ASAP.  (Aaron Bentley, Andrew Bennetts)

  API BREAKS:

   * ``Branch.append_revision`` is removed altogether; please use 
     ``Branch.set_last_revision_info`` instead.  (Martin Pool)

   * CommitBuilder now advertises itself as requiring the root entry to be
     supplied. This only affects foreign repository implementations which reuse
     CommitBuilder directly and have changed record_entry_contents to require
     that the root not be supplied. This should be precisely zero plugins
     affected. (Robert Collins)

   * The ``add_lines`` methods on ``VersionedFile`` implementations has changed
     its return value to include the sha1 and length of the inserted text. This
     allows the avoidance of double-sha1 calculations during commit.
     (Robert Collins)

   * ``Transport.should_cache`` has been removed.  It was not called in the
     previous release.  (Martin Pool)

  TESTING:

   * Tests may now raise TestNotApplicable to indicate they shouldn't be 
     run in a particular scenario.  (Martin Pool)

   * New function multiply_tests_from_modules to give a simpler interface
     to test parameterization.  (Martin Pool, Robert Collins)

   * ``Transport.should_cache`` has been removed.  It was not called in the
     previous release.  (Martin Pool)

   * NULL_REVISION is returned to indicate the null revision, not None.
     (Aaron Bentley)

   * Use UTF-8 encoded StringIO for log tests to avoid failures on
     non-ASCII committer names.  (Lukáš Lalinský)

  INTERNALS:

   * ``bzrlib.plugin.all_plugins`` has been deprecated in favour of
     ``bzrlib.plugin.plugins()`` which returns PlugIn objects that provide
     useful functionality for determining the path of a plugin, its tests, and
     its version information. (Robert Collins)

   * Add the option user_encoding to the function 'show_diff_trees()'
     in order to move the user encoding at the UI level. (Goffredo Baroncelli)

   * Add the function make_commit_message_template_encoded() and the function
     edit_commit_message_encoded() which handle encoded strings.
     This is done in order to mix the commit messages (which is a unicode
     string), and the diff which is a raw string. (Goffredo Baroncelli)

   * CommitBuilder now defaults to using add_lines_with_ghosts, reducing
     overhead on non-weave repositories which don't require all parents to be
     present. (Robert Collins)

   * Deprecated method ``find_previous_heads`` on
     ``bzrlib.inventory.InventoryEntry``. This has been superseded by the use
     of ``parent_candidates`` and a separate heads check via the repository
     API. (Robert Collins)

   * New trace function ``mutter_callsite`` will print out a subset of the
     stack to the log, which can be useful for gathering debug details.
     (Robert Collins)

   * ``bzrlib.pack.ContainerWriter`` now tracks how many records have been
     added via a public attribute records_written. (Robert Collins)

   * New method ``bzrlib.transport.Transport.get_recommended_page_size``.
     This provides a hint to users of transports as to the reasonable
     minimum data to read. In principle this can take latency and
     bandwidth into account on a per-connection basis, but for now it
     just has hard coded values based on the url. (e.g. http:// has a large
     page size, file:// has a small one.) (Robert Collins)

   * New method on ``bzrlib.transport.Transport`` ``open_write_stream`` allows
     incremental addition of data to a file without requiring that all the
     data be buffered in memory. (Robert Collins)

   * New methods on ``bzrlib.knit.KnitVersionedFile``:
     ``get_data_stream(versions)``, ``insert_data_stream(stream)`` and
     ``get_format_signature()``.  These provide some infrastructure for
     efficiently streaming the knit data for a set of versions over the smart
     protocol.

   * Knits with no annotation cache still produce correct annotations.
     (Aaron Bentley)

   * Three new methods have been added to ``bzrlib.trace``:
     ``set_verbosity_level``, ``get_verbosity_level`` and ``is_verbose``.
     ``set_verbosity_level`` expects a numeric value: negative for quiet,
     zero for normal, positive for verbose. The size of the number can be
     used to determine just how quiet or verbose the application should be.
     The existing ``be_quiet`` and ``is_quiet`` routines have been
     integrated into this new scheme. (Ian Clatworthy)

   * Options can now be delcared with a ``custom_callback`` parameter. If
     set, this routine is called after the option is processed. This feature
     is now used by the standard options ``verbose`` and ``quiet`` so that
     setting one implicitly resets the other. (Ian Clatworthy)

   * Rather than declaring a new option from scratch in order to provide
     custom help, a centrally registered option can be decorated using the
     new ``bzrlib.Option.custom_help`` routine. In particular, this routine
     is useful when declaring better help for the ``verbose`` and ``quiet``
     standard options as the base definition of these is now more complex
     than before thanks to their use of a custom callback. (Ian Clatworthy)
      
    * Tree._iter_changes(specific_file=[]) now iterates through no files,
      instead of iterating through all files.  None is used to iterate through
      all files.  (Aaron Bentley)

    * WorkingTree.revert() now accepts None to revert all files.  The use of
      [] to revert all files is deprecated.  (Aaron Bentley)


bzr 0.90 2007-08-28
-------------------

  IMPROVEMENTS:

    * Documentation is now organized into multiple directories with a level
      added for different languages or locales. Added the Mini Tutorial
      and Quick Start Summary (en) documents from the Wiki, improving the
      content and readability of the former. Formatted NEWS as Release Notes
      complete with a Table of Conents, one heading per release. Moved the
      Developer Guide into the main document catalog and provided a link
      from the developer document catalog back to the main one.
      (Ian Clatworthy, Sabin Iacob, Alexander Belchenko)


  API CHANGES:

    * The static convenience method ``BzrDir.create_repository``
      is deprecated.  Callers should instead create a ``BzrDir`` instance
      and call ``create_repository`` on that.  (Martin Pool)


bzr 0.90rc1 2007-08-14
----------------------

  BUGFIXES:

    * ``bzr init`` should connect to the remote location one time only.  We
      have been connecting several times because we forget to pass around the
      Transport object. This modifies ``BzrDir.create_branch_convenience``,
      so that we can give it the Transport we already have.
      (John Arbash Meinel, Vincent Ladeuil, #111702)

    * Get rid of sftp connection cache (get rid of the FTP one too).
      (Vincent Ladeuil, #43731)

    * bzr branch {local|remote} remote don't try to create a working tree
      anymore.
      (Vincent Ladeuil, #112173)

    * All identified multiple connections for a single bzr command have been
      fixed. See bzrlib/tests/commands directory.
      (Vincent Ladeuil)

    * ``bzr rm`` now does not insist on ``--force`` to delete files that
      have been renamed but not otherwise modified.  (Marius Kruger,
      #111664)

    * ``bzr selftest --bench`` no longer emits deprecation warnings
      (Lukáš Lalinský)

    * ``bzr status`` now honours FILE parameters for conflict lists
      (Aaron Bentley, #127606)

    * ``bzr checkout`` now honours -r when reconstituting a working tree.
      It also honours -r 0.  (Aaron Bentley, #127708)

    * ``bzr add *`` no more fails on Windows if working tree contains
      non-ascii file names. (Kuno Meyer, #127361)

    * allow ``easy_install bzr`` runs without fatal errors. 
      (Alexander Belchenko, #125521)

    * Graph._filter_candidate_lca does not raise KeyError if a candidate
      is eliminated just before it would normally be examined.  (Aaron Bentley)

    * SMTP connection failures produce a nice message, not a traceback.
      (Aaron Bentley)

  IMPROVEMENTS:

    * Don't show "dots" progress indicators when run non-interactively, such
      as from cron.  (Martin Pool)

    * ``info`` now formats locations more nicely and lists "submit" and
      "public" branches (Aaron Bentley)

    * New ``pack`` command that will trigger database compression within
      the repository (Robert Collins)

    * Implement ``_KnitIndex._load_data`` in a pyrex extension. The pyrex
      version is approximately 2-3x faster at parsing a ``.kndx`` file.
      Which yields a measurable improvement for commands which have to
      read from the repository, such as a 1s => 0.75s improvement in
      ``bzr diff`` when there are changes to be shown.  (John Arbash Meinel)

    * Merge is now faster.  Depending on the scenario, it can be more than 2x
      faster. (Aaron Bentley)

    * Give a clearer warning, and allow ``python setup.py install`` to
      succeed even if pyrex is not available.
      (John Arbash Meinel)

    * ``DirState._read_dirblocks`` now has an optional Pyrex
      implementation. This improves the speed of any command that has to
      read the entire DirState. (``diff``, ``status``, etc, improve by
      about 10%).
      ``bisect_dirblocks`` has also been improved, which helps all
      ``_get_entry`` type calls (whenever we are searching for a
      particular entry in the in-memory DirState).
      (John Arbash Meinel)

    * ``bzr pull`` and ``bzr push`` no longer do a complete walk of the 
      branch revision history for ui display unless -v is supplied.
      (Robert Collins)

    * ``bzr log -rA..B`` output shifted to the left margin if the log only 
      contains merge revisions. (Kent Gibson) 

    * The ``plugins`` command is now public with improved help.
      (Ian Clatworthy)

    * New bundle and merge directive formats are faster to generate, and

    * Annotate merge now works when there are local changes. (Aaron Bentley)

    * Commit now only shows the progress in terms of directories instead of
      entries. (Ian Clatworthy)

    * Fix ``KnitRepository.get_revision_graph`` to not request the graph 2
      times. This makes ``get_revision_graph`` 2x faster. (John Arbash
      Meinel)

    * Fix ``VersionedFile.get_graph()`` to avoid using
      ``set.difference_update(other)``, which has bad scaling when
      ``other`` is large. This improves ``VF.get_graph([version_id])`` for
      a 12.5k graph from 2.9s down to 200ms. (John Arbash Meinel)

    * The ``--lsprof-file`` option now generates output for KCacheGrind if
      the file starts with ``callgrind.out``. This matches the default file
      filtering done by KCacheGrind's Open Dialog. (Ian Clatworthy)

    * Fix ``bzr update`` to avoid an unnecessary
      ``branch.get_master_branch`` call, which avoids 1 extra connection
      to the remote server. (Partial fix for #128076, John Arbash Meinel)

    * Log errors from the smart server in the trace file, to make debugging 
      test failures (and live failures!) easier.  (Andrew Bennetts)

    * The HTML version of the man page has been superceded by a more
      comprehensive manual called the Bazaar User Reference. This manual
      is completed generated from the online help topics. As part of this
      change, limited reStructuredText is now explicitly supported in help
      topics and command help with 'unnatural' markup being removed prior
      to display by the online help or inclusion in the man page.
      (Ian Clatworthy)

    * HTML documentation now use files extension ``*.html``
      (Alexander Belchenko)

    * The cache of ignore definitions is now cleared in WorkingTree.unlock()
      so that changes to .bzrignore aren't missed. (#129694, Daniel Watkins)

    * ``bzr selftest --strict`` fails if there are any missing features or
      expected test failures. (Daniel Watkins, #111914)

    * Link to registration survey added to README. (Ian Clatworthy)

    * Windows standalone installer show link to registration survey
      when installation finished. (Alexander Belchenko)

  LIBRARY API BREAKS:

    * Deprecated dictionary ``bzrlib.option.SHORT_OPTIONS`` removed.
      Options are now required to provide a help string and it must
      comply with the style guide by being one or more sentences with an
      initial capital and final period. (Martin Pool)

    * KnitIndex.get_parents now returns tuples. (Robert Collins)

    * Ancient unused ``Repository.text_store`` attribute has been removed.
      (Robert Collins)

    * The ``bzrlib.pack`` interface has changed to use tuples of bytestrings
      rather than just bytestrings, making it easier to represent multiple
      element names. As this interface was not used by any internal facilities
      since it was introduced in 0.18 no API compatibility is being preserved.
      The serialised form of these packs is identical with 0.18 when a single
      element tuple is in use. (Robert Collins)

  INTERNALS:

    * merge now uses ``iter_changes`` to calculate changes, which makes room for
      future performance increases.  It is also more consistent with other
      operations that perform comparisons, and reduces reliance on
      Tree.inventory.  (Aaron Bentley)

    * Refactoring of transport classes connected to a remote server.
      ConnectedTransport is a new class that serves as a basis for all
      transports needing to connect to a remote server.  transport.split_url
      have been deprecated, use the static method on the object instead. URL
      tests have been refactored too.
      (Vincent Ladeuil)

    * Better connection sharing for ConnectedTransport objects.
      transport.get_transport() now accepts a 'possible_transports' parameter.
      If a newly requested transport can share a connection with one of the
      list, it will.
      (Vincent Ladeuil)

    * Most functions now accept ``bzrlib.revision.NULL_REVISION`` to indicate
      the null revision, and consider using ``None`` for this purpose
      deprecated.  (Aaron Bentley)

    * New ``index`` module with abstract index functionality. This will be
      used during the planned changes in the repository layer. Currently the
      index layer provides a graph aware immutable index, a builder for the
      same index type to allow creating them, and finally a composer for
      such indices to allow the use of many indices in a single query. The
      index performance is not optimised, however the API is stable to allow
      development on top of the index. (Robert Collins)

    * ``bzrlib.dirstate.cmp_by_dirs`` can be used to compare two paths by
      their directory sections. This is equivalent to comparing
      ``path.split('/')``, only without having to split the paths.
      This has a Pyrex implementation available.
      (John Arbash Meinel)

    * New transport decorator 'unlistable+' which disables the list_dir
      functionality for testing.

    * Deprecated ``change_entry`` in transform.py. (Ian Clatworthy)

    * RevisionTree.get_weave is now deprecated.  Tree.plan_merge is now used
      for performing annotate-merge.  (Aaron Bentley)

    * New EmailMessage class to create email messages. (Adeodato Simó)

    * Unused functions on the private interface KnitIndex have been removed.
      (Robert Collins)

    * New ``knit.KnitGraphIndex`` which provides a ``KnitIndex`` layered on top
      of a ``index.GraphIndex``. (Robert Collins)

    * New ``knit.KnitVersionedFile.iter_parents`` method that allows querying
      the parents of many knit nodes at once, reducing round trips to the 
      underlying index. (Robert Collins)

    * Graph now has an is_ancestor method, various bits use it.
      (Aaron Bentley)

    * The ``-Dhpss`` flag now includes timing information. As well as
      logging when a new connection is opened. (John Arbash Meinel)

    * ``bzrlib.pack.ContainerWriter`` now returns an offset, length tuple to
      callers when inserting data, allowing generation of readv style access
      during pack creation, without needing a separate pass across the output
      pack to gather such details. (Robert Collins)

    * ``bzrlib.pack.make_readv_reader`` allows readv based access to pack
      files that are stored on a transport. (Robert Collins)

    * New ``Repository.has_same_location`` method that reports if two
      repository objects refer to the same repository (although with some risk
      of false negatives).  (Andrew Bennetts)

    * InterTree.compare now passes require_versioned on correctly.
      (Marius Kruger)

    * New methods on Repository - ``start_write_group``,
      ``commit_write_group``, ``abort_write_group`` and ``is_in_write_group`` -
      which provide a clean hook point for transactional Repositories - ones
      where all the data for a fetch or commit needs to be made atomically
      available in one step. This allows the write lock to remain while making
      a series of data insertions.  (e.g. data conversion). (Robert Collins)

    * In ``bzrlib.knit`` the internal interface has been altered to use
      3-tuples (index, pos, length) rather than two-tuples (pos, length) to
      describe where data in a knit is, allowing knits to be split into 
      many files. (Robert Collins)

    * ``bzrlib.knit._KnitData`` split into cache management and physical access
      with two access classes - ``_PackAccess`` and ``_KnitAccess`` defined.
      The former provides access into a .pack file, and the latter provides the
      current production repository form of .knit files. (Robert Collins)

  TESTING:

    * Remove selftest ``--clean-output``, ``--numbered-dirs`` and
      ``--keep-output`` options, which are obsolete now that tests
      are done within directories in $TMPDIR.  (Martin Pool)

    * The SSH_AUTH_SOCK environment variable is now reset to avoid 
      interaction with any running ssh agents.  (Jelmer Vernooij, #125955)

    * run_bzr_subprocess handles parameters the same way as run_bzr:
      either a string or a list of strings should be passed as the first
      parameter.  Varargs-style parameters are deprecated. (Aaron Bentley)


bzr 0.18  2007-07-17
--------------------

  BUGFIXES:

    * Fix 'bzr add' crash under Win32 (Kuno Meyer)


bzr 0.18rc1  2007-07-10
-----------------------

  BUGFIXES:

    * Do not suppress pipe errors, etc. in non-display commands
      (Alexander Belchenko, #87178)

    * Display a useful error message when the user requests to annotate
      a file that is not present in the specified revision.
      (James Westby, #122656)

    * Commands that use status flags now have a reference to 'help
      status-flags'.  (Daniel Watkins, #113436)

    * Work around python-2.4.1 inhability to correctly parse the
      authentication header.
      (Vincent Ladeuil, #121889)

    * Use exact encoding for merge directives. (Adeodato Simó, #120591)

    * Fix tempfile permissions error in smart server tar bundling under
      Windows. (Martin _, #119330)

    * Fix detection of directory entries in the inventory. (James Westby)

    * Fix handling of http code 400: Bad Request When issuing too many ranges.
      (Vincent Ladeuil, #115209)

    * Issue a CONNECT request when connecting to an https server
      via a proxy to enable SSL tunneling.
      (Vincent Ladeuil, #120678)

    * Fix ``bzr log -r`` to support selecting merge revisions, both 
      individually and as part of revision ranges.
      (Kent Gibson, #4663)
 
    * Don't leave cruft behind when failing to acquire a lockdir.
      (Martin Pool, #109169)

    * Don't use the '-f' strace option during tests.
      (Vincent Ladeuil, #102019).

    * Warn when setting ``push_location`` to a value that will be masked by
      locations.conf.  (Aaron Bentley, #122286)

    * Fix commit ordering in corner case (Aaron Bentley, #94975)

    *  Make annotate behave in a non-ASCII world (Adeodato Simó).

  IMPROVEMENTS:

    * The --lsprof-file option now dumps a text rendering of the profiling
      information if the filename ends in ".txt". It will also convert the
      profiling information to a format suitable for KCacheGrind if the
      output filename ends in ".callgrind". Fixes to the lsprofcalltree
      conversion process by Jean Paul Calderone and Itamar were also merged.
      See http://ddaa.net/blog/python/lsprof-calltree. (Ian Clatworthy)

    * ``info`` now defaults to non-verbose mode, displaying only paths and
      abbreviated format info.  ``info -v`` displays all the information
      formerly displayed by ``info``.  (Aaron Bentley, Adeodato Simó)

    * ``bzr missing`` now has better option names ``--this`` and ``--other``.
      (Elliot Murphy)

    * The internal ``weave-list`` command has become ``versionedfile-list``,
      and now lists knits as well as weaves.  (Aaron Bentley)

    * Automatic merge base selection uses a faster algorithm that chooses
      better bases in criss-cross merge situations (Aaron Bentley)

    * Progress reporting in ``commit`` has been improved. The various logical
      stages are now reported on as follows, namely:

      * Collecting changes [Entry x/y] - Stage n/m
      * Saving data locally - Stage n/m
      * Uploading data to master branch - Stage n/m
      * Updating the working tree - Stage n/m
      * Running post commit hooks - Stage n/m
      
      If there is no master branch, the 3rd stage is omitted and the total
      number of stages is adjusted accordingly.

      Each hook that is run after commit is listed with a name (as hooks
      can be slow it is useful feedback).
      (Ian Clatworthy, Robert Collins)

    * Various operations that are now faster due to avoiding unnecessary
      topological sorts. (Aaron Bentley)

    * Make merge directives robust against broken bundles. (Aaron Bentley)

    * The lsprof filename note is emitted via trace.note(), not standard
      output.  (Aaron Bentley)

    * ``bzrlib`` now exports explicit API compatibility information to assist
      library users and plugins. See the ``bzrlib.api`` module for details.
      (Robert Collins)

    * Remove unnecessary lock probes when acquiring a lockdir.
      (Martin Pool)

    * ``bzr --version`` now shows the location of the bzr log file, which
      is especially useful on Windows.  (Martin Pool)

    * -D now supports hooks to get debug tracing of hooks (though its currently
      minimal in nature). (Robert Collins)

    * Long log format reports deltas on merge revisions. 
      (John Arbash Meinel, Kent Gibson)

    * Make initial push over ftp more resilient. (John Arbash Meinel)

    * Print a summary of changes for update just like pull does.
      (Daniel Watkins, #113990)

    * Add a -Dhpss option to trace smart protocol requests and responses.
      (Andrew Bennetts)

  LIBRARY API BREAKS:

    * Testing cleanups - 
      ``bzrlib.repository.RepositoryTestProviderAdapter`` has been moved
      to ``bzrlib.tests.repository_implementations``;
      ``bzrlib.repository.InterRepositoryTestProviderAdapter`` has been moved
      to ``bzrlib.tests.interrepository_implementations``;
      ``bzrlib.transport.TransportTestProviderAdapter`` has moved to 
      ``bzrlib.tests.test_transport_implementations``.
      ``bzrlib.branch.BranchTestProviderAdapter`` has moved to
      ``bzrlib.tests.branch_implementations``.
      ``bzrlib.bzrdir.BzrDirTestProviderAdapter`` has moved to 
      ``bzrlib.tests.bzrdir_implementations``.
      ``bzrlib.versionedfile.InterVersionedFileTestProviderAdapter`` has moved
      to ``bzrlib.tests.interversionedfile_implementations``.
      ``bzrlib.store.revision.RevisionStoreTestProviderAdapter`` has moved to
      ``bzrlib.tests.revisionstore_implementations``.
      ``bzrlib.workingtree.WorkingTreeTestProviderAdapter`` has moved to
      ``bzrlib.tests.workingtree_implementations``.
      These changes are an API break in the testing infrastructure only.
      (Robert Collins)

    * Relocate TestCaseWithRepository to be more central. (Robert Collins)

    * ``bzrlib.add.smart_add_tree`` will no longer perform glob expansion on
      win32. Callers of the function should do this and use the new
      ``MutableTree.smart_add`` method instead. (Robert Collins)

    * ``bzrlib.add.glob_expand_for_win32`` is now
      ``bzrlib.win32utils.glob_expand``.  (Robert Collins)

    * ``bzrlib.add.FastPath`` is now private and moved to 
      ``bzrlib.mutabletree._FastPath``. (Robert Collins, Martin Pool)

    * ``LockDir.wait`` removed.  (Martin Pool)

    * The ``SmartServer`` hooks API has changed for the ``server_started`` and
      ``server_stopped`` hooks. The first parameter is now an iterable of
      backing URLs rather than a single URL. This is to reflect that many
      URLs may map to the external URL of the server. E.g. the server interally
      may have a chrooted URL but also the local file:// URL will be at the 
      same location. (Robert Collins)

  INTERNALS:

    * New SMTPConnection class to unify email handling.  (Adeodato Simó)

    * Fix documentation of BzrError. (Adeodato Simó)

    * Make BzrBadParameter an internal error. (Adeodato Simó)

    * Remove use of 'assert False' to raise an exception unconditionally.
      (Martin Pool)

    * Give a cleaner error when failing to decode knit index entry.
      (Martin Pool)

    * TreeConfig would mistakenly search the top level when asked for options
      from a section. It now respects the section argument and only
      searches the specified section. (James Westby)

    * Improve ``make api-docs`` output. (John Arbash Meinel)

    * Use os.lstat rather than os.stat for osutils.make_readonly and
      osutils.make_writeable. This makes the difftools plugin more
      robust when dangling symlinks are found. (Elliot Murphy)

    * New ``-Dlock`` option to log (to ~/.bzr.log) information on when 
      lockdirs are taken or released.  (Martin Pool)

    * ``bzrlib`` Hooks are now nameable using ``Hooks.name_hook``. This 
      allows a nicer UI when hooks are running as the current hook can
      be displayed. (Robert Collins)

    * ``Transport.get`` has had its interface made more clear for ease of use.
      Retrieval of a directory must now fail with either 'PathError' at open
      time, or raise 'ReadError' on a read. (Robert Collins)

    * New method ``_maybe_expand_globs`` on the ``Command`` class for 
      dealing with unexpanded glob lists - e.g. on the win32 platform. This
      was moved from ``bzrlib.add._prepare_file_list``. (Robert Collins)

    * ``bzrlib.add.smart_add`` and ``bzrlib.add.smart_add_tree`` are now
      deprecated in favour of ``MutableTree.smart_add``. (Robert Collins,
      Martin Pool)

    * New method ``external_url`` on Transport for obtaining the url to
      hand to external processes. (Robert Collins)

    * Teach windows installers to build pyrex/C extensions.
      (Alexander Belchenko)

  TESTING:

    * Removed the ``--keep-output`` option from selftest and clean up test
      directories as they're used.  This reduces the IO load from 
      running the test suite and cuts the time by about half.
      (Andrew Bennetts, Martin Pool)

    * Add scenarios as a public attribute on the TestAdapter classes to allow
      modification of the generated scenarios before adaption and easier
      testing. (Robert Collins)

    * New testing support class ``TestScenarioApplier`` which multiplies
      out a single teste by a list of supplied scenarios. (RobertCollins)

    * Setting ``repository_to_test_repository`` on a repository_implementations
      test will cause it to be called during repository creation, allowing the
      testing of repository classes which are not based around the Format
      concept. For example a repository adapter can be tested in this manner,
      by altering the repository scenarios to include a scenario that sets this
      attribute during the test parameterisation in
      ``bzrlib.tests.repository.repository_implementations``. (Robert Collins)

    * Clean up many of the APIs for blackbox testing of Bazaar.  The standard 
      interface is now self.run_bzr.  The command to run can be passed as
      either a list of parameters, a string containing the command line, or
      (deprecated) varargs parameters.  (Martin Pool)

    * The base TestCase now isolates tests from -D parameters by clearing
      ``debug.debug_flags`` and restores it afterwards. (Robert Collins)

    * Add a relpath parameter to get_transport methods in test framework to
      avoid useless cloning.
      (Vincent Ladeuil, #110448)


bzr 0.17  2007-06-18
--------------------

  BUGFIXES:

    * Fix crash of commit due to wrong lookup of filesystem encoding.
      (Colin Watson, #120647)

    * Revert logging just to stderr in commit as broke unicode filenames.
      (Aaron Bentley, Ian Clatworthy, #120930)


bzr 0.17rc1  2007-06-12
-----------------------

  NOTES WHEN UPGRADING:

    * The kind() and is_executable() APIs on the WorkingTree interface no
      longer implicitly (read) locks and unlocks the tree. This *might*
      impact some plug-ins and tools using this part of the API. If you find
      an issue that may be caused by this change, please let us know,
      particularly the plug-in/tool maintainer. If encountered, the API
      fix is to surround kind() and is_executable() calls with lock_read()
      and unlock() like so::

        work_tree.lock_read()
        try:
            kind = work_tree.kind(...)
        finally:
            work_tree.unlock()

  INTERNALS:
    * Rework of LogFormatter API to provide beginning/end of log hooks and to
      encapsulate the details of the revision to be logged in a LogRevision
      object.
      In long log formats, merge revision ids are only shown when --show-ids
      is specified, and are labelled "revision-id:", as per mainline
      revisions, instead of "merged:". (Kent Gibson)

    * New ``BranchBuilder`` API which allows the construction of particular
      histories quickly. Useful for testing and potentially other applications
      too. (Robert Collins)

  IMPROVEMENTS:
  
    * There are two new help topics, working-trees and repositories that
      attempt to explain these concepts. (James Westby, John Arbash Meinel,
      Aaron Bentley)

    * Added ``bzr log --limit`` to report a limited number of revisions.
      (Kent Gibson, #3659)

    * Revert does not try to preserve file contents that were originally
      produced by reverting to a historical revision.  (Aaron Bentley)

    * ``bzr log --short`` now includes ``[merge]`` for revisions which
      have more than one parent. This is a small improvement to help
      understanding what changes have occurred
      (John Arbash Meinel, #83887)

    * TreeTransform avoids many renames when contructing large trees,
      improving speed.  3.25x speedups have been observed for construction of
      kernel-sized-trees, and checkouts are 1.28x faster.  (Aaron Bentley)

    * Commit on large trees is now faster. In my environment, a commit of
      a small change to the Mozilla tree (55k files) has dropped from
      66 seconds to 32 seconds. For a small tree of 600 files, commit of a
      small change is 33% faster. (Ian Clatworthy)

    * New --create-prefix option to bzr init, like for push.  (Daniel Watkins,
      #56322)

  BUGFIXES:

    * ``bzr push`` should only connect to the remote location one time.
      We have been connecting 3 times because we forget to pass around
      the Transport object. This adds ``BzrDir.clone_on_transport()``, so
      that we can pass in the Transport that we already have.
      (John Arbash Meinel, #75721)

    * ``DirState.set_state_from_inventory()`` needs to properly order
      based on split paths, not just string paths.
      (John Arbash Meinel, #115947)

    * Let TestUIFactoy encode the password prompt with its own stdout.
      (Vincent Ladeuil, #110204)

    * pycurl should take use the range header that takes the range hint
      into account.
      (Vincent Ladeuil, #112719)

    * WorkingTree4.get_file_sha1 no longer raises an exception when invoked
      on a missing file.  (Aaron Bentley, #118186)

    * WorkingTree.remove works correctly with tree references, and when pwd is
      not the tree root. (Aaron Bentley)

    * Merge no longer fails when a file is renamed in one tree and deleted
      in the other. (Aaron Bentley, #110279)

    * ``revision-info`` now accepts dotted revnos, doesn't require a tree,
      and defaults to the last revision (Matthew Fuller, #90048)

    * Tests no longer fail when BZR_REMOTE_PATH is set in the environment.
      (Daniel Watkins, #111958)

    * ``bzr branch -r revid:foo`` can be used to branch any revision in
      your repository. (Previously Branch6 only supported revisions in your
      mainline). (John Arbash Meinel, #115343)

bzr 0.16  2007-05-07
--------------------
  
  BUGFIXES:

    * Handle when you have 2 directories with similar names, but one has a
      hyphen. (``'abc'`` versus ``'abc-2'``). The WT4._iter_changes
      iterator was using direct comparison and ``'abc/a'`` sorts after
      ``'abc-2'``, but ``('abc', 'a')`` sorts before ``('abc-2',)``.
      (John Arbash Meinel, #111227)

    * Handle when someone renames a file on disk without telling bzr.
      Previously we would report the first file as missing, but not show
      the new unknown file. (John Arbash Meinel, #111288)

    * Avoid error when running hooks after pulling into or pushing from
      a branch bound to a smartserver branch.  (Martin Pool, #111968)

  IMPROVEMENTS:

    * Move developer documentation to doc/developers/. This reduces clutter in
      the root of the source tree and allows HACKING to be split into multiple
      files. (Robert Collins, Alexander Belchenko)

    * Clean up the ``WorkingTree4._iter_changes()`` internal loops as well as
      ``DirState.update_entry()``. This optimizes the core logic for ``bzr
      diff`` and ``bzr status`` significantly improving the speed of
      both. (John Arbash Meinel)

bzr 0.16rc2  2007-04-30
-----------------------

  BUGFIXES:

    * Handle the case when you delete a file, and then rename another file
      on top of it. Also handle the case of ``bzr rm --keep foo``. ``bzr
      status`` should show the removed file and an unknown file in its
      place. (John Arbash Meinel, #109993)

    * Bundles properly read and write revision properties that have an
      empty value. And when the value is not ASCII.
      (John Arbash Meinel, #109613)

    * Fix the bzr commit message to be in text mode.
      (Alexander Belchenko, #110901)

    * Also handle when you rename a file and create a file where it used
      to be. (John Arbash Meinel, #110256)

    * ``WorkingTree4._iter_changes`` should not descend into unversioned
      directories. (John Arbash Meinel, #110399)

bzr 0.16rc1  2007-04-26
-----------------------

  NOTES WHEN UPGRADING:

    * ``bzr remove`` and ``bzr rm`` will now remove the working file, if
      it could be recovered again.
      This has been done for consistency with svn and the unix rm command.
      The old ``remove`` behaviour has been retained in the new option
      ``bzr remove --keep``, which will just stop versioning the file,
      but not delete it.
      ``bzr remove --force`` have been added which will always delete the
      files.
      ``bzr remove`` is also more verbose.
      (Marius Kruger, #82602)

  IMPROVEMENTS:

    * Merge directives can now be supplied as input to `merge` and `pull`,
      like bundles can.  (Aaron Bentley)

    * Sending the SIGQUIT signal to bzr, which can be done on Unix by
      pressing Control-Backslash, drops bzr into a debugger.  Type ``'c'``
      to continue.  This can be disabled by setting the environment variable
      ``BZR_SIGQUIT_PDB=0``.  (Martin Pool)

    * selftest now supports --list-only to list tests instead of running
      them. (Ian Clatworthy)

    * selftest now supports --exclude PATTERN (or -x PATTERN) to exclude
      tests with names that match that regular expression.
      (Ian Clatworthy, #102679)

    * selftest now supports --randomize SEED to run tests in a random order.
      SEED is typically the value 'now' meaning 'use the current time'.
      (Ian Clatworthy, #102686)

    * New option ``--fixes`` to commit, which stores bug fixing annotations as
      revision properties. Built-in support for Launchpad, Debian, Trac and
      Bugzilla bug trackers. (Jonathan Lange, James Henstridge, Robert Collins)

    * New API, ``bzrlib.bugtracker.tracker_registry``, for adding support for
      other bug trackers to ``fixes``. (Jonathan Lange, James Henstridge,
      Robert Collins)

    * ``selftest`` has new short options ``-f`` and ``-1``.  (Martin
      Pool)

    * ``bzrlib.tsort.MergeSorter`` optimizations. Change the inner loop
      into using local variables instead of going through ``self._var``.
      Improves the time to ``merge_sort`` a 10k revision graph by
      approximately 40% (~700->400ms).  (John Arbash Meinel)

    * ``make docs`` now creates a man page at ``man1/bzr.1`` fixing bug 107388.
      (Robert Collins)

    * ``bzr help`` now provides cross references to other help topics using
      the _see_also facility on command classes. Likewise the bzr_man
      documentation, and the bzr.1 man page also include this information.
      (Robert Collins)

    * Tags are now included in logs, that use the long log formatter. 
      (Erik Bågfors, Alexander Belchenko)

    * ``bzr help`` provides a clearer message when a help topic cannot be
      found. (Robert Collins, #107656)

    * ``bzr help`` now accepts optional prefixes for command help. The help
      for all commands can now be found at ``bzr help commands/COMMANDNAME``
      as well as ``bzr help COMMANDNAME`` (which only works for commands 
      where the name is not the same as a more general help topic). 
      (Robert Collins)

    * ``bzr help PLUGINNAME`` will now return the module docstring from the
      plugin PLUGINNAME. (Robert Collins, #50408)

    * New help topic ``urlspec`` which lists the availables transports.
      (Goffredo Baroncelli)

    * doc/server.txt updated to document the default bzr:// port
      and also update the blurb about the hpss' current status.
      (Robert Collins, #107125).

    * ``bzr serve`` now listens on interface 0.0.0.0 by default, making it
      serve out to the local LAN (and anyone in the world that can reach the
      machine running ``bzr serve``. (Robert Collins, #98918)

    * A new smart server protocol version has been added.  It prefixes requests
      and responses with an explicit version identifier so that future protocol
      revisions can be dealt with gracefully.  (Andrew Bennetts, Robert Collins)

    * The bzr protocol version 2 indicates success or failure in every response
      without depending on particular commands encoding that consistently,
      allowing future client refactorings to be much more robust about error
      handling. (Robert Collins, Martin Pool, Andrew Bennetts)

    * The smart protocol over HTTP client has been changed to always post to the
      same ``.bzr/smart`` URL under the original location when it can.  This allows
      HTTP servers to only have to pass URLs ending in .bzr/smart to the smart
      server handler, and not arbitrary ``.bzr/*/smart`` URLs.  (Andrew Bennetts)

    * digest authentication is now supported for proxies and HTTP by the urllib
      based http implementation. Tested against Apache 2.0.55 and Squid
      2.6.5. Basic and digest authentication are handled coherently for HTTP
      and proxy: if the user is provided in the url (bzr command line for HTTP,
      proxy environment variables for proxies), the password is prompted for
      (only once). If the password is provided, it is taken into account. Once
      the first authentication is successful, all further authentication
      roundtrips are avoided by preventively setting the right authentication
      header(s).
      (Vincent Ladeuil).

  INTERNALS:

    * bzrlib API compatability with 0.8 has been dropped, cleaning up some
      code paths. (Robert Collins)

    * Change the format of chroot urls so that they can be safely manipulated
      by generic url utilities without causing the resulting urls to have
      escaped the chroot. A side effect of this is that creating a chroot
      requires an explicit action using a ChrootServer.
      (Robert Collins, Andrew Bennetts)

    * Deprecate ``Branch.get_root_id()`` because branches don't have root ids,
      rather than fixing bug #96847.  (Aaron Bentley)

    * ``WorkingTree.apply_inventory_delta`` provides a better alternative to
      ``WorkingTree._write_inventory``.  (Aaron Bentley)

    * Convenience method ``TestCase.expectFailure`` ensures that known failures
      do not silently pass.  (Aaron Bentley)

    * ``Transport.local_abspath`` now raises ``NotLocalUrl`` rather than 
      ``TransportNotPossible``. (Martin Pool, Ian Clatworthy)

    * New SmartServer hooks facility. There are two initial hooks documented
      in ``bzrlib.transport.smart.SmartServerHooks``. The two initial hooks allow
      plugins to execute code upon server startup and shutdown.
      (Robert Collins).

    * SmartServer in standalone mode will now close its listening socket
      when it stops, rather than waiting for garbage collection. This primarily
      fixes test suite hangs when a test tries to connect to a shutdown server.
      It may also help improve behaviour when dealing with a server running
      on a specific port (rather than dynamically assigned ports).
      (Robert Collins)

    * Move most SmartServer code into a new package, bzrlib/smart.
      bzrlib/transport/remote.py contains just the Transport classes that used
      to be in bzrlib/transport/smart.py.  (Andrew Bennetts)

    * urllib http implementation avoid roundtrips associated with
      401 (and 407) errors once the authentication succeeds.
      (Vincent Ladeuil).

    * urlib http now supports querying the user for a proxy password if
      needed. Realm is shown in the prompt for both HTTP and proxy
      authentication when the user is required to type a password. 
      (Vincent Ladeuil).

    * Renamed SmartTransport (and subclasses like SmartTCPTransport) to
      RemoteTransport (and subclasses to RemoteTCPTransport, etc).  This is more
      consistent with its new home in ``bzrlib/transport/remote.py``, and because
      it's not really a "smart" transport, just one that does file operations
      via remote procedure calls.  (Andrew Bennetts)
 
    * The ``lock_write`` method of ``LockableFiles``, ``Repository`` and
      ``Branch`` now accept a ``token`` keyword argument, so that separate
      instances of those objects can share a lock if it has the right token.
      (Andrew Bennetts, Robert Collins)

    * New method ``get_branch_reference`` on ``BzrDir`` allows the detection of
      branch references - which the smart server component needs.

    * The Repository API ``make_working_trees`` is now permitted to return
      False when ``set_make_working_trees`` is not implemented - previously
      an unimplemented ``set_make_working_trees`` implied the result True
      from ``make_working_trees``. This has been changed to accomodate the
      smart server, where it does not make sense (at this point) to ever
      make working trees by default. (Robert Collins)

    * Command objects can now declare related help topics by having _see_also
      set to a list of related topic. (Robert Collins)

    * ``bzrlib.help`` now delegates to the Command class for Command specific
      help. (Robert Collins)

    * New class ``TransportListRegistry``, derived from the Registry class, which 
      simplifies tracking the available Transports. (Goffredo Baroncelli)

    * New function ``Branch.get_revision_id_to_revno_map`` which will
      return a dictionary mapping revision ids to dotted revnos. Since
      dotted revnos are defined in the context of the branch tip, it makes
      sense to generate them from a ``Branch`` object.
      (John Arbash Meinel)

    * Fix the 'Unprintable error' message display to use the repr of the 
      exception that prevented printing the error because the str value
      for it is often not useful in debugging (e.g. KeyError('foo') has a
      str() of 'foo' but a repr of 'KeyError('foo')' which is much more
      useful. (Robert Collins)

    * ``urlutils.normalize_url`` now unescapes unreserved characters, such as "~".
      (Andrew Bennetts)

  BUGFIXES:

    * Don't fail bundle selftest if email has 'two' embedded.  
      (Ian Clatworthy, #98510)

    * Remove ``--verbose`` from ``bzr bundle``. It didn't work anyway.
      (Robert Widhopf-Fenk, #98591)

    * Remove ``--basis`` from the checkout/branch commands - it didn't work
      properly and is no longer beneficial.
      (Robert Collins, #53675, #43486)

    * Don't produce encoding error when adding duplicate files.
      (Aaron Bentley)

    * Fix ``bzr log <file>`` so it only logs the revisions that changed
      the file, and does it faster.
      (Kent Gibson, John Arbash Meinel, #51980, #69477)
 
    * Fix ``InterDirstateTre._iter_changes`` to handle when we come across
      an empty versioned directory, which now has files in it.
      (John Arbash Meinel, #104257)

    * Teach ``common_ancestor`` to shortcut when the tip of one branch is
      inside the ancestry of the other. Saves a lot of graph processing
      (with an ancestry of 16k revisions, ``bzr merge ../already-merged``
      changes from 2m10s to 13s).  (John Arbash Meinel, #103757)

    * Fix ``show_diff_trees`` to handle the case when a file is modified,
      and the containing directory is renamed. (The file path is different
      in this versus base, but it isn't marked as a rename).
      (John Arbash Meinel, #103870)

    * FTP now works even when the FTP server does not support atomic rename.
      (Aaron Bentley, #89436)

    * Correct handling in bundles and merge directives of timezones with
      that are not an integer number of hours offset from UTC.  Always 
      represent the epoch time in UTC to avoid problems with formatting 
      earlier times on win32.  (Martin Pool, Alexander Belchenko, John
      Arbash Meinel)

    * Typo in the help for ``register-branch`` fixed. (Robert Collins, #96770)

    * "dirstate" and "dirstate-tags" formats now produce branches compatible
      with old versions of bzr. (Aaron Bentley, #107168))

    * Handle moving a directory when children have been added, removed,
      and renamed. (John Arbash Meinel, #105479)

    * Don't preventively use basic authentication for proxy before receiving a
      407 error. Otherwise people willing to use other authentication schemes
      may expose their password in the clear (or nearly). This add one
      roundtrip in case basic authentication should be used, but plug the
      security hole.
      (Vincent Ladeuil)

    * Handle http and proxy digest authentication.
      (Vincent Ladeuil, #94034).

  TESTING:

    * Added ``bzrlib.strace.strace`` which will strace a single callable and
      return a StraceResult object which contains just the syscalls involved
      in running it. (Robert Collins)

    * New test method ``reduceLockdirTimeout`` to drop the default (ui-centric)
      default time down to one suitable for tests. (Andrew Bennetts)

    * Add new ``vfs_transport_factory`` attribute on tests which provides the 
      common vfs backing for both the readonly and readwrite transports.
      This allows the RemoteObject tests to back onto local disk or memory,
      and use the existing ``transport_server`` attribute all tests know about
      to be the smart server transport. This in turn allows tests to 
      differentiate between 'transport to access the branch', and 
      'transport which is a VFS' - which matters in Remote* tests.
      (Robert Collins, Andrew Bennetts)

    * The ``make_branch_and_tree`` method for tests will now create a 
      lightweight checkout for the tree if the ``vfs_transport_factory`` is not
      a LocalURLServer. (Robert Collins, Andrew Bennetts)

    * Branch implementation tests have been audited to ensure that all urls 
      passed to Branch APIs use proper urls, except when local-disk paths
      are intended. This is so that tests correctly access the test transport
      which is often not equivalent to local disk in Remote* tests. As part
      of this many tests were adjusted to remove dependencies on local disk
      access.
      (Robert Collins, Andrew Bennetts)

    * Mark bzrlib.tests and bzrlib.tests.TestUtil as providing assertFOO helper
      functions by adding a ``__unittest`` global attribute. (Robert Collins,
      Andrew Bennetts, Martin Pool, Jonathan Lange)

    * Refactored proxy and authentication handling to simplify the
      implementation of new auth schemes for both http and proxy. 
      (Vincent Ladeuil)

bzr 0.15 2007-04-01
-------------------

  BUGFIXES:

    * Handle incompatible repositories as a user issue when fetching.
      (Aaron Bentley)

    * Don't give a recommendation to upgrade when branching or 
      checking out a branch that contains an old-format working tree.
      (Martin Pool)

bzr 0.15rc3  2007-03-26
-----------------------

  CHANGES:
 
    * A warning is now displayed when opening working trees in older 
      formats, to encourage people to upgrade to WorkingTreeFormat4.
      (Martin Pool)

  IMPROVEMENTS:

    * HTTP redirections are now taken into account when a branch (or a
      bundle) is accessed for the first time. A message is issued at each
      redirection to inform the user. In the past, http redirections were
      silently followed for each request which significantly degraded the
      performances. The http redirections are not followed anymore by
      default, instead a RedirectRequested exception is raised. For bzrlib
      users needing to follow http redirections anyway,
      ``bzrlib.transport.do_catching_redirections`` provide an easy transition
      path.  (vila)

  INTERNALS:

    * Added ``ReadLock.temporary_write_lock()`` to allow upgrading an OS read
      lock to an OS write lock. Linux can do this without unlocking, Win32
      needs to unlock in between. (John Arbash Meinel)
 
    * New parameter ``recommend_upgrade`` to ``BzrDir.open_workingtree``
      to silence (when false) warnings about opening old formats.
      (Martin Pool)

    * Fix minor performance regression with bzr-0.15 on pre-dirstate
      trees. (We were reading the working inventory too many times).
      (John Arbash Meinel)

    * Remove ``Branch.get_transaction()`` in favour of a simple cache of
      ``revision_history``.  Branch subclasses should override
      ``_gen_revision_history`` rather than ``revision_history`` to make use of
      this cache, and call ``_clear_revision_history_cache`` and
      ``_cache_revision_history`` at appropriate times. (Andrew Bennetts)

  BUGFIXES:

    * Take ``smtp_server`` from user config into account.
      (vila, #92195)

    * Restore Unicode filename handling for versioned and unversioned files.
      (John Arbash Meinel, #92608)

    * Don't fail during ``bzr commit`` if a file is marked removed, and
      the containing directory is auto-removed.  (John Arbash Meinel, #93681)

    * ``bzr status FILENAME`` failed on Windows because of an uncommon
      errno. (``ERROR_DIRECTORY == 267 != ENOTDIR``).
      (Wouter van Heyst, John Arbash Meinel, #90819)

    * ``bzr checkout source`` should create a local branch in the same
      format as source. (John Arbash Meinel, #93854)

    * ``bzr commit`` with a kind change was failing to update the
      last-changed-revision for directories.  The
      InventoryDirectory._unchanged only looked at the ``parent_id`` and name,
      ignoring the fact that the kind could have changed, too.
      (John Arbash Meinel, #90111)

    * ``bzr mv dir/subdir other`` was incorrectly updating files inside
      the directory. So that there was a chance it would break commit,
      etc. (John Arbash Meinel, #94037)
 
    * Correctly handles mutiple permanent http redirections.
      (vila, #88780)

bzr 0.15rc2  2007-03-14
-----------------------

  NOTES WHEN UPGRADING:
        
    * Release 0.15rc2 of bzr changes the ``bzr init-repo`` command to
      default to ``--trees`` instead of ``--no-trees``.
      Existing shared repositories are not affected.

  IMPROVEMENTS:

    * New ``merge-directive`` command to generate machine- and human-readable
      merge requests.  (Aaron Bentley)

    * New ``submit:`` revision specifier makes it easy to diff against the
      common ancestor with the submit location (Aaron Bentley)

    * Added support for Putty's SSH implementation. (Dmitry Vasiliev)

    * Added ``bzr status --versioned`` to report only versioned files, 
      not unknowns. (Kent Gibson)

    * Merge now autodetects the correct line-ending style for its conflict
      markers.  (Aaron Bentley)

  INTERNALS:

    * Refactored SSH vendor registration into SSHVendorManager class.
      (Dmitry Vasiliev)

  BUGFIXES:

    * New ``--numbered-dirs`` option to ``bzr selftest`` to use
      numbered dirs for TestCaseInTempDir. This is default behavior
      on Windows. Anyone can force named dirs on Windows
      with ``--no-numbered-dirs``. (Alexander Belchenko)

    * Fix ``RevisionSpec_revid`` to handle the Unicode strings passed in
      from the command line. (Marien Zwart, #90501)

    * Fix ``TreeTransform._iter_changes`` when both the source and
      destination are missing. (Aaron Bentley, #88842)

    * Fix commit of merges with symlinks in dirstate trees.
      (Marien Zwart)
    
    * Switch the ``bzr init-repo`` default from --no-trees to --trees. 
      (Wouter van Heyst, #53483)


bzr 0.15rc1  2007-03-07
-----------------------

  SURPRISES:

    * The default disk format has changed. Please run 'bzr upgrade' in your
      working trees to upgrade. This new default is compatible for network
      operations, but not for local operations. That is, if you have two
      versions of bzr installed locally, after upgrading you can only use the
      bzr 0.15 version. This new default does not enable tags or nested-trees
      as they are incompatible with bzr versions before 0.15 over the network.

    * For users of bzrlib: Two major changes have been made to the working tree
      api in bzrlib. The first is that many methods and attributes, including
      the inventory attribute, are no longer valid for use until one of
      ``lock_read``/``lock_write``/``lock_tree_write`` has been called,
      and become invalid again after unlock is called. This has been done
      to improve performance and correctness as part of the dirstate
      development.
      (Robert Collins, John A Meinel, Martin Pool, and others).

    * For users of bzrlib: The attribute 'tree.inventory' should be considered
      readonly. Previously it was possible to directly alter this attribute, or
      its contents, and have the tree notice this. This has been made
      unsupported - it may work in some tree formats, but in the newer dirstate
      format such actions will have no effect and will be ignored, or even
      cause assertions. All operations possible can still be carried out by a
      combination of the tree API, and the bzrlib.transform API. (Robert
      Collins, John A Meinel, Martin Pool, and others).

  IMPROVEMENTS:

    * Support for OS Windows 98. Also .bzr.log on any windows system
      saved in My Documents folder. (Alexander Belchenko)

    * ``bzr mv`` enhanced to support already moved files.
      In the past the mv command would have failed if the source file doesn't
      exist. In this situation ``bzr mv`` would now detect that the file has
      already moved and update the repository accordingly, if the target file
      does exist.
      A new option ``--after`` has been added so that if two files already
      exist, you could notify Bazaar that you have moved a (versioned) file
      and replaced it with another. Thus in this case ``bzr move --after``
      will only update the Bazaar identifier.
      (Steffen Eichenberg, Marius Kruger)

    * ``ls`` now works on treeless branches and remote branches.
      (Aaron Bentley)

    * ``bzr help global-options`` describes the global options.
      (Aaron Bentley)

    * ``bzr pull --overwrite`` will now correctly overwrite checkouts.
      (Robert Collins)

    * Files are now allowed to change kind (e.g. from file to symlink).
      Supported by ``commit``, ``revert`` and ``status``
      (Aaron Bentley)

    * ``inventory`` and ``unknowns`` hidden in favour of ``ls``
      (Aaron Bentley)

    * ``bzr help checkouts`` descibes what checkouts are and some possible
      uses of them. (James Westby, Aaron Bentley)

    * A new ``-d`` option to push, pull and merge overrides the default 
      directory.  (Martin Pool)

    * Branch format 6: smaller, and potentially faster than format 5.  Supports
      ``append_history_only`` mode, where the log view and revnos do not change,
      except by being added to.  Stores policy settings in
      ".bzr/branch/branch.conf".

    * ``append_only`` branches:  Format 6 branches may be configured so that log
      view and revnos are always consistent.  Either create the branch using
      "bzr init --append-revisions-only" or edit the config file as descriped
      in docs/configuration.txt.

    * rebind: Format 6 branches retain the last-used bind location, so if you
      "bzr unbind", you can "bzr bind" to bind to the previously-selected
      bind location.

    * Builtin tags support, created and deleted by the ``tag`` command and
      stored in the branch.  Tags can be accessed with the revisionspec
      ``-rtag:``, and listed with ``bzr tags``.  Tags are not versioned 
      at present. Tags require a network incompatible upgrade. To perform this
      upgrade, run ``bzr upgrade --dirstate-tags`` in your branch and
      repositories. (Martin Pool)

    * The ``bzr://`` transport now has a well-known port number, 4155,
      which it will use by default.  (Andrew Bennetts, Martin Pool)

    * Bazaar now looks for user-installed plugins before looking for site-wide
      plugins. (Jonathan Lange)

    * ``bzr resolve`` now detects and marks resolved text conflicts.
      (Aaron Bentley)

  INTERNALS:

    * Internally revision ids and file ids are now passed around as utf-8
      bytestrings, rather than treating them as Unicode strings. This has
      performance benefits for Knits, since we no longer need to decode the
      revision id for each line of content, nor for each entry in the index.
      This will also help with the future dirstate format.
      (John Arbash Meinel)

    * Reserved ids (any revision-id ending in a colon) are rejected by
      versionedfiles, repositories, branches, and working trees
      (Aaron Bentley)

    * Minor performance improvement by not creating a ProgressBar for
      every KnitIndex we create. (about 90ms for a bzr.dev tree)
      (John Arbash Meinel)

    * New easier to use Branch hooks facility. There are five initial hooks,
      all documented in bzrlib.branch.BranchHooks.__init__ - ``'set_rh'``,
      ``'post_push'``, ``'post_pull'``, ``'post_commit'``,
      ``'post_uncommit'``. These hooks fire after the matching operation
      on a branch has taken place, and were originally added for the
      branchrss plugin. (Robert Collins)

    * New method ``Branch.push()`` which should be used when pushing from a
      branch as it makes performance and policy decisions to match the UI
      level command ``push``. (Robert Collins).

    * Add a new method ``Tree.revision_tree`` which allows access to cached
      trees for arbitrary revisions. This allows the in development dirstate
      tree format to provide access to the callers to cached copies of 
      inventory data which are cheaper to access than inventories from the
      repository.
      (Robert Collins, Martin Pool)

    * New ``Branch.last_revision_info`` method, this is being done to allow
      optimization of requests for both the number of revisions and the last
      revision of a branch with smartservers and potentially future branch
      formats. (Wouter van Heyst, Robert Collins)

    * Allow ``'import bzrlib.plugins.NAME'`` to work when the plugin NAME has not
      yet been loaded by ``load_plugins()``. This allows plugins to depend on each
      other for code reuse without requiring users to perform file-renaming
      gymnastics. (Robert Collins)

    * New Repository method ``'gather_stats'`` for statistic data collection.
      This is expected to grow to cover a number of related uses mainly
      related to bzr info. (Robert Collins)

    * Log formatters are now managed with a registry.
      ``log.register_formatter`` continues to work, but callers accessing
      the FORMATTERS dictionary directly will not.

    * Allow a start message to be passed to the ``edit_commit_message``
      function.  This will be placed in the message offered to the user
      for editing above the separator. It allows a template commit message
      to be used more easily. (James Westby)

    * ``GPGStrategy.sign()`` will now raise ``BzrBadParameterUnicode`` if
      you pass a Unicode string rather than an 8-bit string. Callers need
      to be updated to encode first. (John Arbash Meinel)

    * Branch.push, pull, merge now return Result objects with information
      about what happened, rather than a scattering of various methods.  These
      are also passed to the post hooks.  (Martin Pool)

    * File formats and architecture is in place for managing a forest of trees
      in bzr, and splitting up existing trees into smaller subtrees, and
      finally joining trees to make a larger tree. This is the first iteration
      of this support, and the user-facing aspects still require substantial
      work.  If you wish to experiment with it, use ``bzr upgrade
      --dirstate-with-subtree`` in your working trees and repositories.
      You can use the hidden commands ``split`` and ``join`` and to create
      and manipulate nested trees, but please consider using the nested-trees
      branch, which contains substantial UI improvements, instead.
      http://code.aaronbentley.com/bzr/bzrrepo/nested-trees/
      (Aaron Bentley, Martin Pool, Robert Collins).

  BUGFIXES:

    * ``bzr annotate`` now uses dotted revnos from the viewpoint of the
      branch, rather than the last changed revision of the file.
      (John Arbash Meinel, #82158)

    * Lock operations no longer hang if they encounter a permission problem.
      (Aaron Bentley)

    * ``bzr push`` can resume a push that was canceled before it finished.
      Also, it can push even if the target directory exists if you supply
      the ``--use-existing-dir`` flag.
      (John Arbash Meinel, #30576, #45504)

    * Fix http proxy authentication when user and an optional
      password appears in the ``*_proxy`` vars. (Vincent Ladeuil,
      #83954).

    * ``bzr log branch/file`` works for local treeless branches
      (Aaron Bentley, #84247)

    * Fix problem with UNC paths on Windows 98. (Alexander Belchenko, #84728)

    * Searching location of CA bundle for PyCurl in env variable
      (``CURL_CA_BUNDLE``), and on win32 along the PATH.
      (Alexander Belchenko, #82086)

    * ``bzr init`` works with unicode argument LOCATION.
      (Alexander Belchenko, #85599)

    * Raise ``DependencyNotPresent`` if pycurl do not support https. 
      (Vincent Ladeuil, #85305)

    * Invalid proxy env variables should not cause a traceback.
      (Vincent Ladeuil, #87765)

    * Ignore patterns normalised to use '/' path separator.
      (Kent Gibson, #86451)

    * bzr rocks. It sure does! Fix case. (Vincent Ladeuil, #78026)

    * Fix bzrtools shelve command for removed lines beginning with "--"
      (Johan Dahlberg, #75577)

  TESTING:

    * New ``--first`` option to ``bzr selftest`` to run specified tests
      before the rest of the suite.  (Martin Pool)


bzr 0.14  2007-01-23
--------------------

  IMPROVEMENTS:

    * ``bzr help global-options`` describes the global options. (Aaron Bentley)

  BUG FIXES:
    
    * Skip documentation generation tests if the tools to do so are not
      available. Fixes running selftest for installled copies of bzr. 
      (John Arbash Meinel, #80330)

    * Fix the code that discovers whether bzr is being run from it's
      working tree to handle the case when it isn't but the directory
      it is in is below a repository. (James Westby, #77306)


bzr 0.14rc1  2007-01-16
-----------------------

  IMPROVEMENTS:

    * New connection: ``bzr+http://`` which supports tunnelling the smart
      protocol over an HTTP connection. If writing is enabled on the bzr
      server, then you can write over the http connection.
      (Andrew Bennetts, John Arbash Meinel)

    * Aliases now support quotation marks, so they can contain whitespace
      (Marius Kruger)

    * PyCurlTransport now use a single curl object. By specifying explicitly
      the 'Range' header, we avoid the need to use two different curl objects
      (and two connections to the same server). (Vincent Ladeuil)

    * ``bzr commit`` does not prompt for a message until it is very likely to
      succeed.  (Aaron Bentley)

    * ``bzr conflicts`` now takes --text to list pathnames of text conflicts
      (Aaron Bentley)

    * Fix ``iter_lines_added_or_present_in_versions`` to use a set instead
      of a list while checking if a revision id was requested. Takes 10s
      off of the ``fileids_affected_by_revision_ids`` time, which is 10s
      of the ``bzr branch`` time. Also improve ``fileids_...`` time by
      filtering lines with a regex rather than multiple ``str.find()``
      calls. (saves another 300ms) (John Arbash Meinel)

    * Policy can be set for each configuration key. This allows keys to be
      inherited properly across configuration entries. For example, this
      should enable you to do::
        
        [/home/user/project]
        push_location = sftp://host/srv/project/
        push_location:policy = appendpath

      And then a branch like ``/home/user/project/mybranch`` should get an
      automatic push location of ``sftp://host/srv/project/mybranch``.
      (James Henstridge)

    * Added ``bzr status --short`` to make status report svn style flags
      for each file.  For example::

        $ bzr status --short
        A  foo
        A  bar
        D  baz
        ?  wooley

    * 'bzr selftest --clean-output' allows easily clean temporary tests 
      directories without running tests. (Alexander Belchenko)

    * ``bzr help hidden-commands`` lists all hidden commands. (Aaron Bentley)

    * ``bzr merge`` now has an option ``--pull`` to fall back to pull if
      local is fully merged into remote. (Jan Hudec)

    * ``bzr help formats`` describes available directory formats. (Aaron Bentley)

  INTERNALS:

    * A few tweaks directly to ``fileids_affected_by_revision_ids`` to
      help speed up processing, as well allowing to extract unannotated
      lines. Between the two ``fileids_affected_by_revision_ids`` is
      improved by approx 10%. (John Arbash Meinel)

    * Change Revision serialization to only write out millisecond
      resolution. Rather than expecting floating point serialization to
      preserve more resolution than we need. (Henri Weichers, Martin Pool)

    * Test suite ends cleanly on Windows.  (Vincent Ladeuil)

    * When ``encoding_type`` attribute of class Command is equal to 'exact', 
      force sys.stdout to be a binary stream on Windows, and therefore
      keep exact line-endings (without LF -> CRLF conversion).
      (Alexander Belchenko)

    * Single-letter short options are no longer globally declared.  (Martin
      Pool)

    * Before using detected user/terminal encoding bzr should check
      that Python has corresponding codec. (Alexander Belchenko)

    * Formats for end-user selection are provided via a FormatRegistry (Aaron Bentley)

  BUG FIXES:

    * ``bzr missing --verbose`` was showing adds/removals in the wrong
      direction. (John Arbash Meinel)

    * ``bzr annotate`` now defaults to showing dotted revnos for merged
      revisions. It cuts them off at a depth of 12 characters, but you can
      supply ``--long`` to see the full number. You can also use
      ``--show-ids`` to display the original revision ids, rather than
      revision numbers and committer names. (John Arbash Meinel, #75637)

    * bzr now supports Win32 UNC path (e.g. ``\HOST\path``. 
      (Alexander Belchenko, #57869)

    * Win32-specific: output of cat, bundle and diff commands don't mangle
      line-endings (Alexander Belchenko, #55276)

    * Replace broken fnmatch based ignore pattern matching with custom pattern
      matcher.
      (Kent Gibson, Jan Hudec #57637)

    * pycurl and urllib can detect short reads at different places. Update
      the test suite to test more cases. Also detect http error code 416
      which was raised for that specific bug. Also enhance the urllib
      robustness by detecting invalid ranges (and pycurl's one by detecting
      short reads during the initial GET). (Vincent Ladeuil, #73948)

    * The urllib connection sharing interacts badly with urllib2
      proxy setting (the connections didn't go thru the proxy
      anymore). Defining a proper ProxyHandler solves the
      problem.  (Vincent Ladeuil, #74759)

    * Use urlutils to generate relative URLs, not osutils 
      (Aaron Bentley, #76229)

    * ``bzr status`` in a readonly directory should work without giving
      lots of errors. (John Arbash Meinel, #76299)

    * Mention the revisionspec topic for the revision option help.
      (Wouter van Heyst, #31663)

    * Allow plugins import from zip archives.
      (Alexander Belchenko, #68124)


bzr 0.13  2006-12-05
--------------------
    
  No changes from 0.13rc1
    
bzr 0.13rc1  2006-11-27
-----------------------

  IMPROVEMENTS:

    * New command ``bzr remove-tree`` allows the removal of the working
      tree from a branch.
      (Daniel Silverstone)

    * urllib uses shared keep-alive connections, so http 
      operations are substantially faster.
      (Vincent Ladeuil, #53654)

    * ``bzr export`` allows an optional branch parameter, to export a bzr
      tree from some other url. For example:
      ``bzr export bzr.tar.gz http://bazaar-vcs.org/bzr/bzr.dev``
      (Daniel Silverstone)

    * Added ``bzr help topics`` to the bzr help system. This gives a
      location for general information, outside of a specific command.
      This includes updates for ``bzr help revisionspec`` the first topic
      included. (Goffredo Baroncelli, John Arbash Meinel, #42714)

    * WSGI-compatible HTTP smart server.  See ``doc/http_smart_server.txt``.
      (Andrew Bennetts)

    * Knit files will now cache full texts only when the size of the
      deltas is as large as the size of the fulltext. (Or after 200
      deltas, whichever comes first). This has the most benefit on large
      files with small changes, such as the inventory for a large project.
      (eg For a project with 2500 files, and 7500 revisions, it changes
      the size of inventory.knit from 11MB to 5.4MB) (John Arbash Meinel)

  INTERNALS:

    * New -D option given before the command line turns on debugging output
      for particular areas.  -Derror shows tracebacks on all errors.
      (Martin Pool)

    * Clean up ``bzr selftest --benchmark bundle`` to correct an import,
      and remove benchmarks that take longer than 10min to run.
      (John Arbash Meinel)

    * Use ``time.time()`` instead of ``time.clock()`` to decide on
      progress throttling. Because ``time.clock()`` is actually CPU time,
      so over a high-latency connection, too many updates get throttled.
      (John Arbash Meinel)

    * ``MemoryTransport.list_dir()`` would strip the first character for
      files or directories in root directory. (John Arbash Meinel)

    * New method ``get_branch_reference`` on 'BzrDir' allows the detection of 
      branch references - which the smart server component needs.
  
    * New ``ChrootTransportDecorator``, accessible via the ``chroot+`` url
      prefix.  It disallows any access to locations above a set URL.  (Andrew
      Bennetts)

  BUG FIXES:

    * Now ``_KnitIndex`` properly decode revision ids when loading index data.
      And optimize the knit index parsing code. 
      (Dmitry Vasiliev, John Arbash Meinel)

    * ``bzrlib/bzrdir.py`` was directly referencing ``bzrlib.workingtree``,
      without importing it. This prevented ``bzr upgrade`` from working
      unless a plugin already imported ``bzrlib.workingtree``
      (John Arbash Meinel, #70716)

    * Suppress the traceback on invalid URLs (Vincent Ladeuil, #70803).

    * Give nicer error message when an http server returns a 403
      error code. (Vincent Ladeuil, #57644).

    * When a multi-range http GET request fails, try a single
      range one. If it fails too, forget about ranges. Remember that until 
      the death of the transport and propagates that to the clones.
      (Vincent Ladeuil, #62276, #62029).

    * Handles user/passwords supplied in url from command
      line (for the urllib implementation). Don't request already
      known passwords (Vincent Ladeuil, #42383, #44647, #48527)

    * ``_KnitIndex.add_versions()`` dictionary compresses revision ids as they
      are added. This fixes bug where fetching remote revisions records
      them as full references rather than integers.
      (John Arbash Meinel, #64789)

    * ``bzr ignore`` strips trailing slashes in patterns.
      Also ``bzr ignore`` rejects absolute paths. (Kent Gibson, #4559)

    * ``bzr ignore`` takes multiple arguments. (Cheuksan Edward Wang, #29488)

    * mv correctly handles paths that traverse symlinks. 
      (Aaron Bentley, #66964)

    * Give nicer looking error messages when failing to connect over ssh.
      (John Arbash Meinel, #49172)

    * Pushing to a remote branch does not currently update the remote working
      tree. After a remote push, ``bzr status`` and ``bzr diff`` on the remote
      machine now show that the working tree is out of date.
      (Cheuksan Edward Wang #48136)

    * Use patiencediff instead of difflib for determining deltas to insert
      into knits. This avoids the O(N^3) behavior of difflib. Patience
      diff should be O(N^2). (Cheuksan Edward Wang, #65714)

    * Running ``bzr log`` on nonexistent file gives an error instead of the
      entire log history. (Cheuksan Edward Wang #50793)

    * ``bzr cat`` can look up contents of removed or renamed files. If the
      pathname is ambiguous, i.e. the files in the old and new trees have
      different id's, the default is the file in the new tree. The user can
      use "--name-from-revision" to select the file in the old tree.
      (Cheuksan Edward Wang, #30190)

  TESTING:

    * TestingHTTPRequestHandler really handles the Range header
      (previously it was ignoring it and returning the whole file,).

bzr 0.12  2006-10-30
--------------------

  INTERNALS:

    * Clean up ``bzr selftest --benchmark bundle`` to correct an import,
      and remove benchmarks that take longer than 10min to run.
      (John Arbash Meinel)
  
bzr 0.12rc1  2006-10-23
-----------------------

  IMPROVEMENTS:

    * ``bzr log`` now shows dotted-decimal revision numbers for all revisions,
      rather than just showing a decimal revision number for revisions on the
      mainline. These revision numbers are not yet accepted as input into bzr
      commands such as log, diff etc. (Robert Collins)

    * revisions can now be specified using dotted-decimal revision numbers.
      For instance, ``bzr diff -r 1.2.1..1.2.3``. (Robert Collins)

    * ``bzr help commands`` output is now shorter (Aaron Bentley)

    * ``bzr`` now uses lazy importing to reduce the startup time. This has
      a moderate effect on lots of actions, especially ones that have
      little to do. For example ``bzr rocks`` time is down to 116ms from
      283ms. (John Arbash Meinel)

    * New Registry class to provide name-to-object registry-like support,
      for example for schemes where plugins can register new classes to
      do certain tasks (e.g. log formatters). Also provides lazy registration
      to allow modules to be loaded on request.
      (John Arbash Meinel, Adeodato Simó)

  API INCOMPATABILITY:
  
    * LogFormatter subclasses show now expect the 'revno' parameter to 
      show() to be a string rather than an int. (Robert Collins)

  INTERNALS:

    * ``TestCase.run_bzr``, ``run_bzr_captured``, and ``run_bzr_subprocess``
      can take a ``working_dir='foo'`` parameter, which will change directory 
      for the command. (John Arbash Meinel)

    * ``bzrlib.lazy_regex.lazy_compile`` can be used to create a proxy
      around a regex, which defers compilation until first use. 
      (John Arbash Meinel)

    * ``TestCase.run_bzr_subprocess`` defaults to supplying the
      ``--no-plugins`` parameter to ensure test reproducability, and avoid
      problems with system-wide installed plugins. (John Arbash Meinel)

    * Unique tree root ids are now supported. Newly created trees still
      use the common root id for compatibility with bzr versions before 0.12.
      (Aaron Bentley)

    * ``WorkingTree.set_root_id(None)`` is now deprecated. Please
      pass in ``inventory.ROOT_ID`` if you want the default root id value.
      (Robert Collins, John Arbash Meinel)

    * New method ``WorkingTree.flush()`` which will write the current memory
      inventory out to disk. At the same time, ``read_working_inventory`` will
      no longer trash the current tree inventory if it has been modified within
      the current lock, and the tree will now ``flush()`` automatically on
      ``unlock()``. ``WorkingTree.set_root_id()`` has been updated to take
      advantage of this functionality. (Robert Collins, John Arbash Meinel)

    * ``bzrlib.tsort.merge_sorted`` now accepts ``generate_revnos``. This
      parameter will cause it to add another column to its output, which
      contains the dotted-decimal revno for each revision, as a tuple.
      (Robert Collins)

    * ``LogFormatter.show_merge`` is deprecated in favour of
      ``LogFormatter.show_merge_revno``. (Robert Collins)

  BUG FIXES:

    * Avoid circular imports by creating a deprecated function for
      ``bzrlib.tree.RevisionTree``. Callers should have been using
      ``bzrlib.revisontree.RevisionTree`` anyway. (John Arbash Meinel,
      #63360, #66349)

    * Don't use ``socket.MSG_WAITALL`` as it doesn't exist on all
      platforms. (Martin Pool, #66356)

    * Don't require ``Content-Type`` in range responses. Assume they are a
      single range if ``Content-Type`` does not exist.
      (John Arbash Meinel, #62473)

    * bzr branch/pull no longer complain about progress bar cleanup when
      interrupted during fetch.  (Aaron Bentley, #54000)

    * ``WorkingTree.set_parent_trees()`` uses the trees to directly write
      the basis inventory, rather than going through the repository. This
      allows us to have 1 inventory read, and 2 inventory writes when
      committing a new tree. (John Arbash Meinel)

    * When reverting, files that are not locally modified that do not exist
      in the target are deleted, not just unversioned (Aaron Bentley)

    * When trying to acquire a lock, don't fail immediately. Instead, try
      a few times (up to 1 hour) before timing out. Also, report why the
      lock is unavailable (John Arbash Meinel, #43521, #49556)

    * Leave HttpTransportBase daughter classes decides how they
      implement cloning. (Vincent Ladeuil, #61606)

    * diff3 does not indicate conflicts on clean merge. (Aaron Bentley)

    * If a commit fails, the commit message is stored in a file at the root of
      the tree for later commit. (Cheuksan Edward Wang, Stefan Metzmacher,
      #32054)

  TESTING:

    * New test base class TestCaseWithMemoryTransport offers memory-only
      testing facilities: its not suitable for tests that need to mutate disk
      state, but most tests should not need that and should be converted to
      TestCaseWithMemoryTransport. (Robert Collins)

    * ``TestCase.make_branch_and_memory_tree`` now takes a format
      option to set the BzrDir, Repository and Branch formats of the
      created objects. (Robert Collins, John Arbash Meinel)

bzr 0.11  2006-10-02
--------------------

    * Smart server transport test failures on windows fixed. (Lukáš Lalinský).

bzr 0.11rc2  2006-09-27
-----------------------

  BUG FIXES:

    * Test suite hangs on windows fixed. (Andrew Bennets, Alexander Belchenko).
    
    * Commit performance regression fixed. (Aaron Bentley, Robert Collins, John
      Arbash Meinel).

bzr 0.11rc1  2006-09-25
-----------------------

  IMPROVEMENTS:

    * Knit files now wait to create their contents until the first data is
      added. The old code used to create an empty .knit and a .kndx with just
      the header. However, this caused a lot of extra round trips over sftp.
      This can change the time for ``bzr push`` to create a new remote branch
      from 160s down to 100s. This also affects ``bzr commit`` performance when
      adding new files, ``bzr commit`` on a new kernel-like tree drops from 50s
      down to 40s (John Arbash Meinel, #44692)

    * When an entire subtree has been deleted, commit will now report that
      just the top of the subtree has been deleted, rather than reporting
      all the individual items. (Robert Collins)

    * Commit performs one less XML parse. (Robert Collins)

    * ``bzr checkout`` now operates on readonly branches as well
      as readwrite branches. This fixes bug #39542. (Robert Collins)

    * ``bzr bind`` no longer synchronises history with the master branch.
      Binding should be followed by an update or push to synchronise the 
      two branches. This is closely related to the fix for bug #39542.
      (Robert Collins)

    * ``bzrlib.lazy_import.lazy_import`` function to create on-demand 
      objects.  This allows all imports to stay at the global scope, but
      modules will not actually be imported if they are not used.
      (John Arbash Meinel)

    * Support ``bzr://`` and ``bzr+ssh://`` urls to work with the new RPC-based
      transport which will be used with the upcoming high-performance smart
      server. The new command ``bzr serve`` will invoke bzr in server mode,
      which processes these requests. (Andrew Bennetts, Robert Collins, Martin
      Pool)

    * New command ``bzr version-info`` which can be used to get a summary
      of the current state of the tree. This is especially useful as part
      of a build commands. See ``doc/version_info.txt`` for more information 
      (John Arbash Meinel)

  BUG FIXES:

    * ``'bzr inventory [FILE...]'`` allows restricting the file list to a
      specific set of files. (John Arbash Meinel, #3631)

    * Don't abort when annotating empty files (John Arbash Meinel, #56814)

    * Add ``Stanza.to_unicode()`` which can be passed to another Stanza
      when nesting stanzas. Also, add ``read_stanza_unicode`` to handle when
      reading a nested Stanza. (John Arbash Meinel)

    * Transform._set_mode() needs to stat the right file. 
      (John Arbash Meinel, #56549)

    * Raise WeaveFormatError rather than StopIteration when trying to read
      an empty Weave file. (John Arbash Meinel, #46871)

    * Don't access e.code for generic URLErrors, only HTTPErrors have .code.
      (Vincent Ladeuil, #59835)

    * Handle boundary="" lines properly to allow access through a Squid proxy.
      (John Arbash Meinel, #57723)

    * revert now removes newly-added directories (Aaron Bentley, #54172)

    * ``bzr upgrade sftp://`` shouldn't fail to upgrade v6 branches if there 
      isn't a working tree. (David Allouche, #40679)

    * Give nicer error messages when a user supplies an invalid --revision
      parameter. (John Arbash Meinel, #55420)

    * Handle when LANG is not recognized by python. Emit a warning, but
      just revert to using 'ascii'. (John Arbash Meinel, #35392)

    * Don't use ``preexec_fn`` on win32, as it is not supported by subprocess.
      (John Arbash Meinel)

    * Skip specific tests when the dependencies aren't met. This includes
      some ``setup.py`` tests when ``python-dev`` is not available, and
      some tests that depend on paramiko. (John Arbash Meinel, Mattheiu Moy)

    * Fallback to Paramiko properly, if no ``ssh`` executable exists on
      the system. (Andrew Bennetts, John Arbash Meinel)

    * ``Branch.bind(other_branch)`` no longer takes a write lock on the
      other branch, and will not push or pull between the two branches.
      API users will need to perform a push or pull or update operation if they
      require branch synchronisation to take place. (Robert Collins, #47344)

    * When creating a tarball or zipfile export, export unicode names as utf-8
      paths. This may not work perfectly on all platforms, but has the best
      chance of working in the common case. (John Arbash Meinel, #56816)

    * When committing, only files that exist in working tree or basis tree
      may be specified (Aaron Bentley, #50793)

  PORTABILITY:

    * Fixes to run on Python 2.5 (Brian M. Carlson, Martin Pool, Marien Zwart)

  INTERNALS:

    * TestCaseInTempDir now creates a separate directory for HOME, rather
      than having HOME set to the same location as the working directory.
      (John Arbash Meinel)

    * ``run_bzr_subprocess()`` can take an optional ``env_changes={}`` parameter,
      which will update os.environ inside the spawned child. It also can
      take a ``universal_newlines=True``, which helps when checking the output
      of the command. (John Arbash Meinel)

    * Refactor SFTP vendors to allow easier re-use when ssh is used. 
      (Andrew Bennetts)

    * ``Transport.list_dir()`` and ``Transport.iter_files_recursive()`` should always
      return urlescaped paths. This is now tested (there were bugs in a few
      of the transports) (Andrew Bennetts, David Allouche, John Arbash Meinel)

    * New utility function ``symbol_versioning.deprecation_string``. Returns the
      formatted string for a callable, deprecation format pair. (Robert Collins)

    * New TestCase helper applyDeprecated. This allows you to call a callable
      which is deprecated without it spewing to the screen, just by supplying
      the deprecation format string issued for it. (Robert Collins)

    * Transport.append and Transport.put have been deprecated in favor of
      ``.append_bytes``, ``.append_file``, ``.put_bytes``, and
      ``.put_file``. This removes the ambiguity in what type of object the
      functions take.  ``Transport.non_atomic_put_{bytes,file}`` has also
      been added. Which works similarly to ``Transport.append()`` except for
      SFTP, it doesn't have a round trip when opening the file. Also, it
      provides functionality for creating a parent directory when trying
      to create a file, rather than raise NoSuchFile and forcing the
      caller to repeat their request.
      (John Arbash Meinel)

    * WorkingTree has a new api ``unversion`` which allow the unversioning of
      entries by their file id. (Robert Collins)

    * ``WorkingTree.pending_merges`` is deprecated.  Please use the
      ``get_parent_ids`` (introduced in 0.10) method instead. (Robert Collins)

    * WorkingTree has a new ``lock_tree_write`` method which locks the branch for
      read rather than write. This is appropriate for actions which only need
      the branch data for reference rather than mutation. A new decorator
      ``needs_tree_write_lock`` is provided in the workingtree module. Like the
      ``needs_read_lock`` and ``needs_write_lock`` decorators this allows static 
      declaration of the locking requirements of a function to ensure that
      a lock is taken out for casual scripts. (Robert Collins, #54107)

    * All WorkingTree methods which write to the tree, but not to the branch
      have been converted to use ``needs_tree_write_lock`` rather than 
      ``needs_write_lock``. Also converted is the revert, conflicts and tree
      transform modules. This provides a modest performance improvement on 
      metadir style trees, due to the reduce lock-acquisition, and a more
      significant performance improvement on lightweight checkouts from 
      remote branches, where trivial operations used to pay a significant 
      penalty. It also provides the basis for allowing readonly checkouts.
      (Robert Collins)

    * Special case importing the standard library 'copy' module. This shaves
      off 40ms of startup time, while retaining compatibility. See:
      ``bzrlib/inspect_for_copy.py`` for more details. (John Arbash Meinel)

    * WorkingTree has a new parent class MutableTree which represents the 
      specialisations of Tree which are able to be altered. (Robert Collins)

    * New methods mkdir and ``put_file_bytes_non_atomic`` on MutableTree that
      mutate the tree and its contents. (Robert Collins)

    * Transport behaviour at the root of the URL is now defined and tested.
      (Andrew Bennetts, Robert Collins)

  TESTING:

    * New test helper classs MemoryTree. This is typically accessed via
      ``self.make_branch_and_memory_tree()`` in test cases. (Robert Collins)
      
    * Add ``start_bzr_subprocess`` and ``stop_bzr_subprocess`` to allow test
      code to continue running concurrently with a subprocess of bzr.
      (Andrew Bennetts, Robert Collins)

    * Add a new method ``Transport.get_smart_client()``. This is provided to
      allow upgrades to a richer interface than the VFS one provided by
      Transport. (Andrew Bennetts, Martin Pool)

bzr 0.10  2006-08-29
--------------------
  
  IMPROVEMENTS:
    * 'merge' now takes --uncommitted, to apply uncommitted changes from a
      tree.  (Aaron Bentley)
  
    * 'bzr add --file-ids-from' can be used to specify another path to use
      for creating file ids, rather than generating all new ones. Internally,
      the 'action' passed to ``smart_add_tree()`` can return ``file_ids`` that
      will be used, rather than having bzrlib generate new ones.
      (John Arbash Meinel, #55781)

    * ``bzr selftest --benchmark`` now allows a ``--cache-dir`` parameter.
      This will cache some of the intermediate trees, and decrease the
      setup time for benchmark tests. (John Arbash Meinel)

    * Inverse forms are provided for all boolean options.  For example,
      --strict has --no-strict, --no-recurse has --recurse (Aaron Bentley)

    * Serialize out Inventories directly, rather than using ElementTree.
      Writing out a kernel sized inventory drops from 2s down to ~350ms.
      (Robert Collins, John Arbash Meinel)

  BUG FIXES:

    * Help diffutils 2.8.4 get along with binary tests (Marien Zwart: #57614)

    * Change LockDir so that if the lock directory doesn't exist when
      ``lock_write()`` is called, an attempt will be made to create it.
      (John Arbash Meinel, #56974)

    * ``bzr uncommit`` preserves pending merges. (John Arbash Meinel, #57660)

    * Active FTP transport now works as intended. (ghozzy, #56472)

    * Really fix mutter() so that it won't ever raise a UnicodeError.
      It means it is possible for ~/.bzr.log to contain non UTF-8 characters.
      But it is a debugging log, not a real user file.
      (John Arbash Meinel, #56947, #53880)

    * Change Command handle to allow Unicode command and options.
      At present we cannot register Unicode command names, so we will get
      BzrCommandError('unknown command'), or BzrCommandError('unknown option')
      But that is better than a UnicodeError + a traceback.
      (John Arbash Meinel, #57123)

    * Handle TZ=UTC properly when reading/writing revisions.
      (John Arbash Meinel, #55783, #56290)

    * Use ``GPG_TTY`` to allow gpg --cl to work with gpg-agent in a pipeline,
      (passing text to sign in on stdin). (John Arbash Meinel, #54468)

    * External diff does the right thing for binaries even in foreign 
      languages. (John Arbash Meinel, #56307)

    * Testament handles more cases when content is unicode. Specific bug was
      in handling of revision properties.
      (John Arbash Meinel, Holger Krekel, #54723)

    * The bzr selftest was failing on installed versions due to a bug in a new
      test helper. (John Arbash Meinel, Robert Collins, #58057)

  INTERNALS:

    * ``bzrlib.cache_utf8`` contains ``encode()`` and ``decode()`` functions
      which can be used to cache the conversion between utf8 and Unicode.
      Especially helpful for some of the knit annotation code, which has to
      convert revision ids to utf8 to annotate lines in storage.
      (John Arbash Meinel)

    * ``setup.py`` now searches the filesystem to find all packages which
      need to be installed. This should help make the life of packagers
      easier. (John Arbash Meinel)

bzr 0.9.0  2006-08-11
---------------------

  SURPRISES:

   * The hard-coded built-in ignore rules have been removed. There are
     now two rulesets which are enforced. A user global one in 
     ``~/.bazaar/ignore`` which will apply to every tree, and the tree
     specific one '.bzrignore'.
     ``~/.bazaar/ignore`` will be created if it does not exist, but with
     a more conservative list than the old default.
     This fixes bugs with default rules being enforced no matter what. 
     The old list of ignore rules from bzr is available by
     running 'bzr ignore --old-default-rules'.
     (Robert Collins, Martin Pool, John Arbash Meinel)

   * 'branches.conf' has been changed to 'locations.conf', since it can apply
     to more locations than just branch locations.
     (Aaron Bentley)
   
  IMPROVEMENTS:

   * The revision specifier "revno:" is extended to accept the syntax
     revno:N:branch. For example,
     revno:42:http://bazaar-vcs.org/bzr/bzr.dev/ means revision 42 in
     bzr.dev.  (Matthieu Moy)

   * Tests updates to ensure proper URL handling, UNICODE support, and
     proper printing when the user's terminal encoding cannot display 
     the path of a file that has been versioned.
     ``bzr branch`` can take a target URL rather than only a local directory.
     ``Branch.get_parent()/set_parent()`` now save a relative path if possible,
     and normalize the parent based on root, allowing access across
     different transports. (John Arbash Meinel, Wouter van Heyst, Martin Pool)
     (Malone #48906, #42699, #40675, #5281, #3980, #36363, #43689,
     #42517, #42514)

   * On Unix, detect terminal width using an ioctl not just $COLUMNS.
     Use terminal width for single-line logs from ``bzr log --line`` and
     pending-merge display.  (Robert Widhopf-Fenk, Gustavo Niemeyer)
     (Malone #3507)

   * On Windows, detect terminal width using GetConsoleScreenBufferInfo.
     (Alexander Belchenko)

   * Speedup improvement for 'date:'-revision search. (Guillaume Pinot).

   * Show the correct number of revisions pushed when pushing a new branch.
     (Robert Collins).

   * 'bzr selftest' now shows a progress bar with the number of tests, and 
     progress made. 'make check' shows tests in -v mode, to be more useful
     for the PQM status window. (Robert Collins).
     When using a progress bar, failed tests are printed out, rather than
     being overwritten by the progress bar until the suite finishes.
     (John Arbash Meinel)

   * 'bzr selftest --benchmark' will run a new benchmarking selftest.
     'bzr selftest --benchmark --lsprof-timed' will use lsprofile to generate
     profile data for the individual profiled calls, allowing for fine
     grained analysis of performance.
     (Robert Collins, Martin Pool).

   * 'bzr commit' shows a progress bar. This is useful for commits over sftp
     where commit can take an appreciable time. (Robert Collins)

   * 'bzr add' is now less verbose in telling you what ignore globs were
     matched by files being ignored. Instead it just tells you how many 
     were ignored (because you might reasonably be expecting none to be
     ignored). 'bzr add -v' is unchanged and will report every ignored
     file. (Robert Collins).

   * ftp now has a test server if medusa is installed. As part of testing,
     ftp support has been improved, including support for supplying a
     non-standard port. (John Arbash Meinel).

   * 'bzr log --line' shows the revision number, and uses only the
     first line of the log message (#5162, Alexander Belchenko;
     Matthieu Moy)

   * 'bzr status' has had the --all option removed. The 'bzr ls' command
     should be used to retrieve all versioned files. (Robert Collins)

   * 'bzr bundle OTHER/BRANCH' will create a bundle which can be sent
     over email, and applied on the other end, while maintaining ancestry.
     This bundle can be applied with either 'bzr merge' or 'bzr pull',
     the same way you would apply another branch.
     (John Arbash Meinel, Aaron Bentley)
  
   * 'bzr whoami' can now be used to set your identity from the command line,
     for a branch or globally.  (Robey Pointer)

   * 'bzr checkout' now aliased to 'bzr co', and 'bzr annotate' to 'bzr ann'.
     (Michael Ellerman)

   * 'bzr revert DIRECTORY' now reverts the contents of the directory as well.
     (Aaron Bentley)

   * 'bzr get sftp://foo' gives a better error when paramiko is not present.
     Also updates things like 'http+pycurl://' if pycurl is not present.
     (John Arbash Meinel) (Malone #47821, #52204)

   * New env variable ``BZR_PROGRESS_BAR``, sets the default progress bar type.
     Can be set to 'none' or 'dummy' to disable the progress bar, 'dots' or 
     'tty' to create the respective type. (John Arbash Meinel, #42197, #51107)

   * Improve the help text for 'bzr diff' to explain what various options do.
     (John Arbash Meinel, #6391)

   * 'bzr uncommit -r 10' now uncommits revisions 11.. rather than uncommitting
     revision 10. This makes -r10 more in line with what other commands do.
     'bzr uncommit' also now saves the pending merges of the revisions that
     were removed. So it is safe to uncommit after a merge, fix something,
     and commit again. (John Arbash Meinel, #32526, #31426)

   * 'bzr init' now also works on remote locations.
     (Wouter van Heyst, #48904)

   * HTTP support has been updated. When using pycurl we now support 
     connection keep-alive, which reduces dns requests and round trips.
     And for both urllib and pycurl we support multi-range requests, 
     which decreases the number of round-trips. Performance results for
     ``bzr branch http://bazaar-vcs.org/bzr/bzr.dev/`` indicate
     http branching is now 2-3x faster, and ``bzr pull`` in an existing 
     branch is as much as 4x faster.
     (Michael Ellerman, Johan Rydberg, John Arbash Meinel, #46768)

   * Performance improvements for sftp. Branching and pulling are now up to
     2x faster. Utilize paramiko.readv() support for async requests if it
     is available (paramiko > 1.6) (John Arbash Meinel)

  BUG FIXES:

    * Fix shadowed definition of TestLocationConfig that caused some 
      tests not to run.
      (Erik Bågfors, Michael Ellerman, Martin Pool, #32587)

    * Fix unnecessary requirement of sign-my-commits that it be run from
      a working directory.  (Martin Pool, Robert Collins)

    * 'bzr push location' will only remember the push location if it succeeds
      in connecting to the remote location. (John Arbash Meinel, #49742)

    * 'bzr revert' no longer toggles the executable bit on win32
      (John Arbash Meinel, #45010)

    * Handle broken pipe under win32 correctly. (John Arbash Meinel)
    
    * sftp tests now work correctly on win32 if you have a newer paramiko
      (John Arbash Meinel)

    * Cleanup win32 test suite, and general cleanup of places where
      file handles were being held open. (John Arbash Meinel)

    * When specifying filenames for 'diff -r x..y', the name of the file in the
      working directory can be used, even if its name is different in both x
      and y.

    * File-ids containing single- or double-quotes are handled correctly by
      push. (Aaron Bentley, #52227)

    * Normalize unicode filenames to ensure cross-platform consistency.
      (John Arbash Meinel, #43689)

    * The argument parser can now handle '-' as an argument. Currently
      no code interprets it specially (it is mostly handled as a file named 
      '-'). But plugins, and future operations can use it.
      (John Arbash meinel, #50984)

    * Bundles can properly read binary files with a plain '\r' in them.
      (John Arbash Meinel, #51927)

    * Tuning ``iter_entries()`` to be more efficient (John Arbash Meinel, #5444)

    * Lots of win32 fixes (the test suite passes again).
      (John Arbash Meinel, #50155)

    * Handle openbsd returning None for sys.getfilesystemencoding() (#41183) 

    * Support ftp APPE (append) to allow Knits to be used over ftp (#42592)

    * Removals are only committed if they match the filespec (or if there is
      no filespec).  (#46635, Aaron Bentley)

    * smart-add recurses through all supplied directories 
      (John Arbash Meinel, #52578)

    * Make the bundle reader extra lines before and after the bundle text.
      This allows you to parse an email with the bundle inline.
      (John Arbash Meinel, #49182)

    * Change the file id generator to squash a little bit more. Helps when
      working with long filenames on windows. (Also helps for unicode filenames
      not generating hidden files). (John Arbash Meinel, #43801)

    * Restore terminal mode on C-c while reading sftp password.  (#48923, 
      Nicholas Allen, Martin Pool)

    * Timestamps are rounded to 1ms, and revision entries can be recreated
      exactly. (John Arbash Meinel, Jamie Wilkinson, #40693)

    * Branch.base has changed to a URL, but ~/.bazaar/locations.conf should
      use local paths, since it is user visible (John Arbash Meinel, #53653)

    * ``bzr status foo`` when foo was unversioned used to cause a full delta
      to be generated (John Arbash Meinel, #53638)

    * When reading revision properties, an empty value should be considered
      the empty string, not None (John Arbash Meinel, #47782)

    * ``bzr diff --diff-options`` can now handle binary files being changed.
      Also, the output is consistent when --diff-options is not supplied.
      (John Arbash Meinel, #54651, #52930)

    * Use the right suffixes for loading plugins (John Arbash Meinel, #51810)

    * Fix ``Branch.get_parent()`` to handle the case when the parent is not 
      accessible (John Arbash Meinel, #52976)

  INTERNALS:

    * Combine the ignore rules into a single regex rather than looping over
      them to reduce the threshold where  N^2 behaviour occurs in operations
      like status. (Jan Hudec, Robert Collins).

    * Appending to ``bzrlib.DEFAULT_IGNORE`` is now deprecated. Instead, use
      one of the add functions in bzrlib.ignores. (John Arbash Meinel)

    * 'bzr push' should only push the ancestry of the current revision, not
      all of the history in the repository. This is especially important for
      shared repositories. (John Arbash Meinel)

    * ``bzrlib.delta.compare_trees`` now iterates in alphabetically sorted order,
      rather than randomly walking the inventories. (John Arbash Meinel)

    * Doctests are now run in temporary directories which are cleaned up when
      they finish, rather than using special ScratchDir/ScratchBranch objects.
      (Martin Pool)

    * Split ``check`` into separate methods on the branch and on the repository,
      so that it can be specialized in ways that are useful or efficient for
      different formats.  (Martin Pool, Robert Collins)

    * Deprecate ``Repository.all_revision_ids``; most methods don't really need
      the global revision graph but only that part leading up to a particular
      revision.  (Martin Pool, Robert Collins)

    * Add a BzrDirFormat ``control_formats`` list which allows for control formats
      that do not use '.bzr' to store their data - i.e. '.svn', '.hg' etc.
      (Robert Collins, Jelmer Vernooij).

    * ``bzrlib.diff.external_diff`` can be redirected to any file-like object.
      Uses subprocess instead of spawnvp.
      (James Henstridge, John Arbash Meinel, #4047, #48914)

    * New command line option '--profile-imports', which will install a custom
      importer to log time to import modules and regex compilation time to 
      sys.stderr (John Arbash Meinel)

    * 'EmptyTree' is now deprecated, please use ``repository.revision_tree(None)``
      instead. (Robert Collins)

    * "RevisionTree" is now in bzrlib/revisiontree.py. (Robert Collins)

bzr 0.8.2  2006-05-17
---------------------
  
  BUG FIXES:
   
    * setup.py failed to install launchpad plugin.  (Martin Pool)

bzr 0.8.1  2006-05-16
---------------------

  BUG FIXES:

    * Fix failure to commit a merge in a checkout.  (Martin Pool, 
      Robert Collins, Erik Bågfors, #43959)

    * Nicer messages from 'commit' in the case of renames, and correct
      messages when a merge has occured. (Robert Collins, Martin Pool)

    * Separate functionality from assert statements as they are skipped in
      optimized mode of python. Add the same check to pending merges.
      (Olaf Conradi, #44443)

  CHANGES:

    * Do not show the None revision in output of bzr ancestry. (Olaf Conradi)

    * Add info on standalone branches without a working tree.
      (Olaf Conradi, #44155)

    * Fix bug in knits when raising InvalidRevisionId. (Olaf Conradi, #44284)

  CHANGES:

    * Make editor invocation comply with Debian Policy. First check
      environment variables VISUAL and EDITOR, then try editor from
      alternatives system. If that all fails, fall back to the pre-defined
      list of editors. (Olaf Conradi, #42904)

  NEW FEATURES:

    * New 'register-branch' command registers a public branch into 
      Launchpad.net, where it can be associated with bugs, etc.
      (Martin Pool, Bjorn Tillenius, Robert Collins)

  INTERNALS:

    * New public api in InventoryEntry - ``describe_change(old, new)`` which
      provides a human description of the changes between two old and
      new. (Robert Collins, Martin Pool)

  TESTING:

    * Fix test case for bzr info in upgrading a standalone branch to metadir,
      uses bzrlib api now. (Olaf Conradi)

bzr 0.8  2006-05-08
-------------------

  NOTES WHEN UPGRADING:

    Release 0.8 of bzr introduces a new format for history storage, called
    'knit', as an evolution of to the 'weave' format used in 0.7.  Local 
    and remote operations are faster using knits than weaves.  Several
    operations including 'init', 'init-repo', and 'upgrade' take a 
    --format option that controls this.  Branching from an existing branch
    will keep the same format.

    It is possible to merge, pull and push between branches of different
    formats but this is slower than moving data between homogenous
    branches.  It is therefore recommended (but not required) that you
    upgrade all branches for a project at the same time.  Information on
    formats is shown by 'bzr info'.

    bzr 0.8 now allows creation of 'repositories', which hold the history 
    of files and revisions for several branches.  Previously bzr kept all
    the history for a branch within the .bzr directory at the root of the
    branch, and this is still the default.  To create a repository, use
    the new 'bzr init-repo' command.  Branches exist as directories under
    the repository and contain just a small amount of information
    indicating the current revision of the branch.

    bzr 0.8 also supports 'checkouts', which are similar to in cvs and
    subversion.  Checkouts are associated with a branch (optionally in a
    repository), which contains all the historical information.  The
    result is that a checkout can be deleted without losing any
    already-committed revisions.  A new 'update' command is also available. 

    Repositories and checkouts are not supported with the 0.7 storage
    format.  To use them you must upgrad to either knits, or to the
    'metaweave' format, which uses weaves but changes the .bzr directory
    arrangement.
    

  IMPROVEMENTS:

    * Sftp paths can now be relative, or local, according to the lftp
      convention. Paths now take the form::

          sftp://user:pass@host:port/~/relative/path
          or
          sftp://user:pass@host:port/absolute/path

    * The FTP transport now tries to reconnect after a temporary
      failure. ftp put is made atomic. (Matthieu Moy)

    * The FTP transport now maintains a pool of connections, and
      reuses them to avoid multiple connections to the same host (like
      sftp did). (Daniel Silverstone)

    * The ``bzr_man.py`` file has been removed. To create the man page now,
      use ``./generate_docs.py man``. The new program can also create other files.
      Run ``python generate_docs.py --help`` for usage information.
      (Hans Ulrich Niedermann & James Blackwell).

    * Man Page now gives full help (James Blackwell).
      Help also updated to reflect user config now being stored in .bazaar
      (Hans Ulrich Niedermann)

    * It's now possible to set aliases in bazaar.conf (Erik Bågfors)

    * Pull now accepts a --revision argument (Erik Bågfors)

    * ``bzr re-sign`` now allows multiple revisions to be supplied on the command
      line. You can now use the following command to sign all of your old
      commits::

        find .bzr/revision-store// -name my@email-* \
          | sed 's/.*\/\/..\///' \
          | xargs bzr re-sign

    * Upgrade can now upgrade over the network. (Robert Collins)

    * Two new commands 'bzr checkout' and 'bzr update' allow for CVS/SVN-alike
      behaviour.  By default they will cache history in the checkout, but
      with --lightweight almost all data is kept in the master branch.
      (Robert Collins)

    * 'revert' unversions newly-versioned files, instead of deleting them.

    * 'merge' is more robust.  Conflict messages have changed.

    * 'merge' and 'revert' no longer clobber existing files that end in '~' or
      '.moved'.

    * Default log format can be set in configuration and plugins can register
      their own formatters. (Erik Bågfors)

    * New 'reconcile' command will check branch consistency and repair indexes
      that can become out of sync in pre 0.8 formats. (Robert Collins,
      Daniel Silverstone)

    * New 'bzr init --format' and 'bzr upgrade --format' option to control 
      what storage format is created or produced.  (Robert Collins, 
      Martin Pool)

    * Add parent location to 'bzr info', if there is one.  (Olaf Conradi)

    * New developer commands 'weave-list' and 'weave-join'.  (Martin Pool)

    * New 'init-repository' command, plus support for repositories in 'init'
      and 'branch' (Aaron Bentley, Erik Bågfors, Robert Collins)

    * Improve output of 'info' command. Show all relevant locations related to
      working tree, branch and repository. Use kibibytes for binary quantities.
      Fix off-by-one error in missing revisions of working tree.  Make 'info'
      work on branches, repositories and remote locations.  Show locations
      relative to the shared repository, if applicable.  Show locking status
      of locations.  (Olaf Conradi)

    * Diff and merge now safely handle binary files. (Aaron Bentley)

    * 'pull' and 'push' now normalise the revision history, so that any two
      branches with the same tip revision will have the same output from 'log'.
      (Robert Collins)

    * 'merge' accepts --remember option to store parent location, like 'push'
      and 'pull'. (Olaf Conradi)

    * bzr status and diff when files given as arguments do not exist
      in the relevant trees.  (Martin Pool, #3619)

    * Add '.hg' to the default ignore list.  (Martin Pool)

    * 'knit' is now the default disk format. This improves disk performance and
      utilization, increases incremental pull performance, robustness with SFTP
      and allows checkouts over SFTP to perform acceptably. 
      The initial Knit code was contributed by Johan Rydberg based on a
      specification by Martin Pool.
      (Robert Collins, Aaron Bentley, Johan Rydberg, Martin Pool).

    * New tool to generate all-in-one html version of the manual.  (Alexander
      Belchenko)

    * Hitting CTRL-C while doing an SFTP push will no longer cause stale locks
      to be left in the SFTP repository. (Robert Collins, Martin Pool).

    * New option 'diff --prefix' to control how files are named in diff
      output, with shortcuts '-p0' and '-p1' corresponding to the options for 
      GNU patch.  (Alexander Belchenko, Goffredo Baroncelli, Martin Pool)

    * Add --revision option to 'annotate' command.  (Olaf Conradi)

    * If bzr shows an unexpected revision-history after pulling (perhaps due
      to a reweave) it can now be corrected by 'bzr reconcile'.
      (Robert Collins)

  CHANGES:

    * Commit is now verbose by default, and shows changed filenames and the 
      new revision number.  (Robert Collins, Martin Pool)

    * Unify 'mv', 'move', 'rename'.  (Matthew Fuller, #5379)

    * 'bzr -h' shows help.  (Martin Pool, Ian Bicking, #35940)

    * Make 'pull' and 'push' remember location on failure using --remember.
      (Olaf Conradi)

    * For compatibility, make old format for using weaves inside metadir
      available as 'metaweave' format.  Rename format 'metadir' to 'default'.
      Clean up help for option --format in commands 'init', 'init-repo' and
      'upgrade'.  (Olaf Conradi)

  INTERNALS:
  
    * The internal storage of history, and logical branch identity have now
      been split into Branch, and Repository. The common locking and file 
      management routines are now in bzrlib.lockablefiles. 
      (Aaron Bentley, Robert Collins, Martin Pool)

    * Transports can now raise DependencyNotPresent if they need a library
      which is not installed, and then another implementation will be 
      tried.  (Martin Pool)

    * Remove obsolete (and no-op) `decode` parameter to `Transport.get`.  
      (Martin Pool)

    * Using Tree Transform for merge, revert, tree-building

    * WorkingTree.create, Branch.create, ``WorkingTree.create_standalone``,
      Branch.initialize are now deprecated. Please see ``BzrDir.create_*`` for
      replacement API's. (Robert Collins)

    * New BzrDir class represents the .bzr control directory and manages
      formatting issues. (Robert Collins)

    * New repository.InterRepository class encapsulates Repository to 
      Repository actions and allows for clean selection of optimised code
      paths. (Robert Collins)

    * ``bzrlib.fetch.fetch`` and ``bzrlib.fetch.greedy_fetch`` are now
      deprecated, please use ``branch.fetch`` or ``repository.fetch``
      depending on your needs. (Robert Collins)

    * deprecated methods now have a ``is_deprecated`` flag on them that can
      be checked, if you need to determine whether a given callable is 
      deprecated at runtime. (Robert Collins)

    * Progress bars are now nested - see
      ``bzrlib.ui.ui_factory.nested_progress_bar``.
      (Robert Collins, Robey Pointer)

    * New API call ``get_format_description()`` for each type of format.
      (Olaf Conradi)

    * Changed ``branch.set_parent()`` to accept None to remove parent.
      (Olaf Conradi)

    * Deprecated BzrError AmbiguousBase.  (Olaf Conradi)

    * WorkingTree.branch is now a read only property.  (Robert Collins)

    * bzrlib.ui.text.TextUIFactory now accepts a ``bar_type`` parameter which
      can be None or a factory that will create a progress bar. This is
      useful for testing or for overriding the bzrlib.progress heuristic.
      (Robert Collins)

    * New API method ``get_physical_lock_status()`` to query locks present on a
      transport.  (Olaf Conradi)

    * Repository.reconcile now takes a thorough keyword parameter to allow
      requesting an indepth reconciliation, rather than just a data-loss 
      check. (Robert Collins)

    * ``bzrlib.ui.ui_factory protocol`` now supports ``get_boolean`` to prompt
      the user for yes/no style input. (Robert Collins)

  TESTING:

    * SFTP tests now shortcut the SSH negotiation, reducing test overhead
      for testing SFTP protocol support. (Robey Pointer)

    * Branch formats are now tested once per implementation (see ``bzrlib.
      tests.branch_implementations``. This is analagous to the transport
      interface tests, and has been followed up with working tree,
      repository and BzrDir tests. (Robert Collins)

    * New test base class TestCaseWithTransport provides a transport aware
      test environment, useful for testing any transport-interface using
      code. The test suite option --transport controls the transport used
      by this class (when its not being used as part of implementation
      contract testing). (Robert Collins)

    * Close logging handler on disabling the test log. This will remove the
      handler from the internal list inside python's logging module,
      preventing shutdown from closing it twice.  (Olaf Conradi)

    * Move test case for uncommit to blackbox tests.  (Olaf Conradi)

    * ``run_bzr`` and ``run_bzr_captured`` now accept a 'stdin="foo"'
      parameter which will provide String("foo") to the command as its stdin.

bzr 0.7 2006-01-09
------------------

  CHANGES:

    * .bzrignore is excluded from exports, on the grounds that it's a bzr 
      internal-use file and may not be wanted.  (Jamie Wilkinson)

    * The "bzr directories" command were removed in favor of the new
      --kind option to the "bzr inventory" command.  To list all 
      versioned directories, now use "bzr inventory --kind directory".  
      (Johan Rydberg)

    * Under Windows configuration directory is now ``%APPDATA%\bazaar\2.0``
      by default. (John Arbash Meinel)

    * The parent of Bzr configuration directory can be set by ``BZR_HOME``
      environment variable. Now the path for it is searched in ``BZR_HOME``,
      then in HOME. Under Windows the order is: ``BZR_HOME``, ``APPDATA``
      (usually points to ``C:\Documents and Settings\User Name\Application Data``),
      ``HOME``. (John Arbash Meinel)

    * Plugins with the same name in different directories in the bzr plugin
      path are no longer loaded: only the first successfully loaded one is
      used. (Robert Collins)

    * Use systems' external ssh command to open connections if possible.  
      This gives better integration with user settings such as ProxyCommand.
      (James Henstridge)

    * Permissions on files underneath .bzr/ are inherited from the .bzr 
      directory. So for a shared repository, simply doing 'chmod -R g+w .bzr/'
      will mean that future file will be created with group write permissions.

    * configure.in and config.guess are no longer in the builtin default 
      ignore list.

    * '.sw[nop]' pattern ignored, to ignore vim swap files for nameless
      files.  (John Arbash Meinel, Martin Pool)

  IMPROVEMENTS:

    * "bzr INIT dir" now initializes the specified directory, and creates 
      it if it does not exist.  (John Arbash Meinel)

    * New remerge command (Aaron Bentley)

    * Better zsh completion script.  (Steve Borho)

    * 'bzr diff' now returns 1 when there are changes in the working 
      tree. (Robert Collins)

    * 'bzr push' now exists and can push changes to a remote location. 
      This uses the transport infrastructure, and can store the remote
      location in the ~/.bazaar/branches.conf configuration file.
      (Robert Collins)

    * Test directories are only kept if the test fails and the user requests
      that they be kept.

    * Tweaks to short log printing

    * Added branch nicks, new nick command, printing them in log output. 
      (Aaron Bentley)

    * If ``$BZR_PDB`` is set, pop into the debugger when an uncaught exception 
      occurs.  (Martin Pool)

    * Accept 'bzr resolved' (an alias for 'bzr resolve'), as this is
      the same as Subversion.  (Martin Pool)

    * New ftp transport support (on ftplib), for ftp:// and aftp:// 
      URLs.  (Daniel Silverstone)

    * Commit editor temporary files now start with ``bzr_log.``, to allow 
      text editors to match the file name and set up appropriate modes or 
      settings.  (Magnus Therning)

    * Improved performance when integrating changes from a remote weave.  
      (Goffredo Baroncelli)

    * Sftp will attempt to cache the connection, so it is more likely that
      a connection will be reused, rather than requiring multiple password
      requests.

    * bzr revno now takes an optional argument indicating the branch whose
      revno should be printed.  (Michael Ellerman)

    * bzr cat defaults to printing the last version of the file.  
      (Matthieu Moy, #3632)

    * New global option 'bzr --lsprof COMMAND' runs bzr under the lsprof 
      profiler.  (Denys Duchier)

    * Faster commits by reading only the headers of affected weave files. 
      (Denys Duchier)

    * 'bzr add' now takes a --dry-run parameter which shows you what would be
      added, but doesn't actually add anything. (Michael Ellerman)

    * 'bzr add' now lists how many files were ignored per glob.  add --verbose
      lists the specific files.  (Aaron Bentley)

    * 'bzr missing' now supports displaying changes in diverged trees and can
      be limited to show what either end of the comparison is missing.
      (Aaron Bently, with a little prompting from Daniel Silverstone)

  BUG FIXES:

    * SFTP can walk up to the root path without index errors. (Robert Collins)

    * Fix bugs in running bzr with 'python -O'.  (Martin Pool)

    * Error when run with -OO

    * Fix bug in reporting http errors that don't have an http error code.
      (Martin Pool)

    * Handle more cases of pipe errors in display commands

    * Change status to 3 for all errors

    * Files that are added and unlinked before committing are completely
      ignored by diff and status

    * Stores with some compressed texts and some uncompressed texts are now
      able to be used. (John A Meinel)

    * Fix for bzr pull failing sometimes under windows

    * Fix for sftp transport under windows when using interactive auth

    * Show files which are both renamed and modified as such in 'bzr 
      status' output.  (Daniel Silverstone, #4503)

    * Make annotate cope better with revisions committed without a valid 
      email address.  (Marien Zwart)

    * Fix representation of tab characters in commit messages.
      (Harald Meland)

    * List of plugin directories in ``BZR_PLUGIN_PATH`` environment variable is
      now parsed properly under Windows. (Alexander Belchenko)

    * Show number of revisions pushed/pulled/merged. (Robey Pointer)

    * Keep a cached copy of the basis inventory to speed up operations 
      that need to refer to it.  (Johan Rydberg, Martin Pool)

    * Fix bugs in bzr status display of non-ascii characters.
      (Martin Pool)

    * Remove Makefile.in from default ignore list.
      (Tollef Fog Heen, Martin Pool, #6413)

    * Fix failure in 'bzr added'.  (Nathan McCallum, Martin Pool)

  TESTING:

    * Fix selftest asking for passwords when there are no SFTP keys.  
      (Robey Pointer, Jelmer Vernooij) 

    * Fix selftest run with 'python -O'.  (Martin Pool)

    * Fix HTTP tests under Windows. (John Arbash Meinel)

    * Make tests work even if HOME is not set (Aaron Bentley)

    * Updated ``build_tree`` to use fixed line-endings for tests which read 
      the file cotents and compare. Make some tests use this to pass under
      Windows. (John Arbash Meinel)

    * Skip stat and symlink tests under Windows. (Alexander Belchenko)

    * Delay in selftest/testhashcash is now issued under win32 and Cygwin.
      (John Arbash Meinel)

    * Use terminal width to align verbose test output.  (Martin Pool)

    * Blackbox tests are maintained within the bzrlib.tests.blackbox directory.
      If adding a new test script please add that to
      ``bzrlib.tests.blackbox.__init__``. (Robert Collins)

    * Much better error message if one of the test suites can't be 
      imported.  (Martin Pool)

    * Make check now runs the test suite twice - once with the default locale,
      and once with all locales forced to C, to expose bugs. This is not 
      trivially done within python, so for now its only triggered by running
      Make check. Integrators and packagers who wish to check for full 
      platform support should run 'make check' to test the source.
      (Robert Collins)

    * Tests can now run TestSkipped if they can't execute for any reason.
      (Martin Pool) (NB: TestSkipped should only be raised for correctable
      reasons - see the wiki spec ImprovingBzrTestSuite).

    * Test sftp with relative, absolute-in-homedir and absolute-not-in-homedir
      paths for the transport tests. Introduce blackbox remote sftp tests that
      test the same permutations. (Robert Collins, Robey Pointer)

    * Transport implementation tests are now independent of the local file
      system, which allows tests for esoteric transports, and for features
      not available in the local file system. They also repeat for variations
      on the URL scheme that can introduce issues in the transport code,
      see bzrlib.transport.TransportTestProviderAdapter() for this.
      (Robert Collins).

    * ``TestCase.build_tree`` uses the transport interface to build trees,
      pass in a transport parameter to give it an existing connection.
      (Robert Collins).

  INTERNALS:

    * WorkingTree.pull has been split across Branch and WorkingTree,
      to allow Branch only pulls. (Robert Collins)

    * ``commands.display_command`` now returns the result of the decorated 
      function. (Robert Collins)

    * LocationConfig now has a ``set_user_option(key, value)`` call to save
      a setting in its matching location section (a new one is created
      if needed). (Robert Collins)

    * Branch has two new methods, ``get_push_location`` and
      ``set_push_location`` to respectively, get and set the push location.
      (Robert Collins)

    * ``commands.register_command`` now takes an optional flag to signal that
      the registrant is planning to decorate an existing command. When 
      given multiple plugins registering a command is not an error, and
      the original command class (whether built in or a plugin based one) is
      returned to the caller. There is a new error 'MustUseDecorated' for
      signalling when a wrapping command should switch to the original
      version. (Robert Collins)

    * Some option parsing errors will raise 'BzrOptionError', allowing 
      granular detection for decorating commands. (Robert Collins).

    * ``Branch.read_working_inventory`` has moved to
      ``WorkingTree.read_working_inventory``. This necessitated changes to
      ``Branch.get_root_id``, and a move of ``Branch.set_inventory`` to
      WorkingTree as well. To make it clear that a WorkingTree cannot always
      be obtained ``Branch.working_tree()`` will raise
      ``errors.NoWorkingTree`` if one cannot be obtained. (Robert Collins)

    * All pending merges operations from Branch are now on WorkingTree.
      (Robert Collins)

    * The follow operations from Branch have moved to WorkingTree::

          add()
          commit()
          move()
          rename_one()
          unknowns()

      (Robert Collins)

    * ``bzrlib.add.smart_add_branch`` is now ``smart_add_tree``. (Robert Collins)

    * New "rio" serialization format, similar to rfc-822. (Martin Pool)

    * Rename selftests to ``bzrlib.tests.test_foo``.  (John A Meinel, Martin 
      Pool)

    * ``bzrlib.plugin.all_plugins`` has been changed from an attribute to a 
      query method. (Robert Collins)
 
    * New options to read only the table-of-contents of a weave.  
      (Denys Duchier)

    * Raise NoSuchFile when someone tries to add a non-existant file.
      (Michael Ellerman)

    * Simplify handling of DivergedBranches in ``cmd_pull()``.
      (Michael Ellerman)
   
    * Branch.controlfile* logic has moved to lockablefiles.LockableFiles, which
      is exposed as ``Branch().control_files``. Also this has been altered with the
      controlfile pre/suffix replaced by simple method names like 'get' and
      'put'. (Aaron Bentley, Robert Collins).

    * Deprecated functions and methods can now be marked as such using the 
      ``bzrlib.symbol_versioning`` module. Marked method have their docstring
      updated and will issue a DeprecationWarning using the warnings module
      when they are used. (Robert Collins)

    * ``bzrlib.osutils.safe_unicode`` now exists to provide parameter coercion
      for functions that need unicode strings. (Robert Collins)

bzr 0.6 2005-10-28
------------------

  IMPROVEMENTS:
  
    * pull now takes --verbose to show you what revisions are added or removed
      (John A Meinel)

    * merge now takes a --show-base option to include the base text in
      conflicts.
      (Aaron Bentley)

    * The config files are now read using ConfigObj, so '=' should be used as
      a separator, not ':'.
      (Aaron Bentley)

    * New 'bzr commit --strict' option refuses to commit if there are 
      any unknown files in the tree.  To commit, make sure all files are 
      either ignored, added, or deleted.  (Michael Ellerman)

    * The config directory is now ~/.bazaar, and there is a single file 
      ~/.bazaar/bazaar.conf storing email, editor and other preferences.
      (Robert Collins)

    * 'bzr add' no longer takes a --verbose option, and a --quiet option
      has been added that suppresses all output.

    * Improved zsh completion support in contrib/zsh, from Clint
      Adams.

    * Builtin 'bzr annotate' command, by Martin Pool with improvements from 
      Goffredo Baroncelli.
    
    * 'bzr check' now accepts -v for verbose reporting, and checks for
      ghosts in the branch. (Robert Collins)

    * New command 're-sign' which will regenerate the gpg signature for 
      a revision. (Robert Collins)

    * If you set ``check_signatures=require`` for a path in 
      ``~/.bazaar/branches.conf`` then bzr will invoke your
      ``gpg_signing_command`` (defaults to gpg) and record a digital signature
      of your commit. (Robert Collins)

    * New sftp transport, based on Paramiko.  (Robey Pointer)

    * 'bzr pull' now accepts '--clobber' which will discard local changes
      and make this branch identical to the source branch. (Robert Collins)

    * Just give a quieter warning if a plugin can't be loaded, and 
      put the details in .bzr.log.  (Martin Pool)

    * 'bzr branch' will now set the branch-name to the last component of the
      output directory, if one was supplied.

    * If the option ``post_commit`` is set to one (or more) python function
      names (must be in the bzrlib namespace), then they will be invoked
      after the commit has completed, with the branch and ``revision_id`` as
      parameters. (Robert Collins)

    * Merge now has a retcode of 1 when conflicts occur. (Robert Collins)

    * --merge-type weave is now supported for file contents.  Tree-shape
      changes are still three-way based.  (Martin Pool, Aaron Bentley)

    * 'bzr check' allows the first revision on revision-history to have
      parents - something that is expected for cheap checkouts, and occurs
      when conversions from baz do not have all history.  (Robert Collins).

   * 'bzr merge' can now graft unrelated trees together, if your specify
     0 as a base. (Aaron Bentley)

   * 'bzr commit branch' and 'bzr commit branch/file1 branch/file2' now work
     (Aaron Bentley)

    * Add '.sconsign*' to default ignore list.  (Alexander Belchenko)

   * 'bzr merge --reprocess' minimizes conflicts

  TESTING:

    * The 'bzr selftest --pattern' option for has been removed, now 
      test specifiers on the command line can be simple strings, or 
      regexps, or both. (Robert Collins)

    * Passing -v to selftest will now show the time each test took to 
      complete, which will aid in analysing performance regressions and
      related questions. (Robert Collins)

    * 'bzr selftest' runs all tests, even if one fails, unless '--one'
      is given. (Martin Pool)

    * There is a new method for TestCaseInTempDir, assertFileEqual, which
      will check that a given content is equal to the content of the named
      file. (Robert Collins)

    * Fix test suite's habit of leaving many temporary log files in $TMPDIR.
      (Martin Pool)

  INTERNALS:

    * New 'testament' command and concept for making gpg-signatures 
      of revisions that are not tied to a particular internal
      representation.  (Martin Pool).

    * Per-revision properties ('revprops') as key-value associated 
      strings on each revision created when the revision is committed.
      Intended mainly for the use of external tools.  (Martin Pool).

    * Config options have moved from bzrlib.osutils to bzrlib.config.
      (Robert Collins)

    * Improved command line option definitions allowing explanations
      for individual options, among other things.  Contributed by 
      Magnus Therning.

    * Config options have moved from bzrlib.osutils to bzrlib.config.
      Configuration is now done via the config.Config interface:
      Depending on whether you have a Branch, a Location or no information
      available, construct a ``*Config``, and use its ``signature_checking``,
      ``username`` and ``user_email`` methods. (Robert Collins)

    * Plugins are now loaded under bzrlib.plugins, not bzrlib.plugin, and
      they are made available for other plugins to use. You should not 
      import other plugins during the ``__init__`` of your plugin though, as 
      no ordering is guaranteed, and the plugins directory is not on the
      python path. (Robert Collins)

    * Branch.relpath has been moved to WorkingTree.relpath. WorkingTree no
      no longer takes an inventory, rather it takes an option branch
      parameter, and if None is given will open the branch at basedir 
      implicitly. (Robert Collins)

    * Cleaner exception structure and error reporting.  Suggested by 
      Scott James Remnant.  (Martin Pool)

    * Branch.remove has been moved to WorkingTree, which has also gained
      ``lock_read``, ``lock_write`` and ``unlock`` methods for convenience.
      (Robert Collins)

    * Two decorators, ``needs_read_lock`` and ``needs_write_lock`` have been
      added to the branch module. Use these to cause a function to run in a
      read or write lock respectively. (Robert Collins)

    * ``Branch.open_containing`` now returns a tuple (Branch, relative-path),
      which allows direct access to the common case of 'get me this file
      from its branch'. (Robert Collins)

    * Transports can register using ``register_lazy_transport``, and they 
      will be loaded when first used.  (Martin Pool)

    * 'pull' has been factored out of the command as ``WorkingTree.pull()``.
      A new option to WorkingTree.pull has been added, clobber, which will
      ignore diverged history and pull anyway.
      (Robert Collins)

    * config.Config has a ``get_user_option`` call that accepts an option name.
      This will be looked up in branches.conf and bazaar.conf as normal.
      It is intended that this be used by plugins to support options - 
      options of built in programs should have specific methods on the config.
      (Robert Collins)

    * ``merge.merge_inner`` now has tempdir as an optional parameter.
      (Robert Collins)

    * Tree.kind is not recorded at the top level of the hierarchy, as it was
      missing on EmptyTree, leading to a bug with merge on EmptyTrees.
      (Robert Collins)

    * ``WorkingTree.__del__`` has been removed, it was non deterministic and not 
      doing what it was intended to. See ``WorkingTree.__init__`` for a comment
      about future directions. (Robert Collins/Martin Pool)

    * bzrlib.transport.http has been modified so that only 404 urllib errors
      are returned as NoSuchFile. Other exceptions will propogate as normal.
      This allows debuging of actual errors. (Robert Collins)

    * bzrlib.transport.Transport now accepts *ONLY* url escaped relative paths
      to apis like 'put', 'get' and 'has'. This is to provide consistent
      behaviour - it operates on url's only. (Robert Collins)

    * Transports can register using ``register_lazy_transport``, and they 
      will be loaded when first used.  (Martin Pool)

    * ``merge_flex`` no longer calls ``conflict_handler.finalize()``, instead that
      is called by ``merge_inner``. This is so that the conflict count can be 
      retrieved (and potentially manipulated) before returning to the caller
      of ``merge_inner``. Likewise 'merge' now returns the conflict count to the
      caller. (Robert Collins)

    * ``revision.revision_graph`` can handle having only partial history for
      a revision - that is no revisions in the graph with no parents.
      (Robert Collins).

    * New ``builtins.branch_files`` uses the standard ``file_list`` rules to
      produce a branch and a list of paths, relative to that branch
      (Aaron Bentley)

    * New TestCase.addCleanup facility.

    * New ``bzrlib.version_info`` tuple (similar to ``sys.version_info``),
      which can be used by programs importing bzrlib.

  BUG FIXES:

    * Better handling of branches in directories with non-ascii names. 
      (Joel Rosdahl, Panagiotis Papadakos)

    * Upgrades of trees with no commits will not fail due to accessing
      [-1] in the revision-history. (Andres Salomon)


bzr 0.1.1 2005-10-12
--------------------

  BUG FIXES:

    * Fix problem in pulling over http from machines that do not 
      allow directories to be listed.

    * Avoid harmless warning about invalid hash cache after 
      upgrading branch format.

  PERFORMANCE: 
  
    * Avoid some unnecessary http operations in branch and pull.


bzr 0.1 2005-10-11
------------------

  NOTES:

    * 'bzr branch' over http initially gives a very high estimate
      of completion time but it should fall as the first few 
      revisions are pulled in.  branch is still slow on 
      high-latency connections.

  BUG FIXES:
  
    * bzr-man.py has been updated to work again. Contributed by
      Rob Weir.

    * Locking is now done with fcntl.lockf which works with NFS
      file systems. Contributed by Harald Meland.

    * When a merge encounters a file that has been deleted on
      one side and modified on the other, the old contents are
      written out to foo.BASE and foo.SIDE, where SIDE is this
      or OTHER. Contributed by Aaron Bentley.

    * Export was choosing incorrect file paths for the content of
      the tarball, this has been fixed by Aaron Bentley.

    * Commit will no longer commit without a log message, an 
      error is returned instead. Contributed by Jelmer Vernooij.

    * If you commit a specific file in a sub directory, any of its
      parent directories that are added but not listed will be 
      automatically included. Suggested by Michael Ellerman.

    * bzr commit and upgrade did not correctly record new revisions
      for files with only a change to their executable status.
      bzr will correct this when it encounters it. Fixed by
      Robert Collins

    * HTTP tests now force off the use of ``http_proxy`` for the duration.
      Contributed by Gustavo Niemeyer.

    * Fix problems in merging weave-based branches that have 
      different partial views of history.

    * Symlink support: working with symlinks when not in the root of a 
      bzr tree was broken, patch from Scott James Remnant.

  IMPROVEMENTS:

    * 'branch' now accepts a --basis parameter which will take advantage
      of local history when making a new branch. This allows faster 
      branching of remote branches. Contributed by Aaron Bentley.

    * New tree format based on weave files, called version 5.
      Existing branches can be upgraded to this format using 
      'bzr upgrade'.

    * Symlinks are now versionable. Initial patch by 
      Erik Toubro Nielsen, updated to head by Robert Collins.

    * Executable bits are tracked on files. Patch from Gustavo
      Niemeyer.

    * 'bzr status' now shows unknown files inside a selected directory.
      Patch from Heikki Paajanen.

    * Merge conflicts are recorded in .bzr. Two new commands 'conflicts'
      and 'resolve' have needed added, which list and remove those 
      merge conflicts respectively. A conflicted tree cannot be committed
      in. Contributed by Aaron Bentley.

    * 'rm' is now an alias for 'remove'.

    * Stores now split out their content in a single byte prefixed hash,
      dropping the density of files per directory by 256. Contributed by
      Gustavo Niemeyer.

    * 'bzr diff -r branch:URL' will now perform a diff between two branches.
      Contributed by Robert Collins.

    * 'bzr log' with the default formatter will show merged revisions,
      indented to the right. Initial implementation contributed by Gustavo
      Niemeyer, made incremental by Robert Collins.


  INTERNALS:

    * Test case failures have the exception printed after the log 
      for your viewing pleasure.

    * InventoryEntry is now an abstract base class, use one of the
      concrete InventoryDirectory etc classes instead.

    * Branch raises an UnsupportedFormatError when it detects a 
      bzr branch it cannot understand. This allows for precise
      handling of such circumstances.

    * Remove RevisionReference class; ``Revision.parent_ids`` is now simply a
      list of their ids and ``parent_sha1s`` is a list of their corresponding
      sha1s (for old branches only at the moment.)

    * New method-object style interface for Commit() and Fetch().

    * Renamed ``Branch.last_patch()`` to ``Branch.last_revision()``, since
      we call them revisions not patches.

    * Move ``copy_branch`` to ``bzrlib.clone.copy_branch``.  The destination
      directory is created if it doesn't exist.

    * Inventories now identify the files which were present by 
      giving the revision *of that file*.

    * Inventory and Revision XML contains a version identifier.  
      This must be consistent with the overall branch version
      but allows for more flexibility in future upgrades.

  TESTING:

    * Removed testsweet module so that tests can be run after 
      bzr installed by 'bzr selftest'.

    * 'bzr selftest' command-line arguments can now be partial ids
      of tests to run, e.g. ``bzr selftest test_weave``

      
bzr 0.0.9 2005-09-23
--------------------

  BUG FIXES:

    * Fixed "branch -r" option.

    * Fix remote access to branches containing non-compressed history.
      (Robert Collins).

    * Better reliability of http server tests.  (John Arbash-Meinel)

    * Merge graph maximum distance calculation fix.  (Aaron Bentley)
   
    * Various minor bug in windows support have been fixed, largely in the
      test suite. Contributed by Alexander Belchenko.

  IMPROVEMENTS:

    * Status now accepts a -r argument to give status between chosen
      revisions. Contributed by Heikki Paajanen.

    * Revision arguments no longer use +/-/= to control ranges, instead
      there is a 'before' namespace, which limits the successive namespace.
      For example '$ bzr log -r date:yesterday..before:date:today' will
      select everything from yesterday and before today. Contributed by
      Robey Pointer

    * There is now a bzr.bat file created by distutils when building on 
      Windows. Contributed by Alexander Belchenko.

  INTERNALS:

    * Removed uuid() as it was unused.

    * Improved 'fetch' code for pulling revisions from one branch into
      another (used by pull, merged, etc.)


bzr 0.0.8 2005-09-20
--------------------

  IMPROVEMENTS:

    * Adding a file whose parent directory is not versioned will
      implicitly add the parent, and so on up to the root. This means
      you should never need to explictly add a directory, they'll just
      get added when you add a file in the directory.  Contributed by
      Michael Ellerman.

    * Ignore ``.DS_Store`` (contains Mac metadata) by default.
      (Nir Soffer)

    * If you set ``BZR_EDITOR`` in the environment, it is checked in
      preference to EDITOR and the config file for the interactive commit
      editing program. Related to this is a bugfix where a missing program
      set in EDITOR would cause editing to fail, now the fallback program
      for the operating system is still tried.

    * Files that are not directories/symlinks/regular files will no longer
      cause bzr to fail, it will just ignore them by default. You cannot add
      them to the tree though - they are not versionable.


  INTERNALS:

    * Refactor xml packing/unpacking.

  BUG FIXES: 

    * Fixed 'bzr mv' by Ollie Rutherfurd.

    * Fixed strange error when trying to access a nonexistent http
      branch.

    * Make sure that the hashcache gets written out if it can't be
      read.


  PORTABILITY:

    * Various Windows fixes from Ollie Rutherfurd.

    * Quieten warnings about locking; patch from Matt Lavin.


bzr-0.0.7 2005-09-02
--------------------

  NEW FEATURES:

    * ``bzr shell-complete`` command contributed by Clint Adams to
      help with intelligent shell completion.

    * New expert command ``bzr find-merge-base`` for debugging merges.


  ENHANCEMENTS:

    * Much better merge support.

    * merge3 conflicts are now reported with markers like '<<<<<<<'
      (seven characters) which is the same as CVS and pleases things
      like emacs smerge.


  BUG FIXES:

    * ``bzr upgrade`` no longer fails when trying to fix trees that
      mention revisions that are not present.

    * Fixed bugs in listing plugins from ``bzr plugins``.

    * Fix case of $EDITOR containing options for the editor.

    * Fix log -r refusing to show the last revision.
      (Patch from Goffredo Baroncelli.)


  CHANGES:

    * ``bzr log --show-ids`` shows the revision ids of all parents.

    * Externally provided commands on your $BZRPATH no longer need
      to recognize --bzr-usage to work properly, and can just handle
      --help themselves.


  LIBRARY:

    * Changed trace messages to go through the standard logging
      framework, so that they can more easily be redirected by
      libraries.



bzr-0.0.6 2005-08-18
--------------------

  NEW FEATURES:

    * Python plugins, automatically loaded from the directories on
      ``BZR_PLUGIN_PATH`` or ``~/.bzr.conf/plugins`` by default.

    * New 'bzr mkdir' command.

    * Commit mesage is fetched from an editor if not given on the
      command line; patch from Torsten Marek.

    * ``bzr log -m FOO`` displays commits whose message matches regexp 
      FOO.
      
    * ``bzr add`` with no arguments adds everything under the current directory.

    * ``bzr mv`` does move or rename depending on its arguments, like
      the Unix command.

    * ``bzr missing`` command shows a summary of the differences
      between two trees.  (Merged from John Arbash-Meinel.)

    * An email address for commits to a particular tree can be
      specified by putting it into .bzr/email within a branch.  (Based
      on a patch from Heikki Paajanen.)


  ENHANCEMENTS:

    * Faster working tree operations.


  CHANGES:

    * 3rd-party modules shipped with bzr are copied within the bzrlib
      python package, so that they can be installed by the setup
      script without clashing with anything already existing on the
      system.  (Contributed by Gustavo Niemeyer.)

    * Moved plugins directory to bzrlib/, so that there's a standard
      plugin directory which is not only installed with bzr itself but
      is also available when using bzr from the development tree.
      ``BZR_PLUGIN_PATH`` and ``DEFAULT_PLUGIN_PATH`` are then added to the
      standard plugins directory.

    * When exporting to a tarball with ``bzr export --format tgz``, put 
      everything under a top directory rather than dumping it into the
      current directory.   This can be overridden with the ``--root`` 
      option.  Patch from William Dodé and John Meinel.

    * New ``bzr upgrade`` command to upgrade the format of a branch,
      replacing ``bzr check --update``.

    * Files within store directories are no longer marked readonly on
      disk.

    * Changed ``bzr log`` output to a more compact form suggested by
      John A Meinel.  Old format is available with the ``--long`` or
      ``-l`` option, patched by William Dodé.

    * By default the commit command refuses to record a revision with
      no changes unless the ``--unchanged`` option is given.

    * The ``--no-plugins``, ``--profile`` and ``--builtin`` command
      line options must come before the command name because they 
      affect what commands are available; all other options must come 
      after the command name because their interpretation depends on
      it.

    * ``branch`` and ``clone`` added as aliases for ``branch``.

    * Default log format is back to the long format; the compact one
      is available with ``--short``.
      
      
  BUG FIXES:
  
    * Fix bugs in committing only selected files or within a subdirectory.


bzr-0.0.5  2005-06-15
---------------------
  
  CHANGES:

    * ``bzr`` with no command now shows help rather than giving an
      error.  Suggested by Michael Ellerman.

    * ``bzr status`` output format changed, because svn-style output
      doesn't really match the model of bzr.  Now files are grouped by
      status and can be shown with their IDs.  ``bzr status --all``
      shows all versioned files and unknown files but not ignored files.

    * ``bzr log`` runs from most-recent to least-recent, the reverse
      of the previous order.  The previous behaviour can be obtained
      with the ``--forward`` option.
        
    * ``bzr inventory`` by default shows only filenames, and also ids
      if ``--show-ids`` is given, in which case the id is the second
      field.


  ENHANCEMENTS:

    * New 'bzr whoami --email' option shows only the email component
      of the user identification, from Jo Vermeulen.

    * New ``bzr ignore PATTERN`` command.

    * Nicer error message for broken pipe, interrupt and similar
      conditions that don't indicate an internal error.

    * Add ``.*.sw[nop] .git .*.tmp *,v`` to default ignore patterns.

    * Per-branch locks keyed on ``.bzr/branch-lock``, available in
      either read or write mode.

    * New option ``bzr log --show-ids`` shows revision and file ids.

    * New usage ``bzr log FILENAME`` shows only revisions that
      affected that file.

    * Changed format for describing changes in ``bzr log -v``.

    * New option ``bzr commit --file`` to take a message from a file,
      suggested by LarstiQ.

    * New syntax ``bzr status [FILE...]`` contributed by Bartosz
      Oler.  File may be in a branch other than the working directory.

    * ``bzr log`` and ``bzr root`` can be given an http URL instead of
      a filename.

    * Commands can now be defined by external programs or scripts
      in a directory on $BZRPATH.

    * New "stat cache" avoids reading the contents of files if they 
      haven't changed since the previous time.

    * If the Python interpreter is too old, try to find a better one
      or give an error.  Based on a patch from Fredrik Lundh.

    * New optional parameter ``bzr info [BRANCH]``.

    * New form ``bzr commit SELECTED`` to commit only selected files.

    * New form ``bzr log -r FROM:TO`` shows changes in selected
      range; contributed by John A Meinel.

    * New option ``bzr diff --diff-options 'OPTS'`` allows passing
      options through to an external GNU diff.

    * New option ``bzr add --no-recurse`` to add a directory but not
      their contents.

    * ``bzr --version`` now shows more information if bzr is being run
      from a branch.

  
  BUG FIXES:

    * Fixed diff format so that added and removed files will be
      handled properly by patch.  Fix from Lalo Martins.

    * Various fixes for files whose names contain spaces or other
      metacharacters.


  TESTING:

    * Converted black-box test suites from Bourne shell into Python;
      now run using ``./testbzr``.  Various structural improvements to
      the tests.

    * testbzr by default runs the version of bzr found in the same
      directory as the tests, or the one given as the first parameter.

    * testbzr also runs the internal tests, so the only command
      required to check is just ``./testbzr``.

    * testbzr requires python2.4, but can be used to test bzr running
      under a different version.

    * Tests added for many other changes in this release.


  INTERNAL:

    * Included ElementTree library upgraded to 1.2.6 by Fredrik Lundh.

    * Refactor command functions into Command objects based on HCT by
      Scott James Remnant.

    * Better help messages for many commands.

    * Expose ``bzrlib.open_tracefile()`` to start the tracefile; until
      this is called trace messages are just discarded.

    * New internal function ``find_touching_revisions()`` and hidden
      command touching-revisions trace the changes to a given file.

    * Simpler and faster ``compare_inventories()`` function.

    * ``bzrlib.open_tracefile()`` takes a tracefilename parameter.

    * New AtomicFile class.

    * New developer commands ``added``, ``modified``.


  PORTABILITY:

    * Cope on Windows on python2.3 by using the weaker random seed.
      2.4 is now only recommended.


bzr-0.0.4  2005-04-22
---------------------

  ENHANCEMENTS:

    * 'bzr diff' optionally takes a list of files to diff.  Still a bit
      basic.  Patch from QuantumG.

    * More default ignore patterns.

    * New 'bzr log --verbose' shows a list of files changed in the
      changeset.  Patch from Sebastian Cote.

    * Roll over ~/.bzr.log if it gets too large.

    * Command abbreviations 'ci', 'st', 'stat', '?' based on a patch
      by Jason Diamon.

    * New 'bzr help commands' based on a patch from Denys Duchier.


  CHANGES:

    * User email is determined by looking at $BZREMAIL or ~/.bzr.email
      or $EMAIL.  All are decoded by the locale preferred encoding.
      If none of these are present user@hostname is used.  The host's
      fully-qualified name is not used because that tends to fail when
      there are DNS problems.

    * New 'bzr whoami' command instead of username user-email.


  BUG FIXES: 

    * Make commit safe for hardlinked bzr trees.

    * Some Unicode/locale fixes.

    * Partial workaround for ``difflib.unified_diff`` not handling
      trailing newlines properly.


  INTERNAL:

    * Allow docstrings for help to be in PEP0257 format.  Patch from
      Matt Brubeck.

    * More tests in test.sh.

    * Write profile data to a temporary file not into working
      directory and delete it when done.

    * Smaller .bzr.log with process ids.


  PORTABILITY:

    * Fix opening of ~/.bzr.log on Windows.  Patch from Andrew
      Bennetts.

    * Some improvements in handling paths on Windows, based on a patch
      from QuantumG.


bzr-0.0.3  2005-04-06
---------------------

  ENHANCEMENTS:

    * New "directories" internal command lists versioned directories
      in the tree.

    * Can now say "bzr commit --help".

    * New "rename" command to rename one file to a different name
      and/or directory.

    * New "move" command to move one or more files into a different
      directory.

    * New "renames" command lists files renamed since base revision.

    * New cat command contributed by janmar.

  CHANGES:

    * .bzr.log is placed in $HOME (not pwd) and is always written in
      UTF-8.  (Probably not a completely good long-term solution, but
      will do for now.)

  PORTABILITY:

    * Workaround for difflib bug in Python 2.3 that causes an
      exception when comparing empty files.  Reported by Erik Toubro
      Nielsen.

  INTERNAL:

    * Refactored inventory storage to insert a root entry at the top.

  TESTING:

    * Start of shell-based black-box testing in test.sh.


bzr-0.0.2.1
-----------

  PORTABILITY:

    * Win32 fixes from Steve Brown.


bzr-0.0.2  "black cube"  2005-03-31
-----------------------------------

  ENHANCEMENTS:

    * Default ignore list extended (see bzrlib/__init__.py).

    * Patterns in .bzrignore are now added to the default ignore list,
      rather than replacing it.

    * Ignore list isn't reread for every file.

    * More help topics.

    * Reinstate the 'bzr check' command to check invariants of the
      branch.

    * New 'ignored' command lists which files are ignored and why;
      'deleted' lists files deleted in the current working tree.

    * Performance improvements.

    * New global --profile option.
    
    * Ignore patterns like './config.h' now correctly match files in
      the root directory only.


bzr-0.0.1  2005-03-26
---------------------

  ENHANCEMENTS:

    * More information from info command.

    * Can now say "bzr help COMMAND" for more detailed help.

    * Less file flushing and faster performance when writing logs and
      committing to stores.

    * More useful verbose output from some commands.

  BUG FIXES:

    * Fix inverted display of 'R' and 'M' during 'commit -v'.

  PORTABILITY:

    * Include a subset of ElementTree-1.2.20040618 to make
      installation easier.

    * Fix time.localtime call to work with Python 2.3 (the minimum
      supported).


bzr-0.0.0.69  2005-03-22
------------------------

  ENHANCEMENTS:

    * First public release.

    * Storage of local versions: init, add, remove, rm, info, log,
      diff, status, etc.

..
   vim: tw=74 ft=rst ff=unix<|MERGE_RESOLUTION|>--- conflicted
+++ resolved
@@ -9,6 +9,12 @@
 --------------
 
   FEATURES:
+
+    * Content filters can now be used to provide custom conversion
+      between the canonical format of content (i.e. as stored) and
+      the convenience format of content (i.e. as created in working
+      trees). See ``bzr help content-filters`` for further details.
+      (Ian Clatworthy, Alexander Belchenko)
 
 
   IMPROVEMENTS:
@@ -321,16 +327,8 @@
 
   FEATURES:
 
-<<<<<<< HEAD
-    * Content filters can now be used to provide custom conversion
-      between the canonical format of content (i.e. as stored) and
-      the convenience format of content (i.e. as created in working
-      trees). See ``bzr help content-filters`` for further details.
-      (Ian Clatworthy, Alexander Belchenko)
-=======
     * Adding ``-Derror`` will now display a traceback when a plugin fails to
       load. (James Westby)
->>>>>>> 38359d6e
 
   IMPROVEMENTS:
 
