--- conflicted
+++ resolved
@@ -167,14 +167,12 @@
       output of the log command in this situation may need to adjust.
       (Neil Martinsen-Burrell)
 
-<<<<<<< HEAD
     * The experimental formats ``1.12-preview`` and ``1.12-preview-rich-root``
       have been renamed ``development-wt5`` and ``development-wt5-rich-root``
       respectively, given they are not ready for release in 1.12.
       (Ian Clatworthy)
-=======
+
     * ``read_bundle_from_url`` has been deprecated. (Vincent Ladeuil)
->>>>>>> 622d607a
 
   NEW FEATURES:
 
