####################
Bazaar Release Notes
####################

.. contents:: List of Releases
   :depth: 1


<<<<<<< HEAD
bzr 2.1.1
#########

:2.1.1: 2010-03-24

This is a small bugfix release.  Upgrading is recommended for anyone
running 2.1.0 or earlier.

Bug Fixes
*********

* Allow syscalls to automatically restart when ``TextUIFactory``'s
  SIGWINCH handler is invoked, avoiding ``EINTR`` errors during blocking
  IO, which are often poorly handled by Python's libraries and parts of
  bzrlib.  (Andrew Bennetts, #496813)

* Avoid ``malloc(0)`` in ``patiencediff``, which is non-portable.
  (Martin Pool, #331095)

* Fix plugin packaging on Windows. (Ian Clatworthy, #524162)

* Fix stub sftp test server to call os.getcwdu().
  (Vincent Ladeuil, #526211, #526353)

* Fixed CHM generation by moving the NEWS section template into
  a separate file. (Ian Clatworthy, #524184)

* Merge correctly when this_tree is not a WorkingTree.  (Aaron Bentley)

* Register SIGWINCH handler only when creating a ``TextUIFactory``; avoids
  problems importing bzrlib from a non-main thread.
  (Elliot Murphy, #521989)

* Standardize the error handling when creating a new ``StaticTuple``
  (problems will raise TypeError). (Matt Nordhoff, #457979)

* Warn if pyrex is too old to compile the new ``SimpleSet`` and
  ``StaticTuple`` extensions, rather than having the build fail randomly.
  (John Arbash Meinel, #449776)

Documentation
*************

* Added a link to the Desktop Guide. (Ian Clatworthy)

* Added What's New in Bazaar 2.1 document. (Ian Clatworthy)

* Drop Google Analytics from the core docs as they caused problems
  in the CHM files. (Ian Clatworthy, #502010)

API Changes
***********

* Added ``bzrlib.osutils.set_signal_handler``, a convenience function that
  can set a signal handler and call ``signal.siginterrupt(signum,
  False)`` for it, if the platform and Python version supports it.
  (Andrew Bennetts, #496813)


bzr 2.1.0
#########

:Codename: Strasbourg
:2.1.0: 2010-02-11

This release marks our second long-term-stable series. The Bazaar team
has decided that we will continue to make bugfix-only 2.0.x and 2.1.x
releases, along with 2.2 development releases. 

This is a fairly incremental update, focusing on polish and bugfixing.
There are no changes for supported disk formats. Key updates include
reduced memory consumption for many operations, a new per-file merge
hook, ignore patterns can now include '!' to exclude files, globbing
support for all commands on Windows, and support for addressing home
directories via ``bzr+ssh://host/~/`` syntax.

Users are encouraged to upgrade from the 2.0 stable series.

Bug Fixes
*********

* Don't require testtools to use sftp.
  (Vincent Ladeuil, #516183)

* Fix "AttributeError in Inter1and2Helper" during fetch.
  (Martin Pool, #513432)

* Ignore ``KeyError`` from ``remove_index`` during ``_abort_write_group``
  in a pack repository, which can happen harmlessly if the abort occurs during
  finishing the write group.  Also use ``bzrlib.cleanup`` so that any
  other errors that occur while aborting the individual packs won't be
  hidden by secondary failures when removing the corresponding indices.
  (Andrew Bennetts, #423015)
  
* Using the ``bzrlib.chk_map`` module from within multiple threads at the
  same time was broken due to race conditions with a module level page
  cache. This shows up as a KeyError in the ``bzrlib.lru_cache`` code with
  ``bzrlib.chk_map`` in the backtrace, and can be triggered without using
  the same high level objects such as ``bzrlib.repository.Repository``
  from different threads. chk_map now uses a thread local cache which may
  increase memory pressure on processes using threads.
  (Robert Collins, John Arbash Meinel, #514090)

* The new ``merge_file_content`` should now be ok with tests to avoid
  regressions.
  (Vincent Ladeuil, #515597)
  
Internals
*********

* Use ``bzrlib.cleanup`` rather than less robust ``try``/``finally``
  blocks in several places in ``bzrlib.merge``.  This avoids masking prior
  errors when errors like ``ImmortalPendingDeletion`` occur during cleanup
  in ``do_merge``.
  (Andrew Bennetts, #517275)

API Changes
***********

* The ``remove_index`` method of
  ``bzrlib.repofmt.pack_repo.AggregateIndex`` no longer takes a ``pack``
  argument.  This argument was always ignored.
  (Andrew Bennetts, #423015)

bzr 2.1.0rc2
############

:Codename: after the bubbles
:2.1.0rc2: 2010-01-29

This is a quick-turn-around to update a small issue with our new per-file
merge hook. We expect no major changes from this to the final 2.1.0.

API Changes
***********

* The new ``merge_file_content`` hook point has been altered to provide a
  better API where state for extensions can be stored rather than the
  too-simple function based approach. This fixes a performance regression
  where branch configuration would be parsed per-file during merge. As
  part of this the included news_merger has been refactored into a base
  helper class ``bzrlib.merge.ConfigurableFileMerger``.
  (Robert Collins, John Arbash Meinel, #513822)


bzr 2.1.0rc1
############

:Codename: the 'new' stable
:2.1.0rc1: 2009-01-21

This is the first stable release candidate for Bazaar's 2.1 series. From
this point onwards, the 2.1 series will be considered stable (as the 2.0
series) and only bugfixes are expected to be incorporated. The dozen or so
bugfixes in the 2.0.4 release are also included in this release (along
with more than 15 more bugfixes). Some of the interesting features are
support for per-file merge hooks, ``bzr unshelve --preview``, support
for using ! in ignore files to exclude files from being ignored, a small
memory leak was squashed, and many ``ObjectNotLocked`` errors were fixed.
This looks to be a very good start for a new stable series.


New Features
************

* Add bug information to log output when available.
  (Neil Martinsen-Burrell, Guillermo Gonzalez, #251729)

* Added ``merge_file_content`` hook point to ``Merger``, allowing plugins
  to register custom merge logic, e.g. to provide smarter merging for
  particular files.

* Bazaar now includes the ``news_merge`` plugin.  It is disabled by
  default, to enable it add a ``news_merge_files`` option to your
  configuration.  Consult ``bzr help news_merge`` for more information.
  (Andrew Bennetts)
  
* ``bzr branch`` now takes a ``--bind`` option. This lets you
  branch and bind all in one command. (Ian Clatworthy)

* ``bzr switch`` now takes a ``--revision`` option, to allow switching to
  a specific revision of a branch. (Daniel Watkins, #183559)

* ``bzr unshelve --preview`` can now be used to show how a patch on the
  shelf would be applied to the working tree.
  (Guilherme Salgado, #308122)

* ``bzr update`` now takes a ``--revision`` argument. This lets you
  change the revision of the working tree to any revision in the
  ancestry of the current or master branch. (Matthieu Moy, Mark Hammond,
  Martin Pool, #45719)

* ``-Dbytes`` can now be used to display the total number of bytes
  transferred for the current command. This information is always logged
  to ``.bzr.log`` for later inspection. (John Arbash Meinel)

* New ignore patterns.  Patterns prefixed with '!' are exceptions to 
  ignore patterns and take precedence over regular ignores.  Such 
  exceptions are used to specify files that should be versioned which 
  would otherwise be ignored.  Patterns prefixed with '!!' act as regular 
  ignore patterns, but have highest precedence, even over the '!' 
  exception patterns. (John Whitley, #428031)

* The ``supress_warnings`` configuration option has been introduced to disable
  various warnings (it currently only supports the ``format_deprecation``
  warning). The new option can be set in any of the following locations:
  ``bazaar.conf``, ``locations.conf`` and/or ``branch.conf``.
  (Ted Gould, Matthew Fuller, Vincent Ladeuil)
=======
bzr 2.0.6
#########

:2.0.6: NOT RELEASED YET
>>>>>>> 37d990f0

Bug Fixes
*********

<<<<<<< HEAD
* Always show a message if an OS error occurs while trying to run a
  user-specified commit message editor.
  (Martin Pool, #504842)

* ``bzr diff`` will now use the epoch when it is unable to determine 
  the timestamp of a file, if the revision it was introduced in is a
  ghost. (Jelmer Vernooij, #295611)

* ``bzr switch -b`` can now create branches that are located using directory
  services such as ``lp:``, even when the branch name doesn't contain a
  '/'.  (Neil Martinsen-Burrell, #495263)

* ``bzr unshelve`` has improved messages about what it is doing.
  (Neil Martinsen-Burrell, #496917)

* Concurrent autopacking is more resilient to already-renamed pack files.
  If we find that a file we are about to obsolete is already obsoleted, we
  do not try to rename it, and we leave the file in ``obsolete_packs``.
  The code is also fault tolerant if a file goes missing, assuming that
  another process already removed the file.
  (John Arbash Meinel, Gareth White, #507557)

* Fix "Too many concurrent requests" in reconcile when network connection
  fails.  (Andrew Bennetts, #503878)

* Fixed a side effect mutation of ``RemoteBzrDirFormat._network_name``
  that caused some tests to fail when run in a non-default order.
  Probably no user impact.  (Martin Pool, #504102)

* Fixed ``ObjectNotLocked`` error in ``bzr cat -rbranch:../foo FILE``.
  (Andrew Bennetts, #506274)

* FTP transports support Unicode paths by encoding/decoding them as utf8.
  (Vincent Ladeuil, #472161)

* Listen to the SIGWINCH signal to update the terminal width.
  (Vincent Ladeuil, #316357)

* Progress bars are now hidden when ``--quiet`` is given.
  (Martin Pool, #320035)

* ``SilentUIFactory`` now supports ``make_output_stream`` and discards
  whatever is written to it.  This un-breaks some plugin tests that
  depended on this behaviour.
  (Martin Pool, #499757)

* When operations update the working tree, all affected files should end
  up with the same mtime. (eg. when versioning a generated file, if you
  update the source and the generated file together, the generated file
  should appear up-to-date.)
  (John Arbash Meinel, Martin <gzlist>, #488724)

Improvements
************

* Added ``add_cleanup`` and ``cleanup_now`` to ``bzrlib.command.Command``.
  All the builtin commands now use ``add_cleanup`` rather than
  ``try``/``finally`` blocks where applicable as it is simpler and more
  robust.  (Andrew Bennetts)

* All except a small number of storage formats are now hidden, making
  the help for numerous commands far more digestible. (Ian Clatworthy)

* Attempts to open a shared repository as a branch (e.g. ``bzr branch
  path/to/repo``) will now include "location is a repository" as a hint in
  the error message.  (Brian de Alwis, Andrew Bennetts, #440952)

* Push will now inform the user when they are trying to push to a foreign 
  VCS for which roundtripping is not supported, and will suggest them to 
  use dpush. (Jelmer Vernooij)

* The version of bzr being run is now written to the log file.
  (__monty__, #257170)

* Transport network activity indicator is shown more of the time when
  Bazaar is doing network IO.
  (Martin Pool)

Documentation
*************

* Add documentation on creating merges with more than one parent.
  (Neil Martinsen-Burrell, #481526)

* Better explain the --uncommitted option of merge.
  (Neil Martinsen-Burrell, #505088)

* Improve discussion of pending merges in the documentation for
  ``revert``.  (Neil Martinsen-Burrell, #505093)

* Improved help for ``bzr send``. 
  (Martin Pool, Bojan Nikolic)

* There is a System Administrator's Guide in ``doc/en/admin-guide``,
  including discussions of installation, relevant plugins, security and 
  backup. (Neil Martinsen-Burrell)

* The ``conflicts`` help topic has been renamed to ``conflict-types``.
  (Ian Clatworthy)

* The User Reference is now presented as a series of topics.
  Many of the included topics have link and format tweaks applied.
  (Ian Clatworthy)

API Changes
***********

* Added ``cachedproperty`` decorator to ``bzrlib.decorators``.
  (Andrew Bennetts)

* Many test features were renamed from ``FooFeature`` to ``foo_feature``
  to be consistent with instances being lower case and classes being
  CamelCase. For the features that were more likely to be used, we added a
  deprecation thunk, but not all. (John Arbash Meinel)

* Merger classes (such as ``Merge3Merger``) now expect a ``this_branch``
  parameter in their constructors, and provide ``this_branch`` as an
  attribute. (Andrew Bennetts)
  
* The Branch hooks pre_change_branch_tip no longer masks exceptions raised
  by plugins - the original exceptions are now preserved. (Robert Collins)

* The Transport ``Server.tearDown`` method is now renamed to
  ``stop_server`` and ``setUp`` to ``start_server`` for consistency with
  our normal naming pattern, and to avoid confusion with Python's
  ``TestCase.tearDown``.  (Martin Pool)

* ``WorkingTree.update`` implementations must now accept a ``revision``
  parameter.

Internals
*********

* Added ``BzrDir.open_branchV3`` smart server request, which can receive
  a string of details (such as "location is a repository") as part of a
  ``nobranch`` response.  (Andrew Bennetts, #440952)
  
* New helper osutils.UnicodeOrBytesToBytesWriter which encodes unicode
  objects but passes str objects straight through. This is used for
  selftest but may be useful for diff and other operations that generate
  mixed output. (Robert Collins)

* New exception ``NoRoundtrippingSupport``, for use by foreign branch 
  plugins. (Jelmer Vernooij)

Testing
*******

* ``bzrlib.tests.permute_for_extension`` is a helper that simplifies
  running all tests in the current module, once against a pure python
  implementation, and once against an extension (pyrex/C) implementation.
  It can be used to dramatically simplify the implementation of
  ``load_tests``.  (John Arbash Meinel)

* ``bzrlib.tests.TestCase`` now subclasses ``testtools.testcase.TestCase``.
  This permits features in testtools such as getUniqueInteger and
  getUniqueString to be used. Because of this, testtools version 0.9.2 or
  newer is now a dependency to run bzr selftest. Running with versions of
  testtools less than 0.9.2 will cause bzr to error while loading the test
  suite. (Robert Collins)

* Shell-like tests now support the command "mv" for moving files.  The
  syntax for ``mv file1 file2``, ``mv dir1 dir2`` and ``mv file dir`` is
  supported.  (Neil Martinsen-Burrell)

* The test progress bar no longer distinguishes tests that 'errored' from
  tests that 'failed' - they're all just failures.
  (Martin Pool)

=======
* ``bzr revert`` now only takes write lock on working tree, instead of on 
  both working tree and branch.
  (Danny van Heumen, #498409)

* ``bzr upgrade`` now creates the ``backup.bzr`` directory with the same
  permissions as ``.bzr`` directory on a POSIX OS.
  (Parth Malwankar, #262450)

* Additional merges after an unrelated branch has been merged with its
  history no longer crash when deleted files are involved.
  (Vincent Ladeuil, John Arbash Meinel, #375898)
>>>>>>> 37d990f0

bzr 2.0.5
#########

:2.0.5: 2010-03-23

This fifth release in our 2.0 series addresses several user-inconvenience
bugs.  None are critical, but upgrading is recommended for all users on
earlier 2.0 releases.

Bug Fixes
*********

* Avoid ``malloc(0)`` in ``patiencediff``, which is non-portable.
  (Martin Pool, #331095)

* Concurrent autopacking is more resilient to already-renamed pack files.
  If we find that a file we are about to obsolete is already obsoleted, we
  do not try to rename it, and we leave the file in ``obsolete_packs``.
  The code is also fault tolerant if a file goes missing, assuming that
  another process already removed the file.
  (John Arbash Meinel, Gareth White, #507557)

* Cope with the lockdir ``held/info`` file being empty, which seems to
  happen fairly often if the process is suddenly interrupted while taking
  a lock.
  (Martin Pool, #185103)

* Give the warning about potentially slow cross-format fetches much
  earlier on in the fetch operation.  Don't show this message during
  upgrades, and show the correct format indication for remote
  repositories.
  (Martin Pool, #456077, #515356, #513157)

* Handle renames correctly when there are files or directories that 
  differ only in case.  (Chris Jones, Martin Pool, #368931)

* If ``bzr push --create-prefix`` triggers an unexpected ``NoSuchFile``
  error, report that error rather than failing with an unhelpful
  ``UnboundLocalError``.
  (Andrew Bennetts, #423563)

* Running ``bzr`` command without any arguments now shows bzr
  version number along with rest of the help text.
  (Parth Malwankar, #369501)

* Use osutils.O_NOINHERIT for some files on win32 to avoid PermissionDenied
  errors.
  (Inada Naoki, #524560)

Documentation
*************

* Added ``location-alias`` help topic.
  (Andrew Bennetts, #337834)

* Fixed CHM generation by moving the NEWS section template into
  a separate file. (Ian Clatworthy, #524184)


bzr 2.0.4
#########

:Codename: smooth sailing
:2.0.4: 2010-01-21

The fourth bugfix-only release in the 2.0 series contains more than a
dozen bugfixes relative to 2.0.3. The primary focus is on handling
interruptions and concurrent operations more cleanly, there is also a fair
improvement to ``bzr export`` when exporting a remote branch.


Bug Fixes
*********

* ``bzr annotate`` on another branch with ``-r branch:...`` no longer
  fails with an ``ObjectNotLocked`` error.  (Andrew Bennetts, #496590)

* ``bzr export dir`` now requests all file content as a record stream,
  rather than requsting the file content one file-at-a-time. This can make
  exporting over the network significantly faster (54min => 9min in one
  case). (John Arbash Meinel, #343218)

* ``bzr serve`` no longer slowly leaks memory. The compiled
  ``bzrlib.bencode.Encoder()`` class was using ``__del__`` to cleanup and
  free resources, and it should have been using ``__dealloc__``.
  This will likely have an impact on any other process that is serving for
  an extended period of time.  (John Arbash Meinel, #494406)

* Check for SIGINT (Ctrl-C) and other signals immediately if ``readdir``
  returns ``EINTR`` by calling ``PyErr_CheckSignals``.  This affected the
  optional ``_readdir_pyx`` extension.  (Andrew Bennetts, #495023)

* Concurrent autopacks will no longer lose a newly created pack file.
  There was a race condition, where if the reload happened at the right
  time, the second packer would forget the name of the newly added pack
  file. (John Arbash Meinel, Gareth White, #507566)

* Give a clearer message if the lockdir disappears after being apparently
  successfully taken.  (Martin Pool, #498378)

* Give a warning when fetching between repositories (local or remote) with
  sufficiently different formats that the content will need to be
  serialized (ie ``InterDifferingSerializer`` or ``inventory-deltas``), so
  the user has a clue that upgrading could make it faster.
  (Martin Pool, #456077)

* If we fail to open ``~/.bzr.log`` write a clear message to stderr rather
  than using ``warning()``. The log file is opened before logging is set
  up, and it leads to very confusing: 'no handlers for "bzr"' messages for
  users, rather than something nicer.
  (John Arbash Meinel, Barry Warsaw, #503886)

* Refuse to build with any Pyrex 0.9.4 release, as they have known bugs.
  (Martin Pool, John Arbash Meinel, #449372)

* ``setup.py bdist_rpm`` now properly finds extra files needed for the
  build. (there is still the distutils bug
  http://bugs.python.org/issue644744) (Joe Julian, #175839)

* The 2a format wasn't properly restarting autopacks when something
  changed underneath it (like another autopack). Now concurrent
  autopackers will properly succeed. (John Arbash Meinel, #495000)

* ``TreeTransform`` can now handle when a delta says that the file id for
  the tree root changes. Rather than trying to rename your working
  directory, or failing early saying that you can't have multiple
  tree roots. This also fixes revert, update, and pull when the root id
  changes.  (John Arbash Meinel, #494269, #504390)

* ``_update_current_block`` no longer suppresses exceptions, so ^C at just
  the right time will get propagated, rather than silently failing to move
  the block pointer. (John Arbash Meinel, Gareth White, #495023)

Testing
*******

* We have a new ``test_source`` that ensures all pyrex ``cdef`` functions
  handle exceptions somehow. (Possibly by setting ``# cannot_raise``
  rather than an ``except ?:`` clause.) This should help prevent bugs like
  bug #495023. (John Arbash Meinel)


bzr 2.1.0b4
###########

:Codename: san francisco airport
:2.1.0b4: 2009-12-14

The fourth beta release in the 2.1 series brings with it a significant
number of bugfixes (~20). The test suite is once again (finally) "green"
on Windows, and should remain that way for future releases. There are a
few performance related updates (faster upgrade and log), and several UI
tweaks. There has also been a significant number of tweaks to the runtime
documentation. 2.1.0b4 include everything from the 2.0.3 release.


Compatibility Breaks
********************

* The BZR_SSH environmental variable may now be set to the path of a secure
  shell client. If currently set to the value ``ssh`` it will now guess the
  vendor of the program with that name, to restore the old behaviour that
  indicated the SSH Corporation client use ``sshcorp`` instead as the magic
  string. (Martin <gzlist@googlemail.com>, #176292)

New Features
************

* ``bzr commit`` now has a ``--commit-time`` option.
  (Alexander Sack, #459276)

* ``-Dhpss`` now increases logging done when run on the bzr server,
  similarly to how it works on the client. (John Arbash Meinel)

* New option ``bzr unshelve --keep`` applies the changes and leaves them
  on the shelf.  (Martin Pool, Oscar Fuentes, #492091)

* The ``BZR_COLUMNS`` envrionment variable can be set to force bzr to
  respect a given terminal width. This can be useful when output is
  redirected or in obscure cases where the default value is not
  appropriate. Pagers can use it to get a better control of the line
  lengths. 
  (Vincent Ladeuil)

* The new command ``bzr lp-mirror`` will request that Launchpad update its
  mirror of a local branch. This command will only function if launchpadlib
  is installed.
  (Jonathan Lange)


Bug Fixes
*********

* After renaming a file, the dirstate could accidentally reference
  ``source\\path`` rather than ``source/path`` on Windows. This might be a
  source of some dirstate-related failures. (John Arbash Meinel)

* ``bzr commit`` now detects commit messages that looks like file names
  and issues a warning.
  (Gioele Barabucci, #73073)

* ``bzr ignore /`` no longer causes an IndexError. (Gorder Tyler, #456036)

* ``bzr log -n0 -rN`` should not return revisions beyond its merged revisions.
  (#325618, #484109, Marius Kruger)

* ``bzr merge --weave`` and ``--lca`` will now create ``.BASE`` files for
  files with conflicts (similar to ``--merge3``). The contents of the file
  is a synthesis of all bases used for the merge.
  (John Arbash Meinel, #40412)

* ``bzr mv --quiet`` really is quiet now.  (Gordon Tyler, #271790)

* ``bzr serve`` is more clear about the risk of supplying --allow-writes.
  (Robert Collins, #84659)

* ``bzr serve --quiet`` really is quiet now.  (Gordon Tyler, #252834)

* Fix bug with redirected URLs over authenticated HTTP.
  (Glen Mailer, Neil Martinsen-Burrell, Vincent Ladeuil, #395714)

* Interactive merge doesn't leave branch locks behind.  (Aaron Bentley)

* Lots of bugfixes for the test suite on Windows. We should once again
  have a test suite with no failures on Windows. (John Arbash Meinel)

* ``osutils.terminal_width()`` obeys the BZR_COLUMNS environment
  variable but returns None if the terminal is not a tty (when output is
  redirected for example). Also fixes its usage under OSes that doesn't
  provide termios.TIOCGWINSZ. Make sure the corresponding tests runs on
  windows too.
  (Joke de Buhr, Vincent Ladeuil, #353370, #62539)
  (John Arbash Meinel, Vincent Ladeuil, #492561)

* Terminate ssh subprocesses when no references to them remain, fixing
  subprocess and file descriptor leaks.  (Andrew Bennetts, #426662)
  
* The ``--hardlink`` option of ``bzr branch`` and ``bzr checkout`` now
  works for 2a format trees.  Only files unaffected by content filters
  will be hardlinked.  (Andrew Bennetts, #408193)

* The new glob expansion on Windows would replace all ``\`` characters
  with ``/`` even if it there wasn't a glob to expand, the arg was quoted,
  etc. Now only change slashes if there is something being glob expanded.
  (John Arbash Meinel, #485771)

* Use our faster ``KnownGraph.heads()`` functionality when computing the
  new rich-root heads. This can cut a conversion time in half (mysql from
  13.5h => 6.2h) (John Arbash Meinel, #487632)

* When launching a external diff tool via bzr diff --using, temporary files
  are no longer created, rather, the path to the file in the working tree is
  passed to the external diff tool. This allows the file to be edited if the
  diff tool provides for this. (Gary van der Merwe, #490738)
  
* The launchpad-open command can now be used from a subdirectory of a
  branch, not just from the root of the branch. 
  (Neil Martinsen-Burrell, #489102)


Improvements
************

* ``bzr log`` is now faster. (Ian Clatworthy)

* ``bzr update`` provides feedback on which branch it is up to date with.
  (Neil Martinsen-Burrell)

* ``bzr upgrade`` from pre-2a to 2a can be significantly faster (4x).
  For details see the xml8 patch and heads() improvements.
  (John Arbash Meinel)

* ``bzrlib.urlutils.local_path_from_url`` now accepts
  'file://localhost/' as well as 'file:///' URLs on POSIX.  (Michael
  Hudson)

* The progress bar now shows only a spinner and per-operation counts,
  not an overall progress bar.  The previous bar was often not correlated
  with real overall operation progress, either because the operations take
  nonlinear time, or because at the start of the operation Bazaar couldn't
  estimate how much work there was to do.  (Martin Pool)

Documentation
*************

* Lots of documentation tweaks for inline help topics and command help
  information.

API Changes
***********

* ``bzrlib.textui`` (vestigial module) removed.  (Martin Pool)

* The Launchpad plugin now has a function ``login`` which will log in to
  Launchpad with launchpadlib, and ``load_branch`` which will return the
  Launchpad Branch object corresponding to a given Bazaar Branch object.
  (Jonathan Lange)

Internals
*********

* New test Feature: ``ModuleAvailableFeature``. It is designed to make it
  easier to handle what tests you want to run based on what modules can be
  imported. (Rather than lots of custom-implemented features that were
  basically copy-and-pasted.) (John Arbash Meinel)

* ``osutils.timer_func()`` can be used to get either ``time.time()`` or
  ``time.clock()`` when you want to do performance timing.
  ``time.time()`` is limited to 15ms resolution on Windows, but
  ``time.clock()`` gives CPU and not wall-clock time on other platforms.
  (John Arbash Meinel)

* Several code paths that were calling ``Transport.get().read()`` have
  been changed to the equalivent ``Transport.get_bytes()``. The main
  difference is that the latter will explicitly call ``file.close()``,
  rather than expecting the garbage collector to handle it. This helps
  with some race conditions on Windows during the test suite and sftp
  tests. (John Arbash Meinel)

Testing
*******

* TestCaseWithMemoryTransport no longer sets $HOME and $BZR_HOME to
  unicode strings. (Michael Hudson, #464174)


bzr 2.0.3
#########

:Codename: little italy
:2.0.3: 2009-12-14


The third stable release of Bazaar has a small handful of bugfixes. As
expected, this has no internal or external compatibility changes versus
2.0.2 (or 2.0.0).

Bug Fixes
*********

* ``bzr push --use-existing-dir`` no longer crashes if the directory
  exists but contains an invalid ``.bzr`` directory.
  (Andrew Bennetts, #423563)

* Content filters are now applied correctly after pull, merge and switch.
  (Ian Clatworthy, #385879)

* Fix a potential segfault in the groupcompress hash map handling code.
  When inserting new entries, if the final hash bucket was empty, we could
  end up trying to access if ``(last_entry+1)->ptr == NULL``.
  (John Arbash Meinel, #490228)

* Improve "Binary files differ" hunk handling.  (Aaron Bentley, #436325)


bzr 2.1.0b3
###########

:Codename: after sprint recovery
:2.1.0b3: 2009-11-16

This release was pushed up from its normal release cycle due to a
regression in python 2.4 compatibility in 2.1.0b2.  Since this regression
was caught before 2.1.0b2 was officially announced, the full changelog
includes both 2.1.0b3 and 2.1.0b2 changes.

Highlights of 2.1.0b3 are: new globbing code for all commands on Windows,
the test suite now conforms to python's trunk enhanced semantics (skip,
etc.), and ``bzr info -v`` will now report the correct branch and repo
formats for Remote objects.


New Features
************

* Users can define a shelve editor to provide shelf functionality at a
  granularity finer than per-patch-hunk. (Aaron Bentley)

Bug Fixes
*********

* Fix for shell completion and short options.  (Benoît PIERRE)

* Hooks daughter classes should always call the base constructor.
  (Alexander Belchenko, Vincent Ladeuil, #389648) 

* Improve "Binary files differ" hunk handling.  (Aaron Bentley, #436325)

* On Windows, do glob expansion at the command-line level (as is usually
  done in bash, etc.) This means that *all* commands get glob expansion
  (bzr status, bzr add, bzr mv, etc). It uses a custom command line
  parser, which allows us to know if a given section was quoted. It means
  you can now do ``bzr ignore "*.py"``.
  (John Arbash Meinel, #425510, #426410, #194450)

* Sanitize commit messages that come in from the '-m' flag. We translate
  '\r\n' => '\n' and a plain '\r' => '\n'. The storage layer doesn't
  allow those because XML store silently translate it anyway. (The parser
  auto-translates \r\n => \n in ways that are hard for us to catch.)

* Show correct branch and repository format descriptions in 
  ``bzr info -v`` on a smart server location.  (Andrew Bennetts, #196080)

* The fix for bug #186920 accidentally broke compatibility with python
  2.4.  (Vincent Ladeuil, #475585)

* Using ``Repository.get_commit_builder().record_iter_changes()`` now
  correctly sets ``self.inv_sha1`` to a sha1 string and
  ``self.new_inventory`` to an Inventory instance after calling
  ``self.finish_inventory()``. (Previously it accidently set both values
  as a tuple on ``self.inv_sha1``. This was missed because
  ``repo.add_revision`` ignores the supplied inventory sha1 and recomputes
  the sha1 from the repo directly. (John Arbash Meinel)

* Shelve command refuse to run if there is no real terminal.
  (Alexander Belchenko)

* Avoid unnecessarily flushing of trace file; it's now unbuffered at the
  Python level.  (Martin Pool)

Documentation
*************

* Include Japanese translations for documentation (Inada Naoki)

* New API ``ui_factory.make_output_stream`` to be used for sending bulk
  (rather than user-interaction) data to stdout.  This automatically
  coordinates with progress bars or other terminal activity, and can be
  overridden by GUIs.
  (Martin Pool, 493944)

Internals
*********

* Some of the core groupcompress functionality now releases the GIL before
  operation. Similar to how zlib and bz2 operate without the GIL in the
  core compression and decompression routines. (John Arbash Meinel)

Testing
*******

* -Dhpssvfs will now trigger on ``RemoteBzrDir._ensure_real``, providing
  more debugging of VFS access triggers. (Robert Collins)

* KnownFailure is now signalled to ``ExtendedTestResult`` using the same
  method that Python 2.7 uses - ``addExpectedFailure``. (Robert Collins)

* ``--parallel=fork`` is now compatible with --subunit.
  (Robert Collins, Vincent Ladeuil, #419776)

* Reporting of failures shows test ids not descriptions and thus shows
  parameterised tests correctly. (Robert Collins)

* TestNotApplicable is now handled within the TestCase.run method rather
  than being looked for within ``ExtendedTestResult.addError``. This
  provides better handling with other ``TestResult`` objects, degrading to
  sucess rather than error. (Robert Collins)

* The private method ``_testConcluded`` on ``ExtendedTestResult`` has been
  removed - it was empty and unused. (Robert Collins)

* UnavailableFeature is now handled within the TestCase.run method rather
  than being looked for within addError. If the Result object does not
  have an addNotSupported method, addSkip is attempted instead, and
  failing that addSuccess. (Robert Collins)

* When a TestResult does not have an addSkip method, skipped tests are now
  reported as successful tests, rather than as errors. This change is
  to make it possible to get a clean test run with a less capable
  TestResult. (Robert Collins)



bzr 2.1.0b2
###########

:Codename: a load off my mind
:2.1.0b2: 2009-11-02

This is our second feature-filled release since 2.0, pushing us down the
path to a 2.1.0. Once again, all bugfixes in 2.0.2 are present in 2.1.0b2.

Key highlights in this release are: improved handling of
failures-during-cleanup for commit, fixing a long-standing bug with
``bzr+http`` and shared repositories, all ``lp:`` urls to be resolved
behind proxies, and a new StaticTuple datatype, allowing us to reduce
memory consumption (50%) and garbage collector overhead (40% faster) for
many operations.

* A new ``--concurrency`` option has been added as well as an associated
  BZR_CONCURRENCY environment variable to specify the number of
  processes that can be run concurrently when running ``bzr selftest``. The
  command-line option overrides the environment variable if both are
  specified. If none is specified. the number of processes is obtained
  from the OS as before.  (Matt Nordhoff, Vincent Ladeuil)

Bug Fixes
*********

* ``bzr+http`` servers no longer give spurious jail break errors when
  serving branches inside a shared repository.  (Andrew Bennetts, #348308)

* Errors during commit are handled more robustly so that knock-on errors
  are less likely to occur, and will not obscure the original error if
  they do occur.  This fixes some causes of ``TooManyConcurrentRequests``
  and similar errors.  (Andrew Bennetts, #429747, #243391)

* Launchpad urls can now be resolved from behind proxies.
  (Gordon Tyler, Vincent Ladeuil, #186920)

* Reduce the strictness for StaticTuple, instead add a debug flag
  ``-Dstatic_tuple`` which will change apis to be strict and raise errors.
  This way, most users won't see failures, but developers can improve
  internals. (John Arbash Meinel, #471193)

* TreeTransform.adjust_path updates the limbo paths of descendants of adjusted
  files.  (Aaron Bentley)

* Unicode paths are now handled correctly and consistently by the smart
  server.  (Andrew Bennetts, Michael Hudson, #458762)

Improvements
************

* When reading index files, we now use a ``StaticTuple`` rather than a
  plain ``tuple`` object. This generally gives a 20% decrease in peak
  memory, and can give a performance boost up to 40% on large projects.
  (John Arbash Meinel)

* Peak memory under certain operations has been reduced significantly.
  (eg, 'bzr branch launchpad standalone' is cut in half)
  (John Arbash Meinel)

Documentation
*************

* Filtered views user documentation upgraded to refer to format 2a
  instead of pre-2.0 formats. (Ian Clatworthy)

API Changes
***********

* Remove deprecated ``CLIUIFactory``.  (Martin Pool)

* ``UIFactory`` now has new ``show_error``, ``show_message`` and
  ``show_warning`` methods, which can be hooked by non-text UIs.  
  (Martin Pool)

Internals
*********

* Added ``bzrlib._simple_set_pyx``. This is a hybrid between a Set and a
  Dict (it only holds keys, but you can lookup the object located at a
  given key). It has significantly reduced memory consumption versus the
  builtin objects (1/2 the size of Set, 1/3rd the size of Dict). This is
  used as the interning structure for StaticTuple objects.
  (John Arbash Meinel)

* ``bzrlib._static_tuple_c.StaticTuple`` is now available and used by
  the btree index parser and the chk map parser. This class functions
  similarly to ``tuple`` objects. However, it can only point to a limited
  collection of types.  (Currently StaticTuple, str, unicode, None, bool,
  int, long, float, but not subclasses).  This allows us to remove it from
  the garbage collector (it cannot be in a cycle), it also allows us to
  intern the objects. In testing, this can reduce peak memory by 20-40%,
  and significantly improve performance by removing objects from being
  inspected by the garbage collector.  (John Arbash Meinel)

* ``GroupCompressBlock._ensure_content()`` will now release the
  ``zlib.decompressobj()`` when the first request is for all of the
  content. (Previously it would only be released if you made a request for
  part of the content, and then all of it later.) This turns out to be a
  significant memory savings, as a ``zstream`` carries around approx 260kB
  of internal state and buffers. (For branching bzr.dev this drops peak
  memory from 382MB => 345MB.) (John Arbash Meinel)

* When streaming content between ``2a`` format repositories, we now clear
  caches from earlier versioned files. (So 'revisions' is cleared when we
  start reading 'inventories', etc.) This can have a significant impact on
  peak memory for initial copies (~200MB). (John Arbash Meinel)


bzr 2.0.2
#########

:Codename: after the scare
:2.0.2: 2009-11-02

The second in our "let's keep the stable bugfixes flowing" series. As
expected this has a few (~9) bugfixes relative to 2.0.1, and no major api
changes or features.

Bug Fixes
*********

* Avoid "NoneType has no attribute st_mode" error when files disappear
  from a directory while it's being read.  (Martin Pool, #446033)

* Content filters are now applied correctly after revert.
  (Ian Clatworthy)

* Diff parsing handles "Binary files differ" hunks.  (Aaron Bentley, #436325)

* Fetching from stacked pre-2a repository via a smart server no longer
  fails intermittently with "second push failed to complete".
  (Andrew Bennetts, #437626)

* Fix typos left after test_selftest refactoring.
  (Vincent Ladeuil, Matt Nordhoff, #461149)

* Fixed ``ObjectNotLocked`` errors during ``bzr log -r NNN somefile``.
  (Andrew Bennetts, #445171)
  
* PreviewTree file names are not limited by the encoding of the temp
  directory's filesystem. (Aaron Bentley, #436794)

Improvements
************

* ``bzr log`` now read-locks branches exactly once, so makes better use of
  data caches.  (Andrew Bennetts)

Documentation
*************

* Filtered views user documentation upgraded to refer to format 2a
  instead of pre-2.0 formats. (Ian Clatworthy)


bzr 2.1.0b1
###########

:Codename: While the cat is away
:2.1.0b1: 2009-10-14

This is the first development release in the new split "stable" and
"development" series. As such, the release is a snapshot of bzr.dev
without creating a release candidate first. This release includes a
fair amount of internal changes, with deprecated code being removed,
and several new feature developments. People looking for a stable code
base with only bugfixes should focus on the 2.0.1 release. All bugfixes
present in 2.0.1 are present in 2.1.0b1.

Highlights include support for ``bzr+ssh://host/~/homedir`` style urls,
finer control over the plugin search path via extended BZR_PLUGIN_PATH
syntax, visible warnings when extension modules fail to load, and improved
error handling during unlocking.


New Features
************

* Bazaar can now send mail through Apple OS X Mail.app. 
  (Brian de Alwis)

* ``bzr+ssh`` and ``bzr`` paths can now be relative to home directories
  specified in the URL.  Paths starting with a path segment of ``~`` are
  relative to the home directory of the user running the server, and paths
  starting with ``~user`` are relative to the home directory of the named
  user.  For example, for a user "bob" with a home directory of
  ``/home/bob``, these URLs are all equivalent:

  * ``bzr+ssh://bob@host/~/repo``
  * ``bzr+ssh://bob@host/~bob/repo``
  * ``bzr+ssh://bob@host/home/bob/repo``

  If ``bzr serve`` was invoked with a ``--directory`` argument, then no
  home directories outside that directory will be accessible via this
  method.

  This is a feature of ``bzr serve``, so pre-2.1 clients will
  automatically benefit from this feature when ``bzr`` on the server is
  upgraded.  (Andrew Bennetts, #109143)

* Extensions can now be compiled if either Cython or Pyrex is available.
  Currently Pyrex is preferred, but that may change in the future.
  (Arkanes)

* Give more control on BZR_PLUGIN_PATH by providing a way to refer to or
  disable the user, site and core plugin directories.
  (Vincent Ladeuil, #412930, #316192, #145612)

Bug Fixes
*********

* Bazaar's native protocol code now correctly handles EINTR, which most
  noticeably occurs if you break in to the debugger while connected to a
  bzr+ssh server.  You can now can continue from the debugger (by typing
  'c') and the process continues.  However, note that pressing C-\ in the
  shell may still kill the SSH process, which is bug 162509, so you must
  sent a signal to the bzr process specifically, for example by typing
  ``kill -QUIT PID`` in another shell.  (Martin Pool, #341535)

* ``bzr add`` in a tree that has files with ``\r`` or ``\n`` in the
  filename will issue a warning and skip over those files.
  (Robert Collins, #3918)

* ``bzr dpush`` now aborts if uncommitted changes (including pending merges)
  are present in the working tree. The configuration option ``dpush_strict``
  can be used to set the default for this behavior.
  (Vincent Ladeuil, #438158)

* ``bzr merge`` and ``bzr remove-tree`` now requires --force if pending
  merges are present in the working tree.
  (Vincent Ladeuil, #426344)

* Clearer message when Bazaar runs out of memory, instead of a ``MemoryError``
  traceback.  (Martin Pool, #109115)

* Don't give a warning on Windows when failing to import ``_readdir_pyx``
  as it is never built. (John Arbash Meinel, #430645)

* Don't restrict the command name used to run the test suite.
  (Vincent Ladeuil, #419950)

* ftp transports were built differently when the kerberos python module was
  present leading to obscure failures related to ASCII/BINARY modes.
  (Vincent Ladeuil, #443041)

* Network streams now decode adjacent records of the same type into a
  single stream, reducing layering churn. (Robert Collins)

* PreviewTree behaves correctly when get_file_mtime is invoked on an unmodified
  file. (Aaron Bentley, #251532)

* Registry objects should not use iteritems() when asked to use items().
  (Vincent Ladeuil, #430510)

* Weave based repositories couldn't be cloned when committers were using
  domains or user ids embedding '.sig'. Now they can.
  (Matthew Fuller, Vincent Ladeuil, #430868)

Improvements
************

* Revision specifiers can now be given in a more DWIM form, without
  needing explicit prefixes for specifiers like tags or revision id's.
  See ``bzr help revisionspec`` for full details.  (Matthew Fuller)

* Bazaar gives a warning before exiting, and writes into ``.bzr.log``, if 
  compiled extensions can't be loaded.  This typically indicates a
  packaging or installation problem.  In this case Bazaar will keep
  running using pure-Python versions, but this may be substantially
  slower.  The warning can be disabled by setting
  ``ignore_missing_extensions = True`` in ``bazaar.conf``.
  See also <https://answers.launchpad.net/bzr/+faq/703>.
  (Martin Pool, #406113, #430529)

* Secondary errors that occur during Branch.unlock and Repository.unlock
  no longer obscure the original error.  These methods now use a new
  decorator, ``only_raises``.  This fixes many causes of
  ``TooManyConcurrentRequests`` and similar errors.
  (Andrew Bennetts, #429747)

Documentation
*************

* Describe the new shell-like test feature. (Vincent Ladeuil)

* Help on hooks no longer says 'Not deprecated' for hooks that are
  currently supported. (Ian Clatworthy, #422415)

API Changes
***********

* ``bzrlib.user_encoding`` has been removed; use
  ``bzrlib.osutils.get_user_encoding`` instead.  (Martin Pool)

* ``bzrlib.tests`` now uses ``stopTestRun`` for its ``TestResult``
  subclasses - the same as python's unittest module. (Robert Collins)
  
* ``diff._get_trees_to_diff`` has been renamed to 
  ``diff.get_trees_and_branches_to_diff``. It is now a public API, and it 
  returns the old and new branches. (Gary van der Merwe)

* ``bzrlib.trace.log_error``, ``error`` and ``info`` have been deprecated.
  (Martin Pool)

* ``MutableTree.has_changes()`` does not require a tree parameter anymore. It
  now defaults to comparing to the basis tree. It now checks for pending
  merges too.  ``Merger.check_basis`` has been deprecated and replaced by the
  corresponding has_changes() calls. ``Merge.compare_basis``,
  ``Merger.file_revisions`` and ``Merger.ensure_revision_trees`` have also
  been deprecated.
  (Vincent Ladeuil, #440631)

* ``ProgressTask.note`` is deprecated.
  (Martin Pool)

Internals
*********

* Added ``-Drelock`` debug flag.  It will ``note`` a message every time a
  repository or branch object is unlocked then relocked the same way.
  (Andrew Bennetts)
  
* ``BTreeLeafParser.extract_key`` has been tweaked slightly to reduce
  mallocs while parsing the index (approx 3=>1 mallocs per key read).
  This results in a 10% speedup while reading an index.
  (John Arbash Meinel)

* The ``bzrlib.lsprof`` module has a new class ``BzrProfiler`` which makes
  profiling in some situations like callbacks and generators easier.
  (Robert Collins)

Testing
*******

* Passing ``--lsprof-tests -v`` to bzr selftest will cause lsprof output to
  be output for every test. Note that this is very verbose! (Robert Collins)

* Setting ``BZR_TEST_PDB=1`` when running selftest will cause a pdb
  post_mortem to be triggered when a test failure occurs. (Robert Collins)

* Shell-like tests can now be written. Code in ``bzrlib/tests/script.py`` ,
  documentation in ``developers/testing.txt`` for details.
  (Vincent Ladeuil)

* Some tests could end up with the same id, that was dormant for
  a long time.
  (Vincent Ladeuil, #442980)

* Stop showing the number of tests due to missing features in the test
  progress bar.  (Martin Pool)

* Test parameterisation now does a shallow copy, not a deep copy of the test
  to be parameterised. This is not expected to break external use of test
  parameterisation, and is substantially faster. (Robert Collins)

* Tests that try to open a bzr dir on an arbitrary transport will now
  fail unless they have explicitly permitted the transport via
  ``self.permit_url``. The standard test factories such as ``self.get_url``
  will permit the urls they provide automatically, so only exceptional
  tests should need to do this. (Robert Collins)

* The break-in test no longer cares about clean shutdown of the child,
  instead it is happy if the debugger starts up. (Robert  Collins)

* The full test suite is expected to pass when the C extensions are not
  present. (Vincent Ladeuil, #430749)


bzr 2.0.1
#########

:Codename: Stability First
:2.0.1: 2009-10-14

The first of our new ongoing bugfix-only stable releases has arrived. It
includes a collection of 12 bugfixes applied to bzr 2.0.0, but does not
include any of the feature development in the 2.1.0 series.


Bug Fixes
*********

* ``bzr add`` in a tree that has files with ``\r`` or ``\n`` in the
  filename will issue a warning and skip over those files.
  (Robert Collins, #3918)

* bzr will attempt to authenticate with SSH servers that support
  ``keyboard-interactive`` auth but not ``password`` auth when using
  Paramiko.   (Andrew Bennetts, #433846)

* Fixed fetches from a stacked branch on a smart server that were failing
  with some combinations of remote and local formats.  This was causing
  "unknown object type identifier 60" errors.  (Andrew Bennetts, #427736)

* Fixed ``ObjectNotLocked`` errors when doing some log and diff operations
  on branches via a smart server.  (Andrew Bennetts, #389413)

* Handle things like ``bzr add foo`` and ``bzr rm foo`` when the tree is
  at the root of a drive. ``osutils._cicp_canonical_relpath`` always
  assumed that ``abspath()`` returned a path that did not have a trailing
  ``/``, but that is not true when working at the root of the filesystem.
  (John Arbash Meinel, Jason Spashett, #322807)

* Hide deprecation warnings for 'final' releases for python2.6.
  (John Arbash Meinel, #440062)

* Improve the time for ``bzr log DIR`` for 2a format repositories.
  We had been using the same code path as for <2a formats, which required
  iterating over all objects in all revisions.
  (John Arbash Meinel, #374730)

* Make sure that we unlock the tree if we fail to create a TreeTransform
  object when doing a merge, and there is limbo, or pending-deletions
  directory.  (Gary van der Merwe, #427773)

* Occasional IndexError on renamed files have been fixed. Operations that
  set a full inventory in the working tree will now go via the
  apply_inventory_delta code path which is simpler and easier to
  understand than dirstates set_state_from_inventory method. This may
  have a small performance impact on operations built on _write_inventory,
  but such operations are already doing full tree scans, so no radical
  performance change should be observed. (Robert Collins, #403322)

* Retrieving file text or mtime from a _PreviewTree has good performance when
  there are many changes.  (Aaron Bentley)

* The CHK index pages now use an unlimited cache size. With a limited
  cache and a large project, the random access of chk pages could cause us
  to download the entire cix file many times.
  (John Arbash Meinel, #402623)

* When a file kind becomes unversionable after being added, a sensible
  error will be shown instead of a traceback. (Robert Collins, #438569)

Documentation
*************

* Improved README. (Ian Clatworthy)

* Improved upgrade documentation for Launchpad branches.
  (Barry Warsaw)


bzr 2.0.0
#########

:2.0.0: 2009-09-22
:Codename: Instant Karma

This release of Bazaar makes the 2a (previously 'brisbane-core') format
the default when new branches or repositories are created.  This format is
substantially smaller and faster for many operations.  Most of the work in
this release focuses on bug fixes and stabilization, covering both 2a and
previous formats.  (See the Upgrade Guide for information on migrating
existing projects.)

This release also improves the documentation content and presentation,
including adding Windows HtmlHelp manuals.

The Bazaar team decided that 2.0 will be a long-term supported release,
with bugfix-only 2.0.x releases based on it, continuing for at least six
months or until the following stable release.

Changes from 2.0.0rc2 to final
******************************

* Officially branded as 2.0.0 rather than 2.0 to clarify between things
  that "want to happen on the 2.0.x stable series" versus things that want
  to "land in 2.0.0". (Changes how bzrlib._format_version_tuple() handles
  micro = 0.) (John Arbash Meinel)


bzr 2.0.0rc2
############

:2.0.0rc2: 2009-09-10

New Features
************

* Added post_commit hook for mutable trees. This allows the keywords
  plugin to expand keywords on files changed by the commit.
  (Ian Clatworthy, #408841)

Bug Fixes
*********

* Bazaar's native protocol code now correctly handles EINTR, which most
  noticeably occurs if you break in to the debugger while connected to a
  bzr+ssh server.  You can now can continue from the debugger (by typing
  'c') and the process continues.  However, note that pressing C-\ in the
  shell may still kill the SSH process, which is bug 162509, so you must
  sent a signal to the bzr process specifically, for example by typing
  ``kill -QUIT PID`` in another shell.  (Martin Pool, #341535)

* ``bzr check`` in pack-0.92, 1.6 and 1.9 format repositories will no
  longer report incorrect errors about ``Missing inventory ('TREE_ROOT', ...)``
  (Robert Collins, #416732)

* ``bzr info -v`` on a 2a format still claimed that it was a "Development
  format" (John Arbash Meinel, #424392)

* ``bzr log stacked-branch`` shows the full log including
  revisions that are in the fallback repository. (Regressed in 2.0rc1).
  (John Arbash Meinel, #419241)

* Clearer message when Bazaar runs out of memory, instead of a ``MemoryError``
  traceback.  (Martin Pool, #109115)

* Conversion to 2a will create a single pack for all the new revisions (as
  long as it ran without interruption). This improves both ``bzr upgrade``
  and ``bzr pull`` or ``bzr merge`` from local branches in older formats.
  The autopack logic that occurs every 100 revisions during local
  conversions was not returning that pack's identifier, which resulted in
  the partial packs created during the conversion not being consolidated
  at the end of the conversion process. (Robert Collins, #423818)

* Fetches from 2a to 2a are now again requested in 'groupcompress' order.
  Groups that are seen as 'underutilized' will be repacked on-the-fly.
  This means that when the source is fully packed, there is minimal
  overhead during the fetch, but if the source is poorly packed the result
  is a fairly well packed repository (not as good as 'bzr pack' but
  good-enough.) (Robert Collins, John Arbash Meinel, #402652)

* Fix a potential segmentation fault when doing 'log' of a branch that had
  ghosts in its mainline.  (Evaluating None as a tuple is bad.)
  (John Arbash Meinel, #419241)

* ``groupcompress`` sort order is now more stable, rather than relying on
  ``topo_sort`` ordering. The implementation is now
  ``KnownGraph.gc_sort``. (John Arbash Meinel)

* Local data conversion will generate correct deltas. This is a critical
  bugfix vs 2.0rc1, and all 2.0rc1 users should upgrade to 2.0rc2 before
  converting repositories. (Robert Collins, #422849)

* Network streams now decode adjacent records of the same type into a
  single stream, reducing layering churn. (Robert Collins)

* Prevent some kinds of incomplete data from being committed to a 2a
  repository, such as revisions without inventories, a missing chk_bytes
  record for an inventory, or a missing text referenced by an inventory.
  (Andrew Bennetts, #423506, #406687)
  
Documentation
*************

* Fix assertion error about "_remember_remote_is_before" when pushing to
  older smart servers.
  (Andrew Bennetts, #418931)

* Help on hooks no longer says 'Not deprecated' for hooks that are
  currently supported. (Ian Clatworthy, #422415)

* PDF and CHM (Windows HtmlHelp) formats are now supported for the
  user documentation. The HTML documentation is better broken up into
  topics. (Ian Clatworthy)

* The developer and foreign language documents are now separated
  out so that searching in the HTML and CHM files produces more
  useful results. (Ian Clatworthy)

* The main table of contents now provides links to the new Migration Docs
  and Plugins Guide. (Ian Clatworthy)


bzr 2.0.0rc1
############

:Codename: no worries
:2.0.0rc1: 2009-08-26

Compatibility Breaks
********************

* The default format for bzr is now ``2a``. This format brings many
  significant performance and size improvements. bzr can pull from
  any existing repository into a ``2a`` one, but can only transfer
  from ``2a`` into ``rich-root`` repositories. The Upgrade guide
  has more information about this change. (Robert Collins)

* On Windows auto-detection of Putty's plink.exe is disabled.
  Default SSH client for Windows is paramiko. User still can force
  usage of plink if explicitly set environment variable BZR_SSH=plink.
  (#414743, Alexander Belchenko)

New Features
************

* ``bzr branch --switch`` can now switch the checkout in the current directory
  to the newly created branch. (Lukáš Lalinský)

Bug Fixes
*********

* Further tweaks to handling of ``bzr add`` messages about ignored files.
  (Jason Spashett, #76616)

* Fetches were being requested in 'groupcompress' order, but weren't
  recombining the groups. Thus they would 'fragment' to get the correct
  order, but not 'recombine' to actually benefit from it. Until we get
  recombining to work, switching to 'unordered' fetches avoids the
  fragmentation. (John Arbash Meinel, #402645)

* Fix a pycurl related test failure on karmic by recognizing an error
  raised by newer versions of pycurl.
  (Vincent Ladeuil, #306264)

* Fix a test failure on karmic by making a locale test more robust.
  (Vincent Ladeuil, #413514)

* Fix IndexError printing CannotBindAddress errors.
  (Martin Pool, #286871)

* Fix "Revision ... not present" errors when upgrading stacked branches,
  or when doing fetches from a stacked source to a stacked target.
  (Andrew Bennetts, #399140)

* ``bzr branch`` of 2a repositories over HTTP is much faster.  bzr now
  batches together small fetches from 2a repositories, rather than
  fetching only a few hundred bytes at a time.
  (Andrew Bennetts, #402657)

Improvements
************

* A better description of the platform is shown in crash tracebacks, ``bzr
  --version`` and ``bzr selftest``.
  (Martin Pool, #409137)

* bzr can now (again) capture crash data through the apport library, 
  so that a single human-readable file can be attached to bug reports.
  This can be disabled by using ``-Dno_apport`` on the command line, or by
  putting ``no_apport`` into the ``debug_flags`` section of
  ``bazaar.conf``.
  (Martin Pool, Robert Collins, #389328)

* ``bzr push`` locally on windows will no longer give a locking error with
  dirstate based formats. (Robert Collins)

* ``bzr shelve`` and ``bzr unshelve`` now work on windows.
  (Robert Collins, #305006)

* Commit of specific files no longer prevents using the iter_changes
  codepath. On 2a repositories, commit of specific files should now be as
  fast, or slightly faster, than a full commit. (Robert Collins)

* The internal core code that handles specific file operations like
  ``bzr st FILENAME`` or ``bzr commit FILENAME`` has been changed to
  include the parent directories if they have altered, and when a
  directory stops being a directory its children are always included. This
  fixes a number of causes for ``InconsistentDelta`` errors, and permits
  faster commit of specific paths. (Robert Collins, #347649)

Documentation
*************

* New developer documentation for content filtering.
  (Martin Pool)

API Changes
***********

* ``bzrlib.shelf_ui`` has had the ``from_args`` convenience methods of its
  classes changed to manage lock lifetime of the trees they open in a way
  consistent with reader-exclusive locks. (Robert Collins, #305006)

Testing
*******

bzr 1.18.1
##########

:Codename:     nein nein nein!
:1.18.1:       2009-09-09

This release fixes two small but worthwhile bugs relevant to users on
Microsoft Windows: some commands that failed on with locking errors will
now work, and a bug that caused poor performance after committing a file
with line-ending conversion has now been fixed.  It also fixes a bug in
pushing to older servers.

Bug Fixes
*********

* Fixed a problem where using content filtering and especially end-of-line
  conversion will commit too many copies a file.
  (Martin Pool, #415508)

* Fix assertion error about ``_remember_remote_is_before`` in
  ``set_tags_bytes`` when pushing to older smart servers.  
  (Andrew Bennetts, Alexander Belchenko, #418931)

Improvements
************

* ``bzr push`` locally on Windows will no longer give a locking error with
  dirstate based formats. (Robert Collins)

* ``bzr shelve`` and ``bzr unshelve`` now work on Windows.
  (Robert Collins, #305006)

API Changes
***********

* ``bzrlib.shelf_ui`` has had the ``from_args`` convenience methods of its
  classes changed to manage lock lifetime of the trees they open in a way
  consistent with reader-exclusive locks. (Robert Collins, #305006)

* ``Tree.path_content_summary`` may return a size of None, when called on
  a tree with content filtering where the size of the canonical form
  cannot be cheaply determined.  (Martin Pool)

* When manually creating transport servers in test cases, a new helper
  ``TestCase.start_server`` that registers a cleanup and starts the server
  should be used. (Robert Collins)

bzr 1.18
########

Compatibility Breaks
********************

* Committing directly to a stacked branch from a lightweight checkout will
  no longer work. In previous versions this would appear to work but would
  generate repositories with insufficient data to create deltas, leading
  to later errors when branching or reading from the repository.
  (Robert Collins, bug #375013)

New Features
************

Bug Fixes
*********

* Fetching from 2a branches from a version-2 bzr protocol would fail to
  copy the internal inventory pages from the CHK store. This cannot happen
  in normal use as all 2a compatible clients and servers support the
  version-3 protocol, but it does cause test suite failures when testing
  downlevel protocol behaviour. (Robert Collins)

* Fix a test failure on karmic by making a locale test more robust.
  (Vincent Ladeuil, #413514)

* Fixed "Pack ... already exists" error when running ``bzr pack`` on a
  fully packed 2a repository.  (Andrew Bennetts, #382463)

* Further tweaks to handling of ``bzr add`` messages about ignored files.
  (Jason Spashett, #76616)

* Properly handle fetching into a stacked branch while converting the
  data, especially when there are also ghosts. The code was filling in
  parent inventories incorrectly, and also not handling when one of the
  parents was a ghost. (John Arbash Meinel, #402778, #412198)

* ``RemoteStreamSource.get_stream_for_missing_keys`` will fetch CHK
  inventory pages when appropriate (by falling back to the vfs stream
  source).  (Andrew Bennetts, #406686)

* StreamSource generates rich roots from non-rich root sources correctly
  now.  (Andrew Bennetts, #368921)

* When deciding whether a repository was compatible for upgrading or
  fetching, we previously incorrectly checked the default repository
  format for the bzrdir format, rather than the format that was actually
  present on disk.  (Martin Pool, #408824)

Improvements
************

* A better description of the platform is shown in crash tracebacks, ``bzr
  --version`` and ``bzr selftest``.
  (Martin Pool, #409137)

* Cross-format fetches (such as between 1.9-rich-root and 2a) via the
  smart server are more efficient now.  They send inventory deltas rather
  than full inventories.  The smart server has two new requests,
  ``Repository.get_stream_1.19`` and ``Repository.insert_stream_1.19`` to
  support this.  (Andrew Bennetts, #374738, #385826)

* Extracting the full ancestry and computing the ``merge_sort`` is now
  significantly faster. This effects things like ``bzr log -n0``. (For
  example, ``bzr log -r -10..-1 -n0 bzr.dev`` is 2.5s down to 1.0s.
  (John Arbash Meinel)

Documentation
*************

API Changes
***********

Internals
*********

* ``-Dstrict_locks`` can now be used to check that read and write locks
  are treated properly w.r.t. exclusivity. (We don't try to take an OS
  read lock on a file that we already have an OS write lock on.) This is
  now set by default for all tests, if you have a test which cannot be
  fixed, you can use ``self.thisFailsStrictLockCheck()`` as a
  compatibility knob. (John Arbash Meinel)

* InterDifferingSerializer is now only used locally.  Other fetches that
  would have used InterDifferingSerializer now use the more network
  friendly StreamSource, which now automatically does the same
  transformations as InterDifferingSerializer.  (Andrew Bennetts)

* ``KnownGraph`` now has a ``.topo_sort`` and ``.merge_sort`` member which
  are implemented in pyrex and significantly faster. This is exposed along
  with ``CombinedGraphIndex.find_ancestry()`` as
  ``VersionedFiles.get_known_graph_ancestry(keys)``.
  (John Arbash Meinel)

* RemoteBranch.open now honours ignore_fallbacks correctly on bzr-v2
  protocols. (Robert Collins)

* The index code now has some specialized routines to extract the full
  ancestry of a key in a more efficient manner.
  ``CombinedGraphIndex.find_ancestry()``. (Time to get ancestry for
  bzr.dev drops from 1.5s down to 300ms. For OOo from 33s => 10.5s) (John
  Arbash Meinel)

Testing
*******

* Install the test ssl certificate and key so that installed bzr
  can run the https tests. (Denys Duchier, #392401)
  

bzr 1.18rc1
###########

:Codename: little traveller
:1.18:    2009-08-20
:1.18rc1: 2009-08-10

This release of Bazaar marches on towards the 2.0 release in which the 2a
'brisbane-core' format becomes generally recommended.  Most of the work in
this release now focusses on bug fixes and stabilization, covering both 2a
and previous formats.  There is a new text-mode interactive merge feature,
a new guide to migration to 2a format in the user documentation, and
pushing branches to a smart server is now much faster.  

The Bazaar team decided that 2.0 will be a long-term supported release,
with bugfix-only releases based on it continuing for at least six months
or until the following stable release.

There are no changes from 1.18rc1 to 1.18.

New Features
************

* ``bzr merge --interactive`` applies a user-selected portion of the
  merge.  The UI is similar to ``shelve``.  (Aaron Bentley)

* ``bzr reconfigure`` now takes options ``--stacked-on URL`` and
  ``--unstacked`` to change stacking of a branch.
  (Martin Pool, #391411)

Bug Fixes
*********

* Annotating on a stacked branch will now succeed in simple scenarios.
  There are still some complex scenarios where it will fail (bug #399884)
  (John Arbash Meinel, #393366)

* A progress bar is no longer left dangling when ``bzr selftest``
  completes, and the progress bar updates with zero latency so the
  displayed test name is always the one that's actually running.
  (Martin Pool, #123688)

* Authenticating against an ssh server now uses ``auth_none`` to determine
  if password authentication is even supported. This fixes a bug where
  users would be prompted for a launchpad password, even though launchpad
  only supports publickey authentication. (John Arbash Meinel, #375867)

* BranchBuilder now accepts timezone to avoid test failures in countries far
  from GMT. (Vincent Ladeuil, #397716)

* ``bzr commit`` no longer saves the unversioning of missing files until
  the commit has completed on the branch. This means that aborting a
  commit that found a missing file will leave the tree unedited.
  (Robert Collins, #282402)

* ``bzr mv`` no longer takes out branch locks, which allows it to work
  when the branch is readonly. (Robert Collins, #216541)

* ``bzr revert .`` no longer generates an InconsistentDelta error when
  there are missing subtrees. (Robert Collins, #367632)

* ``bzr send`` now generates valid bundles with ``--2a`` formats. However,
  do to internal changes necessary to support this, older clients will
  fail when trying to insert them. For newer clients, the bundle can be
  used to apply the changes to any rich-root compatible format.
  (John Arbash Meinel, #393349)

* Cope with FTP servers that don't support restart/append by falling back
  to reading and then rewriting the whole file, such as TahoeLAFS.  (This
  fallback may be slow for some access patterns.)  (Nils Durner, #294709)

* Encode the paths in ``mbcs`` encoding on Windows when spawning an
  external diff client. This at least allows supporting filenames that are
  not ascii, but are present in the current locale. Ideally we would be
  able to pass the Unicode path, but that would be client dependent.
  (John Arbash Meinel, #382709)

* Fix a compile bug on Solaris having to do with const and
  pointer-to-pointers. (John Arbash Meinel, #408441)

* Fixed a NameError that occurs when merging or pulling from a URL that
  causes a redirection loop when bzr tries to read a URL as a bundle.
  (Andrew Bennetts, #400847)

* Fix ``AttributeError: 'TestUIFactory' object has no attribute 'tick'``
  running send and similar commands on 2a formats.
  (Martin Pool, #408201)
  
* Fix crash in some invocations of ``bzr status`` in format 2a.
  (Martin Pool, #403523)

* Fixed export to existing directory: if directory is empty then export 
  will succeed, otherwise it fails with error.
  (Alexander Belchenko, #406174)

* Fixed spurious "Source branch does not support stacking" warning when
  pushing. (Andrew Bennetts, #388908)

* Fixed spurious transport activity indicator appearing while tests are
  running.  (Martin Pool, #343532)

* Merge now correctly handles empty right-hand revision specs.
  (Aaron Bentley, #333961)

* Renames to lexographically lower basenames in trees that have never been
  committed to will no longer corrupt the dirstate. This was caused by an
  bug in the dirstate update_minimal method. (Robert Collins, #395556)

* Requests for unknown methods no longer cause the smart server to log
  lots of backtraces about ``UnknownSmartMethod``, ``do_chunk`` or
  ``do_end``.  (Andrew Bennetts, #338561)

* Shelve will not shelve the initial add of the tree root.  (Aaron Bentley)

* Streaming from bzr servers where there is a chain of stacked branches
  (A stacked on B stacked on C) will now work. (Robert Collins, #406597)

* The environment variable ``BZR_PROGRESS_BAR`` set to either ``text`` or ``none``
  always forces progress bars either on or off respectively.  Otherwise,
  they're turned on if ``TERM`` is not ``dumb`` and stderr is a terminal.
  bzr always uses the 'text' user interface when run as a command, so
  ``BZR_USE_TEXT_UI`` is no longer needed.
  (Martin Pool, #339385, #387717)

* The optional ``_knit_load_data_pyx`` C extension was never being
  imported.  This caused significant slowdowns when reading data from
  repositories.  (Andrew Bennetts, #405653)
  
* The ``--hardlink`` option to ``branch`` and ``checkout`` is not
  supported at the moment on workingtree formats that can do content
  filtering.  (See <https://bugs.edge.launchpad.net/bzr/+bug/408193>.)
  bzr now says so, rather than just ignoring the option.  (Martin Pool)

* There was a bug in ``osutils.relpath`` that was only triggered on
  Windows. Essentially if you were at the root of a drive, and did
  something to a branch/repo on another drive, we would go into an
  infinite loop while trying to find a 'relative path'.
  (John Arbash Meinel, #394227)

* ``WorkingTree4.unversion`` will no longer fail to unversion ids which
  were present in a parent tree but renamed in the working tree.
  (Robert Collins, #187207)

Improvements
************

* Can now rename/move files even if they have been removed from the inventory.
  (Marius Kruger)

* Pushing branches with tags via ``bzr://`` and ``bzr+ssh://`` is much
  faster, using a new ``Branch.set_tags_bytes`` smart server verb rather
  than VFS methods.  For example, pushes of small branches with tags take
  11 rather than 18 smart server requests.  (Andrew Bennetts, #398608)

* Sending Ctrl-Break on Windows will now drop you into the debugger, in
  the same way that sending Ctrl-\\ does on other platforms.
  (John Arbash Meinel)

Documentation
*************

* Added Bazaar 2.0 Upgrade Guide. (Ian Clatworthy)

API Changes
***********

* ``CLIUIFactory`` is deprecated; use ``TextUIFactory`` instead if you
  need to subclass or create a specific class, or better yet the existing
  ``make_ui_for_terminal``.  ``SilentUIFactory`` is clarified to do no
  user interaction at all, rather than trying to read from stdin but not
  writing any output, which would be strange if reading prompts or
  passwords.  (Martin Pool)

* New TransformPreview.commit() allows committing without a working tree.
  (Aaron Bentley)

* ``pb`` parameter to ``TextTestResult`` is deprecated and ignored.
  (Martin Pool)

* ProgressTasks now prefer to talk direct to their ProgressView not to the
  UIFactory. 
  (Martin Pool)

* ``WorkingTree._check`` now requires a references dict with keys matching
  those returned by ``WorkingTree._get_check_refs``. (Robert Collins)

Internals
*********

* ``CHKInventory.path2id`` uses the parent_id to basename hash to avoid
  reading the entries along the path, reducing work to lookup ids from
  paths. (Robert Collins)

* ``CHKMap.apply_delta`` now raises ``InconsistentDelta`` if a delta adds
  as new a key which was already mapped. (Robert Collins)

* Inventory delta application catches more cases of corruption and can
  prevent corrupt deltas from affecting consistency of data structures on
  disk. (Robert Collins)

* --subunit support now adds timestamps if the subunit version supports
  it. (Robert Collins)

* The Windows all-in-one installer now bundles the PyQt image format
  plugins, which allows previewing more images as part of 'qdiff'.
  (Alexander Belchenko)


Testing
*******

* Merge directive cherrypick tests must use the same root id.
  (Martin Pool, #409684)

* Spurious failure in ``check`` tests on rich-root formats fixed.
  (Martin Pool, #408199)

* The ``bzrlib.tests.TextTestRunner`` will no longer call
  ``countTestsCases`` on the test being run. Progress information is
  instead handled by having the test passed in call ``result.progress``
  before running its contents. This improves the behaviour when using
  ``TextTestRunner`` with test suites that don't support
  ``countTestsCases``. (Robert Collins)


bzr 1.17.1 (unreleased)
#######################

Bug Fixes
*********

* The optional ``_knit_load_data_pyx`` C extension was never being
  imported.  This caused significant slowdowns when reading data from
  knit format repositories.  (Andrew Bennetts, #405653)
  

bzr 1.17
########
:Codename: so-late-its-brunch
:1.17rc1: 2009-07-13
:1.17: 2009-07-20


Bazaar continues to blaze a straight and shining path to the 2.0 release and
the elevation of the ``2a`` beta format to the full glory of "supported and
stable".

Highlights in this release include greatly reduced memory consumption during
commits, faster ``ls``, faster ``annotate``, faster network operations if
you're specifying a revision number and the final destruction of those
annoying progress bar artifacts.


Changes from 1.17rc1 to 1.17final
*********************************

* Change an extension to call the python ``frozenset()`` rather than the C
  api ``PyFrozenSet_New``. It turns out that python2.4 did not expose the
  C api. (John Arbash Meinel, #399366)

* Fixes for the Makefile and the rename of ``generate_docs.py`` to
  ``tools/generate_docs.py`` to allow everything to be built on Windows.
  (John Arbash Meinel, #399356)

* ``bzr serve`` once again applies a ``ChrootServer`` to the given
  directory before serving it. (Andrew Bennetts, #400535)


Compatibility Breaks
********************

* ``bzr register-branch`` from the Launchpad plugin now refers to "project"
  instead of "product" which is the correct Launchpad terminology.  The
  --product option is deprecated and users should switch to using --project.
  (Neil Martinsen-Burrell, #238764)


New Features
************

* ``bzr push`` now aborts if uncommitted changes (including pending merges)
  are present in the working tree (if one is present) and no revision is
  specified. The configuration option ``push_strict`` can be used to set the
  default for this behavior.  (Vincent Ladeuil, #284038, #322808, #65286)

* ``bzr revno`` and ``bzr revision-info`` now have a ``--tree`` option to
  show revision info for the working tree instead of the branch.
  (Matthew Fuller, John Arbash Meinel)

* ``bzr send`` now aborts if uncommitted changes (including pending merges)
  are present in the working tree and no revision is specified. The
  configuration option ``send_strict`` can be used to set the default for this
  behavior.
  (Vincent Ladeuil, #206577)

* ``bzr switch --create-branch/-b`` can now be used to create and switch
  to a new branch. Supplying a name without a ``/`` will create the branch
  relative to the existing branch. (similar to how ``bzr switch name``
  works when the branch already exists.) (John Arbash Meinel)


Bug Fixes
*********

* Accept uppercase "Y/N" to prompts such as from break lock. 
  (#335182, Tim Powell, Martin Pool)

* Add documentation about diverged branches and how to fix them in the
  centralized workflow with local commits.  Mention ``bzr help
  diverged-branches`` when a push fails because the branches have
  diverged.  (Neil Martinsen-Burrell, #269477)

* Annotate would sometimes 'latch on' to trivial lines, causing important
  lines to be incorrectly annotated. (John Arbash Meinel, #387952)

* Automatic format upgrades triggered by default stacking policies on a
  1.16rc1 (or later) smart server work again.
  (Andrew Bennetts, #388675)

* Avoid progress bar artifacts being left behind on the screen.
  (Martin Pool, #321935)

* Better message in ``bzr split`` error suggesting a rich root format.
  (Neil Martinsen-Burrell, #220067)

* ``Branch.set_append_revisions_only`` now works with branches on a smart
  server. (Andrew Bennetts, #365865)

* By default, ``bzr branch`` will fail if the target directory exists, but
  does not already have a control directory.  The flag ``--use-existing-dir``
  will allow operation to proceed.  (Alexander Belchenko, #307554)

* ``bzr ls DIR --from-root`` now shows only things in DIR, not everything.
  (Ian Clatworthy)

* Fetch between repositories does not error if they have inconsistent data
  that should be irrelevant to the fetch operation. (Aaron Bentley)

* Fix ``AttributeError`` exception when reconfiguring lightweight checkout 
  of a remote repository.
  (Jelmer Vernooij, #332194)

* Fix bug in decoding v3 smart server messages when receiving multiple
  lots of excess bytes after an end-of-message.
  (Andrew Bennetts)

* Force deletion of readonly files during merge, update and other tree
  transforms.
  (Craig Hewetson, Martin Pool, #218206)

* Force socket shutdown in threaded http test servers to avoid client hangs
  (pycurl).  (Vincent Ladeuil, #383920).

* ``LRUCache`` will maintain the linked list pointers even if a nodes
  cleanup function raises an exception. (John Arbash Meinel, #396838)

* Progress bars are now suppressed again when the environment variable
  ``BZR_PROGRESS_BAR`` is set to ``none``.
  (Martin Pool, #339385)

* Reduced memory consumption during ``bzr commit`` of large files. For
  pre 2a formats, should be down to ~3x the size of a file.
  For ``--2a`` format repositories, it is down to the size of the file
  content plus the size of the compressed text.  Related to bug #109114.
  (John Arbash Meinel)

* Set hidden attribute on .bzr directory below unicode path should never
  fail with error. The operation should succeed even if bzr unable to set 
  the attribute.  (Alexander Belchenko, related to bug #335362).
  
* Stacking will no longer accept requests to stack on the same
  branch/repository. Existing branches that incorrectly reference the same
  repository in a stacking configuration will now raise
  UnstackableLocationError when the branch is opened. This can be fixed by
  removing the stacking location inside ``.bzr/branch``.
  (Robert Collins, #376243)

* The ``log+`` decorator, useful in debugging or profiling, could cause
  "AttributeError: 'list' object has no attribute 'next'".  This is now
  fixed.  The log decorator no longer shows the elapsed time or transfer
  rate because they're available in the log prefixes and the transport
  activity display respectively.
  (Martin Pool, #340347)

* Unshelve works correctly when multiple zero-length files are present on
  the shelf. (Aaron Bentley, #363444)

* Progress bars no longer show the network transport scheme or direction.
  (Martin Pool)

* launchpad-login now respects the 'verbose' option.
  (Jonathan Lange, #217031)


Internals
*********

* ``bzrlib.user_encoding`` is now officially deprecated. It is not
  possible to write a deprecation wrapper, but the variable will be
  removed in the near future. Use ``bzrlib.osutils.get_user_encoding()``
  instead. (Alexander Belchenko)

* Command lookup has had hooks added. ``bzrlib.Command.hooks`` has
  three new hook points: ``get_command``, ``get_missing_command`` and
  ``list_commands``, which allow just-in-time command name provision
  rather than requiring all command names be known a-priori.
  (Robert Collins)

* ``get_app_path`` from win32utils.py now supports REG_EXPAND_SZ data type
  and can read path to wordpad.exe. (Alexander Belchenko, #392046)

* ``graph.KnownGraph`` has been added. This is a class that can give
  answers to ``heads()`` very quickly. However, it has the assumption that
  the whole graph has already been loaded. This is true during
  ``annotate`` so it is used there with good success (as much as 2x faster
  for files with long ancestry and 'cherrypicked' changes.)
  (John Arbash Meinel, Vincent Ladeuil)

* OS file locks are now taken out using ``CreateFile`` rather than
  ``LockFileEx`` on Windows. The locking remains exclusive with
  ``LockFileEx`` but now it also works on older versions of Windows (such
  as Win98). (Martin <gzlist>)

* pack <=> pack fetching is now done via a ``PackStreamSource`` rather
  than the ``Packer`` code. The user visible change is that we now
  properly fetch the minimum number of texts for non-smart fetching.
  (John Arbash Meinel)


* ``VersionedFiles._add_text`` is a new api that lets us insert text into
  the repository as a single string, rather than a list of lines. This can
  improve memory overhead and performance of committing large files.
  (Currently a private api, used only by commit). (John Arbash Meinel)


Improvements
************

* ``bzr annotate`` can now be significantly faster. The time for
  ``bzr annotate NEWS`` is down to 7s from 22s in 1.16. Files with long
  histories and lots of 'duplicate insertions' will be improved more than
  others. (John Arbash Meinel, Vincent Ladeuil)

* ``bzr ls`` is now faster. On OpenOffice.org, the time drops from 2.4
  to 1.1 seconds. The improvement for ``bzr ls -r-1`` is more
  substantial dropping from 54.3 to 1.1 seconds. (Ian Clatworthy)

* Improve "Path(s) are not versioned" error reporting for some commands.
  (Benoît PIERRE)

* Initial commit performance in ``--2a`` repositories has been improved by
  making it cheaper to build the initial CHKMap. (John Arbash Meinel)

* Resolving a revno to a revision id on a branch accessed via ``bzr://``
  or ``bzr+ssh://`` is now much faster and involves no VFS operations.
  This speeds up commands like ``bzr pull -r 123``.  (Andrew Bennetts)

* ``revision-info`` now properly aligns the revnos/revids in the output
  and doesn't traceback when given revisions not in the current branch.
  Performance is also significantly improved when requesting multiple revs
  at once.  (Matthew Fuller, John Arbash Meinel)

* Tildes are no longer escaped by Transports. (Andy Kilner)


Documentation
*************

* Avoid bad text wrapping in generated documentation.  Slightly better
  formatting in the user reference.
  (Martin Pool, #249908)

* Minor clarifications to the help for End-Of-Line conversions.
  (Ian Clatworthy)

API Changes
***********

* Removed overspecific error class ``InvalidProgressBarType``.
  (Martin Pool)

* The method ``ProgressView._show_transport_activity`` is now
  ``show_transport_activity`` because it's part of the contract between
  this class and the UI.  (Martin Pool)


bzr 1.16.1
##########

:Released: 2009-06-26

End user testing of the 2a format revealed two serious bugs. The first,
#365615, caused bzr to raise AbsentContentFactory errors when autopacking.
This meant that commits or pushes to 2a-format repositories failed
intermittently.

The second bug, #390563, caused the smart server to raise AbsentContentFactory
when streaming 2a stacked 2a-format branches. This particularly affected
branches stored on Launchpad in the 2a format.

Both of these bugs cause command failures only, neither of them cause data
corruption or data loss. And, of course, both of these bugs are now fixed.

Bug Fixes
*********

* We now properly request a more minimal set of file texts when fetching
  multiple revisions. (Robert Collins, John Arbash Meinel, #390563)

* Repositories using CHK pages (which includes the new 2a format) will no
  longer error during commit or push operations when an autopack operation
  is triggered. (Robert Collins, #365615)

* ``chk_map.iter_interesting_nodes`` now properly uses the *intersection*
  of referenced nodes rather than the *union* to determine what
  uninteresting pages we still need to look at. Prior to this,
  incrementally pushing to stacked branch would push the minimal data, but
  fetching everything would request extra texts. There are some unhandled
  cases wrt trees of different depths, but this fixes the common cases.
  (Robert Collins, John Arbash Meinel, #390563)

* ``GroupCompress`` repositories now take advantage of the pack hints
  parameter to permit cross-format fetching to incrementally pack the
  converted data. (Robert Collins)

* ``Repository.commit_write_group`` now returns opaque data about what
  was committed, for passing to the ``Repository.pack``. Repositories
  without atomic commits will still return None. (Robert Collins)

* ``Repository.pack`` now takes an optional ``hint`` parameter
  which will support doing partial packs for repositories that can do
  that. (Robert Collins)

* RepositoryFormat has a new attribute 'pack_compresses' which is True
  when doing a pack operation changes the compression of content in the
  repository. (Robert Collins)

* ``StreamSink`` and ``InterDifferingSerialiser`` will call
  ``Repository.pack`` with the hint returned by
  ``Repository.commit_write_group`` if the formats were different and the
  repository can increase compression by doing a pack operation.
  (Robert Collins, #376748)


bzr 1.16
########
:Codename: yesterday-in-california
:1.16rc1: 2009-06-11
:1.16: 2009-06-18

This version of Bazaar contains the beta release of the new ``2a`` repository
format, suitable for testing by fearless, advanced users. This format or an
updated version of it will become the default format in Bazaar 2.0. Please
read the NEWS entry before even thinking about upgrading to the new format.

Also included are speedups for many operations on huge projects, a bug fix for
pushing stacked new stacked branches to smart servers and the usual bevy of
bug fixes and improvements.


Changes from 1.16rc1 to 1.16final
*********************************

* Fix the nested tree flag check so that upgrade from development formats to
  2a can work correctly.
  (Jelmer Vernooij, #388727)

* Automatic format upgrades triggered by default stacking policies on a
  1.16rc1 (or later) smart server work again.
  (Andrew Bennetts, #388675)


Compatibility Breaks
********************

* Display prompt on stderr (instead of stdout) when querying users so
  that the output of commands can be safely redirected.
  (Vincent Ladeuil, #376582)


New Features
************

* A new repository format ``2a`` has been added.  This is a beta release
  of the brisbane-core (aka group-compress) project.  This format now
  suitable for wider testing by advanced users willing to deal with some
  bugs.  We would appreciate test reports, either positive or negative.
  Format 2a is substantially smaller and faster for many operations on
  many trees.  This format or an updated version will become the default
  in bzr 2.0.

  This is a rich-root format, so this repository format can be used with
  bzr-svn.  Bazaar branches in previous non-rich-root formats can be
  converted (including by merge, push and pull) to format 2a, but not vice
  versa.  We recommend upgrading previous development formats to 2a.

  Upgrading to this format can take considerable time because it expands
  and more concisely repacks the full history.

  If you use stacked branches, you must upgrade the stacked branches
  before the stacked-on branches.  (See <https://bugs.launchpad.net/bugs/374735>)

* ``--development7-rich-root`` is a new dev format, similar to ``--dev6``
  but using a Revision serializer using bencode rather than XML.
  (Jelmer Vernooij, John Arbash Meinel)

* mail_client=claws now supports --body (and message body hooks).  Also uses
  configured from address.  (Barry Warsaw)

Improvements
************


* ``--development6-rich-root`` can now stack. (Modulo some smart-server
  bugs with stacking and non default formats.)
  (John Arbash Meinel, #373455)

* ``--development6-rich-root`` delays generating a delta index for the
  first object inserted into a group. This has a beneficial impact on
  ``bzr commit`` since each committed texts goes to its own group. For
  committing a 90MB file, it drops peak memory by about 200MB, and speeds
  up commit from 7s => 4s. (John Arbash Meinel)

* Numerous operations are now faster for huge projects, i.e. those
  with a large number of files and/or a large number of revisions,
  particularly when the latest development format is used. These
  operations (and improvements on OpenOffice.org) include:

  * branch in a shared repository (2X faster)
  * branch --no-tree (100X faster)
  * diff (2X faster)
  * tags (70X faster)

  (Ian Clatworthy)

* Pyrex version of ``bencode`` support. This provides optimized support
  for both encoding and decoding, and is now found at ``bzrlib.bencode``.
  ``bzrlib.utils.bencode`` is now deprecated.
  (Alexander Belchenko, Jelmer Vernooij, John Arbash Meinel)


Bug Fixes
*********

* Bazaar can now pass attachment files to the mutt email client.
  (Edwin Grubbs, #384158)

* Better message in ``bzr add`` output suggesting using ``bzr ignored`` to
  see which files can also be added.  (Jason Spashett, #76616)

* ``bzr pull -r 123`` from a stacked branch on a smart server no longer fails.
  Also, the ``Branch.revision_history()`` API now works in the same
  situation.  (Andrew Bennetts, #380314)
  
* ``bzr serve`` on Windows no longer displays a traceback simply because a
  TCP client disconnected. (Andrew Bennetts)

* Clarify the rules for locking and fallback repositories. Fix bugs in how
  ``RemoteRepository`` was handling fallbacks along with the
  ``_real_repository``. (Andrew Bennetts, John Arbash Meinel, #375496)

* Fix a small bug with fetching revisions w/ ghosts into a new stacked
  branch. Not often triggered, because it required ghosts to be part of
  the fetched revisions, not in the stacked-on ancestry.
  (John Arbash Meinel)

* Fix status and commit to work with content filtered trees, addressing
  numerous bad bugs with line-ending support. (Ian Clatworthy, #362030)

* Fix problem of "directory not empty" when contending for a lock over
  sftp.  (Martin Pool, #340352)

* Fix rule handling so that eol is optional, not mandatory.
  (Ian Clatworthy, #379370)

* Pushing a new stacked branch to a 1.15 smart server was broken due to a
  bug in the ``BzrDirFormat.initialize_ex`` smart verb.  This is fixed in
  1.16, but required changes to the network protocol, so the
  ``BzrDirFormat.initialize_ex`` verb has been removed and replaced with a
  corrected ``BzrDirFormat.initialize_ex_1.16`` verb.  1.15 clients will
  still work with a 1.16 server as they will fallback to slower (and
  bug-free) methods.
  (Jonathan Lange, Robert Collins, Andrew Bennetts, #385132)

* Reconcile can now deal with text revisions that originated in revisions 
  that are ghosts. (Jelmer Vernooij, #336749)

* Support cloning of branches with ghosts in the left hand side history.
  (Jelmer Vernooij, #248540)

* The ''bzr diff'' now catches OSError from osutils.rmtree and logs a
  helpful message to the trace file, unless the temp directory really was
  removed (which would be very strange).  Since the diff operation has
  succeeded from the user's perspective, no output is written to stderr 
  or stdout.  (Maritza Mendez, #363837)

* Translate errors received from a smart server in response to a
  ``BzrDirFormat.initialize`` or ``BzrDirFormat.initialize_ex`` request.
  This was causing tracebacks even for mundane errors like
  ``PermissionDenied``.  (Andrew Bennetts, #381329)

Documentation
*************

* Added directory structure and started translation of docs in Russian.
  (Alexey Shtokalo, Alexander Iljin, Alexander Belchenko, Dmitry Vasiliev,
  Volodymyr Kotulskyi)

API Changes
***********

* Added osutils.parent_directories(). (Ian Clatworthy)

* ``bzrlib.progress.ProgressBar``, ``ChildProgress``, ``DotsProgressBar``,
  ``TTYProgressBar`` and ``child_progress`` are now deprecated; use
  ``ui_factory.nested_progress_bar`` instead.  (Martin Pool)

* ``graph.StackedParentsProvider`` is now a public API, replacing
  ``graph._StackedParentsProvider``. The api is now considered stable and ready
  for external users. (Gary van der Merwe)

* ``bzrlib.user_encoding`` is deprecated in favor of
  ``get_user_encoding``.  (Alexander Belchenko)

* TreeTransformBase no longer assumes that limbo is provided via disk.
  DiskTreeTransform now provides disk functionality.  (Aaron Bentley)

Internals
*********

* Remove ``weave.py`` script for accessing internals of old weave-format
  repositories.  (Martin Pool)

Testing
*******

* ``make check`` no longer repeats the test run in ``LANG=C``.
  (Martin Pool, #386180)

* The number of cores is now correctly detected on OSX. (John Szakmeister)

* The number of cores is also detected on Solaris and win32. (Vincent Ladeuil)

* The number of cores is also detected on FreeBSD. (Matthew Fuller)


bzr 1.15
########
:1.15rc1: 2009-05-16
:1.15: 2009-05-22
:1.15.1: 2009-06-09

The smart server will no longer raise 'NoSuchRevision' when streaming content
with a size mismatch in a reconstructed graph search. New command ``bzr
dpush``. Plugins can now define their own annotation tie-breaker when two
revisions introduce the exact same line.

Changes from 1.15.1 to 1.15.2
*****************************

* Use zdll on Windows to build ``_chk_map_pyx`` extension.
  (Alexander Belchenko)

Changes from 1.15final to 1.15.1
*********************************

* Translate errors received from a smart server in response to a
  ``BzrDirFormat.initialize`` or ``BzrDirFormat.initialize_ex`` request.
  This was causing tracebacks even for mundane errors like
  ``PermissionDenied``.  (Andrew Bennetts, #381329)

Changes from 1.15rc1 to 1.15final
*********************************

* No changes

Compatibility Breaks
********************

* ``bzr ls`` is no longer recursive by default. To recurse, use the
  new ``-R`` option. The old ``--non-recursive`` option has been removed.
  If you alias ``ls`` to ``ls -R``, you can disable recursion using
  ``--no-recursive`` instead.  (Ian Clatworthy)

New Features
************

* New command ``bzr dpush`` that can push changes to foreign 
  branches (svn, git) without setting custom bzr-specific metadata.
  (Jelmer Vernooij)

* The new development format ``--development6-rich-root`` now supports
  stacking. We chose not to use a new format marker, since old clients
  will just fail to open stacked branches, the same as if we used a new
  format flag. (John Arbash Meinel, #373455)

* Plugins can now define their own annotation tie-breaker when two revisions
  introduce the exact same line. See ``bzrlib.annotate._break_annotation_tie``
  Be aware though that this is temporary, private (as indicated by the leading
  '_') and a first step to address the problem. (Vincent Ladeuil, #348459)

* New command ``bzr dpush`` that can push changes to foreign 
  branches (svn, git) without setting custom bzr-specific metadata.
  (Jelmer Vernooij)

* ``bzr send`` will now check the ``child_submit_format`` setting in
  the submit branch to determine what format to use, if none was 
  specified on the command-line.  (Jelmer Vernooij)

Improvements
************

* -Dhpss output now includes the number of VFS calls made to the remote
  server. (Jonathan Lange)

* ``--coverage`` works for code running in threads too.
  (Andrew Bennets, Vincent Ladeuil)

* ``bzr pull`` now has a ``--local`` option to only make changes to the
  local branch, and not the bound master branch.
  (Gary van der Merwe, #194716)

* ``bzr rm *`` is now as fast as ``bzr rm * --keep``. (Johan Walles, #180116)

Bug Fixes
*********

* Adding now works properly when path contains a symbolic link.
  (Geoff Bache, #183831)

* An error is now raised for unknown eol values. (Brian de Alwis, #358199)

* ``bzr merge --weave`` will now generate a conflict if one side deletes a
  line, and the other side modifies the line. (John Arbash Meinel, #328171)

* ``bzr reconfigure --standalone`` no longer raises IncompatibleRepositories.
  (Martin von Gagern, #248932)

* ``bzr send`` works to send emails again using MAPI.
  (Neil Martinsen-Burrell, #346998)

* Check for missing parent inventories in StreamSink.  This prevents
  incomplete stacked branches being created by 1.13 bzr:// and
  bzr+ssh:// clients (which have bug #354036).  Instead, the server now
  causes those clients to send the missing records.  (Andrew Bennetts)

* Correctly handle http servers proposing multiple authentication schemes.
  (Vincent Ladeuil, #366107)

* End-Of-Line content filters are now loaded correctly.
  (Ian Clatworthy, Brian de Alwis, #355280)

* Fix a bug in the pure-python ``GroupCompress`` code when handling copies
  longer than 64KiB. (John Arbash Meinel, #364900)

* Fix TypeError in running ``bzr break-lock`` on some URLs.
  (Alexander Belchenko, Martin Pool, #365891)

* Non-recursive ``bzr ls`` now works properly when a path is specified.
  (Jelmer Vernooij, #357863)

* ssh usernames (defined in ~/.ssh/config) are honoured for bzr+ssh connections.
  (Vincent Ladeuil, #367726)

* Several bugs related to unicode symlinks have been fixed and the test suite
  enhanced to better catch regressions for them. (Vincent Ladeuil)

* The smart server will no longer raise 'NoSuchRevision' when streaming
  content with a size mismatch in a reconstructed graph search: it assumes
  that the client will make sure it is happy with what it got, and this
  sort of mismatch is normal for stacked environments.
  bzr 1.13.0/1 will stream from unstacked branches only - in that case not
  getting all the content expected would be a bug. However the graph
  search is how we figured out what we wanted, so a mismatch is both odd
  and unrecoverable without starting over, and starting over will end up
  with the same data as if we just permitted the mismatch. If data is
  gc'd, doing a new search will find only the truncated data, so sending
  only the truncated data seems reasonable. bzr versions newer than this
  will stream from stacked branches and check the stream to find missing
  content in the stacked-on branch, and thus will handle the situation
  implicitly.  (Robert Collins, #360791)

* Upgrading to, or fetching into a 'rich-root' format will now correctly
  set the root data the same way that reconcile does.
  (Robert Collins, #368921)

* Using unicode Windows API to obtain command-line arguments.
  (Alexander Belchenko, #375934)

Documentation
*************

API Changes
***********

* ``InterPackRepo.fetch`` and ``RepoFetcher`` now raise ``NoSuchRevision``
  instead of ``InstallFailed`` when they detect a missing revision.
  ``InstallFailed`` itself has been deleted. (Jonathan Lange)

* Not passing arguments to ``bzrlib.commands.main()`` will now grab the
  arguments from ``osutils.get_unicode_argv()`` which has proper support
  for unicode arguments on windows. Further, the supplied arguments are now 
  required to be unicode strings, rather than user_encoded strings.
  (Alexander Belchenko)

Internals
*********

* ``bzrlib.branch.Branch.set_parent`` is now present on the base branch
  class and will call ``_set_parent_location`` after doing unicode 
  encoding. (Robert Collins)

* ``bzrlib.remote.RemoteBranch._set_parent_location`` will use a new verb
  ``Branch.set_parent_location`` removing further VFS operations.
  (Robert Collins)

* ``bzrlib.bzrdir.BzrDir._get_config`` now returns a ``TransportConfig``
  or similar when the dir supports configuration settings. The base class
  defaults to None. There is a matching new server verb
  ``BzrDir.get-config_file`` to reduce roundtrips for getting BzrDir
  configuration. (Robert Collins)

* ``bzrlib.tests.ExtendedTestResult`` has new methods ``startTests``
  called before the first test is started, ``done`` called after the last
  test completes, and a new parameter ``strict``. (Robert Collins)

* ``-Dhpss`` when passed to bzr will cause a backtrace to be printed when
  VFS operations are started on a smart server repository. This should not
  occur on regular push and pull operations, and is a key indicator for
  performance regressions. (Robert Collins)

* ``-Dlock`` when passed to the selftest (e.g. ``bzr -Dlock selftest``) will
  cause mismatched physical locks to cause test errors rather than just
  reporting to the screen. (Robert Collins)

* -Dprogress will cause pdb to start up if a progress view jumps
  backwards. (Robert Collins)

* Fallback ``CredentialStore`` instances registered with ``fallback=True``
  are now be able to provide credentials if obtaining credentials 
  via ~/.bazaar/authentication.conf fails. (Jelmer Vernooij, 
  Vincent Ladeuil, #321918)

* New hook ``Lock.lock_broken`` which runs when a lock is
  broken. This is mainly for testing that lock/unlock are
  balanced in tests. (Vincent Ladeuil)

* New MergeDirective hook 'merge_request_body' allows hooks to supply or
  alter a body for the message produced by ``bzr send``.

* New smart server verb ``BzrDir.initialize_ex`` which implements a
  refactoring to the core of clone allowing less round trips on new
  branches. (Robert Collins)

* New method ``Tags.rename_revisions`` that can rename revision ids tags
  are pointing at. (Jelmer Vernooij)

* Updated the bundled ``ConfigObj`` library to 4.6.0 (Matt Nordhoff)

Testing
*******

* ``bzr selftest`` will now fail if lock/unlock are not correctly balanced in
  tests. Using ``-Dlock`` will turn the related failures into warnings.
  (Vincent Ladeuil, Robert Collins)

bzr 1.14
########
:Codename: brisbane-core
:1.14rc1: 2009-04-06
:1.14rc2: 2009-04-19
:1.14: 2009-04-28
:1.14.1: 2009-05-01

New formats 1.14 and 1.14-rich-root supporting End-Of-Line (EOL) conversions,
keyword templating (via the bzr-keywords plugin) and generic content filtering.
End-of-line conversion is now supported for formats supporting content
filtering.

Changes from 1.14final to 1.14.1
********************************

* Change api_minimum_version back to api_minimum_version = (1, 13, 0)

Changes from 1.14rc2 to 1.14final
*********************************

* Fix a bug in the pure-python ``GroupCompress`` code when handling copies
  longer than 64KiB. (John Arbash Meinel, #364900)

Changes from 1.14rc1 to 1.14rc2
*******************************

* Fix for bug 358037 Revision not in
  bzrlib.groupcompress.GroupCompressVersionedFiles (Brian de Alwis, 
  John A Meinel)

* Fix for bug 354036 ErrorFromSmartServer - AbsentContentFactory object has no
  attribute 'get_bytes_as' exception while pulling from Launchpad 
  (Jean-Francois Roy, Andrew Bennetts, Robert Collins)

* Fix for bug 355280 eol content filters are never loaded and thus never
  applied (Brian de Alwis, Ian Clatworthy)
 
* bzr.dev -r4280  Change _fetch_uses_deltas = False for CHK repos until we can
  write a better fix. (John Arbash Meinel, Robert Collins)

* Fix for bug 361574 uncommit recommends undefined --levels and -n options
  (Marius Kruger, Ian Clatworthy)

* bzr.dev r4289 as cherrypicked at lp:~spiv/bzr/stacking-cherrypick-1.14 
  (Andrew Bennetts, Robert Collins)

Compatibility Breaks
********************

* A previously disabled code path to accelerate getting configuration
  settings from a smart server has been reinstated. We think this *may*
  cause a incompatibility with servers older than bzr 0.15. We intend
  to issue a point release to address this if it turns out to be a
  problem. (Robert Collins, Andrew Bennetts)

* bzr no longer autodetects nested trees as 'tree-references'.  They
  must now be explicitly added tree references.  At the commandline, use
  join --reference instead of add.  (Aaron Bentley)

* The ``--long`` log format (the default) no longer shows merged
  revisions implicitly, making it consistent with the ``short`` and
  ``line`` log formats.  To see merged revisions for just a given
  revision, use ``bzr log -n0 -rX``. To see every merged revision,
  use ``bzr log -n0``.  (Ian Clatworthy)

New Features
************

* New formats ``1.14`` and ``1.14-rich-root`` supporting End-Of-Line
  (EOL) conversions, keyword templating (via the bzr-keywords plugin)
  and generic content filtering. These formats replace the experimental
  ``development-wt5`` and ``development-wt5-rich-root`` formats
  respectively, but have support for filtered views disabled.
  (Ian Clatworthy)

* New ``mv --auto`` option recognizes renames after they occur.
  (Aaron Bentley)

* ``bzr`` can now get passwords from stdin without requiring a controlling
  terminal (i.e. by redirecting stdin). (Vincent Ladeuil)

* ``bzr log`` now supports filtering of multiple files and directories
  and will show changes that touch any of them. Furthermore,
  directory filtering now shows the changes to any children of that
  directory, not just the directory object itself.
  (Ian Clatworthy, #97715)

* ``bzr shelve`` can now apply changes without storing anything on the
  shelf, via the new --destroy option.  (Aaron Bentley)

* ``bzr send`` now accepts --body to specify an initial message body.
  (Aaron bentley)

* ``bzr xxx --usage`` where xxx is a command now shows a usage
  message and the options without the descriptive help sections
  (like Description and Examples). A message is also given
  explaining how to see the complete help, i.e. ``bzr help xxx``.
  (Ian Clatworthy)

* Content filters can now be used to provide custom conversion
  between the canonical format of content (i.e. as stored) and
  the convenience format of content (i.e. as created in working
  trees). See ``bzr help content-filters`` for further details.
  (Ian Clatworthy, Alexander Belchenko)

* End-of-line conversion is now supported for formats supporting
  content filtering. See ``bzr help eol`` for details.
  (Ian Clatworthy)

* Newly-blessed `join` command allows combining two trees into one.
  (Aaron Bentley)

Improvements
************

* A new format name alias ``default-rich-root`` has been added and
  points at the closest relative of the default format that supports 
  rich roots. (Jelmer Vernooij, #338061)

* Branching from a stacked branch using ``bzr*://`` will now stream
  the data when the target repository does not need topological
  ordering, reducing round trips and network overhead. This uses the
  existing smart server methods added in 1.13, so will work on any
  1.13 or newer server. (Robert Collins, Andrew Bennetts)

* ``bzr cat`` and ``bzr export`` now supports a ``--filters`` option
  that displays/saves the content after content filters are applied.
  (Ian Clatworthy)

* ``bzr ignore`` gives a more informative message when existing
  version controlled files match the ignore pattern. (Neil
  Martinsen-Burrell, #248895)

* ``bzr log`` now has ``--include-merges`` as an alias for ``--levels 0``.
  (Ian Clatworthy)

* ``bzr send`` is faster on repositories with deep histories.
  (Ian Clatworthy)

* IPv6 literals are accepted in URLs.
  (stlman, Martin Pool, Jelmer Vernooij, #165014)

* Progress bars now show the rate of network activity for
  ``bzr+ssh://`` and ``bzr://`` connections.  (Andrew Bennetts)

* Prompt for user names if they are not in the configuration. 
  (Jelmer Vernooij, #256612)

* Pushing to a stacked pack-format branch on a 1.12 or older smart server
  now takes many less round trips.  (Andrew Bennetts, Robert Collins,
  #294479)
  
* Streaming push can be done to older repository formats.  This is
  implemented using a new ``Repository.insert_stream_locked`` RPC.
  (Andrew Bennetts, Robert Collins)

* The "ignoring files outside view: .." message has been re-worded
  to "Ignoring files outside view. View is .." to reduce confusion
  about what was being considered and what was being ignored.
  (Ian Clatworthy)

* The ``long`` log formatter now shows [merge] indicators. If
  only one level of revisions is displayed and merges are found,
  the ``long`` and ``short`` log formatters now tell the user
  how to see the hidden merged revisions.  (Ian Clatworthy)

* The ``brisbane-core`` project has delivered its beta format
  ``development6-rich-root``. This format is suitable for judicious
  testing by early adopters. In particular if you are benchmarking bzr
  performance please be sure to test using this format. At this stage
  more information is best obtained by contacting the Bazaar mailing list
  or IRC channel if you are interested in using this format. We will make
  end user documentation available closer to blessing the format as
  production ready. (Robert Collins, John Arbash Meinel, Ian Clatworthy,
  Vincent Ladeuil, Andrew Bennetts, Martin Pool)

* Tildes are no longer escaped. No more %7Euser/project/branch!
  (Jonathan Lange)

Bug Fixes
*********

* Pushing a new stacked branch will also push the parent inventories for
  revisions at the stacking boundary.  This makes sure that the stacked
  branch has enough data to calculate inventory deltas for all of its
  revisions (without requiring the fallback branch).  This avoids
  "'AbsentContentFactory' object has no attribute 'get_bytes_as'" errors
  when fetching the stacked branch from a 1.13 (or later) smart server.
  This partially fixes #354036.  (Andrew Bennetts, Robert Collins)

* End-Of-Line content filters are now loaded correctly.
  (Ian Clatworthy, Brian de Alwis, #355280)

* Authentication plugins now receive all the parameters from the request
  itself (aka host, port, realm, path, etc). Previously, only the 
  authentication section name, username and encoded password were 
  provided. (Jean-Francois Roy)

* bzr gives a better message if an invalid regexp is passed to ``bzr log
  -m``.  (Anne Mohsen, Martin Pool)

* ``bzr split`` now says "See also: join" (Aaron Bentley, #335015)

* ``bzr version-info`` now works in empty branches. (Jelmer Vernooij,
  #313028)

* Fix "is not a stackable format" error when pushing a
  stackable-format branch with an unstackable-format repository to a
  destination with a default stacking policy.  (Andrew Bennetts)

* Fixed incorrect "Source format does not support stacking" warning
  when pushing to a smart server.  (Andrew Bennetts, #334114)

* Fix 'make check-dist-tarball' failure by converting paths to unicode when
  needed. (Vincent Ladeuil, #355454)

* Fixed "Specified file 'x/y/z' is outside current view: " occurring
  on ``bzr add x/y/z`` in formats supporting views when no view is
  defined.  (Ian Clatworthy, #344708)

* It is no longer possible to fetch between repositories while the
  target repository is in a write group. This prevents race conditions
  that prevent the use of RPC's to perform fetch, and thus allows
  optimising more operations. (Robert Collins, Andrew Bennetts)

* ``merge --force`` works again. (Robert Collins, #342105)

* No more warnings are issued about ``sha`` being deprecated under python-2.6.
  (Vincent Ladeuil, #346593)

* Pushing a new branch to a server that has a stacking policy will now
  upgrade from the local branch format when the stacking policy points at
  a branch which is itself stackable, because we know the client can read
  both branches, we know that the trunk for the project can be read too,
  so the upgrade will not inconvenience users. (Robert Collins, #345169)

* Pushing a new stacked branch will also push the parent inventories for
  revisions at the stacking boundary.  This makes sure that the stacked
  branch has enough data to calculate inventory deltas for all of its
  revisions (without requiring the fallback branch).  This avoids
  "'AbsentContentFactory' object has no attribute 'get_bytes_as'" errors
  when fetching the stacked branch from a 1.13 (or later) smart server.
  This partially fixes #354036.  (Andrew Bennetts, Robert Collins)

* The full test suite is passing again on OSX. Several minor issues (mostly
  test related) have been fixed. (Vincent Ladeuil, #355273).

* The GNU Changelog formatter is slightly improved in the case where
  the delta is empty, and now correctly claims not to support tags.
  (Andrea Bolognani)

* Shelve can now shelve changes to a symlink target.
  (James Westby, #341558)

* The help for the ``info`` command has been corrected.
  (Ian Clatworthy, #351931)

* Upgrade will now use a sensible default format if the source repository
  uses rich roots.  (Jelmer Vernooij, #252908)

Documentation
*************

* Expanded the index of the developer documentation. (Eric Siegerman)

* New topic `bzr help debug-flags`.  (Martin Pool)

* The generated manpage now explicitly lists aliases as commands.
  (James Westby, #336998)

API Changes
***********

* APIs deprecated in 1.6 and previous versions of bzr are now removed.
  (Martin Pool)

* ``CommitReporter`` is no longer called with ``unchanged`` status during
  commit - this was a full-tree overhead that bzr no longer performs.
  (Robert Collins)

* New abstract ``UIFactory`` method ``get_username`` which will be called to 
  obtain the username to use when connecting to remote machines. 
  (Jelmer Vernooij)

* New API ``Inventory.filter()`` added that filters an inventory by
  a set of file-ids so that only those fileids, their parents and
  their children are included.  (Ian Clatworthy)

* New sort order for ``get_record_stream`` ``groupcompress`` which
  sorts optimally for use with groupcompress compressors. (John Arbash
  Meinel, Robert Collins)

* Repository APIs ``get_deltas_for_revisions()`` and
  ``get_revision_delta()`` now support an optional ``specific_fileids``
  parameter. If provided, the deltas are filtered so that only those
  file-ids, their parents and their children are included.
  (Ian Clatworthy)

* The ``get_credentials`` and ``set_credentials`` methods of 
  ``AuthenticationConfig`` now accept an optional realm argument.
  (Jean-Francois Roy)

* The ``pb`` argument to ``fetch()`` is deprecated.
  (Martin Pool)

* The ``Serializer`` class and the serializer ``format registry`` have moved
  from ``bzrlib.xml_serializer`` to ``bzrlib.serializer``. (Jelmer Vernooij)

* The smart server jail now hooks into BzrDir.open to prevent any BzrDir
  that is not inside the backing transport from being opened.  See the
  module documentation for ``bzrlib.smart.request`` for details.
  (Andrew Bennetts, Robert Collins)

* ``Tree.get_symlink_target`` now always returns a unicode string result
  or None. Previously it would return the bytes from reading the link
  which could be in any arbitrary encoding. (Robert Collins)

Testing
*******

* ``bzrlib.tests.TestCase`` now fails the test if its own ``setUp``
  and ``tearDown`` weren't called.  This catches faulty tests that
  forget to upcall when overriding ``setUp`` and ``tearDown``.  Those
  faulty tests were not properly isolated.
  (Andrew Bennetts, Robert Collins)

* Fix test_msgeditor.MsgEditorTest test isolation.
  (Vincent Ladeuil, #347130)

* ``medusa`` is not used anymore as an FTP test server starting with
  python2.6. A new FTP test server based on ``pyftplib`` can be used
  instead. This new server is a soft dependency as medusa which is still
  preferred if both are available (modulo python version).
  (Vincent Ladeuil)

Internals
*********

* Added ``chk_map`` for fast, trie-based storage of tuple to string maps.
  (Robert Collins, John Arbash Meinel, Vincent Ladeuil)

* Added ``bzrlib.chk_map`` for fast, trie-based storage of tuple to string
  maps.  (Robert Collins, John Arbash Meinel, Vincent Ladeuil)

* Added ``bzrlib.inventory_delta`` module.  This will be used for
  serializing and deserializing inventory deltas for more efficient
  streaming on the network.  (Robert Collins, Andrew Bennetts)

* ``Branch._get_config`` has been added, which splits out access to the
  specific config file from the branch. This is used to let RemoteBranch
  avoid constructing real branch objects to access configuration settings.
  (Robert Collins, Andrew Bennetts)

* ``Branch`` now implements ``set_stacked_on_url`` in the base class as
  the implementation is generic and should impact foreign formats. This
  helps performance for ``RemoteBranch`` push operations to new stacked
  branches. (Robert Collins, Andrew Bennetts)

* ``BtreeIndex._spill_mem_keys_to_disk()`` now generates disk index with
  optmizations turned off. This only has effect when processing > 100,000
  keys during something like ``bzr pack``. (John Arbash Meinel)

* ``bzr selftest`` now accepts ``--subunit`` to run in subunit output
  mode. Requires ``lp:subunit`` installed to work, but is not a hard
  dependency. (Robert Collins)

* ``BzrDir.open_branch`` now takes an optional ``ignore_fallbacks``
  parameter for controlling opening of stacked branches.
  (Andrew Bennetts, Robert Collins)
  
* ``CommitBuilder`` has a new method, ``record_iter_changes`` which works
  in terms of an iter_changes iterator rather than full tree scanning.
  (Robert Collins)

* ``DirState`` can now be passed a custom ``SHA1Provider`` object
  enabling it to store the SHA1 and stat of the canonical (post
  content filtered) form. (Ian Clatworthy)

* New ``assertLength`` method based on one Martin has squirreled away
  somewhere. (Robert Collins, Martin Pool)

* New hook ``BzrDir.pre_open`` which runs before opening ``BzrDir``
  objects, allowing better enforcement of the smart server jail when
  dealing with stacked branches. (Robert Collins, Andrew Bennetts)

* New hook ``RioVersionInfoBuilder.revision``, allowing extra entries 
  to be added to the stanza that is printed for a particular revision.
  (Jelmer Vernooij)

* New repository method ``refresh_data`` to cause any repository to
  make visible data inserted into the repository by a smart server
  fetch operation. (Robert Collins, Andrew Bennetts)

* ``register_filter_stack_map`` now takes an optional fallback parameter,
  a callable to invoke if a preference has a value not in the map
  of filter stacks. This enhancement allows, for example,  bzr-svn to
  handle existing svn properties that define a list of keywords to be
  expanded.  (Ian Clatworthy)

* ``RemoteBranchConfig`` will use a new verb ``Branch.set_config_option``
  to write config settings to smart servers that support this, saving
  5 round trips on the stacked streaming acceptance test.
  (Robert Collins, Andrew Bennetts)

* ``RemoteBranch`` now provides ``_get_config`` for access to just the
  branch specific configuration from a remote server, which uses the 
  already existing ``Branch.get_config_file`` smart verb.
  (Robert Collins, Andrew Bennetts)

* ``RemoteRepository`` will now negatively cache missing revisions during
  ``get_parent_map`` while read-locked. Write-locks are unaffected.
  (Robert Collins, Andrew Bennetts)

* Removed ``InterRemoteToOther``, ``InterOtherToRemote`` and
  ``InterPackToRemotePack`` classes, as they are now unnecessary.
  (Andrew Bennetts)

* ``RepositoryFormat`` as a new attribute ``fast_deltas`` to indicate
  whether the repository can efficiently generate deltas between trees
  regardless of tree size. (Robert Collins)

* ``Repository.iter_files_bytes()`` now properly returns an "iterable of
  byte strings" (aka 'chunked') for the content. It previously was
  returning a plain string, which worked, but performed very poorly when
  building a working tree (file.writelines(str) is very inefficient). This
  can have a large effect on ``bzr checkout`` times. (John Arbash Meinel)

* selftest now supports a --parallel option, with values of 'fork' or
  'subprocess' to run the test suite in parallel. Currently only linux
  machine work, other platforms need patches submitted. (Robert Collins,
  Vincent Ladeuil)

* ``tests.run_suite`` has a new parameter ``suite_decorators``, a list of 
  callables to use to decorate the test suite. Such decorators can add or
  remove tests, or even remote the test suite to another machine if
  desired. (Robert Collins)

* The smart server verb ``Repository.get_parent_map`` can now include
  information about ghosts when the special revision ``include-missing:``
  is in the requested parents map list. With this flag, ghosts are
  included as ``missing:REVISION_ID``. (Robert Collins, Andrew Bennetts)

* ``_walk_to_common_revisions`` will now batch up at least 50
  revisions before calling ``get_parent_map`` on the target,
  regardless of ``InterRepository``.
  (Andrew Bennetts, Robert Collins)

bzr 1.13
########

:Codename: paraskavedekatriaphobia
:1.13: 2009-03-14
:1.13rc1: 2009-03-10
:1.13.1: 2009-03-23
:1.13.2: 2009-04-27

GNU Changelog output can now be produced by ``bzr log --gnu-changelog``.  Debug
flags can now be set in ``~/.bazaar/bazaar.conf``.  Lightweight checkouts and
stacked branches should both be much faster over remote connections.  

Changes From 1.13.1 to 1.13.2
*****************************

A regression was found in the 1.13.1 release. When bzr 1.13.1 and earlier push
a stacked branch they do not take care to push all the parent inventories for
the transferred revisions. This means that a smart server serving that branch
often cannot calculate inventory deltas for the branch (because smart server
does not/cannot open fallback repositories). Prior to 1.13 the server did not
have a verb to stream revisions out of a repository, so that's why this bug has
appeared now.

Bug Fixes
*********

* Fix for bug 354036 ErrorFromSmartServer - AbsentContentFactory object has no
  attribute 'get_bytes_as' exception while pulling from Launchpad 
  (Jean-Francois Roy, Andrew Bennetts, Robert Collins)

Changes From 1.13final to 1.13.1
********************************

A couple regessions where found in the 1.13 release. The pyrex-generated C
extensions are missing from the .tar.gz and .zip files.  Documentation on how
to generate GNU ChangeLogs is wrong.

Bug Fixes
*********

* Change ``./bzr``'s ``_script_version`` to match ./bzrlib/__init__.py
  version_info. (Bob Tanner, Martin Pool, #345232)

* Distribution archives for 1.13 do not contain generated C extension modules
  (Jean-Francois Roy, Bob Tanner, #344465)

* GNU ChangeLog output can now be produced by bzr log --format gnu-changelog is
  incorrect (Deejay, Bob Tanner, Martin Pool, Robert Collins, #343928)

* ``merge --force`` works again. (Robert Collins, #342105)

Changes From 1.13rc1 to 1.13final
*********************************

* Fix "is not a stackable format" error when pushing a
  stackable-format branch with an unstackable-format repository to a
  destination with a default stacking policy.  (Andrew Bennetts)

* Progress bars now show the rate of network activity for
  ``bzr+ssh://`` and ``bzr://`` connections.  (Andrew Bennetts)

Compatibility Breaks
********************

* ``bzr log --line`` now indicates which revisions are merges with
  `[merge]` after the date.  Scripts which parse the output of this
  command may need to be adjusted.
  (Neil Martinsen-Burrell)

New Features
************

* ``bzr reconfigure`` now supports --with-trees and --with-no-trees
  options to change the default tree-creation policy of shared
  repositories.  (Matthew Fuller, Marius Kruger, #145033)

* Debug flags can now be set in ``~/.bazaar/bazaar.conf``.
  (Martin Pool)

* Filtered views provide a mask over the tree so that users can focus
  on a subset of a tree when doing their work. See ``Filtered views``
  in chapter 7 of the User Guide and ``bzr help view`` for details.
  (Ian Clatworthy)

* GNU Changelog output can now be produced by ``bzr log --gnu-changelog``.
  (Andrea Bolognani, Martin Pool)

* The ``-Dmemory`` flag now gives memory information on Windows.
  (John Arbash Meinel)

* Multiple authors for a commit can now be recorded by using the "--author"
  option multiple times. (James Westby, #185772)

* New clean-tree command, from bzrtools.  (Aaron Bentley, Jelmer Vernooij)

* New command ``bzr launchpad-open`` opens a Launchpad web page for that
  branch in your web browser, as long as the branch is on Launchpad at all.
  (Jonathan Lange)

* New API for getting bugs fixed by a revision: Revision.iter_bugs().
  (Jonathan Lange)

Improvements
************

* All bzr ``Hooks`` classes are now registered in
  ``bzrlib.hooks.known_hooks``. This removes the separate list from
  ``bzrlib.tests`` and ensures that all hooks registered there are
  correctly isolated by the test suite (previously
  ``MutableTreeHooks`` were not being isolated correctly). Further, 
  documentation for hooks is now dynamically generated from the
  present HookPoints. ``bzr hooks`` will now also report on all the
  hooks present in the ``bzrlib.hooks.known_hooks`` registry.
  (Robert Collins)

* ``bzr add`` no longer prints ``add completed`` on success. Failure
  still prints an error message. (Robert Collins)

* ``bzr branch`` now has a ``--no-tree`` option which turns off the
  generation of a working tree in the new branch.
  (Daniel Watkins, John Klinger, #273993)

* Bazaar will now point out ``bzr+ssh://`` to the user when they 
  use ssh://. (Jelmer Vernooij, #330535)

* ``bzr -v info`` now omits the number of committers branch statistic,
  making it many times faster for large projects. To include that
  statistic in the output, use ``bzr -vv info``.
  (Ian Clatworthy)

* ``bzr push`` to a ``bzr`` url (``bzr://``, ``bzr+ssh://`` etc) will
  stream if the server is version 1.13 or greater, reducing roundtrips
  significantly. (Andrew Bennetts, Robert Collins)

* Lightweight Checkouts and Stacked Branches should both be much
  faster over remote connections. Building the working tree now
  batches up requests into approx 5MB requests, rather than a separate
  request for each file. (John Arbash Meinel)

* Support for GSSAPI authentication when using HTTP or HTTPS. 
  (Jelmer Vernooij)

* The ``bzr shelve`` prompt now includes a '?' help option to explain the
  short options better. (Daniel Watkins, #327429)

* ``bzr lp-open`` now falls back to the push location if it cannot find a
  public location. (Jonathan Lange, #332372)

* ``bzr lp-open`` will try to find the Launchpad URL for the location
  passed on the command line. This makes ``bzr lp-open lp:foo`` work as
  expected. (Jonathan Lange, #332705)

* ``bzr send`` now supports MH-E via ``emacsclient``. (Eric Gillespie)

Bug Fixes
*********

* Allows ``bzr log <FILE>`` to be called in an empty branch without
  backtracing. (Vincent Ladeuil, #346431)

* Bazaar now gives a better message including the filename if it's
  unable to read a file in the working directory, for example because
  of a permission error.  (Martin Pool, #338653)

* ``bzr cat -r<old> <path>`` doesn't traceback anymore when <path> has a
  file id in the working tree different from the one in revision <old>.
  (Vincent Ladeuil, #341517, #253806)

* ``bzr send`` help is more specific about how to apply merge
  directives.  (Neil Martinsen-Burrell, #253470)

* ``bzr missing`` now uses ``Repository.get_revision_delta()`` rather
  than fetching trees and determining a delta itself. (Jelmer
  Vernooij, #315048)

* ``bzr push`` to a smart server no longer causes "Revision
  {set([('null:',)])} not present ..." errors when the branch has
  multiple root revisions. (Andrew Bennetts, #317654)

* ``bzr shelve`` now properly handle patches with no terminating newline.
  (Benoît PIERRE, #303569)

* ``bzr unshelve`` gives a more palatable error if passed a non-integer
  shelf id. (Daniel Watkins)

* Export now handles files that are not present in the tree.
  (James Westby, #174539)

* Fixed incorrect "Source format does not support stacking" warning
  when pushing to a smart server.  (Andrew Bennetts, #334114)
  
* Fixed "sprout() got an unexpected keyword argument 'source_branch'"
  error branching from old repositories.
  (Martin Pool, #321695)

* Make ``bzr push --quiet <non-local location>`` less chatty.
  (Kent Gibson, #221461)

* Many Branch hooks would not fire with ``bzr://`` and ``bzr+ssh://``
  branches, and this was not noticed due to a bug in the test logic
  for branches. This is now fixed and a test added to prevent it
  reoccuring. (Robert Collins, Andrew Bennetts)

* Restore the progress bar on Windows. We were disabling it when TERM
  wasn't set, but Windows doesn't set TERM. (Alexander Belchenko,
  #334808)

* ``setup.py build_ext`` now gives a proper error when an extension
  fails to build. (John Arbash Meinel)

* Symlinks to non ascii file names are now supported.
  (Robert Collins, Vincent Ladeuil, #339055, #272444)    

* Under rare circumstances (aka nobody reported a bug about it), the ftp
  transport could revert to ascii mode. It now stays in binary mode except
  when needed.  (Vincent Ladeuil)

* Unshelve does not generate warnings about progress bars.
  (Aaron Bentley, #328148)

* shelve cleans up properly when unversioned files are specified.
  (Benoît Pierre, Aaron Bentley)

Documentation
*************

* Added ``Organizing your workspace`` to the User Guide appendices,
  summarizing some common ways of organizing trees, branches and
  repositories and the processes/workflows implied/enabled by each.
  (Ian Clatworthy)

* Hooks can now be self documenting. ``bzrlib.hooks.Hooks.create_hook``
  is the entry point for this feature. (Robert Collins)

* The documentation for ``shelve`` and ``unshelve`` has been clarified.
  (Daniel Watkins, #327421, #327425)

API Changes
***********

* ``bzr selftest`` now fails if the bazaar sources contain trailing
  whitespace, non-unix style line endings and files not ending in a
  newline. About 372 files and 3243 lines with trailing whitespace was
  updated to comply with this. The code already complied with the other
  criteria, but now it is enforced. (Marius Kruger)

* ``bzrlib.branch.PushResult`` was renamed to 
  ``bzrlib.branch.BranchPushResult``. (Jelmer Vernooij)

* ``Branch.fetch`` and ``Repository.fetch`` now return None rather
  than a count of copied revisions and failed revisions. A while back
  we stopped ever reporting failed revisions because we started
  erroring instead, and the copied revisions count is not used in the
  UI at all - indeed it only reflects the repository status not
  changes to the branch itself. (Robert Collins)

* ``Inventory.apply_delta`` now raises an AssertionError if a file-id
  appears multiple times within the delta. (Ian Clatworthy)

* MutableTree.commit now favours the "authors" argument, with the old
  "author" argument being deprecated.

* Remove deprecated EmptyTree.  (Martin Pool)

* ``Repository.fetch`` now accepts an optional ``fetch_spec``
  parameter.  A ``SearchResult`` or ``MiniSearchResult`` may be passed
  to ``fetch_spec`` instead of a ``last_revision`` to specify exactly
  which revisions to fetch. (Andrew Bennetts)

* ``RepositoryAcquisitionPolicy.acquire_repository`` now returns a
  tuple of ``(repository, is_new_flag)``, rather than just the
  repository.  (Andrew Bennetts)

* Revision.get_apparent_author() is now deprecated, replaced by
  Revision.get_apparent_authors(), which returns a list. The former
  now returns the first item that would be returned from the second.

* The ``BranchBuilder`` test helper now accepts a ``timestamp``
  parameter to ``build_commit`` and ``build_snapshot``.  (Martin Pool)

* The ``_fetch_*`` attributes on ``Repository`` are now on
  ``RepositoryFormat``, more accurately reflecting their intent (they
  describe a disk format capability, not state of a particular
  repository of that format). (Robert Collins)

Internals
*********

* Branching from a non-stacked branch on a smart protocol is now
  free of virtual file system methods.
  (Robert Collins, Andrew Bennetts)

* Branch and Repository creation on a bzr+ssh://server are now done
  via RPC calls rather than VFS calls, reducing round trips for
  pushing new branches substantially. (Robert Collins)

* ``Branch.clone`` now takes the ``repository_policy`` formerly used
  inside ``BzrDir.clone_on_transport``, allowing stacking to be
  configured before the branch tags and revision tip are set. This
  fixes a race condition cloning stacked branches that would cause
  plugins to have hooks called on non-stacked instances.
  (Robert Collins, #334187)

* ``BzrDir.cloning_metadir`` now has a RPC call. (Robert Collins)

* ``BzrDirFormat.__str__`` now uses the human readable description
  rather than the sometimes-absent disk label. (Robert Collins)

* ``bzrlib.fetch`` is now composed of a sender and a sink component
  allowing for decoupling over a network connection. Fetching from
  or into a RemoteRepository with a 1.13 server will use this to
  stream the operation.
  (Andrew Bennetts, Robert Collins)

* ``bzrlib.tests.run_suite`` accepts a runner_class parameter
  supporting the use of different runners. (Robert Collins)

* Change how file_ids and revision_ids are interned as part of
  inventory deserialization. Now we use the real ``intern()``, rather
  than our own workaround that would also cache a Unicode copy of the
  string, and never emptied the cache. This should slightly reduce
  memory consumption. (John Arbash Meinel)

* New branch method ``create_clone_on_transport`` that returns a
  branch object. (Robert Collins)

* New hook Commands['extend_command'] to allow plugins to access a
  command object before the command is run (or help generated from
  it), without overriding the command. (Robert Collins)

* New version of the ``BzrDir.find_repository`` verb supporting
  ``_network_name`` to support removing more _ensure_real calls.
  (Robert Collins)

* ``RemoteBranchFormat`` no longer claims to have a disk format string.
  (Robert Collins)

* ``Repository`` objects now have ``suspend_write_group`` and
  ``resume_write_group`` methods.  These are currently only useful
  with pack repositories. (Andrew Bennetts, Robert Collins)

* ``BzrDirFormat``, ``BranchFormat`` and ``RepositoryFormat`` objects
  now have a ``network_name`` for passing the format across RPC calls.
  (Robert Collins, Andrew Bennetts)

* ``RepositoryFormat`` objects now all have a new attribute
  ``_serializer`` used by fetch when reserialising is required.
  (Robert Collins, Andrew Bennetts)

* Some methods have been pulled up from ``BzrBranch`` to ``Branch``
  to aid branch types that are not bzr branch objects (like
  RemoteBranch). (Robert Collins, Andrew Bennetts)

* Test adaptation has been made consistent throughout the built in
  tests. ``TestScenarioApplier``, ``multiply_tests_from_modules``,
  ``adapt_tests``, ``adapt_modules`` have all been deleted. Please
  use ``multiply_tests``, or for lower level needs ``apply_scenarios``
  and ``apply_scenario``. (Robert Collins)

* ``TestSkipped`` is now detected by TestCase and passed to the
  ``TestResult`` by calling ``addSkip``. For older TestResult objects,
  where ``addSkip`` is not available, ``addError`` is still called.
  This permits test filtering in subunit to strip out skipped tests
  resulting in a faster fix-shrink-list-run cycle. This is compatible
  with the testtools protocol for skips. (Robert Collins)

* The ``_index`` of ``KnitVersionedFiles`` now supports the ability
  to scan an underlying index that is going to be incorporated into
  the ``KnitVersionedFiles`` object, to determine if it has missing
  delta references. The method is ``scan_unvalidated_index``.
  (Andrew Bennetts, Robert Collins)

* There is a RemoteSink object which handles pushing to smart servers.
  (Andrew Bennetts, Robert Collins)

* ``TransportTraceDecorator`` now logs ``put_bytes_non_atomic`` and
  ``rmdir`` calls. (Robert Collins)

* ``VersionedFiles`` record adapters have had their signature change
  from ``(record, record.get_bytes_as(record.storage_kind))`` to
  ``(record)`` reducing excess duplication and allowing adapters
  to access private data in record to obtain content more
  efficiently. (Robert Collins)

* We no longer probe to see if we should create a working tree during
  clone if we cannot get a local_abspath for the new bzrdir.
  (Robert Collins)


bzr 1.12
########

:Codename: 1234567890
:1.12: 2009-02-13
:1.12rc1: 2009-02-10

This release of Bazaar contains many improvements to the speed,
documentation and functionality of ``bzr log`` and the display of logged
revisions by ``bzr status``.  bzr now also gives a better indication of
progress, both in the way operations are drawn onto a text terminal, and
by showing the rate of network IO.

Changes from RC1 to Final
*************************

* ``bzr init --development-wt5[-rich-root]`` would fail because of
  circular import errors. (John Arbash Meinel, #328135)

* Expanded the help for log and added a new help topic called
  ``log-formats``.  (Ian Clatworthy)

Compatibility Breaks
********************

* By default, ``bzr status`` after a merge now shows just the pending
  merge tip revisions. This improves the signal-to-noise ratio after
  merging from trunk and completes much faster. To see all merged
  revisions, use the new ``-v`` flag.  (Ian Clatworthy)

* ``bzr log --line`` now shows any tags after the date and before
  the commit message. If you have scripts which parse the output
  from this command, you may need to adjust them accordingly.
  (Ian Clatworthy)

* ``bzr log --short`` now shows any additional revision properties
  after the date and before the commit message.  Scripts that parse 
  output of the log command in this situation may need to adjust.
  (Neil Martinsen-Burrell)

* The experimental formats ``1.12-preview`` and ``1.12-preview-rich-root``
  have been renamed ``development-wt5`` and ``development-wt5-rich-root``
  respectively, given they are not ready for release in 1.12.
  (Ian Clatworthy)

* ``read_bundle_from_url`` has been deprecated. (Vincent Ladeuil)

New Features
************

* Add support for filtering ``bzr missing`` on revisions.  Remote revisions
  can be filtered using ``bzr missing -r -20..-10`` and local revisions can
  be filtered using ``bzr missing --my-revision -20..-10``.
  (Marius Kruger)

* ``bzr log -p`` displays the patch diff for each revision.
  When logging a file, the diff only includes changes to that file.
  (Ian Clatworthy, #202331, #227335)

* ``bzr log`` supports a new option called ``-n N`` or ``--level N``.
  A value of 0 (zero) means "show all nested merge revisions" while
  a value of 1 (one) means "show just the top level". Values above
  1 can be used to see a limited amount of nesting. That can be
  useful for seeing the level or two below PQM submits for example.
  To force the ``--short`` and ``--line`` formats to display all nested
  merge revisions just like ``--long`` does by default, use a command
  like ``bzr log --short -n0``. To display just the mainline using
  ``--long`` format, ``bzr log --long -n1``.
  (Ian Clatworthy)

Improvements
************

* ``bzr add`` more clearly communicates success vs failure.
  (Daniel Watkins)

* ``bzr init`` will now print a little less verbose output.
  (Marius Kruger)

* ``bzr log`` is now much faster in many use cases, particularly
  at incrementally displaying results and filtering by a
  revision range. (Ian Clatworthy)

* ``bzr log --short`` and ``bzr log --line`` now show tags, if any,
  for each revision. The tags are shown comma-separated inside
  ``{}``. For short format, the tags appear at the end of line
  before the optional ``[merge]`` indicator. For line format,
  the tags appear after the date. (Ian Clatworthy)

* Progress bars now show the rate of activity for some sftp 
  operations, and they are drawn different.  (Martin Pool, #172741)

* Progress bars now show the rate of activity for urllib and pycurl based
  http client implementations. The operations are tracked at the socket
  level for better precision.
  (Vincent Ladeuil)

* Rule-based preferences can now accept multiple patterns for a set of
  rules.  (Marius Kruger)

* The ``ancestor:`` revision spec will now default to referring to the
  parent of the branch if no other location is given.
  (Daniel Watkins, #198417)

* The debugger started as a result of setting ``$BZR_PDB`` works
  around a bug in ``pdb``, http://bugs.python.org/issue4150.  The bug
  can cause truncated tracebacks in Python versions before 2.6.
  (Andrew Bennetts)

* VirtualVersionedFiles now implements
  ``iter_lines_added_or_present_in_keys``. This allows the creation of 
  new branches based on stacked bzr-svn branches. (#311997)

Bug Fixes
*********

* ``bzr annotate --show-ids`` doesn't give a backtrace on empty files
  anymore.
  (Anne Mohsen, Vincent Ladeuil, #314525)

* ``bzr log FILE`` now correctly shows mainline revisions merging
  a change to FILE when the ``--short`` and ``--line`` log formats
  are used. (Ian Clatworthy, #317417)

* ``bzr log -rX..Y FILE`` now shows the history of FILE provided
  it existed in Y or X, even if the file has since been deleted or
  renamed. If no range is given, the current/basis tree and
  initial tree are searched in that order. More generally, log
  now interprets filenames in their historical context.
  (Ian Clatworthy, #175520)

* ``bzr status`` now reports nonexistent files and continues, then
  errors (with code 3) at the end.  (Karl Fogel, #306394)

* Don't require the present compression base in knits to be the same
  when adding records in knits. (Jelmer Vernooij, #307394)

* Fix a problem with CIFS client/server lag on Windows colliding with
  an invariant-per-process algorithm for generating AtomicFile names
  (Adrian Wilkins, #304023)

* Many socket operations now handle EINTR by retrying the operation.
  Previously EINTR was treated as an unrecoverable failure.  There is
  a new ``until_no_eintr`` helper function in ``bzrlib.osutils``.
  (Andrew Bennetts)

* Support symlinks with non-ascii characters in the symlink filename.
  (Jelmer Vernooij, #319323)

* There was a bug in how we handled resolving when a file is deleted
  in one branch, and modified in the other. If there was a criss-cross
  merge, we would cause the deletion to conflict a second time.
  (Vincent Ladeuil, John Arbash Meinel)

* There was another bug in how we chose the correct intermediate LCA in
  criss-cross merges leading to several kind of changes be incorrectly
  handled.
  (John Arbash Meinel, Vincent Ladeuil)

* Unshelve now handles deleted paths without crashing. (Robert Collins)

Documentation
*************

* Improved plugin developer documentation.  (Martin Pool)

API Changes
***********

* ``ProgressBarStack`` is deprecated; instead use
  ``ui_factory.nested_progress_bar`` to create new progress bars.
  (Martin Pool)

* ForeignVcsMapping() now requires a ForeignVcs object as first
  argument. (Jelmer Vernooij)

* ForeignVcsMapping.show_foreign_revid() has been moved to
  ForeignVcs. (Jelmer Vernooij)

* ``read_bundle_from_url`` is deprecated in favor of
  ``read_mergeable_from_url``.  (Vincent Ladeuil)

* Revision specifiers are now registered in
  ``bzrlib.revisionspec.revspec_registry``, and the old list of 
  revisionspec classes (``bzrlib.revisionspec.SPEC_TYPES``) has been
  deprecated. (Jelmer Vernooij, #321183)

* The progress and UI classes have changed; the main APIs remain the
  same but code that provides a new UI or progress bar class may
  need to be updated.  (Martin Pool)

Internals
*********

* Default User Interface (UI) is CLIUIFactory when bzr runs in a dumb
  terminal. It is sometimes desirable do override this default by forcing
  bzr to use TextUIFactory. This can be achieved by setting the
  BZR_USE_TEXT_UI environment variable (emacs shells, as opposed to
  compile buffers, are such an example).
  (Vincent Ladeuil)

* New API ``Branch.iter_merge_sorted_revisions()`` that iterates over
  ``(revision_id, depth, revno, end_of_merge)`` tuples.
  (Ian Clatworthy)

* New ``Branch.dotted_revno_to_revision_id()`` and
  ``Branch.revision_id_to_dotted_revno()`` APIs that pick the most
  efficient way of doing the mapping.
  (Ian Clatworthy)

* Refactor cmd_serve so that it's a little easier to build commands that
  extend it, and perhaps even a bit easier to read.  (Jonathan Lange)

* ``TreeDelta.show()`` now accepts a ``filter`` parameter allowing log
  formatters to retrict the output.
  (Vincent Ladeuil)


bzr 1.11
########

:Codename: "Eyes up!"
:Released: 2009-01-19

This first monthly release of Bazaar for 2009 improves Bazaar's operation
in Windows, Mac OS X, and other situations where file names are matched
without regard to capitalization: Bazaar tries to match the case of an
existing file.  This release of Bazaar also improves the efficiency of
Tortoise Windows Shell integration and lets it work on 64-bit platforms.

The UI through which Bazaar supports historic formats has been improved,
so 'bzr help formats' now gives a simpler and shorter list, with clear
advice.

This release also fixes a number of bugs, particularly a glitch that can
occur when there are concurrent writes to a pack repository.

Bug Fixes
*********

* Fix failing test when CompiledChunksToLines is not available.
  (Vincent Ladeuil)

* Stacked branches don't repeatedly open their transport connection.
  (John Arbash Meinel)



bzr 1.11rc1
###########

:Codename: "Eyes up!"
:Released: 2009-01-09

Changes
*******

* Formats using Knit-based repository formats are now explicitly
  marked as deprecated. (Ian Clatworthy)

New Features
************

* Add support for `bzr tags -r 1..2`, that is we now support showing
  tags applicable for a specified revision range. (Marius Kruger)

* ``authentication.conf`` now accepts pluggable read-only credential
  stores. Such a plugin (``netrc_credential_store``) is now included,
  handles the ``$HOME/.netrc`` file and can server as an example to
  implement other plugins.
  (Vincent Ladeuil)

* ``shelve --list`` can now be used to list shelved changes.
  (Aaron Bentley)

Improvements
************

* Add trailing slash to directories in all output of ``bzr ls``, except
  ``bzr ls --null``. (Gordon P. Hemsley, #306424)

* ``bzr revision-info`` now supports a -d option to specify an
  alternative branch. (Michael Hudson)

* Add connection to a C++ implementation of the Windows Shell Extension
  which is able to fully replace the current Python implemented one.
  Advantages include 64bit support and reduction in overhead for
  processes which drag in shell extensions.
  (Mark Hammond)

* Support the Claws mail client directly, rather than via
  xdg-email. This prevents the display of an unnecessary modal
  dialog in Claws, informing the user that a file has been
  attached to the message, and works around bug #291847 in
  xdg-utils which corrupts the destination address.

* When working on a case-insensitive case-preserving file-system, as
  commonly found with Windows, bzr will often ignore the case of the
  arguments specified by the user in preference to the case of an existing
  item on the file-system or in the inventory to help prevent
  counter-intuitive behaviour on Windows. (Mark Hammond)

Bug Fixes
*********
  
* Allow BzrDir implementation to implement backing up of 
  control directory. (#139691)

* ``bzr push`` creating a new stacked branch will now only open a
  single connection to the target machine. (John Arbash Meinel)

* Don't call iteritems on transport_list_registry, because it may
  change during iteration.  (Martin Pool, #277048)

* Don't make a broken branch when pushing an unstackable-format branch
  that's in a stackable shared repository to a location with default
  stack-on location.  (Andrew Bennetts, #291046)

* Don't require embedding user in HTTP(S) URLs do use authentication.conf.
  (Ben Jansen, Vincent Ladeuil, #300347)

* Fix a problem with CIFS client/server lag on windows colliding with
  an invariant-per-process algorithm for generating AtomicFile names
  (Adrian Wilkins, #304023)

* Fix bogus setUp signature in UnavailableFTPServer.
  (Gary van der Merwe, #313498)

* Fix compilation error in ``_dirstate_helpers_c`` on SunOS/Solaris.
  (Jari Aalto)

* Fix SystemError in ``_patiencediff_c`` module by calling
  PyErr_NoMemory() before returning NULL in PatienceSequenceMatcher_new.
  (Andrew Bennetts, #303206)

* Give proper error message for diff with non-existent dotted revno.
  (Marius Kruger, #301969)

* Handle EACCES (permission denied) errors when launching a message
  editor, and emit warnings when a configured editor cannot be
  started. (Andrew Bennetts)

* ``$HOME/.netrc`` file is now recognized as a read-only credential store
  if configured in ``authentication.conf`` with 'password_encoding=netrc'
  in the appropriate sections.
  (Vincent Ladeuil, #103029)

* Opening a stacked branch now properly shares the connection, rather
  than opening a new connection for the stacked-on branch.
  (John Arbash meinel)

* Preserve transport decorators while following redirections.
  (Vincent Ladeuil, #245964, #270863)

* Provides a finer and more robust filter for accepted redirections.
  (Vincent Ladeuil, #303959, #265070)

* ``shelve`` paths are now interpreted relative to the current working
  tree.  (Aaron Bentley)

* ``Transport.readv()`` defaults to not reading more than 100MB in a
  single array. Further ``RemoteTransport.readv`` sets this to 5MB to
  work better with how it splits its requests.
  (John Arbash Meinel, #303538)

* Pack repositories are now able to reload the pack listing and retry
  the current operation if another action causes the data to be
  repacked.  (John Arbash Meinel, #153786)

* ``pull -v`` now respects the log_format configuration variable.
  (Aaron Bentley)

* ``push -v`` now works on non-initial pushes.  (Aaron Bentley)

* Use the short status format when the short format is used for log.
  (Vincent Ladeuil, #87179)

* Allow files to be renamed or moved via remove + add-by-id. (Charles
  Duffy, #314251)

Documentation
*************

* Improved the formats help topic to explain why multiple formats
  exist and to provide guidelines in selecting one. Introduced
  two new supporting help topics: current-formats and other-formats.
  (Ian Clatworthy)

API Changes
***********

* ``LRUCache(after_cleanup_size)`` was renamed to
  ``after_cleanup_count`` and the old name deprecated. The new name is
  used for clarity, and to avoid confusion with
  ``LRUSizeCache(after_cleanup_size)``. (John Arbash Meinel)

* New ``ForeignRepository`` base class, to help with foreign branch 
  support (e.g. svn).  (Jelmer Vernooij)

* ``node_distances`` and ``select_farthest`` can no longer be imported
  from ``bzrlib.graph``.  They can still be imported from
  ``bzrlib.deprecated_graph``, which has been the preferred way to
  import them since before 1.0.  (Andrew Bennetts)
  
* The logic in commit now delegates inventory basis calculations to
  the ``CommitBuilder`` object; this requires that the commit builder
  in use has been updated to support the new ``recording_deletes`` and
  ``record_delete`` methods. (Robert Collins)

Testing
*******

* An HTTPS server is now available (it requires python-2.6). Future bzr
  versions will allow the use of the python-2.6 ssl module that can be
  installed for 2.5 and 2.4.

* ``bzr selftest`` now fails if new trailing white space is added to
  the bazaar sources. It only checks changes not committed yet. This
  means that PQM will now reject changes that introduce new trailing
  whitespace. (Marius Kruger)

* Introduced new experimental formats called ``1.12-preview`` and
  ``1.12-preview-rich-root`` to enable testing of related pending
  features, namely content filtering and filtered views.
  (Ian Clatworthy)

Internals
*********

* Added an ``InventoryEntry`` cache when deserializing inventories.
  Can cut the time to iterate over multiple RevisionsTrees in half.
  (John Arbash Meinel)

* Added ``bzrlib.fifo_cache.FIFOCache`` which is designed to have
  minimal overhead versus using a plain dict for cache hits, at the
  cost of not preserving the 'active' set as well as an ``LRUCache``.
  (John Arbash Meinel)

* ``bzrlib.patience_diff.unified_diff`` now properly uses a tab
  character to separate the filename from the date stamp, and doesn't
  add trailing whitespace when a date stamp is not supplied.
  (Adeodato Simó, John Arbash Meinel)

* ``DirStateWorkingTree`` and ``DirStateWorkingTreeFormat`` added
  as base classes of ``WorkingTree4`` and ``WorkingTreeFormat4``
  respectively. (Ian Clatworthy)

* ``KnitVersionedFiles._check_should_delta()`` now uses the
  ``get_build_details`` api to avoid multiple hits to the index, and
  to properly follow the ``compression_parent`` rather than assuming
  it is the left-hand parent. (John Arbash Meinel)

* ``KnitVersionedFiles.get_record_stream()`` will now chose a
  more optimal ordering when the keys are requested 'unordered'.
  Previously the order was fully random, now the records should be
  returned from each pack in turn, in forward I/O order.
  (John Arbash Meinel)
    
* ``mutter()`` will now flush the ``~/.bzr.log`` if it has been more
  than 2s since the last time it flushed. (John Arbash Meinel)

* New method ``bzrlib.repository.Repository.add_inventory_by_delta``
  allows adding an inventory via an inventory delta, which can be
  more efficient for some repository types. (Robert Collins)

* Repository ``CommitBuilder`` objects can now accumulate an inventory
  delta. To enable this functionality call ``builder.recording_deletes``
  and additionally call ``builder.record_delete`` when a delete
  against the basis occurs. (Robert Collins)

* The default http handler has been changed from pycurl to urllib.
  The default is still pycurl for https connections. (The only
  advantage of pycurl is that it checks ssl certificates.)
  (John Arbash Meinel)

* ``VersionedFiles.get_record_stream()`` can now return objects with a
  storage_kind of ``chunked``. This is a collection (list/tuple) of
  strings. You can use ``osutils.chunks_to_lines()`` to turn them into
  guaranteed 'lines' or you can use ``''.join(chunks)`` to turn it
  into a fulltext. This allows for some very good memory savings when
  asking for many texts that share ancestry, as the individual chunks
  can be shared between versions of the file. (John Arbash Meinel)

* ``pull -v`` and ``push -v`` use new function
  ``bzrlib.log.show_branch_change`` (Aaron Bentley)



bzr 1.10
########

:Released: 2008-12-05

Bazaar 1.10 has several performance improvements for copying revisions
(especially for small updates to large projects).  There has also been a
significant amount of effort in polishing stacked branches.  The commands
``shelve`` and ``unshelve`` have become core commands, with an improved
implementation.

The only changes versus bzr-1.10rc1 are bugfixes for stacked branches.

bug Fixes
*********

* Don't set a pack write cache size from RepoFetcher, because the
  cache is not coherent with reads and causes ShortReadvErrors.
  This reverses the change that fixed #294479.
  (Martin Pool, #303856)

* Properly handle when a revision can be inserted as a delta versus
  when it needs to be expanded to a fulltext for stacked branches.
  There was a bug involving merge revisions. As a method to help
  prevent future difficulties, also make stacked fetches sort
  topologically. (John Arbash Meinel, #304841)


bzr 1.10rc1
###########

:Released: 2008-11-28

This release of Bazaar focuses on performance improvements when pushing
and pulling revisions, both locally and to remote networks.  The popular
``shelve`` and ``unshelve`` commands, used to interactively revert and
restore work in progress, have been merged from bzrtools into the bzr
core.  There are also bug fixes for portability, and for stacked branches.

New Features
************

* New ``commit_message_template`` hook that is called by the commit
  code to generate a template commit message. (Jelmer Vernooij)

* New `shelve` and `unshelve` commands allow undoing and redoing changes.
  (Aaron Bentley)

Improvements
************

* ``(Remote)Branch.copy_content_into`` no longer generates the full revision
  history just to set the last revision info.
  (Andrew Bennetts, John Arbash Meinel)

* Fetches between formats with different serializers (such as
  pack-0.92-subtree and 1.9-rich-root) are faster now.  This is due to
  operating on batches of 100 revisions at time rather than
  one-by-one.  (Andrew Bennetts, John Arbash Meinel)

* Search index files corresponding to pack files we've already used
  before searching others, because they are more likely to have the
  keys we're looking for.  This reduces the number of iix and tix
  files accessed when pushing 1 new revision, for instance.
  (John Arbash Meinel)

* Signatures to transfer are calculated more efficiently in
  ``item_keys_introduced_by``.  (Andrew Bennetts, John Arbash Meinel)

* The generic fetch code can once again copy revisions and signatures
  without extracting them completely to fulltexts and then serializing
  them back down into byte strings. This is a significant performance
  improvement when fetching from a stacked branch.
  (John Arbash Meinel, #300289)

* When making a large readv() request over ``bzr+ssh``, break up the
  request into more manageable chunks. Because the RPC is not yet able
  to stream, this helps keep us from buffering too much information at
  once. (John Arbash Meinel)

Bug Fixes
*********

* Better message when the user needs to set their Launchpad ID.
  (Martin Pool, #289148)

* ``bzr commit --local`` doesn't access the master branch anymore.
  This fixes a regression introduced in 1.9.  (Marius Kruger, #299313)

* Don't call the system ``chdir()`` with an empty path. Sun OS seems
  to give an error in that case.  Also, don't count on ``getcwd()``
  being able to allocate a new buffer, which is a gnu extension.
  (John Arbash Meinel, Martin Pool, Harry Hirsch, #297831)

* Don't crash when requesting log --forward <file> for a revision range
  starting with a dotted revno.
  (Vincent Ladeuil, #300055)

* Don't create text deltas spanning stacked repositories; this could
  cause "Revision X not present in Y" when later accessing them.
  (Martin Pool, #288751)

* Pack repositories are now able to reload the pack listing and retry
  the current operation if another action causes the data to be
  repacked.  (John Arbash Meinel, #153786)

* PermissionDenied errors from smart servers no longer cause
  "PermissionDenied: "None"" on the client.
  (Andrew Bennetts, #299254)

* Pushing to a stacked pack repository now batches writes, the same
  way writes are batched to ordinary pack repository.  This makes
  pushing to a stacked branch over the network much faster.
  (Andrew Bennetts, #294479)

* TooManyConcurrentRequests no longer occur when a fetch fails and
  tries to abort a write group.  This allows the root cause (e.g. a
  network interruption) to be reported.  (Andrew Bennetts, #297014)

* RemoteRepository.get_parent_map now uses fallback repositories.
  (Aaron Bentley, #297991?, #293679?)

API Changes
***********

* ``CommitBuilder`` now validates the strings it will be committing,
  to ensure that they do not have characters that will not be properly
  round-tripped. For now, it just checks for characters that are
  invalid in the XML form. (John Arbash Meinel, #295161)

* Constructor parameters for NewPack (internal to pack repositories)
  have changed incompatibly.

* ``Repository.abort_write_group`` now accepts an optional
  ``suppress_errors`` flag.  Repository implementations that override
  ``abort_write_group`` will need to be updated to accept the new
  argument.  Subclasses that only override ``_abort_write_group``
  don't need to change.

* Transport implementations must provide copy_tree_to_transport.  A default
  implementation is provided for Transport subclasses.

Testing
*******

* ``bzr selftest`` now fails if no doctests are found in a module
  that's expected to have them.  (Martin Pool)

* Doctests now only report the first failure.  (Martin Pool)


bzr 1.9
#######

:Released: 2008-11-07

This release of Bazaar adds a new repository format, ``1.9``, with smaller
and more efficient index files.  This format can be specified when
creating a new repository, or used to losslessly upgrade an existing
repository.  bzr 1.9 also speeds most operations over the smart server
protocol, makes annotate faster, and uses less memory when making
checkouts or pulling large amounts of data.

Bug Fixes
*********

* Fix "invalid property value 'branch-nick' for None" regression with
  branches bound to svn branches.  (Martin Pool, #293440)

* Fix SSL/https on Python2.6.  (Vincent Ladeuil, #293054)

* ``SFTPTransport.readv()`` had a bug when requests were out-of-order.
  This only triggers some-of-the-time on Knit format repositories.
  (John Arbash Meinel, #293746)


bzr 1.9rc1
##########

:Released: 2008-10-31

New Features
************

* New Branch hook ``transform_fallback_location`` allows a function to
  be called when looking up the stacked source. (Michael Hudson)

* New repository formats ``1.9`` and ``1.9-rich-root``. These have all
  the functionality of ``1.6``, but use the new btree indexes.
  These indexes are both smaller and faster for access to historical
  information.  (John Arbash Meinel)

Improvements
************

* ``BTreeIndex`` code now is able to prefetch extra pages to help tune
  the tradeoff between bandwidth and latency. Should be tuned
  appropriately to not impact commands which need minimal information,
  but provide a significant boost to ones that need more context. Only
  has a direct impact on the ``--development2`` format which uses
  btree's for the indexes. (John Arbash Meinel)

* ``bzr dump-btree`` is a hidden command introduced to allow dumping
  the contents of a compressed btree file.  (John Arbash Meinel)

* ``bzr pack`` now tells the index builders to optimize for size. For
  btree index repositories, this can save 25% of the index size
  (mostly in the text indexes). (John Arbash Meinel)

* ``bzr push`` to an existing branch or repository on a smart server
  is faster, due to Bazaar making more use of the ``get_parent_map``
  RPC when querying the remote branch's revision graph.
  (Andrew Bennetts)

* default username for bzr+ssh and sftp can be configured in
  authentication.conf. (Aaron Bentley)

* launchpad-login now provides a default username for bzr+ssh and sftp
  URLs, allowing username-free URLs to work for everyone. (Aaron Bentley)

* ``lp:`` lookups no longer include usernames, making them shareable and
  shorter. (Aaron Bentley)

* New ``PackRepository.autopack`` smart server RPC, which does
  autopacking entirely on the server.  This is much faster than
  autopacking via plain file methods, which downloads a large amount
  of pack data and then re-uploads the same pack data into a single
  file.  This fixes a major (although infrequent) cause of lengthy
  delays when using a smart server.  For example, pushing the 10th
  revision to a repository with 9 packs now takes 44 RPCs rather than
  179, and much less bandwidth too.  This requires Bazaar 1.9 on both
  the client and the server, otherwise the client will fallback to the
  slower method.  (Andrew Bennetts)

Bug Fixes
*********

* A failure to load a plugin due to an IncompatibleAPI exception is
  now correctly reported. (Robert Collins, #279451)

* API versioning support now has a multiple-version checking api
  ``require_any_api``. (Robert Collins, #279447)

* ``bzr branch --stacked`` from a smart server to a standalone branch
  works again.  This fixes a regression in 1.7 and 1.8.
  (Andrew Bennetts, #270397)

* ``bzr co`` uses less memory. It used to unpack the entire WT into
  memory before writing it to disk. This was a little bit faster, but
  consumed lots of memory. (John Arbash Meinel, #269456)

* ``bzr missing --quiet`` no longer prints messages about whether
  there are missing revisions.  The exit code indicates whether there
  were or not.  (Martin Pool, #284748)

* Fixes to the ``annotate`` code. The fast-path which re-used the
  stored deltas was accidentally disabled all the time, instead of
  only when a branch was stacked. Second, the code would accidentally
  re-use a delta even if it wasn't against the left-parent, this
  could only happen if ``bzr reconcile`` decided that the parent
  ordering was incorrect in the file graph.  (John Arbash Meinel)

* "Permission denied" errors that occur when pushing a new branch to a
  smart server no longer cause tracebacks.  (Andrew Bennetts, #278673)

* Some compatibility fixes for building the extensions with MSVC and
  for python2.4. (John Arbash Meinel, #277484)

* The index logic is now able to reload the list of pack files if and
  index ends up disappearing. We still don't reload if the pack data
  itself goes missing after checking the index. This bug appears as a
  transient failure (file not found) when another process is writing
  to the repository.  (John Arbash Meinel, #153786)

* ``bzr switch`` and ``bzr bind`` will now update the branch nickname if
  it was previously set. All checkouts will now refer to the bound branch
  for a nickname if one was not explicitly set.
  (Marius Kruger, #230903)

Documentation
*************

* Improved hook documentation. (Michael Ernst)

API Changes
***********

* commands.plugins_cmds is now a CommandRegistry, not a dict.

Internals
*********

* New AuthenticationConfig.set_credentials method allows easy programmatic
  configuration of authetication credentials.


bzr 1.8
#######

:Released: 2008-10-16

Bazaar 1.8 includes several fixes that improve working tree performance,
display of revision logs, and merges.  The bzr testsuite now passes on OS
X and Python 2.6, and almost completely passes on Windows.  The
smartserver code has gained several bug fixes and performance
improvements, and can now run server-side hooks within an http server.

Bug Fixes
*********

* Fix "Must end write group" error when another error occurs during
  ``bzr push``.  (Andrew Bennetts, #230902)

Portability
***********

* Some Pyrex versions require the WIN32 macro defined to compile on
  that platform.  (Alexander Belchenko, Martin Pool, #277481)


bzr 1.8rc1
##########

:Released: 2008-10-07

Changes
*******

* ``bzr log file`` has been changed. It now uses a different method
  for determining which revisions to show as merging the changes to
  the file. It now only shows revisions which merged the change
  towards your mainline. This simplifies the output, makes it faster,
  and reduces memory consumption.  (John Arbash Meinel)

* ``bzr merge`` now defaults to having ``--reprocess`` set, whenever
  ``--show-base`` is not supplied.  (John Arbash Meinel)

* ``bzr+http//`` will now optionally load plugins and write logs on the
  server. (Marius Kruger)

* ``bzrlib._dirstate_helpers_c.pyx`` does not compile correctly with
  Pyrex 0.9.4.1 (it generates C code which causes segfaults). We
  explicitly blacklist that version of the compiler for that
  extension. Packaged versions will include .c files created with
  pyrex >= 0.9.6 so it doesn't effect releases, only users running
  from the source tree. (John Arbash Meinel, #276868)

Features
********

* bzr is now compatible with python-2.6. python-2.6 is not yet officially
  supported (nor released, tests were conducted with the dev version of
  python-2.6rc2), but all known problems have been fixed.  Feedback
  welcome.
  (Vincent Ladeuil, #269535)

Improvements
************

* ``bzr annotate`` will now include uncommitted changes from the local
  working tree by default. Such uncommitted changes are given the
  revision number they would get if a commit was done, followed with a
  ? to indicate that its not actually known. (Robert Collins, #3439)

* ``bzr branch`` now accepts a ``--standalone`` option, which creates a
  standalone branch regardless of the presence of shared repositories.
  (Daniel Watkins)

* ``bzr push`` is faster in the case there are no new revisions to
  push.  It is also faster if there are no tags in the local branch.
  (Andrew Bennetts)

* File changes during a commit will update the tree stat cache.
  (Robert Collins)

* Location aliases can now accept a trailing path.  (Micheal Hudson)

* New hooks ``Lock.hooks`` when LockDirs are acquired and released.
  (Robert Collins, MartinPool)

* Switching in heavyweight checkouts uses the master branch's context, not
  the checkout's context.  (Adrian Wilkins)

* ``status`` on large trees is now faster, due to optimisations in the
  walkdirs code. Of particular note, the walkdirs code now performs
  a temporary ``chdir()`` while reading a single directory; if your
  platform has non thread-local current working directories (and is
  not windows which has its own implementation), this may introduce a
  race condition during concurrent uses of bzrlib. The bzrlib CLI
  will not encounter this as it is single threaded for working tree
  operations. (Robert Collins)

* The C extensions now build on python 2.4 (Robert Collins, #271939)

* The ``-Dhpss`` debug flag now reports the number of smart server
  calls per medium to stderr.  This is in addition to the existing
  detailed logging to the .bzr.log trace file.  (Andrew Bennetts)

Bug Fixes
*********

* Avoid random failures arising from misinterpreted ``errno`` values
  in ``_readdir_pyx.read_dir``.
  (Martin Pool, #279381)

* Branching from a shared repository on a smart server into a new
  repository now preserves the repository format.
  (Andrew Bennetts, #269214)

* ``bzr log`` now accepts a ``--change`` option.
  (Vincent Ladeuil, #248427)

* ``bzr missing`` now accepts an ``--include-merges`` option.
  (Vincent Ladeuil, #233817)

* Don't try to filter (internally) '.bzr' from the files to be deleted if
  it's not there.
  (Vincent Ladeuil, #272648)

* Fix '_in_buffer' AttributeError when using the -Dhpss debug flag.
  (Andrew Bennetts)

* Fix TooManyConcurrentRequests errors caused by a connection failure
  when doing ``bzr pull`` or ``bzr merge`` from a ``bzr+ssh`` URL.
  (Andrew Bennetts, #246233)

* Fixed ``bzr st -r branch:PATH_TO_BRANCH`` where the other branch
  is in a different repository than the current one.
  (Lukáš Lalinský, #144421)

* Make the first line of the manpage preamble a comment again.
  (David Futcher, #242106)

* Remove use of optional parameter in GSSAPI FTP support, since
  it breaks newer versions of Python-Kerberos. (Jelmer Vernooij)

* The autopacking logic will now always create a single new pack from
  all of the content which it deems is worth moving. This avoids the
  'repack a single pack' bug and should result in better packing
  overall.  (John Arbash Meinel, #242510, #172644)

* Trivial documentation fix.
  (John Arbash Meinel, #270471)

* ``bzr switch`` and ``bzr bind`` will now update the branch nickname if
  it was previously set. All checkouts will now refer to the bound branch
  for a nickname if one was not explicitly set.
  (Marius Kruger, #230903)

Documentation
*************

* Explain revision/range identifiers. (Daniel Clemente)

API Changes
***********

* ``CommitBuilder.record_entry_contents`` returns one more element in
  its result tuple - an optional file system hash for the hash cache
  to use. (Robert Collins)

* ``dirstate.DirState.update_entry`` will now only calculate the sha1
  of a file if it is likely to be needed in determining the output
  of iter_changes. (Robert Collins)

* The PackRepository, RepositoryPackCollection, NewPack classes have a
  slightly changed interface to support different index types; as a
  result other users of these classes need to supply the index types
  they want. (Robert Collins)

Testing
*******

* ``bzrlib.tests.repository_implementations`` has been renamed to
  ``bzrlib.tests.per_repository`` so that we have a common structure
  (and it is shorter). (John Arbash Meinel, #239343)

* ``LocalTransport.abspath()`` now returns a drive letter if the
  transport has one, fixing numerous tests on Windows.
  (Mark Hammond)

* PreviewTree is now tested via intertree_implementations.
  (Aaron Bentley)

* The full test suite is passing again on OSX.
  (Guillermo Gonzalez, Vincent Ladeuil)

* The full test suite passes when run with ``-Eallow_debug``.
  (Andrew Bennetts)

Internals
*********

* A new hook, ``Branch.open``, has been added, which is called when
  branch objects are opened. (Robert Collins)

* ``bzrlib.osutils._walkdirs_utf8`` has been refactored into common
  tree walking, and modular directory listing code to aid future
  performance optimisations and refactoring. (Robert Collins)

* ``bzrlib.trace.debug_memory`` can be used to get a quick memory dump
  in the middle of processing. It only reports memory if
  ``/proc/PID/status`` is available. (John Arbash Meinel)

* New method ``RevisionSpec.as_tree`` for representing the revision
  specifier as a revision tree object. (Lukáš Lalinský)

* New race-free method on MutableTree ``get_file_with_stat`` for use
  when generating stat cache results. (Robert Collins)

* New win32utils.get_local_appdata_location() provides access to a local
  directory for storing data.  (Mark Hammond)

* To be compatible with python-2.6 a few new rules should be
  observed. 'message' attribute can't be used anymore in exception
  classes, 'sha' and 'md5' modules have been deprecated (use
  osutils.[md5|sha]), object__init__ and object.__new__ don't accept
  parameters anymore.
  (Vincent Ladeuil)


bzr 1.7.1
#########

:Released:  2008-10-01

No changes from 1.7.1rc1.


bzr 1.7.1rc1
############

:Released: 2008-09-24

This release just includes an update to how the merge algorithm handles
file paths when we encounter complex history.

Features
********

* If we encounter a criss-cross in history, use information from
  direct Least Common Ancestors to resolve inventory shape (locations
  of files, adds, deletes, etc). This is similar in concept to using
  ``--lca`` for merging file texts, only applied to paths.
  (John Arbash Meinel)


bzr 1.7
#######

:Released: 2008-09-23

This release includes many bug fixes and a few performance and feature
improvements.  ``bzr rm`` will now scan for missing files and remove them,
like how ``bzr add`` scans for unknown files and adds them. A bit more
polish has been applied to the stacking code. The b-tree indexing code has
been brought in, with an eye on using it in a future repository format.
There are only minor installer changes since bzr-1.7rc2.

Features
********

* Some small updates to the win32 installer. Include localization
  files found in plugins, and include the builtin distutils as part of
  packaging qbzr. (Mark Hammond)


bzr 1.7rc2
##########

:Released: 2008-09-17

A few bug fixes from 1.7rc1. The biggest change is a new
``RemoteBranch.get_stacked_on_url`` rpc. This allows clients that are
trying to access a Stacked branch over the smart protocol, to properly
connect to the stacked-on location.

Bug Fixes
*********

* Branching from a shared repository on a smart server into a new
  repository now preserves the repository format.
  (Andrew Bennetts, #269214)

* Branching from a stacked branch via ``bzr+ssh`` can properly connect
  to the stacked-on branch.  (Martin Pool, #261315)

* ``bzr init`` no longer re-opens the BzrDir multiple times.
  (Vincent Ladeuil)

* Fix '_in_buffer' AttributeError when using the -Dhpss debug flag.
  (Andrew Bennetts)


bzr 1.7rc1
##########

:Released: 2008-09-09

This release candidate for bzr 1.7 has several bug fixes and a few
performance and feature improvements.  ``bzr rm`` will now scan for
missing files and remove them, like how ``bzr add`` scans for unknown
files and adds them. A bit more polish has been applied to the stacking
code. The b-tree indexing code has been brought in, with an eye on using
it in a future repository format.


Changes
*******

* ``bzr export`` can now export a subdirectory of a project.
  (Robert Collins)

* ``bzr remove-tree`` will now refuse to remove a tree with uncommitted
  changes, unless the ``--force`` option is specified.
  (Lukáš Lalinský, #74101)

* ``bzr rm`` will now scan for files that are missing and remove just
  them automatically, much as ``bzr add`` scans for new files that
  are not ignored and adds them automatically. (Robert Collins)

Features
********

* Support for GSSAPI authentication when using FTP as documented in
  RFC2228. (Jelmer Vernooij, #49623)

* Add support for IPv6 in the smart server. (Jelmer Vernooij, #165014)

Improvements
************

* A url like ``log+file:///tmp`` will log all access to that Transport
  to ``.bzr.log``, which may help in debugging or profiling.
  (Martin Pool)

* ``bzr branch`` and ``bzr push`` use the default stacking policy if the
  branch format supports it. (Aaron Bentley)

* ``bzr init`` and ``bzr init-repo`` will now print out the same as
  ``bzr info`` if it completed successfully.
  (Marius Kruger)

* ``bzr uncommit`` logs the old tip revision id, and displays how to
  restore the branch to that tip using ``bzr pull``.  This allows you
  to recover if you realize you uncommitted the wrong thing.
  (John Arbash Meinel)

* Fix problems in accessing stacked repositories over ``bzr://``.
  (Martin Pool, #261315)

* ``SFTPTransport.readv()`` was accidentally using ``list += string``,
  which 'works', but adds each character separately to the list,
  rather than using ``list.append(string)``. Fixing this makes the
  SFTP transport a little bit faster (~20%) and use a bit less memory.
  (John Arbash Meinel)

* When reading index files, if we happen to read the whole file in a
  single request treat it as a ``_buffer_all`` request. This happens
  most often on small indexes over remote transports, where we default
  to reading 64kB. It saves a round trip for each small index during
  fetch operations. Also, if we have read more than 50% of an index
  file, trigger a ``_buffer_all`` on the next request. This works
  around some inefficiencies because reads don't fall neatly on page
  boundaries, so we would ignore those bytes, but request them again
  later. This could trigger a total read size of more than the whole
  file. (John Arbash Meinel)

Bug Fixes
*********

* ``bzr rm`` is now aliased to ``bzr del`` for the convenience of svn
  users. (Robert Collins, #205416)

* Catch the infamous "select/poll returned error" which occurs when
  pycurl try to send a body request to an HTTP/1.0 server which has
  already refused to handle the request. (Vincent Ladeuil, #225020)

* Fix ``ObjectNotLocked`` errors when using various commands
  (including ``bzr cat`` and ``bzr annotate``) in combination with a
  smart server URL.  (Andrew Bennetts, #237067)

* ``FTPTransport.stat()`` would return ``0000`` as the permission bits
  for the containing ``.bzr/`` directory (it does not implement
  permissions). This would cause us to set all subdirectories to
  ``0700`` and files to ``0600`` rather than leaving them unmodified.
  Now we ignore ``0000`` as the permissions and assume they are
  invalid. (John Arbash Meinel, #259855)

* Merging from a previously joined branch will no longer cause
  a traceback. (Jelmer Vernooij, #203376)

* Pack operations on windows network shares will work even with large
  files. (Robert Collins, #255656)

* Running ``bzr st PATH_TO_TREE`` will no longer suppress merge
  status. Status is also about 7% faster on mozilla sized trees
  when the path to the root of the tree has been given. Users of
  the internal ``show_tree_status`` function should be aware that
  the show_pending flag is now authoritative for showing pending
  merges, as it was originally. (Robert Collins, #225204)

* Set valid default _param_name for Option so that ListOption can embed
  '-' in names. (Vincent Ladeuil, #263249)

* Show proper error rather than traceback when an unknown revision
  id is specified to ``bzr cat-revision``. (Jelmer Vernooij, #175569)

* Trailing text in the dirstate file could cause the C dirstate parser
  to try to allocate an invalid amount of memory. We now properly
  check and test for parsing a dirstate with invalid trailing data.
  (John Arbash Meinel, #186014)

* Unexpected error responses from a smart server no longer cause the
  client to traceback.  (Andrew Bennetts, #263527)

* Use a Windows api function to get a Unicode host name, rather than
  assuming the host name is ascii.
  (Mark Hammond, John Arbash Meinel, #256550)

* ``WorkingTree4`` trees will now correctly report missing-and-new
  paths in the output of ``iter_changes``. (Robert Collins)

Documentation
*************

* Updated developer documentation.  (Martin Pool)

API Changes
***********

* Exporters now take 4 parameters. (Robert Collins)

* ``Tree.iter_changes`` will now return False for the content change
  field when a file is missing in the basis tree and not present in
  the target tree. Previously it returned True unconditionally.
  (Robert Collins)

* The deprecated ``Branch.abspath`` and unimplemented
  ``Branch.rename_one`` and ``Branch.move`` were removed. (Jelmer Vernooij)

* BzrDir.clone_on_transport implementations must now accept a stacked_on
  parameter.  (Aaron Bentley)

* BzrDir.cloning_metadir implementations must now take a require_stacking
  parameter.  (Aaron Bentley)

Testing
*******

* ``addCleanup`` now takes ``*arguments`` and ``**keyword_arguments``
  which are then passed to the cleanup callable as it is run. In
  addition, addCleanup no longer requires that the callables passed to
  it be unique. (Jonathan Lange)

* Fix some tests that fail on Windows because files are deleted while
  still in use.
  (Mark Hammond)

* ``selftest``'s ``--starting-with`` option can now use predefined
  prefixes so that one can say ``bzr selftest -s bp.loom`` instead of
  ``bzr selftest -s bzrlib.plugins.loom``. (Vincent Ladeuil)

* ``selftest``'s ``--starting-with`` option now accepts multiple values.
  (Vincent Ladeuil)

Internals
*********

* A new plugin interface, ``bzrlib.log.log_adapters``, has been added.
  This allows dynamic log output filtering by plugins.
  (Robert Collins)

* ``bzrlib.btree_index`` is now available, providing a b-tree index
  layer. The design is memory conservative (limited memory cache),
  faster to seek (approx 100 nodes per page, gives 100-way fan out),
  and stores compressed pages allowing more keys per page.
  (Robert Collins, John Arbash Meinel)

* ``bzrlib.diff.DiffTree.show_diff`` now skips changes where the kind
  is unknown in both source and target.
  (Robert Collins, Aaron Bentley)

* ``GraphIndexBuilder.add_node`` and ``BTreeBuilder`` have been
  streamlined a bit. This should make creating large indexes faster.
  (In benchmarking, it now takes less time to create a BTree index than
  it takes to read the GraphIndex one.) (John Arbash Meinel)

* Mail clients for `bzr send` are now listed in a registry.  This
  allows plugins to add new clients by registering them with
  ``bzrlib.mail_client.mail_client_registry``.  All of the built-in
  clients now use this mechanism.  (Neil Martinsen-Burrell)


bzr 1.6.1
#########

:Released: 2008-09-05

A couple regressions were found in the 1.6 release. There was a
performance issue when using ``bzr+ssh`` to branch large repositories,
and some problems with stacking and ``rich-root`` capable repositories.


bzr 1.6.1rc2
############

:Released: 2008-09-03

Bug Fixes
*********

* Copying between ``rich-root`` and ``rich-root-pack`` (and vice
  versa) was accidentally using the inter-model fetcher, instead of
  recognizing that both were 'rich root' formats.
  (John Arbash Meinel, #264321)


bzr 1.6.1rc1
############

:Released: 2008-08-29

This release fixes a few regressions found in the 1.6 client. Fetching
changes was using an O(N^2) buffering algorithm, so for large projects it
would cause memory thrashing. There is also a specific problem with the
``--1.6-rich-root`` format, which prevented stacking on top of
``--rich-root-pack`` repositories, and could allow users to accidentally
fetch experimental data (``-subtree``) without representing it properly.
The ``--1.6-rich-root`` format has been deprecated and users are
recommended to upgrade to ``--1.6.1-rich-root`` immediately.  Also we
re-introduced a workaround for users who have repositories with incorrect
nodes (not possible if you only used official releases).
I should also clarify that none of this is data loss level issues, but
still sufficient enough to warrant an updated release.

Bug Fixes
*********

* ``RemoteTransport.readv()`` was being inefficient about how it
  buffered the readv data and processed it. It would keep appending to
  the same string (causing many copies) and then pop bytes out of the
  start of the string (causing more copies).
  With this patch "bzr+ssh://local" can improve dramatically,
  especially for projects with large files.
  (John Arbash Meinel)

* Revision texts were always meant to be stored as fulltexts. There
  was a bug in a bzr.dev version that would accidentally create deltas
  when copying from a Pack repo to a Knit repo. This has been fixed,
  but to support those repositories, we know always request full texts
  for Revision texts. (John Arbash Meinel, #261339)

* The previous ``--1.6-rich-root`` format used an incorrect xml
  serializer, which would accidentally support fetching from a
  repository that supported subtrees, even though the local one would
  not. We deprecated that format, and introduced a new one that uses
  the correct serializer ``--1.6.1-rich-root``.
  (John Arbash Meinel, #262333)


bzr 1.6
#######

:Released: 2008-08-25

Finally, the long awaited bzr 1.6 has been released. This release includes
new features like Stacked Branches, improved weave merge, and an updated
server protocol (now on v3) which will allow for better cross version
compatibility. With this release we have deprecated Knit format
repositories, and recommend that users upgrade them, we will continue to
support reading and writing them for the forseeable future, but we will
not be tuning them for performance as pack repositories have proven to be
better at scaling. This will also be the first release to bundle
TortoiseBzr in the standalone Windows installer.


bzr 1.6rc5
##########

:Released: 2008-08-19

Bug Fixes
*********

* Disable automatic detection of stacking based on a containing
  directory of the target. It interacted badly with push, and needs a
  bit more work to get the edges polished before it should happen
  automatically. (John Arbash Meinel, #259275)
  (This change was reverted when merged to bzr.dev)


bzr 1.6rc4
##########

:Released: 2008-08-18

Bug Fixes
*********

* Fix a regression in knit => pack fetching.  We had a logic
  inversion, causing the fetch to insert fulltexts in random order,
  rather than preserving deltas.  (John Arbash Meinel, #256757)


bzr 1.6rc3
##########

:Released: 2008-08-14

Changes
*******

* Disable reading ``.bzrrules`` as a per-branch rule preferences
  file. The feature was not quite ready for a full release.
  (Robert Collins)

Improvements
************

* Update the windows installer to bundle TortoiseBzr and ``qbzr``
  into the standalone installer. This will be the first official
  windows release that installs Tortoise by default.
  (Mark Hammond)

Bug Fixes
*********

* Fix a regression in ``bzr+http`` support. There was a missing
  function (``_read_line``) that needed to be carried over from
  ``bzr+ssh`` support. (Andrew Bennetts)

* ``GraphIndex`` objects will internally read an entire index if more
  than 1/20th of their keyspace is requested in a single operation.
  This largely mitigates a performance regression in ``bzr log FILE``
  and completely corrects the performance regression in ``bzr log``.
  The regression was caused by removing an accomodation which had been
  supporting the index format in use. A newer index format is in
  development which is substantially faster. (Robert Collins)


bzr 1.6rc2
##########

:Released: 2008-08-13

This release candidate has a few minor bug fixes, and some regression
fixes for Windows.

Bug Fixes
*********

* ``bzr upgrade`` on remote branches accessed via bzr:// and
  bzr+ssh:// now works.  (Andrew Bennetts)

* Change the ``get_format_description()`` strings for
  ``RepositoryFormatKnitPack5`` et al to be single line messages.
  (Aaron Bentley)

* Fix for a regression on Win32 where we would try to call
  ``os.listdir()`` on a file and not catch the exception properly.
  (Windows raises a different exception.) This would manifest in
  places like ``bzr rm file`` or ``bzr switch``.
  (Mark Hammond, John Arbash Meinel)

* ``Inventory.copy()`` was failing to set the revision property for
  the root entry. (Jelmer Vernooij)

* sftp transport: added missing ``FileExists`` case to
  ``_translate_io_exception`` (Christophe Troestler, #123475)

* The help for ``bzr ignored`` now suggests ``bzr ls --ignored`` for
  scripting use. (Robert Collins, #3834)

* The default ``annotate`` logic will now always assign the
  last-modified value of a line to one of the revisions that modified
  it, rather than a merge revision. This would happen when both sides
  claimed to have modified the line resulting in the same text. The
  choice is arbitrary but stable, so merges in different directions
  will get the same results.  (John Arbash Meinel, #232188)


bzr 1.6rc1
##########

:Released: 2008-08-06

This release candidate for bzr 1.6 solidifies the new branch stacking
feature.  Bazaar now recommends that users upgrade all knit repositories,
because later formats are much faster.  However, we plan to continue read/write and
upgrade support for knit repostories for the forseeable future.  Several
other bugs and performance issues were fixed.

Changes
*******

* Knit format repositories are deprecated and bzr will now emit
  warnings whenever it encounters one.  Use ``bzr upgrade`` to upgrade
  knit repositories to pack format.  (Andrew Bennetts)

Improvements
************

* ``bzr check`` can now be told which elements at a location it should
  check.  (Daniel Watkins)

* Commit now supports ``--exclude`` (or ``-x``) to exclude some files
  from the commit. (Robert Collins, #3117)

* Fetching data between repositories that have the same model but no
  optimised fetcher will not reserialise all the revisions, increasing
  performance. (Robert Collins, John Arbash Meinel)

* Give a more specific error when target branch is not reachable.
  (James Westby)

* Implemented a custom ``walkdirs_utf8`` implementation for win32.
  This uses a pyrex extension to get direct access to the
  ``FindFirstFileW`` style apis, rather than using ``listdir`` +
  ``lstat``. Shows a very strong improvement in commands like
  ``status`` and ``diff`` which have to iterate the working tree.
  Anywhere from 2x-6x faster depending on the size of the tree (bigger
  trees, bigger benefit.) (John Arbash Meinel)

* New registry for log properties handles  and the method in
  LongLogFormatter to display the custom properties returned by the
  registered handlers. (Guillermo Gonzalez, #162469)

Bug Fixes
*********

* Add more tests that stacking does not create deltas spanning
  physical repository boundaries.
  (Martin Pool, #252428)

* Better message about incompatible repositories.
  (Martin Pool, #206258)

* ``bzr branch --stacked`` ensures the destination branch format can
  support stacking, even if the origin does not.
  (Martin Pool)

* ``bzr export`` no longer exports ``.bzrrules``.
  (Ian Clatworthy)

* ``bzr serve --directory=/`` now correctly allows the whole
  filesystem to be accessed on Windows, not just the root of the drive
  that Python is running from.
  (Adrian Wilkins, #240910)

* Deleting directories by hand before running ``bzr rm`` will not
  cause subsequent errors in ``bzr st`` and ``bzr commit``.
  (Robert Collins, #150438)

* Fix a test case that was failing if encoding wasn't UTF-8.
  (John Arbash Meinel, #247585)

* Fix "no buffer space available" error when branching with the new
  smart server protocol to or from Windows.
  (Andrew Bennetts, #246180)

* Fixed problem in branching from smart server.
  (#249256, Michael Hudson, Martin Pool)

* Handle a file turning in to a directory in TreeTransform.
  (James Westby, #248448)

API Changes
***********

* ``MutableTree.commit`` has an extra optional keywork parameter
  ``exclude`` that will be unconditionally supplied by the command
  line UI - plugins that add tree formats may need an update.
  (Robert Collins)

* The API minimum version for plugin compatibility has been raised to
  1.6 - there are significant changes throughout the code base.
  (Robert Collins)

* The generic fetch code now uses three attributes on Repository objects
  to control fetch. The streams requested are controlled via :
  ``_fetch_order`` and ``_fetch_uses_deltas``. Setting these
  appropriately allows different repository implementations to recieve
  data in their optimial form. If the ``_fetch_reconcile`` is set then
  a reconcile operation is triggered at the end of the fetch.
  (Robert Collins)

* The ``put_on_disk`` and ``get_tar_item`` methods in
  ``InventoryEntry`` were deprecated. (Ian Clatworthy)

* ``Repository.is_shared`` doesn't take a read lock. It didn't
  need one in the first place (nobody cached the value, and
  ``RemoteRepository`` wasn't taking one either). This saves a round
  trip when probing Pack repositories, as they read the ``pack-names``
  file when locked. And during probe, locking the repo isn't very
  useful. (John Arbash Meinel)

Internals
*********

* ``bzrlib.branchbuilder.BranchBuilder`` is now much more capable of
  putting together a real history without having to create a full
  WorkingTree. It is recommended that tests that are not directly
  testing the WorkingTree use BranchBuilder instead.  See
  ``BranchBuilder.build_snapshot`` or
  ``TestCaseWithMemoryTree.make_branch_builder``.  (John Arbash Meinel)

* ``bzrlib.builtins.internal_tree_files`` broken into two giving a new
  helper ``safe_relpath_files`` - used by the new ``exclude``
  parameter to commit. (Robert Collins)

* Make it easier to introduce new WorkingTree formats.
  (Ian Clatworthy)

* The code for exporting trees was refactored not to use the
  deprecated ``InventoryEntry`` methods. (Ian Clatworthy)

* RuleSearchers return () instead of [] now when there are no matches.
  (Ian Clatworthy)


bzr 1.6beta3
############

:Released: 2008-07-17

This release adds a new 'stacked branches' feature allowing branches to
share storage without being in the same repository or on the same machine.
(See the user guide for more details.)  It also adds a new hook, improved
weaves, aliases for related locations, faster bzr+ssh push, and several
bug fixes.

Features
********

* New ``pre_change_branch_tip`` hook that is called before the
  branch tip is moved, while the branch is write-locked.  See the User
  Reference for signature details.  (Andrew Bennetts)

* Rule-based preferences can now be defined for selected files in
  selected branches, allowing commands and plugins to provide
  custom behaviour for files matching defined patterns.
  See ``Rule-based preferences`` (part of ``Configuring Bazaar``)
  in the User Guide and ``bzr help rules`` for more information.
  (Ian Clatworthy)

* Sites may suggest a branch to stack new branches on.  (Aaron Bentley)

* Stacked branches are now supported. See ``bzr help branch`` and
  ``bzr help push``.  Branches must be in the ``development1`` format
  to stack, though the stacked-on branch can be of any format.
  (Robert Collins)

Improvements
************

* ``bzr export --format=tgz --root=NAME -`` to export a gzipped tarball
  to stdout; also ``tar`` and ``tbz2``.
  (Martin Pool)

* ``bzr (re)merge --weave`` will now use a standard Weave algorithm,
  rather than the annotation-based merge it was using. It does so by
  building up a Weave of the important texts, without needing to build
  the full ancestry. (John Arbash Meinel, #238895)

* ``bzr send`` documents and better supports ``emacsclient`` (proper
  escaping of mail headers and handling of the MUA Mew).
  (Christophe Troestler)

* Remembered locations can be specified by aliases, e.g. :parent, :public,
  :submit.  (Aaron Bentley)

* The smart protocol now has improved support for setting branches'
  revision info directly.  This makes operations like push
  faster.  The new request method name is
  ``Branch.set_last_revision_ex``.  (Andrew Bennetts)

Bug Fixes
*********

* Bazaar is now able to be a client to the web server of IIS 6 and 7.
  The broken implementations of RFC822 in Python and RFC2046 in IIS
  combined with boundary-line checking in Bazaar previously made this
  impossible. (NB, IIS 5 does not suffer from this problem).
  (Adrian Wilkins, #247585)

* ``bzr log --long`` with a ghost in your mainline now handles that
  ghost properly. (John Arbash Meinel, #243536)

* ``check`` handles the split-up .bzr layout correctly, so no longer
  requires a branch to be present.
  (Daniel Watkins, #64783)

* Clearer message about how to set the PYTHONPATH if bzrlib can't be
  loaded.
  (Martin Pool, #205230)

* Errors about missing libraries are now shown without a traceback,
  and with a suggestion to install the library.  The full traceback is
  still in ``.bzr.log`` and can be shown with ``-Derror``.
  (Martin Pool, #240161)

* Fetch from a stacked branch copies all required data.
  (Aaron Bentley, #248506)

* Handle urls such as ftp://user@host.com@www.host.com where the user
  name contains an @.
  (Neil Martinsen-Burrell, #228058)

* ``needs_read_lock`` and ``needs_write_lock`` now suppress an error during
  ``unlock`` if there was an error in the original function. This helps
  most when there is a failure with a smart server action, since often the
  connection closes and we cannot unlock.
  (Andrew Bennetts, John Arbash Meinel, #125784)

* Obsolete hidden command ``bzr fetch`` removed.
  (Martin Pool, #172870)

* Raise the correct exception when doing ``-rbefore:0`` or ``-c0``.
  (John Arbash Meinel, #239933)

* You can now compare file revisions in Windows diff programs from
  Cygwin Bazaar.
  (Matt McClure, #209281)

* revision_history now tolerates mainline ghosts for Branch format 6.
  (Aaron Bentley, #235055)

* Set locale from environment for third party libs.
  (Martin von Gagern, #128496)

Documentation
*************

* Added *Using stacked branches* to the User Guide.
  (Ian Clatworthy)

* Updated developer documentation.
  (Martin Pool)

Testing
*******

* ``-Dmemory`` will cause /proc/PID/status to be catted before bzr
  exits, allowing low-key analysis of peak memory use. (Robert Collins)

* ``TestCaseWithTransport.make_branch_and_tree`` tries harder to return
  a tree with a ``branch`` attribute of the right format.  This was
  preventing some ``RemoteBranch`` tests from actually running with
  ``RemoteBranch`` instances.  (Andrew Bennetts)

API Changes
***********

* Removed ``Repository.text_store``, ``control_store``, etc.  Instead,
  there are new attributes ``texts, inventories, revisions,
  signatures``, each of which is a ``VersionedFiles``.  See the
  Repository docstring for more details.
  (Robert Collins)

* ``Branch.pull`` now accepts an ``_override_hook_target`` optional
  parameter.  If you have a subclass of ``Branch`` that overrides
  ``pull`` then you should add this parameter.  (Andrew Bennetts)

* ``bzrlib.check.check()`` has been deprecated in favour of the more
  aptly-named ``bzrlib.check.check_branch()``.
  (Daniel Watkins)

* ``Tree.print_file`` and ``Repository.print_file`` are deprecated.
  These methods are bad APIs because they write directly to sys.stdout.
  bzrlib does not use them internally, and there are no direct tests
  for them. (Alexander Belchenko)

Internals
*********

* ``cat`` command no longer uses ``Tree.print_file()`` internally.
  (Alexander Belchenko)

* New class method ``BzrDir.open_containing_tree_branch_or_repository``
  which eases the discovery of the tree, the branch and the repository
  containing a given location.
  (Daniel Watkins)

* New ``versionedfile.KeyMapper`` interface to abstract out the access to
  underlying .knit/.kndx etc files in repositories with partitioned
  storage. (Robert Collins)

* Obsolete developer-use command ``weave-join`` has been removed.
  (Robert Collins)

* ``RemoteToOtherFetcher`` and ``get_data_stream_for_search`` removed,
  to support new ``VersionedFiles`` layering.
  (Robert Collins)


bzr 1.6beta2
############

:Released: 2008-06-10

This release contains further progress towards our 1.6 goals of shallow
repositories, and contains a fix for some user-affecting bugs in the
repository layer.  Building working trees during checkout and branch is
now faster.

Bug Fixes
*********

* Avoid KnitCorrupt error extracting inventories from some repositories.
  (The data is not corrupt; an internal check is detecting a problem
  reading from the repository.)
  (Martin Pool, Andrew Bennetts, Robert Collins, #234748)

* ``bzr status`` was breaking if you merged the same revision twice.
  (John Arbash Meinel, #235407)

* Fix infinite loop consuming 100% CPU when a connection is lost while
  reading a response body via the smart protocol v1 or v2.
  (Andrew Bennetts)

* Inserting a bundle which changes the contents of a file with no trailing
  end of line, causing a knit snapshot in a 'knits' repository will no longer
  cause KnitCorrupt. (Robert Collins)

* ``RemoteBranch.pull`` needs to return the ``self._real_branch``'s
  pull result. It was instead just returning None, which breaks ``bzr
  pull``. (John Arbash Meinel, #238149)

* Sanitize branch nick before using it as an attachment filename in
  ``bzr send``. (Lukáš Lalinský, #210218)

* Squash ``inv_entry.symlink_target`` to a plain string when
  generating DirState details. This prevents from getting a
  ``UnicodeError`` when you have symlinks and non-ascii filenames.
  (John Arbash Meinel, #135320)

Improvements
************

* Added the 'alias' command to set/unset and display aliases. (Tim Penhey)

* ``added``, ``modified``, and ``unknowns`` behaviour made consistent (all three
  now quote paths where required). Added ``--null`` option to ``added`` and
  ``modified`` (for null-separated unknowns, use ``ls --unknown --null``)
  (Adrian Wilkins)

* Faster branching (1.09x) and lightweight checkouts (1.06x) on large trees.
  (Ian Clatworthy, Aaron Bentley)

Documentation
*************

* Added *Bazaar Zen* section to the User Guide. (Ian Clatworthy)

Testing
*******

* Fix the test HTTPServer to be isolated from chdir calls made while it is
  running, allowing it to be used in blackbox tests. (Robert Collins)

API Changes
***********

* ``WorkingTree.set_parent_(ids/trees)`` will now filter out revisions
  which are in the ancestry of other revisions. So if you merge the same
  tree twice, or merge an ancestor of an existing merge, it will only
  record the newest. (If you merge a descendent, it will replace its
  ancestor). (John Arbash Meinel, #235407)

* ``RepositoryPolicy.__init__`` now requires stack_on and stack_on_pwd,
  through the derived classes do not.  (Aaron Bentley)

Internals
*********

* ``bzrlib.bzrdir.BzrDir.sprout`` now accepts ``stacked`` to control
  creating stacked branches. (Robert Collins)

* Knit record serialisation is now stricter on what it will accept, to
  guard against potential internal bugs, or broken input. (Robert Collins)

bzr 1.6beta1
############

:Released: 2008-06-02

Commands that work on the revision history such as push, pull, missing,
uncommit and log are now substantially faster.  This release adds a
translation of some of the user documentation into Spanish.  (Contributions of
other translations would be very welcome.)  Bazaar 1.6beta1 adds a new network
protocol which is used by default and which allows for more efficient transfers
and future extensions.


Notes When Upgrading
********************

* There is a new version of the network protocol used for bzr://, bzr+ssh://
  and bzr+http:// connections.  This will allow more efficient requests and
  responses, and more graceful fallback when a server is too old to
  recognise a request from a more recent client.  Bazaar 1.6 will
  interoperate with 0.16 and later versions, but servers should be upgraded
  when possible.  Bazaar 1.6 no longer interoperates with 0.15 and earlier via
  these protocols.  Use alternatives like SFTP or upgrade those servers.
  (Andrew Bennetts, #83935)

Changes
*******

* Deprecation warnings will not be suppressed when running ``bzr selftest``
  so that developers can see if their code is using deprecated functions.
  (John Arbash Meinel)

Features
********

* Adding ``-Derror`` will now display a traceback when a plugin fails to
  load. (James Westby)

Improvements
************

* ``bzr branch/push/pull -r XXX`` now have a helper function for finding
  the revno of the new revision (``Graph.find_distance_to_null``). This
  should make something like ``bzr branch -r -100`` in a shared, no-trees
  repository much snappier. (John Arbash Meinel)

* ``bzr log --short -r X..Y`` no longer needs to access the full revision
  history. This makes it noticeably faster when logging the last few
  revisions. (John Arbash Meinel)

* ``bzr ls`` now accepts ``-V`` as an alias for ``--versioned``.
  (Jerad Cramp, #165086)

* ``bzr missing`` uses the new ``Graph.find_unique_ancestors`` and
  ``Graph.find_differences`` to determine missing revisions without having
  to search the whole ancestry. (John Arbash Meinel, #174625)

* ``bzr uncommit`` now uses partial history access, rather than always
  extracting the full revision history for a branch. This makes it
  resolve the appropriate revisions much faster (in testing it drops
  uncommit from 1.5s => 0.4s). It also means ``bzr log --short`` is one
  step closer to not using full revision history.
  (John Arbash Meinel, #172649)

Bugfixes
********

* ``bzr merge --lca`` should handle when two revisions have no common
  ancestor other than NULL_REVISION. (John Arbash Meinel, #235715)

* ``bzr status`` was breaking if you merged the same revision twice.
  (John Arbash Meinel, #235407)

* ``bzr push`` with both ``--overwrite`` and ``-r NNN`` options no longer
  fails.  (Andrew Bennetts, #234229)

* Correctly track the base URL of a smart medium when using bzr+http://
  URLs, which was causing spurious "No repository present" errors with
  branches in shared repositories accessed over bzr+http.
  (Andrew Bennetts, #230550)

* Define ``_remote_is_at_least_1_2`` on ``SmartClientMedium`` so that all
  implementations have the attribute.  Fixes 'PyCurlTransport' object has no
  attribute '_remote_is_at_least_1_2' attribute errors.
  (Andrew Bennetts, #220806)

* Failure to delete an obsolete pack file should just give a warning
  message, not a fatal error.  It may for example fail if the file is still
  in use by another process.
  (Martin Pool)

* Fix MemoryError during large fetches over HTTP by limiting the amount of
  data we try to read per ``recv`` call.  The problem was observed with
  Windows and a proxy, but might affect other environments as well.
  (Eric Holmberg, #215426)

* Handle old merge directives correctly in Merger.from_mergeable.  Stricter
  get_parent_map requirements exposed a latent bug here.  (Aaron Bentley)

* Issue a warning and ignore passwords declared in authentication.conf when
  used for an ssh scheme (sftp or bzr+ssh).
  (Vincent Ladeuil, #203186)

* Make both http implementations raise appropriate exceptions on 403
  Forbidden when POSTing smart requests.
  (Vincent Ladeuil, #230223)

* Properly *title* header names in http requests instead of capitalizing
  them.
  (Vincent Ladeuil, #229076)

* The "Unable to obtain lock" error message now also suggests using
  ``bzr break-lock`` to fix it.  (Martin Albisetti, #139202)

* Treat an encoding of '' as ascii; this can happen when bzr is run
  under vim on Mac OS X.
  (Neil Martinsen-Burrell)

* ``VersionedFile.make_mpdiffs()`` was raising an exception that wasn't in
  scope. (Daniel Fischer #235687)

Documentation
*************

* Added directory structure and started translation of docs in spanish.
  (Martin Albisetti, Lucio Albenga)

* Incorporate feedback from Jelmer Vernooij and Neil Martinsen-Burrell
  on the plugin and integration chapters of the User Guide.
  (Ian Clatworthy)

* More Bazaar developer documentation about packaging and release process,
  and about use of Python reprs.
  (Martin Pool, Martin Albisetti)

* Updated Tortise strategy document. (Mark Hammond)

Testing
*******

* ``bzrlib.tests.adapt_tests`` was broken and unused - it has been fixed.
  (Robert Collins)

* Fix the test HTTPServer to be isolated from chdir calls made while it is
  running, allowing it to be used in blackbox tests. (Robert Collins)

* New helper function for splitting test suites
  ``split_suite_by_condition``. (Robert Collins)

Internals
*********

* ``Branch.missing_revisions`` has been deprecated. Similar functionality
  can be obtained using ``bzrlib.missing.find_unmerged``. The api was
  fairly broken, and the function was unused, so we are getting rid of it.
  (John Arbash Meinel)

API Changes
***********

* ``Branch.abspath`` is deprecated; use the Tree or Transport
  instead.  (Martin Pool)

* ``Branch.update_revisions`` now takes an optional ``Graph``
  object. This can be used by ``update_revisions`` when it is
  checking ancestry, and allows callers to prefer request to go to a
  local branch.  (John Arbash Meinel)

* Branch, Repository, Tree and BzrDir should expose a Transport as an
  attribute if they have one, rather than having it indirectly accessible
  as ``.control_files._transport``.  This doesn't add a requirement
  to support a Transport in cases where it was not needed before;
  it just simplifies the way it is reached.  (Martin Pool)

* ``bzr missing --mine-only`` will return status code 0 if you have no
  new revisions, but the remote does. Similarly for ``--theirs-only``.
  The new code only checks one side, so it doesn't know if the other
  side has changes. This seems more accurate with the request anyway.
  It also changes the output to print '[This|Other] branch is up to
  date.' rather than displaying nothing.  (John Arbash Meinel)

* ``LockableFiles.put_utf8``, ``put_bytes`` and ``controlfilename``
  are now deprecated in favor of using Transport operations.
  (Martin Pool)

* Many methods on ``VersionedFile``, ``Repository`` and in
  ``bzrlib.revision``  deprecated before bzrlib 1.5 have been removed.
  (Robert Collins)

* ``RevisionSpec.wants_revision_history`` can be set to False for a given
  ``RevisionSpec``. This will disable the existing behavior of passing in
  the full revision history to ``self._match_on``. Useful for specs that
  don't actually need access to the full history. (John Arbash Meinel)

* The constructors of ``SmartClientMedium`` and its subclasses now require a
  ``base`` parameter.  ``SmartClientMedium`` implementations now also need
  to provide a ``remote_path_from_transport`` method.  (Andrew Bennetts)

* The default permissions for creating new files and directories
  should now be obtained from ``BzrDir._get_file_mode()`` and
  ``_get_dir_mode()``, rather than from LockableFiles.  The ``_set_file_mode``
  and ``_set_dir_mode`` variables on LockableFiles which were advertised
  as a way for plugins to control this are no longer consulted.
  (Martin Pool)

* ``VersionedFile.join`` is deprecated. This method required local
  instances of both versioned file objects and was thus hostile to being
  used for streaming from a smart server. The new get_record_stream and
  insert_record_stream are meant to efficiently replace this method.
  (Robert Collins)

* ``WorkingTree.set_parent_(ids/trees)`` will now filter out revisions
  which are in the ancestry of other revisions. So if you merge the same
  tree twice, or merge an ancestor of an existing merge, it will only
  record the newest. (If you merge a descendent, it will replace its
  ancestor). (John Arbash Meinel, #235407)

* ``WorkingTreeFormat2.stub_initialize_remote`` is now private.
  (Martin Pool)


bzr 1.5
#######

:Released: 2008-05-16

This release of Bazaar includes several updates to the documentation, and fixes
to prepare for making rich root support the default format. Many bugs have been
squashed, including fixes to log, bzr+ssh inter-operation with older servers.

Changes
*******

* Suppress deprecation warnings when bzrlib is a 'final' release. This way
  users of packaged software won't be bothered with DeprecationWarnings,
  but developers and testers will still see them. (John Arbash Meinel)

Documentation
*************

* Incorporate feedback from Jelmer Vernooij and Neil Martinsen-Burrell
  on the plugin and integration chapters of the User Guide.
  (Ian Clatworthy)


bzr 1.5rc1
##########

:Released: 2008-05-09

Changes
*******

* Broader support of GNU Emacs mail clients. Set
  ``mail_client=emacsclient`` in your bazaar.conf and ``send`` will pop the
  bundle in a mail buffer according to the value of ``mail-user-agent``
  variable. (Xavier Maillard)

Improvements
************

* Diff now handles revision specs like "branch:" and "submit:" more
  efficiently.  (Aaron Bentley, #202928)

* More friendly error given when attempt to start the smart server
  on an address already in use. (Andrea Corbellini, #200575)

* Pull completes much faster when there is nothing to pull.
  (Aaron Bentley)

Bugfixes
********

* Authentication.conf can define sections without password.
  (Vincent Ladeuil, #199440)

* Avoid muttering every time a child update does not cause a progress bar
  update. (John Arbash Meinel, #213771)

* ``Branch.reconcile()`` is now implemented. This allows ``bzr reconcile``
  to fix when a Branch has a non-canonical mainline history. ``bzr check``
  also detects this condition. (John Arbash Meinel, #177855)

* ``bzr log -r ..X bzr://`` was failing, because it was getting a request
  for ``revision_id=None`` which was not a string.
  (John Arbash Meinel, #211661)

* ``bzr commit`` now works with Microsoft's FTP service.
  (Andreas Deininger)

* Catch definitions outside sections in authentication.conf.
  (Vincent Ladeuil, #217650)

* Conversion from non-rich-root to rich-root(-pack) updates inventory
  sha1s, even when bundles are used.  (Aaron Bentley, #181391)

* Conversion from non-rich-root to rich-root(-pack) works correctly even
  though search keys are not topologically sorted.  (Aaron Bentley)

* Conversion from non-rich-root to rich-root(-pack) works even when a
  parent revision has a different root id.  (Aaron Bentley, #177874)

* Disable strace testing until strace is fixed (see bug #103133) and emit a
  warning when selftest ends to remind us of leaking tests.
  (Vincent Ladeuil, #226769)

* Fetching all revisions from a repository does not cause pack collisions.
  (Robert Collins, Aaron Bentley, #212908)

* Fix error about "attempt to add line-delta in non-delta knit".
  (Andrew Bennetts, #217701)

* Pushing a branch in "dirstate" format (Branch5) over bzr+ssh would break
  if the remote server was < version 1.2. This was due to a bug in the
  RemoteRepository.get_parent_map() fallback code.
  (John Arbash Meinel, #214894)

* Remove leftover code in ``bzr_branch`` that inappropriately creates
  a ``branch-name`` file in the branch control directory.
  (Martin Pool)

* Set SO_REUSEADDR on server sockets of ``bzr serve`` to avoid problems
  rebinding the socket when starting the server a second time.
  (John Arbash Meinel, Martin Pool, #164288)

* Severe performance degradation in fetching from knit repositories to
  knits and packs due to parsing the entire revisions.kndx on every graph
  walk iteration fixed by using the Repository.get_graph API.  There was
  another regression in knit => knit fetching which re-read the index for
  every revision each side had in common.
  (Robert Collins, John Arbash Meinel)

* When logging the changes to a particular file, there was a bug if there
  were ghosts in the revision ancestry. (John Arbash Meinel, #209948)

* xs4all's ftp server returns a temporary error when trying to list an
  empty directory, rather than returning an empty list. Adding a
  workaround so that we don't get spurious failures.
  (John Arbash Meinel, #215522)

Documentation
*************

* Expanded the User Guide to include new chapters on popular plugins and
  integrating Bazaar into your environment. The *Best practices* chapter
  was renamed to *Miscellaneous topics* as suggested by community
  feedback as well. (Ian Clatworthy)

* Document outlining strategies for TortoiseBzr. (Mark Hammond)

* Improved the documentation on hooks. (Ian Clatworthy)

* Update authentication docs regarding ssh agents.
  (Vincent Ladeuil, #183705)

Testing
*******

* Add ``thread_name_suffix`` parameter to SmartTCPServer_for_testing, to
  make it easy to identify which test spawned a thread with an unhandled
  exception. (Andrew Bennetts)

* New ``--debugflag``/``-E`` option to ``bzr selftest`` for setting
  options for debugging tests, these are complementary to the -D
  options.  The ``-Dselftest_debug`` global option has been replaced by the
  ``-E=allow_debug`` option for selftest. (Andrew Bennetts)

* Parameterised test ids are preserved correctly to aid diagnosis of test
  failures. (Robert Collins, Andrew Bennetts)

* selftest now accepts --starting-with <id> to load only the tests whose id
  starts with the one specified. This greatly speeds up running the test
  suite on a limited set of tests and can be used to run the tests for a
  single module, a single class or even a single test.  (Vincent Ladeuil)

* The test suite modules have been modified to define load_tests() instead
  of test_suite(). That speeds up selective loading (via --load-list)
  significantly and provides many examples on how to migrate (grep for
  load_tests).  (Vincent Ladeuil)

Internals
*********

* ``Hooks.install_hook`` is now deprecated in favour of
  ``Hooks.install_named_hook`` which adds a required ``name`` parameter, to
  avoid having to call ``Hooks.name_hook``. (Daniel Watkins)

* Implement xml8 serializer.  (Aaron Bentley)

* New form ``@deprecated_method(deprecated_in(1, 5, 0))`` for making
  deprecation wrappers.  (Martin Pool)

* ``Repository.revision_parents`` is now deprecated in favour of
  ``Repository.get_parent_map([revid])[revid]``. (Jelmer Vernooij)

* The Python ``assert`` statement is no longer used in Bazaar source, and
  a test checks this.  (Martin Pool)

API Changes
***********

* ``bzrlib.status.show_pending_merges`` requires the repository to be
  locked by the caller. Callers should have been doing it anyway, but it
  will now raise an exception if they do not. (John Arbash Meinel)

* Repository.get_data_stream, Repository.get_data_stream_for_search(),
  Repository.get_deltas_for_revsions(), Repository.revision_trees(),
  Repository.item_keys_introduced_by() no longer take read locks.
  (Aaron Bentley)

* ``LockableFiles.get_utf8`` and ``.get`` are deprecated, as a start
  towards removing LockableFiles and ``.control_files`` entirely.
  (Martin Pool)

* Methods deprecated prior to 1.1 have been removed.
  (Martin Pool)


bzr 1.4 
#######

:Released: 2008-04-28

This release of Bazaar includes handy improvements to the speed of log and
status, new options for several commands, improved documentation, and better
hooks, including initial code for server-side hooks.  A number of bugs have
been fixed, particularly in interoperability between different formats or
different releases of Bazaar over there network.  There's been substantial
internal work in both the repository and network code to enable new features
and faster performance.

Bug Fixes
*********

* Pushing a branch in "dirstate" format (Branch5) over bzr+ssh would break
  if the remote server was < version 1.2.  This was due to a bug in the
  RemoteRepository.get_parent_map() fallback code.
  (John Arbash Meinel, Andrew Bennetts, #214894)


bzr 1.4rc2
##########

:Released: 2008-04-21

Bug Fixes
*********

* ``bzr log -r ..X bzr://`` was failing, because it was getting a request
  for ``revision_id=None`` which was not a string.
  (John Arbash Meinel, #211661)

* Fixed a bug in handling ghost revisions when logging changes in a
  particular file.  (John Arbash Meinel, #209948)

* Fix error about "attempt to add line-delta in non-delta knit".
  (Andrew Bennetts, #205156)

* Fixed performance degradation in fetching from knit repositories to
  knits and packs due to parsing the entire revisions.kndx on every graph
  walk iteration fixed by using the Repository.get_graph API.  There was
  another regression in knit => knit fetching which re-read the index for
  every revision each side had in common.
  (Robert Collins, John Arbash Meinel)


bzr 1.4rc1
##########

:Released: 2008-04-11

Changes
*******

* bzr main script cannot be imported (Benjamin Peterson)

* On Linux bzr additionally looks for plugins in arch-independent site
  directory. (Toshio Kuratomi)

* The ``set_rh`` branch hook is now deprecated. Please migrate
  any plugins using this hook to use an alternative, e.g.
  ``post_change_branch_tip``. (Ian Clatworthy)

* When a plugin cannot be loaded as the file path is not a valid
  python module name bzr will now strip a ``bzr_`` prefix from the
  front of the suggested name, as many plugins (e.g. bzr-svn)
  want to be installed without this prefix. It is a common mistake
  to have a folder named "bzr-svn" for that plugin, especially
  as this is what bzr branch lp:bzr-svn will give you. (James Westby,
  Andrew Cowie)

* UniqueIntegerBugTracker now appends bug-ids instead of joining
  them to the base URL. Plugins that register bug trackers may
  need a trailing / added to the base URL if one is not already there.
  (James Wesby, Andrew Cowie)

Features
********

* Added start_commit hook for mutable trees. (Jelmer Vernooij, #186422)

* ``status`` now accepts ``--no-pending`` to show the status without
  listing pending merges, which speeds up the command a lot on large
  histories.  (James Westby, #202830)

* New ``post_change_branch_tip`` hook that is called after the
  branch tip is moved but while the branch is still write-locked.
  See the User Reference for signature details.
  (Ian Clatworthy, James Henstridge)

* Reconfigure can convert a branch to be standalone or to use a shared
  repository.  (Aaron Bentley)

Improvements
************

* The smart protocol now has support for setting branches' revision info
  directly.  This should make operations like push slightly faster, and is a
  step towards server-side hooks.  The new request method name is
  ``Branch.set_last_revision_info``.  (Andrew Bennetts)

* ``bzr commit --fixes`` now recognises "gnome" as a tag by default.
  (James Westby, Andrew Cowie)

* ``bzr switch`` will attempt to find branches to switch to relative to the
  current branch. E.g. ``bzr switch branchname`` will look for
  ``current_branch/../branchname``. (Robert Collins, Jelmer Vernooij,
  Wouter van Heyst)

* Diff is now more specific about execute-bit changes it describes
  (Chad Miller)

* Fetching data over HTTP is a bit faster when urllib is used.  This is done
  by forcing it to recv 64k at a time when reading lines in HTTP headers,
  rather than just 1 byte at a time.  (Andrew Bennetts)

* Log --short and --line are much faster when -r is not specified.
  (Aaron Bentley)

* Merge is faster.  We no longer check a file's existence unnecessarily
  when merging the execute bit.  (Aaron Bentley)

* ``bzr status`` on an explicit list of files no longer shows pending
  merges, making it much faster on large trees. (John Arbash Meinel)

* The launchpad directory service now warns the user if they have not set
  their launchpad login and are trying to resolve a URL using it, just
  in case they want to do a write operation with it.  (James Westby)

* The smart protocol client is slightly faster, because it now only queries
  the server for the protocol version once per connection.  Also, the HTTP
  transport will now automatically probe for and use a smart server if
  one is present.  You can use the new ``nosmart+`` transport decorator
  to get the old behaviour.  (Andrew Bennetts)

* The ``version`` command takes a ``--short`` option to print just the
  version number, for easier use in scripts.  (Martin Pool)

* Various operations with revision specs and commands that calculate
  revnos and revision ids are faster.  (John A. Meinel, Aaron Bentley)

Bugfixes
********

* Add ``root_client_path`` parameter to SmartWSGIApp and
  SmartServerRequest.  This makes it possible to publish filesystem
  locations that don't exactly match URL paths. SmartServerRequest
  subclasses should use the new ``translate_client_path`` and
  ``transport_from_client_path`` methods when dealing with paths received
  from a client to take this into account.  (Andrew Bennetts, #124089)

* ``bzr mv a b`` can be now used also to rename previously renamed
  directories, not only files. (Lukáš Lalinský, #107967)

* ``bzr uncommit --local`` can now remove revisions from the local
  branch to be symmetric with ``bzr commit --local``.
  (John Arbash Meinel, #93412)

* Don't ask for a password if there is no real terminal.
  (Alexander Belchenko, #69851)

* Fix a bug causing a ValueError crash in ``parse_line_delta_iter`` when
  fetching revisions from a knit to pack repository or vice versa using
  bzr:// (including over http or ssh).
  (#208418, Andrew Bennetts, Martin Pool, Robert Collins)

* Fixed ``_get_line`` in ``bzrlib.smart.medium``, which was buggy.  Also
  fixed ``_get_bytes`` in the same module to use the push back buffer.
  These bugs had no known impact in normal use, but were problematic for
  developers working on the code, and were likely to cause real bugs sooner
  or later.  (Andrew Bennetts)

* Implement handling of basename parameter for DefaultMail.  (James Westby)

* Incompatibility with Paramiko versions newer than 1.7.2 was fixed.
  (Andrew Bennetts, #213425)

* Launchpad locations (lp: URLs) can be pulled.  (Aaron Bentley, #181945)

* Merges that add files to deleted root directories complete.  They
  do create conflicts.  (Aaron Bentley, #210092)

* vsftp's return ``550 RNFR command failed.`` supported.
  (Marcus Trautwig, #129786)

Documentation
*************

* Improved documentation on send/merge relationship. (Peter Schuller)

* Minor fixes to the User Guide. (Matthew Fuller)

* Reduced the evangelism in the User Guide. (Ian Clatworthy)

* Added Integrating with Bazaar document for developers (Martin Albisetti)

API Breaks
**********

* Attempting to pull data from a ghost aware repository (e.g. knits) into a
  non-ghost aware repository such as weaves will now fail if there are
  ghosts.  (Robert Collins)

* ``KnitVersionedFile`` no longer accepts an ``access_mode`` parameter, and
  now requires the ``index`` and ``access_method`` parameters to be
  supplied. A compatible shim has been kept in the new function
  ``knit.make_file_knit``. (Robert Collins)

* Log formatters must now provide log_revision instead of show and
  show_merge_revno methods. The latter had been deprecated since the 0.17
  release. (James Westby)

* ``LoopbackSFTP`` is now called ``SocketAsChannelAdapter``.
  (Andrew Bennetts)

* ``osutils.backup_file`` is removed. (Alexander Belchenko)

* ``Repository.get_revision_graph`` is deprecated, with no replacement
  method. The method was size(history) and not desirable. (Robert Collins)

* ``revision.revision_graph`` is deprecated, with no replacement function.
  The function was size(history) and not desirable. (Robert Collins)

* ``Transport.get_shared_medium`` is deprecated.  Use
  ``Transport.get_smart_medium`` instead.  (Andrew Bennetts)

* ``VersionedFile`` factories now accept a get_scope parameter rather
  than using a call to ``transaction_finished``, allowing the removal of
  the fixed list of versioned files per repository. (Robert Collins)

* ``VersionedFile.annotate_iter`` is deprecated. While in principle this
  allowed lower memory use, all users of annotations wanted full file
  annotations, and there is no storage format suitable for incremental
  line-by-line annotation. (Robert Collins)

* ``VersionedFile.clone_text`` is deprecated. This performance optimisation
  is no longer used - reading the content of a file that is undergoing a
  file level merge to identical state on two branches is rare enough, and
  not expensive enough to special case. (Robert Collins)

* ``VersionedFile.clear_cache`` and ``enable_cache`` are deprecated.
  These methods added significant complexity to the ``VersionedFile``
  implementation, but were only used for optimising fetches from knits -
  which can be done from outside the knit layer, or via a caching
  decorator. As knits are not the default format, the complexity is no
  longer worth paying. (Robert Collins)

* ``VersionedFile.create_empty`` is removed. This method presupposed a
  sensible mapping to a transport for individual files, but pack backed
  versioned files have no such mapping. (Robert Collins)

* ``VersionedFile.get_graph`` is deprecated, with no replacement method.
  The method was size(history) and not desirable. (Robert Collins)

* ``VersionedFile.get_graph_with_ghosts`` is deprecated, with no
  replacement method.  The method was size(history) and not desirable.
  (Robert Collins)

* ``VersionedFile.get_parents`` is deprecated, please use
  ``VersionedFile.get_parent_map``. (Robert Collins)

* ``VersionedFile.get_sha1`` is deprecated, please use
  ``VersionedFile.get_sha1s``. (Robert Collins)

* ``VersionedFile.has_ghost`` is now deprecated, as it is both expensive
  and unused outside of a single test. (Robert Collins)

* ``VersionedFile.iter_parents`` is now deprecated in favour of
  ``get_parent_map`` which can be used to instantiate a Graph on a
  VersionedFile. (Robert Collins)

* ``VersionedFileStore`` no longer uses the transaction parameter given
  to most methods; amongst other things this means that the
  get_weave_or_empty method no longer guarantees errors on a missing weave
  in a readonly transaction, and no longer caches versioned file instances
  which reduces memory pressure (but requires more careful management by
  callers to preserve performance). (Robert Collins)

Testing
*******

* New -Dselftest_debug flag disables clearing of the debug flags during
  tests.  This is useful if you want to use e.g. -Dhpss to help debug a
  failing test.  Be aware that using this feature is likely to cause
  spurious test failures if used with the full suite. (Andrew Bennetts)

* selftest --load-list now uses a new more agressive test loader that will
  avoid loading unneeded modules and building their tests. Plugins can use
  this new loader by defining a load_tests function instead of a test_suite
  function. (a forthcoming patch will provide many examples on how to
  implement this).
  (Vincent Ladeuil)

* selftest --load-list now does some sanity checks regarding duplicate test
  IDs and tests present in the list but not found in the actual test suite.
  (Vincent Ladeuil)

* Slightly more concise format for the selftest progress bar, so there's
  more space to show the test name.  (Martin Pool) ::

    [2500/10884, 1fail, 3miss in 1m29s] test_revisionnamespaces.TestRev

* The test suite takes much less memory to run, and is a bit faster.  This
  is done by clearing most attributes of TestCases after running them, if
  they succeeded.  (Andrew Bennetts)

Internals
*********

* Added ``_build_client_protocol`` to ``_SmartClient``.  (Andrew Bennetts)

* Added basic infrastructure for automatic plugin suggestion.
  (Martin Albisetti)

* If a ``LockableFiles`` object is not explicitly unlocked (for example
  because of a missing ``try/finally`` block, it will give a warning but
  not automatically unlock itself.  (Previously they did.)  This
  sometimes caused knock-on errors if for example the network connection
  had already failed, and should not be relied upon by code.
  (Martin Pool, #109520)

* ``make dist`` target to build a release tarball, and also
  ``check-dist-tarball`` and ``dist-upload-escudero``.  (Martin Pool)

* The ``read_response_tuple`` method of ``SmartClientRequestProtocol*``
  classes will now raise ``UnknownSmartMethod`` when appropriate, so that
  callers don't need to try distinguish unknown request errors from other
  errors.  (Andrew Bennetts)

* ``set_make_working_trees`` is now implemented provided on all repository
  implementations (Aaron Bentley)

* ``VersionedFile`` now has a new method ``get_parent_map`` which, like
  ``Graph.get_parent_map`` returns a dict of key:parents. (Robert Collins)


bzr 1.3.1
#########

:Released: 2008-04-09

No changes from 1.3.1rc1.


bzr 1.3.1rc1
############

:Released: 2008-04-04

Bug Fixes
*********

* Fix a bug causing a ValueError crash in ``parse_line_delta_iter`` when
  fetching revisions from a knit to pack repository or vice versa using
  bzr:// (including over http or ssh).
  (#208418, Andrew Bennetts, Martin Pool, Robert Collins)


bzr 1.3
#######

:Released: 2008-03-20

Bazaar has become part of the GNU project <http://www.gnu.org>

Many operations that act on history, including ``log`` and ``annotate`` are now
substantially faster.  Several bugs have been fixed and several new options and
features have been added.

Testing
*******

* Avoid spurious failure of ``TestVersion.test_version`` matching
  directory names.
  (#202778, Martin Pool)


bzr 1.3rc1
##########

:Released: 2008-03-16

Notes When Upgrading
********************

* The backup directory created by ``upgrade`` is now called
  ``backup.bzr``, not ``.bzr.backup``. (Martin Albisetti)

Changes
*******

* A new repository format 'development' has been added. This format will
  represent the latest 'in-progress' format that the bzr developers are
  interested in getting early-adopter testing and feedback on.
  ``doc/developers/development-repo.txt`` has detailed information.
  (Robert Collins)

* BZR_LOG environment variable controls location of .bzr.log trace file.
  User can suppress writing messages to .bzr.log by using '/dev/null'
  filename (on Linux) or 'NUL' (on Windows). If BZR_LOG variable
  is not defined but BZR_HOME is defined then default location
  for .bzr.log trace file is ``$BZR_HOME/.bzr.log``.
  (Alexander Belchenko, #106117)

* ``launchpad`` builtin plugin now shipped as separate part in standalone
  bzr.exe, installed to ``C:\Program Files\Bazaar\plugins`` directory,
  and standalone installer allows user to skip installation of this plugin.
  (Alexander Belchenko)

* Restore auto-detection of plink.exe on Windows. (Dmitry Vasiliev)

* Version number is now shown as "1.2" or "1.2pr2", without zeroed or
  missing final fields.  (Martin Pool)

Features
********

* ``branch`` and ``checkout`` can hard-link working tree files, which is
  faster and saves space.  (Aaron Bentley)

* ``bzr send`` will now also look at the ``child_submit_to`` setting in
  the submit branch to determine the email address to send to.
  (Jelmer Vernooij)

Improvements
************

* BzrBranch._lefthand_history is faster on pack repos.  (Aaron Bentley)

* Branch6.generate_revision_history is faster.  (Aaron Bentley)

* Directory services can now be registered, allowing special URLs to be
  dereferenced into real URLs.  This is a generalization and cleanup of
  the lp: transport lookup.  (Aaron Bentley)

* Merge directives that are automatically attached to emails have nicer
  filenames, based on branch-nick + revno. (Aaron Bentley)

* ``push`` has a ``--revision`` option, to specify what revision to push up
  to.  (Daniel Watkins)

* Significantly reducing execution time and network traffic for trivial
  case of running ``bzr missing`` command for two identical branches.
  (Alexander Belchenko)

* Speed up operations that look at the revision graph (such as 'bzr log').
  ``KnitPackRepositor.get_revision_graph`` uses ``Graph.iter_ancestry`` to
  extract the revision history. This allows filtering ghosts while
  stepping instead of needing to peek ahead. (John Arbash Meinel)

* The ``hooks`` command lists installed hooks, to assist in debugging.
  (Daniel Watkins)

* Updates to how ``annotate`` work. Should see a measurable improvement in
  performance and memory consumption for file with a lot of merges.
  Also, correctly handle when a line is introduced by both parents (it
  should be attributed to the first merge which notices this, and not
  to all subsequent merges.) (John Arbash Meinel)

Bugfixes
********

* Autopacking no longer holds the full set of inventory lines in
  memory while copying. For large repositories, this can amount to
  hundreds of MB of ram consumption.
  (Ian Clatworthy, John Arbash Meinel)

* Cherrypicking when using ``--format=merge3`` now explictly excludes
  BASE lines. (John Arbash Meinel, #151731)

* Disable plink's interactive prompt for password.
  (#107593, Dmitry Vasiliev)

* Encode command line arguments from unicode to user_encoding before
  invoking external mail client in `bzr send` command.
  (#139318, Alexander Belchenko)

* Fixed problem connecting to ``bzr+https://`` servers.
  (#198793, John Ferlito)

* Improved error reporting in the Launchpad plugin. (Daniel Watkins,
  #196618)

* Include quick-start-summary.svg file to python-based installer(s)
  for Windows. (#192924, Alexander Belchenko)

* lca merge now respects specified files. (Aaron Bentley)

* Make version-info --custom imply --all. (#195560, James Westby)

* ``merge --preview`` now works for merges that add or modify
  symlinks (James Henstridge)

* Redirecting the output from ``bzr merge`` (when the remembered
  location is used) now works. (John Arbash Meinel)

* setup.py script explicitly checks for Python version.
  (Jari Aalto, Alexander Belchenko, #200569)

* UnknownFormatErrors no longer refer to branches regardless of kind of
  unknown format. (Daniel Watkins, #173980)

* Upgrade bundled ConfigObj to version 4.5.2, which properly quotes #
  signs, among other small improvements. (Matt Nordhoff, #86838)

* Use correct indices when emitting LCA conflicts.  This fixes IndexError
  errors.  (Aaron Bentley, #196780)

Documentation
*************

* Explained how to use ``version-info --custom`` in the User Guide.
  (Neil Martinsen-Burrell)

API Breaks
**********

* Support for loading plugins from zip files and
  ``bzrlib.plugin.load_from_zip()`` function are deprecated.
  (Alexander Belchenko)

Testing
*******

* Added missing blackbox tests for ``modified`` (Adrian Wilkins)

* The branch interface tests were invalid for branches using rich-root
  repositories because the empty string is not a valid file-id.
  (Robert Collins)

Internals
*********

* ``Graph.iter_ancestry`` returns the ancestry of revision ids. Similar to
  ``Repository.get_revision_graph()`` except it includes ghosts and you can
  stop part-way through. (John Arbash Meinel)

* New module ``tools/package_mf.py`` provide custom module finder for
  python packages (improves standard python library's modulefinder.py)
  used by ``setup.py`` script while building standalone bzr.exe.
  (Alexander Belchenko)

* New remote method ``RemoteBzrDir.find_repositoryV2`` adding support for
  detecting external lookup support on remote repositories. This method is
  now attempted first when lookup up repositories, leading to an extra
  round trip on older bzr smart servers. (Robert Collins)

* Repository formats have a new supported-feature attribute
  ``supports_external_lookups`` used to indicate repositories which support
  falling back to other repositories when they have partial data.
  (Robert Collins)

* ``Repository.get_revision_graph_with_ghosts`` and
  ``bzrlib.revision.(common_ancestor,MultipleRevisionSources,common_graph)``
  have been deprecated.  (John Arbash Meinel)

* ``Tree.iter_changes`` is now a public API, replacing the work-in-progress
  ``Tree._iter_changes``. The api is now considered stable and ready for
  external users.  (Aaron Bentley)

* The bzrdir format registry now accepts an ``alias`` keyword to
  register_metadir, used to indicate that a format name is an alias for
  some other format and thus should not be reported when describing the
  format. (Robert Collins)


bzr 1.2
#######

:Released: 2008-02-15

Bug Fixes
*********

* Fix failing test in Launchpad plugin. (Martin Pool)


bzr 1.2rc1
##########

:Released: 2008-02-13

Notes When Upgrading
********************

* Fetching via the smart protocol may need to reconnect once during a fetch
  if the remote server is running Bazaar 1.1 or earlier, because the client
  attempts to use more efficient requests that confuse older servers.  You
  may be required to re-enter a password or passphrase when this happens.
  This won't happen if the server is upgraded to Bazaar 1.2.
  (Andrew Bennetts)

Changes
*******

* Fetching via bzr+ssh will no longer fill ghosts by default (this is
  consistent with pack-0.92 fetching over SFTP). (Robert Collins)

* Formatting of ``bzr plugins`` output is changed to be more human-
  friendly. Full path of plugins locations will be shown only with
  ``--verbose`` command-line option. (Alexander Belchenko)

* ``merge`` now prefers to use the submit branch, but will fall back to
  parent branch.  For many users, this has no effect.  But some users who
  pull and merge on the same branch will notice a change.  This change
  makes it easier to work on a branch on two different machines, pulling
  between the machines, while merging from the upstream.
  ``merge --remember`` can now be used to set the submit_branch.
  (Aaron Bentley)

Features
********

* ``merge --preview`` produces a diff of the changes merge would make,
  but does not actually perform the merge.  (Aaron Bentley)

* New smart method ``Repository.get_parent_map`` for getting revision
  parent data. This returns additional parent information topologically
  adjacent to the requested data to reduce round trip latency impacts.
  (Robert Collins)

* New smart method, ``Repository.stream_revisions_chunked``, for fetching
  revision data that streams revision data via a chunked encoding.  This
  avoids buffering large amounts of revision data on the server and on the
  client, and sends less data to the server to request the revisions.
  (Andrew Bennetts, Robert Collins, #178353)

* The launchpad plugin now handles lp urls of the form
  ``lp://staging/``, ``lp://demo/``, ``lp://dev/`` to use the appropriate
  launchpad instance to do the resolution of the branch identities.
  This is primarily of use to Launchpad developers, but can also
  be used by other users who want to try out Launchpad as
  a branch location without messing up their public Launchpad
  account.  Branches that are pushed to the staging environment
  have an expected lifetime of one day. (Tim Penhey)

Improvements
************

* Creating a new branch no longer tries to read the entire revision-history
  unnecessarily over smart server operations. (Robert Collins)

* Fetching between different repository formats with compatible models now
  takes advantage of the smart method to stream revisions.  (Andrew Bennetts)

* The ``--coverage`` option is now global, rather specific to ``bzr
  selftest``.  (Andrew Bennetts)

* The ``register-branch`` command will now use the public url of the branch
  containing the current directory, if one has been set and no explicit
  branch is provided.  (Robert Collins)

* Tweak the ``reannotate`` code path to optimize the 2-parent case.
  Speeds up ``bzr annotate`` with a pack repository by approx 3:2.
  (John Arbash Meinel)

Bugfixes
********

* Calculate remote path relative to the shared medium in _SmartClient.  This
  is related to the problem in bug #124089.  (Andrew Bennetts)

* Cleanly handle connection errors in smart protocol version two, the same
  way as they are handled by version one.  (Andrew Bennetts)

* Clearer error when ``version-info --custom`` is used without
  ``--template`` (Lukáš Lalinský)

* Don't raise UnavailableFeature during test setup when medusa is not
  available or tearDown is never called leading to nasty side effects.
  (#137823, Vincent Ladeuil)

* If a plugin's test suite cannot be loaded, for example because of a syntax
  error in the tests, then ``selftest`` fails, rather than just printing
  a warning.  (Martin Pool, #189771)

* List possible values for BZR_SSH environment variable in env-variables
  help topic. (Alexander Belchenko, #181842)

* New methods ``push_log_file`` and ``pop_log_file`` to intercept messages:
  popping the log redirection now precisely restores the previous state,
  which makes it easier to use bzr log output from other programs.
  TestCaseInTempDir no longer depends on a log redirection being established
  by the test framework, which lets bzr tests cleanly run from a normal
  unittest runner.
  (#124153, #124849, Martin Pool, Jonathan Lange)

* ``pull --quiet`` is now more quiet, in particular a message is no longer
  printed when the remembered pull location is used. (James Westby,
  #185907)

* ``reconfigure`` can safely be interrupted while fetching.
  (Aaron Bentley, #179316)

* ``reconfigure`` preserves tags when converting to and from lightweight
  checkouts.  (Aaron Bentley, #182040)

* Stop polluting /tmp when running selftest.
  (Vincent Ladeuil, #123363)

* Switch from NFKC => NFC for normalization checks. NFC allows a few
  more characters which should be considered valid.
  (John Arbash Meinel, #185458)

* The launchpad plugin now uses the ``edge`` xmlrpc server to avoid
  interacting badly with a bug on the launchpad side. (Robert Collins)

* Unknown hostnames when connecting to a ``bzr://`` URL no longer cause
  tracebacks.  (Andrew Bennetts, #182849)

API Breaks
**********

* Classes implementing Merge types like Merge3Merger must now accept (and
  honour) a do_merge flag in their constructor.  (Aaron Bentley)

* ``Repository.add_inventory`` and ``add_revision`` now require the caller
  to previously take a write lock (and start a write group.)
  (Martin Pool)

Testing
*******

* selftest now accepts --load-list <file> to load a test id list. This
  speeds up running the test suite on a limited set of tests.
  (Vincent Ladeuil)

Internals
*********

* Add a new method ``get_result`` to graph search objects. The resulting
  ``SearchResult`` can be used to recreate the search later, which will
  be useful in reducing network traffic. (Robert Collins)

* Use convenience function to check whether two repository handles
  are referring to the same repository in ``Repository.get_graph``.
  (Jelmer Vernooij, #187162)

* Fetching now passes the find_ghosts flag through to the
  ``InterRepository.missing_revision_ids`` call consistently for all
  repository types. This will enable faster missing revision discovery with
  bzr+ssh. (Robert Collins)

* Fix error handling in Repository.insert_data_stream. (Lukas Lalinsky)

* ``InterRepository.missing_revision_ids`` is now deprecated in favour of
  ``InterRepository.search_missing_revision_ids`` which returns a
  ``bzrlib.graph.SearchResult`` suitable for making requests from the smart
  server. (Robert Collins)

* New error ``NoPublicBranch`` for commands that need a public branch to
  operate. (Robert Collins)

* New method ``iter_inventories`` on Repository for access to many
  inventories. This is primarily used by the ``revision_trees`` method, as
  direct access to inventories is discouraged. (Robert Collins)

* New method ``next_with_ghosts`` on the Graph breadth-first-search objects
  which will split out ghosts and present parents into two separate sets,
  useful for code which needs to be aware of ghosts (e.g. fetching data
  cares about ghosts during revision selection). (Robert Collins)

* Record a timestamp against each mutter to the trace file, relative to the
  first import of bzrlib.  (Andrew Bennetts)

* ``Repository.get_data_stream`` is now deprecated in favour of
  ``Repository.get_data_stream_for_search`` which allows less network
  traffic when requesting data streams over a smart server. (Robert Collins)

* ``RemoteBzrDir._get_tree_branch`` no longer triggers ``_ensure_real``,
  removing one round trip on many network operations. (Robert Collins)

* RemoteTransport's ``recommended_page_size`` method now returns 64k, like
  SFTPTransport and HttpTransportBase.  (Andrew Bennetts)

* Repository has a new method ``has_revisions`` which signals the presence
  of many revisions by returning a set of the revisions listed which are
  present. This can be done by index queries without reading data for parent
  revision names etc. (Robert Collins)


bzr 1.1
#######

:Released: 2008-01-15

(no changes from 1.1rc1)

bzr 1.1rc1
##########

:Released: 2008-01-05

Changes
*******

* Dotted revision numbers have been revised. Instead of growing longer with
  nested branches the branch number just increases. (eg instead of 1.1.1.1.1
  we now report 1.2.1.) This helps scale long lived branches which have many
  feature branches merged between them. (John Arbash Meinel)

* The syntax ``bzr diff branch1 branch2`` is no longer supported.
  Use ``bzr diff branch1 --new branch2`` instead. This change has
  been made to remove the ambiguity where ``branch2`` is in fact a
  specific file to diff within ``branch1``.

Features
********

* New option to use custom template-based formats in  ``bzr version-info``.
  (Lukáš Lalinský)

* diff '--using' allows an external diff tool to be used for files.
  (Aaron Bentley)

* New "lca" merge-type for fast everyday merging that also supports
  criss-cross merges.  (Aaron Bentley)

Improvements
************

* ``annotate`` now doesn't require a working tree. (Lukáš Lalinský,
  #90049)

* ``branch`` and ``checkout`` can now use files from a working tree to
  to speed up the process.  For checkout, this requires the new
  --files-from flag.  (Aaron Bentley)

* ``bzr diff`` now sorts files in alphabetical order.  (Aaron Bentley)

* ``bzr diff`` now works on branches without working trees. Tree-less
  branches can also be compared to each other and to working trees using
  the new diff options ``--old`` and ``--new``. Diffing between branches,
  with or without trees, now supports specific file filtering as well.
  (Ian Clatworthy, #6700)

* ``bzr pack`` now orders revision texts in topological order, with newest
  at the start of the file, promoting linear reads for ``bzr log`` and the
  like. This partially fixes #154129. (Robert Collins)

* Merge directives now fetch prerequisites from the target branch if
  needed.  (Aaron Bentley)

* pycurl now handles digest authentication.
  (Vincent Ladeuil)

* ``reconfigure`` can now convert from repositories.  (Aaron Bentley)

* ``-l`` is now a short form for ``--limit`` in ``log``.  (Matt Nordhoff)

* ``merge`` now warns when merge directives cause cherrypicks.
  (Aaron Bentley)

* ``split`` now supported, to enable splitting large trees into smaller
  pieces.  (Aaron Bentley)

Bugfixes
********

* Avoid AttributeError when unlocking a pack repository when an error occurs.
  (Martin Pool, #180208)

* Better handle short reads when processing multiple range requests.
  (Vincent Ladeuil, #179368)

* build_tree acceleration uses the correct path when a file has been moved.
  (Aaron Bentley)

* ``commit`` now succeeds when a checkout and its master branch share a
  repository.  (Aaron Bentley, #177592)

* Fixed error reporting of unsupported timezone format in
  ``log --timezone``. (Lukáš Lalinský, #178722)

* Fixed Unicode encoding error in ``ignored`` when the output is
  redirected to a pipe. (Lukáš Lalinský)

* Fix traceback when sending large response bodies over the smart protocol
  on Windows. (Andrew Bennetts, #115781)

* Fix ``urlutils.relative_url`` for the case of two ``file:///`` URLs
  pointed to different logical drives on Windows.
  (Alexander Belchenko, #90847)

* HTTP test servers are now compatible with the http protocol version 1.1.
  (Vincent Ladeuil, #175524)

* _KnitParentsProvider.get_parent_map now handles requests for ghosts
  correctly, instead of erroring or attributing incorrect parents to ghosts.
  (Aaron Bentley)

* ``merge --weave --uncommitted`` now works.  (Aaron Bentley)

* pycurl authentication handling was broken and incomplete. Fix handling of
  user:pass embedded in the urls.
  (Vincent Ladeuil, #177643)

* Files inside non-directories are now handled like other conflict types.
  (Aaron Bentley, #177390)

* ``reconfigure`` is able to convert trees into lightweight checkouts.
  (Aaron Bentley)

* Reduce lockdir timeout to 0 when running ``bzr serve``.  (Andrew Bennetts,
  #148087)

* Test that the old ``version_info_format`` functions still work, even
  though they are deprecated. (John Arbash Meinel, ShenMaq, #177872)

* Transform failures no longer cause ImmortalLimbo errors (Aaron Bentley,
  #137681)

* ``uncommit`` works even when the commit messages of revisions to be
  removed use characters not supported in the terminal encoding.
  (Aaron Bentley)

* When dumb http servers return whole files instead of the requested ranges,
  read the remaining bytes by chunks to avoid overflowing network buffers.
  (Vincent Ladeuil, #175886)

Documentation
*************

* Minor tweaks made to the bug tracker integration documentation.
  (Ian Clatworthy)

* Reference material has now be moved out of the User Guide and added
  to the User Reference. The User Reference has gained 4 sections as
  a result: Authenication Settings, Configuration Settings, Conflicts
  and Hooks. All help topics are now dumped into text format in the
  doc/en/user-reference directory for those who like browsing that
  information in their editor. (Ian Clatworthy)

* *Using Bazaar with Launchpad* tutorial added. (Ian Clatworthy)

Internals
*********

* find_* methods available for BzrDirs, Branches and WorkingTrees.
  (Aaron Bentley)

* Help topics can now be loaded from files.
  (Ian Clatworthy, Alexander Belchenko)

* get_parent_map now always provides tuples as its output.  (Aaron Bentley)

* Parent Providers should now implement ``get_parent_map`` returning a
  dictionary instead of ``get_parents`` returning a list.
  ``Graph.get_parents`` is now deprecated. (John Arbash Meinel,
  Robert Collins)

* Patience Diff now supports arbitrary python objects, as long as they
  support ``hash()``. (John Arbash Meinel)

* Reduce selftest overhead to establish test names by memoization.
  (Vincent Ladeuil)

API Breaks
**********

Testing
*******

* Modules can now customise their tests by defining a ``load_tests``
  attribute. ``pydoc bzrlib.tests.TestUtil.TestLoader.loadTestsFromModule``
  for the documentation on this attribute. (Robert Collins)

* New helper function ``bzrlib.tests.condition_id_re`` which helps
  filter tests based on a regular expression search on the tests id.
  (Robert Collins)

* New helper function ``bzrlib.tests.condition_isinstance`` which helps
  filter tests based on class. (Robert Collins)

* New helper function ``bzrlib.tests.exclude_suite_by_condition`` which
  generalises the ``exclude_suite_by_re`` function. (Robert Collins)

* New helper function ``bzrlib.tests.filter_suite_by_condition`` which
  generalises the ``filter_suite_by_re`` function. (Robert Collins)

* New helper method ``bzrlib.tests.exclude_tests_by_re`` which gives a new
  TestSuite that does not contain tests from the input that matched a
  regular expression. (Robert Collins)

* New helper method ``bzrlib.tests.randomize_suite`` which returns a
  randomized copy of the input suite. (Robert Collins)

* New helper method ``bzrlib.tests.split_suite_by_re`` which splits a test
  suite into two according to a regular expression. (Robert Collins)

* Parametrize all http tests for the transport implementations, the http
  protocol versions (1.0 and 1.1) and the authentication schemes.
  (Vincent Ladeuil)

* The ``exclude_pattern`` and ``random_order`` parameters to the function
  ``bzrlib.tests.filter_suite_by_re`` have been deprecated. (Robert Collins)

* The method ``bzrlib.tests.sort_suite_by_re`` has been deprecated. It is
  replaced by the new helper methods added in this release. (Robert Collins)


bzr 1.0
#######

:Released: 2007-12-14

Documentation
*************

* More improvements and fixes to the User Guide.  (Ian Clatworthy)

* Add information on cherrypicking/rebasing to the User Guide.
  (Ian Clatworthy)

* Improve bug tracker integration documentation. (Ian Clatworthy)

* Minor edits to ``Bazaar in five minutes`` from David Roberts and
  to the rebasing section of the User Guide from Aaron Bentley.
  (Ian Clatworthy)


bzr 1.0rc3
##########

:Released: 2007-12-11

Changes
*******

* If a traceback occurs, users are now asked to report the bug
  through Launchpad (https://bugs.launchpad.net/bzr/), rather than
  by mail to the mailing list.
  (Martin Pool)

Bugfixes
********

* Fix Makefile rules for doc generation. (Ian Clatworthy, #175207)

* Give more feedback during long http downloads by making readv deliver data
  as it arrives for urllib, and issue more requests for pycurl. High latency
  networks are better handled by urllib, the pycurl implementation give more
  feedback but also incur more latency.
  (Vincent Ladeuil, #173010)

* Implement _make_parents_provider on RemoteRepository, allowing generating
  bundles against branches on a smart server.  (Andrew Bennetts, #147836)

Documentation
*************

* Improved user guide.  (Ian Clatworthy)

* The single-page quick reference guide is now available as a PDF.
  (Ian Clatworthy)

Internals
*********

* readv urllib http implementation is now a real iterator above the
  underlying socket and deliver data as soon as it arrives. 'get' still
  wraps its output in a StringIO.
  (Vincent Ladeuil)


bzr 1.0rc2
##########

:Released: 2007-12-07

Improvements
************

* Added a --coverage option to selftest. (Andrew Bennetts)

* Annotate merge (merge-type=weave) now supports cherrypicking.
  (Aaron Bentley)

* ``bzr commit`` now doesn't print the revision number twice. (Matt
  Nordhoff, #172612)

* New configuration option ``bugtracker_<tracker_abbrevation>_url`` to
  define locations of bug trackers that are not directly supported by
  bzr or a plugin. The URL will be treated as a template and ``{id}``
  placeholders will be replaced by specific bug IDs.  (Lukáš Lalinský)

* Support logging single merge revisions with short and line log formatters.
  (Kent Gibson)

* User Guide enhanced with suggested readability improvements from
  Matt Revell and corrections from John Arbash Meinel. (Ian Clatworthy)

* Quick Start Guide renamed to Quick Start Card, moved down in
  the catalog, provided in pdf and png format and updated to refer
  to ``send`` instead of ``bundle``. (Ian Clatworthy, #165080)

* ``switch`` can now be used on heavyweight checkouts as well as
  lightweight ones. After switching a heavyweight checkout, the
  local branch is a mirror/cache of the new bound branch and
  uncommitted changes in the working tree are merged. As a safety
  check, if there are local commits in a checkout which have not
  been committed to the previously bound branch, then ``switch``
  fails unless the ``--force`` option is given. This option is
  now also required if the branch a lightweight checkout is pointing
  to has been moved. (Ian Clatworthy)

Internals
*********

* New -Dhttp debug option reports http connections, requests and responses.
  (Vincent Ladeuil)

* New -Dmerge debug option, which emits merge plans for merge-type=weave.

Bugfixes
********

* Better error message when running ``bzr cat`` on a non-existant branch.
  (Lukáš Lalinský, #133782)

* Catch OSError 17 (file exists) in final phase of tree transform and show
  filename to user.
  (Alexander Belchenko, #111758)

* Catch ShortReadvErrors while using pycurl. Also make readv more robust by
  allowing multiple GET requests to be issued if too many ranges are
  required.
  (Vincent Ladeuil, #172701)

* Check for missing basis texts when fetching from packs to packs.
  (John Arbash Meinel, #165290)

* Fall back to showing e-mail in ``log --short/--line`` if the
  committer/author has only e-mail. (Lukáš Lalinský, #157026)

API Breaks
**********

* Deprecate not passing a ``location`` argument to commit reporters'
  ``started`` methods. (Matt Nordhoff)


bzr 1.0rc1
##########

:Released: 2007-11-30

Notes When Upgrading
********************

* The default repository format is now ``pack-0.92``.  This
  default is used when creating new repositories with ``init`` and
  ``init-repo``, and when branching over bzr+ssh or bzr+hpss.
  (See https://bugs.launchpad.net/bugs/164626)

  This format can be read and written by Bazaar 0.92 and later, and
  data can be transferred to and from older formats.

  To upgrade, please reconcile your repository (``bzr reconcile``), and then
  upgrade (``bzr upgrade``).

  ``pack-0.92`` offers substantially better scaling and performance than the
  previous knits format. Some operations are slower where the code already
  had bad scaling characteristics under knits, the pack format makes such
  operations more visible as part of being more scalable overall. We will
  correct such operations over the coming releases and encourage the filing
  of bugs on any operation which you observe to be slower in a packs
  repository. One particular case that we do not intend to fix is pulling
  data from a pack repository into a knit repository over a high latency
  link;  downgrading such data requires reinsertion of the file texts, and
  this is a classic space/time tradeoff. The current implementation is
  conservative on memory usage because we need to support converting data
  from any tree without problems.
  (Robert Collins, Martin Pool, #164476)

Changes
*******

* Disable detection of plink.exe as possible ssh vendor. Plink vendor
  still available if user selects it explicitly with BZR_SSH environment
  variable. (Alexander Belchenko, workaround for bug #107593)

* The pack format is now accessible as "pack-0.92", or "pack-0.92-subtree"
  to enable the subtree functions (for example, for bzr-svn).
  (Martin Pool)

Features
********

* New ``authentication.conf`` file holding the password or other credentials
  for remote servers. This can be used for ssh, sftp, smtp and other
  supported transports.
  (Vincent Ladeuil)

* New rich-root and rich-root-pack formats, recording the same data about
  tree roots that's recorded for all other directories.
  (Aaron Bentley, #164639)

* ``pack-0.92`` repositories can now be reconciled.
  (Robert Collins, #154173)

* ``switch`` command added for changing the branch a lightweight checkout
  is associated with and updating the tree to reflect the latest content
  accordingly. This command was previously part of the BzrTools plug-in.
  (Ian Clatworthy, Aaron Bentley, David Allouche)

* ``reconfigure`` command can now convert branches, trees, or checkouts to
  lightweight checkouts.  (Aaron Bentley)

Performance
***********

* Commit updates the state of the working tree via a delta rather than
  supplying entirely new basis trees. For commit of a single specified file
  this reduces the wall clock time for commit by roughly a 30%.
  (Robert Collins, Martin Pool)

* Commit with many automatically found deleted paths no longer performs
  linear scanning for the children of those paths during inventory
  iteration. This should fix commit performance blowing out when many such
  paths occur during commit. (Robert Collins, #156491)

* Fetch with pack repositories will no longer read the entire history graph.
  (Robert Collins, #88319)

* Revert takes out an appropriate lock when reverting to a basis tree, and
  does not read the basis inventory twice. (Robert Collins)

* Diff does not require an inventory to be generated on dirstate trees.
  (Aaron Bentley, #149254)

* New annotate merge (--merge-type=weave) implementation is fast on
  versionedfiles withough cached annotations, e.g. pack-0.92.
  (Aaron Bentley)

Improvements
************

* ``bzr merge`` now warns when it encounters a criss-cross merge.
  (Aaron Bentley)

* ``bzr send`` now doesn't require the target e-mail address to be
  specified on the command line if an interactive e-mail client is used.
  (Lukáš Lalinský)

* ``bzr tags`` now prints the revision number for each tag, instead of
  the revision id, unless --show-ids is passed. In addition, tags can be
  sorted chronologically instead of lexicographically with --sort=time.
  (Adeodato Simó, #120231)

* Windows standalone version of bzr is able to load system-wide plugins from
  "plugins" subdirectory in installation directory. In addition standalone
  installer write to the registry (HKLM\SOFTWARE\Bazaar) useful info
  about paths and bzr version. (Alexander Belchenko, #129298)

Documentation
*************

Bug Fixes
*********

* A progress bar has been added for knitpack -> knitpack fetching.
  (Robert Collins, #157789, #159147)

* Branching from a branch via smart server now preserves the repository
  format. (Andrew Bennetts,  #164626)

* ``commit`` is now able to invoke an external editor in a non-ascii
  directory. (Daniel Watkins, #84043)

* Catch connection errors for ftp.
  (Vincent Ladeuil, #164567)

* ``check`` no longer reports spurious unreferenced text versions.
  (Robert Collins, John A Meinel, #162931, #165071)

* Conflicts are now resolved recursively by ``revert``.
  (Aaron Bentley, #102739)

* Detect invalid transport reuse attempts by catching invalid URLs.
  (Vincent Ladeuil, #161819)

* Deleting a file without removing it shows a correct diff, not a traceback.
  (Aaron Bentley)

* Do no use timeout in HttpServer anymore.
  (Vincent Ladeuil, #158972).

* Don't catch the exceptions related to the http pipeline status before
  retrying an http request or some programming errors may be masked.
  (Vincent Ladeuil, #160012)

* Fix ``bzr rm`` to not delete modified and ignored files.
  (Lukáš Lalinský, #172598)

* Fix exception when revisionspec contains merge revisons but log
  formatter doesn't support merge revisions. (Kent Gibson, #148908)

* Fix exception when ScopeReplacer is assigned to before any members have
  been retrieved.  (Aaron Bentley)

* Fix multiple connections during checkout --lightweight.
  (Vincent Ladeuil, #159150)

* Fix possible error in insert_data_stream when copying between
  pack repositories over bzr+ssh or bzr+http.
  KnitVersionedFile.get_data_stream now makes sure that requested
  compression parents are sent before any delta hunks that depend
  on them.
  (Martin Pool, #164637)

* Fix typo in limiting offsets coalescing for http, leading to
  whole files being downloaded instead of parts.
  (Vincent Ladeuil, #165061)

* FTP server errors don't error in the error handling code.
  (Robert Collins, #161240)

* Give a clearer message when a pull fails because the source needs
  to be reconciled.
  (Martin Pool, #164443)

* It is clearer when a plugin cannot be loaded because of its name, and a
  suggestion for an acceptable name is given. (Daniel Watkins, #103023)

* Leave port as None in transport objects if user doesn't
  specify a port in urls.
  (vincent Ladeuil, #150860)

* Make sure Repository.fetch(self) is properly a no-op for all
  Repository implementations. (John Arbash Meinel, #158333)

* Mark .bzr directories as "hidden" on Windows.
  (Alexander Belchenko, #71147)

* ``merge --uncommitted`` can now operate on a single file.
  (Aaron Bentley, Lukáš Lalinský, #136890)

* Obsolete packs are now cleaned up by pack and autopack operations.
  (Robert Collins, #153789)

* Operations pulling data from a smart server where the underlying
  repositories are not both annotated/both unannotated will now work.
  (Robert Collins, #165304).

* Reconcile now shows progress bars. (Robert Collins, #159351)

* ``RemoteBranch`` was not initializing ``self._revision_id_to_revno_map``
  properly. (John Arbash Meinel, #162486)

* Removing an already-removed file reports the file does not exist. (Daniel
  Watkins, #152811)

* Rename on Windows is able to change filename case.
  (Alexander Belchenko, #77740)

* Return error instead of a traceback for ``bzr log -r0``.
  (Kent Gibson, #133751)

* Return error instead of a traceback when bzr is unable to create
  symlink on some platforms (e.g. on Windows).
  (Alexander Belchenko, workaround for #81689)

* Revert doesn't crash when restoring a single file from a deleted
  directory. (Aaron Bentley)

* Stderr output via logging mechanism now goes through encoded wrapper
  and no more uses utf-8, but terminal encoding instead. So all unicode
  strings now should be readable in non-utf-8 terminal.
  (Alexander Belchenko, #54173)

* The error message when ``move --after`` should be used makes how to do so
  clearer. (Daniel Watkins, #85237)

* Unicode-safe output from ``bzr info``. The output will be encoded
  using the terminal encoding and unrepresentable characters will be
  replaced by '?'. (Lukáš Lalinský, #151844)

* Working trees are no longer created when pushing into a local no-trees
  repo. (Daniel Watkins, #50582)

* Upgrade util/configobj to version 4.4.0.
  (Vincent Ladeuil, #151208).

* Wrap medusa ftp test server as an FTPServer feature.
  (Vincent Ladeuil, #157752)

API Breaks
**********

* ``osutils.backup_file`` is deprecated. Actually it's not used in bzrlib
  during very long time. (Alexander Belchenko)

* The return value of
  ``VersionedFile.iter_lines_added_or_present_in_versions`` has been
  changed. Previously it was an iterator of lines, now it is an iterator of
  (line, version_id) tuples. This change has been made to aid reconcile and
  fetch operations. (Robert Collins)

* ``bzrlib.repository.get_versioned_file_checker`` is now private.
  (Robert Collins)

* The Repository format registry default has been removed; it was previously
  obsoleted by the bzrdir format default, which implies a default repository
  format.
  (Martin Pool)

Internals
*********

* Added ``ContainerSerialiser`` and ``ContainerPushParser`` to
  ``bzrlib.pack``.  These classes provide more convenient APIs for generating
  and parsing containers from streams rather than from files.  (Andrew
  Bennetts)

* New module ``lru_cache`` providing a cache for use by tasks that need
  semi-random access to large amounts of data. (John A Meinel)

* InventoryEntry.diff is now deprecated.  Please use diff.DiffTree instead.


bzr 0.92
########

:Released: 2007-11-05

Changes
*******

  * New uninstaller on Win32.  (Alexander Belchenko)


bzr 0.92rc1
###########

:Released: 2007-10-29

Changes
*******

* ``bzr`` now returns exit code 4 if an internal error occurred, and
  3 if a normal error occurred.  (Martin Pool)

* ``pull``, ``merge`` and ``push`` will no longer silently correct some
  repository index errors that occured as a result of the Weave disk format.
  Instead the ``reconcile`` command needs to be run to correct those
  problems if they exist (and it has been able to fix most such problems
  since bzr 0.8). Some new problems have been identified during this release
  and you should run ``bzr check`` once on every repository to see if you
  need to reconcile. If you cannot ``pull`` or ``merge`` from a remote
  repository due to mismatched parent errors - a symptom of index errors -
  you should simply take a full copy of that remote repository to a clean
  directory outside any local repositories, then run reconcile on it, and
  finally pull from it locally. (And naturally email the repositories owner
  to ask them to upgrade and run reconcile).
  (Robert Collins)

Features
********

* New ``knitpack-experimental`` repository format. This is interoperable with
  the ``dirstate-tags`` format but uses a smarter storage design that greatly
  speeds up many operations, both local and remote. This new format can be
  used as an option to the ``init``, ``init-repository`` and ``upgrade``
  commands. (Robert Collins)

* For users of bzr-svn (and those testing the prototype subtree support) that
  wish to try packs, a new ``knitpack-subtree-experimental`` format has also
  been added. This is interoperable with the ``dirstate-subtrees`` format.
  (Robert Collins)

* New ``reconfigure`` command. (Aaron Bentley)

* New ``revert --forget-merges`` command, which removes the record of a pending
  merge without affecting the working tree contents.  (Martin Pool)

* New ``bzr_remote_path`` configuration variable allows finer control of
  remote bzr locations than BZR_REMOTE_PATH environment variable.
  (Aaron Bentley)

* New ``launchpad-login`` command to tell Bazaar your Launchpad
  user ID.  This can then be used by other functions of the
  Launchpad plugin. (James Henstridge)

Performance
***********

* Commit in quiet mode is now slightly faster as the information to
  output is no longer calculated. (Ian Clatworthy)

* Commit no longer checks for new text keys during insertion when the
  revision id was deterministically unique. (Robert Collins)

* Committing a change which is not a merge and does not change the number of
  files in the tree is faster by utilising the data about whether files are
  changed to determine if the tree is unchanged rather than recalculating
  it at the end of the commit process. (Robert Collins)

* Inventory serialisation no longer double-sha's the content.
  (Robert Collins)

* Knit text reconstruction now avoids making copies of the lines list for
  interim texts when building a single text. The new ``apply_delta`` method
  on ``KnitContent`` aids this by allowing modification of the revision id
  such objects represent. (Robert Collins)

* Pack indices are now partially parsed for specific key lookup using a
  bisection approach. (Robert Collins)

* Partial commits are now approximately 40% faster by walking over the
  unselected current tree more efficiently. (Robert Collins)

* XML inventory serialisation takes 20% less time while being stricter about
  the contents. (Robert Collins)

* Graph ``heads()`` queries have been fixed to no longer access all history
  unnecessarily. (Robert Collins)

Improvements
************

* ``bzr+https://`` smart server across https now supported.
  (John Ferlito, Martin Pool, #128456)

* Mutt is now a supported mail client; set ``mail_client=mutt`` in your
  bazaar.conf and ``send`` will use mutt. (Keir Mierle)

* New option ``-c``/``--change`` for ``merge`` command for cherrypicking
  changes from one revision. (Alexander Belchenko, #141368)

* Show encodings, locale and list of plugins in the traceback message.
  (Martin Pool, #63894)

* Experimental directory formats can now be marked with
  ``experimental = True`` during registration. (Ian Clatworthy)

Documentation
*************

* New *Bazaar in Five Minutes* guide.  (Matthew Revell)

* The hooks reference documentation is now converted to html as expected.
  (Ian Clatworthy)

Bug Fixes
*********

* Connection error reporting for the smart server has been fixed to
  display a user friendly message instead of a traceback.
  (Ian Clatworthy, #115601)

* Make sure to use ``O_BINARY`` when opening files to check their
  sha1sum. (Alexander Belchenko, John Arbash Meinel, #153493)

* Fix a problem with Win32 handling of the executable bit.
  (John Arbash Meinel, #149113)

* ``bzr+ssh://`` and ``sftp://`` URLs that do not specify ports explicitly
  no longer assume that means port 22.  This allows people using OpenSSH to
  override the default port in their ``~/.ssh/config`` if they wish.  This
  fixes a bug introduced in bzr 0.91.  (Andrew Bennetts, #146715)

* Commands reporting exceptions can now be profiled and still have their
  data correctly dumped to a file. For example, a ``bzr commit`` with
  no changes still reports the operation as pointless but doing so no
  longer throws away the profiling data if this command is run with
  ``--lsprof-file callgrind.out.ci`` say. (Ian Clatworthy)

* Fallback to ftp when paramiko is not installed and sftp can't be used for
  ``tests/commands`` so that the test suite is still usable without
  paramiko.
  (Vincent Ladeuil, #59150)

* Fix commit ordering in corner case. (Aaron Bentley, #94975)

* Fix long standing bug in partial commit when there are renames
  left in tree. (Robert Collins, #140419)

* Fix selftest semi-random noise during http related tests.
  (Vincent Ladeuil, #140614)

* Fix typo in ftp.py making the reconnection fail on temporary errors.
  (Vincent Ladeuil, #154259)

* Fix failing test by comparing real paths to cover the case where the TMPDIR
  contains a symbolic link.
  (Vincent Ladeuil, #141382).

* Fix log against smart server branches that don't support tags.
  (James Westby, #140615)

* Fix pycurl http implementation by defining error codes from
  pycurl instead of relying on an old curl definition.
  (Vincent Ladeuil, #147530)

* Fix 'unprintable error' message when displaying BzrCheckError and
  some other exceptions on Python 2.5.
  (Martin Pool, #144633)

* Fix ``Inventory.copy()`` and add test for it. (Jelmer Vernooij)

* Handles default value for ListOption in cmd_commit.
  (Vincent Ladeuil, #140432)

* HttpServer and FtpServer need to be closed properly or a listening socket
  will remain opened.
  (Vincent Ladeuil, #140055)

* Monitor the .bzr directory created in the top level test
  directory to detect leaking tests.
  (Vincent Ladeuil, #147986)

* The basename, not the full path, is now used when checking whether
  the profiling dump file begins with ``callgrind.out`` or not. This
  fixes a bug reported by Aaron Bentley on IRC. (Ian Clatworthy)

* Trivial fix for invoking command ``reconfigure`` without arguments.
  (Rob Weir, #141629)

* ``WorkingTree.rename_one`` will now raise an error if normalisation of the
  new path causes bzr to be unable to access the file. (Robert Collins)

* Correctly detect a NoSuchFile when using a filezilla server. (Gary van der
  Merwe)

API Breaks
**********

* ``bzrlib.index.GraphIndex`` now requires a size parameter to the
  constructor, for enabling bisection searches. (Robert Collins)

* ``CommitBuilder.record_entry_contents`` now requires the root entry of a
  tree be supplied to it, previously failing to do so would trigger a
  deprecation warning. (Robert Collins)

* ``KnitVersionedFile.add*`` will no longer cache added records even when
  enable_cache() has been called - the caching feature is now exclusively for
  reading existing data. (Robert Collins)

* ``ReadOnlyLockError`` is deprecated; ``LockFailed`` is usually more
  appropriate.  (Martin Pool)

* Removed ``bzrlib.transport.TransportLogger`` - please see the new
  ``trace+`` transport instead. (Robert Collins)

* Removed previously deprecated varargs interface to ``TestCase.run_bzr`` and
  deprecated methods ``TestCase.capture`` and ``TestCase.run_bzr_captured``.
  (Martin Pool)

* Removed previous deprecated ``basis_knit`` parameter to the
  ``KnitVersionedFile`` constructor. (Robert Collins)

* Special purpose method ``TestCase.run_bzr_decode`` is moved to the test_non_ascii
  class that needs it.
  (Martin Pool)

* The class ``bzrlib.repofmt.knitrepo.KnitRepository3`` has been folded into
  ``KnitRepository`` by parameters to the constructor. (Robert Collins)

* The ``VersionedFile`` interface now allows content checks to be bypassed
  by supplying check_content=False.  This saves nearly 30% of the minimum
  cost to store a version of a file. (Robert Collins)

* Tree's with bad state such as files with no length or sha will no longer
  be silently accepted by the repository XML serialiser. To serialise
  inventories without such data, pass working=True to write_inventory.
  (Robert Collins)

* ``VersionedFile.fix_parents`` has been removed as a harmful API.
  ``VersionedFile.join`` will no longer accept different parents on either
  side of a join - it will either ignore them, or error, depending on the
  implementation. See notes when upgrading for more information.
  (Robert Collins)

Internals
*********

* ``bzrlib.transport.Transport.put_file`` now returns the number of bytes
  put by the method call, to allow avoiding stat-after-write or
  housekeeping in callers. (Robert Collins)

* ``bzrlib.xml_serializer.Serializer`` is now responsible for checking that
  mandatory attributes are present on serialisation and deserialisation.
  This fixes some holes in API usage and allows better separation between
  physical storage and object serialisation. (Robert Collins)

* New class ``bzrlib.errors.InternalBzrError`` which is just a convenient
  shorthand for deriving from BzrError and setting internal_error = True.
  (Robert Collins)

* New method ``bzrlib.mutabletree.update_to_one_parent_via_delta`` for
  moving the state of a parent tree to a new version via a delta rather than
  a complete replacement tree. (Robert Collins)

* New method ``bzrlib.osutils.minimum_path_selection`` useful for removing
  duplication from user input, when a user mentions both a path and an item
  contained within that path. (Robert Collins)

* New method ``bzrlib.repository.Repository.is_write_locked`` useful for
  determining if a repository is write locked. (Robert Collins)

* New method on ``bzrlib.tree.Tree`` ``path_content_summary`` provides a
  tuple containing the key information about a path for commit processing
  to complete. (Robert Collins)

* New method on xml serialisers, write_inventory_to_lines, which matches the
  API used by knits for adding content. (Robert Collins)

* New module ``bzrlib.bisect_multi`` with generic multiple-bisection-at-once
  logic, currently only available for byte-based lookup
  (``bisect_multi_bytes``). (Robert Collins)

* New helper ``bzrlib.tuned_gzip.bytes_to_gzip`` which takes a byte string
  and returns a gzipped version of the same. This is used to avoid a bunch
  of api friction during adding of knit hunks. (Robert Collins)

* New parameter on ``bzrlib.transport.Transport.readv``
  ``adjust_for_latency`` which changes readv from returning strictly the
  requested data to inserted return larger ranges and in forward read order
  to reduce the effect of network latency. (Robert Collins)

* New parameter yield_parents on ``Inventory.iter_entries_by_dir`` which
  causes the parents of a selected id to be returned recursively, so all the
  paths from the root down to each element of selected_file_ids are
  returned. (Robert Collins)

* Knit joining has been enhanced to support plain to annotated conversion
  and annotated to plain conversion. (Ian Clatworthy)

* The CommitBuilder method ``record_entry_contents`` now returns summary
  information about the effect of the commit on the repository. This tuple
  contains an inventory delta item if the entry changed from the basis, and a
  boolean indicating whether a new file graph node was recorded.
  (Robert Collins)

* The python path used in the Makefile can now be overridden.
  (Andrew Bennetts, Ian Clatworthy)

Testing
*******

* New transport implementation ``trace+`` which is useful for testing,
  logging activity taken to its _activity attribute. (Robert Collins)

* When running bzr commands within the test suite, internal exceptions are
  not caught and reported in the usual way, but rather allowed to propagate
  up and be visible to the test suite.  A new API ``run_bzr_catch_user_errors``
  makes this behavior available to other users.
  (Martin Pool)

* New method ``TestCase.call_catch_warnings`` for testing methods that
  raises a Python warning.  (Martin Pool)


bzr 0.91
########

:Released: 2007-09-26

Bug Fixes
*********

* Print a warning instead of aborting the ``python setup.py install``
  process if building of a C extension is not possible.
  (Lukáš Lalinský, Alexander Belchenko)

* Fix commit ordering in corner case (Aaron Bentley, #94975)

* Fix ''bzr info bzr://host/'' and other operations on ''bzr://' URLs with
  an implicit port.  We were incorrectly raising PathNotChild due to
  inconsistent treatment of the ''_port'' attribute on the Transport object.
  (Andrew Bennetts, #133965)

* Make RemoteRepository.sprout cope gracefully with servers that don't
  support the ``Repository.tarball`` request.
  (Andrew Bennetts)


bzr 0.91rc2
###########

:Released: 2007-09-11

* Replaced incorrect tarball for previous release; a debug statement was left
  in bzrlib/remote.py.


bzr 0.91rc1
###########

:Released: 2007-09-11

Changes
*******

* The default branch and repository format has changed to
  ``dirstate-tags``, so tag commands are active by default.
  This format is compatible with Bazaar 0.15 and later.
  This incidentally fixes bug #126141.
  (Martin Pool)

* ``--quiet`` or ``-q`` is no longer a global option. If present, it
  must now appear after the command name. Scripts doing things like
  ``bzr -q missing`` need to be rewritten as ``bzr missing -q``.
  (Ian Clatworthy)

Features
********

* New option ``--author`` in ``bzr commit`` to specify the author of the
  change, if it's different from the committer. ``bzr log`` and
  ``bzr annotate`` display the author instead of the committer.
  (Lukáš Lalinský)

* In addition to global options and command specific options, a set of
  standard options are now supported. Standard options are legal for
  all commands. The initial set of standard options are:

  * ``--help`` or ``-h`` - display help message
  * ``--verbose`` or ``-v`` - display additional information
  * ``--quiet``  or ``-q`` - only output warnings and errors.

  Unlike global options, standard options can be used in aliases and
  may have command-specific help. (Ian Clatworthy)

* Verbosity level processing has now been unified. If ``--verbose``
  or ``-v`` is specified on the command line multiple times, the
  verbosity level is made positive the first time then increased.
  If ``--quiet`` or ``-q`` is specified on the command line
  multiple times, the verbosity level is made negative the first
  time then decreased. To get the default verbosity level of zero,
  either specify none of the above , ``--no-verbose`` or ``--no-quiet``.
  Note that most commands currently ignore the magnitude of the
  verbosity level but do respect *quiet vs normal vs verbose* when
  generating output. (Ian Clatworthy)

* ``Branch.hooks`` now supports ``pre_commit`` hook. The hook's signature
  is documented in BranchHooks constructor. (Nam T. Nguyen, #102747)

* New ``Repository.stream_knit_data_for_revisions`` request added to the
  network protocol for greatly reduced roundtrips when retrieving a set of
  revisions. (Andrew Bennetts)

Bug Fixes
*********

* ``bzr plugins`` now lists the version number for each plugin in square
  brackets after the path. (Robert Collins, #125421)

* Pushing, pulling and branching branches with subtree references was not
  copying the subtree weave, preventing the file graph from being accessed
  and causing errors in commits in clones. (Robert Collins)

* Suppress warning "integer argument expected, got float" from Paramiko,
  which sometimes caused false test failures.  (Martin Pool)

* Fix bug in bundle 4 that could cause attempts to write data to wrong
  versionedfile.  (Aaron Bentley)

* Diffs generated using "diff -p" no longer break the patch parser.
  (Aaron Bentley)

* get_transport treats an empty possible_transports list the same as a non-
  empty one.  (Aaron Bentley)

* patch verification for merge directives is reactivated, and works with
  CRLF and CR files.  (Aaron Bentley)

* Accept ..\ as a path in revision specifiers. This fixes for example
  "-r branch:..\other-branch" on Windows.  (Lukáš Lalinský)

* ``BZR_PLUGIN_PATH`` may now contain trailing slashes.
  (Blake Winton, #129299)

* man page no longer lists hidden options (#131667, Aaron Bentley)

* ``uncommit --help`` now explains the -r option adequately.  (Daniel
  Watkins, #106726)

* Error messages are now better formatted with parameters (such as
  filenames) quoted when necessary. This avoids confusion when directory
  names ending in a '.' at the end of messages were confused with a
  full stop that may or not have been there. (Daniel Watkins, #129791)

* Fix ``status FILE -r X..Y``. (Lukáš Lalinský)

* If a particular command is an alias, ``help`` will show the alias
  instead of claiming there is no help for said alias. (Daniel Watkins,
  #133548)

* TreeTransform-based operations, like pull, merge, revert, and branch,
  now roll back if they encounter an error.  (Aaron Bentley, #67699)

* ``bzr commit`` now exits cleanly if a character unsupported by the
  current encoding is used in the commit message.  (Daniel Watkins,
  #116143)

* bzr send uses default values for ranges when only half of an elipsis
  is specified ("-r..5" or "-r5..").  (#61685, Aaron Bentley)

* Avoid trouble when Windows ssh calls itself 'plink' but no plink
  binary is present.  (Martin Albisetti, #107155)

* ``bzr remove`` should remove clean subtrees.  Now it will remove (without
  needing ``--force``) subtrees that contain no files with text changes or
  modified files.  With ``--force`` it removes the subtree regardless of
  text changes or unknown files. Directories with renames in or out (but
  not changed otherwise) will now be removed without needing ``--force``.
  Unknown ignored files will be deleted without needing ``--force``.
  (Marius Kruger, #111665)

* When two plugins conflict, the source of both the losing and now the
  winning definition is shown.  (Konstantin Mikhaylov, #5454)

* When committing to a branch, the location being committed to is
  displayed.  (Daniel Watkins, #52479)

* ``bzr --version`` takes care about encoding of stdout, especially
  when output is redirected. (Alexander Belchenko, #131100)

* Prompt for an ftp password if none is provided.
  (Vincent Ladeuil, #137044)

* Reuse bound branch associated transport to avoid multiple
  connections.
  (Vincent Ladeuil, #128076, #131396)

* Overwrite conflicting tags by ``push`` and ``pull`` if the
  ``--overwrite`` option is specified.  (Lukáš Lalinský, #93947)

* In checkouts, tags are copied into the master branch when created,
  changed or deleted, and are copied into the checkout when it is
  updated.  (Martin Pool, #93856, #93860)

* Print a warning instead of aborting the ``python setup.py install``
  process if building of a C extension is not possible.
  (Lukáš Lalinský, Alexander Belchenko)

Improvements
************

* Add the option "--show-diff" to the commit command in order to display
  the diff during the commit log creation. (Goffredo Baroncelli)

* ``pull`` and ``merge`` are much faster at installing bundle format 4.
  (Aaron Bentley)

* ``pull -v`` no longer includes deltas, making it much faster.
  (Aaron Bentley)

* ``send`` now sends the directive as an attachment by default.
  (Aaron Bentley, Lukáš Lalinský, Alexander Belchenko)

* Documentation updates (Martin Albisetti)

* Help on debug flags is now included in ``help global-options``.
  (Daniel Watkins, #124853)

* Parameters passed on the command line are checked to ensure they are
  supported by the encoding in use. (Daniel Watkins)

* The compression used within the bzr repository has changed from zlib
  level 9 to the zlib default level. This improves commit performance with
  only a small increase in space used (and in some cases a reduction in
  space). (Robert Collins)

* Initial commit no longer SHAs files twice and now reuses the path
  rather than looking it up again, making it faster.
  (Ian Clatworthy)

* New option ``-c``/``--change`` for ``diff`` and ``status`` to show
  changes in one revision.  (Lukáš Lalinský)

* If versioned files match a given ignore pattern, a warning is now
  given. (Daniel Watkins, #48623)

* ``bzr status`` now has -S as a short name for --short and -V as a
  short name for --versioned. These have been added to assist users
  migrating from Subversion: ``bzr status -SV`` is now like
  ``svn status -q``.  (Daniel Watkins, #115990)

* Added C implementation of  ``PatienceSequenceMatcher``, which is about
  10x faster than the Python version. This speeds up commands that
  need file diffing, such as ``bzr commit`` or ``bzr diff``.
  (Lukáš Lalinský)

* HACKING has been extended with a large section on core developer tasks.
  (Ian Clatworthy)

* Add ``branches`` and ``standalone-trees`` as online help topics and
  include them as Concepts within the User Reference.
  (Paul Moore, Ian Clatworthy)

* ``check`` can detect versionedfile parent references that are
  inconsistent with revision and inventory info, and ``reconcile`` can fix
  them.  These faulty references were generated by 0.8-era releases,
  so repositories which were manipulated by old bzrs should be
  checked, and possibly reconciled ASAP.  (Aaron Bentley, Andrew Bennetts)

API Breaks
**********

* ``Branch.append_revision`` is removed altogether; please use
  ``Branch.set_last_revision_info`` instead.  (Martin Pool)

* CommitBuilder now advertises itself as requiring the root entry to be
  supplied. This only affects foreign repository implementations which reuse
  CommitBuilder directly and have changed record_entry_contents to require
  that the root not be supplied. This should be precisely zero plugins
  affected. (Robert Collins)

* The ``add_lines`` methods on ``VersionedFile`` implementations has changed
  its return value to include the sha1 and length of the inserted text. This
  allows the avoidance of double-sha1 calculations during commit.
  (Robert Collins)

* ``Transport.should_cache`` has been removed.  It was not called in the
  previous release.  (Martin Pool)

Testing
*******

* Tests may now raise TestNotApplicable to indicate they shouldn't be
  run in a particular scenario.  (Martin Pool)

* New function multiply_tests_from_modules to give a simpler interface
  to test parameterization.  (Martin Pool, Robert Collins)

* ``Transport.should_cache`` has been removed.  It was not called in the
  previous release.  (Martin Pool)

* NULL_REVISION is returned to indicate the null revision, not None.
  (Aaron Bentley)

* Use UTF-8 encoded StringIO for log tests to avoid failures on
  non-ASCII committer names.  (Lukáš Lalinský)

Internals
*********

* ``bzrlib.plugin.all_plugins`` has been deprecated in favour of
  ``bzrlib.plugin.plugins()`` which returns PlugIn objects that provide
  useful functionality for determining the path of a plugin, its tests, and
  its version information. (Robert Collins)

* Add the option user_encoding to the function 'show_diff_trees()'
  in order to move the user encoding at the UI level. (Goffredo Baroncelli)

* Add the function make_commit_message_template_encoded() and the function
  edit_commit_message_encoded() which handle encoded strings.
  This is done in order to mix the commit messages (which is a unicode
  string), and the diff which is a raw string. (Goffredo Baroncelli)

* CommitBuilder now defaults to using add_lines_with_ghosts, reducing
  overhead on non-weave repositories which don't require all parents to be
  present. (Robert Collins)

* Deprecated method ``find_previous_heads`` on
  ``bzrlib.inventory.InventoryEntry``. This has been superseded by the use
  of ``parent_candidates`` and a separate heads check via the repository
  API. (Robert Collins)

* New trace function ``mutter_callsite`` will print out a subset of the
  stack to the log, which can be useful for gathering debug details.
  (Robert Collins)

* ``bzrlib.pack.ContainerWriter`` now tracks how many records have been
  added via a public attribute records_written. (Robert Collins)

* New method ``bzrlib.transport.Transport.get_recommended_page_size``.
  This provides a hint to users of transports as to the reasonable
  minimum data to read. In principle this can take latency and
  bandwidth into account on a per-connection basis, but for now it
  just has hard coded values based on the url. (e.g. http:// has a large
  page size, file:// has a small one.) (Robert Collins)

* New method on ``bzrlib.transport.Transport`` ``open_write_stream`` allows
  incremental addition of data to a file without requiring that all the
  data be buffered in memory. (Robert Collins)

* New methods on ``bzrlib.knit.KnitVersionedFile``:
  ``get_data_stream(versions)``, ``insert_data_stream(stream)`` and
  ``get_format_signature()``.  These provide some infrastructure for
  efficiently streaming the knit data for a set of versions over the smart
  protocol.

* Knits with no annotation cache still produce correct annotations.
  (Aaron Bentley)

* Three new methods have been added to ``bzrlib.trace``:
  ``set_verbosity_level``, ``get_verbosity_level`` and ``is_verbose``.
  ``set_verbosity_level`` expects a numeric value: negative for quiet,
  zero for normal, positive for verbose. The size of the number can be
  used to determine just how quiet or verbose the application should be.
  The existing ``be_quiet`` and ``is_quiet`` routines have been
  integrated into this new scheme. (Ian Clatworthy)

* Options can now be delcared with a ``custom_callback`` parameter. If
  set, this routine is called after the option is processed. This feature
  is now used by the standard options ``verbose`` and ``quiet`` so that
  setting one implicitly resets the other. (Ian Clatworthy)

* Rather than declaring a new option from scratch in order to provide
  custom help, a centrally registered option can be decorated using the
  new ``bzrlib.Option.custom_help`` routine. In particular, this routine
  is useful when declaring better help for the ``verbose`` and ``quiet``
  standard options as the base definition of these is now more complex
  than before thanks to their use of a custom callback. (Ian Clatworthy)

* Tree._iter_changes(specific_file=[]) now iterates through no files,
  instead of iterating through all files.  None is used to iterate through
  all files.  (Aaron Bentley)

* WorkingTree.revert() now accepts None to revert all files.  The use of
  [] to revert all files is deprecated.  (Aaron Bentley)


bzr 0.90
########

:Released: 2007-08-28

Improvements
************

* Documentation is now organized into multiple directories with a level
  added for different languages or locales. Added the Mini Tutorial
  and Quick Start Summary (en) documents from the Wiki, improving the
  content and readability of the former. Formatted NEWS as Release Notes
  complete with a Table of Conents, one heading per release. Moved the
  Developer Guide into the main document catalog and provided a link
  from the developer document catalog back to the main one.
  (Ian Clatworthy, Sabin Iacob, Alexander Belchenko)


API Changes
***********

* The static convenience method ``BzrDir.create_repository``
  is deprecated.  Callers should instead create a ``BzrDir`` instance
  and call ``create_repository`` on that.  (Martin Pool)


bzr 0.90rc1
###########

:Released: 2007-08-14

Bugfixes
********

* ``bzr init`` should connect to the remote location one time only.  We
  have been connecting several times because we forget to pass around the
  Transport object. This modifies ``BzrDir.create_branch_convenience``,
  so that we can give it the Transport we already have.
  (John Arbash Meinel, Vincent Ladeuil, #111702)

* Get rid of sftp connection cache (get rid of the FTP one too).
  (Vincent Ladeuil, #43731)

* bzr branch {local|remote} remote don't try to create a working tree
  anymore.
  (Vincent Ladeuil, #112173)

* All identified multiple connections for a single bzr command have been
  fixed. See bzrlib/tests/commands directory.
  (Vincent Ladeuil)

* ``bzr rm`` now does not insist on ``--force`` to delete files that
  have been renamed but not otherwise modified.  (Marius Kruger,
  #111664)

* ``bzr selftest --bench`` no longer emits deprecation warnings
  (Lukáš Lalinský)

* ``bzr status`` now honours FILE parameters for conflict lists
  (Aaron Bentley, #127606)

* ``bzr checkout`` now honours -r when reconstituting a working tree.
  It also honours -r 0.  (Aaron Bentley, #127708)

* ``bzr add *`` no more fails on Windows if working tree contains
  non-ascii file names. (Kuno Meyer, #127361)

* allow ``easy_install bzr`` runs without fatal errors.
  (Alexander Belchenko, #125521)

* Graph._filter_candidate_lca does not raise KeyError if a candidate
  is eliminated just before it would normally be examined.  (Aaron Bentley)

* SMTP connection failures produce a nice message, not a traceback.
  (Aaron Bentley)

Improvements
************

* Don't show "dots" progress indicators when run non-interactively, such
  as from cron.  (Martin Pool)

* ``info`` now formats locations more nicely and lists "submit" and
  "public" branches (Aaron Bentley)

* New ``pack`` command that will trigger database compression within
  the repository (Robert Collins)

* Implement ``_KnitIndex._load_data`` in a pyrex extension. The pyrex
  version is approximately 2-3x faster at parsing a ``.kndx`` file.
  Which yields a measurable improvement for commands which have to
  read from the repository, such as a 1s => 0.75s improvement in
  ``bzr diff`` when there are changes to be shown.  (John Arbash Meinel)

* Merge is now faster.  Depending on the scenario, it can be more than 2x
  faster. (Aaron Bentley)

* Give a clearer warning, and allow ``python setup.py install`` to
  succeed even if pyrex is not available.
  (John Arbash Meinel)

* ``DirState._read_dirblocks`` now has an optional Pyrex
  implementation. This improves the speed of any command that has to
  read the entire DirState. (``diff``, ``status``, etc, improve by
  about 10%).
  ``bisect_dirblocks`` has also been improved, which helps all
  ``_get_entry`` type calls (whenever we are searching for a
  particular entry in the in-memory DirState).
  (John Arbash Meinel)

* ``bzr pull`` and ``bzr push`` no longer do a complete walk of the
  branch revision history for ui display unless -v is supplied.
  (Robert Collins)

* ``bzr log -rA..B`` output shifted to the left margin if the log only
  contains merge revisions. (Kent Gibson)

* The ``plugins`` command is now public with improved help.
  (Ian Clatworthy)

* New bundle and merge directive formats are faster to generate, and

* Annotate merge now works when there are local changes. (Aaron Bentley)

* Commit now only shows the progress in terms of directories instead of
  entries. (Ian Clatworthy)

* Fix ``KnitRepository.get_revision_graph`` to not request the graph 2
  times. This makes ``get_revision_graph`` 2x faster. (John Arbash
  Meinel)

* Fix ``VersionedFile.get_graph()`` to avoid using
  ``set.difference_update(other)``, which has bad scaling when
  ``other`` is large. This improves ``VF.get_graph([version_id])`` for
  a 12.5k graph from 2.9s down to 200ms. (John Arbash Meinel)

* The ``--lsprof-file`` option now generates output for KCacheGrind if
  the file starts with ``callgrind.out``. This matches the default file
  filtering done by KCacheGrind's Open Dialog. (Ian Clatworthy)

* Fix ``bzr update`` to avoid an unnecessary
  ``branch.get_master_branch`` call, which avoids 1 extra connection
  to the remote server. (Partial fix for #128076, John Arbash Meinel)

* Log errors from the smart server in the trace file, to make debugging
  test failures (and live failures!) easier.  (Andrew Bennetts)

* The HTML version of the man page has been superceded by a more
  comprehensive manual called the Bazaar User Reference. This manual
  is completed generated from the online help topics. As part of this
  change, limited reStructuredText is now explicitly supported in help
  topics and command help with 'unnatural' markup being removed prior
  to display by the online help or inclusion in the man page.
  (Ian Clatworthy)

* HTML documentation now use files extension ``*.html``
  (Alexander Belchenko)

* The cache of ignore definitions is now cleared in WorkingTree.unlock()
  so that changes to .bzrignore aren't missed. (#129694, Daniel Watkins)

* ``bzr selftest --strict`` fails if there are any missing features or
  expected test failures. (Daniel Watkins, #111914)

* Link to registration survey added to README. (Ian Clatworthy)

* Windows standalone installer show link to registration survey
  when installation finished. (Alexander Belchenko)

Library API Breaks
******************

* Deprecated dictionary ``bzrlib.option.SHORT_OPTIONS`` removed.
  Options are now required to provide a help string and it must
  comply with the style guide by being one or more sentences with an
  initial capital and final period. (Martin Pool)

* KnitIndex.get_parents now returns tuples. (Robert Collins)

* Ancient unused ``Repository.text_store`` attribute has been removed.
  (Robert Collins)

* The ``bzrlib.pack`` interface has changed to use tuples of bytestrings
  rather than just bytestrings, making it easier to represent multiple
  element names. As this interface was not used by any internal facilities
  since it was introduced in 0.18 no API compatibility is being preserved.
  The serialised form of these packs is identical with 0.18 when a single
  element tuple is in use. (Robert Collins)

Internals
*********

* merge now uses ``iter_changes`` to calculate changes, which makes room for
  future performance increases.  It is also more consistent with other
  operations that perform comparisons, and reduces reliance on
  Tree.inventory.  (Aaron Bentley)

* Refactoring of transport classes connected to a remote server.
  ConnectedTransport is a new class that serves as a basis for all
  transports needing to connect to a remote server.  transport.split_url
  have been deprecated, use the static method on the object instead. URL
  tests have been refactored too.
  (Vincent Ladeuil)

* Better connection sharing for ConnectedTransport objects.
  transport.get_transport() now accepts a 'possible_transports' parameter.
  If a newly requested transport can share a connection with one of the
  list, it will.
  (Vincent Ladeuil)

* Most functions now accept ``bzrlib.revision.NULL_REVISION`` to indicate
  the null revision, and consider using ``None`` for this purpose
  deprecated.  (Aaron Bentley)

* New ``index`` module with abstract index functionality. This will be
  used during the planned changes in the repository layer. Currently the
  index layer provides a graph aware immutable index, a builder for the
  same index type to allow creating them, and finally a composer for
  such indices to allow the use of many indices in a single query. The
  index performance is not optimised, however the API is stable to allow
  development on top of the index. (Robert Collins)

* ``bzrlib.dirstate.cmp_by_dirs`` can be used to compare two paths by
  their directory sections. This is equivalent to comparing
  ``path.split('/')``, only without having to split the paths.
  This has a Pyrex implementation available.
  (John Arbash Meinel)

* New transport decorator 'unlistable+' which disables the list_dir
  functionality for testing.

* Deprecated ``change_entry`` in transform.py. (Ian Clatworthy)

* RevisionTree.get_weave is now deprecated.  Tree.plan_merge is now used
  for performing annotate-merge.  (Aaron Bentley)

* New EmailMessage class to create email messages. (Adeodato Simó)

* Unused functions on the private interface KnitIndex have been removed.
  (Robert Collins)

* New ``knit.KnitGraphIndex`` which provides a ``KnitIndex`` layered on top
  of a ``index.GraphIndex``. (Robert Collins)

* New ``knit.KnitVersionedFile.iter_parents`` method that allows querying
  the parents of many knit nodes at once, reducing round trips to the
  underlying index. (Robert Collins)

* Graph now has an is_ancestor method, various bits use it.
  (Aaron Bentley)

* The ``-Dhpss`` flag now includes timing information. As well as
  logging when a new connection is opened. (John Arbash Meinel)

* ``bzrlib.pack.ContainerWriter`` now returns an offset, length tuple to
  callers when inserting data, allowing generation of readv style access
  during pack creation, without needing a separate pass across the output
  pack to gather such details. (Robert Collins)

* ``bzrlib.pack.make_readv_reader`` allows readv based access to pack
  files that are stored on a transport. (Robert Collins)

* New ``Repository.has_same_location`` method that reports if two
  repository objects refer to the same repository (although with some risk
  of false negatives).  (Andrew Bennetts)

* InterTree.compare now passes require_versioned on correctly.
  (Marius Kruger)

* New methods on Repository - ``start_write_group``,
  ``commit_write_group``, ``abort_write_group`` and ``is_in_write_group`` -
  which provide a clean hook point for transactional Repositories - ones
  where all the data for a fetch or commit needs to be made atomically
  available in one step. This allows the write lock to remain while making
  a series of data insertions.  (e.g. data conversion). (Robert Collins)

* In ``bzrlib.knit`` the internal interface has been altered to use
  3-tuples (index, pos, length) rather than two-tuples (pos, length) to
  describe where data in a knit is, allowing knits to be split into
  many files. (Robert Collins)

* ``bzrlib.knit._KnitData`` split into cache management and physical access
  with two access classes - ``_PackAccess`` and ``_KnitAccess`` defined.
  The former provides access into a .pack file, and the latter provides the
  current production repository form of .knit files. (Robert Collins)

Testing
*******

* Remove selftest ``--clean-output``, ``--numbered-dirs`` and
  ``--keep-output`` options, which are obsolete now that tests
  are done within directories in $TMPDIR.  (Martin Pool)

* The SSH_AUTH_SOCK environment variable is now reset to avoid
  interaction with any running ssh agents.  (Jelmer Vernooij, #125955)

* run_bzr_subprocess handles parameters the same way as run_bzr:
  either a string or a list of strings should be passed as the first
  parameter.  Varargs-style parameters are deprecated. (Aaron Bentley)


bzr 0.18
########

:Released:  2007-07-17

Bugfixes
********

* Fix 'bzr add' crash under Win32 (Kuno Meyer)


bzr 0.18rc1
###########

:Released:  2007-07-10

Bugfixes
********

* Do not suppress pipe errors, etc. in non-display commands
  (Alexander Belchenko, #87178)

* Display a useful error message when the user requests to annotate
  a file that is not present in the specified revision.
  (James Westby, #122656)

* Commands that use status flags now have a reference to 'help
  status-flags'.  (Daniel Watkins, #113436)

* Work around python-2.4.1 inhability to correctly parse the
  authentication header.
  (Vincent Ladeuil, #121889)

* Use exact encoding for merge directives. (Adeodato Simó, #120591)

* Fix tempfile permissions error in smart server tar bundling under
  Windows. (Martin _, #119330)

* Fix detection of directory entries in the inventory. (James Westby)

* Fix handling of http code 400: Bad Request When issuing too many ranges.
  (Vincent Ladeuil, #115209)

* Issue a CONNECT request when connecting to an https server
  via a proxy to enable SSL tunneling.
  (Vincent Ladeuil, #120678)

* Fix ``bzr log -r`` to support selecting merge revisions, both
  individually and as part of revision ranges.
  (Kent Gibson, #4663)

* Don't leave cruft behind when failing to acquire a lockdir.
  (Martin Pool, #109169)

* Don't use the '-f' strace option during tests.
  (Vincent Ladeuil, #102019).

* Warn when setting ``push_location`` to a value that will be masked by
  locations.conf.  (Aaron Bentley, #122286)

* Fix commit ordering in corner case (Aaron Bentley, #94975)

*  Make annotate behave in a non-ASCII world (Adeodato Simó).

Improvements
************

* The --lsprof-file option now dumps a text rendering of the profiling
  information if the filename ends in ".txt". It will also convert the
  profiling information to a format suitable for KCacheGrind if the
  output filename ends in ".callgrind". Fixes to the lsprofcalltree
  conversion process by Jean Paul Calderone and Itamar were also merged.
  See http://ddaa.net/blog/python/lsprof-calltree. (Ian Clatworthy)

* ``info`` now defaults to non-verbose mode, displaying only paths and
  abbreviated format info.  ``info -v`` displays all the information
  formerly displayed by ``info``.  (Aaron Bentley, Adeodato Simó)

* ``bzr missing`` now has better option names ``--this`` and ``--other``.
  (Elliot Murphy)

* The internal ``weave-list`` command has become ``versionedfile-list``,
  and now lists knits as well as weaves.  (Aaron Bentley)

* Automatic merge base selection uses a faster algorithm that chooses
  better bases in criss-cross merge situations (Aaron Bentley)

* Progress reporting in ``commit`` has been improved. The various logical
  stages are now reported on as follows, namely:

  * Collecting changes [Entry x/y] - Stage n/m
  * Saving data locally - Stage n/m
  * Uploading data to master branch - Stage n/m
  * Updating the working tree - Stage n/m
  * Running post commit hooks - Stage n/m

  If there is no master branch, the 3rd stage is omitted and the total
  number of stages is adjusted accordingly.

  Each hook that is run after commit is listed with a name (as hooks
  can be slow it is useful feedback).
  (Ian Clatworthy, Robert Collins)

* Various operations that are now faster due to avoiding unnecessary
  topological sorts. (Aaron Bentley)

* Make merge directives robust against broken bundles. (Aaron Bentley)

* The lsprof filename note is emitted via trace.note(), not standard
  output.  (Aaron Bentley)

* ``bzrlib`` now exports explicit API compatibility information to assist
  library users and plugins. See the ``bzrlib.api`` module for details.
  (Robert Collins)

* Remove unnecessary lock probes when acquiring a lockdir.
  (Martin Pool)

* ``bzr --version`` now shows the location of the bzr log file, which
  is especially useful on Windows.  (Martin Pool)

* -D now supports hooks to get debug tracing of hooks (though its currently
  minimal in nature). (Robert Collins)

* Long log format reports deltas on merge revisions.
  (John Arbash Meinel, Kent Gibson)

* Make initial push over ftp more resilient. (John Arbash Meinel)

* Print a summary of changes for update just like pull does.
  (Daniel Watkins, #113990)

* Add a -Dhpss option to trace smart protocol requests and responses.
  (Andrew Bennetts)

Library API Breaks
******************

* Testing cleanups -
  ``bzrlib.repository.RepositoryTestProviderAdapter`` has been moved
  to ``bzrlib.tests.repository_implementations``;
  ``bzrlib.repository.InterRepositoryTestProviderAdapter`` has been moved
  to ``bzrlib.tests.interrepository_implementations``;
  ``bzrlib.transport.TransportTestProviderAdapter`` has moved to
  ``bzrlib.tests.test_transport_implementations``.
  ``bzrlib.branch.BranchTestProviderAdapter`` has moved to
  ``bzrlib.tests.branch_implementations``.
  ``bzrlib.bzrdir.BzrDirTestProviderAdapter`` has moved to
  ``bzrlib.tests.bzrdir_implementations``.
  ``bzrlib.versionedfile.InterVersionedFileTestProviderAdapter`` has moved
  to ``bzrlib.tests.interversionedfile_implementations``.
  ``bzrlib.store.revision.RevisionStoreTestProviderAdapter`` has moved to
  ``bzrlib.tests.revisionstore_implementations``.
  ``bzrlib.workingtree.WorkingTreeTestProviderAdapter`` has moved to
  ``bzrlib.tests.workingtree_implementations``.
  These changes are an API break in the testing infrastructure only.
  (Robert Collins)

* Relocate TestCaseWithRepository to be more central. (Robert Collins)

* ``bzrlib.add.smart_add_tree`` will no longer perform glob expansion on
  win32. Callers of the function should do this and use the new
  ``MutableTree.smart_add`` method instead. (Robert Collins)

* ``bzrlib.add.glob_expand_for_win32`` is now
  ``bzrlib.win32utils.glob_expand``.  (Robert Collins)

* ``bzrlib.add.FastPath`` is now private and moved to
  ``bzrlib.mutabletree._FastPath``. (Robert Collins, Martin Pool)

* ``LockDir.wait`` removed.  (Martin Pool)

* The ``SmartServer`` hooks API has changed for the ``server_started`` and
  ``server_stopped`` hooks. The first parameter is now an iterable of
  backing URLs rather than a single URL. This is to reflect that many
  URLs may map to the external URL of the server. E.g. the server interally
  may have a chrooted URL but also the local file:// URL will be at the
  same location. (Robert Collins)

Internals
*********

* New SMTPConnection class to unify email handling.  (Adeodato Simó)

* Fix documentation of BzrError. (Adeodato Simó)

* Make BzrBadParameter an internal error. (Adeodato Simó)

* Remove use of 'assert False' to raise an exception unconditionally.
  (Martin Pool)

* Give a cleaner error when failing to decode knit index entry.
  (Martin Pool)

* TreeConfig would mistakenly search the top level when asked for options
  from a section. It now respects the section argument and only
  searches the specified section. (James Westby)

* Improve ``make api-docs`` output. (John Arbash Meinel)

* Use os.lstat rather than os.stat for osutils.make_readonly and
  osutils.make_writeable. This makes the difftools plugin more
  robust when dangling symlinks are found. (Elliot Murphy)

* New ``-Dlock`` option to log (to ~/.bzr.log) information on when
  lockdirs are taken or released.  (Martin Pool)

* ``bzrlib`` Hooks are now nameable using ``Hooks.name_hook``. This
  allows a nicer UI when hooks are running as the current hook can
  be displayed. (Robert Collins)

* ``Transport.get`` has had its interface made more clear for ease of use.
  Retrieval of a directory must now fail with either 'PathError' at open
  time, or raise 'ReadError' on a read. (Robert Collins)

* New method ``_maybe_expand_globs`` on the ``Command`` class for
  dealing with unexpanded glob lists - e.g. on the win32 platform. This
  was moved from ``bzrlib.add._prepare_file_list``. (Robert Collins)

* ``bzrlib.add.smart_add`` and ``bzrlib.add.smart_add_tree`` are now
  deprecated in favour of ``MutableTree.smart_add``. (Robert Collins,
  Martin Pool)

* New method ``external_url`` on Transport for obtaining the url to
  hand to external processes. (Robert Collins)

* Teach windows installers to build pyrex/C extensions.
  (Alexander Belchenko)

Testing
*******

* Removed the ``--keep-output`` option from selftest and clean up test
  directories as they're used.  This reduces the IO load from
  running the test suite and cuts the time by about half.
  (Andrew Bennetts, Martin Pool)

* Add scenarios as a public attribute on the TestAdapter classes to allow
  modification of the generated scenarios before adaption and easier
  testing. (Robert Collins)

* New testing support class ``TestScenarioApplier`` which multiplies
  out a single teste by a list of supplied scenarios. (RobertCollins)

* Setting ``repository_to_test_repository`` on a repository_implementations
  test will cause it to be called during repository creation, allowing the
  testing of repository classes which are not based around the Format
  concept. For example a repository adapter can be tested in this manner,
  by altering the repository scenarios to include a scenario that sets this
  attribute during the test parameterisation in
  ``bzrlib.tests.repository.repository_implementations``. (Robert Collins)

* Clean up many of the APIs for blackbox testing of Bazaar.  The standard
  interface is now self.run_bzr.  The command to run can be passed as
  either a list of parameters, a string containing the command line, or
  (deprecated) varargs parameters.  (Martin Pool)

* The base TestCase now isolates tests from -D parameters by clearing
  ``debug.debug_flags`` and restores it afterwards. (Robert Collins)

* Add a relpath parameter to get_transport methods in test framework to
  avoid useless cloning.
  (Vincent Ladeuil, #110448)


bzr 0.17
########

:Released:  2007-06-18

Bugfixes
********

* Fix crash of commit due to wrong lookup of filesystem encoding.
  (Colin Watson, #120647)

* Revert logging just to stderr in commit as broke unicode filenames.
  (Aaron Bentley, Ian Clatworthy, #120930)


bzr 0.17rc1
###########

:Released:  2007-06-12

Notes When Upgrading
********************

* The kind() and is_executable() APIs on the WorkingTree interface no
  longer implicitly (read) locks and unlocks the tree. This *might*
  impact some plug-ins and tools using this part of the API. If you find
  an issue that may be caused by this change, please let us know,
  particularly the plug-in/tool maintainer. If encountered, the API
  fix is to surround kind() and is_executable() calls with lock_read()
  and unlock() like so::

    work_tree.lock_read()
    try:
        kind = work_tree.kind(...)
    finally:
        work_tree.unlock()

Internals
*********
* Rework of LogFormatter API to provide beginning/end of log hooks and to
  encapsulate the details of the revision to be logged in a LogRevision
  object.
  In long log formats, merge revision ids are only shown when --show-ids
  is specified, and are labelled "revision-id:", as per mainline
  revisions, instead of "merged:". (Kent Gibson)

* New ``BranchBuilder`` API which allows the construction of particular
  histories quickly. Useful for testing and potentially other applications
  too. (Robert Collins)

Improvements
************

* There are two new help topics, working-trees and repositories that
  attempt to explain these concepts. (James Westby, John Arbash Meinel,
  Aaron Bentley)

* Added ``bzr log --limit`` to report a limited number of revisions.
  (Kent Gibson, #3659)

* Revert does not try to preserve file contents that were originally
  produced by reverting to a historical revision.  (Aaron Bentley)

* ``bzr log --short`` now includes ``[merge]`` for revisions which
  have more than one parent. This is a small improvement to help
  understanding what changes have occurred
  (John Arbash Meinel, #83887)

* TreeTransform avoids many renames when contructing large trees,
  improving speed.  3.25x speedups have been observed for construction of
  kernel-sized-trees, and checkouts are 1.28x faster.  (Aaron Bentley)

* Commit on large trees is now faster. In my environment, a commit of
  a small change to the Mozilla tree (55k files) has dropped from
  66 seconds to 32 seconds. For a small tree of 600 files, commit of a
  small change is 33% faster. (Ian Clatworthy)

* New --create-prefix option to bzr init, like for push.  (Daniel Watkins,
  #56322)

Bugfixes
********

* ``bzr push`` should only connect to the remote location one time.
  We have been connecting 3 times because we forget to pass around
  the Transport object. This adds ``BzrDir.clone_on_transport()``, so
  that we can pass in the Transport that we already have.
  (John Arbash Meinel, #75721)

* ``DirState.set_state_from_inventory()`` needs to properly order
  based on split paths, not just string paths.
  (John Arbash Meinel, #115947)

* Let TestUIFactoy encode the password prompt with its own stdout.
  (Vincent Ladeuil, #110204)

* pycurl should take use the range header that takes the range hint
  into account.
  (Vincent Ladeuil, #112719)

* WorkingTree4.get_file_sha1 no longer raises an exception when invoked
  on a missing file.  (Aaron Bentley, #118186)

* WorkingTree.remove works correctly with tree references, and when pwd is
  not the tree root. (Aaron Bentley)

* Merge no longer fails when a file is renamed in one tree and deleted
  in the other. (Aaron Bentley, #110279)

* ``revision-info`` now accepts dotted revnos, doesn't require a tree,
  and defaults to the last revision (Matthew Fuller, #90048)

* Tests no longer fail when BZR_REMOTE_PATH is set in the environment.
  (Daniel Watkins, #111958)

* ``bzr branch -r revid:foo`` can be used to branch any revision in
  your repository. (Previously Branch6 only supported revisions in your
  mainline). (John Arbash Meinel, #115343)

bzr 0.16
########

:Released:  2007-05-07

Bugfixes
********

* Handle when you have 2 directories with similar names, but one has a
  hyphen. (``'abc'`` versus ``'abc-2'``). The WT4._iter_changes
  iterator was using direct comparison and ``'abc/a'`` sorts after
  ``'abc-2'``, but ``('abc', 'a')`` sorts before ``('abc-2',)``.
  (John Arbash Meinel, #111227)

* Handle when someone renames a file on disk without telling bzr.
  Previously we would report the first file as missing, but not show
  the new unknown file. (John Arbash Meinel, #111288)

* Avoid error when running hooks after pulling into or pushing from
  a branch bound to a smartserver branch.  (Martin Pool, #111968)

Improvements
************

* Move developer documentation to doc/developers/. This reduces clutter in
  the root of the source tree and allows HACKING to be split into multiple
  files. (Robert Collins, Alexander Belchenko)

* Clean up the ``WorkingTree4._iter_changes()`` internal loops as well as
  ``DirState.update_entry()``. This optimizes the core logic for ``bzr
  diff`` and ``bzr status`` significantly improving the speed of
  both. (John Arbash Meinel)

bzr 0.16rc2
###########

:Released:  2007-04-30

Bugfixes
********

* Handle the case when you delete a file, and then rename another file
  on top of it. Also handle the case of ``bzr rm --keep foo``. ``bzr
  status`` should show the removed file and an unknown file in its
  place. (John Arbash Meinel, #109993)

* Bundles properly read and write revision properties that have an
  empty value. And when the value is not ASCII.
  (John Arbash Meinel, #109613)

* Fix the bzr commit message to be in text mode.
  (Alexander Belchenko, #110901)

* Also handle when you rename a file and create a file where it used
  to be. (John Arbash Meinel, #110256)

* ``WorkingTree4._iter_changes`` should not descend into unversioned
  directories. (John Arbash Meinel, #110399)

bzr 0.16rc1
###########

:Released:  2007-04-26

Notes When Upgrading
********************

* ``bzr remove`` and ``bzr rm`` will now remove the working file, if
  it could be recovered again.
  This has been done for consistency with svn and the unix rm command.
  The old ``remove`` behaviour has been retained in the new option
  ``bzr remove --keep``, which will just stop versioning the file,
  but not delete it.
  ``bzr remove --force`` have been added which will always delete the
  files.
  ``bzr remove`` is also more verbose.
  (Marius Kruger, #82602)

Improvements
************

* Merge directives can now be supplied as input to `merge` and `pull`,
  like bundles can.  (Aaron Bentley)

* Sending the SIGQUIT signal to bzr, which can be done on Unix by
  pressing Control-Backslash, drops bzr into a debugger.  Type ``'c'``
  to continue.  This can be disabled by setting the environment variable
  ``BZR_SIGQUIT_PDB=0``.  (Martin Pool)

* selftest now supports --list-only to list tests instead of running
  them. (Ian Clatworthy)

* selftest now supports --exclude PATTERN (or -x PATTERN) to exclude
  tests with names that match that regular expression.
  (Ian Clatworthy, #102679)

* selftest now supports --randomize SEED to run tests in a random order.
  SEED is typically the value 'now' meaning 'use the current time'.
  (Ian Clatworthy, #102686)

* New option ``--fixes`` to commit, which stores bug fixing annotations as
  revision properties. Built-in support for Launchpad, Debian, Trac and
  Bugzilla bug trackers. (Jonathan Lange, James Henstridge, Robert Collins)

* New API, ``bzrlib.bugtracker.tracker_registry``, for adding support for
  other bug trackers to ``fixes``. (Jonathan Lange, James Henstridge,
  Robert Collins)

* ``selftest`` has new short options ``-f`` and ``-1``.  (Martin
  Pool)

* ``bzrlib.tsort.MergeSorter`` optimizations. Change the inner loop
  into using local variables instead of going through ``self._var``.
  Improves the time to ``merge_sort`` a 10k revision graph by
  approximately 40% (~700->400ms).  (John Arbash Meinel)

* ``make docs`` now creates a man page at ``man1/bzr.1`` fixing bug 107388.
  (Robert Collins)

* ``bzr help`` now provides cross references to other help topics using
  the _see_also facility on command classes. Likewise the bzr_man
  documentation, and the bzr.1 man page also include this information.
  (Robert Collins)

* Tags are now included in logs, that use the long log formatter.
  (Erik Bågfors, Alexander Belchenko)

* ``bzr help`` provides a clearer message when a help topic cannot be
  found. (Robert Collins, #107656)

* ``bzr help`` now accepts optional prefixes for command help. The help
  for all commands can now be found at ``bzr help commands/COMMANDNAME``
  as well as ``bzr help COMMANDNAME`` (which only works for commands
  where the name is not the same as a more general help topic).
  (Robert Collins)

* ``bzr help PLUGINNAME`` will now return the module docstring from the
  plugin PLUGINNAME. (Robert Collins, #50408)

* New help topic ``urlspec`` which lists the availables transports.
  (Goffredo Baroncelli)

* doc/server.txt updated to document the default bzr:// port
  and also update the blurb about the hpss' current status.
  (Robert Collins, #107125).

* ``bzr serve`` now listens on interface 0.0.0.0 by default, making it
  serve out to the local LAN (and anyone in the world that can reach the
  machine running ``bzr serve``. (Robert Collins, #98918)

* A new smart server protocol version has been added.  It prefixes requests
  and responses with an explicit version identifier so that future protocol
  revisions can be dealt with gracefully.  (Andrew Bennetts, Robert Collins)

* The bzr protocol version 2 indicates success or failure in every response
  without depending on particular commands encoding that consistently,
  allowing future client refactorings to be much more robust about error
  handling. (Robert Collins, Martin Pool, Andrew Bennetts)

* The smart protocol over HTTP client has been changed to always post to the
  same ``.bzr/smart`` URL under the original location when it can.  This allows
  HTTP servers to only have to pass URLs ending in .bzr/smart to the smart
  server handler, and not arbitrary ``.bzr/*/smart`` URLs.  (Andrew Bennetts)

* digest authentication is now supported for proxies and HTTP by the urllib
  based http implementation. Tested against Apache 2.0.55 and Squid
  2.6.5. Basic and digest authentication are handled coherently for HTTP
  and proxy: if the user is provided in the url (bzr command line for HTTP,
  proxy environment variables for proxies), the password is prompted for
  (only once). If the password is provided, it is taken into account. Once
  the first authentication is successful, all further authentication
  roundtrips are avoided by preventively setting the right authentication
  header(s).
  (Vincent Ladeuil).

Internals
*********

* bzrlib API compatability with 0.8 has been dropped, cleaning up some
  code paths. (Robert Collins)

* Change the format of chroot urls so that they can be safely manipulated
  by generic url utilities without causing the resulting urls to have
  escaped the chroot. A side effect of this is that creating a chroot
  requires an explicit action using a ChrootServer.
  (Robert Collins, Andrew Bennetts)

* Deprecate ``Branch.get_root_id()`` because branches don't have root ids,
  rather than fixing bug #96847.  (Aaron Bentley)

* ``WorkingTree.apply_inventory_delta`` provides a better alternative to
  ``WorkingTree._write_inventory``.  (Aaron Bentley)

* Convenience method ``TestCase.expectFailure`` ensures that known failures
  do not silently pass.  (Aaron Bentley)

* ``Transport.local_abspath`` now raises ``NotLocalUrl`` rather than
  ``TransportNotPossible``. (Martin Pool, Ian Clatworthy)

* New SmartServer hooks facility. There are two initial hooks documented
  in ``bzrlib.transport.smart.SmartServerHooks``. The two initial hooks allow
  plugins to execute code upon server startup and shutdown.
  (Robert Collins).

* SmartServer in standalone mode will now close its listening socket
  when it stops, rather than waiting for garbage collection. This primarily
  fixes test suite hangs when a test tries to connect to a shutdown server.
  It may also help improve behaviour when dealing with a server running
  on a specific port (rather than dynamically assigned ports).
  (Robert Collins)

* Move most SmartServer code into a new package, bzrlib/smart.
  bzrlib/transport/remote.py contains just the Transport classes that used
  to be in bzrlib/transport/smart.py.  (Andrew Bennetts)

* urllib http implementation avoid roundtrips associated with
  401 (and 407) errors once the authentication succeeds.
  (Vincent Ladeuil).

* urlib http now supports querying the user for a proxy password if
  needed. Realm is shown in the prompt for both HTTP and proxy
  authentication when the user is required to type a password.
  (Vincent Ladeuil).

* Renamed SmartTransport (and subclasses like SmartTCPTransport) to
  RemoteTransport (and subclasses to RemoteTCPTransport, etc).  This is more
  consistent with its new home in ``bzrlib/transport/remote.py``, and because
  it's not really a "smart" transport, just one that does file operations
  via remote procedure calls.  (Andrew Bennetts)

* The ``lock_write`` method of ``LockableFiles``, ``Repository`` and
  ``Branch`` now accept a ``token`` keyword argument, so that separate
  instances of those objects can share a lock if it has the right token.
  (Andrew Bennetts, Robert Collins)

* New method ``get_branch_reference`` on ``BzrDir`` allows the detection of
  branch references - which the smart server component needs.

* The Repository API ``make_working_trees`` is now permitted to return
  False when ``set_make_working_trees`` is not implemented - previously
  an unimplemented ``set_make_working_trees`` implied the result True
  from ``make_working_trees``. This has been changed to accomodate the
  smart server, where it does not make sense (at this point) to ever
  make working trees by default. (Robert Collins)

* Command objects can now declare related help topics by having _see_also
  set to a list of related topic. (Robert Collins)

* ``bzrlib.help`` now delegates to the Command class for Command specific
  help. (Robert Collins)

* New class ``TransportListRegistry``, derived from the Registry class, which
  simplifies tracking the available Transports. (Goffredo Baroncelli)

* New function ``Branch.get_revision_id_to_revno_map`` which will
  return a dictionary mapping revision ids to dotted revnos. Since
  dotted revnos are defined in the context of the branch tip, it makes
  sense to generate them from a ``Branch`` object.
  (John Arbash Meinel)

* Fix the 'Unprintable error' message display to use the repr of the
  exception that prevented printing the error because the str value
  for it is often not useful in debugging (e.g. KeyError('foo') has a
  str() of 'foo' but a repr of 'KeyError('foo')' which is much more
  useful. (Robert Collins)

* ``urlutils.normalize_url`` now unescapes unreserved characters, such as "~".
  (Andrew Bennetts)

Bugfixes
********

* Don't fail bundle selftest if email has 'two' embedded.
  (Ian Clatworthy, #98510)

* Remove ``--verbose`` from ``bzr bundle``. It didn't work anyway.
  (Robert Widhopf-Fenk, #98591)

* Remove ``--basis`` from the checkout/branch commands - it didn't work
  properly and is no longer beneficial.
  (Robert Collins, #53675, #43486)

* Don't produce encoding error when adding duplicate files.
  (Aaron Bentley)

* Fix ``bzr log <file>`` so it only logs the revisions that changed
  the file, and does it faster.
  (Kent Gibson, John Arbash Meinel, #51980, #69477)

* Fix ``InterDirstateTre._iter_changes`` to handle when we come across
  an empty versioned directory, which now has files in it.
  (John Arbash Meinel, #104257)

* Teach ``common_ancestor`` to shortcut when the tip of one branch is
  inside the ancestry of the other. Saves a lot of graph processing
  (with an ancestry of 16k revisions, ``bzr merge ../already-merged``
  changes from 2m10s to 13s).  (John Arbash Meinel, #103757)

* Fix ``show_diff_trees`` to handle the case when a file is modified,
  and the containing directory is renamed. (The file path is different
  in this versus base, but it isn't marked as a rename).
  (John Arbash Meinel, #103870)

* FTP now works even when the FTP server does not support atomic rename.
  (Aaron Bentley, #89436)

* Correct handling in bundles and merge directives of timezones with
  that are not an integer number of hours offset from UTC.  Always
  represent the epoch time in UTC to avoid problems with formatting
  earlier times on win32.  (Martin Pool, Alexander Belchenko, John
  Arbash Meinel)

* Typo in the help for ``register-branch`` fixed. (Robert Collins, #96770)

* "dirstate" and "dirstate-tags" formats now produce branches compatible
  with old versions of bzr. (Aaron Bentley, #107168))

* Handle moving a directory when children have been added, removed,
  and renamed. (John Arbash Meinel, #105479)

* Don't preventively use basic authentication for proxy before receiving a
  407 error. Otherwise people willing to use other authentication schemes
  may expose their password in the clear (or nearly). This add one
  roundtrip in case basic authentication should be used, but plug the
  security hole.
  (Vincent Ladeuil)

* Handle http and proxy digest authentication.
  (Vincent Ladeuil, #94034).

Testing
*******

* Added ``bzrlib.strace.strace`` which will strace a single callable and
  return a StraceResult object which contains just the syscalls involved
  in running it. (Robert Collins)

* New test method ``reduceLockdirTimeout`` to drop the default (ui-centric)
  default time down to one suitable for tests. (Andrew Bennetts)

* Add new ``vfs_transport_factory`` attribute on tests which provides the
  common vfs backing for both the readonly and readwrite transports.
  This allows the RemoteObject tests to back onto local disk or memory,
  and use the existing ``transport_server`` attribute all tests know about
  to be the smart server transport. This in turn allows tests to
  differentiate between 'transport to access the branch', and
  'transport which is a VFS' - which matters in Remote* tests.
  (Robert Collins, Andrew Bennetts)

* The ``make_branch_and_tree`` method for tests will now create a
  lightweight checkout for the tree if the ``vfs_transport_factory`` is not
  a LocalURLServer. (Robert Collins, Andrew Bennetts)

* Branch implementation tests have been audited to ensure that all urls
  passed to Branch APIs use proper urls, except when local-disk paths
  are intended. This is so that tests correctly access the test transport
  which is often not equivalent to local disk in Remote* tests. As part
  of this many tests were adjusted to remove dependencies on local disk
  access.
  (Robert Collins, Andrew Bennetts)

* Mark bzrlib.tests and bzrlib.tests.TestUtil as providing assertFOO helper
  functions by adding a ``__unittest`` global attribute. (Robert Collins,
  Andrew Bennetts, Martin Pool, Jonathan Lange)

* Refactored proxy and authentication handling to simplify the
  implementation of new auth schemes for both http and proxy.
  (Vincent Ladeuil)

bzr 0.15
########

:Released: 2007-04-01

Bugfixes
********

* Handle incompatible repositories as a user issue when fetching.
  (Aaron Bentley)

* Don't give a recommendation to upgrade when branching or
  checking out a branch that contains an old-format working tree.
  (Martin Pool)

bzr 0.15rc3
###########

:Released:  2007-03-26

Changes
*******

* A warning is now displayed when opening working trees in older
  formats, to encourage people to upgrade to WorkingTreeFormat4.
  (Martin Pool)

Improvements
************

* HTTP redirections are now taken into account when a branch (or a
  bundle) is accessed for the first time. A message is issued at each
  redirection to inform the user. In the past, http redirections were
  silently followed for each request which significantly degraded the
  performances. The http redirections are not followed anymore by
  default, instead a RedirectRequested exception is raised. For bzrlib
  users needing to follow http redirections anyway,
  ``bzrlib.transport.do_catching_redirections`` provide an easy transition
  path.  (vila)

Internals
*********

* Added ``ReadLock.temporary_write_lock()`` to allow upgrading an OS read
  lock to an OS write lock. Linux can do this without unlocking, Win32
  needs to unlock in between. (John Arbash Meinel)

* New parameter ``recommend_upgrade`` to ``BzrDir.open_workingtree``
  to silence (when false) warnings about opening old formats.
  (Martin Pool)

* Fix minor performance regression with bzr-0.15 on pre-dirstate
  trees. (We were reading the working inventory too many times).
  (John Arbash Meinel)

* Remove ``Branch.get_transaction()`` in favour of a simple cache of
  ``revision_history``.  Branch subclasses should override
  ``_gen_revision_history`` rather than ``revision_history`` to make use of
  this cache, and call ``_clear_revision_history_cache`` and
  ``_cache_revision_history`` at appropriate times. (Andrew Bennetts)

Bugfixes
********

* Take ``smtp_server`` from user config into account.
  (vila, #92195)

* Restore Unicode filename handling for versioned and unversioned files.
  (John Arbash Meinel, #92608)

* Don't fail during ``bzr commit`` if a file is marked removed, and
  the containing directory is auto-removed.  (John Arbash Meinel, #93681)

* ``bzr status FILENAME`` failed on Windows because of an uncommon
  errno. (``ERROR_DIRECTORY == 267 != ENOTDIR``).
  (Wouter van Heyst, John Arbash Meinel, #90819)

* ``bzr checkout source`` should create a local branch in the same
  format as source. (John Arbash Meinel, #93854)

* ``bzr commit`` with a kind change was failing to update the
  last-changed-revision for directories.  The
  InventoryDirectory._unchanged only looked at the ``parent_id`` and name,
  ignoring the fact that the kind could have changed, too.
  (John Arbash Meinel, #90111)

* ``bzr mv dir/subdir other`` was incorrectly updating files inside
  the directory. So that there was a chance it would break commit,
  etc. (John Arbash Meinel, #94037)

* Correctly handles mutiple permanent http redirections.
  (vila, #88780)

bzr 0.15rc2
###########

:Released:  2007-03-14

Notes When Upgrading
********************

* Release 0.15rc2 of bzr changes the ``bzr init-repo`` command to
  default to ``--trees`` instead of ``--no-trees``.
  Existing shared repositories are not affected.

Improvements
************

* New ``merge-directive`` command to generate machine- and human-readable
  merge requests.  (Aaron Bentley)

* New ``submit:`` revision specifier makes it easy to diff against the
  common ancestor with the submit location (Aaron Bentley)

* Added support for Putty's SSH implementation. (Dmitry Vasiliev)

* Added ``bzr status --versioned`` to report only versioned files,
  not unknowns. (Kent Gibson)

* Merge now autodetects the correct line-ending style for its conflict
  markers.  (Aaron Bentley)

Internals
*********

* Refactored SSH vendor registration into SSHVendorManager class.
  (Dmitry Vasiliev)

Bugfixes
********

* New ``--numbered-dirs`` option to ``bzr selftest`` to use
  numbered dirs for TestCaseInTempDir. This is default behavior
  on Windows. Anyone can force named dirs on Windows
  with ``--no-numbered-dirs``. (Alexander Belchenko)

* Fix ``RevisionSpec_revid`` to handle the Unicode strings passed in
  from the command line. (Marien Zwart, #90501)

* Fix ``TreeTransform._iter_changes`` when both the source and
  destination are missing. (Aaron Bentley, #88842)

* Fix commit of merges with symlinks in dirstate trees.
  (Marien Zwart)

* Switch the ``bzr init-repo`` default from --no-trees to --trees.
  (Wouter van Heyst, #53483)


bzr 0.15rc1
###########

:Released:  2007-03-07

Surprises
*********

* The default disk format has changed. Please run 'bzr upgrade' in your
  working trees to upgrade. This new default is compatible for network
  operations, but not for local operations. That is, if you have two
  versions of bzr installed locally, after upgrading you can only use the
  bzr 0.15 version. This new default does not enable tags or nested-trees
  as they are incompatible with bzr versions before 0.15 over the network.

* For users of bzrlib: Two major changes have been made to the working tree
  api in bzrlib. The first is that many methods and attributes, including
  the inventory attribute, are no longer valid for use until one of
  ``lock_read``/``lock_write``/``lock_tree_write`` has been called,
  and become invalid again after unlock is called. This has been done
  to improve performance and correctness as part of the dirstate
  development.
  (Robert Collins, John A Meinel, Martin Pool, and others).

* For users of bzrlib: The attribute 'tree.inventory' should be considered
  readonly. Previously it was possible to directly alter this attribute, or
  its contents, and have the tree notice this. This has been made
  unsupported - it may work in some tree formats, but in the newer dirstate
  format such actions will have no effect and will be ignored, or even
  cause assertions. All operations possible can still be carried out by a
  combination of the tree API, and the bzrlib.transform API. (Robert
  Collins, John A Meinel, Martin Pool, and others).

Improvements
************

* Support for OS Windows 98. Also .bzr.log on any windows system
  saved in My Documents folder. (Alexander Belchenko)

* ``bzr mv`` enhanced to support already moved files.
  In the past the mv command would have failed if the source file doesn't
  exist. In this situation ``bzr mv`` would now detect that the file has
  already moved and update the repository accordingly, if the target file
  does exist.
  A new option ``--after`` has been added so that if two files already
  exist, you could notify Bazaar that you have moved a (versioned) file
  and replaced it with another. Thus in this case ``bzr move --after``
  will only update the Bazaar identifier.
  (Steffen Eichenberg, Marius Kruger)

* ``ls`` now works on treeless branches and remote branches.
  (Aaron Bentley)

* ``bzr help global-options`` describes the global options.
  (Aaron Bentley)

* ``bzr pull --overwrite`` will now correctly overwrite checkouts.
  (Robert Collins)

* Files are now allowed to change kind (e.g. from file to symlink).
  Supported by ``commit``, ``revert`` and ``status``
  (Aaron Bentley)

* ``inventory`` and ``unknowns`` hidden in favour of ``ls``
  (Aaron Bentley)

* ``bzr help checkouts`` descibes what checkouts are and some possible
  uses of them. (James Westby, Aaron Bentley)

* A new ``-d`` option to push, pull and merge overrides the default
  directory.  (Martin Pool)

* Branch format 6: smaller, and potentially faster than format 5.  Supports
  ``append_history_only`` mode, where the log view and revnos do not change,
  except by being added to.  Stores policy settings in
  ".bzr/branch/branch.conf".

* ``append_only`` branches:  Format 6 branches may be configured so that log
  view and revnos are always consistent.  Either create the branch using
  "bzr init --append-revisions-only" or edit the config file as descriped
  in docs/configuration.txt.

* rebind: Format 6 branches retain the last-used bind location, so if you
  "bzr unbind", you can "bzr bind" to bind to the previously-selected
  bind location.

* Builtin tags support, created and deleted by the ``tag`` command and
  stored in the branch.  Tags can be accessed with the revisionspec
  ``-rtag:``, and listed with ``bzr tags``.  Tags are not versioned
  at present. Tags require a network incompatible upgrade. To perform this
  upgrade, run ``bzr upgrade --dirstate-tags`` in your branch and
  repositories. (Martin Pool)

* The ``bzr://`` transport now has a well-known port number, 4155,
  which it will use by default.  (Andrew Bennetts, Martin Pool)

* Bazaar now looks for user-installed plugins before looking for site-wide
  plugins. (Jonathan Lange)

* ``bzr resolve`` now detects and marks resolved text conflicts.
  (Aaron Bentley)

Internals
*********

* Internally revision ids and file ids are now passed around as utf-8
  bytestrings, rather than treating them as Unicode strings. This has
  performance benefits for Knits, since we no longer need to decode the
  revision id for each line of content, nor for each entry in the index.
  This will also help with the future dirstate format.
  (John Arbash Meinel)

* Reserved ids (any revision-id ending in a colon) are rejected by
  versionedfiles, repositories, branches, and working trees
  (Aaron Bentley)

* Minor performance improvement by not creating a ProgressBar for
  every KnitIndex we create. (about 90ms for a bzr.dev tree)
  (John Arbash Meinel)

* New easier to use Branch hooks facility. There are five initial hooks,
  all documented in bzrlib.branch.BranchHooks.__init__ - ``'set_rh'``,
  ``'post_push'``, ``'post_pull'``, ``'post_commit'``,
  ``'post_uncommit'``. These hooks fire after the matching operation
  on a branch has taken place, and were originally added for the
  branchrss plugin. (Robert Collins)

* New method ``Branch.push()`` which should be used when pushing from a
  branch as it makes performance and policy decisions to match the UI
  level command ``push``. (Robert Collins).

* Add a new method ``Tree.revision_tree`` which allows access to cached
  trees for arbitrary revisions. This allows the in development dirstate
  tree format to provide access to the callers to cached copies of
  inventory data which are cheaper to access than inventories from the
  repository.
  (Robert Collins, Martin Pool)

* New ``Branch.last_revision_info`` method, this is being done to allow
  optimization of requests for both the number of revisions and the last
  revision of a branch with smartservers and potentially future branch
  formats. (Wouter van Heyst, Robert Collins)

* Allow ``'import bzrlib.plugins.NAME'`` to work when the plugin NAME has not
  yet been loaded by ``load_plugins()``. This allows plugins to depend on each
  other for code reuse without requiring users to perform file-renaming
  gymnastics. (Robert Collins)

* New Repository method ``'gather_stats'`` for statistic data collection.
  This is expected to grow to cover a number of related uses mainly
  related to bzr info. (Robert Collins)

* Log formatters are now managed with a registry.
  ``log.register_formatter`` continues to work, but callers accessing
  the FORMATTERS dictionary directly will not.

* Allow a start message to be passed to the ``edit_commit_message``
  function.  This will be placed in the message offered to the user
  for editing above the separator. It allows a template commit message
  to be used more easily. (James Westby)

* ``GPGStrategy.sign()`` will now raise ``BzrBadParameterUnicode`` if
  you pass a Unicode string rather than an 8-bit string. Callers need
  to be updated to encode first. (John Arbash Meinel)

* Branch.push, pull, merge now return Result objects with information
  about what happened, rather than a scattering of various methods.  These
  are also passed to the post hooks.  (Martin Pool)

* File formats and architecture is in place for managing a forest of trees
  in bzr, and splitting up existing trees into smaller subtrees, and
  finally joining trees to make a larger tree. This is the first iteration
  of this support, and the user-facing aspects still require substantial
  work.  If you wish to experiment with it, use ``bzr upgrade
  --dirstate-with-subtree`` in your working trees and repositories.
  You can use the hidden commands ``split`` and ``join`` and to create
  and manipulate nested trees, but please consider using the nested-trees
  branch, which contains substantial UI improvements, instead.
  http://code.aaronbentley.com/bzr/bzrrepo/nested-trees/
  (Aaron Bentley, Martin Pool, Robert Collins).

Bugfixes
********

* ``bzr annotate`` now uses dotted revnos from the viewpoint of the
  branch, rather than the last changed revision of the file.
  (John Arbash Meinel, #82158)

* Lock operations no longer hang if they encounter a permission problem.
  (Aaron Bentley)

* ``bzr push`` can resume a push that was canceled before it finished.
  Also, it can push even if the target directory exists if you supply
  the ``--use-existing-dir`` flag.
  (John Arbash Meinel, #30576, #45504)

* Fix http proxy authentication when user and an optional
  password appears in the ``*_proxy`` vars. (Vincent Ladeuil,
  #83954).

* ``bzr log branch/file`` works for local treeless branches
  (Aaron Bentley, #84247)

* Fix problem with UNC paths on Windows 98. (Alexander Belchenko, #84728)

* Searching location of CA bundle for PyCurl in env variable
  (``CURL_CA_BUNDLE``), and on win32 along the PATH.
  (Alexander Belchenko, #82086)

* ``bzr init`` works with unicode argument LOCATION.
  (Alexander Belchenko, #85599)

* Raise ``DependencyNotPresent`` if pycurl do not support https.
  (Vincent Ladeuil, #85305)

* Invalid proxy env variables should not cause a traceback.
  (Vincent Ladeuil, #87765)

* Ignore patterns normalised to use '/' path separator.
  (Kent Gibson, #86451)

* bzr rocks. It sure does! Fix case. (Vincent Ladeuil, #78026)

* Fix bzrtools shelve command for removed lines beginning with "--"
  (Johan Dahlberg, #75577)

Testing
*******

* New ``--first`` option to ``bzr selftest`` to run specified tests
  before the rest of the suite.  (Martin Pool)


bzr 0.14
########

:Released:  2007-01-23

Improvements
************

* ``bzr help global-options`` describes the global options. (Aaron Bentley)

Bug Fixes
*********

* Skip documentation generation tests if the tools to do so are not
  available. Fixes running selftest for installled copies of bzr.
  (John Arbash Meinel, #80330)

* Fix the code that discovers whether bzr is being run from it's
  working tree to handle the case when it isn't but the directory
  it is in is below a repository. (James Westby, #77306)


bzr 0.14rc1
###########

:Released:  2007-01-16

Improvements
************

* New connection: ``bzr+http://`` which supports tunnelling the smart
  protocol over an HTTP connection. If writing is enabled on the bzr
  server, then you can write over the http connection.
  (Andrew Bennetts, John Arbash Meinel)

* Aliases now support quotation marks, so they can contain whitespace
  (Marius Kruger)

* PyCurlTransport now use a single curl object. By specifying explicitly
  the 'Range' header, we avoid the need to use two different curl objects
  (and two connections to the same server). (Vincent Ladeuil)

* ``bzr commit`` does not prompt for a message until it is very likely to
  succeed.  (Aaron Bentley)

* ``bzr conflicts`` now takes --text to list pathnames of text conflicts
  (Aaron Bentley)

* Fix ``iter_lines_added_or_present_in_versions`` to use a set instead
  of a list while checking if a revision id was requested. Takes 10s
  off of the ``fileids_affected_by_revision_ids`` time, which is 10s
  of the ``bzr branch`` time. Also improve ``fileids_...`` time by
  filtering lines with a regex rather than multiple ``str.find()``
  calls. (saves another 300ms) (John Arbash Meinel)

* Policy can be set for each configuration key. This allows keys to be
  inherited properly across configuration entries. For example, this
  should enable you to do::

    [/home/user/project]
    push_location = sftp://host/srv/project/
    push_location:policy = appendpath

  And then a branch like ``/home/user/project/mybranch`` should get an
  automatic push location of ``sftp://host/srv/project/mybranch``.
  (James Henstridge)

* Added ``bzr status --short`` to make status report svn style flags
  for each file.  For example::

    $ bzr status --short
    A  foo
    A  bar
    D  baz
    ?  wooley

* 'bzr selftest --clean-output' allows easily clean temporary tests
  directories without running tests. (Alexander Belchenko)

* ``bzr help hidden-commands`` lists all hidden commands. (Aaron Bentley)

* ``bzr merge`` now has an option ``--pull`` to fall back to pull if
  local is fully merged into remote. (Jan Hudec)

* ``bzr help formats`` describes available directory formats. (Aaron Bentley)

Internals
*********

* A few tweaks directly to ``fileids_affected_by_revision_ids`` to
  help speed up processing, as well allowing to extract unannotated
  lines. Between the two ``fileids_affected_by_revision_ids`` is
  improved by approx 10%. (John Arbash Meinel)

* Change Revision serialization to only write out millisecond
  resolution. Rather than expecting floating point serialization to
  preserve more resolution than we need. (Henri Weichers, Martin Pool)

* Test suite ends cleanly on Windows.  (Vincent Ladeuil)

* When ``encoding_type`` attribute of class Command is equal to 'exact',
  force sys.stdout to be a binary stream on Windows, and therefore
  keep exact line-endings (without LF -> CRLF conversion).
  (Alexander Belchenko)

* Single-letter short options are no longer globally declared.  (Martin
  Pool)

* Before using detected user/terminal encoding bzr should check
  that Python has corresponding codec. (Alexander Belchenko)

* Formats for end-user selection are provided via a FormatRegistry (Aaron Bentley)

Bug Fixes
*********

* ``bzr missing --verbose`` was showing adds/removals in the wrong
  direction. (John Arbash Meinel)

* ``bzr annotate`` now defaults to showing dotted revnos for merged
  revisions. It cuts them off at a depth of 12 characters, but you can
  supply ``--long`` to see the full number. You can also use
  ``--show-ids`` to display the original revision ids, rather than
  revision numbers and committer names. (John Arbash Meinel, #75637)

* bzr now supports Win32 UNC path (e.g. ``\HOST\path``.
  (Alexander Belchenko, #57869)

* Win32-specific: output of cat, bundle and diff commands don't mangle
  line-endings (Alexander Belchenko, #55276)

* Replace broken fnmatch based ignore pattern matching with custom pattern
  matcher.
  (Kent Gibson, Jan Hudec #57637)

* pycurl and urllib can detect short reads at different places. Update
  the test suite to test more cases. Also detect http error code 416
  which was raised for that specific bug. Also enhance the urllib
  robustness by detecting invalid ranges (and pycurl's one by detecting
  short reads during the initial GET). (Vincent Ladeuil, #73948)

* The urllib connection sharing interacts badly with urllib2
  proxy setting (the connections didn't go thru the proxy
  anymore). Defining a proper ProxyHandler solves the
  problem.  (Vincent Ladeuil, #74759)

* Use urlutils to generate relative URLs, not osutils
  (Aaron Bentley, #76229)

* ``bzr status`` in a readonly directory should work without giving
  lots of errors. (John Arbash Meinel, #76299)

* Mention the revisionspec topic for the revision option help.
  (Wouter van Heyst, #31663)

* Allow plugins import from zip archives.
  (Alexander Belchenko, #68124)


bzr 0.13
########

:Released:  2006-12-05

No changes from 0.13rc


bzr 0.13rc1
###########

:Released:  2006-11-27

Improvements
************

* New command ``bzr remove-tree`` allows the removal of the working
  tree from a branch.
  (Daniel Silverstone)

* urllib uses shared keep-alive connections, so http
  operations are substantially faster.
  (Vincent Ladeuil, #53654)

* ``bzr export`` allows an optional branch parameter, to export a bzr
  tree from some other url. For example:
  ``bzr export bzr.tar.gz http://bazaar-vcs.org/bzr/bzr.dev``
  (Daniel Silverstone)

* Added ``bzr help topics`` to the bzr help system. This gives a
  location for general information, outside of a specific command.
  This includes updates for ``bzr help revisionspec`` the first topic
  included. (Goffredo Baroncelli, John Arbash Meinel, #42714)

* WSGI-compatible HTTP smart server.  See ``doc/http_smart_server.txt``.
  (Andrew Bennetts)

* Knit files will now cache full texts only when the size of the
  deltas is as large as the size of the fulltext. (Or after 200
  deltas, whichever comes first). This has the most benefit on large
  files with small changes, such as the inventory for a large project.
  (eg For a project with 2500 files, and 7500 revisions, it changes
  the size of inventory.knit from 11MB to 5.4MB) (John Arbash Meinel)

Internals
*********

* New -D option given before the command line turns on debugging output
  for particular areas.  -Derror shows tracebacks on all errors.
  (Martin Pool)

* Clean up ``bzr selftest --benchmark bundle`` to correct an import,
  and remove benchmarks that take longer than 10min to run.
  (John Arbash Meinel)

* Use ``time.time()`` instead of ``time.clock()`` to decide on
  progress throttling. Because ``time.clock()`` is actually CPU time,
  so over a high-latency connection, too many updates get throttled.
  (John Arbash Meinel)

* ``MemoryTransport.list_dir()`` would strip the first character for
  files or directories in root directory. (John Arbash Meinel)

* New method ``get_branch_reference`` on 'BzrDir' allows the detection of
  branch references - which the smart server component needs.

* New ``ChrootTransportDecorator``, accessible via the ``chroot+`` url
  prefix.  It disallows any access to locations above a set URL.  (Andrew
  Bennetts)

Bug Fixes
*********

* Now ``_KnitIndex`` properly decode revision ids when loading index data.
  And optimize the knit index parsing code.
  (Dmitry Vasiliev, John Arbash Meinel)

* ``bzrlib/bzrdir.py`` was directly referencing ``bzrlib.workingtree``,
  without importing it. This prevented ``bzr upgrade`` from working
  unless a plugin already imported ``bzrlib.workingtree``
  (John Arbash Meinel, #70716)

* Suppress the traceback on invalid URLs (Vincent Ladeuil, #70803).

* Give nicer error message when an http server returns a 403
  error code. (Vincent Ladeuil, #57644).

* When a multi-range http GET request fails, try a single
  range one. If it fails too, forget about ranges. Remember that until
  the death of the transport and propagates that to the clones.
  (Vincent Ladeuil, #62276, #62029).

* Handles user/passwords supplied in url from command
  line (for the urllib implementation). Don't request already
  known passwords (Vincent Ladeuil, #42383, #44647, #48527)

* ``_KnitIndex.add_versions()`` dictionary compresses revision ids as they
  are added. This fixes bug where fetching remote revisions records
  them as full references rather than integers.
  (John Arbash Meinel, #64789)

* ``bzr ignore`` strips trailing slashes in patterns.
  Also ``bzr ignore`` rejects absolute paths. (Kent Gibson, #4559)

* ``bzr ignore`` takes multiple arguments. (Cheuksan Edward Wang, #29488)

* mv correctly handles paths that traverse symlinks.
  (Aaron Bentley, #66964)

* Give nicer looking error messages when failing to connect over ssh.
  (John Arbash Meinel, #49172)

* Pushing to a remote branch does not currently update the remote working
  tree. After a remote push, ``bzr status`` and ``bzr diff`` on the remote
  machine now show that the working tree is out of date.
  (Cheuksan Edward Wang #48136)

* Use patiencediff instead of difflib for determining deltas to insert
  into knits. This avoids the O(N^3) behavior of difflib. Patience
  diff should be O(N^2). (Cheuksan Edward Wang, #65714)

* Running ``bzr log`` on nonexistent file gives an error instead of the
  entire log history. (Cheuksan Edward Wang #50793)

* ``bzr cat`` can look up contents of removed or renamed files. If the
  pathname is ambiguous, i.e. the files in the old and new trees have
  different id's, the default is the file in the new tree. The user can
  use "--name-from-revision" to select the file in the old tree.
  (Cheuksan Edward Wang, #30190)

Testing
*******

* TestingHTTPRequestHandler really handles the Range header
  (previously it was ignoring it and returning the whole file,).

bzr 0.12
########

:Released:  2006-10-30

Internals
*********

* Clean up ``bzr selftest --benchmark bundle`` to correct an import,
  and remove benchmarks that take longer than 10min to run.
  (John Arbash Meinel)

bzr 0.12rc1
###########

:Released:  2006-10-23

Improvements
************

* ``bzr log`` now shows dotted-decimal revision numbers for all revisions,
  rather than just showing a decimal revision number for revisions on the
  mainline. These revision numbers are not yet accepted as input into bzr
  commands such as log, diff etc. (Robert Collins)

* revisions can now be specified using dotted-decimal revision numbers.
  For instance, ``bzr diff -r 1.2.1..1.2.3``. (Robert Collins)

* ``bzr help commands`` output is now shorter (Aaron Bentley)

* ``bzr`` now uses lazy importing to reduce the startup time. This has
  a moderate effect on lots of actions, especially ones that have
  little to do. For example ``bzr rocks`` time is down to 116ms from
  283ms. (John Arbash Meinel)

* New Registry class to provide name-to-object registry-like support,
  for example for schemes where plugins can register new classes to
  do certain tasks (e.g. log formatters). Also provides lazy registration
  to allow modules to be loaded on request.
  (John Arbash Meinel, Adeodato Simó)

API Incompatability
*******************

* LogFormatter subclasses show now expect the 'revno' parameter to
  show() to be a string rather than an int. (Robert Collins)

Internals
*********

* ``TestCase.run_bzr``, ``run_bzr_captured``, and ``run_bzr_subprocess``
  can take a ``working_dir='foo'`` parameter, which will change directory
  for the command. (John Arbash Meinel)

* ``bzrlib.lazy_regex.lazy_compile`` can be used to create a proxy
  around a regex, which defers compilation until first use.
  (John Arbash Meinel)

* ``TestCase.run_bzr_subprocess`` defaults to supplying the
  ``--no-plugins`` parameter to ensure test reproducability, and avoid
  problems with system-wide installed plugins. (John Arbash Meinel)

* Unique tree root ids are now supported. Newly created trees still
  use the common root id for compatibility with bzr versions before 0.12.
  (Aaron Bentley)

* ``WorkingTree.set_root_id(None)`` is now deprecated. Please
  pass in ``inventory.ROOT_ID`` if you want the default root id value.
  (Robert Collins, John Arbash Meinel)

* New method ``WorkingTree.flush()`` which will write the current memory
  inventory out to disk. At the same time, ``read_working_inventory`` will
  no longer trash the current tree inventory if it has been modified within
  the current lock, and the tree will now ``flush()`` automatically on
  ``unlock()``. ``WorkingTree.set_root_id()`` has been updated to take
  advantage of this functionality. (Robert Collins, John Arbash Meinel)

* ``bzrlib.tsort.merge_sorted`` now accepts ``generate_revnos``. This
  parameter will cause it to add another column to its output, which
  contains the dotted-decimal revno for each revision, as a tuple.
  (Robert Collins)

* ``LogFormatter.show_merge`` is deprecated in favour of
  ``LogFormatter.show_merge_revno``. (Robert Collins)

Bug Fixes
*********

* Avoid circular imports by creating a deprecated function for
  ``bzrlib.tree.RevisionTree``. Callers should have been using
  ``bzrlib.revisontree.RevisionTree`` anyway. (John Arbash Meinel,
  #66349)

* Don't use ``socket.MSG_WAITALL`` as it doesn't exist on all
  platforms. (Martin Pool, #66356)

* Don't require ``Content-Type`` in range responses. Assume they are a
  single range if ``Content-Type`` does not exist.
  (John Arbash Meinel, #62473)

* bzr branch/pull no longer complain about progress bar cleanup when
  interrupted during fetch.  (Aaron Bentley, #54000)

* ``WorkingTree.set_parent_trees()`` uses the trees to directly write
  the basis inventory, rather than going through the repository. This
  allows us to have 1 inventory read, and 2 inventory writes when
  committing a new tree. (John Arbash Meinel)

* When reverting, files that are not locally modified that do not exist
  in the target are deleted, not just unversioned (Aaron Bentley)

* When trying to acquire a lock, don't fail immediately. Instead, try
  a few times (up to 1 hour) before timing out. Also, report why the
  lock is unavailable (John Arbash Meinel, #43521, #49556)

* Leave HttpTransportBase daughter classes decides how they
  implement cloning. (Vincent Ladeuil, #61606)

* diff3 does not indicate conflicts on clean merge. (Aaron Bentley)

* If a commit fails, the commit message is stored in a file at the root of
  the tree for later commit. (Cheuksan Edward Wang, Stefan Metzmacher,
  #32054)

Testing
*******

* New test base class TestCaseWithMemoryTransport offers memory-only
  testing facilities: its not suitable for tests that need to mutate disk
  state, but most tests should not need that and should be converted to
  TestCaseWithMemoryTransport. (Robert Collins)

* ``TestCase.make_branch_and_memory_tree`` now takes a format
  option to set the BzrDir, Repository and Branch formats of the
  created objects. (Robert Collins, John Arbash Meinel)

bzr 0.11
########

:Released:  2006-10-02

* Smart server transport test failures on windows fixed. (Lukáš Lalinský).

bzr 0.11rc2
###########

:Released:  2006-09-27

Bug Fixes
*********

* Test suite hangs on windows fixed. (Andrew Bennets, Alexander Belchenko).

* Commit performance regression fixed. (Aaron Bentley, Robert Collins, John
  Arbash Meinel).

bzr 0.11rc1
###########

:Released:  2006-09-25

Improvements
************

* Knit files now wait to create their contents until the first data is
  added. The old code used to create an empty .knit and a .kndx with just
  the header. However, this caused a lot of extra round trips over sftp.
  This can change the time for ``bzr push`` to create a new remote branch
  from 160s down to 100s. This also affects ``bzr commit`` performance when
  adding new files, ``bzr commit`` on a new kernel-like tree drops from 50s
  down to 40s (John Arbash Meinel, #44692)

* When an entire subtree has been deleted, commit will now report that
  just the top of the subtree has been deleted, rather than reporting
  all the individual items. (Robert Collins)

* Commit performs one less XML parse. (Robert Collins)

* ``bzr checkout`` now operates on readonly branches as well
  as readwrite branches. This fixes bug #39542. (Robert Collins)

* ``bzr bind`` no longer synchronises history with the master branch.
  Binding should be followed by an update or push to synchronise the
  two branches. This is closely related to the fix for bug #39542.
  (Robert Collins)

* ``bzrlib.lazy_import.lazy_import`` function to create on-demand
  objects.  This allows all imports to stay at the global scope, but
  modules will not actually be imported if they are not used.
  (John Arbash Meinel)

* Support ``bzr://`` and ``bzr+ssh://`` urls to work with the new RPC-based
  transport which will be used with the upcoming high-performance smart
  server. The new command ``bzr serve`` will invoke bzr in server mode,
  which processes these requests. (Andrew Bennetts, Robert Collins, Martin
  Pool)

* New command ``bzr version-info`` which can be used to get a summary
  of the current state of the tree. This is especially useful as part
  of a build commands. See ``doc/version_info.txt`` for more information
  (John Arbash Meinel)

Bug Fixes
*********

* ``'bzr inventory [FILE...]'`` allows restricting the file list to a
  specific set of files. (John Arbash Meinel, #3631)

* Don't abort when annotating empty files (John Arbash Meinel, #56814)

* Add ``Stanza.to_unicode()`` which can be passed to another Stanza
  when nesting stanzas. Also, add ``read_stanza_unicode`` to handle when
  reading a nested Stanza. (John Arbash Meinel)

* Transform._set_mode() needs to stat the right file.
  (John Arbash Meinel, #56549)

* Raise WeaveFormatError rather than StopIteration when trying to read
  an empty Weave file. (John Arbash Meinel, #46871)

* Don't access e.code for generic URLErrors, only HTTPErrors have .code.
  (Vincent Ladeuil, #59835)

* Handle boundary="" lines properly to allow access through a Squid proxy.
  (John Arbash Meinel, #57723)

* revert now removes newly-added directories (Aaron Bentley, #54172)

* ``bzr upgrade sftp://`` shouldn't fail to upgrade v6 branches if there
  isn't a working tree. (David Allouche, #40679)

* Give nicer error messages when a user supplies an invalid --revision
  parameter. (John Arbash Meinel, #55420)

* Handle when LANG is not recognized by python. Emit a warning, but
  just revert to using 'ascii'. (John Arbash Meinel, #35392)

* Don't use ``preexec_fn`` on win32, as it is not supported by subprocess.
  (John Arbash Meinel)

* Skip specific tests when the dependencies aren't met. This includes
  some ``setup.py`` tests when ``python-dev`` is not available, and
  some tests that depend on paramiko. (John Arbash Meinel, Mattheiu Moy)

* Fallback to Paramiko properly, if no ``ssh`` executable exists on
  the system. (Andrew Bennetts, John Arbash Meinel)

* ``Branch.bind(other_branch)`` no longer takes a write lock on the
  other branch, and will not push or pull between the two branches.
  API users will need to perform a push or pull or update operation if they
  require branch synchronisation to take place. (Robert Collins, #47344)

* When creating a tarball or zipfile export, export unicode names as utf-8
  paths. This may not work perfectly on all platforms, but has the best
  chance of working in the common case. (John Arbash Meinel, #56816)

* When committing, only files that exist in working tree or basis tree
  may be specified (Aaron Bentley, #50793)

Portability
***********

* Fixes to run on Python 2.5 (Brian M. Carlson, Martin Pool, Marien Zwart)

Internals
*********

* TestCaseInTempDir now creates a separate directory for HOME, rather
  than having HOME set to the same location as the working directory.
  (John Arbash Meinel)

* ``run_bzr_subprocess()`` can take an optional ``env_changes={}`` parameter,
  which will update os.environ inside the spawned child. It also can
  take a ``universal_newlines=True``, which helps when checking the output
  of the command. (John Arbash Meinel)

* Refactor SFTP vendors to allow easier re-use when ssh is used.
  (Andrew Bennetts)

* ``Transport.list_dir()`` and ``Transport.iter_files_recursive()`` should always
  return urlescaped paths. This is now tested (there were bugs in a few
  of the transports) (Andrew Bennetts, David Allouche, John Arbash Meinel)

* New utility function ``symbol_versioning.deprecation_string``. Returns the
  formatted string for a callable, deprecation format pair. (Robert Collins)

* New TestCase helper applyDeprecated. This allows you to call a callable
  which is deprecated without it spewing to the screen, just by supplying
  the deprecation format string issued for it. (Robert Collins)

* Transport.append and Transport.put have been deprecated in favor of
  ``.append_bytes``, ``.append_file``, ``.put_bytes``, and
  ``.put_file``. This removes the ambiguity in what type of object the
  functions take.  ``Transport.non_atomic_put_{bytes,file}`` has also
  been added. Which works similarly to ``Transport.append()`` except for
  SFTP, it doesn't have a round trip when opening the file. Also, it
  provides functionality for creating a parent directory when trying
  to create a file, rather than raise NoSuchFile and forcing the
  caller to repeat their request.
  (John Arbash Meinel)

* WorkingTree has a new api ``unversion`` which allow the unversioning of
  entries by their file id. (Robert Collins)

* ``WorkingTree.pending_merges`` is deprecated.  Please use the
  ``get_parent_ids`` (introduced in 0.10) method instead. (Robert Collins)

* WorkingTree has a new ``lock_tree_write`` method which locks the branch for
  read rather than write. This is appropriate for actions which only need
  the branch data for reference rather than mutation. A new decorator
  ``needs_tree_write_lock`` is provided in the workingtree module. Like the
  ``needs_read_lock`` and ``needs_write_lock`` decorators this allows static
  declaration of the locking requirements of a function to ensure that
  a lock is taken out for casual scripts. (Robert Collins, #54107)

* All WorkingTree methods which write to the tree, but not to the branch
  have been converted to use ``needs_tree_write_lock`` rather than
  ``needs_write_lock``. Also converted is the revert, conflicts and tree
  transform modules. This provides a modest performance improvement on
  metadir style trees, due to the reduce lock-acquisition, and a more
  significant performance improvement on lightweight checkouts from
  remote branches, where trivial operations used to pay a significant
  penalty. It also provides the basis for allowing readonly checkouts.
  (Robert Collins)

* Special case importing the standard library 'copy' module. This shaves
  off 40ms of startup time, while retaining compatibility. See:
  ``bzrlib/inspect_for_copy.py`` for more details. (John Arbash Meinel)

* WorkingTree has a new parent class MutableTree which represents the
  specialisations of Tree which are able to be altered. (Robert Collins)

* New methods mkdir and ``put_file_bytes_non_atomic`` on MutableTree that
  mutate the tree and its contents. (Robert Collins)

* Transport behaviour at the root of the URL is now defined and tested.
  (Andrew Bennetts, Robert Collins)

Testing
*******

* New test helper classs MemoryTree. This is typically accessed via
  ``self.make_branch_and_memory_tree()`` in test cases. (Robert Collins)

* Add ``start_bzr_subprocess`` and ``stop_bzr_subprocess`` to allow test
  code to continue running concurrently with a subprocess of bzr.
  (Andrew Bennetts, Robert Collins)

* Add a new method ``Transport.get_smart_client()``. This is provided to
  allow upgrades to a richer interface than the VFS one provided by
  Transport. (Andrew Bennetts, Martin Pool)

bzr 0.10
########

:Released:  2006-08-29

Improvements
************
* 'merge' now takes --uncommitted, to apply uncommitted changes from a
  tree.  (Aaron Bentley)

* 'bzr add --file-ids-from' can be used to specify another path to use
  for creating file ids, rather than generating all new ones. Internally,
  the 'action' passed to ``smart_add_tree()`` can return ``file_ids`` that
  will be used, rather than having bzrlib generate new ones.
  (John Arbash Meinel, #55781)

* ``bzr selftest --benchmark`` now allows a ``--cache-dir`` parameter.
  This will cache some of the intermediate trees, and decrease the
  setup time for benchmark tests. (John Arbash Meinel)

* Inverse forms are provided for all boolean options.  For example,
  --strict has --no-strict, --no-recurse has --recurse (Aaron Bentley)

* Serialize out Inventories directly, rather than using ElementTree.
  Writing out a kernel sized inventory drops from 2s down to ~350ms.
  (Robert Collins, John Arbash Meinel)

Bug Fixes
*********

* Help diffutils 2.8.4 get along with binary tests (Marien Zwart: #57614)

* Change LockDir so that if the lock directory doesn't exist when
  ``lock_write()`` is called, an attempt will be made to create it.
  (John Arbash Meinel, #56974)

* ``bzr uncommit`` preserves pending merges. (John Arbash Meinel, #57660)

* Active FTP transport now works as intended. (ghozzy, #56472)

* Really fix mutter() so that it won't ever raise a UnicodeError.
  It means it is possible for ~/.bzr.log to contain non UTF-8 characters.
  But it is a debugging log, not a real user file.
  (John Arbash Meinel, #56947, #53880)

* Change Command handle to allow Unicode command and options.
  At present we cannot register Unicode command names, so we will get
  BzrCommandError('unknown command'), or BzrCommandError('unknown option')
  But that is better than a UnicodeError + a traceback.
  (John Arbash Meinel, #57123)

* Handle TZ=UTC properly when reading/writing revisions.
  (John Arbash Meinel, #55783, #56290)

* Use ``GPG_TTY`` to allow gpg --cl to work with gpg-agent in a pipeline,
  (passing text to sign in on stdin). (John Arbash Meinel, #54468)

* External diff does the right thing for binaries even in foreign
  languages. (John Arbash Meinel, #56307)

* Testament handles more cases when content is unicode. Specific bug was
  in handling of revision properties.
  (John Arbash Meinel, Holger Krekel, #54723)

* The bzr selftest was failing on installed versions due to a bug in a new
  test helper. (John Arbash Meinel, Robert Collins, #58057)

Internals
*********

* ``bzrlib.cache_utf8`` contains ``encode()`` and ``decode()`` functions
  which can be used to cache the conversion between utf8 and Unicode.
  Especially helpful for some of the knit annotation code, which has to
  convert revision ids to utf8 to annotate lines in storage.
  (John Arbash Meinel)

* ``setup.py`` now searches the filesystem to find all packages which
  need to be installed. This should help make the life of packagers
  easier. (John Arbash Meinel)

bzr 0.9.0
#########

:Released:  2006-08-11

Surprises
*********

* The hard-coded built-in ignore rules have been removed. There are
  now two rulesets which are enforced. A user global one in
  ``~/.bazaar/ignore`` which will apply to every tree, and the tree
  specific one '.bzrignore'.
  ``~/.bazaar/ignore`` will be created if it does not exist, but with
  a more conservative list than the old default.
  This fixes bugs with default rules being enforced no matter what.
  The old list of ignore rules from bzr is available by
  running 'bzr ignore --old-default-rules'.
  (Robert Collins, Martin Pool, John Arbash Meinel)

* 'branches.conf' has been changed to 'locations.conf', since it can apply
  to more locations than just branch locations.
  (Aaron Bentley)

Improvements
************

* The revision specifier "revno:" is extended to accept the syntax
  revno:N:branch. For example,
  revno:42:http://bazaar-vcs.org/bzr/bzr.dev/ means revision 42 in
  bzr.dev.  (Matthieu Moy)

* Tests updates to ensure proper URL handling, UNICODE support, and
  proper printing when the user's terminal encoding cannot display
  the path of a file that has been versioned.
  ``bzr branch`` can take a target URL rather than only a local directory.
  ``Branch.get_parent()/set_parent()`` now save a relative path if possible,
  and normalize the parent based on root, allowing access across
  different transports. (John Arbash Meinel, Wouter van Heyst, Martin Pool)
  (Malone #48906, #42699, #40675, #5281, #3980, #36363, #43689,
  #42517, #42514)

* On Unix, detect terminal width using an ioctl not just $COLUMNS.
  Use terminal width for single-line logs from ``bzr log --line`` and
  pending-merge display.  (Robert Widhopf-Fenk, Gustavo Niemeyer)
  (Malone #3507)

* On Windows, detect terminal width using GetConsoleScreenBufferInfo.
  (Alexander Belchenko)

* Speedup improvement for 'date:'-revision search. (Guillaume Pinot).

* Show the correct number of revisions pushed when pushing a new branch.
  (Robert Collins).

* 'bzr selftest' now shows a progress bar with the number of tests, and
  progress made. 'make check' shows tests in -v mode, to be more useful
  for the PQM status window. (Robert Collins).
  When using a progress bar, failed tests are printed out, rather than
  being overwritten by the progress bar until the suite finishes.
  (John Arbash Meinel)

* 'bzr selftest --benchmark' will run a new benchmarking selftest.
  'bzr selftest --benchmark --lsprof-timed' will use lsprofile to generate
  profile data for the individual profiled calls, allowing for fine
  grained analysis of performance.
  (Robert Collins, Martin Pool).

* 'bzr commit' shows a progress bar. This is useful for commits over sftp
  where commit can take an appreciable time. (Robert Collins)

* 'bzr add' is now less verbose in telling you what ignore globs were
  matched by files being ignored. Instead it just tells you how many
  were ignored (because you might reasonably be expecting none to be
  ignored). 'bzr add -v' is unchanged and will report every ignored
  file. (Robert Collins).

* ftp now has a test server if medusa is installed. As part of testing,
  ftp support has been improved, including support for supplying a
  non-standard port. (John Arbash Meinel).

* 'bzr log --line' shows the revision number, and uses only the
  first line of the log message (#5162, Alexander Belchenko;
  Matthieu Moy)

* 'bzr status' has had the --all option removed. The 'bzr ls' command
  should be used to retrieve all versioned files. (Robert Collins)

* 'bzr bundle OTHER/BRANCH' will create a bundle which can be sent
  over email, and applied on the other end, while maintaining ancestry.
  This bundle can be applied with either 'bzr merge' or 'bzr pull',
  the same way you would apply another branch.
  (John Arbash Meinel, Aaron Bentley)

* 'bzr whoami' can now be used to set your identity from the command line,
  for a branch or globally.  (Robey Pointer)

* 'bzr checkout' now aliased to 'bzr co', and 'bzr annotate' to 'bzr ann'.
  (Michael Ellerman)

* 'bzr revert DIRECTORY' now reverts the contents of the directory as well.
  (Aaron Bentley)

* 'bzr get sftp://foo' gives a better error when paramiko is not present.
  Also updates things like 'http+pycurl://' if pycurl is not present.
  (John Arbash Meinel) (Malone #47821, #52204)

* New env variable ``BZR_PROGRESS_BAR``, sets the default progress bar type.
  Can be set to 'none' or 'dummy' to disable the progress bar, 'dots' or
  'tty' to create the respective type. (John Arbash Meinel, #42197, #51107)

* Improve the help text for 'bzr diff' to explain what various options do.
  (John Arbash Meinel, #6391)

* 'bzr uncommit -r 10' now uncommits revisions 11.. rather than uncommitting
  revision 10. This makes -r10 more in line with what other commands do.
  'bzr uncommit' also now saves the pending merges of the revisions that
  were removed. So it is safe to uncommit after a merge, fix something,
  and commit again. (John Arbash Meinel, #32526, #31426)

* 'bzr init' now also works on remote locations.
  (Wouter van Heyst, #48904)

* HTTP support has been updated. When using pycurl we now support
  connection keep-alive, which reduces dns requests and round trips.
  And for both urllib and pycurl we support multi-range requests,
  which decreases the number of round-trips. Performance results for
  ``bzr branch http://bazaar-vcs.org/bzr/bzr.dev/`` indicate
  http branching is now 2-3x faster, and ``bzr pull`` in an existing
  branch is as much as 4x faster.
  (Michael Ellerman, Johan Rydberg, John Arbash Meinel, #46768)

* Performance improvements for sftp. Branching and pulling are now up to
  2x faster. Utilize paramiko.readv() support for async requests if it
  is available (paramiko > 1.6) (John Arbash Meinel)

Bug Fixes
*********

* Fix shadowed definition of TestLocationConfig that caused some
  tests not to run.
  (Erik Bågfors, Michael Ellerman, Martin Pool, #32587)

* Fix unnecessary requirement of sign-my-commits that it be run from
  a working directory.  (Martin Pool, Robert Collins)

* 'bzr push location' will only remember the push location if it succeeds
  in connecting to the remote location. (John Arbash Meinel, #49742)

* 'bzr revert' no longer toggles the executable bit on win32
  (John Arbash Meinel, #45010)

* Handle broken pipe under win32 correctly. (John Arbash Meinel)

* sftp tests now work correctly on win32 if you have a newer paramiko
  (John Arbash Meinel)

* Cleanup win32 test suite, and general cleanup of places where
  file handles were being held open. (John Arbash Meinel)

* When specifying filenames for 'diff -r x..y', the name of the file in the
  working directory can be used, even if its name is different in both x
  and y.

* File-ids containing single- or double-quotes are handled correctly by
  push. (Aaron Bentley, #52227)

* Normalize unicode filenames to ensure cross-platform consistency.
  (John Arbash Meinel, #43689)

* The argument parser can now handle '-' as an argument. Currently
  no code interprets it specially (it is mostly handled as a file named
  '-'). But plugins, and future operations can use it.
  (John Arbash meinel, #50984)

* Bundles can properly read binary files with a plain '\r' in them.
  (John Arbash Meinel, #51927)

* Tuning ``iter_entries()`` to be more efficient (John Arbash Meinel, #5444)

* Lots of win32 fixes (the test suite passes again).
  (John Arbash Meinel, #50155)

* Handle openbsd returning None for sys.getfilesystemencoding() (#41183)

* Support ftp APPE (append) to allow Knits to be used over ftp (#42592)

* Removals are only committed if they match the filespec (or if there is
  no filespec).  (#46635, Aaron Bentley)

* smart-add recurses through all supplied directories
  (John Arbash Meinel, #52578)

* Make the bundle reader extra lines before and after the bundle text.
  This allows you to parse an email with the bundle inline.
  (John Arbash Meinel, #49182)

* Change the file id generator to squash a little bit more. Helps when
  working with long filenames on windows. (Also helps for unicode filenames
  not generating hidden files). (John Arbash Meinel, #43801)

* Restore terminal mode on C-c while reading sftp password.  (#48923,
  Nicholas Allen, Martin Pool)

* Timestamps are rounded to 1ms, and revision entries can be recreated
  exactly. (John Arbash Meinel, Jamie Wilkinson, #40693)

* Branch.base has changed to a URL, but ~/.bazaar/locations.conf should
  use local paths, since it is user visible (John Arbash Meinel, #53653)

* ``bzr status foo`` when foo was unversioned used to cause a full delta
  to be generated (John Arbash Meinel, #53638)

* When reading revision properties, an empty value should be considered
  the empty string, not None (John Arbash Meinel, #47782)

* ``bzr diff --diff-options`` can now handle binary files being changed.
  Also, the output is consistent when --diff-options is not supplied.
  (John Arbash Meinel, #54651, #52930)

* Use the right suffixes for loading plugins (John Arbash Meinel, #51810)

* Fix ``Branch.get_parent()`` to handle the case when the parent is not
  accessible (John Arbash Meinel, #52976)

Internals
*********

* Combine the ignore rules into a single regex rather than looping over
  them to reduce the threshold where  N^2 behaviour occurs in operations
  like status. (Jan Hudec, Robert Collins).

* Appending to ``bzrlib.DEFAULT_IGNORE`` is now deprecated. Instead, use
  one of the add functions in bzrlib.ignores. (John Arbash Meinel)

* 'bzr push' should only push the ancestry of the current revision, not
  all of the history in the repository. This is especially important for
  shared repositories. (John Arbash Meinel)

* ``bzrlib.delta.compare_trees`` now iterates in alphabetically sorted order,
  rather than randomly walking the inventories. (John Arbash Meinel)

* Doctests are now run in temporary directories which are cleaned up when
  they finish, rather than using special ScratchDir/ScratchBranch objects.
  (Martin Pool)

* Split ``check`` into separate methods on the branch and on the repository,
  so that it can be specialized in ways that are useful or efficient for
  different formats.  (Martin Pool, Robert Collins)

* Deprecate ``Repository.all_revision_ids``; most methods don't really need
  the global revision graph but only that part leading up to a particular
  revision.  (Martin Pool, Robert Collins)

* Add a BzrDirFormat ``control_formats`` list which allows for control formats
  that do not use '.bzr' to store their data - i.e. '.svn', '.hg' etc.
  (Robert Collins, Jelmer Vernooij).

* ``bzrlib.diff.external_diff`` can be redirected to any file-like object.
  Uses subprocess instead of spawnvp.
  (James Henstridge, John Arbash Meinel, #4047, #48914)

* New command line option '--profile-imports', which will install a custom
  importer to log time to import modules and regex compilation time to
  sys.stderr (John Arbash Meinel)

* 'EmptyTree' is now deprecated, please use ``repository.revision_tree(None)``
  instead. (Robert Collins)

* "RevisionTree" is now in bzrlib/revisiontree.py. (Robert Collins)

bzr 0.8.2
#########

:Released:  2006-05-17

Bug Fixes
*********

* setup.py failed to install launchpad plugin.  (Martin Pool)

bzr 0.8.1
#########

:Released:  2006-05-16

Bug Fixes
*********

* Fix failure to commit a merge in a checkout.  (Martin Pool,
  Robert Collins, Erik Bågfors, #43959)

* Nicer messages from 'commit' in the case of renames, and correct
  messages when a merge has occured. (Robert Collins, Martin Pool)

* Separate functionality from assert statements as they are skipped in
  optimized mode of python. Add the same check to pending merges.
  (Olaf Conradi, #44443)

Changes
*******

* Do not show the None revision in output of bzr ancestry. (Olaf Conradi)

* Add info on standalone branches without a working tree.
  (Olaf Conradi, #44155)

* Fix bug in knits when raising InvalidRevisionId. (Olaf Conradi, #44284)

Changes
*******

* Make editor invocation comply with Debian Policy. First check
  environment variables VISUAL and EDITOR, then try editor from
  alternatives system. If that all fails, fall back to the pre-defined
  list of editors. (Olaf Conradi, #42904)

New Features
************

* New 'register-branch' command registers a public branch into
  Launchpad.net, where it can be associated with bugs, etc.
  (Martin Pool, Bjorn Tillenius, Robert Collins)

Internals
*********

* New public api in InventoryEntry - ``describe_change(old, new)`` which
  provides a human description of the changes between two old and
  new. (Robert Collins, Martin Pool)

Testing
*******

* Fix test case for bzr info in upgrading a standalone branch to metadir,
  uses bzrlib api now. (Olaf Conradi)

bzr 0.8
#######

:Released:  2006-05-08

Notes When Upgrading
********************

Release 0.8 of bzr introduces a new format for history storage, called
'knit', as an evolution of to the 'weave' format used in 0.7.  Local
and remote operations are faster using knits than weaves.  Several
operations including 'init', 'init-repo', and 'upgrade' take a
--format option that controls this.  Branching from an existing branch
will keep the same format.

It is possible to merge, pull and push between branches of different
formats but this is slower than moving data between homogenous
branches.  It is therefore recommended (but not required) that you
upgrade all branches for a project at the same time.  Information on
formats is shown by 'bzr info'.

bzr 0.8 now allows creation of 'repositories', which hold the history
of files and revisions for several branches.  Previously bzr kept all
the history for a branch within the .bzr directory at the root of the
branch, and this is still the default.  To create a repository, use
the new 'bzr init-repo' command.  Branches exist as directories under
the repository and contain just a small amount of information
indicating the current revision of the branch.

bzr 0.8 also supports 'checkouts', which are similar to in cvs and
subversion.  Checkouts are associated with a branch (optionally in a
repository), which contains all the historical information.  The
result is that a checkout can be deleted without losing any
already-committed revisions.  A new 'update' command is also available.

Repositories and checkouts are not supported with the 0.7 storage
format.  To use them you must upgrad to either knits, or to the
'metaweave' format, which uses weaves but changes the .bzr directory
arrangement.


Improvements
************

* sftp paths can now be relative, or local, according to the lftp
  convention. Paths now take the form::

      sftp://user:pass@host:port/~/relative/path
      or
      sftp://user:pass@host:port/absolute/path

* The FTP transport now tries to reconnect after a temporary
  failure. ftp put is made atomic. (Matthieu Moy)

* The FTP transport now maintains a pool of connections, and
  reuses them to avoid multiple connections to the same host (like
  sftp did). (Daniel Silverstone)

* The ``bzr_man.py`` file has been removed. To create the man page now,
  use ``./generate_docs.py man``. The new program can also create other files.
  Run ``python generate_docs.py --help`` for usage information.
  (Hans Ulrich Niedermann & James Blackwell).

* Man Page now gives full help (James Blackwell).
  Help also updated to reflect user config now being stored in .bazaar
  (Hans Ulrich Niedermann)

* It's now possible to set aliases in bazaar.conf (Erik Bågfors)

* Pull now accepts a --revision argument (Erik Bågfors)

* ``bzr re-sign`` now allows multiple revisions to be supplied on the command
  line. You can now use the following command to sign all of your old
  commits::

    find .bzr/revision-store// -name my@email-* \
      | sed 's/.*\/\/..\///' \
      | xargs bzr re-sign

* Upgrade can now upgrade over the network. (Robert Collins)

* Two new commands 'bzr checkout' and 'bzr update' allow for CVS/SVN-alike
  behaviour.  By default they will cache history in the checkout, but
  with --lightweight almost all data is kept in the master branch.
  (Robert Collins)

* 'revert' unversions newly-versioned files, instead of deleting them.

* 'merge' is more robust.  Conflict messages have changed.

* 'merge' and 'revert' no longer clobber existing files that end in '~' or
  '.moved'.

* Default log format can be set in configuration and plugins can register
  their own formatters. (Erik Bågfors)

* New 'reconcile' command will check branch consistency and repair indexes
  that can become out of sync in pre 0.8 formats. (Robert Collins,
  Daniel Silverstone)

* New 'bzr init --format' and 'bzr upgrade --format' option to control
  what storage format is created or produced.  (Robert Collins,
  Martin Pool)

* Add parent location to 'bzr info', if there is one.  (Olaf Conradi)

* New developer commands 'weave-list' and 'weave-join'.  (Martin Pool)

* New 'init-repository' command, plus support for repositories in 'init'
  and 'branch' (Aaron Bentley, Erik Bågfors, Robert Collins)

* Improve output of 'info' command. Show all relevant locations related to
  working tree, branch and repository. Use kibibytes for binary quantities.
  Fix off-by-one error in missing revisions of working tree.  Make 'info'
  work on branches, repositories and remote locations.  Show locations
  relative to the shared repository, if applicable.  Show locking status
  of locations.  (Olaf Conradi)

* Diff and merge now safely handle binary files. (Aaron Bentley)

* 'pull' and 'push' now normalise the revision history, so that any two
  branches with the same tip revision will have the same output from 'log'.
  (Robert Collins)

* 'merge' accepts --remember option to store parent location, like 'push'
  and 'pull'. (Olaf Conradi)

* bzr status and diff when files given as arguments do not exist
  in the relevant trees.  (Martin Pool, #3619)

* Add '.hg' to the default ignore list.  (Martin Pool)

* 'knit' is now the default disk format. This improves disk performance and
  utilization, increases incremental pull performance, robustness with SFTP
  and allows checkouts over SFTP to perform acceptably.
  The initial Knit code was contributed by Johan Rydberg based on a
  specification by Martin Pool.
  (Robert Collins, Aaron Bentley, Johan Rydberg, Martin Pool).

* New tool to generate all-in-one html version of the manual.  (Alexander
  Belchenko)

* Hitting CTRL-C while doing an SFTP push will no longer cause stale locks
  to be left in the SFTP repository. (Robert Collins, Martin Pool).

* New option 'diff --prefix' to control how files are named in diff
  output, with shortcuts '-p0' and '-p1' corresponding to the options for
  GNU patch.  (Alexander Belchenko, Goffredo Baroncelli, Martin Pool)

* Add --revision option to 'annotate' command.  (Olaf Conradi)

* If bzr shows an unexpected revision-history after pulling (perhaps due
  to a reweave) it can now be corrected by 'bzr reconcile'.
  (Robert Collins)

Changes
*******

* Commit is now verbose by default, and shows changed filenames and the
  new revision number.  (Robert Collins, Martin Pool)

* Unify 'mv', 'move', 'rename'.  (Matthew Fuller, #5379)

* 'bzr -h' shows help.  (Martin Pool, Ian Bicking, #35940)

* Make 'pull' and 'push' remember location on failure using --remember.
  (Olaf Conradi)

* For compatibility, make old format for using weaves inside metadir
  available as 'metaweave' format.  Rename format 'metadir' to 'default'.
  Clean up help for option --format in commands 'init', 'init-repo' and
  'upgrade'.  (Olaf Conradi)

Internals
*********

* The internal storage of history, and logical branch identity have now
  been split into Branch, and Repository. The common locking and file
  management routines are now in bzrlib.lockablefiles.
  (Aaron Bentley, Robert Collins, Martin Pool)

* Transports can now raise DependencyNotPresent if they need a library
  which is not installed, and then another implementation will be
  tried.  (Martin Pool)

* Remove obsolete (and no-op) `decode` parameter to `Transport.get`.
  (Martin Pool)

* Using Tree Transform for merge, revert, tree-building

* WorkingTree.create, Branch.create, ``WorkingTree.create_standalone``,
  Branch.initialize are now deprecated. Please see ``BzrDir.create_*`` for
  replacement API's. (Robert Collins)

* New BzrDir class represents the .bzr control directory and manages
  formatting issues. (Robert Collins)

* New repository.InterRepository class encapsulates Repository to
  Repository actions and allows for clean selection of optimised code
  paths. (Robert Collins)

* ``bzrlib.fetch.fetch`` and ``bzrlib.fetch.greedy_fetch`` are now
  deprecated, please use ``branch.fetch`` or ``repository.fetch``
  depending on your needs. (Robert Collins)

* deprecated methods now have a ``is_deprecated`` flag on them that can
  be checked, if you need to determine whether a given callable is
  deprecated at runtime. (Robert Collins)

* Progress bars are now nested - see
  ``bzrlib.ui.ui_factory.nested_progress_bar``.
  (Robert Collins, Robey Pointer)

* New API call ``get_format_description()`` for each type of format.
  (Olaf Conradi)

* Changed ``branch.set_parent()`` to accept None to remove parent.
  (Olaf Conradi)

* Deprecated BzrError AmbiguousBase.  (Olaf Conradi)

* WorkingTree.branch is now a read only property.  (Robert Collins)

* bzrlib.ui.text.TextUIFactory now accepts a ``bar_type`` parameter which
  can be None or a factory that will create a progress bar. This is
  useful for testing or for overriding the bzrlib.progress heuristic.
  (Robert Collins)

* New API method ``get_physical_lock_status()`` to query locks present on a
  transport.  (Olaf Conradi)

* Repository.reconcile now takes a thorough keyword parameter to allow
  requesting an indepth reconciliation, rather than just a data-loss
  check. (Robert Collins)

* ``bzrlib.ui.ui_factory protocol`` now supports ``get_boolean`` to prompt
  the user for yes/no style input. (Robert Collins)

Testing
*******

* SFTP tests now shortcut the SSH negotiation, reducing test overhead
  for testing SFTP protocol support. (Robey Pointer)

* Branch formats are now tested once per implementation (see ``bzrlib.
  tests.branch_implementations``. This is analagous to the transport
  interface tests, and has been followed up with working tree,
  repository and BzrDir tests. (Robert Collins)

* New test base class TestCaseWithTransport provides a transport aware
  test environment, useful for testing any transport-interface using
  code. The test suite option --transport controls the transport used
  by this class (when its not being used as part of implementation
  contract testing). (Robert Collins)

* Close logging handler on disabling the test log. This will remove the
  handler from the internal list inside python's logging module,
  preventing shutdown from closing it twice.  (Olaf Conradi)

* Move test case for uncommit to blackbox tests.  (Olaf Conradi)

* ``run_bzr`` and ``run_bzr_captured`` now accept a 'stdin="foo"'
  parameter which will provide String("foo") to the command as its stdin.

bzr 0.7
#######

:Released: 2006-01-09

Changes
*******

* .bzrignore is excluded from exports, on the grounds that it's a bzr
  internal-use file and may not be wanted.  (Jamie Wilkinson)

* The "bzr directories" command were removed in favor of the new
  --kind option to the "bzr inventory" command.  To list all
  versioned directories, now use "bzr inventory --kind directory".
  (Johan Rydberg)

* Under Windows configuration directory is now ``%APPDATA%\bazaar\2.0``
  by default. (John Arbash Meinel)

* The parent of Bzr configuration directory can be set by ``BZR_HOME``
  environment variable. Now the path for it is searched in ``BZR_HOME``,
  then in HOME. Under Windows the order is: ``BZR_HOME``, ``APPDATA``
  (usually points to ``C:\Documents and Settings\User Name\Application Data``),
  ``HOME``. (John Arbash Meinel)

* Plugins with the same name in different directories in the bzr plugin
  path are no longer loaded: only the first successfully loaded one is
  used. (Robert Collins)

* Use systems' external ssh command to open connections if possible.
  This gives better integration with user settings such as ProxyCommand.
  (James Henstridge)

* Permissions on files underneath .bzr/ are inherited from the .bzr
  directory. So for a shared repository, simply doing 'chmod -R g+w .bzr/'
  will mean that future file will be created with group write permissions.

* configure.in and config.guess are no longer in the builtin default
  ignore list.

* '.sw[nop]' pattern ignored, to ignore vim swap files for nameless
  files.  (John Arbash Meinel, Martin Pool)

Improvements
************

* "bzr INIT dir" now initializes the specified directory, and creates
  it if it does not exist.  (John Arbash Meinel)

* New remerge command (Aaron Bentley)

* Better zsh completion script.  (Steve Borho)

* 'bzr diff' now returns 1 when there are changes in the working
  tree. (Robert Collins)

* 'bzr push' now exists and can push changes to a remote location.
  This uses the transport infrastructure, and can store the remote
  location in the ~/.bazaar/branches.conf configuration file.
  (Robert Collins)

* Test directories are only kept if the test fails and the user requests
  that they be kept.

* Tweaks to short log printing

* Added branch nicks, new nick command, printing them in log output.
  (Aaron Bentley)

* If ``$BZR_PDB`` is set, pop into the debugger when an uncaught exception
  occurs.  (Martin Pool)

* Accept 'bzr resolved' (an alias for 'bzr resolve'), as this is
  the same as Subversion.  (Martin Pool)

* New ftp transport support (on ftplib), for ftp:// and aftp://
  URLs.  (Daniel Silverstone)

* Commit editor temporary files now start with ``bzr_log.``, to allow
  text editors to match the file name and set up appropriate modes or
  settings.  (Magnus Therning)

* Improved performance when integrating changes from a remote weave.
  (Goffredo Baroncelli)

* Sftp will attempt to cache the connection, so it is more likely that
  a connection will be reused, rather than requiring multiple password
  requests.

* bzr revno now takes an optional argument indicating the branch whose
  revno should be printed.  (Michael Ellerman)

* bzr cat defaults to printing the last version of the file.
  (Matthieu Moy, #3632)

* New global option 'bzr --lsprof COMMAND' runs bzr under the lsprof
  profiler.  (Denys Duchier)

* Faster commits by reading only the headers of affected weave files.
  (Denys Duchier)

* 'bzr add' now takes a --dry-run parameter which shows you what would be
  added, but doesn't actually add anything. (Michael Ellerman)

* 'bzr add' now lists how many files were ignored per glob.  add --verbose
  lists the specific files.  (Aaron Bentley)

* 'bzr missing' now supports displaying changes in diverged trees and can
  be limited to show what either end of the comparison is missing.
  (Aaron Bently, with a little prompting from Daniel Silverstone)

Bug Fixes
*********

* SFTP can walk up to the root path without index errors. (Robert Collins)

* Fix bugs in running bzr with 'python -O'.  (Martin Pool)

* Error when run with -OO

* Fix bug in reporting http errors that don't have an http error code.
  (Martin Pool)

* Handle more cases of pipe errors in display commands

* Change status to 3 for all errors

* Files that are added and unlinked before committing are completely
  ignored by diff and status

* Stores with some compressed texts and some uncompressed texts are now
  able to be used. (John A Meinel)

* Fix for bzr pull failing sometimes under windows

* Fix for sftp transport under windows when using interactive auth

* Show files which are both renamed and modified as such in 'bzr
  status' output.  (Daniel Silverstone, #4503)

* Make annotate cope better with revisions committed without a valid
  email address.  (Marien Zwart)

* Fix representation of tab characters in commit messages.
  (Harald Meland)

* List of plugin directories in ``BZR_PLUGIN_PATH`` environment variable is
  now parsed properly under Windows. (Alexander Belchenko)

* Show number of revisions pushed/pulled/merged. (Robey Pointer)

* Keep a cached copy of the basis inventory to speed up operations
  that need to refer to it.  (Johan Rydberg, Martin Pool)

* Fix bugs in bzr status display of non-ascii characters.
  (Martin Pool)

* Remove Makefile.in from default ignore list.
  (Tollef Fog Heen, Martin Pool, #6413)

* Fix failure in 'bzr added'.  (Nathan McCallum, Martin Pool)

Testing
*******

* Fix selftest asking for passwords when there are no SFTP keys.
  (Robey Pointer, Jelmer Vernooij)

* Fix selftest run with 'python -O'.  (Martin Pool)

* Fix HTTP tests under Windows. (John Arbash Meinel)

* Make tests work even if HOME is not set (Aaron Bentley)

* Updated ``build_tree`` to use fixed line-endings for tests which read
  the file cotents and compare. Make some tests use this to pass under
  Windows. (John Arbash Meinel)

* Skip stat and symlink tests under Windows. (Alexander Belchenko)

* Delay in selftest/testhashcash is now issued under win32 and Cygwin.
  (John Arbash Meinel)

* Use terminal width to align verbose test output.  (Martin Pool)

* Blackbox tests are maintained within the bzrlib.tests.blackbox directory.
  If adding a new test script please add that to
  ``bzrlib.tests.blackbox.__init__``. (Robert Collins)

* Much better error message if one of the test suites can't be
  imported.  (Martin Pool)

* Make check now runs the test suite twice - once with the default locale,
  and once with all locales forced to C, to expose bugs. This is not
  trivially done within python, so for now its only triggered by running
  Make check. Integrators and packagers who wish to check for full
  platform support should run 'make check' to test the source.
  (Robert Collins)

* Tests can now run TestSkipped if they can't execute for any reason.
  (Martin Pool) (NB: TestSkipped should only be raised for correctable
  reasons - see the wiki spec ImprovingBzrTestSuite).

* Test sftp with relative, absolute-in-homedir and absolute-not-in-homedir
  paths for the transport tests. Introduce blackbox remote sftp tests that
  test the same permutations. (Robert Collins, Robey Pointer)

* Transport implementation tests are now independent of the local file
  system, which allows tests for esoteric transports, and for features
  not available in the local file system. They also repeat for variations
  on the URL scheme that can introduce issues in the transport code,
  see bzrlib.transport.TransportTestProviderAdapter() for this.
  (Robert Collins).

* ``TestCase.build_tree`` uses the transport interface to build trees,
  pass in a transport parameter to give it an existing connection.
  (Robert Collins).

Internals
*********

* WorkingTree.pull has been split across Branch and WorkingTree,
  to allow Branch only pulls. (Robert Collins)

* ``commands.display_command`` now returns the result of the decorated
  function. (Robert Collins)

* LocationConfig now has a ``set_user_option(key, value)`` call to save
  a setting in its matching location section (a new one is created
  if needed). (Robert Collins)

* Branch has two new methods, ``get_push_location`` and
  ``set_push_location`` to respectively, get and set the push location.
  (Robert Collins)

* ``commands.register_command`` now takes an optional flag to signal that
  the registrant is planning to decorate an existing command. When
  given multiple plugins registering a command is not an error, and
  the original command class (whether built in or a plugin based one) is
  returned to the caller. There is a new error 'MustUseDecorated' for
  signalling when a wrapping command should switch to the original
  version. (Robert Collins)

* Some option parsing errors will raise 'BzrOptionError', allowing
  granular detection for decorating commands. (Robert Collins).

* ``Branch.read_working_inventory`` has moved to
  ``WorkingTree.read_working_inventory``. This necessitated changes to
  ``Branch.get_root_id``, and a move of ``Branch.set_inventory`` to
  WorkingTree as well. To make it clear that a WorkingTree cannot always
  be obtained ``Branch.working_tree()`` will raise
  ``errors.NoWorkingTree`` if one cannot be obtained. (Robert Collins)

* All pending merges operations from Branch are now on WorkingTree.
  (Robert Collins)

* The follow operations from Branch have moved to WorkingTree::

      add()
      commit()
      move()
      rename_one()
      unknowns()

  (Robert Collins)

* ``bzrlib.add.smart_add_branch`` is now ``smart_add_tree``. (Robert Collins)

* New "rio" serialization format, similar to rfc-822. (Martin Pool)

* Rename selftests to ``bzrlib.tests.test_foo``.  (John A Meinel, Martin
  Pool)

* ``bzrlib.plugin.all_plugins`` has been changed from an attribute to a
  query method. (Robert Collins)

* New options to read only the table-of-contents of a weave.
  (Denys Duchier)

* Raise NoSuchFile when someone tries to add a non-existant file.
  (Michael Ellerman)

* Simplify handling of DivergedBranches in ``cmd_pull()``.
  (Michael Ellerman)

* Branch.controlfile* logic has moved to lockablefiles.LockableFiles, which
  is exposed as ``Branch().control_files``. Also this has been altered with the
  controlfile pre/suffix replaced by simple method names like 'get' and
  'put'. (Aaron Bentley, Robert Collins).

* Deprecated functions and methods can now be marked as such using the
  ``bzrlib.symbol_versioning`` module. Marked method have their docstring
  updated and will issue a DeprecationWarning using the warnings module
  when they are used. (Robert Collins)

* ``bzrlib.osutils.safe_unicode`` now exists to provide parameter coercion
  for functions that need unicode strings. (Robert Collins)

bzr 0.6
#######

:Released: 2005-10-28

Improvements
************

* pull now takes --verbose to show you what revisions are added or removed
  (John A Meinel)

* merge now takes a --show-base option to include the base text in
  conflicts.
  (Aaron Bentley)

* The config files are now read using ConfigObj, so '=' should be used as
  a separator, not ':'.
  (Aaron Bentley)

* New 'bzr commit --strict' option refuses to commit if there are
  any unknown files in the tree.  To commit, make sure all files are
  either ignored, added, or deleted.  (Michael Ellerman)

* The config directory is now ~/.bazaar, and there is a single file
  ~/.bazaar/bazaar.conf storing email, editor and other preferences.
  (Robert Collins)

* 'bzr add' no longer takes a --verbose option, and a --quiet option
  has been added that suppresses all output.

* Improved zsh completion support in contrib/zsh, from Clint
  Adams.

* Builtin 'bzr annotate' command, by Martin Pool with improvements from
  Goffredo Baroncelli.

* 'bzr check' now accepts -v for verbose reporting, and checks for
  ghosts in the branch. (Robert Collins)

* New command 're-sign' which will regenerate the gpg signature for
  a revision. (Robert Collins)

* If you set ``check_signatures=require`` for a path in
  ``~/.bazaar/branches.conf`` then bzr will invoke your
  ``gpg_signing_command`` (defaults to gpg) and record a digital signature
  of your commit. (Robert Collins)

* New sftp transport, based on Paramiko.  (Robey Pointer)

* 'bzr pull' now accepts '--clobber' which will discard local changes
  and make this branch identical to the source branch. (Robert Collins)

* Just give a quieter warning if a plugin can't be loaded, and
  put the details in .bzr.log.  (Martin Pool)

* 'bzr branch' will now set the branch-name to the last component of the
  output directory, if one was supplied.

* If the option ``post_commit`` is set to one (or more) python function
  names (must be in the bzrlib namespace), then they will be invoked
  after the commit has completed, with the branch and ``revision_id`` as
  parameters. (Robert Collins)

* Merge now has a retcode of 1 when conflicts occur. (Robert Collins)

* --merge-type weave is now supported for file contents.  Tree-shape
  changes are still three-way based.  (Martin Pool, Aaron Bentley)

* 'bzr check' allows the first revision on revision-history to have
  parents - something that is expected for cheap checkouts, and occurs
  when conversions from baz do not have all history.  (Robert Collins).

* 'bzr merge' can now graft unrelated trees together, if your specify
  0 as a base. (Aaron Bentley)

* 'bzr commit branch' and 'bzr commit branch/file1 branch/file2' now work
  (Aaron Bentley)

* Add '.sconsign*' to default ignore list.  (Alexander Belchenko)

* 'bzr merge --reprocess' minimizes conflicts

Testing
*******

* The 'bzr selftest --pattern' option for has been removed, now
  test specifiers on the command line can be simple strings, or
  regexps, or both. (Robert Collins)

* Passing -v to selftest will now show the time each test took to
  complete, which will aid in analysing performance regressions and
  related questions. (Robert Collins)

* 'bzr selftest' runs all tests, even if one fails, unless '--one'
  is given. (Martin Pool)

* There is a new method for TestCaseInTempDir, assertFileEqual, which
  will check that a given content is equal to the content of the named
  file. (Robert Collins)

* Fix test suite's habit of leaving many temporary log files in $TMPDIR.
  (Martin Pool)

Internals
*********

* New 'testament' command and concept for making gpg-signatures
  of revisions that are not tied to a particular internal
  representation.  (Martin Pool).

* Per-revision properties ('revprops') as key-value associated
  strings on each revision created when the revision is committed.
  Intended mainly for the use of external tools.  (Martin Pool).

* Config options have moved from bzrlib.osutils to bzrlib.config.
  (Robert Collins)

* Improved command line option definitions allowing explanations
  for individual options, among other things.  Contributed by
  Magnus Therning.

* Config options have moved from bzrlib.osutils to bzrlib.config.
  Configuration is now done via the config.Config interface:
  Depending on whether you have a Branch, a Location or no information
  available, construct a ``*Config``, and use its ``signature_checking``,
  ``username`` and ``user_email`` methods. (Robert Collins)

* Plugins are now loaded under bzrlib.plugins, not bzrlib.plugin, and
  they are made available for other plugins to use. You should not
  import other plugins during the ``__init__`` of your plugin though, as
  no ordering is guaranteed, and the plugins directory is not on the
  python path. (Robert Collins)

* Branch.relpath has been moved to WorkingTree.relpath. WorkingTree no
  no longer takes an inventory, rather it takes an option branch
  parameter, and if None is given will open the branch at basedir
  implicitly. (Robert Collins)

* Cleaner exception structure and error reporting.  Suggested by
  Scott James Remnant.  (Martin Pool)

* Branch.remove has been moved to WorkingTree, which has also gained
  ``lock_read``, ``lock_write`` and ``unlock`` methods for convenience.
  (Robert Collins)

* Two decorators, ``needs_read_lock`` and ``needs_write_lock`` have been
  added to the branch module. Use these to cause a function to run in a
  read or write lock respectively. (Robert Collins)

* ``Branch.open_containing`` now returns a tuple (Branch, relative-path),
  which allows direct access to the common case of 'get me this file
  from its branch'. (Robert Collins)

* Transports can register using ``register_lazy_transport``, and they
  will be loaded when first used.  (Martin Pool)

* 'pull' has been factored out of the command as ``WorkingTree.pull()``.
  A new option to WorkingTree.pull has been added, clobber, which will
  ignore diverged history and pull anyway.
  (Robert Collins)

* config.Config has a ``get_user_option`` call that accepts an option name.
  This will be looked up in branches.conf and bazaar.conf as normal.
  It is intended that this be used by plugins to support options -
  options of built in programs should have specific methods on the config.
  (Robert Collins)

* ``merge.merge_inner`` now has tempdir as an optional parameter.
  (Robert Collins)

* Tree.kind is not recorded at the top level of the hierarchy, as it was
  missing on EmptyTree, leading to a bug with merge on EmptyTrees.
  (Robert Collins)

* ``WorkingTree.__del__`` has been removed, it was non deterministic and not
  doing what it was intended to. See ``WorkingTree.__init__`` for a comment
  about future directions. (Robert Collins/Martin Pool)

* bzrlib.transport.http has been modified so that only 404 urllib errors
  are returned as NoSuchFile. Other exceptions will propagate as normal.
  This allows debuging of actual errors. (Robert Collins)

* bzrlib.transport.Transport now accepts *ONLY* url escaped relative paths
  to apis like 'put', 'get' and 'has'. This is to provide consistent
  behaviour - it operates on url's only. (Robert Collins)

* Transports can register using ``register_lazy_transport``, and they
  will be loaded when first used.  (Martin Pool)

* ``merge_flex`` no longer calls ``conflict_handler.finalize()``, instead that
  is called by ``merge_inner``. This is so that the conflict count can be
  retrieved (and potentially manipulated) before returning to the caller
  of ``merge_inner``. Likewise 'merge' now returns the conflict count to the
  caller. (Robert Collins)

* ``revision.revision_graph`` can handle having only partial history for
  a revision - that is no revisions in the graph with no parents.
  (Robert Collins).

* New ``builtins.branch_files`` uses the standard ``file_list`` rules to
  produce a branch and a list of paths, relative to that branch
  (Aaron Bentley)

* New TestCase.addCleanup facility.

* New ``bzrlib.version_info`` tuple (similar to ``sys.version_info``),
  which can be used by programs importing bzrlib.

Bug Fixes
*********

* Better handling of branches in directories with non-ascii names.
  (Joel Rosdahl, Panagiotis Papadakos)

* Upgrades of trees with no commits will not fail due to accessing
  [-1] in the revision-history. (Andres Salomon)


bzr 0.1.1
#########

:Released: 2005-10-12

Bug Fixes
*********

* Fix problem in pulling over http from machines that do not
  allow directories to be listed.

* Avoid harmless warning about invalid hash cache after
  upgrading branch format.

Performance
***********

* Avoid some unnecessary http operations in branch and pull.


bzr 0.1
#######

:Released: 2005-10-11

Notes
*****

* 'bzr branch' over http initially gives a very high estimate
  of completion time but it should fall as the first few
  revisions are pulled in.  branch is still slow on
  high-latency connections.

Bug Fixes
*********

* bzr-man.py has been updated to work again. Contributed by
  Rob Weir.

* Locking is now done with fcntl.lockf which works with NFS
  file systems. Contributed by Harald Meland.

* When a merge encounters a file that has been deleted on
  one side and modified on the other, the old contents are
  written out to foo.BASE and foo.SIDE, where SIDE is this
  or OTHER. Contributed by Aaron Bentley.

* Export was choosing incorrect file paths for the content of
  the tarball, this has been fixed by Aaron Bentley.

* Commit will no longer commit without a log message, an
  error is returned instead. Contributed by Jelmer Vernooij.

* If you commit a specific file in a sub directory, any of its
  parent directories that are added but not listed will be
  automatically included. Suggested by Michael Ellerman.

* bzr commit and upgrade did not correctly record new revisions
  for files with only a change to their executable status.
  bzr will correct this when it encounters it. Fixed by
  Robert Collins

* HTTP tests now force off the use of ``http_proxy`` for the duration.
  Contributed by Gustavo Niemeyer.

* Fix problems in merging weave-based branches that have
  different partial views of history.

* Symlink support: working with symlinks when not in the root of a
  bzr tree was broken, patch from Scott James Remnant.

Improvements
************

* 'branch' now accepts a --basis parameter which will take advantage
  of local history when making a new branch. This allows faster
  branching of remote branches. Contributed by Aaron Bentley.

* New tree format based on weave files, called version 5.
  Existing branches can be upgraded to this format using
  'bzr upgrade'.

* Symlinks are now versionable. Initial patch by
  Erik Toubro Nielsen, updated to head by Robert Collins.

* Executable bits are tracked on files. Patch from Gustavo
  Niemeyer.

* 'bzr status' now shows unknown files inside a selected directory.
  Patch from Heikki Paajanen.

* Merge conflicts are recorded in .bzr. Two new commands 'conflicts'
  and 'resolve' have needed added, which list and remove those
  merge conflicts respectively. A conflicted tree cannot be committed
  in. Contributed by Aaron Bentley.

* 'rm' is now an alias for 'remove'.

* Stores now split out their content in a single byte prefixed hash,
  dropping the density of files per directory by 256. Contributed by
  Gustavo Niemeyer.

* 'bzr diff -r branch:URL' will now perform a diff between two branches.
  Contributed by Robert Collins.

* 'bzr log' with the default formatter will show merged revisions,
  indented to the right. Initial implementation contributed by Gustavo
  Niemeyer, made incremental by Robert Collins.


Internals
*********

* Test case failures have the exception printed after the log
  for your viewing pleasure.

* InventoryEntry is now an abstract base class, use one of the
  concrete InventoryDirectory etc classes instead.

* Branch raises an UnsupportedFormatError when it detects a
  bzr branch it cannot understand. This allows for precise
  handling of such circumstances.

* Remove RevisionReference class; ``Revision.parent_ids`` is now simply a
  list of their ids and ``parent_sha1s`` is a list of their corresponding
  sha1s (for old branches only at the moment.)

* New method-object style interface for Commit() and Fetch().

* Renamed ``Branch.last_patch()`` to ``Branch.last_revision()``, since
  we call them revisions not patches.

* Move ``copy_branch`` to ``bzrlib.clone.copy_branch``.  The destination
  directory is created if it doesn't exist.

* Inventories now identify the files which were present by
  giving the revision *of that file*.

* Inventory and Revision XML contains a version identifier.
  This must be consistent with the overall branch version
  but allows for more flexibility in future upgrades.

Testing
*******

* Removed testsweet module so that tests can be run after
  bzr installed by 'bzr selftest'.

* 'bzr selftest' command-line arguments can now be partial ids
  of tests to run, e.g. ``bzr selftest test_weave``


bzr 0.0.9
#########

:Released: 2005-09-23

Bug Fixes
*********

* Fixed "branch -r" option.

* Fix remote access to branches containing non-compressed history.
  (Robert Collins).

* Better reliability of http server tests.  (John Arbash-Meinel)

* Merge graph maximum distance calculation fix.  (Aaron Bentley)

* Various minor bug in windows support have been fixed, largely in the
  test suite. Contributed by Alexander Belchenko.

Improvements
************

* Status now accepts a -r argument to give status between chosen
  revisions. Contributed by Heikki Paajanen.

* Revision arguments no longer use +/-/= to control ranges, instead
  there is a 'before' namespace, which limits the successive namespace.
  For example '$ bzr log -r date:yesterday..before:date:today' will
  select everything from yesterday and before today. Contributed by
  Robey Pointer

* There is now a bzr.bat file created by distutils when building on
  Windows. Contributed by Alexander Belchenko.

Internals
*********

* Removed uuid() as it was unused.

* Improved 'fetch' code for pulling revisions from one branch into
  another (used by pull, merged, etc.)


bzr 0.0.8
#########

:Released: 2005-09-20


Improvements
************

* Adding a file whose parent directory is not versioned will
  implicitly add the parent, and so on up to the root. This means
  you should never need to explictly add a directory, they'll just
  get added when you add a file in the directory.  Contributed by
  Michael Ellerman.

* Ignore ``.DS_Store`` (contains Mac metadata) by default.
  (Nir Soffer)

* If you set ``BZR_EDITOR`` in the environment, it is checked in
  preference to EDITOR and the config file for the interactive commit
  editing program. Related to this is a bugfix where a missing program
  set in EDITOR would cause editing to fail, now the fallback program
  for the operating system is still tried.

* Files that are not directories/symlinks/regular files will no longer
  cause bzr to fail, it will just ignore them by default. You cannot add
  them to the tree though - they are not versionable.


Internals
*********

* Refactor xml packing/unpacking.

Bug Fixes
*********

* Fixed 'bzr mv' by Ollie Rutherfurd.

* Fixed strange error when trying to access a nonexistent http
  branch.

* Make sure that the hashcache gets written out if it can't be
  read.


Portability
***********

* Various Windows fixes from Ollie Rutherfurd.

* Quieten warnings about locking; patch from Matt Lavin.


bzr-0.0.7
#########

:Released: 2005-09-02

New Features
************

* ``bzr shell-complete`` command contributed by Clint Adams to
  help with intelligent shell completion.

* New expert command ``bzr find-merge-base`` for debugging merges.


Enhancements
************

* Much better merge support.

* merge3 conflicts are now reported with markers like '<<<<<<<'
  (seven characters) which is the same as CVS and pleases things
  like emacs smerge.


Bug Fixes
*********

* ``bzr upgrade`` no longer fails when trying to fix trees that
  mention revisions that are not present.

* Fixed bugs in listing plugins from ``bzr plugins``.

* Fix case of $EDITOR containing options for the editor.

* Fix log -r refusing to show the last revision.
  (Patch from Goffredo Baroncelli.)


Changes
*******

* ``bzr log --show-ids`` shows the revision ids of all parents.

* Externally provided commands on your $BZRPATH no longer need
  to recognize --bzr-usage to work properly, and can just handle
  --help themselves.


Library
*******

* Changed trace messages to go through the standard logging
  framework, so that they can more easily be redirected by
  libraries.



bzr-0.0.6
#########

:Released: 2005-08-18

New Features
************

* Python plugins, automatically loaded from the directories on
  ``BZR_PLUGIN_PATH`` or ``~/.bzr.conf/plugins`` by default.

* New 'bzr mkdir' command.

* Commit mesage is fetched from an editor if not given on the
  command line; patch from Torsten Marek.

* ``bzr log -m FOO`` displays commits whose message matches regexp
  FOO.

* ``bzr add`` with no arguments adds everything under the current directory.

* ``bzr mv`` does move or rename depending on its arguments, like
  the Unix command.

* ``bzr missing`` command shows a summary of the differences
  between two trees.  (Merged from John Arbash-Meinel.)

* An email address for commits to a particular tree can be
  specified by putting it into .bzr/email within a branch.  (Based
  on a patch from Heikki Paajanen.)


Enhancements
************

* Faster working tree operations.


Changes
*******

* 3rd-party modules shipped with bzr are copied within the bzrlib
  python package, so that they can be installed by the setup
  script without clashing with anything already existing on the
  system.  (Contributed by Gustavo Niemeyer.)

* Moved plugins directory to bzrlib/, so that there's a standard
  plugin directory which is not only installed with bzr itself but
  is also available when using bzr from the development tree.
  ``BZR_PLUGIN_PATH`` and ``DEFAULT_PLUGIN_PATH`` are then added to the
  standard plugins directory.

* When exporting to a tarball with ``bzr export --format tgz``, put
  everything under a top directory rather than dumping it into the
  current directory.   This can be overridden with the ``--root``
  option.  Patch from William Dodé and John Meinel.

* New ``bzr upgrade`` command to upgrade the format of a branch,
  replacing ``bzr check --update``.

* Files within store directories are no longer marked readonly on
  disk.

* Changed ``bzr log`` output to a more compact form suggested by
  John A Meinel.  Old format is available with the ``--long`` or
  ``-l`` option, patched by William Dodé.

* By default the commit command refuses to record a revision with
  no changes unless the ``--unchanged`` option is given.

* The ``--no-plugins``, ``--profile`` and ``--builtin`` command
  line options must come before the command name because they
  affect what commands are available; all other options must come
  after the command name because their interpretation depends on
  it.

* ``branch`` and ``clone`` added as aliases for ``branch``.

* Default log format is back to the long format; the compact one
  is available with ``--short``.


Bug Fixes
*********

* Fix bugs in committing only selected files or within a subdirectory.


bzr-0.0.5
#########

:Released:  2005-06-15

Changes
*******

* ``bzr`` with no command now shows help rather than giving an
  error.  Suggested by Michael Ellerman.

* ``bzr status`` output format changed, because svn-style output
  doesn't really match the model of bzr.  Now files are grouped by
  status and can be shown with their IDs.  ``bzr status --all``
  shows all versioned files and unknown files but not ignored files.

* ``bzr log`` runs from most-recent to least-recent, the reverse
  of the previous order.  The previous behaviour can be obtained
  with the ``--forward`` option.

* ``bzr inventory`` by default shows only filenames, and also ids
  if ``--show-ids`` is given, in which case the id is the second
  field.


Enhancements
************

* New 'bzr whoami --email' option shows only the email component
  of the user identification, from Jo Vermeulen.

* New ``bzr ignore PATTERN`` command.

* Nicer error message for broken pipe, interrupt and similar
  conditions that don't indicate an internal error.

* Add ``.*.sw[nop] .git .*.tmp *,v`` to default ignore patterns.

* Per-branch locks keyed on ``.bzr/branch-lock``, available in
  either read or write mode.

* New option ``bzr log --show-ids`` shows revision and file ids.

* New usage ``bzr log FILENAME`` shows only revisions that
  affected that file.

* Changed format for describing changes in ``bzr log -v``.

* New option ``bzr commit --file`` to take a message from a file,
  suggested by LarstiQ.

* New syntax ``bzr status [FILE...]`` contributed by Bartosz
  Oler.  File may be in a branch other than the working directory.

* ``bzr log`` and ``bzr root`` can be given an http URL instead of
  a filename.

* Commands can now be defined by external programs or scripts
  in a directory on $BZRPATH.

* New "stat cache" avoids reading the contents of files if they
  haven't changed since the previous time.

* If the Python interpreter is too old, try to find a better one
  or give an error.  Based on a patch from Fredrik Lundh.

* New optional parameter ``bzr info [BRANCH]``.

* New form ``bzr commit SELECTED`` to commit only selected files.

* New form ``bzr log -r FROM:TO`` shows changes in selected
  range; contributed by John A Meinel.

* New option ``bzr diff --diff-options 'OPTS'`` allows passing
  options through to an external GNU diff.

* New option ``bzr add --no-recurse`` to add a directory but not
  their contents.

* ``bzr --version`` now shows more information if bzr is being run
  from a branch.


Bug Fixes
*********

* Fixed diff format so that added and removed files will be
  handled properly by patch.  Fix from Lalo Martins.

* Various fixes for files whose names contain spaces or other
  metacharacters.


Testing
*******

* Converted black-box test suites from Bourne shell into Python;
  now run using ``./testbzr``.  Various structural improvements to
  the tests.

* testbzr by default runs the version of bzr found in the same
  directory as the tests, or the one given as the first parameter.

* testbzr also runs the internal tests, so the only command
  required to check is just ``./testbzr``.

* testbzr requires python2.4, but can be used to test bzr running
  under a different version.

* Tests added for many other changes in this release.


Internal
********

* Included ElementTree library upgraded to 1.2.6 by Fredrik Lundh.

* Refactor command functions into Command objects based on HCT by
  Scott James Remnant.

* Better help messages for many commands.

* Expose ``bzrlib.open_tracefile()`` to start the tracefile; until
  this is called trace messages are just discarded.

* New internal function ``find_touching_revisions()`` and hidden
  command touching-revisions trace the changes to a given file.

* Simpler and faster ``compare_inventories()`` function.

* ``bzrlib.open_tracefile()`` takes a tracefilename parameter.

* New AtomicFile class.

* New developer commands ``added``, ``modified``.


Portability
***********

* Cope on Windows on python2.3 by using the weaker random seed.
  2.4 is now only recommended.


bzr-0.0.4
#########

:Released:  2005-04-22

Enhancements
************

* 'bzr diff' optionally takes a list of files to diff.  Still a bit
  basic.  Patch from QuantumG.

* More default ignore patterns.

* New 'bzr log --verbose' shows a list of files changed in the
  changeset.  Patch from Sebastian Cote.

* Roll over ~/.bzr.log if it gets too large.

* Command abbreviations 'ci', 'st', 'stat', '?' based on a patch
  by Jason Diamon.

* New 'bzr help commands' based on a patch from Denys Duchier.


Changes
*******

* User email is determined by looking at $BZREMAIL or ~/.bzr.email
  or $EMAIL.  All are decoded by the locale preferred encoding.
  If none of these are present user@hostname is used.  The host's
  fully-qualified name is not used because that tends to fail when
  there are DNS problems.

* New 'bzr whoami' command instead of username user-email.


Bug Fixes
*********

* Make commit safe for hardlinked bzr trees.

* Some Unicode/locale fixes.

* Partial workaround for ``difflib.unified_diff`` not handling
  trailing newlines properly.


Internal
********

* Allow docstrings for help to be in PEP0257 format.  Patch from
  Matt Brubeck.

* More tests in test.sh.

* Write profile data to a temporary file not into working
  directory and delete it when done.

* Smaller .bzr.log with process ids.


Portability
***********

* Fix opening of ~/.bzr.log on Windows.  Patch from Andrew
  Bennetts.

* Some improvements in handling paths on Windows, based on a patch
  from QuantumG.


bzr-0.0.3
#########

:Released:  2005-04-06

Enhancements
************

* New "directories" internal command lists versioned directories
  in the tree.

* Can now say "bzr commit --help".

* New "rename" command to rename one file to a different name
  and/or directory.

* New "move" command to move one or more files into a different
  directory.

* New "renames" command lists files renamed since base revision.

* New cat command contributed by janmar.

Changes
*******

* .bzr.log is placed in $HOME (not pwd) and is always written in
  UTF-8.  (Probably not a completely good long-term solution, but
  will do for now.)

Portability
***********

* Workaround for difflib bug in Python 2.3 that causes an
  exception when comparing empty files.  Reported by Erik Toubro
  Nielsen.

Internal
********

* Refactored inventory storage to insert a root entry at the top.

Testing
*******

* Start of shell-based black-box testing in test.sh.


bzr-0.0.2.1
###########

Portability
***********

* Win32 fixes from Steve Brown.


bzr-0.0.2
#########

:Codename: "black cube"
:Released: 2005-03-31

Enhancements
************

* Default ignore list extended (see bzrlib/__init__.py).

* Patterns in .bzrignore are now added to the default ignore list,
  rather than replacing it.

* Ignore list isn't reread for every file.

* More help topics.

* Reinstate the 'bzr check' command to check invariants of the
  branch.

* New 'ignored' command lists which files are ignored and why;
  'deleted' lists files deleted in the current working tree.

* Performance improvements.

* New global --profile option.

* Ignore patterns like './config.h' now correctly match files in
  the root directory only.


bzr-0.0.1
#########

:Released:  2005-03-26

Enhancements
************

* More information from info command.

* Can now say "bzr help COMMAND" for more detailed help.

* Less file flushing and faster performance when writing logs and
  committing to stores.

* More useful verbose output from some commands.

Bug Fixes
*********

* Fix inverted display of 'R' and 'M' during 'commit -v'.

Portability
***********

* Include a subset of ElementTree-1.2.20040618 to make
  installation easier.

* Fix time.localtime call to work with Python 2.3 (the minimum
  supported).


bzr-0.0.0.69
############

:Released:  2005-03-22

Enhancements
************

* First public release.

* Storage of local versions: init, add, remove, rm, info, log,
  diff, status, etc.


..
   vim: tw=74 ft=rst ff=unix<|MERGE_RESOLUTION|>--- conflicted
+++ resolved
@@ -5,8 +5,37 @@
 .. contents:: List of Releases
    :depth: 1
 
-
-<<<<<<< HEAD
+bzr 2.1.2
+#########
+
+:Codename: None
+:2.1.2: NOT RELEASED YET
+
+Compatibility Breaks
+********************
+
+New Features
+************
+
+Bug Fixes
+*********
+
+Improvements
+************
+
+Documentation
+*************
+
+API Changes
+***********
+
+Internals
+*********
+
+Testing
+*******
+
+
 bzr 2.1.1
 #########
 
@@ -215,17 +244,10 @@
   warning). The new option can be set in any of the following locations:
   ``bazaar.conf``, ``locations.conf`` and/or ``branch.conf``.
   (Ted Gould, Matthew Fuller, Vincent Ladeuil)
-=======
-bzr 2.0.6
-#########
-
-:2.0.6: NOT RELEASED YET
->>>>>>> 37d990f0
 
 Bug Fixes
 *********
 
-<<<<<<< HEAD
 * Always show a message if an OS error occurs while trying to run a
   user-specified commit message editor.
   (Martin Pool, #504842)
@@ -395,7 +417,14 @@
   tests that 'failed' - they're all just failures.
   (Martin Pool)
 
-=======
+bzr 2.0.6
+#########
+
+:2.0.6: NOT RELEASED YET
+
+Bug Fixes
+*********
+
 * ``bzr revert`` now only takes write lock on working tree, instead of on 
   both working tree and branch.
   (Danny van Heumen, #498409)
@@ -407,7 +436,6 @@
 * Additional merges after an unrelated branch has been merged with its
   history no longer crash when deleted files are involved.
   (Vincent Ladeuil, John Arbash Meinel, #375898)
->>>>>>> 37d990f0
 
 bzr 2.0.5
 #########
