--- conflicted
+++ resolved
@@ -13,7 +13,6 @@
 
   IMPROVEMENTS:
 
-<<<<<<< HEAD
     * ``bzr annotate`` will now include uncommitted changes from the local
       working tree by default. Such uncommitted changes are given the
       revision number they would get if a commit was done, followed with a
@@ -26,6 +25,9 @@
     * ``bzr push`` is faster in the case there are no new revisions to
       push.  It is also faster if there are no tags in the local branch.
       (Andrew Bennetts)
+
+    * File changes during a commit will update the tree stat cache.
+      (Robert Collins)
 
     * Location aliases can now accept a trailing path.  (Micheal Hudson)
 
@@ -43,10 +45,6 @@
       race condition during concurrent uses of bzrlib. The bzrlib CLI
       will not encounter this as it is single threaded for working tree
       operations. (Robert Collins)
-=======
-    * File changes during a commit will update the tree stat cache.
-      (Robert Collins)
->>>>>>> 8ae2aa3e
 
   BUG FIXES:
 
@@ -99,13 +97,15 @@
 
   INTERNALS:
 
-<<<<<<< HEAD
     * A new hook, ``Branch.open``, has been added, which is called when
       branch objects are opened. (Robert Collins)
 
     * ``bzrlib.osutils._walkdirs_utf8`` has been refactored into common
       tree walking, and modular directory listing code to aid future
       performance optimisations and refactoring. (Robert Collins)
+
+    * New race-free method on MutableTree ``get_file_with_stat`` for use
+      when generating stat cache results. (Robert Collins)
 
     * New win32utils.get_local_appdata_location() provides access to a local
       directory for storing data.  (Mark Hammond)
@@ -150,10 +150,6 @@
 
     * Fix '_in_buffer' AttributeError when using the -Dhpss debug flag.
       (Andrew Bennetts)
-=======
-    * New race-free method on MutableTree ``get_file_with_stat`` for use
-      when generating stat cache results. (Robert Collins)
->>>>>>> 8ae2aa3e
 
 
 bzr 1.7rc1 2008-09-09
