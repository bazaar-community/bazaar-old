--------------------
Bazaar Release Notes
--------------------

.. contents::


IN DEVELOPMENT
--------------

  NOTES WHEN UPGRADING:

  CHANGES:

    * Broader support of GNU Emacs mail clients. Set
      ``mail_client=emacsclient`` in your bazaar.conf and ``send`` will pop the
      bundle in a mail buffer according to the value of ``mail-user-agent``
      variable. (Xavier Maillard)

  FEATURES:

  IMPROVEMENTS:

    * Diff now handles revision specs like "branch:" and "submit:" more
      efficiently.  (Aaron Bentley)

    * More friendly error given when attempt to start the smart server
      on an address already in use. (Andrea Corbellini, #200575)

    * Pull completes much faster when there is nothing to pull.
      (Aaron Bentley)

  BUGFIXES:

    * Avoid muttering every time a child update does not cause a progress bar
      update. (John Arbash Meinel, #213771)

    * ``Branch.reconcile()`` is now implemented. This allows ``bzr reconcile``
      to fix when a Branch has a non-canonical mainline history. ``bzr check``
      also detects this condition. (John Arbash Meinel, #177855)

    * ``bzr commit`` now works with Microsoft's FTP service.
      (Andreas Deininger)

    * Conversion from non-rich-root to rich-root(-pack) updates inventory
      sha1s, even when bundles are used.  (Aaron Bentley, #181391)

    * Conversion from non-rich-root to rich-root(-pack) works correctly even
      though search keys are not topologically sorted.  (Aaron Bentley)

    * Conversion from non-rich-root to rich-root(-pack) works even when a
      parent revision has a different root id.  (Aaron Bentley, #177874)

    * Disable strace testing until strace is fixed (see bug #103133) and emit a
      warning when selftest ends to remind us of leaking tests.
      (Vincent Ladeuil, #226769)

    * Fetching all revisions from a repository does not cause pack collisions.
      (Robert Collins, Aaron Bentley, #212908)

    * Fix error about "attempt to add line-delta in non-delta knit".
      (Andrew Bennetts, #217701)

    * Pushing a branch in "dirstate" format (Branch5) over bzr+ssh would break
      if the remote server was < version 1.2. This was due to a bug in the
      RemoteRepository.get_parent_map() fallback code.
      (John Arbash Meinel, #214894)

    * Remove leftover code in ``bzr_branch`` that inappropriately creates 
      a ``branch-name`` file in the branch control directory.
      (Martin Pool)

    * Set SO_REUSEADDR on server sockets of ``bzr serve`` to avoid problems
      rebinding the socket when starting the server a second time.
      (John Arbash Meinel, Martin Pool, #164288)

    * Severe performance degradation in fetching from knit repositories to
      knits and packs due to parsing the entire revisions.kndx on every graph
      walk iteration fixed by using the Repository.get_graph API.  There was
      another regression in knit => knit fetching which re-read the index for
      every revision each side had in common.
      (Robert Collins, John Arbash Meinel)

    * When logging the changes to a particular file, there was a bug if there
      were ghosts in the revision ancestry. (John Arbash Meinel, #209948)

  DOCUMENTATION:

    * Document outlining strategies for TortoiseBzr. (Mark Hammond)

    * Improved the documentation on hooks. (Ian Clatworthy)

  TESTING:

    * Add ``thread_name_suffix`` parameter to SmartTCPServer_for_testing, to
      make it easy to identify which test spawned a thread with an unhandled
      exception. (Andrew Bennetts)

<<<<<<< HEAD
    * selftest now accepts --starting-with <id> to load only the tests whose id
      starts with the one specified. This greatly speeds up running the test
      suite on a limited set of tests and can be used to run the tests for a
      single module, a single class or even a single test.  (Vincent Ladeuil)
=======
    * New ``--debugflag``/``-E`` option to ``bzr selftest`` for setting
      options for debugging tests, these are complementary to the the -D
      options.  The ``-Dselftest_debug`` global option has been replaced by the
      ``-E=allow_debug`` option for selftest. (Andrew Bennetts)

    * Parameterised test ids are preserved correctly to aid diagnosis of test
      failures. (Robert Collins, Andrew Bennetts)
>>>>>>> 9009739b

    * The test suite modules have been modified to define load_tests() instead
      of test_suite(). That speeds up selective loading (via --load-list)
      significantly and provides many examples on how to migrate (grep for
      load_tests).  (Vincent Ladeuil)

  INTERNALS:

    * ``Hooks.install_hook`` is now deprecated in favour of
      ``Hooks.install_named_hook`` which adds a required ``name`` parameter, to
      avoid having to call ``Hooks.name_hook``. (Daniel Watkins)

    * Implement xml8 serializer.  (Aaron Bentley)

    * New form ``@deprecated_method(deprecated_in(1, 5, 0))`` for making 
      deprecation wrappers.  (Martin Pool)

    * ``Repository.revision_parents`` is now deprecated in favour of 
      ``Repository.get_parent_map([revid])[revid]``. (Jelmer Vernooij)

    * The Python ``assert`` statement is no longer used in Bazaar source, and 
      a test checks this.  (Martin Pool)

  API BREAKS:

    * ``bzrlib.status.show_pending_merges`` requires the repository to be
      locked by the caller. Callers should have been doing it anyway, but it
      will now raise an exception if they do not. (John Arbash Meinel)

    * Repository.get_data_stream, Repository.get_data_stream_for_search(),
      Repository.get_deltas_for_revsions(), Repository.revision_trees(),
      Repository.item_keys_introduced_by() no longer take read locks.
      (Aaron Bentley)

    * ``LockableFiles.get_utf8`` is deprecated, as a start towards 
      removing LockableFiles and ``.control_files`` entirely.
      (Martin Pool)

    * Methods deprecated prior to 1.1 have been removed.
      (Martin Pool)


bzr 1.4 2008-04-28
------------------

This release of Bazaar includes handy improvements to the speed of log and
status, new options for several commands, improved documentation, and better
hooks, including initial code for server-side hooks.  A number of bugs have
been fixed, particularly in interoperability between different formats or
different releases of Bazaar over there network.  There's been substantial
internal work in both the repository and network code to enable new features
and faster performance.

  BUG FIXES:

    * Pushing a branch in "dirstate" format (Branch5) over bzr+ssh would break
      if the remote server was < version 1.2.  This was due to a bug in the
      RemoteRepository.get_parent_map() fallback code.
      (John Arbash Meinel, Andrew Bennetts, #214894)


bzr 1.4rc2 2008-04-21
---------------------

  BUG FIXES:

    * ``bzr log -r ..X bzr://`` was failing, because it was getting a request
      for ``revision_id=None`` which was not a string.
      (John Arbash Meinel, #211661)

    * Fixed a bug in handling ghost revisions when logging changes in a 
      particular file.  (John Arbash Meinel, #209948)

    * Fix error about "attempt to add line-delta in non-delta knit".
      (Andrew Bennetts, #205156)

    * Fixed performance degradation in fetching from knit repositories to
      knits and packs due to parsing the entire revisions.kndx on every graph
      walk iteration fixed by using the Repository.get_graph API.  There was
      another regression in knit => knit fetching which re-read the index for
      every revision each side had in common.
      (Robert Collins, John Arbash Meinel)


bzr 1.4rc1 2008-04-11
---------------------

  CHANGES:

   * bzr main script cannot be imported (Benjamin Peterson)

   * On Linux bzr additionally looks for plugins in arch-independent site
     directory. (Toshio Kuratomi)

   * The ``set_rh`` branch hook is now deprecated. Please migrate
     any plugins using this hook to use an alternative, e.g.
     ``post_change_branch_tip``. (Ian Clatworthy)

   * When a plugin cannot be loaded as the file path is not a valid
     python module name bzr will now strip a ``bzr_`` prefix from the
     front of the suggested name, as many plugins (e.g. bzr-svn)
     want to be installed without this prefix. It is a common mistake
     to have a folder named "bzr-svn" for that plugin, especially
     as this is what bzr branch lp:bzr-svn will give you. (James Westby,
     Andrew Cowie)

   * UniqueIntegerBugTracker now appends bug-ids instead of joining
     them to the base URL. Plugins that register bug trackers may
     need a trailing / added to the base URL if one is not already there.
     (James Wesby, Andrew Cowie)

  FEATURES:

    * Added start_commit hook for mutable trees. (Jelmer Vernooij, #186422)

    * ``status`` now accepts ``--no-pending`` to show the status without
      listing pending merges, which speeds up the command a lot on large
      histories.  (James Westby, #202830)

    * New ``post_change_branch_tip`` hook that is called after the
      branch tip is moved but while the branch is still write-locked.
      See the User Reference for signature details.
      (Ian Clatworthy, James Henstridge)

    * Reconfigure can convert a branch to be standalone or to use a shared
      repository.  (Aaron Bentley)

  IMPROVEMENTS:

    * The smart protocol now has support for setting branches' revision info
      directly.  This should make operations like push slightly faster, and is a
      step towards server-side hooks.  The new request method name is
      ``Branch.set_last_revision_info``.  (Andrew Bennetts)

    * ``bzr commit --fixes`` now recognises "gnome" as a tag by default.
      (James Westby, Andrew Cowie)

    * ``bzr switch`` will attempt to find branches to switch to relative to the
      current branch. E.g. ``bzr switch branchname`` will look for
      ``current_branch/../branchname``. (Robert Collins, Jelmer Vernooij,
      Wouter van Heyst)

    * Diff is now more specific about execute-bit changes it describes
      (Chad Miller)

    * Fetching data over HTTP is a bit faster when urllib is used.  This is done
      by forcing it to recv 64k at a time when reading lines in HTTP headers,
      rather than just 1 byte at a time.  (Andrew Bennetts)

    * Log --short and --line are much faster when -r is not specified.
      (Aaron Bentley)

    * Merge is faster.  We no longer check a file's existence unnecessarily
      when merging the execute bit.  (Aaron Bentley)

    * ``bzr status`` on an explicit list of files no longer shows pending
      merges, making it much faster on large trees. (John Arbash Meinel)

    * The launchpad directory service now warns the user if they have not set
      their launchpad login and are trying to resolve a URL using it, just
      in case they want to do a write operation with it.  (James Westby)

    * The smart protocol client is slightly faster, because it now only queries
      the server for the protocol version once per connection.  Also, the HTTP
      transport will now automatically probe for and use a smart server if
      one is present.  You can use the new ``nosmart+`` transport decorator
      to get the old behaviour.  (Andrew Bennetts)

    * The ``version`` command takes a ``--short`` option to print just the
      version number, for easier use in scripts.  (Martin Pool)

    * Various operations with revision specs and commands that calculate
      revnos and revision ids are faster.  (John A. Meinel, Aaron Bentley)

  BUGFIXES:

    * Add ``root_client_path`` parameter to SmartWSGIApp and
      SmartServerRequest.  This makes it possible to publish filesystem
      locations that don't exactly match URL paths. SmartServerRequest
      subclasses should use the new ``translate_client_path`` and
      ``transport_from_client_path`` methods when dealing with paths received
      from a client to take this into account.  (Andrew Bennetts, #124089)

    * ``bzr mv a b`` can be now used also to rename previously renamed
      directories, not only files. (Lukáš Lalinský, #107967)

    * ``bzr uncommit --local`` can now remove revisions from the local
      branch to be symmetric with ``bzr commit --local``.
      (John Arbash Meinel, #93412)

    * Don't ask for a password if there is no real terminal.
      (Alexander Belchenko, #69851)

    * Fix a bug causing a ValueError crash in ``parse_line_delta_iter`` when
      fetching revisions from a knit to pack repository or vice versa using
      bzr:// (including over http or ssh).
      (#208418, Andrew Bennetts, Martin Pool, Robert Collins)

    * Fixed ``_get_line`` in ``bzrlib.smart.medium``, which was buggy.  Also
      fixed ``_get_bytes`` in the same module to use the push back buffer.
      These bugs had no known impact in normal use, but were problematic for
      developers working on the code, and were likely to cause real bugs sooner
      or later.  (Andrew Bennetts)

    * Implement handling of basename parameter for DefaultMail.  (James Westby)

    * Incompatibility with Paramiko versions newer than 1.7.2 was fixed.
      (Andrew Bennetts, #213425)

    * Launchpad locations (lp: URLs) can be pulled.  (Aaron Bentley, #181945)

    * Merges that add files to deleted root directories complete.  They
      do create conflicts.  (Aaron Bentley, #210092)

    * vsftp's return ``550 RNFR command failed.`` supported.
      (Marcus Trautwig, #129786)

  DOCUMENTATION:

    * Improved documentation on send/merge relationship. (Peter Schuller)

    * Minor fixes to the User Guide. (Matthew Fuller)

    * Reduced the evangelism in the User Guide. (Ian Clatworthy)

    * Added Integrating with Bazaar document for developers (Martin Albisetti)

  API BREAKS:

    * Attempting to pull data from a ghost aware repository (e.g. knits) into a
      non-ghost aware repository such as weaves will now fail if there are
      ghosts.  (Robert Collins)

    * ``KnitVersionedFile`` no longer accepts an ``access_mode`` parameter, and
      now requires the ``index`` and ``access_method`` parameters to be
      supplied. A compatible shim has been kept in the new function
      ``knit.make_file_knit``. (Robert Collins)

    * Log formatters must now provide log_revision instead of show and
      show_merge_revno methods. The latter had been deprecated since the 0.17
      release. (James Westby)

    * ``LoopbackSFTP`` is now called ``SocketAsChannelAdapter``.
      (Andrew Bennetts)

    * ``osutils.backup_file`` is removed. (Alexander Belchenko)

    * ``Repository.get_revision_graph`` is deprecated, with no replacement
      method. The method was size(history) and not desirable. (Robert Collins)

    * ``revision.revision_graph`` is deprecated, with no replacement function.
      The function was size(history) and not desirable. (Robert Collins)

    * ``Transport.get_shared_medium`` is deprecated.  Use
      ``Transport.get_smart_medium`` instead.  (Andrew Bennetts)

    * ``VersionedFile`` factories now accept a get_scope parameter rather
      than using a call to ``transaction_finished``, allowing the removal of
      the fixed list of versioned files per repository. (Robert Collins)

    * ``VersionedFile.annotate_iter`` is deprecated. While in principle this
      allowed lower memory use, all users of annotations wanted full file 
      annotations, and there is no storage format suitable for incremental
      line-by-line annotation. (Robert Collins)

    * ``VersionedFile.clone_text`` is deprecated. This performance optimisation
      is no longer used - reading the content of a file that is undergoing a
      file level merge to identical state on two branches is rare enough, and
      not expensive enough to special case. (Robert Collins)

    * ``VersionedFile.clear_cache`` and ``enable_cache`` are deprecated.
      These methods added significant complexity to the ``VersionedFile``
      implementation, but were only used for optimising fetches from knits - 
      which can be done from outside the knit layer, or via a caching
      decorator. As knits are not the default format, the complexity is no
      longer worth paying. (Robert Collins)

    * ``VersionedFile.create_empty`` is removed. This method presupposed a
      sensible mapping to a transport for individual files, but pack backed
      versioned files have no such mapping. (Robert Collins)

    * ``VersionedFile.get_graph`` is deprecated, with no replacement method.
      The method was size(history) and not desirable. (Robert Collins)

    * ``VersionedFile.get_graph_with_ghosts`` is deprecated, with no
      replacement method.  The method was size(history) and not desirable.
      (Robert Collins)

    * ``VersionedFile.get_parents`` is deprecated, please use
      ``VersionedFile.get_parent_map``. (Robert Collins)

    * ``VersionedFile.get_sha1`` is deprecated, please use
      ``VersionedFile.get_sha1s``. (Robert Collins)

    * ``VersionedFile.has_ghost`` is now deprecated, as it is both expensive
      and unused outside of a single test. (Robert Collins)

    * ``VersionedFile.iter_parents`` is now deprecated in favour of
      ``get_parent_map`` which can be used to instantiate a Graph on a
      VersionedFile. (Robert Collins)

    * ``VersionedFileStore`` no longer uses the transaction parameter given
      to most methods; amongst other things this means that the
      get_weave_or_empty method no longer guarantees errors on a missing weave
      in a readonly transaction, and no longer caches versioned file instances
      which reduces memory pressure (but requires more careful management by
      callers to preserve performance). (Robert Collins)

  TESTING:

    * New -Dselftest_debug flag disables clearing of the debug flags during
      tests.  This is useful if you want to use e.g. -Dhpss to help debug a
      failing test.  Be aware that using this feature is likely to cause
      spurious test failures if used with the full suite. (Andrew Bennetts)

    * selftest --load-list now uses a new more agressive test loader that will
      avoid loading unneeded modules and building their tests. Plugins can use
      this new loader by defining a load_tests function instead of a test_suite
      function. (a forthcoming patch will provide many examples on how to
      implement this).
      (Vincent Ladeuil)

    * selftest --load-list now does some sanity checks regarding duplicate test
      IDs and tests present in the list but not found in the actual test suite.
      (Vincent Ladeuil)

    * Slightly more concise format for the selftest progress bar, so there's
      more space to show the test name.  (Martin Pool) ::

        [2500/10884, 1fail, 3miss in 1m29s] test_revisionnamespaces.TestRev

    * The test suite takes much less memory to run, and is a bit faster.  This
      is done by clearing most attributes of TestCases after running them, if
      they succeeded.  (Andrew Bennetts)

  INTERNALS:

    * Added ``_build_client_protocol`` to ``_SmartClient``.  (Andrew Bennetts)

    * Added basic infrastructure for automatic plugin suggestion.
      (Martin Albisetti)

    * If a ``LockableFiles`` object is not explicitly unlocked (for example
      because of a missing ``try/finally`` block, it will give a warning but
      not automatically unlock itself.  (Previously they did.)  This
      sometimes caused knock-on errors if for example the network connection
      had already failed, and should not be relied upon by code. 
      (Martin Pool, #109520)

    * ``make dist`` target to build a release tarball, and also 
      ``check-dist-tarball`` and ``dist-upload-escudero``.  (Martin Pool)

    * The ``read_response_tuple`` method of ``SmartClientRequestProtocol*``
      classes will now raise ``UnknownSmartMethod`` when appropriate, so that
      callers don't need to try distinguish unknown request errors from other
      errors.  (Andrew Bennetts)

    * ``set_make_working_trees`` is now implemented provided on all repository
      implementations (Aaron Bentley)

    * ``VersionedFile`` now has a new method ``get_parent_map`` which, like
      ``Graph.get_parent_map`` returns a dict of key:parents. (Robert Collins)


bzr 1.3.1 2008-04-09
--------------------

  No changes from 1.3.1rc1.


bzr 1.3rc1 2008-04-04
---------------------

  BUG FIXES:

    * Fix a bug causing a ValueError crash in ``parse_line_delta_iter`` when
      fetching revisions from a knit to pack repository or vice versa using
      bzr:// (including over http or ssh).  
      (#208418, Andrew Bennetts, Martin Pool, Robert Collins)


bzr 1.3 2008-03-20
------------------

Bazaar has become part of the GNU project <http://www.gnu.org>

Many operations that act on history, including ``log`` and ``annotate`` are now
substantially faster.  Several bugs have been fixed and several new options and
features have been added.

  TESTING:

    * Avoid spurious failure of ``TestVersion.test_version`` matching
      directory names.
      (#202778, Martin Pool)


bzr 1.3rc1 2008-03-16
---------------------

  NOTES WHEN UPGRADING:

    * The backup directory created by ``upgrade`` is now called
      ``backup.bzr``, not ``.bzr.backup``. (Martin Albisetti)

  CHANGES:

    * A new repository format 'development' has been added. This format will
      represent the latest 'in-progress' format that the bzr developers are
      interested in getting early-adopter testing and feedback on.
      ``doc/developers/development-repo.txt`` has detailed information.
      (Robert Collins)

    * BZR_LOG environment variable controls location of .bzr.log trace file. 
      User can suppress writing messages to .bzr.log by using '/dev/null'
      filename (on Linux) or 'NUL' (on Windows). If BZR_LOG variable 
      is not defined but BZR_HOME is defined then default location
      for .bzr.log trace file is ``$BZR_HOME/.bzr.log``.
      (Alexander Belchenko)

    * ``launchpad`` builtin plugin now shipped as separate part in standalone
      bzr.exe, installed to ``C:\Program Files\Bazaar\plugins`` directory, 
      and standalone installer allows user to skip installation of this plugin.
      (Alexander Belchenko)

    * Restore auto-detection of plink.exe on Windows. (Dmitry Vasiliev)

    * Version number is now shown as "1.2" or "1.2pr2", without zeroed or
      missing final fields.  (Martin Pool)

  FEATURES:

    * ``branch`` and ``checkout`` can hard-link working tree files, which is
      faster and saves space.  (Aaron Bentley)

    * ``bzr send`` will now also look at the ``child_submit_to`` setting in
      the submit branch to determine the email address to send to. 
      (Jelmer Vernooij)

  IMPROVEMENTS:

    * BzrBranch._lefthand_history is faster on pack repos.  (Aaron Bentley)

    * Branch6.generate_revision_history is faster.  (Aaron Bentley)

    * Directory services can now be registered, allowing special URLs to be
      dereferenced into real URLs.  This is a generalization and cleanup of
      the lp: transport lookup.  (Aaron Bentley)

    * Merge directives that are automatically attached to emails have nicer
      filenames, based on branch-nick + revno. (Aaron Bentley)

    * ``push`` has a ``--revision`` option, to specify what revision to push up
      to.  (Daniel Watkins)

    * Significantly reducing execution time and network traffic for trivial 
      case of running ``bzr missing`` command for two identical branches.
      (Alexander Belchenko)

    * Speed up operations that look at the revision graph (such as 'bzr log').
      ``KnitPackRepositor.get_revision_graph`` uses ``Graph.iter_ancestry`` to
      extract the revision history. This allows filtering ghosts while
      stepping instead of needing to peek ahead. (John Arbash Meinel)

    * The ``hooks`` command lists installed hooks, to assist in debugging.
      (Daniel Watkins)

    * Updates to how ``annotate`` work. Should see a measurable improvement in
      performance and memory consumption for file with a lot of merges.
      Also, correctly handle when a line is introduced by both parents (it
      should be attributed to the first merge which notices this, and not
      to all subsequent merges.) (John Arbash Meinel)

  BUGFIXES:

    * Autopacking no longer holds the full set of inventory lines in
      memory while copying. For large repositories, this can amount to
      hundreds of MB of ram consumption.
      (Ian Clatworthy, John Arbash Meinel)

    * Cherrypicking when using ``--format=merge3`` now explictly excludes
      BASE lines. (John Arbash Meinel, #151731)

    * Disable plink's interactive prompt for password.
      (#107593, Dmitry Vasiliev)

    * Encode command line arguments from unicode to user_encoding before
      invoking external mail client in `bzr send` command.
      (#139318, Alexander Belchenko)

    * Fixed problem connecting to ``bzr+https://`` servers.
      (#198793, John Ferlito)

    * Improved error reporting in the Launchpad plugin. (Daniel Watkins,
      #196618)

    * Include quick-start-summary.svg file to python-based installer(s)
      for Windows. (#192924, Alexander Belchenko)

    * lca merge now respects specified files. (Aaron Bentley)

    * Make version-info --custom imply --all. (#195560, James Westby)

    * ``merge --preview`` now works for merges that add or modify
      symlinks (James Henstridge)

    * Redirecting the output from ``bzr merge`` (when the remembered
      location is used) now works. (John Arbash Meinel)

    * setup.py script explicitly checks for Python version.
      (Jari Aalto, Alexander Belchenko, #200569)

    * UnknownFormatErrors no longer refer to branches regardless of kind of
      unknown format. (Daniel Watkins, #173980)

    * Upgrade bundled ConfigObj to version 4.5.2, which properly quotes #
      signs, among other small improvements. (Matt Nordhoff, #86838)

    * Use correct indices when emitting LCA conflicts.  This fixes IndexError
      errors.  (Aaron Bentley, #196780)

  DOCUMENTATION:

    * Explained how to use ``version-info --custom`` in the User Guide.
      (Neil Martinsen-Burrell)

  API BREAKS:

    * Support for loading plugins from zip files and
      ``bzrlib.plugin.load_from_zip()`` function are deprecated.
      (Alexander Belchenko)

  TESTING:

    * The branch interface tests were invalid for branches using rich-root
      repositories because the empty string is not a valid file-id.
      (Robert Collins)

  INTERNALS:

    * ``Graph.iter_ancestry`` returns the ancestry of revision ids. Similar to
      ``Repository.get_revision_graph()`` except it includes ghosts and you can
      stop part-way through. (John Arbash Meinel)

    * New module ``tools/package_mf.py`` provide custom module finder for
      python packages (improves standard python library's modulefinder.py)
      used by ``setup.py`` script while building standalone bzr.exe.
      (Alexander Belchenko)

    * New remote method ``RemoteBzrDir.find_repositoryV2`` adding support for
      detecting external lookup support on remote repositories. This method is
      now attempted first when lookup up repositories, leading to an extra 
      round trip on older bzr smart servers. (Robert Collins)
 
    * Repository formats have a new supported-feature attribute
      ``supports_external_lookups`` used to indicate repositories which support
      falling back to other repositories when they have partial data.
      (Robert Collins)

    * ``Repository.get_revision_graph_with_ghosts`` and
      ``bzrlib.revision.(common_ancestor,MultipleRevisionSources,common_graph)``
      have been deprecated.  (John Arbash Meinel)

    * ``Tree.iter_changes`` is now a public API, replacing the work-in-progress
      ``Tree._iter_changes``. The api is now considered stable and ready for
      external users.  (Aaron Bentley)

    * The bzrdir format registry now accepts an ``alias`` keyword to
      register_metadir, used to indicate that a format name is an alias for
      some other format and thus should not be reported when describing the
      format. (Robert Collins)


bzr 1.2 2008-02-15
------------------

  BUG FIXES:

    * Fix failing test in Launchpad plugin. (Martin Pool)


bzr 1.2rc1 2008-02-13
---------------------

  NOTES WHEN UPGRADING:
  
    * Fetching via the smart protocol may need to reconnect once during a fetch
      if the remote server is running Bazaar 1.1 or earlier, because the client
      attempts to use more efficient requests that confuse older servers.  You
      may be required to re-enter a password or passphrase when this happens.
      This won't happen if the server is upgraded to Bazaar 1.2.
      (Andrew Bennetts)

  CHANGES:

    * Fetching via bzr+ssh will no longer fill ghosts by default (this is
      consistent with pack-0.92 fetching over SFTP). (Robert Collins)

    * Formatting of ``bzr plugins`` output is changed to be more human-
      friendly. Full path of plugins locations will be shown only with
      ``--verbose`` command-line option. (Alexander Belchenko)

    * ``merge`` now prefers to use the submit branch, but will fall back to
      parent branch.  For many users, this has no effect.  But some users who
      pull and merge on the same branch will notice a change.  This change
      makes it easier to work on a branch on two different machines, pulling
      between the machines, while merging from the upstream.
      ``merge --remember`` can now be used to set the submit_branch.
      (Aaron Bentley)

  FEATURES:

    * ``merge --preview`` produces a diff of the changes merge would make,
      but does not actually perform the merge.  (Aaron Bentley)

    * New smart method ``Repository.get_parent_map`` for getting revision
      parent data. This returns additional parent information topologically
      adjacent to the requested data to reduce round trip latency impacts.
      (Robert Collins)

    * New smart method, ``Repository.stream_revisions_chunked``, for fetching
      revision data that streams revision data via a chunked encoding.  This
      avoids buffering large amounts of revision data on the server and on the
      client, and sends less data to the server to request the revisions.
      (Andrew Bennetts, Robert Collins, #178353)

    * The launchpad plugin now handles lp urls of the form
      ``lp://staging/``, ``lp://demo/``, ``lp://dev/`` to use the appropriate
      launchpad instance to do the resolution of the branch identities.
      This is primarily of use to Launchpad developers, but can also
      be used by other users who want to try out Launchpad as
      a branch location without messing up their public Launchpad
      account.  Branches that are pushed to the staging environment
      have an expected lifetime of one day. (Tim Penhey)

  IMPROVEMENTS:

    * Creating a new branch no longer tries to read the entire revision-history
      unnecessarily over smart server operations. (Robert Collins)

    * Fetching between different repository formats with compatible models now
      takes advantage of the smart method to stream revisions.  (Andrew Bennetts)

    * The ``--coverage`` option is now global, rather specific to ``bzr
      selftest``.  (Andrew Bennetts)

    * The ``register-branch`` command will now use the public url of the branch
      containing the current directory, if one has been set and no explicit
      branch is provided.  (Robert Collins)

    * Tweak the ``reannotate`` code path to optimize the 2-parent case.
      Speeds up ``bzr annotate`` with a pack repository by approx 3:2.
      (John Arbash Meinel)

  BUGFIXES:

    * Calculate remote path relative to the shared medium in _SmartClient.  This
      is related to the problem in bug #124089.  (Andrew Bennetts)

    * Cleanly handle connection errors in smart protocol version two, the same
      way as they are handled by version one.  (Andrew Bennetts)

    * Clearer error when ``version-info --custom`` is used without
      ``--template`` (Lukáš Lalinský)

    * Don't raise UnavailableFeature during test setup when medusa is not
      available or tearDown is never called leading to nasty side effects.
      (#137823, Vincent Ladeuil)

    * If a plugin's test suite cannot be loaded, for example because of a syntax
      error in the tests, then ``selftest`` fails, rather than just printing 
      a warning.  (Martin Pool, #189771)
      
    * List possible values for BZR_SSH environment variable in env-variables
      help topic. (Alexander Belchenko, #181842)

    * New methods ``push_log_file`` and ``pop_log_file`` to intercept messages:
      popping the log redirection now precisely restores the previous state,
      which makes it easier to use bzr log output from other programs.
      TestCaseInTempDir no longer depends on a log redirection being established
      by the test framework, which lets bzr tests cleanly run from a normal
      unittest runner.
      (#124153, #124849, Martin Pool, Jonathan Lange)

    * ``pull --quiet`` is now more quiet, in particular a message is no longer
      printed when the remembered pull location is used. (James Westby,
      #185907)

    * ``reconfigure`` can safely be interrupted while fetching.
      (Aaron Bentley, #179316)

    * ``reconfigure`` preserves tags when converting to and from lightweight
      checkouts.  (Aaron Bentley, #182040)

    * Stop polluting /tmp when running selftest.
      (Vincent Ladeuil, #123623)

    * Switch from NFKC => NFC for normalization checks. NFC allows a few
      more characters which should be considered valid.
      (John Arbash Meinel, #185458)

    * The launchpad plugin now uses the ``edge`` xmlrpc server to avoid
      interacting badly with a bug on the launchpad side. (Robert Collins)

    * Unknown hostnames when connecting to a ``bzr://`` URL no longer cause
      tracebacks.  (Andrew Bennetts, #182849)

  API BREAKS:

    * Classes implementing Merge types like Merge3Merger must now accept (and
      honour) a do_merge flag in their constructor.  (Aaron Bentley)

    * ``Repository.add_inventory`` and ``add_revision`` now require the caller
      to previously take a write lock (and start a write group.)
      (Martin Pool)

  TESTING:

    * selftest now accepts --load-list <file> to load a test id list. This
      speeds up running the test suite on a limited set of tests.
      (Vincent Ladeuil)

  INTERNALS:

    * Add a new method ``get_result`` to graph search objects. The resulting
      ``SearchResult`` can be used to recreate the search later, which will
      be useful in reducing network traffic. (Robert Collins)

    * Use convenience function to check whether two repository handles 
      are referring to the same repository in ``Repository.get_graph``. 
      (Jelmer Vernooij, #187162)

    * Fetching now passes the find_ghosts flag through to the 
      ``InterRepository.missing_revision_ids`` call consistently for all
      repository types. This will enable faster missing revision discovery with
      bzr+ssh. (Robert Collins)

    * Fix error handling in Repository.insert_data_stream. (Lukas Lalinsky)

    * ``InterRepository.missing_revision_ids`` is now deprecated in favour of
      ``InterRepository.search_missing_revision_ids`` which returns a 
      ``bzrlib.graph.SearchResult`` suitable for making requests from the smart
      server. (Robert Collins)

    * New error ``NoPublicBranch`` for commands that need a public branch to
      operate. (Robert Collins)
 
    * New method ``iter_inventories`` on Repository for access to many
      inventories. This is primarily used by the ``revision_trees`` method, as
      direct access to inventories is discouraged. (Robert Collins)
 
    * New method ``next_with_ghosts`` on the Graph breadth-first-search objects
      which will split out ghosts and present parents into two separate sets,
      useful for code which needs to be aware of ghosts (e.g. fetching data
      cares about ghosts during revision selection). (Robert Collins)

    * Record a timestamp against each mutter to the trace file, relative to the
      first import of bzrlib.  (Andrew Bennetts)

    * ``Repository.get_data_stream`` is now deprecated in favour of
      ``Repository.get_data_stream_for_search`` which allows less network
      traffic when requesting data streams over a smart server. (Robert Collins)

    * ``RemoteBzrDir._get_tree_branch`` no longer triggers ``_ensure_real``,
      removing one round trip on many network operations. (Robert Collins)

    * RemoteTransport's ``recommended_page_size`` method now returns 64k, like
      SFTPTransport and HttpTransportBase.  (Andrew Bennetts)

    * Repository has a new method ``has_revisions`` which signals the presence
      of many revisions by returning a set of the revisions listed which are
      present. This can be done by index queries without reading data for parent
      revision names etc. (Robert Collins)


bzr 1.1 2008-01-15
------------------

(no changes from 1.1rc1)

bzr 1.1rc1 2008-01-05
---------------------

  CHANGES:
   
   * Dotted revision numbers have been revised. Instead of growing longer with
     nested branches the branch number just increases. (eg instead of 1.1.1.1.1
     we now report 1.2.1.) This helps scale long lived branches which have many
     feature branches merged between them. (John Arbash Meinel)

   * The syntax ``bzr diff branch1 branch2`` is no longer supported.
     Use ``bzr diff branch1 --new branch2`` instead. This change has
     been made to remove the ambiguity where ``branch2`` is in fact a
     specific file to diff within ``branch1``.

  FEATURES:

   * New option to use custom template-based formats in  ``bzr version-info``.
     (Lukáš Lalinský)

   * diff '--using' allows an external diff tool to be used for files.
     (Aaron Bentley)

   * New "lca" merge-type for fast everyday merging that also supports
     criss-cross merges.  (Aaron Bentley)

  IMPROVEMENTS:

   * ``annotate`` now doesn't require a working tree. (Lukáš Lalinský,
     #90049)

   * ``branch`` and ``checkout`` can now use files from a working tree to
     to speed up the process.  For checkout, this requires the new
     --files-from flag.  (Aaron Bentley)

   * ``bzr diff`` now sorts files in alphabetical order.  (Aaron Bentley)

   * ``bzr diff`` now works on branches without working trees. Tree-less
     branches can also be compared to each other and to working trees using
     the new diff options ``--old`` and ``--new``. Diffing between branches,
     with or without trees, now supports specific file filtering as well.
     (Ian Clatworthy, #6700)

   * ``bzr pack`` now orders revision texts in topological order, with newest
     at the start of the file, promoting linear reads for ``bzr log`` and the
     like. This partially fixes #154129. (Robert Collins)

   * Merge directives now fetch prerequisites from the target branch if
     needed.  (Aaron Bentley)

   * pycurl now handles digest authentication.
     (Vincent Ladeuil)

   * ``reconfigure`` can now convert from repositories.  (Aaron Bentley)

   * ``-l`` is now a short form for ``--limit`` in ``log``.  (Matt Nordhoff)

   * ``merge`` now warns when merge directives cause cherrypicks.
     (Aaron Bentley)

   * ``split`` now supported, to enable splitting large trees into smaller
     pieces.  (Aaron Bentley)

  BUGFIXES:

   * Avoid AttributeError when unlocking a pack repository when an error occurs.
     (Martin Pool, #180208)

   * Better handle short reads when processing multiple range requests.
     (Vincent Ladeuil, #179368)

   * build_tree acceleration uses the correct path when a file has been moved.
     (Aaron Bentley)

   * ``commit`` now succeeds when a checkout and its master branch share a
     repository.  (Aaron Bentley, #177592)

   * Fixed error reporting of unsupported timezone format in
     ``log --timezone``. (Lukáš Lalinský, #178722)

   * Fixed Unicode encoding error in ``ignored`` when the output is
     redirected to a pipe. (Lukáš Lalinský)

   * Fix traceback when sending large response bodies over the smart protocol
     on Windows. (Andrew Bennetts, #115781)

   * Fix ``urlutils.relative_url`` for the case of two ``file:///`` URLs
     pointed to different logical drives on Windows.
     (Alexander Belchenko, #90847)

   * HTTP test servers are now compatible with the http protocol version 1.1.
     (Vincent Ladeuil, #175524)

   * _KnitParentsProvider.get_parent_map now handles requests for ghosts
     correctly, instead of erroring or attributing incorrect parents to ghosts.
     (Aaron Bentley)

   * ``merge --weave --uncommitted`` now works.  (Aaron Bentley)

   * pycurl authentication handling was broken and incomplete. Fix handling of
     user:pass embedded in the urls.
     (Vincent Ladeuil, #177643)

   * Files inside non-directories are now handled like other conflict types.
     (Aaron Bentley, #177390)

   * ``reconfigure`` is able to convert trees into lightweight checkouts.
     (Aaron Bentley)

   * Reduce lockdir timeout to 0 when running ``bzr serve``.  (Andrew Bennetts,
     #148087)

   * Test that the old ``version_info_format`` functions still work, even
     though they are deprecated. (John Arbash Meinel, ShenMaq, #177872)

   * Transform failures no longer cause ImmortalLimbo errors (Aaron Bentley,
     #137681)

   * ``uncommit`` works even when the commit messages of revisions to be
     removed use characters not supported in the terminal encoding.
     (Aaron Bentley)

   * When dumb http servers return whole files instead of the requested ranges,
     read the remaining bytes by chunks to avoid overflowing network buffers.
     (Vincent Ladeuil, #175886)

  DOCUMENTATION:

   * Minor tweaks made to the bug tracker integration documentation.
     (Ian Clatworthy)

   * Reference material has now be moved out of the User Guide and added
     to the User Reference. The User Reference has gained 4 sections as
     a result: Authenication Settings, Configuration Settings, Conflicts
     and Hooks. All help topics are now dumped into text format in the
     doc/en/user-reference directory for those who like browsing that
     information in their editor. (Ian Clatworthy)

   * *Using Bazaar with Launchpad* tutorial added. (Ian Clatworthy)

  INTERNALS:

    * find_* methods available for BzrDirs, Branches and WorkingTrees.
      (Aaron Bentley)

    * Help topics can now be loaded from files. 
      (Ian Clatworthy, Alexander Belchenko)

    * get_parent_map now always provides tuples as its output.  (Aaron Bentley)

    * Parent Providers should now implement ``get_parent_map`` returning a
      dictionary instead of ``get_parents`` returning a list.
      ``Graph.get_parents`` is now deprecated. (John Arbash Meinel,
      Robert Collins)

    * Patience Diff now supports arbitrary python objects, as long as they
      support ``hash()``. (John Arbash Meinel)

    * Reduce selftest overhead to establish test names by memoization.
      (Vincent Ladeuil)

  API BREAKS:

  TESTING:

   * Modules can now customise their tests by defining a ``load_tests``
     attribute. ``pydoc bzrlib.tests.TestUtil.TestLoader.loadTestsFromModule``
     for the documentation on this attribute. (Robert Collins)

   * New helper function ``bzrlib.tests.condition_id_re`` which helps
     filter tests based on a regular expression search on the tests id.
     (Robert Collins)
    
   * New helper function ``bzrlib.tests.condition_isinstance`` which helps
     filter tests based on class. (Robert Collins)
    
   * New helper function ``bzrlib.tests.exclude_suite_by_condition`` which
     generalises the ``exclude_suite_by_re`` function. (Robert Collins)

   * New helper function ``bzrlib.tests.filter_suite_by_condition`` which
     generalises the ``filter_suite_by_re`` function. (Robert Collins)

   * New helper method ``bzrlib.tests.exclude_tests_by_re`` which gives a new
     TestSuite that does not contain tests from the input that matched a
     regular expression. (Robert Collins)

   * New helper method ``bzrlib.tests.randomize_suite`` which returns a
     randomized copy of the input suite. (Robert Collins)

   * New helper method ``bzrlib.tests.split_suite_by_re`` which splits a test
     suite into two according to a regular expression. (Robert Collins)

   * Parametrize all http tests for the transport implementations, the http
     protocol versions (1.0 and 1.1) and the authentication schemes.
     (Vincent Ladeuil) 

   * The ``exclude_pattern`` and ``random_order`` parameters to the function
     ``bzrlib.tests.filter_suite_by_re`` have been deprecated. (Robert Collins)

   * The method ``bzrlib.tests.sort_suite_by_re`` has been deprecated. It is 
     replaced by the new helper methods added in this release. (Robert Collins)


bzr 1.0 2007-12-14
------------------

  DOCUMENTATION:

   * More improvements and fixes to the User Guide.  (Ian Clatworthy)

   * Add information on cherrypicking/rebasing to the User Guide.
     (Ian Clatworthy)

   * Improve bug tracker integration documentation. (Ian Clatworthy)

   * Minor edits to ``Bazaar in five minutes`` from David Roberts and
     to the rebasing section of the User Guide from Aaron Bentley.
     (Ian Clatworthy)


bzr 1.0rc3 2007-12-11
---------------------

  CHANGES:
   
   * If a traceback occurs, users are now asked to report the bug 
     through Launchpad (https://bugs.launchpad.net/bzr/), rather than 
     by mail to the mailing list.
     (Martin Pool)

  BUGFIXES:

   * Fix Makefile rules for doc generation. (Ian Clatworthy, #175207)

   * Give more feedback during long http downloads by making readv deliver data
     as it arrives for urllib, and issue more requests for pycurl. High latency
     networks are better handled by urllib, the pycurl implementation give more
     feedback but also incur more latency.
     (Vincent Ladeuil, #173010)

   * Implement _make_parents_provider on RemoteRepository, allowing generating
     bundles against branches on a smart server.  (Andrew Bennetts, #147836)

  DOCUMENTATION:

   * Improved user guide.  (Ian Clatworthy)

   * The single-page quick reference guide is now available as a PDF.
     (Ian Clatworthy)

  INTERNALS:

    * readv urllib http implementation is now a real iterator above the
      underlying socket and deliver data as soon as it arrives. 'get' still
      wraps its output in a StringIO.
      (Vincent Ladeuil)


bzr 1.0rc2 2007-12-07
---------------------

  IMPROVEMENTS:

   * Added a --coverage option to selftest. (Andrew Bennetts)

   * Annotate merge (merge-type=weave) now supports cherrypicking.
     (Aaron Bentley)

   * ``bzr commit`` now doesn't print the revision number twice. (Matt
     Nordhoff, #172612)

   * New configuration option ``bugtracker_<tracker_abbrevation>_url`` to
     define locations of bug trackers that are not directly supported by
     bzr or a plugin. The URL will be treated as a template and ``{id}``
     placeholders will be replaced by specific bug IDs.  (Lukáš Lalinský)

   * Support logging single merge revisions with short and line log formatters.
     (Kent Gibson)

   * User Guide enhanced with suggested readability improvements from
     Matt Revell and corrections from John Arbash Meinel. (Ian Clatworthy)

   * Quick Start Guide renamed to Quick Start Card, moved down in
     the catalog, provided in pdf and png format and updated to refer
     to ``send`` instead of ``bundle``. (Ian Clatworthy, #165080)

   * ``switch`` can now be used on heavyweight checkouts as well as
     lightweight ones. After switching a heavyweight checkout, the
     local branch is a mirror/cache of the new bound branch and
     uncommitted changes in the working tree are merged. As a safety
     check, if there are local commits in a checkout which have not
     been committed to the previously bound branch, then ``switch``
     fails unless the ``--force`` option is given. This option is
     now also required if the branch a lightweight checkout is pointing
     to has been moved. (Ian Clatworthy)

  INTERNALS:

    * New -Dhttp debug option reports http connections, requests and responses.
      (Vincent Ladeuil)

    * New -Dmerge debug option, which emits merge plans for merge-type=weave.

  BUGFIXES:

   * Better error message when running ``bzr cat`` on a non-existant branch.
     (Lukáš Lalinský, #133782)

   * Catch OSError 17 (file exists) in final phase of tree transform and show
     filename to user.
     (Alexander Belchenko, #111758)

   * Catch ShortReadvErrors while using pycurl. Also make readv more robust by
     allowing multiple GET requests to be issued if too many ranges are
     required.
     (Vincent Ladeuil, #172701)

   * Check for missing basis texts when fetching from packs to packs.
     (John Arbash Meinel, #165290)

   * Fall back to showing e-mail in ``log --short/--line`` if the 
     committer/author has only e-mail. (Lukáš Lalinský, #157026)

  API BREAKS:

   * Deprecate not passing a ``location`` argument to commit reporters'
     ``started`` methods. (Matt Nordhoff)


bzr 1.0rc1 2007-11-30
---------------------

  NOTES WHEN UPGRADING:

   * The default repository format is now ``pack-0.92``.  This 
     default is used when creating new repositories with ``init`` and 
     ``init-repo``, and when branching over bzr+ssh or bzr+hpss. 
     (See https://bugs.launchpad.net/bugs/164626)

     This format can be read and written by Bazaar 0.92 and later, and 
     data can be transferred to and from older formats.

     To upgrade, please reconcile your repository (``bzr reconcile``), and then
     upgrade (``bzr upgrade``). 
     
     ``pack-0.92`` offers substantially better scaling and performance than the
     previous knits format. Some operations are slower where the code already
     had bad scaling characteristics under knits, the pack format makes such
     operations more visible as part of being more scalable overall. We will
     correct such operations over the coming releases and encourage the filing
     of bugs on any operation which you observe to be slower in a packs
     repository. One particular case that we do not intend to fix is pulling
     data from a pack repository into a knit repository over a high latency
     link;  downgrading such data requires reinsertion of the file texts, and
     this is a classic space/time tradeoff. The current implementation is
     conservative on memory usage because we need to support converting data
     from any tree without problems.  
     (Robert Collins, Martin Pool, #164476)

  CHANGES:

   * Disable detection of plink.exe as possible ssh vendor. Plink vendor
     still available if user selects it explicitly with BZR_SSH environment
     variable. (Alexander Belchenko, workaround for bug #107593)

   * The pack format is now accessible as "pack-0.92", or "pack-0.92-subtree" 
     to enable the subtree functions (for example, for bzr-svn).  
     See http://doc.bazaar-vcs.org/latest/developer/packrepo.html
     (Martin Pool)

  FEATURES:

   * New ``authentication.conf`` file holding the password or other credentials
     for remote servers. This can be used for ssh, sftp, smtp and other 
     supported transports.
     (Vincent Ladeuil)

   * New rich-root and rich-root-pack formats, recording the same data about
     tree roots that's recorded for all other directories.
     (Aaron Bentley, #164639)

   * ``pack-0.92`` repositories can now be reconciled.
     (Robert Collins, #154173)

   * ``switch`` command added for changing the branch a lightweight checkout
     is associated with and updating the tree to reflect the latest content
     accordingly. This command was previously part of the BzrTools plug-in.
     (Ian Clatworthy, Aaron Bentley, David Allouche)

   * ``reconfigure`` command can now convert branches, trees, or checkouts to
     lightweight checkouts.  (Aaron Bentley)

  PERFORMANCE:

   * Commit updates the state of the working tree via a delta rather than
     supplying entirely new basis trees. For commit of a single specified file
     this reduces the wall clock time for commit by roughly a 30%.
     (Robert Collins, Martin Pool)

   * Commit with many automatically found deleted paths no longer performs
     linear scanning for the children of those paths during inventory
     iteration. This should fix commit performance blowing out when many such
     paths occur during commit. (Robert Collins, #156491)

   * Fetch with pack repositories will no longer read the entire history graph.
     (Robert Collins, #88319)

   * Revert takes out an appropriate lock when reverting to a basis tree, and
     does not read the basis inventory twice. (Robert Collins)

   * Diff does not require an inventory to be generated on dirstate trees.
     (Aaron Bentley, #149254)

   * New annotate merge (--merge-type=weave) implementation is fast on
     versionedfiles withough cached annotations, e.g. pack-0.92.
     (Aaron Bentley)

  IMPROVEMENTS:

   * ``bzr merge`` now warns when it encounters a criss-cross merge.
     (Aaron Bentley)

   * ``bzr send`` now doesn't require the target e-mail address to be
     specified on the command line if an interactive e-mail client is used.
     (Lukáš Lalinský)

   * ``bzr tags`` now prints the revision number for each tag, instead of
     the revision id, unless --show-ids is passed. In addition, tags can be
     sorted chronologically instead of lexicographically with --sort=time.
     (Adeodato Simó, #120231)

   * Windows standalone version of bzr is able to load system-wide plugins from
     "plugins" subdirectory in installation directory. In addition standalone
     installer write to the registry (HKLM\SOFTWARE\Bazaar) useful info 
     about paths and bzr version. (Alexander Belchenko, #129298)

  DOCUMENTATION:

  BUG FIXES:

   * A progress bar has been added for knitpack -> knitpack fetching.
     (Robert Collins, #157789, #159147)

   * Branching from a branch via smart server now preserves the repository
     format. (Andrew Bennetts,  #164626)
     
   * ``commit`` is now able to invoke an external editor in a non-ascii
     directory. (Daniel Watkins, #84043)

   * Catch connection errors for ftp.
     (Vincent Ladeuil, #164567)

   * ``check`` no longer reports spurious unreferenced text versions.
     (Robert Collins, John A Meinel, #162931, #165071)

   * Conflicts are now resolved recursively by ``revert``.
     (Aaron Bentley, #102739)

   * Detect invalid transport reuse attempts by catching invalid URLs.
     (Vincent Ladeuil, #161819)

   * Deleting a file without removing it shows a correct diff, not a traceback.
     (Aaron Bentley)

   * Do no use timeout in HttpServer anymore.
     (Vincent Ladeuil, #158972).

   * Don't catch the exceptions related to the http pipeline status before
     retrying an http request or some programming errors may be masked.
     (Vincent Ladeuil, #160012)

   * Fix ``bzr rm`` to not delete modified and ignored files.
     (Lukáš Lalinský, #172598)

   * Fix exception when revisionspec contains merge revisons but log
     formatter doesn't support merge revisions. (Kent Gibson, #148908)

   * Fix exception when ScopeReplacer is assigned to before any members have
     been retrieved.  (Aaron Bentley)

   * Fix multiple connections during checkout --lightweight.
     (Vincent Ladeuil, #159150)

   * Fix possible error in insert_data_stream when copying between 
     pack repositories over bzr+ssh or bzr+http.  
     KnitVersionedFile.get_data_stream now makes sure that requested
     compression parents are sent before any delta hunks that depend 
     on them.
     (Martin Pool, #164637)

   * Fix typo in limiting offsets coalescing for http, leading to
     whole files being downloaded instead of parts.
     (Vincent Ladeuil, #165061)

   * FTP server errors don't error in the error handling code.
     (Robert Collins, #161240)

   * Give a clearer message when a pull fails because the source needs
     to be reconciled.
     (Martin Pool, #164443)

   * It is clearer when a plugin cannot be loaded because of its name, and a
     suggestion for an acceptable name is given. (Daniel Watkins, #103023)

   * Leave port as None in transport objects if user doesn't
     specify a port in urls.
     (vincent Ladeuil, #150860)

   * Make sure Repository.fetch(self) is properly a no-op for all
     Repository implementations. (John Arbash Meinel, #158333)

   * Mark .bzr directories as "hidden" on Windows.
     (Alexander Belchenko, #71147)

   * ``merge --uncommitted`` can now operate on a single file.
     (Aaron Bentley, Lukáš Lalinský, #136890)

   * Obsolete packs are now cleaned up by pack and autopack operations.
     (Robert Collins, #153789)

   * Operations pulling data from a smart server where the underlying
     repositories are not both annotated/both unannotated will now work.
     (Robert Collins, #165304).

   * Reconcile now shows progress bars. (Robert Collins, #159351)

   * ``RemoteBranch`` was not initializing ``self._revision_id_to_revno_map``
     properly. (John Arbash Meinel, #162486)

   * Removing an already-removed file reports the file does not exist. (Daniel
     Watkins, #152811)

   * Rename on Windows is able to change filename case.
     (Alexander Belchenko, #77740)

   * Return error instead of a traceback for ``bzr log -r0``.
     (Kent Gibson, #133751)

   * Return error instead of a traceback when bzr is unable to create
     symlink on some platforms (e.g. on Windows).
     (Alexander Belchenko, workaround for #81689)

   * Revert doesn't crash when restoring a single file from a deleted
     directory. (Aaron Bentley)

   * Stderr output via logging mechanism now goes through encoded wrapper
     and no more uses utf-8, but terminal encoding instead. So all unicode
     strings now should be readable in non-utf-8 terminal.
     (Alexander Belchenko, #54173)

   * The error message when ``move --after`` should be used makes how to do so
     clearer. (Daniel Watkins, #85237)

   * Unicode-safe output from ``bzr info``. The output will be encoded
     using the terminal encoding and unrepresentable characters will be
     replaced by '?'. (Lukáš Lalinský, #151844)

   * Working trees are no longer created when pushing into a local no-trees
     repo. (Daniel Watkins, #50582)

   * Upgrade util/configobj to version 4.4.0.
     (Vincent Ladeuil, #151208).

   * Wrap medusa ftp test server as an FTPServer feature.
     (Vincent Ladeuil, #157752)

  API BREAKS:

   * ``osutils.backup_file`` is deprecated. Actually it's not used in bzrlib
     during very long time. (Alexander Belchenko)

   * The return value of
     ``VersionedFile.iter_lines_added_or_present_in_versions`` has been
     changed. Previously it was an iterator of lines, now it is an iterator of
     (line, version_id) tuples. This change has been made to aid reconcile and
     fetch operations. (Robert Collins)

   * ``bzrlib.repository.get_versioned_file_checker`` is now private.
     (Robert Collins)

   * The Repository format registry default has been removed; it was previously
     obsoleted by the bzrdir format default, which implies a default repository
     format.
     (Martin Pool)

  INTERNALS:

   * Added ``ContainerSerialiser`` and ``ContainerPushParser`` to
     ``bzrlib.pack``.  These classes provide more convenient APIs for generating
     and parsing containers from streams rather than from files.  (Andrew
     Bennetts)

   * New module ``lru_cache`` providing a cache for use by tasks that need
     semi-random access to large amounts of data. (John A Meinel)

   * InventoryEntry.diff is now deprecated.  Please use diff.DiffTree instead.

  TESTING:


bzr 0.92 2007-11-05
-------------------

  CHANGES:

  * New uninstaller on Win32.  (Alexander Belchenko)


bzr 0.92rc1 2007-10-29
----------------------

  NOTES WHEN UPGRADING:

  CHANGES:
  
   * ``bzr`` now returns exit code 4 if an internal error occurred, and 
     3 if a normal error occurred.  (Martin Pool)

   * ``pull``, ``merge`` and ``push`` will no longer silently correct some
     repository index errors that occured as a result of the Weave disk format.
     Instead the ``reconcile`` command needs to be run to correct those
     problems if they exist (and it has been able to fix most such problems
     since bzr 0.8). Some new problems have been identified during this release
     and you should run ``bzr check`` once on every repository to see if you
     need to reconcile. If you cannot ``pull`` or ``merge`` from a remote
     repository due to mismatched parent errors - a symptom of index errors -
     you should simply take a full copy of that remote repository to a clean
     directory outside any local repositories, then run reconcile on it, and
     finally pull from it locally. (And naturally email the repositories owner
     to ask them to upgrade and run reconcile).
     (Robert Collins)

  FEATURES:

   * New ``knitpack-experimental`` repository format. This is interoperable with
     the ``dirstate-tags`` format but uses a smarter storage design that greatly
     speeds up many operations, both local and remote. This new format can be
     used as an option to the ``init``, ``init-repository`` and ``upgrade``
     commands. See http://doc.bazaar-vcs.org/0.92/developers/knitpack.html
     for further details. (Robert Collins)

   * For users of bzr-svn (and those testing the prototype subtree support) that
     wish to try packs, a new ``knitpack-subtree-experimental`` format has also
     been added. This is interoperable with the ``dirstate-subtrees`` format.
     (Robert Collins)

   * New ``reconfigure`` command. (Aaron Bentley)

   * New ``revert --forget-merges`` command, which removes the record of a pending 
     merge without affecting the working tree contents.  (Martin Pool)

   * New ``bzr_remote_path`` configuration variable allows finer control of
     remote bzr locations than BZR_REMOTE_PATH environment variable.
     (Aaron Bentley)

   * New ``launchpad-login`` command to tell Bazaar your Launchpad
     user ID.  This can then be used by other functions of the
     Launchpad plugin. (James Henstridge)

  PERFORMANCE:

   * Commit in quiet mode is now slightly faster as the information to
     output is no longer calculated. (Ian Clatworthy)

   * Commit no longer checks for new text keys during insertion when the
     revision id was deterministically unique. (Robert Collins)

   * Committing a change which is not a merge and does not change the number of
     files in the tree is faster by utilising the data about whether files are
     changed to determine if the tree is unchanged rather than recalculating
     it at the end of the commit process. (Robert Collins)

   * Inventory serialisation no longer double-sha's the content.
     (Robert Collins)

   * Knit text reconstruction now avoids making copies of the lines list for
     interim texts when building a single text. The new ``apply_delta`` method
     on ``KnitContent`` aids this by allowing modification of the revision id
     such objects represent. (Robert Collins)

   * Pack indices are now partially parsed for specific key lookup using a
     bisection approach. (Robert Collins)

   * Partial commits are now approximately 40% faster by walking over the
     unselected current tree more efficiently. (Robert Collins)

   * XML inventory serialisation takes 20% less time while being stricter about
     the contents. (Robert Collins)

   * Graph ``heads()`` queries have been fixed to no longer access all history
     unnecessarily. (Robert Collins)

  IMPROVEMENTS:

   * ``bzr+https://`` smart server across https now supported. 
     (John Ferlito, Martin Pool, #128456)

   * Mutt is now a supported mail client; set ``mail_client=mutt`` in your
     bazaar.conf and ``send`` will use mutt. (Keir Mierle)

   * New option ``-c``/``--change`` for ``merge`` command for cherrypicking 
     changes from one revision. (Alexander Belchenko, #141368)

   * Show encodings, locale and list of plugins in the traceback message.
     (Martin Pool, #63894)

   * Experimental directory formats can now be marked with
     ``experimental = True`` during registration. (Ian Clatworthy)

  DOCUMENTATION:

   * New *Bazaar in Five Minutes* guide.  (Matthew Revell)

   * The hooks reference documentation is now converted to html as expected.
     (Ian Clatworthy)

  BUG FIXES:

   * Connection error reporting for the smart server has been fixed to
     display a user friendly message instead of a traceback.
     (Ian Clatworthy, #115601)

   * Make sure to use ``O_BINARY`` when opening files to check their
     sha1sum. (Alexander Belchenko, John Arbash Meinel, #153493)

   * Fix a problem with Win32 handling of the executable bit.
     (John Arbash Meinel, #149113)

   * ``bzr+ssh://`` and ``sftp://`` URLs that do not specify ports explicitly
     no longer assume that means port 22.  This allows people using OpenSSH to
     override the default port in their ``~/.ssh/config`` if they wish.  This
     fixes a bug introduced in bzr 0.91.  (Andrew Bennetts, #146715)

   * Commands reporting exceptions can now be profiled and still have their
     data correctly dumped to a file. For example, a ``bzr commit`` with
     no changes still reports the operation as pointless but doing so no
     longer throws away the profiling data if this command is run with
     ``--lsprof-file callgrind.out.ci`` say. (Ian Clatworthy)

   * Fallback to ftp when paramiko is not installed and sftp can't be used for
     ``tests/commands`` so that the test suite is still usable without
     paramiko.
     (Vincent Ladeuil, #59150)

   * Fix commit ordering in corner case. (Aaron Bentley, #94975)

   * Fix long standing bug in partial commit when there are renames 
     left in tree. (Robert Collins, #140419)

   * Fix selftest semi-random noise during http related tests.
     (Vincent Ladeuil, #140614)

   * Fix typo in ftp.py making the reconnection fail on temporary errors.
     (Vincent Ladeuil, #154259)

   * Fix failing test by comparing real paths to cover the case where the TMPDIR
     contains a symbolic link.
     (Vincent Ladeuil, #141382).

   * Fix log against smart server branches that don't support tags.
     (James Westby, #140615)

   * Fix pycurl http implementation by defining error codes from
     pycurl instead of relying on an old curl definition.
     (Vincent Ladeuil, #147530)

   * Fix 'unprintable error' message when displaying BzrCheckError and 
     some other exceptions on Python 2.5.
     (Martin Pool, #144633)

   * Fix ``Inventory.copy()`` and add test for it. (Jelmer Vernooij)

   * Handles default value for ListOption in cmd_commit.
     (Vincent Ladeuil, #140432)

   * HttpServer and FtpServer need to be closed properly or a listening socket
     will remain opened.
     (Vincent Ladeuil, #140055)

   * Monitor the .bzr directory created in the top level test
     directory to detect leaking tests.
     (Vincent Ladeuil, #147986)

   * The basename, not the full path, is now used when checking whether
     the profiling dump file begins with ``callgrind.out`` or not. This
     fixes a bug reported by Aaron Bentley on IRC. (Ian Clatworthy)

   * Trivial fix for invoking command ``reconfigure`` without arguments.
     (Rob Weir, #141629)

   * ``WorkingTree.rename_one`` will now raise an error if normalisation of the
     new path causes bzr to be unable to access the file. (Robert Collins)

   * Correctly detect a NoSuchFile when using a filezilla server. (Gary van der
     Merwe)

  API BREAKS:

   * ``bzrlib.index.GraphIndex`` now requires a size parameter to the
     constructor, for enabling bisection searches. (Robert Collins)

   * ``CommitBuilder.record_entry_contents`` now requires the root entry of a
     tree be supplied to it, previously failing to do so would trigger a
     deprecation warning. (Robert Collins)

   * ``KnitVersionedFile.add*`` will no longer cache added records even when
     enable_cache() has been called - the caching feature is now exclusively for
     reading existing data. (Robert Collins)

   * ``ReadOnlyLockError`` is deprecated; ``LockFailed`` is usually more 
     appropriate.  (Martin Pool)

   * Removed ``bzrlib.transport.TransportLogger`` - please see the new
     ``trace+`` transport instead. (Robert Collins)

   * Removed previously deprecated varargs interface to ``TestCase.run_bzr`` and
     deprecated methods ``TestCase.capture`` and ``TestCase.run_bzr_captured``.
     (Martin Pool)

   * Removed previous deprecated ``basis_knit`` parameter to the
     ``KnitVersionedFile`` constructor. (Robert Collins)

   * Special purpose method ``TestCase.run_bzr_decode`` is moved to the test_non_ascii 
     class that needs it.
     (Martin Pool)

   * The class ``bzrlib.repofmt.knitrepo.KnitRepository3`` has been folded into
     ``KnitRepository`` by parameters to the constructor. (Robert Collins)

   * The ``VersionedFile`` interface now allows content checks to be bypassed
     by supplying check_content=False.  This saves nearly 30% of the minimum
     cost to store a version of a file. (Robert Collins)

   * Tree's with bad state such as files with no length or sha will no longer
     be silently accepted by the repository XML serialiser. To serialise
     inventories without such data, pass working=True to write_inventory.
     (Robert Collins)

   * ``VersionedFile.fix_parents`` has been removed as a harmful API.
     ``VersionedFile.join`` will no longer accept different parents on either
     side of a join - it will either ignore them, or error, depending on the
     implementation. See notes when upgrading for more information.
     (Robert Collins)

  INTERNALS:

   * ``bzrlib.transport.Transport.put_file`` now returns the number of bytes
     put by the method call, to allow avoiding stat-after-write or
     housekeeping in callers. (Robert Collins)

   * ``bzrlib.xml_serializer.Serializer`` is now responsible for checking that
     mandatory attributes are present on serialisation and deserialisation.
     This fixes some holes in API usage and allows better separation between
     physical storage and object serialisation. (Robert Collins)

   * New class ``bzrlib.errors.InternalBzrError`` which is just a convenient
     shorthand for deriving from BzrError and setting internal_error = True.
     (Robert Collins)

   * New method ``bzrlib.mutabletree.update_to_one_parent_via_delta`` for
     moving the state of a parent tree to a new version via a delta rather than
     a complete replacement tree. (Robert Collins)

   * New method ``bzrlib.osutils.minimum_path_selection`` useful for removing
     duplication from user input, when a user mentions both a path and an item
     contained within that path. (Robert Collins)

   * New method ``bzrlib.repository.Repository.is_write_locked`` useful for
     determining if a repository is write locked. (Robert Collins)

   * New method on ``bzrlib.tree.Tree`` ``path_content_summary`` provides a
     tuple containing the key information about a path for commit processing
     to complete. (Robert Collins)

   * New method on xml serialisers, write_inventory_to_lines, which matches the
     API used by knits for adding content. (Robert Collins)

   * New module ``bzrlib.bisect_multi`` with generic multiple-bisection-at-once
     logic, currently only available for byte-based lookup
     (``bisect_multi_bytes``). (Robert Collins)

   * New helper ``bzrlib.tuned_gzip.bytes_to_gzip`` which takes a byte string
     and returns a gzipped version of the same. This is used to avoid a bunch
     of api friction during adding of knit hunks. (Robert Collins)

   * New parameter on ``bzrlib.transport.Transport.readv``
     ``adjust_for_latency`` which changes readv from returning strictly the
     requested data to inserted return larger ranges and in forward read order
     to reduce the effect of network latency. (Robert Collins)

   * New parameter yield_parents on ``Inventory.iter_entries_by_dir`` which
     causes the parents of a selected id to be returned recursively, so all the
     paths from the root down to each element of selected_file_ids are
     returned. (Robert Collins)

   * Knit joining has been enhanced to support plain to annotated conversion
     and annotated to plain conversion. (Ian Clatworthy)

   * The CommitBuilder method ``record_entry_contents`` now returns summary
     information about the effect of the commit on the repository. This tuple
     contains an inventory delta item if the entry changed from the basis, and a
     boolean indicating whether a new file graph node was recorded.
     (Robert Collins)

   * The python path used in the Makefile can now be overridden.
     (Andrew Bennetts, Ian Clatworthy)

  TESTING:

   * New transport implementation ``trace+`` which is useful for testing,
     logging activity taken to its _activity attribute. (Robert Collins)

   * When running bzr commands within the test suite, internal exceptions are
     not caught and reported in the usual way, but rather allowed to propagate
     up and be visible to the test suite.  A new API ``run_bzr_catch_user_errors``
     makes this behavior available to other users.
     (Martin Pool)

   * New method ``TestCase.call_catch_warnings`` for testing methods that 
     raises a Python warning.  (Martin Pool)


bzr 0.91 2007-09-26
-------------------

  BUG FIXES:

   * Print a warning instead of aborting the ``python setup.py install``
     process if building of a C extension is not possible.
     (Lukáš Lalinský, Alexander Belchenko)

   * Fix commit ordering in corner case (Aaron Bentley, #94975)

   * Fix ''bzr info bzr://host/'' and other operations on ''bzr://' URLs with
     an implicit port.  We were incorrectly raising PathNotChild due to
     inconsistent treatment of the ''_port'' attribute on the Transport object.
     (Andrew Bennetts, #133965)

   * Make RemoteRepository.sprout cope gracefully with servers that don't
     support the ``Repository.tarball`` request.
     (Andrew Bennetts)


bzr 0.91rc2 2007-09-11
----------------------

   * Replaced incorrect tarball for previous release; a debug statement was left 
     in bzrlib/remote.py.


bzr 0.91rc1 2007-09-11
----------------------

  CHANGES:

   * The default branch and repository format has changed to 
     ``dirstate-tags``, so tag commands are active by default.
     This format is compatible with Bazaar 0.15 and later.
     This incidentally fixes bug #126141.
     (Martin Pool)

   * ``--quiet`` or ``-q`` is no longer a global option. If present, it
     must now appear after the command name. Scripts doing things like
     ``bzr -q missing`` need to be rewritten as ``bzr missing -q``.
     (Ian Clatworthy)

  FEATURES:

   * New option ``--author`` in ``bzr commit`` to specify the author of the
     change, if it's different from the committer. ``bzr log`` and
     ``bzr annotate`` display the author instead of the committer.
     (Lukáš Lalinský)

   * In addition to global options and command specific options, a set of
     standard options are now supported. Standard options are legal for
     all commands. The initial set of standard options are:
     
     * ``--help`` or ``-h`` - display help message
     * ``--verbose`` or ``-v`` - display additional information
     * ``--quiet``  or ``-q`` - only output warnings and errors.

     Unlike global options, standard options can be used in aliases and
     may have command-specific help. (Ian Clatworthy)

   * Verbosity level processing has now been unified. If ``--verbose``
     or ``-v`` is specified on the command line multiple times, the
     verbosity level is made positive the first time then increased.
     If ``--quiet`` or ``-q`` is specified on the command line
     multiple times, the verbosity level is made negative the first
     time then decreased. To get the default verbosity level of zero,
     either specify none of the above , ``--no-verbose`` or ``--no-quiet``.
     Note that most commands currently ignore the magnitude of the
     verbosity level but do respect *quiet vs normal vs verbose* when
     generating output. (Ian Clatworthy)

   * ``Branch.hooks`` now supports ``pre_commit`` hook. The hook's signature
     is documented in BranchHooks constructor. (Nam T. Nguyen, #102747)

   * New ``Repository.stream_knit_data_for_revisions`` request added to the
     network protocol for greatly reduced roundtrips when retrieving a set of
     revisions. (Andrew Bennetts)

  BUG FIXES:

   * ``bzr plugins`` now lists the version number for each plugin in square
     brackets after the path. (Robert Collins, #125421)

   * Pushing, pulling and branching branches with subtree references was not
     copying the subtree weave, preventing the file graph from being accessed
     and causing errors in commits in clones. (Robert Collins)

   * Suppress warning "integer argument expected, got float" from Paramiko,
     which sometimes caused false test failures.  (Martin Pool)

   * Fix bug in bundle 4 that could cause attempts to write data to wrong
     versionedfile.  (Aaron Bentley)

   * Diffs generated using "diff -p" no longer break the patch parser.
     (Aaron Bentley)

   * get_transport treats an empty possible_transports list the same as a non-
     empty one.  (Aaron Bentley)

   * patch verification for merge directives is reactivated, and works with
     CRLF and CR files.  (Aaron Bentley)

   * Accept ..\ as a path in revision specifiers. This fixes for example
     "-r branch:..\other-branch" on Windows.  (Lukáš Lalinský) 

   * ``BZR_PLUGIN_PATH`` may now contain trailing slashes.
     (Blake Winton, #129299)

   * man page no longer lists hidden options (#131667, Aaron Bentley)

   * ``uncommit --help`` now explains the -r option adequately.  (Daniel
     Watkins, #106726)

   * Error messages are now better formatted with parameters (such as
     filenames) quoted when necessary. This avoids confusion when directory
     names ending in a '.' at the end of messages were confused with a
     full stop that may or not have been there. (Daniel Watkins, #129791)

   * Fix ``status FILE -r X..Y``. (Lukáš Lalinský)

   * If a particular command is an alias, ``help`` will show the alias
     instead of claiming there is no help for said alias. (Daniel Watkins,
     #133548)

   * TreeTransform-based operations, like pull, merge, revert, and branch,
     now roll back if they encounter an error.  (Aaron Bentley, #67699)

   * ``bzr commit`` now exits cleanly if a character unsupported by the
     current encoding is used in the commit message.  (Daniel Watkins,
     #116143)

   * bzr send uses default values for ranges when only half of an elipsis
     is specified ("-r..5" or "-r5..").  (#61685, Aaron Bentley)

   * Avoid trouble when Windows ssh calls itself 'plink' but no plink
     binary is present.  (Martin Albisetti, #107155)

   * ``bzr remove`` should remove clean subtrees.  Now it will remove (without
     needing ``--force``) subtrees that contain no files with text changes or
     modified files.  With ``--force`` it removes the subtree regardless of
     text changes or unknown files. Directories with renames in or out (but
     not changed otherwise) will now be removed without needing ``--force``.
     Unknown ignored files will be deleted without needing ``--force``.
     (Marius Kruger, #111665)

   * When two plugins conflict, the source of both the losing and now the
     winning definition is shown.  (Konstantin Mikhaylov, #5454)

   * When committing to a branch, the location being committed to is
     displayed.  (Daniel Watkins, #52479)

   * ``bzr --version`` takes care about encoding of stdout, especially
     when output is redirected. (Alexander Belchenko, #131100)

   * Prompt for an ftp password if none is provided.
     (Vincent Ladeuil, #137044)

   * Reuse bound branch associated transport to avoid multiple
     connections.
     (Vincent Ladeuil, #128076, #131396)

   * Overwrite conflicting tags by ``push`` and ``pull`` if the
     ``--overwrite`` option is specified.  (Lukáš Lalinský, #93947)

   * In checkouts, tags are copied into the master branch when created,
     changed or deleted, and are copied into the checkout when it is 
     updated.  (Martin Pool, #93856, #93860)

   * Print a warning instead of aborting the ``python setup.py install``
     process if building of a C extension is not possible.
     (Lukáš Lalinský, Alexander Belchenko)

  IMPROVEMENTS:

   * Add the option "--show-diff" to the commit command in order to display
     the diff during the commit log creation. (Goffredo Baroncelli)

   * ``pull`` and ``merge`` are much faster at installing bundle format 4.
     (Aaron Bentley)

   * ``pull -v`` no longer includes deltas, making it much faster.
     (Aaron Bentley)

   * ``send`` now sends the directive as an attachment by default.
     (Aaron Bentley, Lukáš Lalinský, Alexander Belchenko)

   * Documentation updates (Martin Albisetti)

   * Help on debug flags is now included in ``help global-options``.
     (Daniel Watkins, #124853)

   * Parameters passed on the command line are checked to ensure they are
     supported by the encoding in use. (Daniel Watkins)

   * The compression used within the bzr repository has changed from zlib
     level 9 to the zlib default level. This improves commit performance with
     only a small increase in space used (and in some cases a reduction in
     space). (Robert Collins)

   * Initial commit no longer SHAs files twice and now reuses the path
     rather than looking it up again, making it faster.
     (Ian Clatworthy)

   * New option ``-c``/``--change`` for ``diff`` and ``status`` to show
     changes in one revision.  (Lukáš Lalinský)

   * If versioned files match a given ignore pattern, a warning is now
     given. (Daniel Watkins, #48623)

   * ``bzr status`` now has -S as a short name for --short and -V as a
     short name for --versioned. These have been added to assist users
     migrating from Subversion: ``bzr status -SV`` is now like
     ``svn status -q``.  (Daniel Watkins, #115990)

   * Added C implementation of  ``PatienceSequenceMatcher``, which is about
     10x faster than the Python version. This speeds up commands that
     need file diffing, such as ``bzr commit`` or ``bzr diff``.
     (Lukáš Lalinský)

   * HACKING has been extended with a large section on core developer tasks.
     (Ian Clatworthy)

   * Add ``branches`` and ``standalone-trees`` as online help topics and
     include them as Concepts within the User Reference.
     (Paul Moore, Ian Clatworthy)

    * ``check`` can detect versionedfile parent references that are
      inconsistent with revision and inventory info, and ``reconcile`` can fix
      them.  These faulty references were generated by 0.8-era releases,
      so repositories which were manipulated by old bzrs should be
      checked, and possibly reconciled ASAP.  (Aaron Bentley, Andrew Bennetts)

  API BREAKS:

   * ``Branch.append_revision`` is removed altogether; please use 
     ``Branch.set_last_revision_info`` instead.  (Martin Pool)

   * CommitBuilder now advertises itself as requiring the root entry to be
     supplied. This only affects foreign repository implementations which reuse
     CommitBuilder directly and have changed record_entry_contents to require
     that the root not be supplied. This should be precisely zero plugins
     affected. (Robert Collins)

   * The ``add_lines`` methods on ``VersionedFile`` implementations has changed
     its return value to include the sha1 and length of the inserted text. This
     allows the avoidance of double-sha1 calculations during commit.
     (Robert Collins)

   * ``Transport.should_cache`` has been removed.  It was not called in the
     previous release.  (Martin Pool)

  TESTING:

   * Tests may now raise TestNotApplicable to indicate they shouldn't be 
     run in a particular scenario.  (Martin Pool)

   * New function multiply_tests_from_modules to give a simpler interface
     to test parameterization.  (Martin Pool, Robert Collins)

   * ``Transport.should_cache`` has been removed.  It was not called in the
     previous release.  (Martin Pool)

   * NULL_REVISION is returned to indicate the null revision, not None.
     (Aaron Bentley)

   * Use UTF-8 encoded StringIO for log tests to avoid failures on
     non-ASCII committer names.  (Lukáš Lalinský)

  INTERNALS:

   * ``bzrlib.plugin.all_plugins`` has been deprecated in favour of
     ``bzrlib.plugin.plugins()`` which returns PlugIn objects that provide
     useful functionality for determining the path of a plugin, its tests, and
     its version information. (Robert Collins)

   * Add the option user_encoding to the function 'show_diff_trees()'
     in order to move the user encoding at the UI level. (Goffredo Baroncelli)

   * Add the function make_commit_message_template_encoded() and the function
     edit_commit_message_encoded() which handle encoded strings.
     This is done in order to mix the commit messages (which is a unicode
     string), and the diff which is a raw string. (Goffredo Baroncelli)

   * CommitBuilder now defaults to using add_lines_with_ghosts, reducing
     overhead on non-weave repositories which don't require all parents to be
     present. (Robert Collins)

   * Deprecated method ``find_previous_heads`` on
     ``bzrlib.inventory.InventoryEntry``. This has been superseded by the use
     of ``parent_candidates`` and a separate heads check via the repository
     API. (Robert Collins)

   * New trace function ``mutter_callsite`` will print out a subset of the
     stack to the log, which can be useful for gathering debug details.
     (Robert Collins)

   * ``bzrlib.pack.ContainerWriter`` now tracks how many records have been
     added via a public attribute records_written. (Robert Collins)

   * New method ``bzrlib.transport.Transport.get_recommended_page_size``.
     This provides a hint to users of transports as to the reasonable
     minimum data to read. In principle this can take latency and
     bandwidth into account on a per-connection basis, but for now it
     just has hard coded values based on the url. (e.g. http:// has a large
     page size, file:// has a small one.) (Robert Collins)

   * New method on ``bzrlib.transport.Transport`` ``open_write_stream`` allows
     incremental addition of data to a file without requiring that all the
     data be buffered in memory. (Robert Collins)

   * New methods on ``bzrlib.knit.KnitVersionedFile``:
     ``get_data_stream(versions)``, ``insert_data_stream(stream)`` and
     ``get_format_signature()``.  These provide some infrastructure for
     efficiently streaming the knit data for a set of versions over the smart
     protocol.

   * Knits with no annotation cache still produce correct annotations.
     (Aaron Bentley)

   * Three new methods have been added to ``bzrlib.trace``:
     ``set_verbosity_level``, ``get_verbosity_level`` and ``is_verbose``.
     ``set_verbosity_level`` expects a numeric value: negative for quiet,
     zero for normal, positive for verbose. The size of the number can be
     used to determine just how quiet or verbose the application should be.
     The existing ``be_quiet`` and ``is_quiet`` routines have been
     integrated into this new scheme. (Ian Clatworthy)

   * Options can now be delcared with a ``custom_callback`` parameter. If
     set, this routine is called after the option is processed. This feature
     is now used by the standard options ``verbose`` and ``quiet`` so that
     setting one implicitly resets the other. (Ian Clatworthy)

   * Rather than declaring a new option from scratch in order to provide
     custom help, a centrally registered option can be decorated using the
     new ``bzrlib.Option.custom_help`` routine. In particular, this routine
     is useful when declaring better help for the ``verbose`` and ``quiet``
     standard options as the base definition of these is now more complex
     than before thanks to their use of a custom callback. (Ian Clatworthy)
      
    * Tree._iter_changes(specific_file=[]) now iterates through no files,
      instead of iterating through all files.  None is used to iterate through
      all files.  (Aaron Bentley)

    * WorkingTree.revert() now accepts None to revert all files.  The use of
      [] to revert all files is deprecated.  (Aaron Bentley)


bzr 0.90 2007-08-28
-------------------

  IMPROVEMENTS:

    * Documentation is now organized into multiple directories with a level
      added for different languages or locales. Added the Mini Tutorial
      and Quick Start Summary (en) documents from the Wiki, improving the
      content and readability of the former. Formatted NEWS as Release Notes
      complete with a Table of Conents, one heading per release. Moved the
      Developer Guide into the main document catalog and provided a link
      from the developer document catalog back to the main one.
      (Ian Clatworthy, Sabin Iacob, Alexander Belchenko)


  API CHANGES:

    * The static convenience method ``BzrDir.create_repository``
      is deprecated.  Callers should instead create a ``BzrDir`` instance
      and call ``create_repository`` on that.  (Martin Pool)


bzr 0.90rc1 2007-08-14
----------------------

  BUGFIXES:

    * ``bzr init`` should connect to the remote location one time only.  We
      have been connecting several times because we forget to pass around the
      Transport object. This modifies ``BzrDir.create_branch_convenience``,
      so that we can give it the Transport we already have.
      (John Arbash Meinel, Vincent Ladeuil, #111702)

    * Get rid of sftp connection cache (get rid of the FTP one too).
      (Vincent Ladeuil, #43731)

    * bzr branch {local|remote} remote don't try to create a working tree
      anymore.
      (Vincent Ladeuil, #112173)

    * All identified multiple connections for a single bzr command have been
      fixed. See bzrlib/tests/commands directory.
      (Vincent Ladeuil)

    * ``bzr rm`` now does not insist on ``--force`` to delete files that
      have been renamed but not otherwise modified.  (Marius Kruger,
      #111664)

    * ``bzr selftest --bench`` no longer emits deprecation warnings
      (Lukáš Lalinský)

    * ``bzr status`` now honours FILE parameters for conflict lists
      (Aaron Bentley, #127606)

    * ``bzr checkout`` now honours -r when reconstituting a working tree.
      It also honours -r 0.  (Aaron Bentley, #127708)

    * ``bzr add *`` no more fails on Windows if working tree contains
      non-ascii file names. (Kuno Meyer, #127361)

    * allow ``easy_install bzr`` runs without fatal errors. 
      (Alexander Belchenko, #125521)

    * Graph._filter_candidate_lca does not raise KeyError if a candidate
      is eliminated just before it would normally be examined.  (Aaron Bentley)

    * SMTP connection failures produce a nice message, not a traceback.
      (Aaron Bentley)

  IMPROVEMENTS:

    * Don't show "dots" progress indicators when run non-interactively, such
      as from cron.  (Martin Pool)

    * ``info`` now formats locations more nicely and lists "submit" and
      "public" branches (Aaron Bentley)

    * New ``pack`` command that will trigger database compression within
      the repository (Robert Collins)

    * Implement ``_KnitIndex._load_data`` in a pyrex extension. The pyrex
      version is approximately 2-3x faster at parsing a ``.kndx`` file.
      Which yields a measurable improvement for commands which have to
      read from the repository, such as a 1s => 0.75s improvement in
      ``bzr diff`` when there are changes to be shown.  (John Arbash Meinel)

    * Merge is now faster.  Depending on the scenario, it can be more than 2x
      faster. (Aaron Bentley)

    * Give a clearer warning, and allow ``python setup.py install`` to
      succeed even if pyrex is not available.
      (John Arbash Meinel)

    * ``DirState._read_dirblocks`` now has an optional Pyrex
      implementation. This improves the speed of any command that has to
      read the entire DirState. (``diff``, ``status``, etc, improve by
      about 10%).
      ``bisect_dirblocks`` has also been improved, which helps all
      ``_get_entry`` type calls (whenever we are searching for a
      particular entry in the in-memory DirState).
      (John Arbash Meinel)

    * ``bzr pull`` and ``bzr push`` no longer do a complete walk of the 
      branch revision history for ui display unless -v is supplied.
      (Robert Collins)

    * ``bzr log -rA..B`` output shifted to the left margin if the log only 
      contains merge revisions. (Kent Gibson) 

    * The ``plugins`` command is now public with improved help.
      (Ian Clatworthy)

    * New bundle and merge directive formats are faster to generate, and

    * Annotate merge now works when there are local changes. (Aaron Bentley)

    * Commit now only shows the progress in terms of directories instead of
      entries. (Ian Clatworthy)

    * Fix ``KnitRepository.get_revision_graph`` to not request the graph 2
      times. This makes ``get_revision_graph`` 2x faster. (John Arbash
      Meinel)

    * Fix ``VersionedFile.get_graph()`` to avoid using
      ``set.difference_update(other)``, which has bad scaling when
      ``other`` is large. This improves ``VF.get_graph([version_id])`` for
      a 12.5k graph from 2.9s down to 200ms. (John Arbash Meinel)

    * The ``--lsprof-file`` option now generates output for KCacheGrind if
      the file starts with ``callgrind.out``. This matches the default file
      filtering done by KCacheGrind's Open Dialog. (Ian Clatworthy)

    * Fix ``bzr update`` to avoid an unnecessary
      ``branch.get_master_branch`` call, which avoids 1 extra connection
      to the remote server. (Partial fix for #128076, John Arbash Meinel)

    * Log errors from the smart server in the trace file, to make debugging 
      test failures (and live failures!) easier.  (Andrew Bennetts)

    * The HTML version of the man page has been superceded by a more
      comprehensive manual called the Bazaar User Reference. This manual
      is completed generated from the online help topics. As part of this
      change, limited reStructuredText is now explicitly supported in help
      topics and command help with 'unnatural' markup being removed prior
      to display by the online help or inclusion in the man page.
      (Ian Clatworthy)

    * HTML documentation now use files extension ``*.html``
      (Alexander Belchenko)

    * The cache of ignore definitions is now cleared in WorkingTree.unlock()
      so that changes to .bzrignore aren't missed. (#129694, Daniel Watkins)

    * ``bzr selftest --strict`` fails if there are any missing features or
      expected test failures. (Daniel Watkins, #111914)

    * Link to registration survey added to README. (Ian Clatworthy)

    * Windows standalone installer show link to registration survey
      when installation finished. (Alexander Belchenko)

  LIBRARY API BREAKS:

    * Deprecated dictionary ``bzrlib.option.SHORT_OPTIONS`` removed.
      Options are now required to provide a help string and it must
      comply with the style guide by being one or more sentences with an
      initial capital and final period. (Martin Pool)

    * KnitIndex.get_parents now returns tuples. (Robert Collins)

    * Ancient unused ``Repository.text_store`` attribute has been removed.
      (Robert Collins)

    * The ``bzrlib.pack`` interface has changed to use tuples of bytestrings
      rather than just bytestrings, making it easier to represent multiple
      element names. As this interface was not used by any internal facilities
      since it was introduced in 0.18 no API compatibility is being preserved.
      The serialised form of these packs is identical with 0.18 when a single
      element tuple is in use. (Robert Collins)

  INTERNALS:

    * merge now uses ``iter_changes`` to calculate changes, which makes room for
      future performance increases.  It is also more consistent with other
      operations that perform comparisons, and reduces reliance on
      Tree.inventory.  (Aaron Bentley)

    * Refactoring of transport classes connected to a remote server.
      ConnectedTransport is a new class that serves as a basis for all
      transports needing to connect to a remote server.  transport.split_url
      have been deprecated, use the static method on the object instead. URL
      tests have been refactored too.
      (Vincent Ladeuil)

    * Better connection sharing for ConnectedTransport objects.
      transport.get_transport() now accepts a 'possible_transports' parameter.
      If a newly requested transport can share a connection with one of the
      list, it will.
      (Vincent Ladeuil)

    * Most functions now accept ``bzrlib.revision.NULL_REVISION`` to indicate
      the null revision, and consider using ``None`` for this purpose
      deprecated.  (Aaron Bentley)

    * New ``index`` module with abstract index functionality. This will be
      used during the planned changes in the repository layer. Currently the
      index layer provides a graph aware immutable index, a builder for the
      same index type to allow creating them, and finally a composer for
      such indices to allow the use of many indices in a single query. The
      index performance is not optimised, however the API is stable to allow
      development on top of the index. (Robert Collins)

    * ``bzrlib.dirstate.cmp_by_dirs`` can be used to compare two paths by
      their directory sections. This is equivalent to comparing
      ``path.split('/')``, only without having to split the paths.
      This has a Pyrex implementation available.
      (John Arbash Meinel)

    * New transport decorator 'unlistable+' which disables the list_dir
      functionality for testing.

    * Deprecated ``change_entry`` in transform.py. (Ian Clatworthy)

    * RevisionTree.get_weave is now deprecated.  Tree.plan_merge is now used
      for performing annotate-merge.  (Aaron Bentley)

    * New EmailMessage class to create email messages. (Adeodato Simó)

    * Unused functions on the private interface KnitIndex have been removed.
      (Robert Collins)

    * New ``knit.KnitGraphIndex`` which provides a ``KnitIndex`` layered on top
      of a ``index.GraphIndex``. (Robert Collins)

    * New ``knit.KnitVersionedFile.iter_parents`` method that allows querying
      the parents of many knit nodes at once, reducing round trips to the 
      underlying index. (Robert Collins)

    * Graph now has an is_ancestor method, various bits use it.
      (Aaron Bentley)

    * The ``-Dhpss`` flag now includes timing information. As well as
      logging when a new connection is opened. (John Arbash Meinel)

    * ``bzrlib.pack.ContainerWriter`` now returns an offset, length tuple to
      callers when inserting data, allowing generation of readv style access
      during pack creation, without needing a separate pass across the output
      pack to gather such details. (Robert Collins)

    * ``bzrlib.pack.make_readv_reader`` allows readv based access to pack
      files that are stored on a transport. (Robert Collins)

    * New ``Repository.has_same_location`` method that reports if two
      repository objects refer to the same repository (although with some risk
      of false negatives).  (Andrew Bennetts)

    * InterTree.compare now passes require_versioned on correctly.
      (Marius Kruger)

    * New methods on Repository - ``start_write_group``,
      ``commit_write_group``, ``abort_write_group`` and ``is_in_write_group`` -
      which provide a clean hook point for transactional Repositories - ones
      where all the data for a fetch or commit needs to be made atomically
      available in one step. This allows the write lock to remain while making
      a series of data insertions.  (e.g. data conversion). (Robert Collins)

    * In ``bzrlib.knit`` the internal interface has been altered to use
      3-tuples (index, pos, length) rather than two-tuples (pos, length) to
      describe where data in a knit is, allowing knits to be split into 
      many files. (Robert Collins)

    * ``bzrlib.knit._KnitData`` split into cache management and physical access
      with two access classes - ``_PackAccess`` and ``_KnitAccess`` defined.
      The former provides access into a .pack file, and the latter provides the
      current production repository form of .knit files. (Robert Collins)

  TESTING:

    * Remove selftest ``--clean-output``, ``--numbered-dirs`` and
      ``--keep-output`` options, which are obsolete now that tests
      are done within directories in $TMPDIR.  (Martin Pool)

    * The SSH_AUTH_SOCK environment variable is now reset to avoid 
      interaction with any running ssh agents.  (Jelmer Vernooij, #125955)

    * run_bzr_subprocess handles parameters the same way as run_bzr:
      either a string or a list of strings should be passed as the first
      parameter.  Varargs-style parameters are deprecated. (Aaron Bentley)


bzr 0.18  2007-07-17
--------------------

  BUGFIXES:

    * Fix 'bzr add' crash under Win32 (Kuno Meyer)


bzr 0.18rc1  2007-07-10
-----------------------

  BUGFIXES:

    * Do not suppress pipe errors, etc. in non-display commands
      (Alexander Belchenko, #87178)

    * Display a useful error message when the user requests to annotate
      a file that is not present in the specified revision.
      (James Westby, #122656)

    * Commands that use status flags now have a reference to 'help
      status-flags'.  (Daniel Watkins, #113436)

    * Work around python-2.4.1 inhability to correctly parse the
      authentication header.
      (Vincent Ladeuil, #121889)

    * Use exact encoding for merge directives. (Adeodato Simó, #120591)

    * Fix tempfile permissions error in smart server tar bundling under
      Windows. (Martin _, #119330)

    * Fix detection of directory entries in the inventory. (James Westby)

    * Fix handling of http code 400: Bad Request When issuing too many ranges.
      (Vincent Ladeuil, #115209)

    * Issue a CONNECT request when connecting to an https server
      via a proxy to enable SSL tunneling.
      (Vincent Ladeuil, #120678)

    * Fix ``bzr log -r`` to support selecting merge revisions, both 
      individually and as part of revision ranges.
      (Kent Gibson, #4663)
 
    * Don't leave cruft behind when failing to acquire a lockdir.
      (Martin Pool, #109169)

    * Don't use the '-f' strace option during tests.
      (Vincent Ladeuil, #102019).

    * Warn when setting ``push_location`` to a value that will be masked by
      locations.conf.  (Aaron Bentley, #122286)

    * Fix commit ordering in corner case (Aaron Bentley, #94975)

    *  Make annotate behave in a non-ASCII world (Adeodato Simó).

  IMPROVEMENTS:

    * The --lsprof-file option now dumps a text rendering of the profiling
      information if the filename ends in ".txt". It will also convert the
      profiling information to a format suitable for KCacheGrind if the
      output filename ends in ".callgrind". Fixes to the lsprofcalltree
      conversion process by Jean Paul Calderone and Itamar were also merged.
      See http://ddaa.net/blog/python/lsprof-calltree. (Ian Clatworthy)

    * ``info`` now defaults to non-verbose mode, displaying only paths and
      abbreviated format info.  ``info -v`` displays all the information
      formerly displayed by ``info``.  (Aaron Bentley, Adeodato Simó)

    * ``bzr missing`` now has better option names ``--this`` and ``--other``.
      (Elliot Murphy)

    * The internal ``weave-list`` command has become ``versionedfile-list``,
      and now lists knits as well as weaves.  (Aaron Bentley)

    * Automatic merge base selection uses a faster algorithm that chooses
      better bases in criss-cross merge situations (Aaron Bentley)

    * Progress reporting in ``commit`` has been improved. The various logical
      stages are now reported on as follows, namely:

      * Collecting changes [Entry x/y] - Stage n/m
      * Saving data locally - Stage n/m
      * Uploading data to master branch - Stage n/m
      * Updating the working tree - Stage n/m
      * Running post commit hooks - Stage n/m
      
      If there is no master branch, the 3rd stage is omitted and the total
      number of stages is adjusted accordingly.

      Each hook that is run after commit is listed with a name (as hooks
      can be slow it is useful feedback).
      (Ian Clatworthy, Robert Collins)

    * Various operations that are now faster due to avoiding unnecessary
      topological sorts. (Aaron Bentley)

    * Make merge directives robust against broken bundles. (Aaron Bentley)

    * The lsprof filename note is emitted via trace.note(), not standard
      output.  (Aaron Bentley)

    * ``bzrlib`` now exports explicit API compatibility information to assist
      library users and plugins. See the ``bzrlib.api`` module for details.
      (Robert Collins)

    * Remove unnecessary lock probes when acquiring a lockdir.
      (Martin Pool)

    * ``bzr --version`` now shows the location of the bzr log file, which
      is especially useful on Windows.  (Martin Pool)

    * -D now supports hooks to get debug tracing of hooks (though its currently
      minimal in nature). (Robert Collins)

    * Long log format reports deltas on merge revisions. 
      (John Arbash Meinel, Kent Gibson)

    * Make initial push over ftp more resilient. (John Arbash Meinel)

    * Print a summary of changes for update just like pull does.
      (Daniel Watkins, #113990)

    * Add a -Dhpss option to trace smart protocol requests and responses.
      (Andrew Bennetts)

  LIBRARY API BREAKS:

    * Testing cleanups - 
      ``bzrlib.repository.RepositoryTestProviderAdapter`` has been moved
      to ``bzrlib.tests.repository_implementations``;
      ``bzrlib.repository.InterRepositoryTestProviderAdapter`` has been moved
      to ``bzrlib.tests.interrepository_implementations``;
      ``bzrlib.transport.TransportTestProviderAdapter`` has moved to 
      ``bzrlib.tests.test_transport_implementations``.
      ``bzrlib.branch.BranchTestProviderAdapter`` has moved to
      ``bzrlib.tests.branch_implementations``.
      ``bzrlib.bzrdir.BzrDirTestProviderAdapter`` has moved to 
      ``bzrlib.tests.bzrdir_implementations``.
      ``bzrlib.versionedfile.InterVersionedFileTestProviderAdapter`` has moved
      to ``bzrlib.tests.interversionedfile_implementations``.
      ``bzrlib.store.revision.RevisionStoreTestProviderAdapter`` has moved to
      ``bzrlib.tests.revisionstore_implementations``.
      ``bzrlib.workingtree.WorkingTreeTestProviderAdapter`` has moved to
      ``bzrlib.tests.workingtree_implementations``.
      These changes are an API break in the testing infrastructure only.
      (Robert Collins)

    * Relocate TestCaseWithRepository to be more central. (Robert Collins)

    * ``bzrlib.add.smart_add_tree`` will no longer perform glob expansion on
      win32. Callers of the function should do this and use the new
      ``MutableTree.smart_add`` method instead. (Robert Collins)

    * ``bzrlib.add.glob_expand_for_win32`` is now
      ``bzrlib.win32utils.glob_expand``.  (Robert Collins)

    * ``bzrlib.add.FastPath`` is now private and moved to 
      ``bzrlib.mutabletree._FastPath``. (Robert Collins, Martin Pool)

    * ``LockDir.wait`` removed.  (Martin Pool)

    * The ``SmartServer`` hooks API has changed for the ``server_started`` and
      ``server_stopped`` hooks. The first parameter is now an iterable of
      backing URLs rather than a single URL. This is to reflect that many
      URLs may map to the external URL of the server. E.g. the server interally
      may have a chrooted URL but also the local file:// URL will be at the 
      same location. (Robert Collins)

  INTERNALS:

    * New SMTPConnection class to unify email handling.  (Adeodato Simó)

    * Fix documentation of BzrError. (Adeodato Simó)

    * Make BzrBadParameter an internal error. (Adeodato Simó)

    * Remove use of 'assert False' to raise an exception unconditionally.
      (Martin Pool)

    * Give a cleaner error when failing to decode knit index entry.
      (Martin Pool)

    * TreeConfig would mistakenly search the top level when asked for options
      from a section. It now respects the section argument and only
      searches the specified section. (James Westby)

    * Improve ``make api-docs`` output. (John Arbash Meinel)

    * Use os.lstat rather than os.stat for osutils.make_readonly and
      osutils.make_writeable. This makes the difftools plugin more
      robust when dangling symlinks are found. (Elliot Murphy)

    * New ``-Dlock`` option to log (to ~/.bzr.log) information on when 
      lockdirs are taken or released.  (Martin Pool)

    * ``bzrlib`` Hooks are now nameable using ``Hooks.name_hook``. This 
      allows a nicer UI when hooks are running as the current hook can
      be displayed. (Robert Collins)

    * ``Transport.get`` has had its interface made more clear for ease of use.
      Retrieval of a directory must now fail with either 'PathError' at open
      time, or raise 'ReadError' on a read. (Robert Collins)

    * New method ``_maybe_expand_globs`` on the ``Command`` class for 
      dealing with unexpanded glob lists - e.g. on the win32 platform. This
      was moved from ``bzrlib.add._prepare_file_list``. (Robert Collins)

    * ``bzrlib.add.smart_add`` and ``bzrlib.add.smart_add_tree`` are now
      deprecated in favour of ``MutableTree.smart_add``. (Robert Collins,
      Martin Pool)

    * New method ``external_url`` on Transport for obtaining the url to
      hand to external processes. (Robert Collins)

    * Teach windows installers to build pyrex/C extensions.
      (Alexander Belchenko)

  TESTING:

    * Removed the ``--keep-output`` option from selftest and clean up test
      directories as they're used.  This reduces the IO load from 
      running the test suite and cuts the time by about half.
      (Andrew Bennetts, Martin Pool)

    * Add scenarios as a public attribute on the TestAdapter classes to allow
      modification of the generated scenarios before adaption and easier
      testing. (Robert Collins)

    * New testing support class ``TestScenarioApplier`` which multiplies
      out a single teste by a list of supplied scenarios. (RobertCollins)

    * Setting ``repository_to_test_repository`` on a repository_implementations
      test will cause it to be called during repository creation, allowing the
      testing of repository classes which are not based around the Format
      concept. For example a repository adapter can be tested in this manner,
      by altering the repository scenarios to include a scenario that sets this
      attribute during the test parameterisation in
      ``bzrlib.tests.repository.repository_implementations``. (Robert Collins)

    * Clean up many of the APIs for blackbox testing of Bazaar.  The standard 
      interface is now self.run_bzr.  The command to run can be passed as
      either a list of parameters, a string containing the command line, or
      (deprecated) varargs parameters.  (Martin Pool)

    * The base TestCase now isolates tests from -D parameters by clearing
      ``debug.debug_flags`` and restores it afterwards. (Robert Collins)

    * Add a relpath parameter to get_transport methods in test framework to
      avoid useless cloning.
      (Vincent Ladeuil, #110448)


bzr 0.17  2007-06-18
--------------------

  BUGFIXES:

    * Fix crash of commit due to wrong lookup of filesystem encoding.
      (Colin Watson, #120647)

    * Revert logging just to stderr in commit as broke unicode filenames.
      (Aaron Bentley, Ian Clatworthy, #120930)


bzr 0.17rc1  2007-06-12
-----------------------

  NOTES WHEN UPGRADING:

    * The kind() and is_executable() APIs on the WorkingTree interface no
      longer implicitly (read) locks and unlocks the tree. This *might*
      impact some plug-ins and tools using this part of the API. If you find
      an issue that may be caused by this change, please let us know,
      particularly the plug-in/tool maintainer. If encountered, the API
      fix is to surround kind() and is_executable() calls with lock_read()
      and unlock() like so::

        work_tree.lock_read()
        try:
            kind = work_tree.kind(...)
        finally:
            work_tree.unlock()

  INTERNALS:
    * Rework of LogFormatter API to provide beginning/end of log hooks and to
      encapsulate the details of the revision to be logged in a LogRevision
      object.
      In long log formats, merge revision ids are only shown when --show-ids
      is specified, and are labelled "revision-id:", as per mainline
      revisions, instead of "merged:". (Kent Gibson)

    * New ``BranchBuilder`` API which allows the construction of particular
      histories quickly. Useful for testing and potentially other applications
      too. (Robert Collins)

  IMPROVEMENTS:
  
    * There are two new help topics, working-trees and repositories that
      attempt to explain these concepts. (James Westby, John Arbash Meinel,
      Aaron Bentley)

    * Added ``bzr log --limit`` to report a limited number of revisions.
      (Kent Gibson, #3659)

    * Revert does not try to preserve file contents that were originally
      produced by reverting to a historical revision.  (Aaron Bentley)

    * ``bzr log --short`` now includes ``[merge]`` for revisions which
      have more than one parent. This is a small improvement to help
      understanding what changes have occurred
      (John Arbash Meinel, #83887)

    * TreeTransform avoids many renames when contructing large trees,
      improving speed.  3.25x speedups have been observed for construction of
      kernel-sized-trees, and checkouts are 1.28x faster.  (Aaron Bentley)

    * Commit on large trees is now faster. In my environment, a commit of
      a small change to the Mozilla tree (55k files) has dropped from
      66 seconds to 32 seconds. For a small tree of 600 files, commit of a
      small change is 33% faster. (Ian Clatworthy)

    * New --create-prefix option to bzr init, like for push.  (Daniel Watkins,
      #56322)

  BUGFIXES:

    * ``bzr push`` should only connect to the remote location one time.
      We have been connecting 3 times because we forget to pass around
      the Transport object. This adds ``BzrDir.clone_on_transport()``, so
      that we can pass in the Transport that we already have.
      (John Arbash Meinel, #75721)

    * ``DirState.set_state_from_inventory()`` needs to properly order
      based on split paths, not just string paths.
      (John Arbash Meinel, #115947)

    * Let TestUIFactoy encode the password prompt with its own stdout.
      (Vincent Ladeuil, #110204)

    * pycurl should take use the range header that takes the range hint
      into account.
      (Vincent Ladeuil, #112719)

    * WorkingTree4.get_file_sha1 no longer raises an exception when invoked
      on a missing file.  (Aaron Bentley, #118186)

    * WorkingTree.remove works correctly with tree references, and when pwd is
      not the tree root. (Aaron Bentley)

    * Merge no longer fails when a file is renamed in one tree and deleted
      in the other. (Aaron Bentley, #110279)

    * ``revision-info`` now accepts dotted revnos, doesn't require a tree,
      and defaults to the last revision (Matthew Fuller, #90048)

    * Tests no longer fail when BZR_REMOTE_PATH is set in the environment.
      (Daniel Watkins, #111958)

    * ``bzr branch -r revid:foo`` can be used to branch any revision in
      your repository. (Previously Branch6 only supported revisions in your
      mainline). (John Arbash Meinel, #115343)

bzr 0.16  2007-05-07
--------------------
  
  BUGFIXES:

    * Handle when you have 2 directories with similar names, but one has a
      hyphen. (``'abc'`` versus ``'abc-2'``). The WT4._iter_changes
      iterator was using direct comparison and ``'abc/a'`` sorts after
      ``'abc-2'``, but ``('abc', 'a')`` sorts before ``('abc-2',)``.
      (John Arbash Meinel, #111227)

    * Handle when someone renames a file on disk without telling bzr.
      Previously we would report the first file as missing, but not show
      the new unknown file. (John Arbash Meinel, #111288)

    * Avoid error when running hooks after pulling into or pushing from
      a branch bound to a smartserver branch.  (Martin Pool, #111968)

  IMPROVEMENTS:

    * Move developer documentation to doc/developers/. This reduces clutter in
      the root of the source tree and allows HACKING to be split into multiple
      files. (Robert Collins, Alexander Belchenko)

    * Clean up the ``WorkingTree4._iter_changes()`` internal loops as well as
      ``DirState.update_entry()``. This optimizes the core logic for ``bzr
      diff`` and ``bzr status`` significantly improving the speed of
      both. (John Arbash Meinel)

bzr 0.16rc2  2007-04-30
-----------------------

  BUGFIXES:

    * Handle the case when you delete a file, and then rename another file
      on top of it. Also handle the case of ``bzr rm --keep foo``. ``bzr
      status`` should show the removed file and an unknown file in its
      place. (John Arbash Meinel, #109993)

    * Bundles properly read and write revision properties that have an
      empty value. And when the value is not ASCII.
      (John Arbash Meinel, #109613)

    * Fix the bzr commit message to be in text mode.
      (Alexander Belchenko, #110901)

    * Also handle when you rename a file and create a file where it used
      to be. (John Arbash Meinel, #110256)

    * ``WorkingTree4._iter_changes`` should not descend into unversioned
      directories. (John Arbash Meinel, #110399)

bzr 0.16rc1  2007-04-26
-----------------------

  NOTES WHEN UPGRADING:

    * ``bzr remove`` and ``bzr rm`` will now remove the working file, if
      it could be recovered again.
      This has been done for consistency with svn and the unix rm command.
      The old ``remove`` behaviour has been retained in the new option
      ``bzr remove --keep``, which will just stop versioning the file,
      but not delete it.
      ``bzr remove --force`` have been added which will always delete the
      files.
      ``bzr remove`` is also more verbose.
      (Marius Kruger, #82602)

  IMPROVEMENTS:

    * Merge directives can now be supplied as input to `merge` and `pull`,
      like bundles can.  (Aaron Bentley)

    * Sending the SIGQUIT signal to bzr, which can be done on Unix by
      pressing Control-Backslash, drops bzr into a debugger.  Type ``'c'``
      to continue.  This can be disabled by setting the environment variable
      ``BZR_SIGQUIT_PDB=0``.  (Martin Pool)

    * selftest now supports --list-only to list tests instead of running
      them. (Ian Clatworthy)

    * selftest now supports --exclude PATTERN (or -x PATTERN) to exclude
      tests with names that match that regular expression.
      (Ian Clatworthy, #102679)

    * selftest now supports --randomize SEED to run tests in a random order.
      SEED is typically the value 'now' meaning 'use the current time'.
      (Ian Clatworthy, #102686)

    * New option ``--fixes`` to commit, which stores bug fixing annotations as
      revision properties. Built-in support for Launchpad, Debian, Trac and
      Bugzilla bug trackers. (Jonathan Lange, James Henstridge, Robert Collins)

    * New API, ``bzrlib.bugtracker.tracker_registry``, for adding support for
      other bug trackers to ``fixes``. (Jonathan Lange, James Henstridge,
      Robert Collins)

    * ``selftest`` has new short options ``-f`` and ``-1``.  (Martin
      Pool)

    * ``bzrlib.tsort.MergeSorter`` optimizations. Change the inner loop
      into using local variables instead of going through ``self._var``.
      Improves the time to ``merge_sort`` a 10k revision graph by
      approximately 40% (~700->400ms).  (John Arbash Meinel)

    * ``make docs`` now creates a man page at ``man1/bzr.1`` fixing bug 107388.
      (Robert Collins)

    * ``bzr help`` now provides cross references to other help topics using
      the _see_also facility on command classes. Likewise the bzr_man
      documentation, and the bzr.1 man page also include this information.
      (Robert Collins)

    * Tags are now included in logs, that use the long log formatter. 
      (Erik Bågfors, Alexander Belchenko)

    * ``bzr help`` provides a clearer message when a help topic cannot be
      found. (Robert Collins, #107656)

    * ``bzr help`` now accepts optional prefixes for command help. The help
      for all commands can now be found at ``bzr help commands/COMMANDNAME``
      as well as ``bzr help COMMANDNAME`` (which only works for commands 
      where the name is not the same as a more general help topic). 
      (Robert Collins)

    * ``bzr help PLUGINNAME`` will now return the module docstring from the
      plugin PLUGINNAME. (Robert Collins, #50408)

    * New help topic ``urlspec`` which lists the availables transports.
      (Goffredo Baroncelli)

    * doc/server.txt updated to document the default bzr:// port
      and also update the blurb about the hpss' current status.
      (Robert Collins, #107125).

    * ``bzr serve`` now listens on interface 0.0.0.0 by default, making it
      serve out to the local LAN (and anyone in the world that can reach the
      machine running ``bzr serve``. (Robert Collins, #98918)

    * A new smart server protocol version has been added.  It prefixes requests
      and responses with an explicit version identifier so that future protocol
      revisions can be dealt with gracefully.  (Andrew Bennetts, Robert Collins)

    * The bzr protocol version 2 indicates success or failure in every response
      without depending on particular commands encoding that consistently,
      allowing future client refactorings to be much more robust about error
      handling. (Robert Collins, Martin Pool, Andrew Bennetts)

    * The smart protocol over HTTP client has been changed to always post to the
      same ``.bzr/smart`` URL under the original location when it can.  This allows
      HTTP servers to only have to pass URLs ending in .bzr/smart to the smart
      server handler, and not arbitrary ``.bzr/*/smart`` URLs.  (Andrew Bennetts)

    * digest authentication is now supported for proxies and HTTP by the urllib
      based http implementation. Tested against Apache 2.0.55 and Squid
      2.6.5. Basic and digest authentication are handled coherently for HTTP
      and proxy: if the user is provided in the url (bzr command line for HTTP,
      proxy environment variables for proxies), the password is prompted for
      (only once). If the password is provided, it is taken into account. Once
      the first authentication is successful, all further authentication
      roundtrips are avoided by preventively setting the right authentication
      header(s).
      (Vincent Ladeuil).

  INTERNALS:

    * bzrlib API compatability with 0.8 has been dropped, cleaning up some
      code paths. (Robert Collins)

    * Change the format of chroot urls so that they can be safely manipulated
      by generic url utilities without causing the resulting urls to have
      escaped the chroot. A side effect of this is that creating a chroot
      requires an explicit action using a ChrootServer.
      (Robert Collins, Andrew Bennetts)

    * Deprecate ``Branch.get_root_id()`` because branches don't have root ids,
      rather than fixing bug #96847.  (Aaron Bentley)

    * ``WorkingTree.apply_inventory_delta`` provides a better alternative to
      ``WorkingTree._write_inventory``.  (Aaron Bentley)

    * Convenience method ``TestCase.expectFailure`` ensures that known failures
      do not silently pass.  (Aaron Bentley)

    * ``Transport.local_abspath`` now raises ``NotLocalUrl`` rather than 
      ``TransportNotPossible``. (Martin Pool, Ian Clatworthy)

    * New SmartServer hooks facility. There are two initial hooks documented
      in ``bzrlib.transport.smart.SmartServerHooks``. The two initial hooks allow
      plugins to execute code upon server startup and shutdown.
      (Robert Collins).

    * SmartServer in standalone mode will now close its listening socket
      when it stops, rather than waiting for garbage collection. This primarily
      fixes test suite hangs when a test tries to connect to a shutdown server.
      It may also help improve behaviour when dealing with a server running
      on a specific port (rather than dynamically assigned ports).
      (Robert Collins)

    * Move most SmartServer code into a new package, bzrlib/smart.
      bzrlib/transport/remote.py contains just the Transport classes that used
      to be in bzrlib/transport/smart.py.  (Andrew Bennetts)

    * urllib http implementation avoid roundtrips associated with
      401 (and 407) errors once the authentication succeeds.
      (Vincent Ladeuil).

    * urlib http now supports querying the user for a proxy password if
      needed. Realm is shown in the prompt for both HTTP and proxy
      authentication when the user is required to type a password. 
      (Vincent Ladeuil).

    * Renamed SmartTransport (and subclasses like SmartTCPTransport) to
      RemoteTransport (and subclasses to RemoteTCPTransport, etc).  This is more
      consistent with its new home in ``bzrlib/transport/remote.py``, and because
      it's not really a "smart" transport, just one that does file operations
      via remote procedure calls.  (Andrew Bennetts)
 
    * The ``lock_write`` method of ``LockableFiles``, ``Repository`` and
      ``Branch`` now accept a ``token`` keyword argument, so that separate
      instances of those objects can share a lock if it has the right token.
      (Andrew Bennetts, Robert Collins)

    * New method ``get_branch_reference`` on ``BzrDir`` allows the detection of
      branch references - which the smart server component needs.

    * The Repository API ``make_working_trees`` is now permitted to return
      False when ``set_make_working_trees`` is not implemented - previously
      an unimplemented ``set_make_working_trees`` implied the result True
      from ``make_working_trees``. This has been changed to accomodate the
      smart server, where it does not make sense (at this point) to ever
      make working trees by default. (Robert Collins)

    * Command objects can now declare related help topics by having _see_also
      set to a list of related topic. (Robert Collins)

    * ``bzrlib.help`` now delegates to the Command class for Command specific
      help. (Robert Collins)

    * New class ``TransportListRegistry``, derived from the Registry class, which 
      simplifies tracking the available Transports. (Goffredo Baroncelli)

    * New function ``Branch.get_revision_id_to_revno_map`` which will
      return a dictionary mapping revision ids to dotted revnos. Since
      dotted revnos are defined in the context of the branch tip, it makes
      sense to generate them from a ``Branch`` object.
      (John Arbash Meinel)

    * Fix the 'Unprintable error' message display to use the repr of the 
      exception that prevented printing the error because the str value
      for it is often not useful in debugging (e.g. KeyError('foo') has a
      str() of 'foo' but a repr of 'KeyError('foo')' which is much more
      useful. (Robert Collins)

    * ``urlutils.normalize_url`` now unescapes unreserved characters, such as "~".
      (Andrew Bennetts)

  BUGFIXES:

    * Don't fail bundle selftest if email has 'two' embedded.  
      (Ian Clatworthy, #98510)

    * Remove ``--verbose`` from ``bzr bundle``. It didn't work anyway.
      (Robert Widhopf-Fenk, #98591)

    * Remove ``--basis`` from the checkout/branch commands - it didn't work
      properly and is no longer beneficial.
      (Robert Collins, #53675, #43486)

    * Don't produce encoding error when adding duplicate files.
      (Aaron Bentley)

    * Fix ``bzr log <file>`` so it only logs the revisions that changed
      the file, and does it faster.
      (Kent Gibson, John Arbash Meinel, #51980, #69477)
 
    * Fix ``InterDirstateTre._iter_changes`` to handle when we come across
      an empty versioned directory, which now has files in it.
      (John Arbash Meinel, #104257)

    * Teach ``common_ancestor`` to shortcut when the tip of one branch is
      inside the ancestry of the other. Saves a lot of graph processing
      (with an ancestry of 16k revisions, ``bzr merge ../already-merged``
      changes from 2m10s to 13s).  (John Arbash Meinel, #103757)

    * Fix ``show_diff_trees`` to handle the case when a file is modified,
      and the containing directory is renamed. (The file path is different
      in this versus base, but it isn't marked as a rename).
      (John Arbash Meinel, #103870)

    * FTP now works even when the FTP server does not support atomic rename.
      (Aaron Bentley, #89436)

    * Correct handling in bundles and merge directives of timezones with
      that are not an integer number of hours offset from UTC.  Always 
      represent the epoch time in UTC to avoid problems with formatting 
      earlier times on win32.  (Martin Pool, Alexander Belchenko, John
      Arbash Meinel)

    * Typo in the help for ``register-branch`` fixed. (Robert Collins, #96770)

    * "dirstate" and "dirstate-tags" formats now produce branches compatible
      with old versions of bzr. (Aaron Bentley, #107168))

    * Handle moving a directory when children have been added, removed,
      and renamed. (John Arbash Meinel, #105479)

    * Don't preventively use basic authentication for proxy before receiving a
      407 error. Otherwise people willing to use other authentication schemes
      may expose their password in the clear (or nearly). This add one
      roundtrip in case basic authentication should be used, but plug the
      security hole.
      (Vincent Ladeuil)

    * Handle http and proxy digest authentication.
      (Vincent Ladeuil, #94034).

  TESTING:

    * Added ``bzrlib.strace.strace`` which will strace a single callable and
      return a StraceResult object which contains just the syscalls involved
      in running it. (Robert Collins)

    * New test method ``reduceLockdirTimeout`` to drop the default (ui-centric)
      default time down to one suitable for tests. (Andrew Bennetts)

    * Add new ``vfs_transport_factory`` attribute on tests which provides the 
      common vfs backing for both the readonly and readwrite transports.
      This allows the RemoteObject tests to back onto local disk or memory,
      and use the existing ``transport_server`` attribute all tests know about
      to be the smart server transport. This in turn allows tests to 
      differentiate between 'transport to access the branch', and 
      'transport which is a VFS' - which matters in Remote* tests.
      (Robert Collins, Andrew Bennetts)

    * The ``make_branch_and_tree`` method for tests will now create a 
      lightweight checkout for the tree if the ``vfs_transport_factory`` is not
      a LocalURLServer. (Robert Collins, Andrew Bennetts)

    * Branch implementation tests have been audited to ensure that all urls 
      passed to Branch APIs use proper urls, except when local-disk paths
      are intended. This is so that tests correctly access the test transport
      which is often not equivalent to local disk in Remote* tests. As part
      of this many tests were adjusted to remove dependencies on local disk
      access.
      (Robert Collins, Andrew Bennetts)

    * Mark bzrlib.tests and bzrlib.tests.TestUtil as providing assertFOO helper
      functions by adding a ``__unittest`` global attribute. (Robert Collins,
      Andrew Bennetts, Martin Pool, Jonathan Lange)

    * Refactored proxy and authentication handling to simplify the
      implementation of new auth schemes for both http and proxy. 
      (Vincent Ladeuil)

bzr 0.15 2007-04-01
-------------------

  BUGFIXES:

    * Handle incompatible repositories as a user issue when fetching.
      (Aaron Bentley)

    * Don't give a recommendation to upgrade when branching or 
      checking out a branch that contains an old-format working tree.
      (Martin Pool)

bzr 0.15rc3  2007-03-26
-----------------------

  CHANGES:
 
    * A warning is now displayed when opening working trees in older 
      formats, to encourage people to upgrade to WorkingTreeFormat4.
      (Martin Pool)

  IMPROVEMENTS:

    * HTTP redirections are now taken into account when a branch (or a
      bundle) is accessed for the first time. A message is issued at each
      redirection to inform the user. In the past, http redirections were
      silently followed for each request which significantly degraded the
      performances. The http redirections are not followed anymore by
      default, instead a RedirectRequested exception is raised. For bzrlib
      users needing to follow http redirections anyway,
      ``bzrlib.transport.do_catching_redirections`` provide an easy transition
      path.  (vila)

  INTERNALS:

    * Added ``ReadLock.temporary_write_lock()`` to allow upgrading an OS read
      lock to an OS write lock. Linux can do this without unlocking, Win32
      needs to unlock in between. (John Arbash Meinel)
 
    * New parameter ``recommend_upgrade`` to ``BzrDir.open_workingtree``
      to silence (when false) warnings about opening old formats.
      (Martin Pool)

    * Fix minor performance regression with bzr-0.15 on pre-dirstate
      trees. (We were reading the working inventory too many times).
      (John Arbash Meinel)

    * Remove ``Branch.get_transaction()`` in favour of a simple cache of
      ``revision_history``.  Branch subclasses should override
      ``_gen_revision_history`` rather than ``revision_history`` to make use of
      this cache, and call ``_clear_revision_history_cache`` and
      ``_cache_revision_history`` at appropriate times. (Andrew Bennetts)

  BUGFIXES:

    * Take ``smtp_server`` from user config into account.
      (vila, #92195)

    * Restore Unicode filename handling for versioned and unversioned files.
      (John Arbash Meinel, #92608)

    * Don't fail during ``bzr commit`` if a file is marked removed, and
      the containing directory is auto-removed.  (John Arbash Meinel, #93681)

    * ``bzr status FILENAME`` failed on Windows because of an uncommon
      errno. (``ERROR_DIRECTORY == 267 != ENOTDIR``).
      (Wouter van Heyst, John Arbash Meinel, #90819)

    * ``bzr checkout source`` should create a local branch in the same
      format as source. (John Arbash Meinel, #93854)

    * ``bzr commit`` with a kind change was failing to update the
      last-changed-revision for directories.  The
      InventoryDirectory._unchanged only looked at the ``parent_id`` and name,
      ignoring the fact that the kind could have changed, too.
      (John Arbash Meinel, #90111)

    * ``bzr mv dir/subdir other`` was incorrectly updating files inside
      the directory. So that there was a chance it would break commit,
      etc. (John Arbash Meinel, #94037)
 
    * Correctly handles mutiple permanent http redirections.
      (vila, #88780)

bzr 0.15rc2  2007-03-14
-----------------------

  NOTES WHEN UPGRADING:
        
    * Release 0.15rc2 of bzr changes the ``bzr init-repo`` command to
      default to ``--trees`` instead of ``--no-trees``.
      Existing shared repositories are not affected.

  IMPROVEMENTS:

    * New ``merge-directive`` command to generate machine- and human-readable
      merge requests.  (Aaron Bentley)

    * New ``submit:`` revision specifier makes it easy to diff against the
      common ancestor with the submit location (Aaron Bentley)

    * Added support for Putty's SSH implementation. (Dmitry Vasiliev)

    * Added ``bzr status --versioned`` to report only versioned files, 
      not unknowns. (Kent Gibson)

    * Merge now autodetects the correct line-ending style for its conflict
      markers.  (Aaron Bentley)

  INTERNALS:

    * Refactored SSH vendor registration into SSHVendorManager class.
      (Dmitry Vasiliev)

  BUGFIXES:

    * New ``--numbered-dirs`` option to ``bzr selftest`` to use
      numbered dirs for TestCaseInTempDir. This is default behavior
      on Windows. Anyone can force named dirs on Windows
      with ``--no-numbered-dirs``. (Alexander Belchenko)

    * Fix ``RevisionSpec_revid`` to handle the Unicode strings passed in
      from the command line. (Marien Zwart, #90501)

    * Fix ``TreeTransform._iter_changes`` when both the source and
      destination are missing. (Aaron Bentley, #88842)

    * Fix commit of merges with symlinks in dirstate trees.
      (Marien Zwart)
    
    * Switch the ``bzr init-repo`` default from --no-trees to --trees. 
      (Wouter van Heyst, #53483)


bzr 0.15rc1  2007-03-07
-----------------------

  SURPRISES:

    * The default disk format has changed. Please run 'bzr upgrade' in your
      working trees to upgrade. This new default is compatible for network
      operations, but not for local operations. That is, if you have two
      versions of bzr installed locally, after upgrading you can only use the
      bzr 0.15 version. This new default does not enable tags or nested-trees
      as they are incompatible with bzr versions before 0.15 over the network.

    * For users of bzrlib: Two major changes have been made to the working tree
      api in bzrlib. The first is that many methods and attributes, including
      the inventory attribute, are no longer valid for use until one of
      ``lock_read``/``lock_write``/``lock_tree_write`` has been called,
      and become invalid again after unlock is called. This has been done
      to improve performance and correctness as part of the dirstate
      development.
      (Robert Collins, John A Meinel, Martin Pool, and others).

    * For users of bzrlib: The attribute 'tree.inventory' should be considered
      readonly. Previously it was possible to directly alter this attribute, or
      its contents, and have the tree notice this. This has been made
      unsupported - it may work in some tree formats, but in the newer dirstate
      format such actions will have no effect and will be ignored, or even
      cause assertions. All operations possible can still be carried out by a
      combination of the tree API, and the bzrlib.transform API. (Robert
      Collins, John A Meinel, Martin Pool, and others).

  IMPROVEMENTS:

    * Support for OS Windows 98. Also .bzr.log on any windows system
      saved in My Documents folder. (Alexander Belchenko)

    * ``bzr mv`` enhanced to support already moved files.
      In the past the mv command would have failed if the source file doesn't
      exist. In this situation ``bzr mv`` would now detect that the file has
      already moved and update the repository accordingly, if the target file
      does exist.
      A new option ``--after`` has been added so that if two files already
      exist, you could notify Bazaar that you have moved a (versioned) file
      and replaced it with another. Thus in this case ``bzr move --after``
      will only update the Bazaar identifier.
      (Steffen Eichenberg, Marius Kruger)

    * ``ls`` now works on treeless branches and remote branches.
      (Aaron Bentley)

    * ``bzr help global-options`` describes the global options.
      (Aaron Bentley)

    * ``bzr pull --overwrite`` will now correctly overwrite checkouts.
      (Robert Collins)

    * Files are now allowed to change kind (e.g. from file to symlink).
      Supported by ``commit``, ``revert`` and ``status``
      (Aaron Bentley)

    * ``inventory`` and ``unknowns`` hidden in favour of ``ls``
      (Aaron Bentley)

    * ``bzr help checkouts`` descibes what checkouts are and some possible
      uses of them. (James Westby, Aaron Bentley)

    * A new ``-d`` option to push, pull and merge overrides the default 
      directory.  (Martin Pool)

    * Branch format 6: smaller, and potentially faster than format 5.  Supports
      ``append_history_only`` mode, where the log view and revnos do not change,
      except by being added to.  Stores policy settings in
      ".bzr/branch/branch.conf".

    * ``append_only`` branches:  Format 6 branches may be configured so that log
      view and revnos are always consistent.  Either create the branch using
      "bzr init --append-revisions-only" or edit the config file as descriped
      in docs/configuration.txt.

    * rebind: Format 6 branches retain the last-used bind location, so if you
      "bzr unbind", you can "bzr bind" to bind to the previously-selected
      bind location.

    * Builtin tags support, created and deleted by the ``tag`` command and
      stored in the branch.  Tags can be accessed with the revisionspec
      ``-rtag:``, and listed with ``bzr tags``.  Tags are not versioned 
      at present. Tags require a network incompatible upgrade. To perform this
      upgrade, run ``bzr upgrade --dirstate-tags`` in your branch and
      repositories. (Martin Pool)

    * The ``bzr://`` transport now has a well-known port number, 4155,
      which it will use by default.  (Andrew Bennetts, Martin Pool)

    * Bazaar now looks for user-installed plugins before looking for site-wide
      plugins. (Jonathan Lange)

    * ``bzr resolve`` now detects and marks resolved text conflicts.
      (Aaron Bentley)

  INTERNALS:

    * Internally revision ids and file ids are now passed around as utf-8
      bytestrings, rather than treating them as Unicode strings. This has
      performance benefits for Knits, since we no longer need to decode the
      revision id for each line of content, nor for each entry in the index.
      This will also help with the future dirstate format.
      (John Arbash Meinel)

    * Reserved ids (any revision-id ending in a colon) are rejected by
      versionedfiles, repositories, branches, and working trees
      (Aaron Bentley)

    * Minor performance improvement by not creating a ProgressBar for
      every KnitIndex we create. (about 90ms for a bzr.dev tree)
      (John Arbash Meinel)

    * New easier to use Branch hooks facility. There are five initial hooks,
      all documented in bzrlib.branch.BranchHooks.__init__ - ``'set_rh'``,
      ``'post_push'``, ``'post_pull'``, ``'post_commit'``,
      ``'post_uncommit'``. These hooks fire after the matching operation
      on a branch has taken place, and were originally added for the
      branchrss plugin. (Robert Collins)

    * New method ``Branch.push()`` which should be used when pushing from a
      branch as it makes performance and policy decisions to match the UI
      level command ``push``. (Robert Collins).

    * Add a new method ``Tree.revision_tree`` which allows access to cached
      trees for arbitrary revisions. This allows the in development dirstate
      tree format to provide access to the callers to cached copies of 
      inventory data which are cheaper to access than inventories from the
      repository.
      (Robert Collins, Martin Pool)

    * New ``Branch.last_revision_info`` method, this is being done to allow
      optimization of requests for both the number of revisions and the last
      revision of a branch with smartservers and potentially future branch
      formats. (Wouter van Heyst, Robert Collins)

    * Allow ``'import bzrlib.plugins.NAME'`` to work when the plugin NAME has not
      yet been loaded by ``load_plugins()``. This allows plugins to depend on each
      other for code reuse without requiring users to perform file-renaming
      gymnastics. (Robert Collins)

    * New Repository method ``'gather_stats'`` for statistic data collection.
      This is expected to grow to cover a number of related uses mainly
      related to bzr info. (Robert Collins)

    * Log formatters are now managed with a registry.
      ``log.register_formatter`` continues to work, but callers accessing
      the FORMATTERS dictionary directly will not.

    * Allow a start message to be passed to the ``edit_commit_message``
      function.  This will be placed in the message offered to the user
      for editing above the separator. It allows a template commit message
      to be used more easily. (James Westby)

    * ``GPGStrategy.sign()`` will now raise ``BzrBadParameterUnicode`` if
      you pass a Unicode string rather than an 8-bit string. Callers need
      to be updated to encode first. (John Arbash Meinel)

    * Branch.push, pull, merge now return Result objects with information
      about what happened, rather than a scattering of various methods.  These
      are also passed to the post hooks.  (Martin Pool)

    * File formats and architecture is in place for managing a forest of trees
      in bzr, and splitting up existing trees into smaller subtrees, and
      finally joining trees to make a larger tree. This is the first iteration
      of this support, and the user-facing aspects still require substantial
      work.  If you wish to experiment with it, use ``bzr upgrade
      --dirstate-with-subtree`` in your working trees and repositories.
      You can use the hidden commands ``split`` and ``join`` and to create
      and manipulate nested trees, but please consider using the nested-trees
      branch, which contains substantial UI improvements, instead.
      http://code.aaronbentley.com/bzr/bzrrepo/nested-trees/
      (Aaron Bentley, Martin Pool, Robert Collins).

  BUGFIXES:

    * ``bzr annotate`` now uses dotted revnos from the viewpoint of the
      branch, rather than the last changed revision of the file.
      (John Arbash Meinel, #82158)

    * Lock operations no longer hang if they encounter a permission problem.
      (Aaron Bentley)

    * ``bzr push`` can resume a push that was canceled before it finished.
      Also, it can push even if the target directory exists if you supply
      the ``--use-existing-dir`` flag.
      (John Arbash Meinel, #30576, #45504)

    * Fix http proxy authentication when user and an optional
      password appears in the ``*_proxy`` vars. (Vincent Ladeuil,
      #83954).

    * ``bzr log branch/file`` works for local treeless branches
      (Aaron Bentley, #84247)

    * Fix problem with UNC paths on Windows 98. (Alexander Belchenko, #84728)

    * Searching location of CA bundle for PyCurl in env variable
      (``CURL_CA_BUNDLE``), and on win32 along the PATH.
      (Alexander Belchenko, #82086)

    * ``bzr init`` works with unicode argument LOCATION.
      (Alexander Belchenko, #85599)

    * Raise ``DependencyNotPresent`` if pycurl do not support https. 
      (Vincent Ladeuil, #85305)

    * Invalid proxy env variables should not cause a traceback.
      (Vincent Ladeuil, #87765)

    * Ignore patterns normalised to use '/' path separator.
      (Kent Gibson, #86451)

    * bzr rocks. It sure does! Fix case. (Vincent Ladeuil, #78026)

    * Fix bzrtools shelve command for removed lines beginning with "--"
      (Johan Dahlberg, #75577)

  TESTING:

    * New ``--first`` option to ``bzr selftest`` to run specified tests
      before the rest of the suite.  (Martin Pool)


bzr 0.14  2007-01-23
--------------------

  IMPROVEMENTS:

    * ``bzr help global-options`` describes the global options. (Aaron Bentley)

  BUG FIXES:
    
    * Skip documentation generation tests if the tools to do so are not
      available. Fixes running selftest for installled copies of bzr. 
      (John Arbash Meinel, #80330)

    * Fix the code that discovers whether bzr is being run from it's
      working tree to handle the case when it isn't but the directory
      it is in is below a repository. (James Westby, #77306)


bzr 0.14rc1  2007-01-16
-----------------------

  IMPROVEMENTS:

    * New connection: ``bzr+http://`` which supports tunnelling the smart
      protocol over an HTTP connection. If writing is enabled on the bzr
      server, then you can write over the http connection.
      (Andrew Bennetts, John Arbash Meinel)

    * Aliases now support quotation marks, so they can contain whitespace
      (Marius Kruger)

    * PyCurlTransport now use a single curl object. By specifying explicitly
      the 'Range' header, we avoid the need to use two different curl objects
      (and two connections to the same server). (Vincent Ladeuil)

    * ``bzr commit`` does not prompt for a message until it is very likely to
      succeed.  (Aaron Bentley)

    * ``bzr conflicts`` now takes --text to list pathnames of text conflicts
      (Aaron Bentley)

    * Fix ``iter_lines_added_or_present_in_versions`` to use a set instead
      of a list while checking if a revision id was requested. Takes 10s
      off of the ``fileids_affected_by_revision_ids`` time, which is 10s
      of the ``bzr branch`` time. Also improve ``fileids_...`` time by
      filtering lines with a regex rather than multiple ``str.find()``
      calls. (saves another 300ms) (John Arbash Meinel)

    * Policy can be set for each configuration key. This allows keys to be
      inherited properly across configuration entries. For example, this
      should enable you to do::
        
        [/home/user/project]
        push_location = sftp://host/srv/project/
        push_location:policy = appendpath

      And then a branch like ``/home/user/project/mybranch`` should get an
      automatic push location of ``sftp://host/srv/project/mybranch``.
      (James Henstridge)

    * Added ``bzr status --short`` to make status report svn style flags
      for each file.  For example::

        $ bzr status --short
        A  foo
        A  bar
        D  baz
        ?  wooley

    * 'bzr selftest --clean-output' allows easily clean temporary tests 
      directories without running tests. (Alexander Belchenko)

    * ``bzr help hidden-commands`` lists all hidden commands. (Aaron Bentley)

    * ``bzr merge`` now has an option ``--pull`` to fall back to pull if
      local is fully merged into remote. (Jan Hudec)

    * ``bzr help formats`` describes available directory formats. (Aaron Bentley)

  INTERNALS:

    * A few tweaks directly to ``fileids_affected_by_revision_ids`` to
      help speed up processing, as well allowing to extract unannotated
      lines. Between the two ``fileids_affected_by_revision_ids`` is
      improved by approx 10%. (John Arbash Meinel)

    * Change Revision serialization to only write out millisecond
      resolution. Rather than expecting floating point serialization to
      preserve more resolution than we need. (Henri Weichers, Martin Pool)

    * Test suite ends cleanly on Windows.  (Vincent Ladeuil)

    * When ``encoding_type`` attribute of class Command is equal to 'exact', 
      force sys.stdout to be a binary stream on Windows, and therefore
      keep exact line-endings (without LF -> CRLF conversion).
      (Alexander Belchenko)

    * Single-letter short options are no longer globally declared.  (Martin
      Pool)

    * Before using detected user/terminal encoding bzr should check
      that Python has corresponding codec. (Alexander Belchenko)

    * Formats for end-user selection are provided via a FormatRegistry (Aaron Bentley)

  BUG FIXES:

    * ``bzr missing --verbose`` was showing adds/removals in the wrong
      direction. (John Arbash Meinel)

    * ``bzr annotate`` now defaults to showing dotted revnos for merged
      revisions. It cuts them off at a depth of 12 characters, but you can
      supply ``--long`` to see the full number. You can also use
      ``--show-ids`` to display the original revision ids, rather than
      revision numbers and committer names. (John Arbash Meinel, #75637)

    * bzr now supports Win32 UNC path (e.g. ``\HOST\path``. 
      (Alexander Belchenko, #57869)

    * Win32-specific: output of cat, bundle and diff commands don't mangle
      line-endings (Alexander Belchenko, #55276)

    * Replace broken fnmatch based ignore pattern matching with custom pattern
      matcher.
      (Kent Gibson, Jan Hudec #57637)

    * pycurl and urllib can detect short reads at different places. Update
      the test suite to test more cases. Also detect http error code 416
      which was raised for that specific bug. Also enhance the urllib
      robustness by detecting invalid ranges (and pycurl's one by detecting
      short reads during the initial GET). (Vincent Ladeuil, #73948)

    * The urllib connection sharing interacts badly with urllib2
      proxy setting (the connections didn't go thru the proxy
      anymore). Defining a proper ProxyHandler solves the
      problem.  (Vincent Ladeuil, #74759)

    * Use urlutils to generate relative URLs, not osutils 
      (Aaron Bentley, #76229)

    * ``bzr status`` in a readonly directory should work without giving
      lots of errors. (John Arbash Meinel, #76299)

    * Mention the revisionspec topic for the revision option help.
      (Wouter van Heyst, #31663)

    * Allow plugins import from zip archives.
      (Alexander Belchenko, #68124)


bzr 0.13  2006-12-05
--------------------
    
  No changes from 0.13rc1
    
bzr 0.13rc1  2006-11-27
-----------------------

  IMPROVEMENTS:

    * New command ``bzr remove-tree`` allows the removal of the working
      tree from a branch.
      (Daniel Silverstone)

    * urllib uses shared keep-alive connections, so http 
      operations are substantially faster.
      (Vincent Ladeuil, #53654)

    * ``bzr export`` allows an optional branch parameter, to export a bzr
      tree from some other url. For example:
      ``bzr export bzr.tar.gz http://bazaar-vcs.org/bzr/bzr.dev``
      (Daniel Silverstone)

    * Added ``bzr help topics`` to the bzr help system. This gives a
      location for general information, outside of a specific command.
      This includes updates for ``bzr help revisionspec`` the first topic
      included. (Goffredo Baroncelli, John Arbash Meinel, #42714)

    * WSGI-compatible HTTP smart server.  See ``doc/http_smart_server.txt``.
      (Andrew Bennetts)

    * Knit files will now cache full texts only when the size of the
      deltas is as large as the size of the fulltext. (Or after 200
      deltas, whichever comes first). This has the most benefit on large
      files with small changes, such as the inventory for a large project.
      (eg For a project with 2500 files, and 7500 revisions, it changes
      the size of inventory.knit from 11MB to 5.4MB) (John Arbash Meinel)

  INTERNALS:

    * New -D option given before the command line turns on debugging output
      for particular areas.  -Derror shows tracebacks on all errors.
      (Martin Pool)

    * Clean up ``bzr selftest --benchmark bundle`` to correct an import,
      and remove benchmarks that take longer than 10min to run.
      (John Arbash Meinel)

    * Use ``time.time()`` instead of ``time.clock()`` to decide on
      progress throttling. Because ``time.clock()`` is actually CPU time,
      so over a high-latency connection, too many updates get throttled.
      (John Arbash Meinel)

    * ``MemoryTransport.list_dir()`` would strip the first character for
      files or directories in root directory. (John Arbash Meinel)

    * New method ``get_branch_reference`` on 'BzrDir' allows the detection of 
      branch references - which the smart server component needs.
  
    * New ``ChrootTransportDecorator``, accessible via the ``chroot+`` url
      prefix.  It disallows any access to locations above a set URL.  (Andrew
      Bennetts)

  BUG FIXES:

    * Now ``_KnitIndex`` properly decode revision ids when loading index data.
      And optimize the knit index parsing code. 
      (Dmitry Vasiliev, John Arbash Meinel)

    * ``bzrlib/bzrdir.py`` was directly referencing ``bzrlib.workingtree``,
      without importing it. This prevented ``bzr upgrade`` from working
      unless a plugin already imported ``bzrlib.workingtree``
      (John Arbash Meinel, #70716)

    * Suppress the traceback on invalid URLs (Vincent Ladeuil, #70803).

    * Give nicer error message when an http server returns a 403
      error code. (Vincent Ladeuil, #57644).

    * When a multi-range http GET request fails, try a single
      range one. If it fails too, forget about ranges. Remember that until 
      the death of the transport and propagates that to the clones.
      (Vincent Ladeuil, #62276, #62029).

    * Handles user/passwords supplied in url from command
      line (for the urllib implementation). Don't request already
      known passwords (Vincent Ladeuil, #42383, #44647, #48527)

    * ``_KnitIndex.add_versions()`` dictionary compresses revision ids as they
      are added. This fixes bug where fetching remote revisions records
      them as full references rather than integers.
      (John Arbash Meinel, #64789)

    * ``bzr ignore`` strips trailing slashes in patterns.
      Also ``bzr ignore`` rejects absolute paths. (Kent Gibson, #4559)

    * ``bzr ignore`` takes multiple arguments. (Cheuksan Edward Wang, #29488)

    * mv correctly handles paths that traverse symlinks. 
      (Aaron Bentley, #66964)

    * Give nicer looking error messages when failing to connect over ssh.
      (John Arbash Meinel, #49172)

    * Pushing to a remote branch does not currently update the remote working
      tree. After a remote push, ``bzr status`` and ``bzr diff`` on the remote
      machine now show that the working tree is out of date.
      (Cheuksan Edward Wang #48136)

    * Use patiencediff instead of difflib for determining deltas to insert
      into knits. This avoids the O(N^3) behavior of difflib. Patience
      diff should be O(N^2). (Cheuksan Edward Wang, #65714)

    * Running ``bzr log`` on nonexistent file gives an error instead of the
      entire log history. (Cheuksan Edward Wang #50793)

    * ``bzr cat`` can look up contents of removed or renamed files. If the
      pathname is ambiguous, i.e. the files in the old and new trees have
      different id's, the default is the file in the new tree. The user can
      use "--name-from-revision" to select the file in the old tree.
      (Cheuksan Edward Wang, #30190)

  TESTING:

    * TestingHTTPRequestHandler really handles the Range header
      (previously it was ignoring it and returning the whole file,).

bzr 0.12  2006-10-30
--------------------

  INTERNALS:

    * Clean up ``bzr selftest --benchmark bundle`` to correct an import,
      and remove benchmarks that take longer than 10min to run.
      (John Arbash Meinel)
  
bzr 0.12rc1  2006-10-23
-----------------------

  IMPROVEMENTS:

    * ``bzr log`` now shows dotted-decimal revision numbers for all revisions,
      rather than just showing a decimal revision number for revisions on the
      mainline. These revision numbers are not yet accepted as input into bzr
      commands such as log, diff etc. (Robert Collins)

    * revisions can now be specified using dotted-decimal revision numbers.
      For instance, ``bzr diff -r 1.2.1..1.2.3``. (Robert Collins)

    * ``bzr help commands`` output is now shorter (Aaron Bentley)

    * ``bzr`` now uses lazy importing to reduce the startup time. This has
      a moderate effect on lots of actions, especially ones that have
      little to do. For example ``bzr rocks`` time is down to 116ms from
      283ms. (John Arbash Meinel)

    * New Registry class to provide name-to-object registry-like support,
      for example for schemes where plugins can register new classes to
      do certain tasks (e.g. log formatters). Also provides lazy registration
      to allow modules to be loaded on request.
      (John Arbash Meinel, Adeodato Simó)

  API INCOMPATABILITY:
  
    * LogFormatter subclasses show now expect the 'revno' parameter to 
      show() to be a string rather than an int. (Robert Collins)

  INTERNALS:

    * ``TestCase.run_bzr``, ``run_bzr_captured``, and ``run_bzr_subprocess``
      can take a ``working_dir='foo'`` parameter, which will change directory 
      for the command. (John Arbash Meinel)

    * ``bzrlib.lazy_regex.lazy_compile`` can be used to create a proxy
      around a regex, which defers compilation until first use. 
      (John Arbash Meinel)

    * ``TestCase.run_bzr_subprocess`` defaults to supplying the
      ``--no-plugins`` parameter to ensure test reproducability, and avoid
      problems with system-wide installed plugins. (John Arbash Meinel)

    * Unique tree root ids are now supported. Newly created trees still
      use the common root id for compatibility with bzr versions before 0.12.
      (Aaron Bentley)

    * ``WorkingTree.set_root_id(None)`` is now deprecated. Please
      pass in ``inventory.ROOT_ID`` if you want the default root id value.
      (Robert Collins, John Arbash Meinel)

    * New method ``WorkingTree.flush()`` which will write the current memory
      inventory out to disk. At the same time, ``read_working_inventory`` will
      no longer trash the current tree inventory if it has been modified within
      the current lock, and the tree will now ``flush()`` automatically on
      ``unlock()``. ``WorkingTree.set_root_id()`` has been updated to take
      advantage of this functionality. (Robert Collins, John Arbash Meinel)

    * ``bzrlib.tsort.merge_sorted`` now accepts ``generate_revnos``. This
      parameter will cause it to add another column to its output, which
      contains the dotted-decimal revno for each revision, as a tuple.
      (Robert Collins)

    * ``LogFormatter.show_merge`` is deprecated in favour of
      ``LogFormatter.show_merge_revno``. (Robert Collins)

  BUG FIXES:

    * Avoid circular imports by creating a deprecated function for
      ``bzrlib.tree.RevisionTree``. Callers should have been using
      ``bzrlib.revisontree.RevisionTree`` anyway. (John Arbash Meinel,
      #63360, #66349)

    * Don't use ``socket.MSG_WAITALL`` as it doesn't exist on all
      platforms. (Martin Pool, #66356)

    * Don't require ``Content-Type`` in range responses. Assume they are a
      single range if ``Content-Type`` does not exist.
      (John Arbash Meinel, #62473)

    * bzr branch/pull no longer complain about progress bar cleanup when
      interrupted during fetch.  (Aaron Bentley, #54000)

    * ``WorkingTree.set_parent_trees()`` uses the trees to directly write
      the basis inventory, rather than going through the repository. This
      allows us to have 1 inventory read, and 2 inventory writes when
      committing a new tree. (John Arbash Meinel)

    * When reverting, files that are not locally modified that do not exist
      in the target are deleted, not just unversioned (Aaron Bentley)

    * When trying to acquire a lock, don't fail immediately. Instead, try
      a few times (up to 1 hour) before timing out. Also, report why the
      lock is unavailable (John Arbash Meinel, #43521, #49556)

    * Leave HttpTransportBase daughter classes decides how they
      implement cloning. (Vincent Ladeuil, #61606)

    * diff3 does not indicate conflicts on clean merge. (Aaron Bentley)

    * If a commit fails, the commit message is stored in a file at the root of
      the tree for later commit. (Cheuksan Edward Wang, Stefan Metzmacher,
      #32054)

  TESTING:

    * New test base class TestCaseWithMemoryTransport offers memory-only
      testing facilities: its not suitable for tests that need to mutate disk
      state, but most tests should not need that and should be converted to
      TestCaseWithMemoryTransport. (Robert Collins)

    * ``TestCase.make_branch_and_memory_tree`` now takes a format
      option to set the BzrDir, Repository and Branch formats of the
      created objects. (Robert Collins, John Arbash Meinel)

bzr 0.11  2006-10-02
--------------------

    * Smart server transport test failures on windows fixed. (Lukáš Lalinský).

bzr 0.11rc2  2006-09-27
-----------------------

  BUG FIXES:

    * Test suite hangs on windows fixed. (Andrew Bennets, Alexander Belchenko).
    
    * Commit performance regression fixed. (Aaron Bentley, Robert Collins, John
      Arbash Meinel).

bzr 0.11rc1  2006-09-25
-----------------------

  IMPROVEMENTS:

    * Knit files now wait to create their contents until the first data is
      added. The old code used to create an empty .knit and a .kndx with just
      the header. However, this caused a lot of extra round trips over sftp.
      This can change the time for ``bzr push`` to create a new remote branch
      from 160s down to 100s. This also affects ``bzr commit`` performance when
      adding new files, ``bzr commit`` on a new kernel-like tree drops from 50s
      down to 40s (John Arbash Meinel, #44692)

    * When an entire subtree has been deleted, commit will now report that
      just the top of the subtree has been deleted, rather than reporting
      all the individual items. (Robert Collins)

    * Commit performs one less XML parse. (Robert Collins)

    * ``bzr checkout`` now operates on readonly branches as well
      as readwrite branches. This fixes bug #39542. (Robert Collins)

    * ``bzr bind`` no longer synchronises history with the master branch.
      Binding should be followed by an update or push to synchronise the 
      two branches. This is closely related to the fix for bug #39542.
      (Robert Collins)

    * ``bzrlib.lazy_import.lazy_import`` function to create on-demand 
      objects.  This allows all imports to stay at the global scope, but
      modules will not actually be imported if they are not used.
      (John Arbash Meinel)

    * Support ``bzr://`` and ``bzr+ssh://`` urls to work with the new RPC-based
      transport which will be used with the upcoming high-performance smart
      server. The new command ``bzr serve`` will invoke bzr in server mode,
      which processes these requests. (Andrew Bennetts, Robert Collins, Martin
      Pool)

    * New command ``bzr version-info`` which can be used to get a summary
      of the current state of the tree. This is especially useful as part
      of a build commands. See ``doc/version_info.txt`` for more information 
      (John Arbash Meinel)

  BUG FIXES:

    * ``'bzr inventory [FILE...]'`` allows restricting the file list to a
      specific set of files. (John Arbash Meinel, #3631)

    * Don't abort when annotating empty files (John Arbash Meinel, #56814)

    * Add ``Stanza.to_unicode()`` which can be passed to another Stanza
      when nesting stanzas. Also, add ``read_stanza_unicode`` to handle when
      reading a nested Stanza. (John Arbash Meinel)

    * Transform._set_mode() needs to stat the right file. 
      (John Arbash Meinel, #56549)

    * Raise WeaveFormatError rather than StopIteration when trying to read
      an empty Weave file. (John Arbash Meinel, #46871)

    * Don't access e.code for generic URLErrors, only HTTPErrors have .code.
      (Vincent Ladeuil, #59835)

    * Handle boundary="" lines properly to allow access through a Squid proxy.
      (John Arbash Meinel, #57723)

    * revert now removes newly-added directories (Aaron Bentley, #54172)

    * ``bzr upgrade sftp://`` shouldn't fail to upgrade v6 branches if there 
      isn't a working tree. (David Allouche, #40679)

    * Give nicer error messages when a user supplies an invalid --revision
      parameter. (John Arbash Meinel, #55420)

    * Handle when LANG is not recognized by python. Emit a warning, but
      just revert to using 'ascii'. (John Arbash Meinel, #35392)

    * Don't use ``preexec_fn`` on win32, as it is not supported by subprocess.
      (John Arbash Meinel)

    * Skip specific tests when the dependencies aren't met. This includes
      some ``setup.py`` tests when ``python-dev`` is not available, and
      some tests that depend on paramiko. (John Arbash Meinel, Mattheiu Moy)

    * Fallback to Paramiko properly, if no ``ssh`` executable exists on
      the system. (Andrew Bennetts, John Arbash Meinel)

    * ``Branch.bind(other_branch)`` no longer takes a write lock on the
      other branch, and will not push or pull between the two branches.
      API users will need to perform a push or pull or update operation if they
      require branch synchronisation to take place. (Robert Collins, #47344)

    * When creating a tarball or zipfile export, export unicode names as utf-8
      paths. This may not work perfectly on all platforms, but has the best
      chance of working in the common case. (John Arbash Meinel, #56816)

    * When committing, only files that exist in working tree or basis tree
      may be specified (Aaron Bentley, #50793)

  PORTABILITY:

    * Fixes to run on Python 2.5 (Brian M. Carlson, Martin Pool, Marien Zwart)

  INTERNALS:

    * TestCaseInTempDir now creates a separate directory for HOME, rather
      than having HOME set to the same location as the working directory.
      (John Arbash Meinel)

    * ``run_bzr_subprocess()`` can take an optional ``env_changes={}`` parameter,
      which will update os.environ inside the spawned child. It also can
      take a ``universal_newlines=True``, which helps when checking the output
      of the command. (John Arbash Meinel)

    * Refactor SFTP vendors to allow easier re-use when ssh is used. 
      (Andrew Bennetts)

    * ``Transport.list_dir()`` and ``Transport.iter_files_recursive()`` should always
      return urlescaped paths. This is now tested (there were bugs in a few
      of the transports) (Andrew Bennetts, David Allouche, John Arbash Meinel)

    * New utility function ``symbol_versioning.deprecation_string``. Returns the
      formatted string for a callable, deprecation format pair. (Robert Collins)

    * New TestCase helper applyDeprecated. This allows you to call a callable
      which is deprecated without it spewing to the screen, just by supplying
      the deprecation format string issued for it. (Robert Collins)

    * Transport.append and Transport.put have been deprecated in favor of
      ``.append_bytes``, ``.append_file``, ``.put_bytes``, and
      ``.put_file``. This removes the ambiguity in what type of object the
      functions take.  ``Transport.non_atomic_put_{bytes,file}`` has also
      been added. Which works similarly to ``Transport.append()`` except for
      SFTP, it doesn't have a round trip when opening the file. Also, it
      provides functionality for creating a parent directory when trying
      to create a file, rather than raise NoSuchFile and forcing the
      caller to repeat their request.
      (John Arbash Meinel)

    * WorkingTree has a new api ``unversion`` which allow the unversioning of
      entries by their file id. (Robert Collins)

    * ``WorkingTree.pending_merges`` is deprecated.  Please use the
      ``get_parent_ids`` (introduced in 0.10) method instead. (Robert Collins)

    * WorkingTree has a new ``lock_tree_write`` method which locks the branch for
      read rather than write. This is appropriate for actions which only need
      the branch data for reference rather than mutation. A new decorator
      ``needs_tree_write_lock`` is provided in the workingtree module. Like the
      ``needs_read_lock`` and ``needs_write_lock`` decorators this allows static 
      declaration of the locking requirements of a function to ensure that
      a lock is taken out for casual scripts. (Robert Collins, #54107)

    * All WorkingTree methods which write to the tree, but not to the branch
      have been converted to use ``needs_tree_write_lock`` rather than 
      ``needs_write_lock``. Also converted is the revert, conflicts and tree
      transform modules. This provides a modest performance improvement on 
      metadir style trees, due to the reduce lock-acquisition, and a more
      significant performance improvement on lightweight checkouts from 
      remote branches, where trivial operations used to pay a significant 
      penalty. It also provides the basis for allowing readonly checkouts.
      (Robert Collins)

    * Special case importing the standard library 'copy' module. This shaves
      off 40ms of startup time, while retaining compatibility. See:
      ``bzrlib/inspect_for_copy.py`` for more details. (John Arbash Meinel)

    * WorkingTree has a new parent class MutableTree which represents the 
      specialisations of Tree which are able to be altered. (Robert Collins)

    * New methods mkdir and ``put_file_bytes_non_atomic`` on MutableTree that
      mutate the tree and its contents. (Robert Collins)

    * Transport behaviour at the root of the URL is now defined and tested.
      (Andrew Bennetts, Robert Collins)

  TESTING:

    * New test helper classs MemoryTree. This is typically accessed via
      ``self.make_branch_and_memory_tree()`` in test cases. (Robert Collins)
      
    * Add ``start_bzr_subprocess`` and ``stop_bzr_subprocess`` to allow test
      code to continue running concurrently with a subprocess of bzr.
      (Andrew Bennetts, Robert Collins)

    * Add a new method ``Transport.get_smart_client()``. This is provided to
      allow upgrades to a richer interface than the VFS one provided by
      Transport. (Andrew Bennetts, Martin Pool)

bzr 0.10  2006-08-29
--------------------
  
  IMPROVEMENTS:
    * 'merge' now takes --uncommitted, to apply uncommitted changes from a
      tree.  (Aaron Bentley)
  
    * 'bzr add --file-ids-from' can be used to specify another path to use
      for creating file ids, rather than generating all new ones. Internally,
      the 'action' passed to ``smart_add_tree()`` can return ``file_ids`` that
      will be used, rather than having bzrlib generate new ones.
      (John Arbash Meinel, #55781)

    * ``bzr selftest --benchmark`` now allows a ``--cache-dir`` parameter.
      This will cache some of the intermediate trees, and decrease the
      setup time for benchmark tests. (John Arbash Meinel)

    * Inverse forms are provided for all boolean options.  For example,
      --strict has --no-strict, --no-recurse has --recurse (Aaron Bentley)

    * Serialize out Inventories directly, rather than using ElementTree.
      Writing out a kernel sized inventory drops from 2s down to ~350ms.
      (Robert Collins, John Arbash Meinel)

  BUG FIXES:

    * Help diffutils 2.8.4 get along with binary tests (Marien Zwart: #57614)

    * Change LockDir so that if the lock directory doesn't exist when
      ``lock_write()`` is called, an attempt will be made to create it.
      (John Arbash Meinel, #56974)

    * ``bzr uncommit`` preserves pending merges. (John Arbash Meinel, #57660)

    * Active FTP transport now works as intended. (ghozzy, #56472)

    * Really fix mutter() so that it won't ever raise a UnicodeError.
      It means it is possible for ~/.bzr.log to contain non UTF-8 characters.
      But it is a debugging log, not a real user file.
      (John Arbash Meinel, #56947, #53880)

    * Change Command handle to allow Unicode command and options.
      At present we cannot register Unicode command names, so we will get
      BzrCommandError('unknown command'), or BzrCommandError('unknown option')
      But that is better than a UnicodeError + a traceback.
      (John Arbash Meinel, #57123)

    * Handle TZ=UTC properly when reading/writing revisions.
      (John Arbash Meinel, #55783, #56290)

    * Use ``GPG_TTY`` to allow gpg --cl to work with gpg-agent in a pipeline,
      (passing text to sign in on stdin). (John Arbash Meinel, #54468)

    * External diff does the right thing for binaries even in foreign 
      languages. (John Arbash Meinel, #56307)

    * Testament handles more cases when content is unicode. Specific bug was
      in handling of revision properties.
      (John Arbash Meinel, Holger Krekel, #54723)

    * The bzr selftest was failing on installed versions due to a bug in a new
      test helper. (John Arbash Meinel, Robert Collins, #58057)

  INTERNALS:

    * ``bzrlib.cache_utf8`` contains ``encode()`` and ``decode()`` functions
      which can be used to cache the conversion between utf8 and Unicode.
      Especially helpful for some of the knit annotation code, which has to
      convert revision ids to utf8 to annotate lines in storage.
      (John Arbash Meinel)

    * ``setup.py`` now searches the filesystem to find all packages which
      need to be installed. This should help make the life of packagers
      easier. (John Arbash Meinel)

bzr 0.9.0  2006-08-11
---------------------

  SURPRISES:

   * The hard-coded built-in ignore rules have been removed. There are
     now two rulesets which are enforced. A user global one in 
     ``~/.bazaar/ignore`` which will apply to every tree, and the tree
     specific one '.bzrignore'.
     ``~/.bazaar/ignore`` will be created if it does not exist, but with
     a more conservative list than the old default.
     This fixes bugs with default rules being enforced no matter what. 
     The old list of ignore rules from bzr is available by
     running 'bzr ignore --old-default-rules'.
     (Robert Collins, Martin Pool, John Arbash Meinel)

   * 'branches.conf' has been changed to 'locations.conf', since it can apply
     to more locations than just branch locations.
     (Aaron Bentley)
   
  IMPROVEMENTS:

   * The revision specifier "revno:" is extended to accept the syntax
     revno:N:branch. For example,
     revno:42:http://bazaar-vcs.org/bzr/bzr.dev/ means revision 42 in
     bzr.dev.  (Matthieu Moy)

   * Tests updates to ensure proper URL handling, UNICODE support, and
     proper printing when the user's terminal encoding cannot display 
     the path of a file that has been versioned.
     ``bzr branch`` can take a target URL rather than only a local directory.
     ``Branch.get_parent()/set_parent()`` now save a relative path if possible,
     and normalize the parent based on root, allowing access across
     different transports. (John Arbash Meinel, Wouter van Heyst, Martin Pool)
     (Malone #48906, #42699, #40675, #5281, #3980, #36363, #43689,
     #42517, #42514)

   * On Unix, detect terminal width using an ioctl not just $COLUMNS.
     Use terminal width for single-line logs from ``bzr log --line`` and
     pending-merge display.  (Robert Widhopf-Fenk, Gustavo Niemeyer)
     (Malone #3507)

   * On Windows, detect terminal width using GetConsoleScreenBufferInfo.
     (Alexander Belchenko)

   * Speedup improvement for 'date:'-revision search. (Guillaume Pinot).

   * Show the correct number of revisions pushed when pushing a new branch.
     (Robert Collins).

   * 'bzr selftest' now shows a progress bar with the number of tests, and 
     progress made. 'make check' shows tests in -v mode, to be more useful
     for the PQM status window. (Robert Collins).
     When using a progress bar, failed tests are printed out, rather than
     being overwritten by the progress bar until the suite finishes.
     (John Arbash Meinel)

   * 'bzr selftest --benchmark' will run a new benchmarking selftest.
     'bzr selftest --benchmark --lsprof-timed' will use lsprofile to generate
     profile data for the individual profiled calls, allowing for fine
     grained analysis of performance.
     (Robert Collins, Martin Pool).

   * 'bzr commit' shows a progress bar. This is useful for commits over sftp
     where commit can take an appreciable time. (Robert Collins)

   * 'bzr add' is now less verbose in telling you what ignore globs were
     matched by files being ignored. Instead it just tells you how many 
     were ignored (because you might reasonably be expecting none to be
     ignored). 'bzr add -v' is unchanged and will report every ignored
     file. (Robert Collins).

   * ftp now has a test server if medusa is installed. As part of testing,
     ftp support has been improved, including support for supplying a
     non-standard port. (John Arbash Meinel).

   * 'bzr log --line' shows the revision number, and uses only the
     first line of the log message (#5162, Alexander Belchenko;
     Matthieu Moy)

   * 'bzr status' has had the --all option removed. The 'bzr ls' command
     should be used to retrieve all versioned files. (Robert Collins)

   * 'bzr bundle OTHER/BRANCH' will create a bundle which can be sent
     over email, and applied on the other end, while maintaining ancestry.
     This bundle can be applied with either 'bzr merge' or 'bzr pull',
     the same way you would apply another branch.
     (John Arbash Meinel, Aaron Bentley)
  
   * 'bzr whoami' can now be used to set your identity from the command line,
     for a branch or globally.  (Robey Pointer)

   * 'bzr checkout' now aliased to 'bzr co', and 'bzr annotate' to 'bzr ann'.
     (Michael Ellerman)

   * 'bzr revert DIRECTORY' now reverts the contents of the directory as well.
     (Aaron Bentley)

   * 'bzr get sftp://foo' gives a better error when paramiko is not present.
     Also updates things like 'http+pycurl://' if pycurl is not present.
     (John Arbash Meinel) (Malone #47821, #52204)

   * New env variable ``BZR_PROGRESS_BAR``, sets the default progress bar type.
     Can be set to 'none' or 'dummy' to disable the progress bar, 'dots' or 
     'tty' to create the respective type. (John Arbash Meinel, #42197, #51107)

   * Improve the help text for 'bzr diff' to explain what various options do.
     (John Arbash Meinel, #6391)

   * 'bzr uncommit -r 10' now uncommits revisions 11.. rather than uncommitting
     revision 10. This makes -r10 more in line with what other commands do.
     'bzr uncommit' also now saves the pending merges of the revisions that
     were removed. So it is safe to uncommit after a merge, fix something,
     and commit again. (John Arbash Meinel, #32526, #31426)

   * 'bzr init' now also works on remote locations.
     (Wouter van Heyst, #48904)

   * HTTP support has been updated. When using pycurl we now support 
     connection keep-alive, which reduces dns requests and round trips.
     And for both urllib and pycurl we support multi-range requests, 
     which decreases the number of round-trips. Performance results for
     ``bzr branch http://bazaar-vcs.org/bzr/bzr.dev/`` indicate
     http branching is now 2-3x faster, and ``bzr pull`` in an existing 
     branch is as much as 4x faster.
     (Michael Ellerman, Johan Rydberg, John Arbash Meinel, #46768)

   * Performance improvements for sftp. Branching and pulling are now up to
     2x faster. Utilize paramiko.readv() support for async requests if it
     is available (paramiko > 1.6) (John Arbash Meinel)

  BUG FIXES:

    * Fix shadowed definition of TestLocationConfig that caused some 
      tests not to run.
      (Erik Bågfors, Michael Ellerman, Martin Pool, #32587)

    * Fix unnecessary requirement of sign-my-commits that it be run from
      a working directory.  (Martin Pool, Robert Collins)

    * 'bzr push location' will only remember the push location if it succeeds
      in connecting to the remote location. (John Arbash Meinel, #49742)

    * 'bzr revert' no longer toggles the executable bit on win32
      (John Arbash Meinel, #45010)

    * Handle broken pipe under win32 correctly. (John Arbash Meinel)
    
    * sftp tests now work correctly on win32 if you have a newer paramiko
      (John Arbash Meinel)

    * Cleanup win32 test suite, and general cleanup of places where
      file handles were being held open. (John Arbash Meinel)

    * When specifying filenames for 'diff -r x..y', the name of the file in the
      working directory can be used, even if its name is different in both x
      and y.

    * File-ids containing single- or double-quotes are handled correctly by
      push. (Aaron Bentley, #52227)

    * Normalize unicode filenames to ensure cross-platform consistency.
      (John Arbash Meinel, #43689)

    * The argument parser can now handle '-' as an argument. Currently
      no code interprets it specially (it is mostly handled as a file named 
      '-'). But plugins, and future operations can use it.
      (John Arbash meinel, #50984)

    * Bundles can properly read binary files with a plain '\r' in them.
      (John Arbash Meinel, #51927)

    * Tuning ``iter_entries()`` to be more efficient (John Arbash Meinel, #5444)

    * Lots of win32 fixes (the test suite passes again).
      (John Arbash Meinel, #50155)

    * Handle openbsd returning None for sys.getfilesystemencoding() (#41183) 

    * Support ftp APPE (append) to allow Knits to be used over ftp (#42592)

    * Removals are only committed if they match the filespec (or if there is
      no filespec).  (#46635, Aaron Bentley)

    * smart-add recurses through all supplied directories 
      (John Arbash Meinel, #52578)

    * Make the bundle reader extra lines before and after the bundle text.
      This allows you to parse an email with the bundle inline.
      (John Arbash Meinel, #49182)

    * Change the file id generator to squash a little bit more. Helps when
      working with long filenames on windows. (Also helps for unicode filenames
      not generating hidden files). (John Arbash Meinel, #43801)

    * Restore terminal mode on C-c while reading sftp password.  (#48923, 
      Nicholas Allen, Martin Pool)

    * Timestamps are rounded to 1ms, and revision entries can be recreated
      exactly. (John Arbash Meinel, Jamie Wilkinson, #40693)

    * Branch.base has changed to a URL, but ~/.bazaar/locations.conf should
      use local paths, since it is user visible (John Arbash Meinel, #53653)

    * ``bzr status foo`` when foo was unversioned used to cause a full delta
      to be generated (John Arbash Meinel, #53638)

    * When reading revision properties, an empty value should be considered
      the empty string, not None (John Arbash Meinel, #47782)

    * ``bzr diff --diff-options`` can now handle binary files being changed.
      Also, the output is consistent when --diff-options is not supplied.
      (John Arbash Meinel, #54651, #52930)

    * Use the right suffixes for loading plugins (John Arbash Meinel, #51810)

    * Fix ``Branch.get_parent()`` to handle the case when the parent is not 
      accessible (John Arbash Meinel, #52976)

  INTERNALS:

    * Combine the ignore rules into a single regex rather than looping over
      them to reduce the threshold where  N^2 behaviour occurs in operations
      like status. (Jan Hudec, Robert Collins).

    * Appending to ``bzrlib.DEFAULT_IGNORE`` is now deprecated. Instead, use
      one of the add functions in bzrlib.ignores. (John Arbash Meinel)

    * 'bzr push' should only push the ancestry of the current revision, not
      all of the history in the repository. This is especially important for
      shared repositories. (John Arbash Meinel)

    * ``bzrlib.delta.compare_trees`` now iterates in alphabetically sorted order,
      rather than randomly walking the inventories. (John Arbash Meinel)

    * Doctests are now run in temporary directories which are cleaned up when
      they finish, rather than using special ScratchDir/ScratchBranch objects.
      (Martin Pool)

    * Split ``check`` into separate methods on the branch and on the repository,
      so that it can be specialized in ways that are useful or efficient for
      different formats.  (Martin Pool, Robert Collins)

    * Deprecate ``Repository.all_revision_ids``; most methods don't really need
      the global revision graph but only that part leading up to a particular
      revision.  (Martin Pool, Robert Collins)

    * Add a BzrDirFormat ``control_formats`` list which allows for control formats
      that do not use '.bzr' to store their data - i.e. '.svn', '.hg' etc.
      (Robert Collins, Jelmer Vernooij).

    * ``bzrlib.diff.external_diff`` can be redirected to any file-like object.
      Uses subprocess instead of spawnvp.
      (James Henstridge, John Arbash Meinel, #4047, #48914)

    * New command line option '--profile-imports', which will install a custom
      importer to log time to import modules and regex compilation time to 
      sys.stderr (John Arbash Meinel)

    * 'EmptyTree' is now deprecated, please use ``repository.revision_tree(None)``
      instead. (Robert Collins)

    * "RevisionTree" is now in bzrlib/revisiontree.py. (Robert Collins)

bzr 0.8.2  2006-05-17
---------------------
  
  BUG FIXES:
   
    * setup.py failed to install launchpad plugin.  (Martin Pool)

bzr 0.8.1  2006-05-16
---------------------

  BUG FIXES:

    * Fix failure to commit a merge in a checkout.  (Martin Pool, 
      Robert Collins, Erik Bågfors, #43959)

    * Nicer messages from 'commit' in the case of renames, and correct
      messages when a merge has occured. (Robert Collins, Martin Pool)

    * Separate functionality from assert statements as they are skipped in
      optimized mode of python. Add the same check to pending merges.
      (Olaf Conradi, #44443)

  CHANGES:

    * Do not show the None revision in output of bzr ancestry. (Olaf Conradi)

    * Add info on standalone branches without a working tree.
      (Olaf Conradi, #44155)

    * Fix bug in knits when raising InvalidRevisionId. (Olaf Conradi, #44284)

  CHANGES:

    * Make editor invocation comply with Debian Policy. First check
      environment variables VISUAL and EDITOR, then try editor from
      alternatives system. If that all fails, fall back to the pre-defined
      list of editors. (Olaf Conradi, #42904)

  NEW FEATURES:

    * New 'register-branch' command registers a public branch into 
      Launchpad.net, where it can be associated with bugs, etc.
      (Martin Pool, Bjorn Tillenius, Robert Collins)

  INTERNALS:

    * New public api in InventoryEntry - ``describe_change(old, new)`` which
      provides a human description of the changes between two old and
      new. (Robert Collins, Martin Pool)

  TESTING:

    * Fix test case for bzr info in upgrading a standalone branch to metadir,
      uses bzrlib api now. (Olaf Conradi)

bzr 0.8  2006-05-08
-------------------

  NOTES WHEN UPGRADING:

    Release 0.8 of bzr introduces a new format for history storage, called
    'knit', as an evolution of to the 'weave' format used in 0.7.  Local 
    and remote operations are faster using knits than weaves.  Several
    operations including 'init', 'init-repo', and 'upgrade' take a 
    --format option that controls this.  Branching from an existing branch
    will keep the same format.

    It is possible to merge, pull and push between branches of different
    formats but this is slower than moving data between homogenous
    branches.  It is therefore recommended (but not required) that you
    upgrade all branches for a project at the same time.  Information on
    formats is shown by 'bzr info'.

    bzr 0.8 now allows creation of 'repositories', which hold the history 
    of files and revisions for several branches.  Previously bzr kept all
    the history for a branch within the .bzr directory at the root of the
    branch, and this is still the default.  To create a repository, use
    the new 'bzr init-repo' command.  Branches exist as directories under
    the repository and contain just a small amount of information
    indicating the current revision of the branch.

    bzr 0.8 also supports 'checkouts', which are similar to in cvs and
    subversion.  Checkouts are associated with a branch (optionally in a
    repository), which contains all the historical information.  The
    result is that a checkout can be deleted without losing any
    already-committed revisions.  A new 'update' command is also available. 

    Repositories and checkouts are not supported with the 0.7 storage
    format.  To use them you must upgrad to either knits, or to the
    'metaweave' format, which uses weaves but changes the .bzr directory
    arrangement.
    

  IMPROVEMENTS:

    * Sftp paths can now be relative, or local, according to the lftp
      convention. Paths now take the form::

          sftp://user:pass@host:port/~/relative/path
          or
          sftp://user:pass@host:port/absolute/path

    * The FTP transport now tries to reconnect after a temporary
      failure. ftp put is made atomic. (Matthieu Moy)

    * The FTP transport now maintains a pool of connections, and
      reuses them to avoid multiple connections to the same host (like
      sftp did). (Daniel Silverstone)

    * The ``bzr_man.py`` file has been removed. To create the man page now,
      use ``./generate_docs.py man``. The new program can also create other files.
      Run ``python generate_docs.py --help`` for usage information.
      (Hans Ulrich Niedermann & James Blackwell).

    * Man Page now gives full help (James Blackwell).
      Help also updated to reflect user config now being stored in .bazaar
      (Hans Ulrich Niedermann)

    * It's now possible to set aliases in bazaar.conf (Erik Bågfors)

    * Pull now accepts a --revision argument (Erik Bågfors)

    * ``bzr re-sign`` now allows multiple revisions to be supplied on the command
      line. You can now use the following command to sign all of your old
      commits::

        find .bzr/revision-store// -name my@email-* \
          | sed 's/.*\/\/..\///' \
          | xargs bzr re-sign

    * Upgrade can now upgrade over the network. (Robert Collins)

    * Two new commands 'bzr checkout' and 'bzr update' allow for CVS/SVN-alike
      behaviour.  By default they will cache history in the checkout, but
      with --lightweight almost all data is kept in the master branch.
      (Robert Collins)

    * 'revert' unversions newly-versioned files, instead of deleting them.

    * 'merge' is more robust.  Conflict messages have changed.

    * 'merge' and 'revert' no longer clobber existing files that end in '~' or
      '.moved'.

    * Default log format can be set in configuration and plugins can register
      their own formatters. (Erik Bågfors)

    * New 'reconcile' command will check branch consistency and repair indexes
      that can become out of sync in pre 0.8 formats. (Robert Collins,
      Daniel Silverstone)

    * New 'bzr init --format' and 'bzr upgrade --format' option to control 
      what storage format is created or produced.  (Robert Collins, 
      Martin Pool)

    * Add parent location to 'bzr info', if there is one.  (Olaf Conradi)

    * New developer commands 'weave-list' and 'weave-join'.  (Martin Pool)

    * New 'init-repository' command, plus support for repositories in 'init'
      and 'branch' (Aaron Bentley, Erik Bågfors, Robert Collins)

    * Improve output of 'info' command. Show all relevant locations related to
      working tree, branch and repository. Use kibibytes for binary quantities.
      Fix off-by-one error in missing revisions of working tree.  Make 'info'
      work on branches, repositories and remote locations.  Show locations
      relative to the shared repository, if applicable.  Show locking status
      of locations.  (Olaf Conradi)

    * Diff and merge now safely handle binary files. (Aaron Bentley)

    * 'pull' and 'push' now normalise the revision history, so that any two
      branches with the same tip revision will have the same output from 'log'.
      (Robert Collins)

    * 'merge' accepts --remember option to store parent location, like 'push'
      and 'pull'. (Olaf Conradi)

    * bzr status and diff when files given as arguments do not exist
      in the relevant trees.  (Martin Pool, #3619)

    * Add '.hg' to the default ignore list.  (Martin Pool)

    * 'knit' is now the default disk format. This improves disk performance and
      utilization, increases incremental pull performance, robustness with SFTP
      and allows checkouts over SFTP to perform acceptably. 
      The initial Knit code was contributed by Johan Rydberg based on a
      specification by Martin Pool.
      (Robert Collins, Aaron Bentley, Johan Rydberg, Martin Pool).

    * New tool to generate all-in-one html version of the manual.  (Alexander
      Belchenko)

    * Hitting CTRL-C while doing an SFTP push will no longer cause stale locks
      to be left in the SFTP repository. (Robert Collins, Martin Pool).

    * New option 'diff --prefix' to control how files are named in diff
      output, with shortcuts '-p0' and '-p1' corresponding to the options for 
      GNU patch.  (Alexander Belchenko, Goffredo Baroncelli, Martin Pool)

    * Add --revision option to 'annotate' command.  (Olaf Conradi)

    * If bzr shows an unexpected revision-history after pulling (perhaps due
      to a reweave) it can now be corrected by 'bzr reconcile'.
      (Robert Collins)

  CHANGES:

    * Commit is now verbose by default, and shows changed filenames and the 
      new revision number.  (Robert Collins, Martin Pool)

    * Unify 'mv', 'move', 'rename'.  (Matthew Fuller, #5379)

    * 'bzr -h' shows help.  (Martin Pool, Ian Bicking, #35940)

    * Make 'pull' and 'push' remember location on failure using --remember.
      (Olaf Conradi)

    * For compatibility, make old format for using weaves inside metadir
      available as 'metaweave' format.  Rename format 'metadir' to 'default'.
      Clean up help for option --format in commands 'init', 'init-repo' and
      'upgrade'.  (Olaf Conradi)

  INTERNALS:
  
    * The internal storage of history, and logical branch identity have now
      been split into Branch, and Repository. The common locking and file 
      management routines are now in bzrlib.lockablefiles. 
      (Aaron Bentley, Robert Collins, Martin Pool)

    * Transports can now raise DependencyNotPresent if they need a library
      which is not installed, and then another implementation will be 
      tried.  (Martin Pool)

    * Remove obsolete (and no-op) `decode` parameter to `Transport.get`.  
      (Martin Pool)

    * Using Tree Transform for merge, revert, tree-building

    * WorkingTree.create, Branch.create, ``WorkingTree.create_standalone``,
      Branch.initialize are now deprecated. Please see ``BzrDir.create_*`` for
      replacement API's. (Robert Collins)

    * New BzrDir class represents the .bzr control directory and manages
      formatting issues. (Robert Collins)

    * New repository.InterRepository class encapsulates Repository to 
      Repository actions and allows for clean selection of optimised code
      paths. (Robert Collins)

    * ``bzrlib.fetch.fetch`` and ``bzrlib.fetch.greedy_fetch`` are now
      deprecated, please use ``branch.fetch`` or ``repository.fetch``
      depending on your needs. (Robert Collins)

    * deprecated methods now have a ``is_deprecated`` flag on them that can
      be checked, if you need to determine whether a given callable is 
      deprecated at runtime. (Robert Collins)

    * Progress bars are now nested - see
      ``bzrlib.ui.ui_factory.nested_progress_bar``.
      (Robert Collins, Robey Pointer)

    * New API call ``get_format_description()`` for each type of format.
      (Olaf Conradi)

    * Changed ``branch.set_parent()`` to accept None to remove parent.
      (Olaf Conradi)

    * Deprecated BzrError AmbiguousBase.  (Olaf Conradi)

    * WorkingTree.branch is now a read only property.  (Robert Collins)

    * bzrlib.ui.text.TextUIFactory now accepts a ``bar_type`` parameter which
      can be None or a factory that will create a progress bar. This is
      useful for testing or for overriding the bzrlib.progress heuristic.
      (Robert Collins)

    * New API method ``get_physical_lock_status()`` to query locks present on a
      transport.  (Olaf Conradi)

    * Repository.reconcile now takes a thorough keyword parameter to allow
      requesting an indepth reconciliation, rather than just a data-loss 
      check. (Robert Collins)

    * ``bzrlib.ui.ui_factory protocol`` now supports ``get_boolean`` to prompt
      the user for yes/no style input. (Robert Collins)

  TESTING:

    * SFTP tests now shortcut the SSH negotiation, reducing test overhead
      for testing SFTP protocol support. (Robey Pointer)

    * Branch formats are now tested once per implementation (see ``bzrlib.
      tests.branch_implementations``. This is analagous to the transport
      interface tests, and has been followed up with working tree,
      repository and BzrDir tests. (Robert Collins)

    * New test base class TestCaseWithTransport provides a transport aware
      test environment, useful for testing any transport-interface using
      code. The test suite option --transport controls the transport used
      by this class (when its not being used as part of implementation
      contract testing). (Robert Collins)

    * Close logging handler on disabling the test log. This will remove the
      handler from the internal list inside python's logging module,
      preventing shutdown from closing it twice.  (Olaf Conradi)

    * Move test case for uncommit to blackbox tests.  (Olaf Conradi)

    * ``run_bzr`` and ``run_bzr_captured`` now accept a 'stdin="foo"'
      parameter which will provide String("foo") to the command as its stdin.

bzr 0.7 2006-01-09
------------------

  CHANGES:

    * .bzrignore is excluded from exports, on the grounds that it's a bzr 
      internal-use file and may not be wanted.  (Jamie Wilkinson)

    * The "bzr directories" command were removed in favor of the new
      --kind option to the "bzr inventory" command.  To list all 
      versioned directories, now use "bzr inventory --kind directory".  
      (Johan Rydberg)

    * Under Windows configuration directory is now ``%APPDATA%\bazaar\2.0``
      by default. (John Arbash Meinel)

    * The parent of Bzr configuration directory can be set by ``BZR_HOME``
      environment variable. Now the path for it is searched in ``BZR_HOME``,
      then in HOME. Under Windows the order is: ``BZR_HOME``, ``APPDATA``
      (usually points to ``C:\Documents and Settings\User Name\Application Data``),
      ``HOME``. (John Arbash Meinel)

    * Plugins with the same name in different directories in the bzr plugin
      path are no longer loaded: only the first successfully loaded one is
      used. (Robert Collins)

    * Use systems' external ssh command to open connections if possible.  
      This gives better integration with user settings such as ProxyCommand.
      (James Henstridge)

    * Permissions on files underneath .bzr/ are inherited from the .bzr 
      directory. So for a shared repository, simply doing 'chmod -R g+w .bzr/'
      will mean that future file will be created with group write permissions.

    * configure.in and config.guess are no longer in the builtin default 
      ignore list.

    * '.sw[nop]' pattern ignored, to ignore vim swap files for nameless
      files.  (John Arbash Meinel, Martin Pool)

  IMPROVEMENTS:

    * "bzr INIT dir" now initializes the specified directory, and creates 
      it if it does not exist.  (John Arbash Meinel)

    * New remerge command (Aaron Bentley)

    * Better zsh completion script.  (Steve Borho)

    * 'bzr diff' now returns 1 when there are changes in the working 
      tree. (Robert Collins)

    * 'bzr push' now exists and can push changes to a remote location. 
      This uses the transport infrastructure, and can store the remote
      location in the ~/.bazaar/branches.conf configuration file.
      (Robert Collins)

    * Test directories are only kept if the test fails and the user requests
      that they be kept.

    * Tweaks to short log printing

    * Added branch nicks, new nick command, printing them in log output. 
      (Aaron Bentley)

    * If ``$BZR_PDB`` is set, pop into the debugger when an uncaught exception 
      occurs.  (Martin Pool)

    * Accept 'bzr resolved' (an alias for 'bzr resolve'), as this is
      the same as Subversion.  (Martin Pool)

    * New ftp transport support (on ftplib), for ftp:// and aftp:// 
      URLs.  (Daniel Silverstone)

    * Commit editor temporary files now start with ``bzr_log.``, to allow 
      text editors to match the file name and set up appropriate modes or 
      settings.  (Magnus Therning)

    * Improved performance when integrating changes from a remote weave.  
      (Goffredo Baroncelli)

    * Sftp will attempt to cache the connection, so it is more likely that
      a connection will be reused, rather than requiring multiple password
      requests.

    * bzr revno now takes an optional argument indicating the branch whose
      revno should be printed.  (Michael Ellerman)

    * bzr cat defaults to printing the last version of the file.  
      (Matthieu Moy, #3632)

    * New global option 'bzr --lsprof COMMAND' runs bzr under the lsprof 
      profiler.  (Denys Duchier)

    * Faster commits by reading only the headers of affected weave files. 
      (Denys Duchier)

    * 'bzr add' now takes a --dry-run parameter which shows you what would be
      added, but doesn't actually add anything. (Michael Ellerman)

    * 'bzr add' now lists how many files were ignored per glob.  add --verbose
      lists the specific files.  (Aaron Bentley)

    * 'bzr missing' now supports displaying changes in diverged trees and can
      be limited to show what either end of the comparison is missing.
      (Aaron Bently, with a little prompting from Daniel Silverstone)

  BUG FIXES:

    * SFTP can walk up to the root path without index errors. (Robert Collins)

    * Fix bugs in running bzr with 'python -O'.  (Martin Pool)

    * Error when run with -OO

    * Fix bug in reporting http errors that don't have an http error code.
      (Martin Pool)

    * Handle more cases of pipe errors in display commands

    * Change status to 3 for all errors

    * Files that are added and unlinked before committing are completely
      ignored by diff and status

    * Stores with some compressed texts and some uncompressed texts are now
      able to be used. (John A Meinel)

    * Fix for bzr pull failing sometimes under windows

    * Fix for sftp transport under windows when using interactive auth

    * Show files which are both renamed and modified as such in 'bzr 
      status' output.  (Daniel Silverstone, #4503)

    * Make annotate cope better with revisions committed without a valid 
      email address.  (Marien Zwart)

    * Fix representation of tab characters in commit messages.
      (Harald Meland)

    * List of plugin directories in ``BZR_PLUGIN_PATH`` environment variable is
      now parsed properly under Windows. (Alexander Belchenko)

    * Show number of revisions pushed/pulled/merged. (Robey Pointer)

    * Keep a cached copy of the basis inventory to speed up operations 
      that need to refer to it.  (Johan Rydberg, Martin Pool)

    * Fix bugs in bzr status display of non-ascii characters.
      (Martin Pool)

    * Remove Makefile.in from default ignore list.
      (Tollef Fog Heen, Martin Pool, #6413)

    * Fix failure in 'bzr added'.  (Nathan McCallum, Martin Pool)

  TESTING:

    * Fix selftest asking for passwords when there are no SFTP keys.  
      (Robey Pointer, Jelmer Vernooij) 

    * Fix selftest run with 'python -O'.  (Martin Pool)

    * Fix HTTP tests under Windows. (John Arbash Meinel)

    * Make tests work even if HOME is not set (Aaron Bentley)

    * Updated ``build_tree`` to use fixed line-endings for tests which read 
      the file cotents and compare. Make some tests use this to pass under
      Windows. (John Arbash Meinel)

    * Skip stat and symlink tests under Windows. (Alexander Belchenko)

    * Delay in selftest/testhashcash is now issued under win32 and Cygwin.
      (John Arbash Meinel)

    * Use terminal width to align verbose test output.  (Martin Pool)

    * Blackbox tests are maintained within the bzrlib.tests.blackbox directory.
      If adding a new test script please add that to
      ``bzrlib.tests.blackbox.__init__``. (Robert Collins)

    * Much better error message if one of the test suites can't be 
      imported.  (Martin Pool)

    * Make check now runs the test suite twice - once with the default locale,
      and once with all locales forced to C, to expose bugs. This is not 
      trivially done within python, so for now its only triggered by running
      Make check. Integrators and packagers who wish to check for full 
      platform support should run 'make check' to test the source.
      (Robert Collins)

    * Tests can now run TestSkipped if they can't execute for any reason.
      (Martin Pool) (NB: TestSkipped should only be raised for correctable
      reasons - see the wiki spec ImprovingBzrTestSuite).

    * Test sftp with relative, absolute-in-homedir and absolute-not-in-homedir
      paths for the transport tests. Introduce blackbox remote sftp tests that
      test the same permutations. (Robert Collins, Robey Pointer)

    * Transport implementation tests are now independent of the local file
      system, which allows tests for esoteric transports, and for features
      not available in the local file system. They also repeat for variations
      on the URL scheme that can introduce issues in the transport code,
      see bzrlib.transport.TransportTestProviderAdapter() for this.
      (Robert Collins).

    * ``TestCase.build_tree`` uses the transport interface to build trees,
      pass in a transport parameter to give it an existing connection.
      (Robert Collins).

  INTERNALS:

    * WorkingTree.pull has been split across Branch and WorkingTree,
      to allow Branch only pulls. (Robert Collins)

    * ``commands.display_command`` now returns the result of the decorated 
      function. (Robert Collins)

    * LocationConfig now has a ``set_user_option(key, value)`` call to save
      a setting in its matching location section (a new one is created
      if needed). (Robert Collins)

    * Branch has two new methods, ``get_push_location`` and
      ``set_push_location`` to respectively, get and set the push location.
      (Robert Collins)

    * ``commands.register_command`` now takes an optional flag to signal that
      the registrant is planning to decorate an existing command. When 
      given multiple plugins registering a command is not an error, and
      the original command class (whether built in or a plugin based one) is
      returned to the caller. There is a new error 'MustUseDecorated' for
      signalling when a wrapping command should switch to the original
      version. (Robert Collins)

    * Some option parsing errors will raise 'BzrOptionError', allowing 
      granular detection for decorating commands. (Robert Collins).

    * ``Branch.read_working_inventory`` has moved to
      ``WorkingTree.read_working_inventory``. This necessitated changes to
      ``Branch.get_root_id``, and a move of ``Branch.set_inventory`` to
      WorkingTree as well. To make it clear that a WorkingTree cannot always
      be obtained ``Branch.working_tree()`` will raise
      ``errors.NoWorkingTree`` if one cannot be obtained. (Robert Collins)

    * All pending merges operations from Branch are now on WorkingTree.
      (Robert Collins)

    * The follow operations from Branch have moved to WorkingTree::

          add()
          commit()
          move()
          rename_one()
          unknowns()

      (Robert Collins)

    * ``bzrlib.add.smart_add_branch`` is now ``smart_add_tree``. (Robert Collins)

    * New "rio" serialization format, similar to rfc-822. (Martin Pool)

    * Rename selftests to ``bzrlib.tests.test_foo``.  (John A Meinel, Martin 
      Pool)

    * ``bzrlib.plugin.all_plugins`` has been changed from an attribute to a 
      query method. (Robert Collins)
 
    * New options to read only the table-of-contents of a weave.  
      (Denys Duchier)

    * Raise NoSuchFile when someone tries to add a non-existant file.
      (Michael Ellerman)

    * Simplify handling of DivergedBranches in ``cmd_pull()``.
      (Michael Ellerman)
   
    * Branch.controlfile* logic has moved to lockablefiles.LockableFiles, which
      is exposed as ``Branch().control_files``. Also this has been altered with the
      controlfile pre/suffix replaced by simple method names like 'get' and
      'put'. (Aaron Bentley, Robert Collins).

    * Deprecated functions and methods can now be marked as such using the 
      ``bzrlib.symbol_versioning`` module. Marked method have their docstring
      updated and will issue a DeprecationWarning using the warnings module
      when they are used. (Robert Collins)

    * ``bzrlib.osutils.safe_unicode`` now exists to provide parameter coercion
      for functions that need unicode strings. (Robert Collins)

bzr 0.6 2005-10-28
------------------

  IMPROVEMENTS:
  
    * pull now takes --verbose to show you what revisions are added or removed
      (John A Meinel)

    * merge now takes a --show-base option to include the base text in
      conflicts.
      (Aaron Bentley)

    * The config files are now read using ConfigObj, so '=' should be used as
      a separator, not ':'.
      (Aaron Bentley)

    * New 'bzr commit --strict' option refuses to commit if there are 
      any unknown files in the tree.  To commit, make sure all files are 
      either ignored, added, or deleted.  (Michael Ellerman)

    * The config directory is now ~/.bazaar, and there is a single file 
      ~/.bazaar/bazaar.conf storing email, editor and other preferences.
      (Robert Collins)

    * 'bzr add' no longer takes a --verbose option, and a --quiet option
      has been added that suppresses all output.

    * Improved zsh completion support in contrib/zsh, from Clint
      Adams.

    * Builtin 'bzr annotate' command, by Martin Pool with improvements from 
      Goffredo Baroncelli.
    
    * 'bzr check' now accepts -v for verbose reporting, and checks for
      ghosts in the branch. (Robert Collins)

    * New command 're-sign' which will regenerate the gpg signature for 
      a revision. (Robert Collins)

    * If you set ``check_signatures=require`` for a path in 
      ``~/.bazaar/branches.conf`` then bzr will invoke your
      ``gpg_signing_command`` (defaults to gpg) and record a digital signature
      of your commit. (Robert Collins)

    * New sftp transport, based on Paramiko.  (Robey Pointer)

    * 'bzr pull' now accepts '--clobber' which will discard local changes
      and make this branch identical to the source branch. (Robert Collins)

    * Just give a quieter warning if a plugin can't be loaded, and 
      put the details in .bzr.log.  (Martin Pool)

    * 'bzr branch' will now set the branch-name to the last component of the
      output directory, if one was supplied.

    * If the option ``post_commit`` is set to one (or more) python function
      names (must be in the bzrlib namespace), then they will be invoked
      after the commit has completed, with the branch and ``revision_id`` as
      parameters. (Robert Collins)

    * Merge now has a retcode of 1 when conflicts occur. (Robert Collins)

    * --merge-type weave is now supported for file contents.  Tree-shape
      changes are still three-way based.  (Martin Pool, Aaron Bentley)

    * 'bzr check' allows the first revision on revision-history to have
      parents - something that is expected for cheap checkouts, and occurs
      when conversions from baz do not have all history.  (Robert Collins).

   * 'bzr merge' can now graft unrelated trees together, if your specify
     0 as a base. (Aaron Bentley)

   * 'bzr commit branch' and 'bzr commit branch/file1 branch/file2' now work
     (Aaron Bentley)

    * Add '.sconsign*' to default ignore list.  (Alexander Belchenko)

   * 'bzr merge --reprocess' minimizes conflicts

  TESTING:

    * The 'bzr selftest --pattern' option for has been removed, now 
      test specifiers on the command line can be simple strings, or 
      regexps, or both. (Robert Collins)

    * Passing -v to selftest will now show the time each test took to 
      complete, which will aid in analysing performance regressions and
      related questions. (Robert Collins)

    * 'bzr selftest' runs all tests, even if one fails, unless '--one'
      is given. (Martin Pool)

    * There is a new method for TestCaseInTempDir, assertFileEqual, which
      will check that a given content is equal to the content of the named
      file. (Robert Collins)

    * Fix test suite's habit of leaving many temporary log files in $TMPDIR.
      (Martin Pool)

  INTERNALS:

    * New 'testament' command and concept for making gpg-signatures 
      of revisions that are not tied to a particular internal
      representation.  (Martin Pool).

    * Per-revision properties ('revprops') as key-value associated 
      strings on each revision created when the revision is committed.
      Intended mainly for the use of external tools.  (Martin Pool).

    * Config options have moved from bzrlib.osutils to bzrlib.config.
      (Robert Collins)

    * Improved command line option definitions allowing explanations
      for individual options, among other things.  Contributed by 
      Magnus Therning.

    * Config options have moved from bzrlib.osutils to bzrlib.config.
      Configuration is now done via the config.Config interface:
      Depending on whether you have a Branch, a Location or no information
      available, construct a ``*Config``, and use its ``signature_checking``,
      ``username`` and ``user_email`` methods. (Robert Collins)

    * Plugins are now loaded under bzrlib.plugins, not bzrlib.plugin, and
      they are made available for other plugins to use. You should not 
      import other plugins during the ``__init__`` of your plugin though, as 
      no ordering is guaranteed, and the plugins directory is not on the
      python path. (Robert Collins)

    * Branch.relpath has been moved to WorkingTree.relpath. WorkingTree no
      no longer takes an inventory, rather it takes an option branch
      parameter, and if None is given will open the branch at basedir 
      implicitly. (Robert Collins)

    * Cleaner exception structure and error reporting.  Suggested by 
      Scott James Remnant.  (Martin Pool)

    * Branch.remove has been moved to WorkingTree, which has also gained
      ``lock_read``, ``lock_write`` and ``unlock`` methods for convenience.
      (Robert Collins)

    * Two decorators, ``needs_read_lock`` and ``needs_write_lock`` have been
      added to the branch module. Use these to cause a function to run in a
      read or write lock respectively. (Robert Collins)

    * ``Branch.open_containing`` now returns a tuple (Branch, relative-path),
      which allows direct access to the common case of 'get me this file
      from its branch'. (Robert Collins)

    * Transports can register using ``register_lazy_transport``, and they 
      will be loaded when first used.  (Martin Pool)

    * 'pull' has been factored out of the command as ``WorkingTree.pull()``.
      A new option to WorkingTree.pull has been added, clobber, which will
      ignore diverged history and pull anyway.
      (Robert Collins)

    * config.Config has a ``get_user_option`` call that accepts an option name.
      This will be looked up in branches.conf and bazaar.conf as normal.
      It is intended that this be used by plugins to support options - 
      options of built in programs should have specific methods on the config.
      (Robert Collins)

    * ``merge.merge_inner`` now has tempdir as an optional parameter.
      (Robert Collins)

    * Tree.kind is not recorded at the top level of the hierarchy, as it was
      missing on EmptyTree, leading to a bug with merge on EmptyTrees.
      (Robert Collins)

    * ``WorkingTree.__del__`` has been removed, it was non deterministic and not 
      doing what it was intended to. See ``WorkingTree.__init__`` for a comment
      about future directions. (Robert Collins/Martin Pool)

    * bzrlib.transport.http has been modified so that only 404 urllib errors
      are returned as NoSuchFile. Other exceptions will propogate as normal.
      This allows debuging of actual errors. (Robert Collins)

    * bzrlib.transport.Transport now accepts *ONLY* url escaped relative paths
      to apis like 'put', 'get' and 'has'. This is to provide consistent
      behaviour - it operates on url's only. (Robert Collins)

    * Transports can register using ``register_lazy_transport``, and they 
      will be loaded when first used.  (Martin Pool)

    * ``merge_flex`` no longer calls ``conflict_handler.finalize()``, instead that
      is called by ``merge_inner``. This is so that the conflict count can be 
      retrieved (and potentially manipulated) before returning to the caller
      of ``merge_inner``. Likewise 'merge' now returns the conflict count to the
      caller. (Robert Collins)

    * ``revision.revision_graph`` can handle having only partial history for
      a revision - that is no revisions in the graph with no parents.
      (Robert Collins).

    * New ``builtins.branch_files`` uses the standard ``file_list`` rules to
      produce a branch and a list of paths, relative to that branch
      (Aaron Bentley)

    * New TestCase.addCleanup facility.

    * New ``bzrlib.version_info`` tuple (similar to ``sys.version_info``),
      which can be used by programs importing bzrlib.

  BUG FIXES:

    * Better handling of branches in directories with non-ascii names. 
      (Joel Rosdahl, Panagiotis Papadakos)

    * Upgrades of trees with no commits will not fail due to accessing
      [-1] in the revision-history. (Andres Salomon)


bzr 0.1.1 2005-10-12
--------------------

  BUG FIXES:

    * Fix problem in pulling over http from machines that do not 
      allow directories to be listed.

    * Avoid harmless warning about invalid hash cache after 
      upgrading branch format.

  PERFORMANCE: 
  
    * Avoid some unnecessary http operations in branch and pull.


bzr 0.1 2005-10-11
------------------

  NOTES:

    * 'bzr branch' over http initially gives a very high estimate
      of completion time but it should fall as the first few 
      revisions are pulled in.  branch is still slow on 
      high-latency connections.

  BUG FIXES:
  
    * bzr-man.py has been updated to work again. Contributed by
      Rob Weir.

    * Locking is now done with fcntl.lockf which works with NFS
      file systems. Contributed by Harald Meland.

    * When a merge encounters a file that has been deleted on
      one side and modified on the other, the old contents are
      written out to foo.BASE and foo.SIDE, where SIDE is this
      or OTHER. Contributed by Aaron Bentley.

    * Export was choosing incorrect file paths for the content of
      the tarball, this has been fixed by Aaron Bentley.

    * Commit will no longer commit without a log message, an 
      error is returned instead. Contributed by Jelmer Vernooij.

    * If you commit a specific file in a sub directory, any of its
      parent directories that are added but not listed will be 
      automatically included. Suggested by Michael Ellerman.

    * bzr commit and upgrade did not correctly record new revisions
      for files with only a change to their executable status.
      bzr will correct this when it encounters it. Fixed by
      Robert Collins

    * HTTP tests now force off the use of ``http_proxy`` for the duration.
      Contributed by Gustavo Niemeyer.

    * Fix problems in merging weave-based branches that have 
      different partial views of history.

    * Symlink support: working with symlinks when not in the root of a 
      bzr tree was broken, patch from Scott James Remnant.

  IMPROVEMENTS:

    * 'branch' now accepts a --basis parameter which will take advantage
      of local history when making a new branch. This allows faster 
      branching of remote branches. Contributed by Aaron Bentley.

    * New tree format based on weave files, called version 5.
      Existing branches can be upgraded to this format using 
      'bzr upgrade'.

    * Symlinks are now versionable. Initial patch by 
      Erik Toubro Nielsen, updated to head by Robert Collins.

    * Executable bits are tracked on files. Patch from Gustavo
      Niemeyer.

    * 'bzr status' now shows unknown files inside a selected directory.
      Patch from Heikki Paajanen.

    * Merge conflicts are recorded in .bzr. Two new commands 'conflicts'
      and 'resolve' have needed added, which list and remove those 
      merge conflicts respectively. A conflicted tree cannot be committed
      in. Contributed by Aaron Bentley.

    * 'rm' is now an alias for 'remove'.

    * Stores now split out their content in a single byte prefixed hash,
      dropping the density of files per directory by 256. Contributed by
      Gustavo Niemeyer.

    * 'bzr diff -r branch:URL' will now perform a diff between two branches.
      Contributed by Robert Collins.

    * 'bzr log' with the default formatter will show merged revisions,
      indented to the right. Initial implementation contributed by Gustavo
      Niemeyer, made incremental by Robert Collins.


  INTERNALS:

    * Test case failures have the exception printed after the log 
      for your viewing pleasure.

    * InventoryEntry is now an abstract base class, use one of the
      concrete InventoryDirectory etc classes instead.

    * Branch raises an UnsupportedFormatError when it detects a 
      bzr branch it cannot understand. This allows for precise
      handling of such circumstances.

    * Remove RevisionReference class; ``Revision.parent_ids`` is now simply a
      list of their ids and ``parent_sha1s`` is a list of their corresponding
      sha1s (for old branches only at the moment.)

    * New method-object style interface for Commit() and Fetch().

    * Renamed ``Branch.last_patch()`` to ``Branch.last_revision()``, since
      we call them revisions not patches.

    * Move ``copy_branch`` to ``bzrlib.clone.copy_branch``.  The destination
      directory is created if it doesn't exist.

    * Inventories now identify the files which were present by 
      giving the revision *of that file*.

    * Inventory and Revision XML contains a version identifier.  
      This must be consistent with the overall branch version
      but allows for more flexibility in future upgrades.

  TESTING:

    * Removed testsweet module so that tests can be run after 
      bzr installed by 'bzr selftest'.

    * 'bzr selftest' command-line arguments can now be partial ids
      of tests to run, e.g. ``bzr selftest test_weave``

      
bzr 0.0.9 2005-09-23
--------------------

  BUG FIXES:

    * Fixed "branch -r" option.

    * Fix remote access to branches containing non-compressed history.
      (Robert Collins).

    * Better reliability of http server tests.  (John Arbash-Meinel)

    * Merge graph maximum distance calculation fix.  (Aaron Bentley)
   
    * Various minor bug in windows support have been fixed, largely in the
      test suite. Contributed by Alexander Belchenko.

  IMPROVEMENTS:

    * Status now accepts a -r argument to give status between chosen
      revisions. Contributed by Heikki Paajanen.

    * Revision arguments no longer use +/-/= to control ranges, instead
      there is a 'before' namespace, which limits the successive namespace.
      For example '$ bzr log -r date:yesterday..before:date:today' will
      select everything from yesterday and before today. Contributed by
      Robey Pointer

    * There is now a bzr.bat file created by distutils when building on 
      Windows. Contributed by Alexander Belchenko.

  INTERNALS:

    * Removed uuid() as it was unused.

    * Improved 'fetch' code for pulling revisions from one branch into
      another (used by pull, merged, etc.)


bzr 0.0.8 2005-09-20
--------------------

  IMPROVEMENTS:

    * Adding a file whose parent directory is not versioned will
      implicitly add the parent, and so on up to the root. This means
      you should never need to explictly add a directory, they'll just
      get added when you add a file in the directory.  Contributed by
      Michael Ellerman.

    * Ignore ``.DS_Store`` (contains Mac metadata) by default.
      (Nir Soffer)

    * If you set ``BZR_EDITOR`` in the environment, it is checked in
      preference to EDITOR and the config file for the interactive commit
      editing program. Related to this is a bugfix where a missing program
      set in EDITOR would cause editing to fail, now the fallback program
      for the operating system is still tried.

    * Files that are not directories/symlinks/regular files will no longer
      cause bzr to fail, it will just ignore them by default. You cannot add
      them to the tree though - they are not versionable.


  INTERNALS:

    * Refactor xml packing/unpacking.

  BUG FIXES: 

    * Fixed 'bzr mv' by Ollie Rutherfurd.

    * Fixed strange error when trying to access a nonexistent http
      branch.

    * Make sure that the hashcache gets written out if it can't be
      read.


  PORTABILITY:

    * Various Windows fixes from Ollie Rutherfurd.

    * Quieten warnings about locking; patch from Matt Lavin.


bzr-0.0.7 2005-09-02
--------------------

  NEW FEATURES:

    * ``bzr shell-complete`` command contributed by Clint Adams to
      help with intelligent shell completion.

    * New expert command ``bzr find-merge-base`` for debugging merges.


  ENHANCEMENTS:

    * Much better merge support.

    * merge3 conflicts are now reported with markers like '<<<<<<<'
      (seven characters) which is the same as CVS and pleases things
      like emacs smerge.


  BUG FIXES:

    * ``bzr upgrade`` no longer fails when trying to fix trees that
      mention revisions that are not present.

    * Fixed bugs in listing plugins from ``bzr plugins``.

    * Fix case of $EDITOR containing options for the editor.

    * Fix log -r refusing to show the last revision.
      (Patch from Goffredo Baroncelli.)


  CHANGES:

    * ``bzr log --show-ids`` shows the revision ids of all parents.

    * Externally provided commands on your $BZRPATH no longer need
      to recognize --bzr-usage to work properly, and can just handle
      --help themselves.


  LIBRARY:

    * Changed trace messages to go through the standard logging
      framework, so that they can more easily be redirected by
      libraries.



bzr-0.0.6 2005-08-18
--------------------

  NEW FEATURES:

    * Python plugins, automatically loaded from the directories on
      ``BZR_PLUGIN_PATH`` or ``~/.bzr.conf/plugins`` by default.

    * New 'bzr mkdir' command.

    * Commit mesage is fetched from an editor if not given on the
      command line; patch from Torsten Marek.

    * ``bzr log -m FOO`` displays commits whose message matches regexp 
      FOO.
      
    * ``bzr add`` with no arguments adds everything under the current directory.

    * ``bzr mv`` does move or rename depending on its arguments, like
      the Unix command.

    * ``bzr missing`` command shows a summary of the differences
      between two trees.  (Merged from John Arbash-Meinel.)

    * An email address for commits to a particular tree can be
      specified by putting it into .bzr/email within a branch.  (Based
      on a patch from Heikki Paajanen.)


  ENHANCEMENTS:

    * Faster working tree operations.


  CHANGES:

    * 3rd-party modules shipped with bzr are copied within the bzrlib
      python package, so that they can be installed by the setup
      script without clashing with anything already existing on the
      system.  (Contributed by Gustavo Niemeyer.)

    * Moved plugins directory to bzrlib/, so that there's a standard
      plugin directory which is not only installed with bzr itself but
      is also available when using bzr from the development tree.
      ``BZR_PLUGIN_PATH`` and ``DEFAULT_PLUGIN_PATH`` are then added to the
      standard plugins directory.

    * When exporting to a tarball with ``bzr export --format tgz``, put 
      everything under a top directory rather than dumping it into the
      current directory.   This can be overridden with the ``--root`` 
      option.  Patch from William Dodé and John Meinel.

    * New ``bzr upgrade`` command to upgrade the format of a branch,
      replacing ``bzr check --update``.

    * Files within store directories are no longer marked readonly on
      disk.

    * Changed ``bzr log`` output to a more compact form suggested by
      John A Meinel.  Old format is available with the ``--long`` or
      ``-l`` option, patched by William Dodé.

    * By default the commit command refuses to record a revision with
      no changes unless the ``--unchanged`` option is given.

    * The ``--no-plugins``, ``--profile`` and ``--builtin`` command
      line options must come before the command name because they 
      affect what commands are available; all other options must come 
      after the command name because their interpretation depends on
      it.

    * ``branch`` and ``clone`` added as aliases for ``branch``.

    * Default log format is back to the long format; the compact one
      is available with ``--short``.
      
      
  BUG FIXES:
  
    * Fix bugs in committing only selected files or within a subdirectory.


bzr-0.0.5  2005-06-15
---------------------
  
  CHANGES:

    * ``bzr`` with no command now shows help rather than giving an
      error.  Suggested by Michael Ellerman.

    * ``bzr status`` output format changed, because svn-style output
      doesn't really match the model of bzr.  Now files are grouped by
      status and can be shown with their IDs.  ``bzr status --all``
      shows all versioned files and unknown files but not ignored files.

    * ``bzr log`` runs from most-recent to least-recent, the reverse
      of the previous order.  The previous behaviour can be obtained
      with the ``--forward`` option.
        
    * ``bzr inventory`` by default shows only filenames, and also ids
      if ``--show-ids`` is given, in which case the id is the second
      field.


  ENHANCEMENTS:

    * New 'bzr whoami --email' option shows only the email component
      of the user identification, from Jo Vermeulen.

    * New ``bzr ignore PATTERN`` command.

    * Nicer error message for broken pipe, interrupt and similar
      conditions that don't indicate an internal error.

    * Add ``.*.sw[nop] .git .*.tmp *,v`` to default ignore patterns.

    * Per-branch locks keyed on ``.bzr/branch-lock``, available in
      either read or write mode.

    * New option ``bzr log --show-ids`` shows revision and file ids.

    * New usage ``bzr log FILENAME`` shows only revisions that
      affected that file.

    * Changed format for describing changes in ``bzr log -v``.

    * New option ``bzr commit --file`` to take a message from a file,
      suggested by LarstiQ.

    * New syntax ``bzr status [FILE...]`` contributed by Bartosz
      Oler.  File may be in a branch other than the working directory.

    * ``bzr log`` and ``bzr root`` can be given an http URL instead of
      a filename.

    * Commands can now be defined by external programs or scripts
      in a directory on $BZRPATH.

    * New "stat cache" avoids reading the contents of files if they 
      haven't changed since the previous time.

    * If the Python interpreter is too old, try to find a better one
      or give an error.  Based on a patch from Fredrik Lundh.

    * New optional parameter ``bzr info [BRANCH]``.

    * New form ``bzr commit SELECTED`` to commit only selected files.

    * New form ``bzr log -r FROM:TO`` shows changes in selected
      range; contributed by John A Meinel.

    * New option ``bzr diff --diff-options 'OPTS'`` allows passing
      options through to an external GNU diff.

    * New option ``bzr add --no-recurse`` to add a directory but not
      their contents.

    * ``bzr --version`` now shows more information if bzr is being run
      from a branch.

  
  BUG FIXES:

    * Fixed diff format so that added and removed files will be
      handled properly by patch.  Fix from Lalo Martins.

    * Various fixes for files whose names contain spaces or other
      metacharacters.


  TESTING:

    * Converted black-box test suites from Bourne shell into Python;
      now run using ``./testbzr``.  Various structural improvements to
      the tests.

    * testbzr by default runs the version of bzr found in the same
      directory as the tests, or the one given as the first parameter.

    * testbzr also runs the internal tests, so the only command
      required to check is just ``./testbzr``.

    * testbzr requires python2.4, but can be used to test bzr running
      under a different version.

    * Tests added for many other changes in this release.


  INTERNAL:

    * Included ElementTree library upgraded to 1.2.6 by Fredrik Lundh.

    * Refactor command functions into Command objects based on HCT by
      Scott James Remnant.

    * Better help messages for many commands.

    * Expose ``bzrlib.open_tracefile()`` to start the tracefile; until
      this is called trace messages are just discarded.

    * New internal function ``find_touching_revisions()`` and hidden
      command touching-revisions trace the changes to a given file.

    * Simpler and faster ``compare_inventories()`` function.

    * ``bzrlib.open_tracefile()`` takes a tracefilename parameter.

    * New AtomicFile class.

    * New developer commands ``added``, ``modified``.


  PORTABILITY:

    * Cope on Windows on python2.3 by using the weaker random seed.
      2.4 is now only recommended.


bzr-0.0.4  2005-04-22
---------------------

  ENHANCEMENTS:

    * 'bzr diff' optionally takes a list of files to diff.  Still a bit
      basic.  Patch from QuantumG.

    * More default ignore patterns.

    * New 'bzr log --verbose' shows a list of files changed in the
      changeset.  Patch from Sebastian Cote.

    * Roll over ~/.bzr.log if it gets too large.

    * Command abbreviations 'ci', 'st', 'stat', '?' based on a patch
      by Jason Diamon.

    * New 'bzr help commands' based on a patch from Denys Duchier.


  CHANGES:

    * User email is determined by looking at $BZREMAIL or ~/.bzr.email
      or $EMAIL.  All are decoded by the locale preferred encoding.
      If none of these are present user@hostname is used.  The host's
      fully-qualified name is not used because that tends to fail when
      there are DNS problems.

    * New 'bzr whoami' command instead of username user-email.


  BUG FIXES: 

    * Make commit safe for hardlinked bzr trees.

    * Some Unicode/locale fixes.

    * Partial workaround for ``difflib.unified_diff`` not handling
      trailing newlines properly.


  INTERNAL:

    * Allow docstrings for help to be in PEP0257 format.  Patch from
      Matt Brubeck.

    * More tests in test.sh.

    * Write profile data to a temporary file not into working
      directory and delete it when done.

    * Smaller .bzr.log with process ids.


  PORTABILITY:

    * Fix opening of ~/.bzr.log on Windows.  Patch from Andrew
      Bennetts.

    * Some improvements in handling paths on Windows, based on a patch
      from QuantumG.


bzr-0.0.3  2005-04-06
---------------------

  ENHANCEMENTS:

    * New "directories" internal command lists versioned directories
      in the tree.

    * Can now say "bzr commit --help".

    * New "rename" command to rename one file to a different name
      and/or directory.

    * New "move" command to move one or more files into a different
      directory.

    * New "renames" command lists files renamed since base revision.

    * New cat command contributed by janmar.

  CHANGES:

    * .bzr.log is placed in $HOME (not pwd) and is always written in
      UTF-8.  (Probably not a completely good long-term solution, but
      will do for now.)

  PORTABILITY:

    * Workaround for difflib bug in Python 2.3 that causes an
      exception when comparing empty files.  Reported by Erik Toubro
      Nielsen.

  INTERNAL:

    * Refactored inventory storage to insert a root entry at the top.

  TESTING:

    * Start of shell-based black-box testing in test.sh.


bzr-0.0.2.1
-----------

  PORTABILITY:

    * Win32 fixes from Steve Brown.


bzr-0.0.2  "black cube"  2005-03-31
-----------------------------------

  ENHANCEMENTS:

    * Default ignore list extended (see bzrlib/__init__.py).

    * Patterns in .bzrignore are now added to the default ignore list,
      rather than replacing it.

    * Ignore list isn't reread for every file.

    * More help topics.

    * Reinstate the 'bzr check' command to check invariants of the
      branch.

    * New 'ignored' command lists which files are ignored and why;
      'deleted' lists files deleted in the current working tree.

    * Performance improvements.

    * New global --profile option.
    
    * Ignore patterns like './config.h' now correctly match files in
      the root directory only.


bzr-0.0.1  2005-03-26
---------------------

  ENHANCEMENTS:

    * More information from info command.

    * Can now say "bzr help COMMAND" for more detailed help.

    * Less file flushing and faster performance when writing logs and
      committing to stores.

    * More useful verbose output from some commands.

  BUG FIXES:

    * Fix inverted display of 'R' and 'M' during 'commit -v'.

  PORTABILITY:

    * Include a subset of ElementTree-1.2.20040618 to make
      installation easier.

    * Fix time.localtime call to work with Python 2.3 (the minimum
      supported).


bzr-0.0.0.69  2005-03-22
------------------------

  ENHANCEMENTS:

    * First public release.

    * Storage of local versions: init, add, remove, rm, info, log,
      diff, status, etc.<|MERGE_RESOLUTION|>--- conflicted
+++ resolved
@@ -96,20 +96,18 @@
       make it easy to identify which test spawned a thread with an unhandled
       exception. (Andrew Bennetts)
 
-<<<<<<< HEAD
+    * New ``--debugflag``/``-E`` option to ``bzr selftest`` for setting
+      options for debugging tests, these are complementary to the the -D
+      options.  The ``-Dselftest_debug`` global option has been replaced by the
+      ``-E=allow_debug`` option for selftest. (Andrew Bennetts)
+
+    * Parameterised test ids are preserved correctly to aid diagnosis of test
+      failures. (Robert Collins, Andrew Bennetts)
+
     * selftest now accepts --starting-with <id> to load only the tests whose id
       starts with the one specified. This greatly speeds up running the test
       suite on a limited set of tests and can be used to run the tests for a
       single module, a single class or even a single test.  (Vincent Ladeuil)
-=======
-    * New ``--debugflag``/``-E`` option to ``bzr selftest`` for setting
-      options for debugging tests, these are complementary to the the -D
-      options.  The ``-Dselftest_debug`` global option has been replaced by the
-      ``-E=allow_debug`` option for selftest. (Andrew Bennetts)
-
-    * Parameterised test ids are preserved correctly to aid diagnosis of test
-      failures. (Robert Collins, Andrew Bennetts)
->>>>>>> 9009739b
 
     * The test suite modules have been modified to define load_tests() instead
       of test_suite(). That speeds up selective loading (via --load-list)
