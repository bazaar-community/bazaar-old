IN DEVELOPMENT

  IMPROVEMENTS:

    * Merge directives can now be supplied as input to `merge` and `pull`,
      like bundles can.  (Aaron Bentley)

    * ``selftest`` has new short options ``-f`` and ``-1``.  (Martin
      Pool)

    * ``bzrlib.tsort.MergeSorter`` optimizations. Change the inner loop
      into using local variables instead of going through ``self._var``.
      Improves the time to ``merge_sort`` a 10k revision graph by
      approximately 40% (~700->400ms).  (John Arbash Meinel)

    * ``make docs`` now creates a man page at ``man1/bzr.1`` fixing bug 107388.
      (Robert Collins)

    * ``bzr help`` now provides cross references to other help topics using
      the _see_also facility on command classes. Likewise the bzr_man
      documentation, and the bzr.1 man page also include this information.
      (Robert Collins)

<<<<<<< HEAD
    * ``bzr help`` provides a clearer message when a help topic cannot be
      found (fixes bug 107656). (Robert Collins)

    * ``bzr help`` now accepts optional prefixes for command help. The help
      for all commands can now be found at ``bzr help commands/COMMANDNAME``
      as well as ``bzr help COMMANDNAME`` (which only works for commands 
      where the name is not the same as a more general help topic). 
      (Robert Collins)

    * ``bzr help PLUGINNAME`` will now return the module docstring from the
      plugin PLUGINNAME fixing bug 50408. (Robert Collins)
=======
    * Tags are now included in logs, that use the long log formatter. 
      (Erik Bågfors, Alexander Belchenko)
>>>>>>> e71f6d1e

  INTERNALS:

    * bzrlib API compatability with 0.8 has been dropped, cleaning up some
      code paths. (Robert Collins)

    * Change the format of chroot urls so that they can be safely manipulated
      by generic url utilities without causing the resulting urls to have
      escaped the chroot. A side effect of this is that creating a chroot
      requires an explicit action using a ChrootServer.
      (Robert Collins, Andrew Bennetts)

    * Deprecate Branch.get_root_id() because branches don't have root ids,
      rather than fixing bug #96847.  (Aaron Bentley)

    * WorkingTree.apply_inventory_delta provides a better alternative to
      WorkingTree._write_inventory.  (Aaron Bentley)

    * Convenience method TestCase.expectFailure ensures that known failures
      do not silently pass.  (Aaron Bentley)

    * Transport.local_abspath now raises NotLocalUrl rather than 
      TransportNotPossible. (Martin Pool, Ian Clatworthy)

    * New SmartServer hooks facility. There are two initial hooks documented
      in bzrlib.transport.smart.SmartServerHooks. The two initial hooks allow
      plugins to execute code upon server startup and shutdown.
      (Robert Collins).

    * SmartServer in standalone mode will now close its listening socket
      when it stops, rather than waiting for garbage collection. This primarily
      fixes test suite hangs when a test tries to connect to a shutdown server.
      It may also help improve behaviour when dealing with a server running
      on a specific port (rather than dynamically assigned ports).
      (Robert Collins)

    * Move most SmartServer code into a new package, bzrlib/smart.
      bzrlib/transport/remote.py contains just the Transport classes that used
      to be in bzrlib/transport/smart.py.  (Andrew Bennetts)

    * Renamed SmartTransport (and subclasses like SmartTCPTransport) to
      RemoteTransport (and subclasses to RemoteTCPTransport, etc).  This is more
      consistent with its new home in bzrlib/transport/remote.py, and because
      it's not really a "smart" transport, just one that does file operations
      via remote procedure calls.  (Andrew Bennetts)
 
    * The ``lock_write`` method of ``LockableFiles``, ``Repository`` and
      ``Branch`` now accept a ``token`` keyword argument, so that separate
      instances of those objects can share a lock if it has the right token.
      (Andrew Bennetts, Robert Collins)

    * New method 'get_branch_reference' on 'BzrDir' allows the detection of
      branch references - which the smart server component needs.

    * The Repository API ``make_working_trees`` is now permitted to return
      False when ``set_make_working_trees`` is not implemented - previously
      an unimplemented ``set_make_working_trees`` implied the result True
      from ``make_working_trees``. This has been changed to accomodate the
      smart server, where it does not make sense (at this point) to ever
      make working trees by default. (Robert Collins)

    * Command objects can now declare related help topics by having _see_also
      set to a list of related topic. (Robert Collins)

    * ``bzrlib.help`` now delegates to the Command class for Command specific
      help. (Robert Collins)

  BUGFIXES:

    * Don't fail bundle selftest if email has 'two' embedded.  
      (#98510, Ian Clatworthy)

    * Remove ``--verbose`` from ``bzr bundle``. It didn't work anyway.
      (Robert Widhopf-Fenk, #98591)

    * Remove ``--basis`` from the checkout/branch commands - it didn't work
      properly and is no longer beneficial. Fixes #53675 and #43486.
      (Robert Collins)

    * Don't produce encoding error when adding duplicate files.
      (Aaron Bentley)

    * Fix ``InterDirstateTre._iter_changes`` to handle when we come across
      an empty versioned directory, which now has files in it.
      (John Arbash Meinel, #104257)

    * Teach ``common_ancestor`` to shortcut when the tip of one branch is
      inside the ancestry of the other. Saves a lot of graph processing
      (with an ancestry of 16k revisions, ``bzr merge ../already-merged``
      changes from 2m10s to 13s).  (John Arbash Meinel, #103757)

    * Fix ``show_diff_trees`` to handle the case when a file is modified,
      and the containing directory is renamed. (The file path is different
      in this versus base, but it isn't marked as a rename).
      (John Arbash Meinel, #103870)

    * FTP now works even when the FTP server does not support atomic rename.
      (Aaron Bentley, #89436)

    * Typo in the help for ``register-branch`` fixed. (Robert Collins, #96770)

    * "dirstate" and "dirstate-tags" formats now produce branches compatible
      with old versions of bzr. (Aaron Bentley, #107168))

    * Handle moving a directory when children have been added, removed,
      and renamed. (John Arbash Meinel, #105479)

  TESTING:

    * Added ``bzrlib.strace.strace`` which will strace a single callable and
      return a StraceResult object which contains just the syscalls involved
      in running it. (Robert Collins)

    * New test method ``reduceLockdirTimeout`` to drop the default (ui-centric)
      default time down to one suitable for tests. (Andrew Bennetts)

    * Add new vfs_transport_factory attribute on tests which provides the 
      common vfs backing for both the readonly and readwrite transports.
      This allows the RemoteObject tests to back onto local disk or memory,
      and use the existing transport_server attribute all tests know about
      to be the smart server transport. This in turn allows tests to 
      differentiate between 'transport to access the branch', and 
      'transport which is a VFS' - which matters in Remote* tests.
      (Robert Collins, Andrew Bennetts)

    * The ``make_branch_and_tree`` method for tests will now create a 
      lightweight checkout for the tree if the vfs_transport_factory is not
      a LocalURLServer. (Robert Collins, Andrew Bennetts)

    * Branch implementation tests have been audited to ensure that all urls 
      passed to Branch APIs use proper urls, except when local-disk paths
      are intended. This is so that tests correctly access the test transport
      which is often not equivalent to local disk in Remote* tests. As part
      of this many tests were adjusted to remove dependencies on local disk
      access.
      (Robert Collins, Andrew Bennetts)


bzr 0.15 2007-04-01

  BUGFIXES:

    * Handle incompatible repositories as a user issue when fetching.
      (Aaron Bentley)

    * Don't give a recommendation to upgrade when branching or 
      checking out a branch that contains an old-format working tree.
      (Martin Pool)

bzr 0.15rc3  2007-03-26

  CHANGES:
 
    * A warning is now displayed when opening working trees in older 
      formats, to encourage people to upgrade to WorkingTreeFormat4.
      (Martin Pool)

  IMPROVEMENTS:

    * HTTP redirections are now taken into account when a branch (or a
      bundle) is accessed for the first time. A message is issued at each
      redirection to inform the user. In the past, http redirections were
      silently followed for each request which significantly degraded the
      performances. The http redirections are not followed anymore by
      default, instead a RedirectRequested exception is raised. For bzrlib
      users needing to follow http redirections anyway,
      bzrlib.transport.do_catching_redirections provide an easy transition
      path.  (vila)

  INTERNALS:

    * Added ``ReadLock.temporary_write_lock()`` to allow upgrading an OS read
      lock to an OS write lock. Linux can do this without unlocking, Win32
      needs to unlock in between. (John Arbash Meinel)
 
    * New parameter ``recommend_upgrade`` to BzrDir.open_workingtree 
      to silence (when false) warnings about opening old formats.
      (Martin Pool)

    * Fix minor performance regression with bzr-0.15 on pre-dirstate
      trees. (We were reading the working inventory too many times).
      (John Arbash Meinel)

    * Remove ``Branch.get_transaction()`` in favour of a simple cache of
      ``revision_history``.  Branch subclasses should override
      ``_gen_revision_history`` rather than ``revision_history`` to make use of
      this cache, and call ``_clear_revision_history_cache`` and
      ``_cache_revision_history`` at appropriate times. (Andrew Bennetts)

  BUGFIXES:

    * Take smtp_server from user config into account.
      (vila, #92195)

    * Restore Unicode filename handling for versioned and unversioned files.
      (John Arbash Meinel, #92608)

    * Don't fail during ``bzr commit`` if a file is marked removed, and
      the containing directory is auto-removed.  (John Arbash Meinel, #93681)

    * ``bzr status FILENAME`` failed on Windows because of an uncommon
      errno. (``ERROR_DIRECTORY == 267 != ENOTDIR``).
      (Wouter van Heyst, John Arbash Meinel, #90819)

    * ``bzr checkout source`` should create a local branch in the same
      format as source. (John Arbash Meinel, #93854)

    * ``bzr commit`` with a kind change was failing to update the
      last-changed-revision for directories.  The
      InventoryDirectory._unchanged only looked at the parent_id and name,
      ignoring the fact that the kind could have changed, too.
      (John Arbash Meinel, #90111)

    * ``bzr mv dir/subdir other`` was incorrectly updating files inside
      the directory. So that there was a chance it would break commit,
      etc. (John Arbash Meinel, #94037)
 
    * Correctly handles mutiple permanent http redirections.
     (vila, #88780)


bzr 0.15rc2  2007-03-14

  NOTES WHEN UPGRADING:
        
    * Release 0.15rc2 of bzr changes the ``bzr init-repo`` command to
      default to ``--trees`` instead of ``--no-trees``.
      Existing shared repositories are not affected.

  IMPROVEMENTS:

    * New ``merge-directive`` command to generate machine- and human-readable
      merge requests.  (Aaron Bentley)

    * New ``submit:`` revision specifier makes it easy to diff against the
      common ancestor with the submit location (Aaron Bentley)

    * Added support for Putty's SSH implementation. (Dmitry Vasiliev)

    * Added ``bzr status --versioned`` to report only versioned files, 
      not unknowns. (Kent Gibson)

    * Merge now autodetects the correct line-ending style for its conflict
      markers.  (Aaron Bentley)

  INTERNALS:

    * Refactored SSH vendor registration into SSHVendorManager class.
      (Dmitry Vasiliev)

  BUGFIXES:

    * New ``--numbered-dirs`` option to ``bzr selftest`` to use
      numbered dirs for TestCaseInTempDir. This is default behavior
      on Windows. Anyone can force named dirs on Windows
      with ``--no-numbered-dirs``. (Alexander Belchenko)

    * Fix ``RevisionSpec_revid`` to handle the Unicode strings passed in
      from the command line. (Marien Zwart, #90501)

    * Fix ``TreeTransform._iter_changes`` when both the source and
      destination are missing. (Aaron Bentley, #88842)

    * Fix commit of merges with symlinks in dirstate trees.
      (Marien Zwart)
    
    * Switch the ``bzr init-repo`` default from --no-trees to --trees. 
      (Wouter van Heyst, #53483)


bzr 0.15rc1  2007-03-07

  SURPRISES:

    * The default disk format has changed. Please run 'bzr upgrade' in your
      working trees to upgrade. This new default is compatible for network
      operations, but not for local operations. That is, if you have two
      versions of bzr installed locally, after upgrading you can only use the
      bzr 0.15 version. This new default does not enable tags or nested-trees
      as they are incompatible with bzr versions before 0.15 over the network.

    * For users of bzrlib: Two major changes have been made to the working tree
      api in bzrlib. The first is that many methods and attributes, including
      the inventory attribute, are no longer valid for use until one of
      lock_read/lock_write/lock_tree_write has been called, and become invalid
      again after unlock is called. This has been done to improve performance
      and correctness as part of the dirstate development. (Robert Collins,
      John A Meinel, Martin Pool, and others).

    * For users of bzrlib: The attribute 'tree.inventory' should be considered
      readonly. Previously it was possible to directly alter this attribute, or
      its contents, and have the tree notice this. This has been made
      unsupported - it may work in some tree formats, but in the newer dirstate
      format such actions will have no effect and will be ignored, or even
      cause assertions. All operations possible can still be carried out by a
      combination of the tree API, and the bzrlib.transform API. (Robert
      Collins, John A Meinel, Martin Pool, and others).

  IMPROVEMENTS:

    * Support for OS Windows 98. Also .bzr.log on any windows system
      saved in My Documents folder. (Alexander Belchenko)

    * ``bzr mv`` enhanced to support already moved files.
      In the past the mv command would have failed if the source file doesn't
      exist. In this situation ``bzr mv`` would now detect that the file has
      already moved and update the repository accordingly, if the target file
      does exist.
      A new option ``--after`` has been added so that if two files already
      exist, you could notify Bazaar that you have moved a (versioned) file
      and replaced it with another. Thus in this case ``bzr move --after``
      will only update the Bazaar identifier.
      (Steffen Eichenberg, Marius Kruger)

    * ``ls`` now works on treeless branches and remote branches.
      (Aaron Bentley)

    * ``bzr help global-options`` describes the global options.
      (Aaron Bentley)

    * ``bzr pull --overwrite`` will now correctly overwrite checkouts.
      (Robert Collins)

    * Files are now allowed to change kind (e.g. from file to symlink).
      Supported by ``commit``, ``revert`` and ``status``
      (Aaron Bentley)

    * ``inventory`` and ``unknowns`` hidden in favour of ``ls``
      (Aaron Bentley)

    * ``bzr help checkouts`` descibes what checkouts are and some possible
      uses of them. (James Westby, Aaron Bentley)

    * A new ``-d`` option to push, pull and merge overrides the default 
      directory.  (Martin Pool)

    * Branch format 6: smaller, and potentially faster than format 5.  Supports
      "append_history_only" mode, where the log view and revnos do not change,
      except by being added to.  Stores policy settings in
      ".bzr/branch/branch.conf".

    * append_only branches:  Format 6 branches may be configured so that log
      view and revnos are always consistent.  Either create the branch using
      "bzr init --append-revisions-only" or edit the config file as descriped
      in docs/configuration.txt.

    * rebind: Format 6 branches retain the last-used bind location, so if you
      "bzr unbind", you can "bzr bind" to bind to the previously-selected
      bind location.

    * Builtin tags support, created and deleted by the ``tag`` command and
      stored in the branch.  Tags can be accessed with the revisionspec
      ``-rtag:``, and listed with ``bzr tags``.  Tags are not versioned 
      at present. Tags require a network incompatible upgrade. To perform this
      upgrade, run ``bzr upgrade --dirstate-tags`` in your branch and
      repositories. (Martin Pool)

    * The bzr:// transport now has a well-known port number, 4155, which it will
      use by default.  (Andrew Bennetts, Martin Pool)

    * Bazaar now looks for user-installed plugins before looking for site-wide
      plugins. (Jonathan Lange)

    * ``bzr resolve`` now detects and marks resolved text conflicts.
      (Aaron Bentley)

  INTERNALS:

    * Internally revision ids and file ids are now passed around as utf-8
      bytestrings, rather than treating them as Unicode strings. This has
      performance benefits for Knits, since we no longer need to decode the
      revision id for each line of content, nor for each entry in the index.
      This will also help with the future dirstate format.
      (John Arbash Meinel)

    * Reserved ids (any revision-id ending in a colon) are rejected by
      versionedfiles, repositories, branches, and working trees
      (Aaron Bentley)

    * Minor performance improvement by not creating a ProgressBar for
      every KnitIndex we create. (about 90ms for a bzr.dev tree)
      (John Arbash Meinel)

    * New easier to use Branch hooks facility. There are five initial hooks,
      all documented in bzrlib.branch.BranchHooks.__init__ - 'set_rh',
      'post_push', 'post_pull', 'post_commit', 'post_uncommit'. These hooks
      fire after the matching operation on a branch has taken place, and were
      originally added for the branchrss plugin. (Robert Collins)

    * New method ``Branch.push()`` which should be used when pushing from a
      branch as it makes performance and policy decisions to match the UI
      level command ``push``. (Robert Collins).

    * Add a new method ``Tree.revision_tree`` which allows access to cached
      trees for arbitrary revisions. This allows the in development dirstate
      tree format to provide access to the callers to cached copies of 
      inventory data which are cheaper to access than inventories from the
      repository.
      (Robert Collins, Martin Pool)

    * New Branch.last_revision_info method, this is being done to allow
      optimization of requests for both the number of revisions and the last
      revision of a branch with smartservers and potentially future branch
      formats. (Wouter van Heyst, Robert Collins)

    * Allow 'import bzrlib.plugins.NAME' to work when the plugin NAME has not
      yet been loaded by load_plugins(). This allows plugins to depend on each
      other for code reuse without requiring users to perform file-renaming
      gymnastics. (Robert Collins)

    * New Repository method 'gather_stats' for statistic data collection.
      This is expected to grow to cover a number of related uses mainly
      related to bzr info. (Robert Collins)

    * Log formatters are now managed with a registry.
      ``log.register_formatter`` continues to work, but callers accessing
      the FORMATTERS dictionary directly will not.

    * Allow a start message to be passed to the ``edit_commit_message``
      function.  This will be placed in the message offered to the user
      for editing above the separator. It allows a template commit message
      to be used more easily. (James Westby)

    * ``GPGStrategy.sign()`` will now raise ``BzrBadParameterUnicode`` if
      you pass a Unicode string rather than an 8-bit string. Callers need
      to be updated to encode first. (John Arbash Meinel)

    * Branch.push, pull, merge now return Result objects with information
      about what happened, rather than a scattering of various methods.  These
      are also passed to the post hooks.  (Martin Pool)

    * File formats and architecture is in place for managing a forest of trees
      in bzr, and splitting up existing trees into smaller subtrees, and
      finally joining trees to make a larger tree. This is the first iteration
      of this support, and the user-facing aspects still require substantial
      work.  If you wish to experiment with it, use ``bzr upgrade
      --dirstate-with-subtree`` in your working trees and repositories.
      You can use the hidden commands ``split`` and ``join`` and to create
      and manipulate nested trees, but please consider using the nested-trees
      branch, which contains substantial UI improvements, instead.
      http://code.aaronbentley.com/bzr/bzrrepo/nested-trees/
      (Aaron Bentley, Martin Pool, Robert Collins).

  BUGFIXES:

    * ``bzr annotate`` now uses dotted revnos from the viewpoint of the
      branch, rather than the last changed revision of the file.
      (John Arbash Meinel, #82158)

    * Lock operations no longer hang if they encounter a permission problem.
      (Aaron Bentley)

    * ``bzr push`` can resume a push that was canceled before it finished.
      Also, it can push even if the target directory exists if you supply
      the ``--use-existing-dir`` flag.
      (John Arbash Meinel, #30576, #45504)

    * Fix http proxy authentication when user and an optional
      password appears in the ``*_proxy`` vars. (Vincent Ladeuil,
      #83954).

    * ``bzr log branch/file`` works for local treeless branches
      (Aaron Bentley, #84247)

    * Fix problem with UNC paths on Windows 98. (Alexander Belchenko, #84728)

    * Searching location of CA bundle for PyCurl in env variable (CURL_CA_BUNDLE),
      and on win32 along the PATH. (Alexander Belchenko, #82086)

    * ``bzr init`` works with unicode argument LOCATION.
      (Alexander Belchenko, #85599)

    * Raise DependencyNotPresent if pycurl do not support https. (Vincent
      Ladeuil, #85305)

    * Invalid proxy env variables should not cause a traceback.
      (Vincent Ladeuil, #87765)

    * Ignore patterns normalised to use '/' path separator.
      (Kent Gibson, #86451)

    * bzr rocks. It sure does! Fix case. (Vincent Ladeuil, #78026)

    * Fix bzrtools shelve command for removed lines beginning with "--"
      (Johan Dahlberg, #75577)

  TESTING:

    * New ``--first`` option to ``bzr selftest`` to run specified tests
      before the rest of the suite.  (Martin Pool)


bzr 0.14  2007-01-23

  IMPROVEMENTS:

    * ``bzr help global-options`` describes the global options. (Aaron Bentley)

  BUG FIXES:
    
    * Skip documentation generation tests if the tools to do so are not
      available. Fixes running selftest for installled copies of bzr. 
      (John Arbash Meinel, #80330)

    * Fix the code that discovers whether bzr is being run from it's
      working tree to handle the case when it isn't but the directory
      it is in is below a repository. (James Westby, #77306)


bzr 0.14rc1  2007-01-16

  IMPROVEMENTS:

    * New connection: ``bzr+http://`` which supports tunnelling the smart
      protocol over an HTTP connection. If writing is enabled on the bzr
      server, then you can write over the http connection.
      (Andrew Bennetts, John Arbash Meinel)

    * Aliases now support quotation marks, so they can contain whitespace
      (Marius Kruger)

    * PyCurlTransport now use a single curl object. By specifying explicitly
      the 'Range' header, we avoid the need to use two different curl objects
      (and two connections to the same server). (Vincent Ladeuil)

    * ``bzr commit`` does not prompt for a message until it is very likely to
      succeed.  (Aaron Bentley)

    * ``bzr conflicts`` now takes --text to list pathnames of text conflicts
      (Aaron Bentley)

    * Fix ``iter_lines_added_or_present_in_versions`` to use a set instead
      of a list while checking if a revision id was requested. Takes 10s
      off of the ``fileids_affected_by_revision_ids`` time, which is 10s
      of the ``bzr branch`` time. Also improve ``fileids_...`` time by
      filtering lines with a regex rather than multiple ``str.find()``
      calls. (saves another 300ms) (John Arbash Meinel)

    * Policy can be set for each configuration key. This allows keys to be
      inherited properly across configuration entries. For example, this
      should enable you to do::
        
        [/home/user/project]
        push_location = sftp://host/srv/project/
        push_location:policy = appendpath

      And then a branch like ``/home/user/project/mybranch`` should get an
      automatic push location of ``sftp://host/srv/project/mybranch``.
      (James Henstridge)

    * Added ``bzr status --short`` to make status report svn style flags
      for each file.  For example::

        $ bzr status --short
        A  foo
        A  bar
        D  baz
        ?  wooley

    * 'bzr selftest --clean-output' allows easily clean temporary tests 
      directories without running tests. (Alexander Belchenko)

    * ``bzr help hidden-commands`` lists all hidden commands. (Aaron Bentley)

    * ``bzr merge`` now has an option ``--pull`` to fall back to pull if
      local is fully merged into remote. (Jan Hudec)

    * ``bzr help formats`` describes available directory formats. (Aaron Bentley)

  INTERNALS:

    * A few tweaks directly to ``fileids_affected_by_revision_ids`` to
      help speed up processing, as well allowing to extract unannotated
      lines. Between the two ``fileids_affected_by_revision_ids`` is
      improved by approx 10%. (John Arbash Meinel)

    * Change Revision serialization to only write out millisecond
      resolution. Rather than expecting floating point serialization to
      preserve more resolution than we need. (Henri Weichers, Martin Pool)

    * Test suite ends cleanly on Windows.  (Vincent Ladeuil)

    * When 'encoding_type' attribute of class Command is equal to 'exact', 
      force sys.stdout to be a binary stream on Windows, and therefore
      keep exact line-endings (without LF -> CRLF conversion).
      (Alexander Belchenko)

    * Single-letter short options are no longer globally declared.  (Martin
      Pool)

    * Before using detected user/terminal encoding bzr should check
      that Python has corresponding codec. (Alexander Belchenko)

    * Formats for end-user selection are provided via a FormatRegistry (Aaron Bentley)

  BUG FIXES:

    * ``bzr missing --verbose`` was showing adds/removals in the wrong
      direction. (John Arbash Meinel)

    * ``bzr annotate`` now defaults to showing dotted revnos for merged
      revisions. It cuts them off at a depth of 12 characters, but you can
      supply ``--long`` to see the full number. You can also use
      ``--show-ids`` to display the original revision ids, rather than
      revision numbers and committer names. (John Arbash Meinel, #75637)

    * bzr now supports Win32 UNC path (e.g. \\HOST\path). 
      (Alexander Belchenko, #57869)

    * Win32-specific: output of cat, bundle and diff commands don't mangle
      line-endings (Alexander Belchenko, #55276)

    * Replace broken fnmatch based ignore pattern matching with custom pattern
      matcher.
      (Kent Gibson, Jan Hudec #57637)

    * pycurl and urllib can detect short reads at different places. Update
      the test suite to test more cases. Also detect http error code 416
      which was raised for that specific bug. Also enhance the urllib
      robustness by detecting invalid ranges (and pycurl's one by detecting
      short reads during the initial GET). (Vincent Ladeuil, #73948)

    * The urllib connection sharing interacts badly with urllib2
      proxy setting (the connections didn't go thru the proxy
      anymore). Defining a proper ProxyHandler solves the
      problem.  (Vincent Ladeuil, #74759)

    * Use urlutils to generate relative URLs, not osutils 
      (Aaron Bentley, #76229)

    * ``bzr status`` in a readonly directory should work without giving
      lots of errors. (John Arbash Meinel, #76299)

    * Mention the revisionspec topic for the revision option help.
      (Wouter van Heyst, #31663)

    * Allow plugins import from zip archives.
      (Alexander Belchenko, #68124)


bzr 0.13  2006-12-05
    
  No changes from 0.13rc1
    
bzr 0.13rc1  2006-11-27

  IMPROVEMENTS:

    * New command ``bzr remove-tree`` allows the removal of the working
      tree from a branch.
      (Daniel Silverstone)

    * urllib uses shared keep-alive connections, so http 
      operations are substantially faster.
      (Vincent Ladeuil, #53654)

    * ``bzr export`` allows an optional branch parameter, to export a bzr
      tree from some other url. For example:
      ``bzr export bzr.tar.gz http://bazaar-vcs.org/bzr/bzr.dev``
      (Daniel Silverstone)

    * Added ``bzr help topics`` to the bzr help system. This gives a
      location for general information, outside of a specific command.
      This includes updates for ``bzr help revisionspec`` the first topic
      included. (Goffredo Baroncelli, John Arbash Meinel, #42714)

    * WSGI-compatible HTTP smart server.  See ``doc/http_smart_server.txt``.
      (Andrew Bennetts)

    * Knit files will now cache full texts only when the size of the
      deltas is as large as the size of the fulltext. (Or after 200
      deltas, whichever comes first). This has the most benefit on large
      files with small changes, such as the inventory for a large project.
      (eg For a project with 2500 files, and 7500 revisions, it changes
      the size of inventory.knit from 11MB to 5.4MB) (John Arbash Meinel)

  INTERNALS:

    * New -D option given before the command line turns on debugging output
      for particular areas.  -Derror shows tracebacks on all errors.
      (Martin Pool)

    * Clean up ``bzr selftest --benchmark bundle`` to correct an import,
      and remove benchmarks that take longer than 10min to run.
      (John Arbash Meinel)

    * Use ``time.time()`` instead of ``time.clock()`` to decide on
      progress throttling. Because ``time.clock()`` is actually CPU time,
      so over a high-latency connection, too many updates get throttled.
      (John Arbash Meinel)

    * ``MemoryTransport.list_dir()`` would strip the first character for
      files or directories in root directory. (John Arbash Meinel)

    * New method 'get_branch_reference' on 'BzrDir' allows the detection of 
      branch references - which the smart server component needs.
  
    * New ``ChrootTransportDecorator``, accessible via the ``chroot+`` url
      prefix.  It disallows any access to locations above a set URL.  (Andrew
      Bennetts)

  BUG FIXES:

    * Now _KnitIndex properly decode revision ids when loading index data.
      And optimize the knit index parsing code.  (Dmitry Vasiliev, John
      Arbash Meinel)

    * ``bzrlib/bzrdir.py`` was directly referencing ``bzrlib.workingtree``,
      without importing it. This prevented ``bzr upgrade`` from working
      unless a plugin already imported ``bzrlib.workingtree``
      (John Arbash Meinel, #70716)

    * Suppress the traceback on invalid URLs (Vincent Ladeuil, #70803).

    * Give nicer error message when an http server returns a 403
      error code. (Vincent Ladeuil, #57644).

    * When a multi-range http GET request fails, try a single
      range one. If it fails too, forget about ranges. Remember that until 
      the death of the transport and propagates that to the clones.
      (Vincent Ladeuil, #62276, #62029).

    * Handles user/passwords supplied in url from command
      line (for the urllib implementation). Don't request already
      known passwords (Vincent Ladeuil, #42383, #44647, #48527)

    * _KnitIndex.add_versions() dictionary compresses revision ids as they
      are added. This fixes bug where fetching remote revisions records
      them as full references rather than integers. (John Arbash Meinel,
      #64789)

    * ``bzr ignore`` strips trailing slashes in patterns.
      Also ``bzr ignore`` rejects absolute paths. (Kent Gibson, #4559)

    * ``bzr ignore`` takes multiple arguments. (Cheuksan Edward Wang, #29488)

    * mv correctly handles paths that traverse symlinks. 
      (Aaron Bentley, #66964)

    * Give nicer looking error messages when failing to connect over ssh.
      (John Arbash Meinel, #49172)

    * Pushing to a remote branch does not currently update the remote working
      tree. After a remote push, ``bzr status`` and ``bzr diff`` on the remote
      machine now show that the working tree is out of date.
      (Cheuksan Edward Wang #48136)

    * Use patiencediff instead of difflib for determining deltas to insert
      into knits. This avoids the O(N^3) behavior of difflib. Patience
      diff should be O(N^2). (Cheuksan Edward Wang, #65714)

    * Running ``bzr log`` on nonexistent file gives an error instead of the
      entire log history. (Cheuksan Edward Wang #50793)

    * ``bzr cat`` can look up contents of removed or renamed files. If the
      pathname is ambiguous, i.e. the files in the old and new trees have
      different id's, the default is the file in the new tree. The user can
      use "--name-from-revision" to select the file in the old tree.
      (Cheuksan Edward Wang, #30190)

  TESTING:

    * TestingHTTPRequestHandler really handles the Range header
      (previously it was ignoring it and returning the whole file,).

bzr 0.12  2006-10-30

  INTERNALS:

    * Clean up ``bzr selftest --benchmark bundle`` to correct an import,
      and remove benchmarks that take longer than 10min to run.
      (John Arbash Meinel)
  
bzr 0.12rc1  2006-10-23

  IMPROVEMENTS:

    * ``bzr log`` now shows dotted-decimal revision numbers for all revisions,
      rather than just showing a decimal revision number for revisions on the
      mainline. These revision numbers are not yet accepted as input into bzr
      commands such as log, diff etc. (Robert Collins)

    * revisions can now be specified using dotted-decimal revision numbers.
      For instance, ``bzr diff -r 1.2.1..1.2.3``. (Robert Collins)

    * ``bzr help commands`` output is now shorter (Aaron Bentley)

    * ``bzr`` now uses lazy importing to reduce the startup time. This has
      a moderate effect on lots of actions, especially ones that have
      little to do. For example ``bzr rocks`` time is down to 116ms from
      283ms. (John Arbash Meinel)

    * New Registry class to provide name-to-object registry-like support,
      for example for schemes where plugins can register new classes to
      do certain tasks (e.g. log formatters). Also provides lazy registration
      to allow modules to be loaded on request. (John Arbash Meinel, Adeodato
      Simó)

  API INCOMPATABILITY:
  
    * LogFormatter subclasses show now expect the 'revno' parameter to 
      show() to be a string rather than an int. (Robert Collins)

  INTERNALS:

    * ``TestCase.run_bzr``, ``run_bzr_captured``, and ``run_bzr_subprocess``
      can take a ``working_dir='foo'`` parameter, which will change directory 
      for the command. (John Arbash Meinel)

    * ``bzrlib.lazy_regex.lazy_compile`` can be used to create a proxy
      around a regex, which defers compilation until first use. 
      (John Arbash Meinel)

    * ``TestCase.run_bzr_subprocess`` defaults to supplying the
      ``--no-plugins`` parameter to ensure test reproducability, and avoid
      problems with system-wide installed plugins. (John Arbash Meinel)

    * Unique tree root ids are now supported. Newly created trees still
      use the common root id for compatibility with bzr versions before 0.12.
      (Aaron Bentley)

    * ``WorkingTree.set_root_id(None)`` is now deprecated. Please
      pass in inventory.ROOT_ID if you want the default root id value.
      (Robert Collins, John Arbash Meinel)

    * New method ``WorkingTree.flush()`` which will write the current memory
      inventory out to disk. At the same time, read_working_inventory will
      no longer trash the current tree inventory if it has been modified within
      the current lock, and the tree will now ``flush()`` automatically on
      ``unlock()``. ``WorkingTree.set_root_id()`` has been updated to take
      advantage of this functionality. (Robert Collins, John Arbash Meinel)

    * ``bzrlib.tsort.merge_sorted`` now accepts ``generate_revnos``. This
      parameter will cause it to add another column to its output, which
      contains the dotted-decimal revno for each revision, as a tuple.
      (Robert Collins)

    * ``LogFormatter.show_merge`` is deprecated in favour of
      ``LogFormatter.show_merge_revno``. (Robert Collins)

  BUG FIXES:

    * Avoid circular imports by creating a deprecated function for
      ``bzrlib.tree.RevisionTree``. Callers should have been using
      ``bzrlib.revisontree.RevisionTree`` anyway. (John Arbash Meinel,
      #63360, #66349)

    * Don't use ``socket.MSG_WAITALL`` as it doesn't exist on all
      platforms. (Martin Pool, #66356)

    * Don't require ``Content-Type`` in range responses. Assume they are a
      single range if ``Content-Type`` does not exist.
      (John Arbash Meinel, #62473)

    * bzr branch/pull no longer complain about progress bar cleanup when
      interrupted during fetch.  (Aaron Bentley, #54000)

    * ``WorkingTree.set_parent_trees()`` uses the trees to directly write
      the basis inventory, rather than going through the repository. This
      allows us to have 1 inventory read, and 2 inventory writes when
      committing a new tree. (John Arbash Meinel)

    * When reverting, files that are not locally modified that do not exist
      in the target are deleted, not just unversioned (Aaron Bentley)

    * When trying to acquire a lock, don't fail immediately. Instead, try
      a few times (up to 1 hour) before timing out. Also, report why the
      lock is unavailable (John Arbash Meinel, #43521, #49556)

    * Leave HttpTransportBase daughter classes decides how they
      implement cloning. (Vincent Ladeuil, #61606)

    * diff3 does not indicate conflicts on clean merge. (Aaron Bentley)

    * If a commit fails, the commit message is stored in a file at the root of
      the tree for later commit. (Cheuksan Edward Wang, Stefan Metzmacher,
      #32054)

  TESTING:

    * New test base class TestCaseWithMemoryTransport offers memory-only
      testing facilities: its not suitable for tests that need to mutate disk
      state, but most tests should not need that and should be converted to
      TestCaseWithMemoryTransport. (Robert Collins)

    * ``TestCase.make_branch_and_memory_tree`` now takes a format
      option to set the BzrDir, Repository and Branch formats of the
      created objects. (Robert Collins, John Arbash Meinel)

bzr 0.11  2006-10-02

    * Smart server transport test failures on windows fixed. (Lukáš Lalinský).

bzr 0.11rc2  2006-09-27

  BUG FIXES:

    * Test suite hangs on windows fixed. (Andrew Bennets, Alexander Belchenko).
    
    * Commit performance regression fixed. (Aaron Bentley, Robert Collins, John
      Arbash Meinel).

bzr 0.11rc1  2006-09-25

  IMPROVEMENTS:

    * Knit files now wait to create their contents until the first data is
      added. The old code used to create an empty .knit and a .kndx with just
      the header. However, this caused a lot of extra round trips over sftp.
      This can change the time for ``bzr push`` to create a new remote branch
      from 160s down to 100s. This also affects ``bzr commit`` performance when
      adding new files, ``bzr commit`` on a new kernel-like tree drops from 50s
      down to 40s (John Arbash Meinel, #44692)

    * When an entire subtree has been deleted, commit will now report that
      just the top of the subtree has been deleted, rather than reporting
      all the individual items. (Robert Collins)

    * Commit performs one less XML parse. (Robert Collins)

    * ``bzr checkout`` now operates on readonly branches as well
      as readwrite branches. This fixes bug #39542. (Robert Collins)

    * ``bzr bind`` no longer synchronises history with the master branch.
      Binding should be followed by an update or push to synchronise the 
      two branches. This is closely related to the fix for bug #39542.
      (Robert Collins)

    * ``bzrlib.lazy_import.lazy_import`` function to create on-demand 
      objects.  This allows all imports to stay at the global scope, but
      modules will not actually be imported if they are not used.
      (John Arbash Meinel)

    * Support bzr:// and bzr+ssh:// urls to work with the new RPC-based
      transport which will be used with the upcoming high-performance smart
      server. The new command ``bzr serve`` will invoke bzr in server mode,
      which processes these requests. (Andrew Bennetts, Robert Collins, Martin
      Pool)

    * New command ``bzr version-info`` which can be used to get a summary
      of the current state of the tree. This is especially useful as part
      of a build commands. See ``doc/version_info.txt`` for more information 
      (John Arbash Meinel)

  BUG FIXES:

    * 'bzr inventory [FILE...]' allows restricting the file list to a
      specific set of files. (John Arbash Meinel, #3631)

    * Don't abort when annotating empty files (John Arbash Meinel, #56814)

    * Add ``Stanza.to_unicode()`` which can be passed to another Stanza
      when nesting stanzas. Also, add ``read_stanza_unicode`` to handle when
      reading a nested Stanza. (John Arbash Meinel)

    * Transform._set_mode() needs to stat the right file. 
      (John Arbash Meinel, #56549)

    * Raise WeaveFormatError rather than StopIteration when trying to read
      an empty Weave file. (John Arbash Meinel, #46871)

    * Don't access e.code for generic URLErrors, only HTTPErrors have .code.
      (Vincent Ladeuil, #59835)

    * Handle boundary="" lines properly to allow access through a Squid proxy.
      (John Arbash Meinel, #57723)

    * revert now removes newly-added directories (Aaron Bentley, #54172)

    * ``bzr upgrade sftp://`` shouldn't fail to upgrade v6 branches if there 
      isn't a working tree. (David Allouche, #40679)

    * Give nicer error messages when a user supplies an invalid --revision
      parameter. (John Arbash Meinel, #55420)

    * Handle when LANG is not recognized by python. Emit a warning, but
      just revert to using 'ascii'. (John Arbash Meinel, #35392)

    * Don't use preexec_fn on win32, as it is not supported by subprocess.
      (John Arbash Meinel)

    * Skip specific tests when the dependencies aren't met. This includes
      some ``setup.py`` tests when ``python-dev`` is not available, and
      some tests that depend on paramiko. (John Arbash Meinel, Mattheiu Moy)

    * Fallback to Paramiko properly, if no ``ssh`` executable exists on
      the system. (Andrew Bennetts, John Arbash Meinel)

    * ``Branch.bind(other_branch)`` no longer takes a write lock on the
      other branch, and will not push or pull between the two branches.
      API users will need to perform a push or pull or update operation if they
      require branch synchronisation to take place. (Robert Collins, #47344)

    * When creating a tarball or zipfile export, export unicode names as utf-8
      paths. This may not work perfectly on all platforms, but has the best
      chance of working in the common case. (John Arbash Meinel, #56816)

    * When committing, only files that exist in working tree or basis tree
      may be specified (Aaron Bentley, #50793)

  PORTABILITY:

    * Fixes to run on Python 2.5 (Brian M. Carlson, Martin Pool, Marien Zwart)

  INTERNALS:

    * TestCaseInTempDir now creates a separate directory for HOME, rather
      than having HOME set to the same location as the working directory.
      (John Arbash Meinel)

    * run_bzr_subprocess() can take an optional 'env_changes={}' parameter,
      which will update os.environ inside the spawned child. It also can
      take a 'universal_newlines=True', which helps when checking the output
      of the command. (John Arbash Meinel)

    * Refactor SFTP vendors to allow easier re-use when ssh is used. 
      (Andrew Bennetts)

    * Transport.list_dir() and Transport.iter_files_recursive() should always
      return urlescaped paths. This is now tested (there were bugs in a few
      of the transports) (Andrew Bennetts, David Allouche, John Arbash Meinel)

    * New utility function symbol_versioning.deprecation_string. Returns the
      formatted string for a callable, deprecation format pair. (Robert Collins)

    * New TestCase helper applyDeprecated. This allows you to call a callable
      which is deprecated without it spewing to the screen, just by supplying
      the deprecation format string issued for it. (Robert Collins)

    * Transport.append and Transport.put have been deprecated in favor of
      .append_bytes, .append_file, .put_bytes, and .put_file. This removes the
      ambiguity in what type of object the functions take.
      Transport.non_atomic_put_{bytes,file} has also been added. Which works
      similarly to Transport.append() except for SFTP, it doesn't have a round
      trip when opening the file. Also, it provides functionality for creating
      a parent directory when trying to create a file, rather than raise
      NoSuchFile and forcing the caller to repeat their request.
      (John Arbash Meinel)

    * WorkingTree has a new api ``unversion`` which allow the unversioning of
      entries by their file id. (Robert Collins)

    * WorkingTree.pending_merges is deprecated.  Please use the get_parent_ids
      (introduced in 0.10) method instead. (Robert Collins)

    * WorkingTree has a new lock_tree_write method which locks the branch for
      read rather than write. This is appropriate for actions which only need
      the branch data for reference rather than mutation. A new decorator
      needs_tree_write_lock is provided in the workingtree module. Like the
      needs_read_lock and needs_write_lock decorators this allows static 
      declaration of the locking requirements of a function to ensure that
      a lock is taken out for casual scripts. (Robert Collins, #54107)

    * All WorkingTree methods which write to the tree, but not to the branch
      have been converted to use ``needs_tree_write_lock`` rather than 
      ``needs_write_lock``. Also converted is the revert, conflicts and tree
      transform modules. This provides a modest performance improvement on 
      metadir style trees, due to the reduce lock-acquisition, and a more
      significant performance improvement on lightweight checkouts from 
      remote branches, where trivial operations used to pay a significant 
      penalty. It also provides the basis for allowing readonly checkouts.
      (Robert Collins)

    * Special case importing the standard library 'copy' module. This shaves
      off 40ms of startup time, while retaining compatibility. See:
      ``bzrlib/inspect_for_copy.py`` for more details. (John Arbash Meinel)

    * WorkingTree has a new parent class MutableTree which represents the 
      specialisations of Tree which are able to be altered. (Robert Collins)

    * New methods mkdir and put_file_bytes_non_atomic on MutableTree that
      mutate the tree and its contents. (Robert Collins)

    * Transport behaviour at the root of the URL is now defined and tested.
      (Andrew Bennetts, Robert Collins)

  TESTING:

    * New test helper classs MemoryTree. This is typically accessed via
      ``self.make_branch_and_memory_tree()`` in test cases. (Robert Collins)
      
    * Add start_bzr_subprocess and stop_bzr_subprocess to allow test code to
      continue running concurrently with a subprocess of bzr. (Andrew Bennetts,
      Robert Collins)

    * Add a new method ``Transport.get_smart_client()``. This is provided to
      allow upgrades to a richer interface than the VFS one provided by
      Transport. (Andrew Bennetts, Martin Pool)

bzr 0.10  2006-08-29
  
  IMPROVEMENTS:
    * 'merge' now takes --uncommitted, to apply uncommitted changes from a
      tree.  (Aaron Bentley)
  
    * 'bzr add --file-ids-from' can be used to specify another path to use
      for creating file ids, rather than generating all new ones. Internally,
      the 'action' passed to smart_add_tree() can return file_ids that
      will be used, rather than having bzrlib generate new ones.
      (John Arbash Meinel, #55781)

    * ``bzr selftest --benchmark`` now allows a ``--cache-dir`` parameter.
      This will cache some of the intermediate trees, and decrease the
      setup time for benchmark tests. (John Arbash Meinel)

    * Inverse forms are provided for all boolean options.  For example,
      --strict has --no-strict, --no-recurse has --recurse (Aaron Bentley)

    * Serialize out Inventories directly, rather than using ElementTree.
      Writing out a kernel sized inventory drops from 2s down to ~350ms.
      (Robert Collins, John Arbash Meinel)

  BUG FIXES:

    * Help diffutils 2.8.4 get along with binary tests (Marien Zwart: #57614)

    * Change LockDir so that if the lock directory doesn't exist when
      lock_write() is called, an attempt will be made to create it.
      (John Arbash Meinel, #56974)

    * ``bzr uncommit`` preserves pending merges. (John Arbash Meinel, #57660)

    * Active FTP transport now works as intended. (ghozzy, #56472)

    * Really fix mutter() so that it won't ever raise a UnicodeError.
      It means it is possible for ~/.bzr.log to contain non UTF-8 characters.
      But it is a debugging log, not a real user file.
      (John Arbash Meinel, #56947, #53880)

    * Change Command handle to allow Unicode command and options.
      At present we cannot register Unicode command names, so we will get
      BzrCommandError('unknown command'), or BzrCommandError('unknown option')
      But that is better than a UnicodeError + a traceback.
      (John Arbash Meinel, #57123)

    * Handle TZ=UTC properly when reading/writing revisions.
      (John Arbash Meinel, #55783, #56290)

    * Use GPG_TTY to allow gpg --cl to work with gpg-agent in a pipeline,
      (passing text to sign in on stdin). (John Arbash Meinel, #54468)

    * External diff does the right thing for binaries even in foreign 
      languages. (John Arbash Meinel, #56307)

    * Testament handles more cases when content is unicode. Specific bug was
      in handling of revision properties. (John Arbash Meinel, Holger Krekel,
      #54723)

    * The bzr selftest was failing on installed versions due to a bug in a new
      test helper. (John Arbash Meinel, Robert Collins, #58057)

  INTERNALS:

    * ``bzrlib.cache_utf8`` contains ``encode()`` and ``decode()`` functions
      which can be used to cache the conversion between utf8 and Unicode.
      Especially helpful for some of the knit annotation code, which has to
      convert revision ids to utf8 to annotate lines in storage.
      (John Arbash Meinel)

    * ``setup.py`` now searches the filesystem to find all packages which
      need to be installed. This should help make the life of packagers
      easier. (John Arbash Meinel)

bzr 0.9.0  2006-08-11

  SURPRISES:

   * The hard-coded built-in ignore rules have been removed. There are
     now two rulesets which are enforced. A user global one in 
     ~/.bazaar/ignore which will apply to every tree, and the tree
     specific one '.bzrignore'.
     ~/.bazaar/ignore will be created if it does not exist, but with
     a more conservative list than the old default.
     This fixes bugs with default rules being enforced no matter what. 
     The old list of ignore rules from bzr is available by
     running 'bzr ignore --old-default-rules'.
     (Robert Collins, Martin Pool, John Arbash Meinel)

   * 'branches.conf' has been changed to 'locations.conf', since it can apply
     to more locations than just branch locations.
     (Aaron Bentley)
   
  IMPROVEMENTS:

   * The revision specifier "revno:" is extended to accept the syntax
     revno:N:branch. For example,
     revno:42:http://bazaar-vcs.org/bzr/bzr.dev/ means revision 42 in
     bzr.dev.  (Matthieu Moy)

   * Tests updates to ensure proper URL handling, UNICODE support, and
     proper printing when the user's terminal encoding cannot display 
     the path of a file that has been versioned.
     ``bzr branch`` can take a target URL rather than only a local directory.
     Branch.get_parent()/set_parent() now save a relative path if possible,
     and normalize the parent based on root, allowing access across
     different transports. (John Arbash Meinel, Wouter van Heyst, Martin Pool)
     (Malone #48906, #42699, #40675, #5281, #3980, #36363, #43689,
     #42517, #42514)

   * On Unix, detect terminal width using an ioctl not just $COLUMNS.
     Use terminal width for single-line logs from ``bzr log --line`` and
     pending-merge display.  (Robert Widhopf-Fenk, Gustavo Niemeyer)
     (Malone #3507)

   * On Windows, detect terminal width using GetConsoleScreenBufferInfo.
     (Alexander Belchenko)

   * Speedup improvement for 'date:'-revision search. (Guillaume Pinot).

   * Show the correct number of revisions pushed when pushing a new branch.
     (Robert Collins).

   * 'bzr selftest' now shows a progress bar with the number of tests, and 
     progress made. 'make check' shows tests in -v mode, to be more useful
     for the PQM status window. (Robert Collins).
     When using a progress bar, failed tests are printed out, rather than
     being overwritten by the progress bar until the suite finishes.
     (John Arbash Meinel)

   * 'bzr selftest --benchmark' will run a new benchmarking selftest.
     'bzr selftest --benchmark --lsprof-timed' will use lsprofile to generate
     profile data for the individual profiled calls, allowing for fine
     grained analysis of performance.
     (Robert Collins, Martin Pool).

   * 'bzr commit' shows a progress bar. This is useful for commits over sftp
     where commit can take an appreciable time. (Robert Collins)

   * 'bzr add' is now less verbose in telling you what ignore globs were
     matched by files being ignored. Instead it just tells you how many 
     were ignored (because you might reasonably be expecting none to be
     ignored). 'bzr add -v' is unchanged and will report every ignored
     file. (Robert Collins).

   * ftp now has a test server if medusa is installed. As part of testing,
     ftp support has been improved, including support for supplying a
     non-standard port. (John Arbash Meinel).

   * 'bzr log --line' shows the revision number, and uses only the
     first line of the log message (#5162, Alexander Belchenko;
     Matthieu Moy)

   * 'bzr status' has had the --all option removed. The 'bzr ls' command
     should be used to retrieve all versioned files. (Robert Collins)

   * 'bzr bundle OTHER/BRANCH' will create a bundle which can be sent
     over email, and applied on the other end, while maintaining ancestry.
     This bundle can be applied with either 'bzr merge' or 'bzr pull',
     the same way you would apply another branch.
     (John Arbash Meinel, Aaron Bentley)
  
   * 'bzr whoami' can now be used to set your identity from the command line,
     for a branch or globally.  (Robey Pointer)

   * 'bzr checkout' now aliased to 'bzr co', and 'bzr annotate' to 'bzr ann'.
     (Michael Ellerman)

   * 'bzr revert DIRECTORY' now reverts the contents of the directory as well.
     (Aaron Bentley)

   * 'bzr get sftp://foo' gives a better error when paramiko is not present.
     Also updates things like 'http+pycurl://' if pycurl is not present.
     (John Arbash Meinel) (Malone #47821, #52204)

   * New env variable BZR_PROGRESS_BAR, sets the default progress bar type.
     Can be set to 'none' or 'dummy' to disable the progress bar, 'dots' or 
     'tty' to create the respective type. (John Arbash Meinel, #42197, #51107)

   * Improve the help text for 'bzr diff' to explain what various options do.
     (John Arbash Meinel, #6391)

   * 'bzr uncommit -r 10' now uncommits revisions 11.. rather than uncommitting
     revision 10. This makes -r10 more in line with what other commands do.
     'bzr uncommit' also now saves the pending merges of the revisions that
     were removed. So it is safe to uncommit after a merge, fix something,
     and commit again. (John Arbash Meinel, #32526, #31426)

   * 'bzr init' now also works on remote locations.
     (Wouter van Heyst, #48904)

   * HTTP support has been updated. When using pycurl we now support 
     connection keep-alive, which reduces dns requests and round trips.
     And for both urllib and pycurl we support multi-range requests, 
     which decreases the number of round-trips. Performance results for
     ``bzr branch http://bazaar-vcs.org/bzr/bzr.dev/`` indicate
     http branching is now 2-3x faster, and ``bzr pull`` in an existing 
     branch is as much as 4x faster.
     (Michael Ellerman, Johan Rydberg, John Arbash Meinel, #46768)

   * Performance improvements for sftp. Branching and pulling are now up to
     2x faster. Utilize paramiko.readv() support for async requests if it
     is available (paramiko > 1.6) (John Arbash Meinel)

  BUG FIXES:

    * Fix shadowed definition of TestLocationConfig that caused some 
      tests not to run.  (#32587, Erik Bågfors, Michael Ellerman, 
      Martin Pool)

    * Fix unnecessary requirement of sign-my-commits that it be run from
      a working directory.  (Martin Pool, Robert Collins)

    * 'bzr push location' will only remember the push location if it succeeds
      in connecting to the remote location. (#49742, John Arbash Meinel)

    * 'bzr revert' no longer toggles the executable bit on win32
      (#45010, John Arbash Meinel)

    * Handle broken pipe under win32 correctly. (John Arbash Meinel)
    
    * sftp tests now work correctly on win32 if you have a newer paramiko
      (John Arbash Meinel)

    * Cleanup win32 test suite, and general cleanup of places where
      file handles were being held open. (John Arbash Meinel)

    * When specifying filenames for 'diff -r x..y', the name of the file in the
      working directory can be used, even if its name is different in both x
      and y.

    * File-ids containing single- or double-quotes are handled correctly by
      push.  (#52227, Aaron Bentley)

    * Normalize unicode filenames to ensure cross-platform consistency.
      (John Arbash Meinel, #43689)

    * The argument parser can now handle '-' as an argument. Currently
      no code interprets it specially (it is mostly handled as a file named 
      '-'). But plugins, and future operations can use it.
      (John Arbash meinel, #50984)

    * Bundles can properly read binary files with a plain '\r' in them.
      (John Arbash Meinel, #51927)

    * Tuning iter_entries() to be more efficient (John Arbash Meinel, #5444)

    * Lots of win32 fixes (the test suite passes again).
      (John Arbash Meinel, #50155)

    * Handle openbsd returning None for sys.getfilesystemencoding() (#41183) 

    * Support ftp APPE (append) to allow Knits to be used over ftp (#42592)

    * Removals are only committed if they match the filespec (or if there is
      no filespec).  (#46635, Aaron Bentley)

    * smart-add recurses through all supplied directories 
      (John Arbash Meinel, #52578)

    * Make the bundle reader extra lines before and after the bundle text.
      This allows you to parse an email with the bundle inline.
      (John Arbash Meinel, #49182)

    * Change the file id generator to squash a little bit more. Helps when
      working with long filenames on windows. (Also helps for unicode filenames
      not generating hidden files). (John Arbash Meinel, #43801)

    * Restore terminal mode on C-c while reading sftp password.  (#48923, 
      Nicholas Allen, Martin Pool)

    * Timestamps are rounded to 1ms, and revision entries can be recreated
      exactly. (John Arbash Meinel, Jamie Wilkinson, #40693)

    * Branch.base has changed to a URL, but ~/.bazaar/locations.conf should
      use local paths, since it is user visible (John Arbash Meinel, #53653)

    * ``bzr status foo`` when foo was unversioned used to cause a full delta
      to be generated (John Arbash Meinel, #53638)

    * When reading revision properties, an empty value should be considered
      the empty string, not None (John Arbash Meinel, #47782)

    * ``bzr diff --diff-options`` can now handle binary files being changed.
      Also, the output is consistent when --diff-options is not supplied.
      (John Arbash Meinel, #54651, #52930)

    * Use the right suffixes for loading plugins (John Arbash Meinel, #51810)

    * Fix Branch.get_parent() to handle the case when the parent is not 
      accessible (John Arbash Meinel, #52976)

  INTERNALS:

    * Combine the ignore rules into a single regex rather than looping over
      them to reduce the threshold where  N^2 behaviour occurs in operations
      like status. (Jan Hudec, Robert Collins).

    * Appending to bzrlib.DEFAULT_IGNORE is now deprecated. Instead, use
      one of the add functions in bzrlib.ignores. (John Arbash Meinel)

    * 'bzr push' should only push the ancestry of the current revision, not
      all of the history in the repository. This is especially important for
      shared repositories. (John Arbash Meinel)

    * bzrlib.delta.compare_trees now iterates in alphabetically sorted order,
      rather than randomly walking the inventories. (John Arbash Meinel)

    * Doctests are now run in temporary directories which are cleaned up when
      they finish, rather than using special ScratchDir/ScratchBranch objects.
      (Martin Pool)

    * Split ``check`` into separate methods on the branch and on the repository,
      so that it can be specialized in ways that are useful or efficient for
      different formats.  (Martin Pool, Robert Collins)

    * Deprecate Repository.all_revision_ids; most methods don't really need
      the global revision graph but only that part leading up to a particular
      revision.  (Martin Pool, Robert Collins)

    * Add a BzrDirFormat control_formats list which allows for control formats
      that do not use '.bzr' to store their data - i.e. '.svn', '.hg' etc.
      (Robert Collins, Jelmer Vernooij).

    * bzrlib.diff.external_diff can be redirected to any file-like object.
      Uses subprocess instead of spawnvp.
      (#4047, #48914, James Henstridge, John Arbash Meinel)

    * New command line option '--profile-imports', which will install a custom
      importer to log time to import modules and regex compilation time to 
      sys.stderr (John Arbash Meinel)

    * 'EmptyTree' is now deprecated, please use repository.revision_tree(None)
      instead. (Robert Collins)

    * "RevisionTree" is now in bzrlib/revisiontree.py. (Robert Collins)

bzr 0.8.2  2006-05-17
  
  BUG FIXES:
   
    * setup.py failed to install launchpad plugin.  (Martin Pool)

bzr 0.8.1  2006-05-16

  BUG FIXES:

    * Fix failure to commit a merge in a checkout.  (Martin Pool, 
      Robert Collins, Erik Bågfors, #43959)

    * Nicer messages from 'commit' in the case of renames, and correct
      messages when a merge has occured. (Robert Collins, Martin Pool)

    * Separate functionality from assert statements as they are skipped in
      optimized mode of python. Add the same check to pending merges.
      (#44443, Olaf Conradi)

  CHANGES:

    * Do not show the None revision in output of bzr ancestry. (Olaf Conradi)

    * Add info on standalone branches without a working tree.
      (#44155, Olaf Conradi)

    * Fix bug in knits when raising InvalidRevisionId. (#44284, Olaf Conradi)

  CHANGES:

    * Make editor invocation comply with Debian Policy. First check
      environment variables VISUAL and EDITOR, then try editor from
      alternatives system. If that all fails, fall back to the pre-defined
      list of editors. (#42904, Olaf Conradi)

  NEW FEATURES:

    * New 'register-branch' command registers a public branch into 
      Launchpad.net, where it can be associated with bugs, etc.
      (Martin Pool, Bjorn Tillenius, Robert Collins)

  INTERNALS:

    * New public api in InventoryEntry - 'describe_change(old, new)' which
      provides a human description of the changes between two old and
      new. (Robert Collins, Martin Pool)

  TESTING:

    * Fix test case for bzr info in upgrading a standalone branch to metadir,
      uses bzrlib api now. (Olaf Conradi)

bzr 0.8  2006-05-08

  NOTES WHEN UPGRADING:

    Release 0.8 of bzr introduces a new format for history storage, called
    'knit', as an evolution of to the 'weave' format used in 0.7.  Local 
    and remote operations are faster using knits than weaves.  Several
    operations including 'init', 'init-repo', and 'upgrade' take a 
    --format option that controls this.  Branching from an existing branch
    will keep the same format.

    It is possible to merge, pull and push between branches of different
    formats but this is slower than moving data between homogenous
    branches.  It is therefore recommended (but not required) that you
    upgrade all branches for a project at the same time.  Information on
    formats is shown by 'bzr info'.

    bzr 0.8 now allows creation of 'repositories', which hold the history 
    of files and revisions for several branches.  Previously bzr kept all
    the history for a branch within the .bzr directory at the root of the
    branch, and this is still the default.  To create a repository, use
    the new 'bzr init-repo' command.  Branches exist as directories under
    the repository and contain just a small amount of information
    indicating the current revision of the branch.

    bzr 0.8 also supports 'checkouts', which are similar to in cvs and
    subversion.  Checkouts are associated with a branch (optionally in a
    repository), which contains all the historical information.  The
    result is that a checkout can be deleted without losing any
    already-committed revisions.  A new 'update' command is also available. 

    Repositories and checkouts are not supported with the 0.7 storage
    format.  To use them you must upgrad to either knits, or to the
    'metaweave' format, which uses weaves but changes the .bzr directory
    arrangement.
    

  IMPROVEMENTS:

    * Sftp paths can now be relative, or local, according to the lftp
      convention. Paths now take the form:
      sftp://user:pass@host:port/~/relative/path
      or
      sftp://user:pass@host:port/absolute/path

    * The FTP transport now tries to reconnect after a temporary
      failure. ftp put is made atomic. (Matthieu Moy)

    * The FTP transport now maintains a pool of connections, and
      reuses them to avoid multiple connections to the same host (like
      sftp did). (Daniel Silverstone)

    * The bzr_man.py file has been removed. To create the man page now,
      use ./generate_docs.py man. The new program can also create other files.
      Run "python generate_docs.py --help" for usage information. (Hans
      Ulrich Niedermann & James Blackwell).

    * Man Page now gives full help (James Blackwell). Help also updated to 
      reflect user config now being stored in .bazaar (Hans Ulrich
      Niedermann)

    * It's now possible to set aliases in bazaar.conf (Erik Bågfors)

    * Pull now accepts a --revision argument (Erik Bågfors)

    * 'bzr re-sign' now allows multiple revisions to be supplied on the command
      line. You can now use the following command to sign all of your old
      commits::

        find .bzr/revision-store// -name my@email-* \
          | sed 's/.*\/\/..\///' \
          | xargs bzr re-sign

    * Upgrade can now upgrade over the network. (Robert Collins)

    * Two new commands 'bzr checkout' and 'bzr update' allow for CVS/SVN-alike
      behaviour.  By default they will cache history in the checkout, but
      with --lightweight almost all data is kept in the master branch.
      (Robert Collins)

    * 'revert' unversions newly-versioned files, instead of deleting them.

    * 'merge' is more robust.  Conflict messages have changed.

    * 'merge' and 'revert' no longer clobber existing files that end in '~' or
      '.moved'.

    * Default log format can be set in configuration and plugins can register
      their own formatters. (Erik Bågfors)

    * New 'reconcile' command will check branch consistency and repair indexes
      that can become out of sync in pre 0.8 formats. (Robert Collins,
      Daniel Silverstone)

    * New 'bzr init --format' and 'bzr upgrade --format' option to control 
      what storage format is created or produced.  (Robert Collins, 
      Martin Pool)

    * Add parent location to 'bzr info', if there is one.  (Olaf Conradi)

    * New developer commands 'weave-list' and 'weave-join'.  (Martin Pool)

    * New 'init-repository' command, plus support for repositories in 'init'
      and 'branch' (Aaron Bentley, Erik Bågfors, Robert Collins)

    * Improve output of 'info' command. Show all relevant locations related to
      working tree, branch and repository. Use kibibytes for binary quantities.
      Fix off-by-one error in missing revisions of working tree.  Make 'info'
      work on branches, repositories and remote locations.  Show locations
      relative to the shared repository, if applicable.  Show locking status
      of locations.  (Olaf Conradi)

    * Diff and merge now safely handle binary files. (Aaron Bentley)

    * 'pull' and 'push' now normalise the revision history, so that any two
      branches with the same tip revision will have the same output from 'log'.
      (Robert Collins)

    * 'merge' accepts --remember option to store parent location, like 'push'
      and 'pull'. (Olaf Conradi)

    * bzr status and diff when files given as arguments do not exist
      in the relevant trees.  (Martin Pool, #3619)

    * Add '.hg' to the default ignore list.  (Martin Pool)

    * 'knit' is now the default disk format. This improves disk performance and
      utilization, increases incremental pull performance, robustness with SFTP
      and allows checkouts over SFTP to perform acceptably. 
      The initial Knit code was contributed by Johan Rydberg based on a
      specification by Martin Pool.
      (Robert Collins, Aaron Bentley, Johan Rydberg, Martin Pool).

    * New tool to generate all-in-one html version of the manual.  (Alexander
      Belchenko)

    * Hitting CTRL-C while doing an SFTP push will no longer cause stale locks
      to be left in the SFTP repository. (Robert Collins, Martin Pool).

    * New option 'diff --prefix' to control how files are named in diff
      output, with shortcuts '-p0' and '-p1' corresponding to the options for 
      GNU patch.  (Alexander Belchenko, Goffredo Baroncelli, Martin Pool)

    * Add --revision option to 'annotate' command.  (Olaf Conradi)

    * If bzr shows an unexpected revision-history after pulling (perhaps due
      to a reweave) it can now be corrected by 'bzr reconcile'.
      (Robert Collins)

  CHANGES:

    * Commit is now verbose by default, and shows changed filenames and the 
      new revision number.  (Robert Collins, Martin Pool)

    * Unify 'mv', 'move', 'rename'.  (#5379, Matthew Fuller)

    * 'bzr -h' shows help.  (#35940, Martin Pool, Ian Bicking)

    * Make 'pull' and 'push' remember location on failure using --remember.
      (Olaf Conradi)

    * For compatibility, make old format for using weaves inside metadir
      available as 'metaweave' format.  Rename format 'metadir' to 'default'.
      Clean up help for option --format in commands 'init', 'init-repo' and
      'upgrade'.  (Olaf Conradi)

  INTERNALS:
  
    * The internal storage of history, and logical branch identity have now
      been split into Branch, and Repository. The common locking and file 
      management routines are now in bzrlib.lockablefiles. 
      (Aaron Bentley, Robert Collins, Martin Pool)

    * Transports can now raise DependencyNotPresent if they need a library
      which is not installed, and then another implementation will be 
      tried.  (Martin Pool)

    * Remove obsolete (and no-op) `decode` parameter to `Transport.get`.  
      (Martin Pool)

    * Using Tree Transform for merge, revert, tree-building

    * WorkingTree.create, Branch.create, WorkingTree.create_standalone,
      Branch.initialize are now deprecated. Please see BzrDir.create_* for
      replacement API's. (Robert Collins)

    * New BzrDir class represents the .bzr control directory and manages
      formatting issues. (Robert Collins)

    * New repository.InterRepository class encapsulates Repository to 
      Repository actions and allows for clean selection of optimised code
      paths. (Robert Collins)

    * bzrlib.fetch.fetch and bzrlib.fetch.greedy_fetch are now deprecated,
      please use 'branch.fetch' or 'repository.fetch' depending on your
      needs. (Robert Collins)

    * deprecated methods now have a 'is_deprecated' flag on them that can
      be checked, if you need to determine whether a given callable is 
      deprecated at runtime. (Robert Collins)

    * Progress bars are now nested - see
      bzrlib.ui.ui_factory.nested_progress_bar. (Robert Collins, Robey Pointer)

    * New API call get_format_description() for each type of format.
      (Olaf Conradi)

    * Changed branch.set_parent() to accept None to remove parent.
      (Olaf Conradi)

    * Deprecated BzrError AmbiguousBase.  (Olaf Conradi)

    * WorkingTree.branch is now a read only property.  (Robert Collins)

    * bzrlib.ui.text.TextUIFactory now accepts a bar_type parameter which
      can be None or a factory that will create a progress bar. This is
      useful for testing or for overriding the bzrlib.progress heuristic.
      (Robert Collins)

    * New API method get_physical_lock_status() to query locks present on a
      transport.  (Olaf Conradi)

    * Repository.reconcile now takes a thorough keyword parameter to allow
      requesting an indepth reconciliation, rather than just a data-loss 
      check. (Robert Collins)

    * bzrlib.ui.ui_factory protocol now supports 'get_boolean' to prompt
      the user for yes/no style input. (Robert Collins)

  TESTING:

    * SFTP tests now shortcut the SSH negotiation, reducing test overhead
      for testing SFTP protocol support. (Robey Pointer)

    * Branch formats are now tested once per implementation (see bzrlib.
      tests.branch_implementations. This is analagous to the transport
      interface tests, and has been followed up with working tree,
      repository and BzrDir tests. (Robert Collins)

    * New test base class TestCaseWithTransport provides a transport aware
      test environment, useful for testing any transport-interface using
      code. The test suite option --transport controls the transport used
      by this class (when its not being used as part of implementation
      contract testing). (Robert Collins)

    * Close logging handler on disabling the test log. This will remove the
      handler from the internal list inside python's logging module,
      preventing shutdown from closing it twice.  (Olaf Conradi)

    * Move test case for uncommit to blackbox tests.  (Olaf Conradi)

    * run_bzr and run_bzr_captured now accept a 'stdin="foo"' parameter which
      will provide String("foo") to the command as its stdin.

bzr 0.7 2006-01-09

  CHANGES:

    * .bzrignore is excluded from exports, on the grounds that it's a bzr 
      internal-use file and may not be wanted.  (Jamie Wilkinson)

    * The "bzr directories" command were removed in favor of the new
      --kind option to the "bzr inventory" command.  To list all 
      versioned directories, now use "bzr inventory --kind directory".  
      (Johan Rydberg)

    * Under Windows configuration directory is now %APPDATA%\bazaar\2.0
      by default. (John Arbash Meinel)

    * The parent of Bzr configuration directory can be set by BZR_HOME
      environment variable. Now the path for it is searched in BZR_HOME, then
      in HOME. Under Windows the order is: BZR_HOME, APPDATA (usually
      points to C:\Documents and Settings\User Name\Application Data), HOME.
      (John Arbash Meinel)

    * Plugins with the same name in different directories in the bzr plugin
      path are no longer loaded: only the first successfully loaded one is
      used. (Robert Collins)

    * Use systems' external ssh command to open connections if possible.  
      This gives better integration with user settings such as ProxyCommand.
      (James Henstridge)

    * Permissions on files underneath .bzr/ are inherited from the .bzr 
      directory. So for a shared repository, simply doing 'chmod -R g+w .bzr/'
      will mean that future file will be created with group write permissions.

    * configure.in and config.guess are no longer in the builtin default 
      ignore list.

    * '.sw[nop]' pattern ignored, to ignore vim swap files for nameless
      files.  (John Arbash Meinel, Martin Pool)

  IMPROVEMENTS:

    * "bzr INIT dir" now initializes the specified directory, and creates 
      it if it does not exist.  (John Arbash Meinel)

    * New remerge command (Aaron Bentley)

    * Better zsh completion script.  (Steve Borho)

    * 'bzr diff' now returns 1 when there are changes in the working 
      tree. (Robert Collins)

    * 'bzr push' now exists and can push changes to a remote location. 
      This uses the transport infrastructure, and can store the remote
      location in the ~/.bazaar/branches.conf configuration file.
      (Robert Collins)

    * Test directories are only kept if the test fails and the user requests
      that they be kept.

    * Tweaks to short log printing

    * Added branch nicks, new nick command, printing them in log output. 
      (Aaron Bentley)

    * If $BZR_PDB is set, pop into the debugger when an uncaught exception 
      occurs.  (Martin Pool)

    * Accept 'bzr resolved' (an alias for 'bzr resolve'), as this is
      the same as Subversion.  (Martin Pool)

    * New ftp transport support (on ftplib), for ftp:// and aftp:// 
      URLs.  (Daniel Silverstone)

    * Commit editor temporary files now start with 'bzr_log.', to allow 
      text editors to match the file name and set up appropriate modes or 
      settings.  (Magnus Therning)

    * Improved performance when integrating changes from a remote weave.  
      (Goffredo Baroncelli)

    * Sftp will attempt to cache the connection, so it is more likely that
      a connection will be reused, rather than requiring multiple password
      requests.

    * bzr revno now takes an optional argument indicating the branch whose
      revno should be printed.  (Michael Ellerman)

    * bzr cat defaults to printing the last version of the file.  
      (#3632, Matthieu Moy)

    * New global option 'bzr --lsprof COMMAND' runs bzr under the lsprof 
      profiler.  (Denys Duchier)

    * Faster commits by reading only the headers of affected weave files. 
      (Denys Duchier)

    * 'bzr add' now takes a --dry-run parameter which shows you what would be
      added, but doesn't actually add anything. (Michael Ellerman)

    * 'bzr add' now lists how many files were ignored per glob.  add --verbose
      lists the specific files.  (Aaron Bentley)

    * 'bzr missing' now supports displaying changes in diverged trees and can
      be limited to show what either end of the comparison is missing.
      (Aaron Bently, with a little prompting from Daniel Silverstone)

  BUG FIXES:

    * SFTP can walk up to the root path without index errors. (Robert Collins)

    * Fix bugs in running bzr with 'python -O'.  (Martin Pool)

    * Error when run with -OO

    * Fix bug in reporting http errors that don't have an http error code.
      (Martin Pool)

    * Handle more cases of pipe errors in display commands

    * Change status to 3 for all errors

    * Files that are added and unlinked before committing are completely
      ignored by diff and status

    * Stores with some compressed texts and some uncompressed texts are now
      able to be used. (John A Meinel)

    * Fix for bzr pull failing sometimes under windows

    * Fix for sftp transport under windows when using interactive auth

    * Show files which are both renamed and modified as such in 'bzr 
      status' output.  (#4503, Daniel Silverstone)

    * Make annotate cope better with revisions committed without a valid 
      email address.  (Marien Zwart)

    * Fix representation of tab characters in commit messages.  (Harald 
      Meland)

    * List of plugin directories in BZR_PLUGIN_PATH environment variable is
      now parsed properly under Windows. (Alexander Belchenko)

    * Show number of revisions pushed/pulled/merged. (Robey Pointer)

    * Keep a cached copy of the basis inventory to speed up operations 
      that need to refer to it.  (Johan Rydberg, Martin Pool)

    * Fix bugs in bzr status display of non-ascii characters.  (Martin 
      Pool)

    * Remove Makefile.in from default ignore list.  (#6413, Tollef Fog 
      Heen, Martin Pool)

    * Fix failure in 'bzr added'.  (Nathan McCallum, Martin Pool)

  TESTING:

    * Fix selftest asking for passwords when there are no SFTP keys.  
      (Robey Pointer, Jelmer Vernooij) 

    * Fix selftest run with 'python -O'.  (Martin Pool)

    * Fix HTTP tests under Windows. (John Arbash Meinel)

    * Make tests work even if HOME is not set (Aaron Bentley)

    * Updated build_tree to use fixed line-endings for tests which read 
      the file cotents and compare. Make some tests use this to pass under
      Windows. (John Arbash Meinel)

    * Skip stat and symlink tests under Windows. (Alexander Belchenko)

    * Delay in selftest/testhashcash is now issued under win32 and Cygwin.
      (John Arbash Meinel)

    * Use terminal width to align verbose test output.  (Martin Pool)

    * Blackbox tests are maintained within the bzrlib.tests.blackbox directory.
      If adding a new test script please add that to
      bzrlib.tests.blackbox.__init__. (Robert Collins)

    * Much better error message if one of the test suites can't be 
      imported.  (Martin Pool)

    * Make check now runs the test suite twice - once with the default locale,
      and once with all locales forced to C, to expose bugs. This is not 
      trivially done within python, so for now its only triggered by running
      Make check. Integrators and packagers who wish to check for full 
      platform support should run 'make check' to test the source.
      (Robert Collins)

    * Tests can now run TestSkipped if they can't execute for any reason.
      (Martin Pool) (NB: TestSkipped should only be raised for correctable
      reasons - see the wiki spec ImprovingBzrTestSuite).

    * Test sftp with relative, absolute-in-homedir and absolute-not-in-homedir
      paths for the transport tests. Introduce blackbox remote sftp tests that
      test the same permutations. (Robert Collins, Robey Pointer)

    * Transport implementation tests are now independent of the local file
      system, which allows tests for esoteric transports, and for features
      not available in the local file system. They also repeat for variations
      on the URL scheme that can introduce issues in the transport code,
      see bzrlib.transport.TransportTestProviderAdapter() for this.
      (Robert Collins).

    * TestCase.build_tree uses the transport interface to build trees, pass
      in a transport parameter to give it an existing connection.
      (Robert Collins).

  INTERNALS:

    * WorkingTree.pull has been split across Branch and WorkingTree,
      to allow Branch only pulls. (Robert Collins)

    * commands.display_command now returns the result of the decorated 
      function. (Robert Collins)

    * LocationConfig now has a set_user_option(key, value) call to save
      a setting in its matching location section (a new one is created
      if needed). (Robert Collins)

    * Branch has two new methods, get_push_location and set_push_location
      to respectively, get and set the push location. (Robert Collins)

    * commands.register_command now takes an optional flag to signal that
      the registrant is planning to decorate an existing command. When 
      given multiple plugins registering a command is not an error, and
      the original command class (whether built in or a plugin based one) is
      returned to the caller. There is a new error 'MustUseDecorated' for
      signalling when a wrapping command should switch to the original
      version. (Robert Collins)

    * Some option parsing errors will raise 'BzrOptionError', allowing 
      granular detection for decorating commands. (Robert Collins).

    * Branch.read_working_inventory has moved to
      WorkingTree.read_working_inventory. This necessitated changes to
      Branch.get_root_id, and a move of Branch.set_inventory to WorkingTree
      as well. To make it clear that a WorkingTree cannot always be obtained
      Branch.working_tree() will raise 'errors.NoWorkingTree' if one cannot
      be obtained. (Robert Collins)

    * All pending merges operations from Branch are now on WorkingTree.
      (Robert Collins)

    * The follow operations from Branch have moved to WorkingTree:
      add()
      commit()
      move()
      rename_one()
      unknowns()
      (Robert Collins)

    * bzrlib.add.smart_add_branch is now smart_add_tree. (Robert Collins)

    * New "rio" serialization format, similar to rfc-822. (Martin Pool)

    * Rename selftests to `bzrlib.tests.test_foo`.  (John A Meinel, Martin 
      Pool)

    * bzrlib.plugin.all_plugins has been changed from an attribute to a 
      query method. (Robert Collins)
 
    * New options to read only the table-of-contents of a weave.  
      (Denys Duchier)

    * Raise NoSuchFile when someone tries to add a non-existant file.
      (Michael Ellerman)

    * Simplify handling of DivergedBranches in cmd_pull().
      (Michael Ellerman)
		   
   
    * Branch.controlfile* logic has moved to lockablefiles.LockableFiles, which
      is exposed as Branch().control_files. Also this has been altered with the
      controlfile pre/suffix replaced by simple method names like 'get' and
      'put'. (Aaron Bentley, Robert Collins).

    * Deprecated functions and methods can now be marked as such using the 
      bzrlib.symbol_versioning module. Marked method have their docstring
      updated and will issue a DeprecationWarning using the warnings module
      when they are used. (Robert Collins)

    * bzrlib.osutils.safe_unicode now exists to provide parameter coercion
      for functions that need unicode strings. (Robert Collins)

bzr 0.6 2005-10-28

  IMPROVEMENTS:
  
    * pull now takes --verbose to show you what revisions are added or removed
      (John A Meinel)

    * merge now takes a --show-base option to include the base text in
      conflicts.
      (Aaron Bentley)

    * The config files are now read using ConfigObj, so '=' should be used as
      a separator, not ':'.
      (Aaron Bentley)

    * New 'bzr commit --strict' option refuses to commit if there are 
      any unknown files in the tree.  To commit, make sure all files are 
      either ignored, added, or deleted.  (Michael Ellerman)

    * The config directory is now ~/.bazaar, and there is a single file 
      ~/.bazaar/bazaar.conf storing email, editor and other preferences.
      (Robert Collins)

    * 'bzr add' no longer takes a --verbose option, and a --quiet option
      has been added that suppresses all output.

    * Improved zsh completion support in contrib/zsh, from Clint
      Adams.

    * Builtin 'bzr annotate' command, by Martin Pool with improvements from 
      Goffredo Baroncelli.
    
    * 'bzr check' now accepts -v for verbose reporting, and checks for
      ghosts in the branch. (Robert Collins)

    * New command 're-sign' which will regenerate the gpg signature for 
      a revision. (Robert Collins)

    * If you set check_signatures=require for a path in 
      ~/.bazaar/branches.conf then bzr will invoke your
      gpg_signing_command (defaults to gpg) and record a digital signature
      of your commit. (Robert Collins)

    * New sftp transport, based on Paramiko.  (Robey Pointer)

    * 'bzr pull' now accepts '--clobber' which will discard local changes
      and make this branch identical to the source branch. (Robert Collins)

    * Just give a quieter warning if a plugin can't be loaded, and 
      put the details in .bzr.log.  (Martin Pool)

    * 'bzr branch' will now set the branch-name to the last component of the
      output directory, if one was supplied.

    * If the option 'post_commit' is set to one (or more) python function
      names (must be in the bzrlib namespace), then they will be invoked
      after the commit has completed, with the branch and revision_id as
      parameters. (Robert Collins)

    * Merge now has a retcode of 1 when conflicts occur. (Robert Collins)

    * --merge-type weave is now supported for file contents.  Tree-shape
      changes are still three-way based.  (Martin Pool, Aaron Bentley)

    * 'bzr check' allows the first revision on revision-history to have
      parents - something that is expected for cheap checkouts, and occurs
      when conversions from baz do not have all history.  (Robert Collins).

   * 'bzr merge' can now graft unrelated trees together, if your specify
     0 as a base. (Aaron Bentley)

   * 'bzr commit branch' and 'bzr commit branch/file1 branch/file2' now work
     (Aaron Bentley)

    * Add '.sconsign*' to default ignore list.  (Alexander Belchenko)

   * 'bzr merge --reprocess' minimizes conflicts

  TESTING:

    * The 'bzr selftest --pattern' option for has been removed, now 
      test specifiers on the command line can be simple strings, or 
      regexps, or both. (Robert Collins)

    * Passing -v to selftest will now show the time each test took to 
      complete, which will aid in analysing performance regressions and
      related questions. (Robert Collins)

    * 'bzr selftest' runs all tests, even if one fails, unless '--one'
      is given. (Martin Pool)

    * There is a new method for TestCaseInTempDir, assertFileEqual, which
      will check that a given content is equal to the content of the named
      file. (Robert Collins)

    * Fix test suite's habit of leaving many temporary log files in $TMPDIR.
      (Martin Pool)

  INTERNALS:

    * New 'testament' command and concept for making gpg-signatures 
      of revisions that are not tied to a particular internal
      representation.  (Martin Pool).

    * Per-revision properties ('revprops') as key-value associated 
      strings on each revision created when the revision is committed.
      Intended mainly for the use of external tools.  (Martin Pool).

    * Config options have moved from bzrlib.osutils to bzrlib.config.
      (Robert Collins)

    * Improved command line option definitions allowing explanations
      for individual options, among other things.  Contributed by 
      Magnus Therning.

    * Config options have moved from bzrlib.osutils to bzrlib.config.
      Configuration is now done via the config.Config interface:
      Depending on whether you have a Branch, a Location or no information
      available, construct a ``*Config``, and use its ``signature_checking``,
      ``username`` and ``user_email`` methods. (Robert Collins)

    * Plugins are now loaded under bzrlib.plugins, not bzrlib.plugin, and
      they are made available for other plugins to use. You should not 
      import other plugins during the __init__ of your plugin though, as 
      no ordering is guaranteed, and the plugins directory is not on the
      python path. (Robert Collins)

    * Branch.relpath has been moved to WorkingTree.relpath. WorkingTree no
      no longer takes an inventory, rather it takes an option branch
      parameter, and if None is given will open the branch at basedir 
      implicitly. (Robert Collins)

    * Cleaner exception structure and error reporting.  Suggested by 
      Scott James Remnant.  (Martin Pool)

    * Branch.remove has been moved to WorkingTree, which has also gained
      lock_read, lock_write and unlock methods for convenience. (Robert
      Collins)

    * Two decorators, needs_read_lock and needs_write_lock have been added
      to the branch module. Use these to cause a function to run in a
      read or write lock respectively. (Robert Collins)

    * Branch.open_containing now returns a tuple (Branch, relative-path),
      which allows direct access to the common case of 'get me this file
      from its branch'. (Robert Collins)

    * Transports can register using register_lazy_transport, and they 
      will be loaded when first used.  (Martin Pool)

    * 'pull' has been factored out of the command as WorkingTree.pull().
      A new option to WorkingTree.pull has been added, clobber, which will
      ignore diverged history and pull anyway.
      (Robert Collins)

    * config.Config has a 'get_user_option' call that accepts an option name.
      This will be looked up in branches.conf and bazaar.conf as normal.
      It is intended that this be used by plugins to support options - 
      options of built in programs should have specific methods on the config.
      (Robert Collins)

    * merge.merge_inner now has tempdir as an optional parameter. (Robert
      Collins)

    * Tree.kind is not recorded at the top level of the hierarchy, as it was
      missing on EmptyTree, leading to a bug with merge on EmptyTrees.
      (Robert Collins)

    * WorkingTree.__del__ has been removed, it was non deterministic and not 
      doing what it was intended to. See WorkingTree.__init__ for a comment
      about future directions. (Robert Collins/Martin Pool)

    * bzrlib.transport.http has been modified so that only 404 urllib errors
      are returned as NoSuchFile. Other exceptions will propogate as normal.
      This allows debuging of actual errors. (Robert Collins)

    * bzrlib.transport.Transport now accepts *ONLY* url escaped relative paths
      to apis like 'put', 'get' and 'has'. This is to provide consistent
      behaviour - it operates on url's only. (Robert Collins)

    * Transports can register using register_lazy_transport, and they 
      will be loaded when first used.  (Martin Pool)

    * 'merge_flex' no longer calls conflict_handler.finalize(), instead that
      is called by merge_inner. This is so that the conflict count can be 
      retrieved (and potentially manipulated) before returning to the caller
      of merge_inner. Likewise 'merge' now returns the conflict count to the
      caller. (Robert Collins)

    * 'revision.revision_graph can handle having only partial history for
      a revision - that is no revisions in the graph with no parents.
      (Robert Collins).

    * New builtins.branch_files uses the standard file_list rules to produce
      a branch and a list of paths, relative to that branch (Aaron Bentley)

    * New TestCase.addCleanup facility.

    * New bzrlib.version_info tuple (similar to sys.version_info), which can
      be used by programs importing bzrlib.

  BUG FIXES:

    * Better handling of branches in directories with non-ascii names. 
      (Joel Rosdahl, Panagiotis Papadakos)

    * Upgrades of trees with no commits will not fail due to accessing
      [-1] in the revision-history. (Andres Salomon)


bzr 0.1.1 2005-10-12

  BUG FIXES:

    * Fix problem in pulling over http from machines that do not 
      allow directories to be listed.

    * Avoid harmless warning about invalid hash cache after 
      upgrading branch format.

  PERFORMANCE: 
  
    * Avoid some unnecessary http operations in branch and pull.


bzr 0.1 2005-10-11

  NOTES:

    * 'bzr branch' over http initially gives a very high estimate
      of completion time but it should fall as the first few 
      revisions are pulled in.  branch is still slow on 
      high-latency connections.

  BUG FIXES:
  
    * bzr-man.py has been updated to work again. Contributed by
      Rob Weir.

    * Locking is now done with fcntl.lockf which works with NFS
      file systems. Contributed by Harald Meland.

    * When a merge encounters a file that has been deleted on
      one side and modified on the other, the old contents are
      written out to foo.BASE and foo.SIDE, where SIDE is this
      or OTHER. Contributed by Aaron Bentley.

    * Export was choosing incorrect file paths for the content of
      the tarball, this has been fixed by Aaron Bentley.

    * Commit will no longer commit without a log message, an 
      error is returned instead. Contributed by Jelmer Vernooij.

    * If you commit a specific file in a sub directory, any of its
      parent directories that are added but not listed will be 
      automatically included. Suggested by Michael Ellerman.

    * bzr commit and upgrade did not correctly record new revisions
      for files with only a change to their executable status.
      bzr will correct this when it encounters it. Fixed by
      Robert Collins

    * HTTP tests now force off the use of http_proxy for the duration.
      Contributed by Gustavo Niemeyer.

    * Fix problems in merging weave-based branches that have 
      different partial views of history.

    * Symlink support: working with symlinks when not in the root of a 
      bzr tree was broken, patch from Scott James Remnant.

  IMPROVEMENTS:

    * 'branch' now accepts a --basis parameter which will take advantage
      of local history when making a new branch. This allows faster 
      branching of remote branches. Contributed by Aaron Bentley.

    * New tree format based on weave files, called version 5.
      Existing branches can be upgraded to this format using 
      'bzr upgrade'.

    * Symlinks are now versionable. Initial patch by 
      Erik Toubro Nielsen, updated to head by Robert Collins.

    * Executable bits are tracked on files. Patch from Gustavo
      Niemeyer.

    * 'bzr status' now shows unknown files inside a selected directory.
      Patch from Heikki Paajanen.

    * Merge conflicts are recorded in .bzr. Two new commands 'conflicts'
      and 'resolve' have needed added, which list and remove those 
      merge conflicts respectively. A conflicted tree cannot be committed
      in. Contributed by Aaron Bentley.

    * 'rm' is now an alias for 'remove'.

    * Stores now split out their content in a single byte prefixed hash,
      dropping the density of files per directory by 256. Contributed by
      Gustavo Niemeyer.

    * 'bzr diff -r branch:URL' will now perform a diff between two branches.
      Contributed by Robert Collins.

    * 'bzr log' with the default formatter will show merged revisions,
      indented to the right. Initial implementation contributed by Gustavo
      Niemeyer, made incremental by Robert Collins.


  INTERNALS:

    * Test case failures have the exception printed after the log 
      for your viewing pleasure.

    * InventoryEntry is now an abstract base class, use one of the
      concrete InventoryDirectory etc classes instead.

    * Branch raises an UnsupportedFormatError when it detects a 
      bzr branch it cannot understand. This allows for precise
      handling of such circumstances.

    * Remove RevisionReference class; Revision.parent_ids is now simply a
      list of their ids and parent_sha1s is a list of their corresponding
      sha1s (for old branches only at the moment.)

    * New method-object style interface for Commit() and Fetch().

    * Renamed Branch.last_patch() to Branch.last_revision(), since
      we call them revisions not patches.

    * Move copy_branch to bzrlib.clone.copy_branch.  The destination
      directory is created if it doesn't exist.

    * Inventories now identify the files which were present by 
      giving the revision *of that file*.

    * Inventory and Revision XML contains a version identifier.  
      This must be consistent with the overall branch version
      but allows for more flexibility in future upgrades.

  TESTING:

    * Removed testsweet module so that tests can be run after 
      bzr installed by 'bzr selftest'.

    * 'bzr selftest' command-line arguments can now be partial ids
      of tests to run, e.g. 'bzr selftest test_weave'

      
bzr 0.0.9 2005-09-23

  BUG FIXES:

    * Fixed "branch -r" option.

    * Fix remote access to branches containing non-compressed history.
      (Robert Collins).

    * Better reliability of http server tests.  (John Arbash-Meinel)

    * Merge graph maximum distance calculation fix.  (Aaron Bentley)
   
    * Various minor bug in windows support have been fixed, largely in the
      test suite. Contributed by Alexander Belchenko.

  IMPROVEMENTS:

    * Status now accepts a -r argument to give status between chosen
      revisions. Contributed by Heikki Paajanen.

    * Revision arguments no longer use +/-/= to control ranges, instead
      there is a 'before' namespace, which limits the successive namespace.
      For example '$ bzr log -r date:yesterday..before:date:today' will
      select everything from yesterday and before today. Contributed by
      Robey Pointer

    * There is now a bzr.bat file created by distutils when building on 
      Windows. Contributed by Alexander Belchenko.

  INTERNALS:

    * Removed uuid() as it was unused.

    * Improved 'fetch' code for pulling revisions from one branch into
      another (used by pull, merged, etc.)


bzr 0.0.8 2005-09-20

  IMPROVEMENTS:

    * Adding a file whose parent directory is not versioned will
      implicitly add the parent, and so on up to the root. This means
      you should never need to explictly add a directory, they'll just
      get added when you add a file in the directory.  Contributed by
      Michael Ellerman.

    * Ignore .DS_Store (contains Mac metadata) by default.  Patch from
      Nir Soffer.

    * If you set BZR_EDITOR in the environment, it is checked in
      preference to EDITOR and the config file for the interactive commit
      editing program. Related to this is a bugfix where a missing program
      set in EDITOR would cause editing to fail, now the fallback program
      for the operating system is still tried.

    * Files that are not directories/symlinks/regular files will no longer
      cause bzr to fail, it will just ignore them by default. You cannot add
      them to the tree though - they are not versionable.


  INTERNALS:

    * Refactor xml packing/unpacking.

  BUG FIXES: 

    * Fixed 'bzr mv' by Ollie Rutherfurd.

    * Fixed strange error when trying to access a nonexistent http
      branch.

    * Make sure that the hashcache gets written out if it can't be
      read.


  PORTABILITY:

    * Various Windows fixes from Ollie Rutherfurd.

    * Quieten warnings about locking; patch from Matt Lavin.


bzr-0.0.7 2005-09-02

  NEW FEATURES:

    * ``bzr shell-complete`` command contributed by Clint Adams to
      help with intelligent shell completion.

    * New expert command ``bzr find-merge-base`` for debugging merges.


  ENHANCEMENTS:

    * Much better merge support.

    * merge3 conflicts are now reported with markers like '<<<<<<<'
      (seven characters) which is the same as CVS and pleases things
      like emacs smerge.


  BUG FIXES:

    * ``bzr upgrade`` no longer fails when trying to fix trees that
      mention revisions that are not present.

    * Fixed bugs in listing plugins from ``bzr plugins``.

    * Fix case of $EDITOR containing options for the editor.

    * Fix log -r refusing to show the last revision.
      (Patch from Goffredo Baroncelli.)


  CHANGES:

    * ``bzr log --show-ids`` shows the revision ids of all parents.

    * Externally provided commands on your $BZRPATH no longer need
      to recognize --bzr-usage to work properly, and can just handle
      --help themselves.


  LIBRARY:

    * Changed trace messages to go through the standard logging
      framework, so that they can more easily be redirected by
      libraries.



bzr-0.0.6 2005-08-18

  NEW FEATURES:

    * Python plugins, automatically loaded from the directories on
      BZR_PLUGIN_PATH or ~/.bzr.conf/plugins by default.

    * New 'bzr mkdir' command.

    * Commit mesage is fetched from an editor if not given on the
      command line; patch from Torsten Marek.

    * ``bzr log -m FOO`` displays commits whose message matches regexp 
      FOO.
      
    * ``bzr add`` with no arguments adds everything under the current directory.

    * ``bzr mv`` does move or rename depending on its arguments, like
      the Unix command.

    * ``bzr missing`` command shows a summary of the differences
      between two trees.  (Merged from John Arbash-Meinel.)

    * An email address for commits to a particular tree can be
      specified by putting it into .bzr/email within a branch.  (Based
      on a patch from Heikki Paajanen.)


  ENHANCEMENTS:

    * Faster working tree operations.


  CHANGES:

    * 3rd-party modules shipped with bzr are copied within the bzrlib
      python package, so that they can be installed by the setup
      script without clashing with anything already existing on the
      system.  (Contributed by Gustavo Niemeyer.)

    * Moved plugins directory to bzrlib/, so that there's a standard
      plugin directory which is not only installed with bzr itself but
      is also available when using bzr from the development tree.
      BZR_PLUGIN_PATH and DEFAULT_PLUGIN_PATH are then added to the
      standard plugins directory.

    * When exporting to a tarball with ``bzr export --format tgz``, put 
      everything under a top directory rather than dumping it into the
      current directory.   This can be overridden with the ``--root`` 
      option.  Patch from William Dodé and John Meinel.

    * New ``bzr upgrade`` command to upgrade the format of a branch,
      replacing ``bzr check --update``.

    * Files within store directories are no longer marked readonly on
      disk.

    * Changed ``bzr log`` output to a more compact form suggested by
      John A Meinel.  Old format is available with the ``--long`` or
      ``-l`` option, patched by William Dodé.

    * By default the commit command refuses to record a revision with
      no changes unless the ``--unchanged`` option is given.

    * The ``--no-plugins``, ``--profile`` and ``--builtin`` command
      line options must come before the command name because they 
      affect what commands are available; all other options must come 
      after the command name because their interpretation depends on
      it.

    * ``branch`` and ``clone`` added as aliases for ``branch``.

    * Default log format is back to the long format; the compact one
      is available with ``--short``.
      
      
  BUG FIXES:
  
    * Fix bugs in committing only selected files or within a subdirectory.


bzr-0.0.5  2005-06-15
  
  CHANGES:

    * ``bzr`` with no command now shows help rather than giving an
      error.  Suggested by Michael Ellerman.

    * ``bzr status`` output format changed, because svn-style output
      doesn't really match the model of bzr.  Now files are grouped by
      status and can be shown with their IDs.  ``bzr status --all``
      shows all versioned files and unknown files but not ignored files.

    * ``bzr log`` runs from most-recent to least-recent, the reverse
      of the previous order.  The previous behaviour can be obtained
      with the ``--forward`` option.
        
    * ``bzr inventory`` by default shows only filenames, and also ids
      if ``--show-ids`` is given, in which case the id is the second
      field.


  ENHANCEMENTS:

    * New 'bzr whoami --email' option shows only the email component
      of the user identification, from Jo Vermeulen.

    * New ``bzr ignore PATTERN`` command.

    * Nicer error message for broken pipe, interrupt and similar
      conditions that don't indicate an internal error.

    * Add ``.*.sw[nop] .git .*.tmp *,v`` to default ignore patterns.

    * Per-branch locks keyed on ``.bzr/branch-lock``, available in
      either read or write mode.

    * New option ``bzr log --show-ids`` shows revision and file ids.

    * New usage ``bzr log FILENAME`` shows only revisions that
      affected that file.

    * Changed format for describing changes in ``bzr log -v``.

    * New option ``bzr commit --file`` to take a message from a file,
      suggested by LarstiQ.

    * New syntax ``bzr status [FILE...]`` contributed by Bartosz
      Oler.  File may be in a branch other than the working directory.

    * ``bzr log`` and ``bzr root`` can be given an http URL instead of
      a filename.

    * Commands can now be defined by external programs or scripts
      in a directory on $BZRPATH.

    * New "stat cache" avoids reading the contents of files if they 
      haven't changed since the previous time.

    * If the Python interpreter is too old, try to find a better one
      or give an error.  Based on a patch from Fredrik Lundh.

    * New optional parameter ``bzr info [BRANCH]``.

    * New form ``bzr commit SELECTED`` to commit only selected files.

    * New form ``bzr log -r FROM:TO`` shows changes in selected
      range; contributed by John A Meinel.

    * New option ``bzr diff --diff-options 'OPTS'`` allows passing
      options through to an external GNU diff.

    * New option ``bzr add --no-recurse`` to add a directory but not
      their contents.

    * ``bzr --version`` now shows more information if bzr is being run
      from a branch.

  
  BUG FIXES:

    * Fixed diff format so that added and removed files will be
      handled properly by patch.  Fix from Lalo Martins.

    * Various fixes for files whose names contain spaces or other
      metacharacters.


  TESTING:

    * Converted black-box test suites from Bourne shell into Python;
      now run using ``./testbzr``.  Various structural improvements to
      the tests.

    * testbzr by default runs the version of bzr found in the same
      directory as the tests, or the one given as the first parameter.

    * testbzr also runs the internal tests, so the only command
      required to check is just ``./testbzr``.

    * testbzr requires python2.4, but can be used to test bzr running
      under a different version.

    * Tests added for many other changes in this release.


  INTERNAL:

    * Included ElementTree library upgraded to 1.2.6 by Fredrik Lundh.

    * Refactor command functions into Command objects based on HCT by
      Scott James Remnant.

    * Better help messages for many commands.

    * Expose bzrlib.open_tracefile() to start the tracefile; until
      this is called trace messages are just discarded.

    * New internal function find_touching_revisions() and hidden
      command touching-revisions trace the changes to a given file.

    * Simpler and faster compare_inventories() function.

    * bzrlib.open_tracefile() takes a tracefilename parameter.

    * New AtomicFile class.

    * New developer commands ``added``, ``modified``.


  PORTABILITY:

    * Cope on Windows on python2.3 by using the weaker random seed.
      2.4 is now only recommended.


bzr-0.0.4  2005-04-22

  ENHANCEMENTS:

    * 'bzr diff' optionally takes a list of files to diff.  Still a bit
      basic.  Patch from QuantumG.

    * More default ignore patterns.

    * New 'bzr log --verbose' shows a list of files changed in the
      changeset.  Patch from Sebastian Cote.

    * Roll over ~/.bzr.log if it gets too large.

    * Command abbreviations 'ci', 'st', 'stat', '?' based on a patch
      by Jason Diamon.

    * New 'bzr help commands' based on a patch from Denys Duchier.


  CHANGES:

    * User email is determined by looking at $BZREMAIL or ~/.bzr.email
      or $EMAIL.  All are decoded by the locale preferred encoding.
      If none of these are present user@hostname is used.  The host's
      fully-qualified name is not used because that tends to fail when
      there are DNS problems.

    * New 'bzr whoami' command instead of username user-email.


  BUG FIXES: 

    * Make commit safe for hardlinked bzr trees.

    * Some Unicode/locale fixes.

    * Partial workaround for difflib.unified_diff not handling
      trailing newlines properly.


  INTERNAL:

    * Allow docstrings for help to be in PEP0257 format.  Patch from
      Matt Brubeck.

    * More tests in test.sh.

    * Write profile data to a temporary file not into working
      directory and delete it when done.

    * Smaller .bzr.log with process ids.


  PORTABILITY:

    * Fix opening of ~/.bzr.log on Windows.  Patch from Andrew
      Bennetts.

    * Some improvements in handling paths on Windows, based on a patch
      from QuantumG.


bzr-0.0.3  2005-04-06

  ENHANCEMENTS:

    * New "directories" internal command lists versioned directories
      in the tree.

    * Can now say "bzr commit --help".

    * New "rename" command to rename one file to a different name
      and/or directory.

    * New "move" command to move one or more files into a different
      directory.

    * New "renames" command lists files renamed since base revision.

    * New cat command contributed by janmar.

  CHANGES:

    * .bzr.log is placed in $HOME (not pwd) and is always written in
      UTF-8.  (Probably not a completely good long-term solution, but
      will do for now.)

  PORTABILITY:

    * Workaround for difflib bug in Python 2.3 that causes an
      exception when comparing empty files.  Reported by Erik Toubro
      Nielsen.

  INTERNAL:

    * Refactored inventory storage to insert a root entry at the top.

  TESTING:

    * Start of shell-based black-box testing in test.sh.


bzr-0.0.2.1

  PORTABILITY:

    * Win32 fixes from Steve Brown.


bzr-0.0.2  "black cube"  2005-03-31

  ENHANCEMENTS:

    * Default ignore list extended (see bzrlib/__init__.py).

    * Patterns in .bzrignore are now added to the default ignore list,
      rather than replacing it.

    * Ignore list isn't reread for every file.

    * More help topics.

    * Reinstate the 'bzr check' command to check invariants of the
      branch.

    * New 'ignored' command lists which files are ignored and why;
      'deleted' lists files deleted in the current working tree.

    * Performance improvements.

    * New global --profile option.
    
    * Ignore patterns like './config.h' now correctly match files in
      the root directory only.


bzr-0.0.1  2005-03-26

  ENHANCEMENTS:

    * More information from info command.

    * Can now say "bzr help COMMAND" for more detailed help.

    * Less file flushing and faster performance when writing logs and
      committing to stores.

    * More useful verbose output from some commands.

  BUG FIXES:

    * Fix inverted display of 'R' and 'M' during 'commit -v'.

  PORTABILITY:

    * Include a subset of ElementTree-1.2.20040618 to make
      installation easier.

    * Fix time.localtime call to work with Python 2.3 (the minimum
      supported).


bzr-0.0.0.69  2005-03-22

  ENHANCEMENTS:

    * First public release.

    * Storage of local versions: init, add, remove, rm, info, log,
      diff, status, etc.<|MERGE_RESOLUTION|>--- conflicted
+++ resolved
@@ -21,7 +21,9 @@
       documentation, and the bzr.1 man page also include this information.
       (Robert Collins)
 
-<<<<<<< HEAD
+    * Tags are now included in logs, that use the long log formatter. 
+      (Erik Bågfors, Alexander Belchenko)
+
     * ``bzr help`` provides a clearer message when a help topic cannot be
       found (fixes bug 107656). (Robert Collins)
 
@@ -33,10 +35,6 @@
 
     * ``bzr help PLUGINNAME`` will now return the module docstring from the
       plugin PLUGINNAME fixing bug 50408. (Robert Collins)
-=======
-    * Tags are now included in logs, that use the long log formatter. 
-      (Erik Bågfors, Alexander Belchenko)
->>>>>>> e71f6d1e
 
   INTERNALS:
 
