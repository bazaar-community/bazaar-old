IN DEVELOPMENT

  BUGFIXES:

    * ``bzr rm`` now does not insist on ``--force`` to delete files that
      have been renamed but not otherwise modified.  (Marius Kruger,
      #111664)

  IMPROVEMENTS:

    * Don't show "dots" progress indicators when run non-interactively, such
      as from cron.  (Martin Pool)

    * ``info`` now formats locations more nicely and lists "submit" and
      "public" branches (Aaron Bentley)

    * New ``pack`` command that will trigger database compression within
      the repository (Robert Collins)

    * Implement ``_KnitIndex._load_data`` in a pyrex extension. The pyrex
      version is approximately 2-3x faster at parsing a ``.kndx`` file.
      Which yields a measurable improvement for commands which have to
      read from the repository, such as a 1s => 0.75s improvement in
      ``bzr diff`` when there are changes to be shown.  (John Arbash Meinel)

    * Merge is now faster.  Depending on the scenario, it can be more than 2x
      faster. (Aaron Bentley)

  LIBRARY API BREAKS:

    * Deprecated dictionary ``bzrlib.option.SHORT_OPTIONS`` removed.
      Various globally-declared options have been removed, so plugins
      that previously said ``takes_options=['message']`` must now
      construct an Option object and provide appropriate help. Options
      are now required to provide a help string and it must comply with
      the style guide by being one or more sentences with an initial
      capital and final period. (Martin Pool)

  INTERNALS:

    * merge now uses iter_changes to calculate changes, which makes room for
      future performance increases.  It is also more consistent with other
      operations that perform comparisons, and reduces reliance on
      Tree.inventory.  (Aaron Bentley)

    * Most functions now accept ``bzrlib.revision.NULL_REVISION`` to indicate
      the null revision, and consider using ``None`` for this purpose
      deprecated.  (Aaron Bentley)

<<<<<<< HEAD
    * New ``index`` module with abstract index functionality. This will be
      used during the planned changes in the repository layer. Currently the
      index layer provides a graph aware immutable index, a builder for the
      same index type to allow creating them, and finally a composer for
      such indices to allow the use of many indices in a single query. The
      index performance is not optimised, however the API is stable to allow
      development on top of the index. (Robert Collins)
=======
    * New transport decorator 'unlistable+' which disables the list_dir
      functionality for testing.

    * New ``file_collection.FileCollection`` support class which mananges names
      for unlistable transport situations. (Robert Collins)
>>>>>>> ae5b9441

  TESTING:

    * Remove selftest ``--clean-output``, ``--numbered-dirs`` and
      ``--keep-output`` options, which are obsolete now that tests
      are done within directories in $TMPDIR.  (Martin Pool)


bzr 0.18rc1  2007-07-10

  BUGFIXES:

    * Do not suppress pipe errors, etc. in non-display commands
      (Alexander Belchenko, #87178)

    * Display a useful error message when the user requests to annotate
      a file that is not present in the specified revision.
      (James Westby, #122656)

    * Commands that use status flags now have a reference to 'help
      status-flags'.  (Daniel Watkins, #113436)

    * Work around python-2.4.1 inhability to correctly parse the
      authentication header.
      (Vincent Ladeuil, #121889)

    * Use exact encoding for merge directives. (Adeodato Simó, #120591)

    * Fix tempfile permissions error in smart server tar bundling under
      Windows. (Martin_, #119330)

    * Fix detection of directory entries in the inventory. (James Westby)

    * Fix handling of http code 400: Bad Request When issuing too many ranges.
      (Vincent Ladeuil, #115209)

    * Issue a CONNECT request when connecting to an https server
      via a proxy to enable SSL tunneling.
     (Vincent Ladeuil, #120678)

    * Fix ``bzr log -r`` to support selecting merge revisions, both 
      individually and as part of revision ranges.
      (Kent Gibson, #4663)
 
    * Don't leave cruft behind when failing to acquire a lockdir.
      (Martin Pool, #109169)

    * Don't use the '-f' strace option during tests.
      (Vincent Ladeuil, #102019).

    * Warn when setting ``push_location`` to a value that will be masked by
      locations.conf.  (Aaron Bentley, #122286)

    * Fix commit ordering in corner case (Aaron Bentley, #94975)

    *  Make annotate behave in a non-ASCII world (Adeodato Simó).

  IMPROVEMENTS:

    * The --lsprof-file option now dumps a text rendering of the profiling
      information if the filename ends in ".txt". It will also convert the
      profiling information to a format suitable for KCacheGrind if the
      output filename ends in ".callgrind". Fixes to the lsprofcalltree
      conversion process by Jean Paul Calderone and Itamar were also merged.
      See http://ddaa.net/blog/python/lsprof-calltree. (Ian Clatworthy)

    * ``info`` now defaults to non-verbose mode, displaying only paths and
      abbreviated format info.  ``info -v`` displays all the information
      formerly displayed by ``info``.  (Aaron Bentley, Adeodato Simó)

    * ``bzr missing`` now has better option names ``--this`` and ``--other``.
      (Elliot Murphy)

    * The internal ``weave-list`` command has become ``versionedfile-list``,
      and now lists knits as well as weaves.  (Aaron Bentley)

    * Automatic merge base selection uses a faster algorithm that chooses
      better bases in criss-cross merge situations (Aaron Bentley)

    * Progress reporting in ``commit`` has been improved. The various logical
      stages are now reported on as follows, namely:

      * Collecting changes [Entry x/y] - Stage n/m
      * Saving data locally - Stage n/m
      * Uploading data to master branch - Stage n/m
      * Updating the working tree - Stage n/m
      * Running post commit hooks - Stage n/m
      
      If there is no master branch, the 3rd stage is omitted and the total
      number of stages is adjusted accordingly.

      Each hook that is run after commit is listed with a name (as hooks
      can be slow it is useful feedback).
      (Ian Clatworthy, Robert Collins)

    * Various operations that are now faster due to avoiding unnecessary
      topological sorts. (Aaron Bentley)

    * Make merge directives robust against broken bundles. (Aaron Bentley)

    * The lsprof filename note is emitted via trace.note(), not standard
      output.  (Aaron Bentley)

    * ``bzrlib`` now exports explicit API compatibility information to assist
      library users and plugins. See the ``bzrlib.api`` module for details.
      (Robert Collins)

    * Remove unnecessary lock probes when acquiring a lockdir.
      (Martin Pool)

    * ``bzr --version`` now shows the location of the bzr log file, which
      is especially useful on Windows.  (Martin Pool)

    * -D now supports hooks to get debug tracing of hooks (though its currently
      minimal in nature). (Robert Collins)

    * Long log format reports deltas on merge revisions. 
      (John Arbash Meinel, Kent Gibson)

    * Make initial push over ftp more resilient. (John Arbash Meinel)

    * Print a summary of changes for update just like pull does.
      (Daniel Watkins, #113990)

    * Add a -Dhpss option to trace smart protocol requests and responses.
      (Andrew Bennetts)

  LIBRARY API BREAKS:

    * Testing cleanups - 
     ``bzrlib.repository.RepositoryTestProviderAdapter`` has been moved
      to ``bzrlib.tests.repository_implementations``;
      ``bzrlib.repository.InterRepositoryTestProviderAdapter`` has been moved
      to ``bzrlib.tests.interrepository_implementations``;
      ``bzrlib.transport.TransportTestProviderAdapter`` has moved to 
      ``bzrlib.tests.test_transport_implementations``.
      ``bzrlib.branch.BranchTestProviderAdapter`` has moved to
      ``bzrlib.tests.branch_implementations``.
      ``bzrlib.bzrdir.BzrDirTestProviderAdapter`` has moved to 
      ``bzrlib.tests.bzrdir_implementations``.
      ``bzrlib.versionedfile.InterVersionedFileTestProviderAdapter`` has moved
      to ``bzrlib.tests.interversionedfile_implementations``.
      ``bzrlib.store.revision.RevisionStoreTestProviderAdapter`` has moved to
      ``bzrlib.tests.revisionstore_implementations``.
      ``bzrlib.workingtree.WorkingTreeTestProviderAdapter`` has moved to
      ``bzrlib.tests.workingtree_implementations``.
      These changes are an API break in the testing infrastructure only.
      (Robert Collins)

    * Relocate TestCaseWithRepository to be more central. (Robert Collins)

    * ``bzrlib.add.smart_add_tree`` will no longer perform glob expansion on
      win32. Callers of the function should do this and use the new
      ``MutableTree.smart_add`` method instead. (Robert Collins)

    * ``bzrlib.add.glob_expand_for_win32`` is now
      ``bzrlib.win32utils.glob_expand``.  (Robert Collins)

    * ``bzrlib.add.FastPath`` is now private and moved to 
      ``bzrlib.mutabletree._FastPath``. (Robert Collins, Martin Pool)

    * ``LockDir.wait`` removed.  (Martin Pool)

  INTERNALS:

    * New SMTPConnection class to unify email handling.  (Adeodato Simó)

    * Fix documentation of BzrError. (Adeodato Simó)

    * Make BzrBadParameter an internal error. (Adeodato Simó)

    * Remove use of 'assert False' to raise an exception unconditionally.
      (Martin Pool)

    * Give a cleaner error when failing to decode knit index entry.
      (Martin Pool)

    * TreeConfig would mistakenly search the top level when asked for options
      from a section. It now respects the section argument and only
      searches the specified section. (James Westby)

    * Improve ``make api-docs`` output. (John Arbash Meinel)

    * Use os.lstat rather than os.stat for osutils.make_readonly and
      osutils.make_writeable. This makes the difftools plugin more
      robust when dangling symlinks are found. (Elliot Murphy)

    * New ``-Dlock`` option to log (to ~/.bzr.log) information on when 
      lockdirs are taken or released.  (Martin Pool)

    * ``bzrlib`` Hooks are now nameable using ``Hooks.name_hook``. This 
      allows a nicer UI when hooks are running as the current hook can
      be displayed. (Robert Collins)

    * ``Transport.get`` has had its interface made more clear for ease of use.
      Retrieval of a directory must now fail with either 'PathError' at open
      time, or raise 'ReadError' on a read. (Robert Collins)

    * New method ``_maybe_expand_globs`` on the ``Command`` class for 
      dealing with unexpanded glob lists - e.g. on the win32 platform. This
      was moved from ``bzrlib.add._prepare_file_list``. (Robert Collins)

    * ``bzrlib.add.smart_add`` and ``bzrlib.add.smart_add_tree`` are now
      deprecated in favour of ``MutableTree.smart_add``. (Robert Collins,
      Martin Pool)

    * New method ``external_url`` on Transport for obtaining the url to
      hand to external processes. (Robert Collins)

    * Teach windows installers to build pyrex/C extensions.
      (Alexander Belchenko)

  TESTING:

    * Removed the ``--keep-output`` option from selftest and clean up test
      directories as they're used.  This reduces the IO load from 
      running the test suite and cuts the time by about half.
      (Andrew Bennetts, Martin Pool)

    * Add scenarios as a public attribute on the TestAdapter classes to allow
      modification of the generated scenarios before adaption and easier
      testing. (Robert Collins)

    * New testing support class ``TestScenarioApplier`` which multiplies
      out a single teste by a list of supplied scenarios. (RobertCollins)

    * Setting ``repository_to_test_repository`` on a repository_implementations
      test will cause it to be called during repository creation, allowing the
      testing of repository classes which are not based around the Format
      concept. For example a repository adapter can be tested in this manner,
      by altering the repository scenarios to include a scenario that sets this
      attribute during the test parameterisation in
      ``bzrlib.tests.repository.repository_implementations``. (Robert Collins)

    * Clean up many of the APIs for blackbox testing of Bazaar.  The standard 
      interface is now self.run_bzr.  The command to run can be passed as
      either a list of parameters, a string containing the command line, or
      (deprecated) varargs parameters.  (Martin Pool)

    * The base TestCase now isolates tests from -D parameters by clearing
      ``debug.debug_flags`` and restores it afterwards. (Robert Collins)

    * Add a relpath parameter to get_transport methods in test framework to
      avoid useless cloning.
      (Vincent Ladeuil, #110448)


bzr 0.17  2007-06-18

  BUGFIXES:

    * Fix crash of commit due to wrong lookup of filesystem encoding.
      (Colin Watson, #120647)

    * Revert logging just to stderr in commit as broke unicode filenames.
      (Aaron Bentley, Ian Clatworthy, #120930)


bzr 0.17rc1  2007-06-12

  NOTES WHEN UPGRADING:

    * The kind() and is_executable() APIs on the WorkingTree interface no
      longer implicitly (read) locks and unlocks the tree. This *might*
      impact some plug-ins and tools using this part of the API. If you find
      an issue that may be caused by this change, please let us know,
      particularly the plug-in/tool maintainer. If encountered, the API
      fix is to surround kind() and is_executable() calls with lock_read()
      and unlock() like so::

        work_tree.lock_read()
        try:
            kind = work_tree.kind(...)
        finally:
            work_tree.unlock()

  INTERNALS:
    * Rework of LogFormatter API to provide beginning/end of log hooks and to
      encapsulate the details of the revision to be logged in a LogRevision
      object.
      In long log formats, merge revision ids are only shown when --show-ids
      is specified, and are labelled "revision-id:", as per mainline
      revisions, instead of "merged:". (Kent Gibson)

    * New ``BranchBuilder`` API which allows the construction of particular
      histories quickly. Useful for testing and potentially other applications
      too. (Robert Collins)

  IMPROVEMENTS:
  
    * There are two new help topics, working-trees and repositories that
      attempt to explain these concepts. (James Westby, John Arbash Meinel,
      Aaron Bentley)

    * Added ``bzr log --limit`` to report a limited number of revisions.
      (Kent Gibson, #3659)

    * Revert does not try to preserve file contents that were originally
      produced by reverting to a historical revision.  (Aaron Bentley)

    * ``bzr log --short`` now includes ``[merge]`` for revisions which
      have more than one parent. This is a small improvement to help
      understanding what changes have occurred
      (John Arbash Meinel, #83887)

    * TreeTransform avoids many renames when contructing large trees,
      improving speed.  3.25x speedups have been observed for construction of
      kernel-sized-trees, and checkouts are 1.28x faster.  (Aaron Bentley)

    * Commit on large trees is now faster. In my environment, a commit of
      a small change to the Mozilla tree (55k files) has dropped from
      66 seconds to 32 seconds. For a small tree of 600 files, commit of a
      small change is 33% faster. (Ian Clatworthy)

    * New --create-prefix option to bzr init, like for push.  (Daniel Watkins,
      #56322)

  BUGFIXES:

    * ``bzr push`` should only connect to the remote location one time.
      We have been connecting 3 times because we forget to pass around
      the Transport object. This adds ``BzrDir.clone_on_transport()``, so
      that we can pass in the Transport that we already have.
      (John Arbash Meinel, #75721)

    * ``DirState.set_state_from_inventory()`` needs to properly order
      based on split paths, not just string paths.
      (John Arbash Meinel, #115947)

    * Let TestUIFactoy encode the password prompt with its own stdout.
      (Vincent Ladeuil, #110204)

    * pycurl should take use the range header that takes the range hint
      into account.
      (Vincent Ladeuil, #112719)

    * WorkingTree4.get_file_sha1 no longer raises an exception when invoked
      on a missing file.  (Aaron Bentley, #118186)

    * WorkingTree.remove works correctly with tree references, and when pwd is
      not the tree root. (Aaron Bentley)

    * Merge no longer fails when a file is renamed in one tree and deleted
      in the other. (Aaron Bentley, #110279)

    * ``revision-info`` now accepts dotted revnos, doesn't require a tree,
      and defaults to the last revision (Matthew Fuller, #90048)

    * Tests no longer fail when BZR_REMOTE_PATH is set in the environment.
      (Daniel Watkins, #111958)

    * ``bzr branch -r revid:foo`` can be used to branch any revision in
      your repository. (Previously Branch6 only supported revisions in your
      mainline). (John Arbash Meinel, #115343)

bzr 0.16  2007-05-07
  
  BUGFIXES:

    * Handle when you have 2 directories with similar names, but one has a
      hyphen. (``'abc'`` versus ``'abc-2'``). The WT4._iter_changes
      iterator was using direct comparison and ``'abc/a'`` sorts after
      ``'abc-2'``, but ``('abc', 'a')`` sorts before ``('abc-2',)``.
      (John Arbash Meinel, #111227)

    * Handle when someone renames a file on disk without telling bzr.
      Previously we would report the first file as missing, but not show
      the new unknown file. (John Arbash Meinel, #111288)

    * Avoid error when running hooks after pulling into or pushing from
      a branch bound to a smartserver branch.  (Martin Pool, #111968)

  IMPROVEMENTS:

    * Move developer documentation to doc/developers/. This reduces clutter in
      the root of the source tree and allows HACKING to be split into multiple
      files. (Robert Collins, Alexander Belchenko)

    * Clean up the ``WorkingTree4._iter_changes()`` internal loops as well as
      ``DirState.update_entry()``. This optimizes the core logic for ``bzr
      diff`` and ``bzr status`` significantly improving the speed of
      both. (John Arbash Meinel)

bzr 0.16rc2  2007-04-30

  BUGFIXES:

    * Handle the case when you delete a file, and then rename another file
      on top of it. Also handle the case of ``bzr rm --keep foo``. ``bzr
      status`` should show the removed file and an unknown file in its
      place. (John Arbash Meinel, #109993)

    * Bundles properly read and write revision properties that have an
      empty value. And when the value is not ASCII.
      (John Arbash Meinel, #109613)

    * Fix the bzr commit message to be in text mode.
      (Alexander Belchenko, #110901)

    * Also handle when you rename a file and create a file where it used
      to be. (John Arbash Meinel, #110256)

    * ``WorkingTree4._iter_changes`` should not descend into unversioned
      directories. (John Arbash Meinel, #110399)

bzr 0.16rc1  2007-04-26

  NOTES WHEN UPGRADING:

    * ``bzr remove`` and ``bzr rm`` will now remove the working file, if
      it could be recovered again.
      This has been done for consistency with svn and the unix rm command.
      The old ``remove`` behaviour has been retained in the new option
      ``bzr remove --keep``, which will just stop versioning the file,
      but not delete it.
      ``bzr remove --force`` have been added which will always delete the
      files.
      ``bzr remove`` is also more verbose.
      (Marius Kruger, #82602)

  IMPROVEMENTS:

    * Merge directives can now be supplied as input to `merge` and `pull`,
      like bundles can.  (Aaron Bentley)

    * Sending the SIGQUIT signal to bzr, which can be done on Unix by
      pressing Control-Backslash, drops bzr into a debugger.  Type ``'c'``
      to continue.  This can be disabled by setting the environment variable
      ``BZR_SIGQUIT_PDB=0``.  (Martin Pool)

    * selftest now supports --list-only to list tests instead of running
      them. (Ian Clatworthy)

    * selftest now supports --exclude PATTERN (or -x PATTERN) to exclude
      tests with names that match that regular expression.
      (Ian Clatworthy, #102679)

    * selftest now supports --randomize SEED to run tests in a random order.
      SEED is typically the value 'now' meaning 'use the current time'.
      (Ian Clatworthy, #102686)

    * New option ``--fixes`` to commit, which stores bug fixing annotations as
      revision properties. Built-in support for Launchpad, Debian, Trac and
      Bugzilla bug trackers. (Jonathan Lange, James Henstridge, Robert Collins)

    * New API, ``bzrlib.bugtracker.tracker_registry``, for adding support for
      other bug trackers to ``fixes``. (Jonathan Lange, James Henstridge,
      Robert Collins)

    * ``selftest`` has new short options ``-f`` and ``-1``.  (Martin
      Pool)

    * ``bzrlib.tsort.MergeSorter`` optimizations. Change the inner loop
      into using local variables instead of going through ``self._var``.
      Improves the time to ``merge_sort`` a 10k revision graph by
      approximately 40% (~700->400ms).  (John Arbash Meinel)

    * ``make docs`` now creates a man page at ``man1/bzr.1`` fixing bug 107388.
      (Robert Collins)

    * ``bzr help`` now provides cross references to other help topics using
      the _see_also facility on command classes. Likewise the bzr_man
      documentation, and the bzr.1 man page also include this information.
      (Robert Collins)

    * Tags are now included in logs, that use the long log formatter. 
      (Erik Bågfors, Alexander Belchenko)

    * ``bzr help`` provides a clearer message when a help topic cannot be
      found. (Robert Collins, #107656)

    * ``bzr help`` now accepts optional prefixes for command help. The help
      for all commands can now be found at ``bzr help commands/COMMANDNAME``
      as well as ``bzr help COMMANDNAME`` (which only works for commands 
      where the name is not the same as a more general help topic). 
      (Robert Collins)

    * ``bzr help PLUGINNAME`` will now return the module docstring from the
      plugin PLUGINNAME. (Robert Collins, #50408)

    * New help topic ``urlspec`` which lists the availables transports.
      (Goffredo Baroncelli)

    * doc/server.txt updated to document the default bzr:// port
      and also update the blurb about the hpss' current status.
      (Robert Collins, #107125).

    * ``bzr serve`` now listens on interface 0.0.0.0 by default, making it
      serve out to the local LAN (and anyone in the world that can reach the
      machine running ``bzr serve``. (Robert Collins, #98918)

    * A new smart server protocol version has been added.  It prefixes requests
      and responses with an explicit version identifier so that future protocol
      revisions can be dealt with gracefully.  (Andrew Bennetts, Robert Collins)

    * The bzr protocol version 2 indicates success or failure in every response
      without depending on particular commands encoding that consistently,
      allowing future client refactorings to be much more robust about error
      handling. (Robert Collins, Martin Pool, Andrew Bennetts)

    * The smart protocol over HTTP client has been changed to always post to the
      same ``.bzr/smart`` URL under the original location when it can.  This allows
      HTTP servers to only have to pass URLs ending in .bzr/smart to the smart
      server handler, and not arbitrary ``.bzr/*/smart`` URLs.  (Andrew Bennetts)

    * digest authentication is now supported for proxies and HTTP by the urllib
      based http implementation. Tested against Apache 2.0.55 and Squid
      2.6.5. Basic and digest authentication are handled coherently for HTTP
      and proxy: if the user is provided in the url (bzr command line for HTTP,
      proxy environment variables for proxies), the password is prompted for
      (only once). If the password is provided, it is taken into account. Once
      the first authentication is successful, all further authentication
      roundtrips are avoided by preventively setting the right authentication
      header(s).
      (Vincent Ladeuil).

  INTERNALS:

    * bzrlib API compatability with 0.8 has been dropped, cleaning up some
      code paths. (Robert Collins)

    * Change the format of chroot urls so that they can be safely manipulated
      by generic url utilities without causing the resulting urls to have
      escaped the chroot. A side effect of this is that creating a chroot
      requires an explicit action using a ChrootServer.
      (Robert Collins, Andrew Bennetts)

    * Deprecate ``Branch.get_root_id()`` because branches don't have root ids,
      rather than fixing bug #96847.  (Aaron Bentley)

    * ``WorkingTree.apply_inventory_delta`` provides a better alternative to
      ``WorkingTree._write_inventory``.  (Aaron Bentley)

    * Convenience method ``TestCase.expectFailure`` ensures that known failures
      do not silently pass.  (Aaron Bentley)

    * ``Transport.local_abspath`` now raises ``NotLocalUrl`` rather than 
      ``TransportNotPossible``. (Martin Pool, Ian Clatworthy)

    * New SmartServer hooks facility. There are two initial hooks documented
      in ``bzrlib.transport.smart.SmartServerHooks``. The two initial hooks allow
      plugins to execute code upon server startup and shutdown.
      (Robert Collins).

    * SmartServer in standalone mode will now close its listening socket
      when it stops, rather than waiting for garbage collection. This primarily
      fixes test suite hangs when a test tries to connect to a shutdown server.
      It may also help improve behaviour when dealing with a server running
      on a specific port (rather than dynamically assigned ports).
      (Robert Collins)

    * Move most SmartServer code into a new package, bzrlib/smart.
      bzrlib/transport/remote.py contains just the Transport classes that used
      to be in bzrlib/transport/smart.py.  (Andrew Bennetts)

    * urllib http implementation avoid roundtrips associated with
      401 (and 407) errors once the authentication succeeds.
      (Vincent Ladeuil).

    * urlib http now supports querying the user for a proxy password if
      needed. Realm is shown in the prompt for both HTTP and proxy
      authentication when the user is required to type a password. 
      (Vincent Ladeuil).

    * Renamed SmartTransport (and subclasses like SmartTCPTransport) to
      RemoteTransport (and subclasses to RemoteTCPTransport, etc).  This is more
      consistent with its new home in ``bzrlib/transport/remote.py``, and because
      it's not really a "smart" transport, just one that does file operations
      via remote procedure calls.  (Andrew Bennetts)
 
    * The ``lock_write`` method of ``LockableFiles``, ``Repository`` and
      ``Branch`` now accept a ``token`` keyword argument, so that separate
      instances of those objects can share a lock if it has the right token.
      (Andrew Bennetts, Robert Collins)

    * New method ``get_branch_reference`` on ``BzrDir`` allows the detection of
      branch references - which the smart server component needs.

    * The Repository API ``make_working_trees`` is now permitted to return
      False when ``set_make_working_trees`` is not implemented - previously
      an unimplemented ``set_make_working_trees`` implied the result True
      from ``make_working_trees``. This has been changed to accomodate the
      smart server, where it does not make sense (at this point) to ever
      make working trees by default. (Robert Collins)

    * Command objects can now declare related help topics by having _see_also
      set to a list of related topic. (Robert Collins)

    * ``bzrlib.help`` now delegates to the Command class for Command specific
      help. (Robert Collins)

    * New class ``TransportListRegistry``, derived from the Registry class, which 
      simplifies tracking the available Transports. (Goffredo Baroncelli)

    * New function ``Branch.get_revision_id_to_revno_map`` which will
      return a dictionary mapping revision ids to dotted revnos. Since
      dotted revnos are defined in the context of the branch tip, it makes
      sense to generate them from a ``Branch`` object.
      (John Arbash Meinel)

    * Fix the 'Unprintable error' message display to use the repr of the 
      exception that prevented printing the error because the str value
      for it is often not useful in debugging (e.g. KeyError('foo') has a
      str() of 'foo' but a repr of 'KeyError('foo')' which is much more
      useful. (Robert Collins)

    * ``urlutils.normalize_url`` now unescapes unreserved characters, such as "~".
      (Andrew Bennetts)

  BUGFIXES:

    * Don't fail bundle selftest if email has 'two' embedded.  
      (Ian Clatworthy, #98510)

    * Remove ``--verbose`` from ``bzr bundle``. It didn't work anyway.
      (Robert Widhopf-Fenk, #98591)

    * Remove ``--basis`` from the checkout/branch commands - it didn't work
      properly and is no longer beneficial.
      (Robert Collins, #53675, #43486)

    * Don't produce encoding error when adding duplicate files.
      (Aaron Bentley)

    * Fix ``bzr log <file>`` so it only logs the revisions that changed
      the file, and does it faster.
      (Kent Gibson, John Arbash Meinel, #51980, #69477)
 
    * Fix ``InterDirstateTre._iter_changes`` to handle when we come across
      an empty versioned directory, which now has files in it.
      (John Arbash Meinel, #104257)

    * Teach ``common_ancestor`` to shortcut when the tip of one branch is
      inside the ancestry of the other. Saves a lot of graph processing
      (with an ancestry of 16k revisions, ``bzr merge ../already-merged``
      changes from 2m10s to 13s).  (John Arbash Meinel, #103757)

    * Fix ``show_diff_trees`` to handle the case when a file is modified,
      and the containing directory is renamed. (The file path is different
      in this versus base, but it isn't marked as a rename).
      (John Arbash Meinel, #103870)

    * FTP now works even when the FTP server does not support atomic rename.
      (Aaron Bentley, #89436)

    * Correct handling in bundles and merge directives of timezones with
      that are not an integer number of hours offset from UTC.  Always 
      represent the epoch time in UTC to avoid problems with formatting 
      earlier times on win32.  (Martin Pool, Alexander Belchenko, John
      Arbash Meinel)

    * Typo in the help for ``register-branch`` fixed. (Robert Collins, #96770)

    * "dirstate" and "dirstate-tags" formats now produce branches compatible
      with old versions of bzr. (Aaron Bentley, #107168))

    * Handle moving a directory when children have been added, removed,
      and renamed. (John Arbash Meinel, #105479)

    * Don't preventively use basic authentication for proxy before receiving a
      407 error. Otherwise people willing to use other authentication schemes
      may expose their password in the clear (or nearly). This add one
      roundtrip in case basic authentication should be used, but plug the
      security hole.
      (Vincent Ladeuil)

    * Handle http and proxy digest authentication.
      (Vincent Ladeuil, #94034).

  TESTING:

    * Added ``bzrlib.strace.strace`` which will strace a single callable and
      return a StraceResult object which contains just the syscalls involved
      in running it. (Robert Collins)

    * New test method ``reduceLockdirTimeout`` to drop the default (ui-centric)
      default time down to one suitable for tests. (Andrew Bennetts)

    * Add new ``vfs_transport_factory`` attribute on tests which provides the 
      common vfs backing for both the readonly and readwrite transports.
      This allows the RemoteObject tests to back onto local disk or memory,
      and use the existing ``transport_server`` attribute all tests know about
      to be the smart server transport. This in turn allows tests to 
      differentiate between 'transport to access the branch', and 
      'transport which is a VFS' - which matters in Remote* tests.
      (Robert Collins, Andrew Bennetts)

    * The ``make_branch_and_tree`` method for tests will now create a 
      lightweight checkout for the tree if the ``vfs_transport_factory`` is not
      a LocalURLServer. (Robert Collins, Andrew Bennetts)

    * Branch implementation tests have been audited to ensure that all urls 
      passed to Branch APIs use proper urls, except when local-disk paths
      are intended. This is so that tests correctly access the test transport
      which is often not equivalent to local disk in Remote* tests. As part
      of this many tests were adjusted to remove dependencies on local disk
      access.
      (Robert Collins, Andrew Bennetts)

    * Mark bzrlib.tests and bzrlib.tests.TestUtil as providing assertFOO helper
      functions by adding a ``__unittest`` global attribute. (Robert Collins,
      Andrew Bennetts, Martin Pool, Jonathan Lange)

    * Refactored proxy and authentication handling to simplify the
      implementation of new auth schemes for both http and proxy. 
      (Vincent Ladeuil)

bzr 0.15 2007-04-01

  BUGFIXES:

    * Handle incompatible repositories as a user issue when fetching.
      (Aaron Bentley)

    * Don't give a recommendation to upgrade when branching or 
      checking out a branch that contains an old-format working tree.
      (Martin Pool)

bzr 0.15rc3  2007-03-26

  CHANGES:
 
    * A warning is now displayed when opening working trees in older 
      formats, to encourage people to upgrade to WorkingTreeFormat4.
      (Martin Pool)

  IMPROVEMENTS:

    * HTTP redirections are now taken into account when a branch (or a
      bundle) is accessed for the first time. A message is issued at each
      redirection to inform the user. In the past, http redirections were
      silently followed for each request which significantly degraded the
      performances. The http redirections are not followed anymore by
      default, instead a RedirectRequested exception is raised. For bzrlib
      users needing to follow http redirections anyway,
      ``bzrlib.transport.do_catching_redirections`` provide an easy transition
      path.  (vila)

  INTERNALS:

    * Added ``ReadLock.temporary_write_lock()`` to allow upgrading an OS read
      lock to an OS write lock. Linux can do this without unlocking, Win32
      needs to unlock in between. (John Arbash Meinel)
 
    * New parameter ``recommend_upgrade`` to ``BzrDir.open_workingtree``
      to silence (when false) warnings about opening old formats.
      (Martin Pool)

    * Fix minor performance regression with bzr-0.15 on pre-dirstate
      trees. (We were reading the working inventory too many times).
      (John Arbash Meinel)

    * Remove ``Branch.get_transaction()`` in favour of a simple cache of
      ``revision_history``.  Branch subclasses should override
      ``_gen_revision_history`` rather than ``revision_history`` to make use of
      this cache, and call ``_clear_revision_history_cache`` and
      ``_cache_revision_history`` at appropriate times. (Andrew Bennetts)

  BUGFIXES:

    * Take ``smtp_server`` from user config into account.
      (vila, #92195)

    * Restore Unicode filename handling for versioned and unversioned files.
      (John Arbash Meinel, #92608)

    * Don't fail during ``bzr commit`` if a file is marked removed, and
      the containing directory is auto-removed.  (John Arbash Meinel, #93681)

    * ``bzr status FILENAME`` failed on Windows because of an uncommon
      errno. (``ERROR_DIRECTORY == 267 != ENOTDIR``).
      (Wouter van Heyst, John Arbash Meinel, #90819)

    * ``bzr checkout source`` should create a local branch in the same
      format as source. (John Arbash Meinel, #93854)

    * ``bzr commit`` with a kind change was failing to update the
      last-changed-revision for directories.  The
      InventoryDirectory._unchanged only looked at the ``parent_id`` and name,
      ignoring the fact that the kind could have changed, too.
      (John Arbash Meinel, #90111)

    * ``bzr mv dir/subdir other`` was incorrectly updating files inside
      the directory. So that there was a chance it would break commit,
      etc. (John Arbash Meinel, #94037)
 
    * Correctly handles mutiple permanent http redirections.
      (vila, #88780)

bzr 0.15rc2  2007-03-14

  NOTES WHEN UPGRADING:
        
    * Release 0.15rc2 of bzr changes the ``bzr init-repo`` command to
      default to ``--trees`` instead of ``--no-trees``.
      Existing shared repositories are not affected.

  IMPROVEMENTS:

    * New ``merge-directive`` command to generate machine- and human-readable
      merge requests.  (Aaron Bentley)

    * New ``submit:`` revision specifier makes it easy to diff against the
      common ancestor with the submit location (Aaron Bentley)

    * Added support for Putty's SSH implementation. (Dmitry Vasiliev)

    * Added ``bzr status --versioned`` to report only versioned files, 
      not unknowns. (Kent Gibson)

    * Merge now autodetects the correct line-ending style for its conflict
      markers.  (Aaron Bentley)

  INTERNALS:

    * Refactored SSH vendor registration into SSHVendorManager class.
      (Dmitry Vasiliev)

  BUGFIXES:

    * New ``--numbered-dirs`` option to ``bzr selftest`` to use
      numbered dirs for TestCaseInTempDir. This is default behavior
      on Windows. Anyone can force named dirs on Windows
      with ``--no-numbered-dirs``. (Alexander Belchenko)

    * Fix ``RevisionSpec_revid`` to handle the Unicode strings passed in
      from the command line. (Marien Zwart, #90501)

    * Fix ``TreeTransform._iter_changes`` when both the source and
      destination are missing. (Aaron Bentley, #88842)

    * Fix commit of merges with symlinks in dirstate trees.
      (Marien Zwart)
    
    * Switch the ``bzr init-repo`` default from --no-trees to --trees. 
      (Wouter van Heyst, #53483)


bzr 0.15rc1  2007-03-07

  SURPRISES:

    * The default disk format has changed. Please run 'bzr upgrade' in your
      working trees to upgrade. This new default is compatible for network
      operations, but not for local operations. That is, if you have two
      versions of bzr installed locally, after upgrading you can only use the
      bzr 0.15 version. This new default does not enable tags or nested-trees
      as they are incompatible with bzr versions before 0.15 over the network.

    * For users of bzrlib: Two major changes have been made to the working tree
      api in bzrlib. The first is that many methods and attributes, including
      the inventory attribute, are no longer valid for use until one of
      ``lock_read``/``lock_write``/``lock_tree_write`` has been called,
      and become invalid again after unlock is called. This has been done
      to improve performance and correctness as part of the dirstate
      development.
      (Robert Collins, John A Meinel, Martin Pool, and others).

    * For users of bzrlib: The attribute 'tree.inventory' should be considered
      readonly. Previously it was possible to directly alter this attribute, or
      its contents, and have the tree notice this. This has been made
      unsupported - it may work in some tree formats, but in the newer dirstate
      format such actions will have no effect and will be ignored, or even
      cause assertions. All operations possible can still be carried out by a
      combination of the tree API, and the bzrlib.transform API. (Robert
      Collins, John A Meinel, Martin Pool, and others).

  IMPROVEMENTS:

    * Support for OS Windows 98. Also .bzr.log on any windows system
      saved in My Documents folder. (Alexander Belchenko)

    * ``bzr mv`` enhanced to support already moved files.
      In the past the mv command would have failed if the source file doesn't
      exist. In this situation ``bzr mv`` would now detect that the file has
      already moved and update the repository accordingly, if the target file
      does exist.
      A new option ``--after`` has been added so that if two files already
      exist, you could notify Bazaar that you have moved a (versioned) file
      and replaced it with another. Thus in this case ``bzr move --after``
      will only update the Bazaar identifier.
      (Steffen Eichenberg, Marius Kruger)

    * ``ls`` now works on treeless branches and remote branches.
      (Aaron Bentley)

    * ``bzr help global-options`` describes the global options.
      (Aaron Bentley)

    * ``bzr pull --overwrite`` will now correctly overwrite checkouts.
      (Robert Collins)

    * Files are now allowed to change kind (e.g. from file to symlink).
      Supported by ``commit``, ``revert`` and ``status``
      (Aaron Bentley)

    * ``inventory`` and ``unknowns`` hidden in favour of ``ls``
      (Aaron Bentley)

    * ``bzr help checkouts`` descibes what checkouts are and some possible
      uses of them. (James Westby, Aaron Bentley)

    * A new ``-d`` option to push, pull and merge overrides the default 
      directory.  (Martin Pool)

    * Branch format 6: smaller, and potentially faster than format 5.  Supports
      ``append_history_only`` mode, where the log view and revnos do not change,
      except by being added to.  Stores policy settings in
      ".bzr/branch/branch.conf".

    * ``append_only`` branches:  Format 6 branches may be configured so that log
      view and revnos are always consistent.  Either create the branch using
      "bzr init --append-revisions-only" or edit the config file as descriped
      in docs/configuration.txt.

    * rebind: Format 6 branches retain the last-used bind location, so if you
      "bzr unbind", you can "bzr bind" to bind to the previously-selected
      bind location.

    * Builtin tags support, created and deleted by the ``tag`` command and
      stored in the branch.  Tags can be accessed with the revisionspec
      ``-rtag:``, and listed with ``bzr tags``.  Tags are not versioned 
      at present. Tags require a network incompatible upgrade. To perform this
      upgrade, run ``bzr upgrade --dirstate-tags`` in your branch and
      repositories. (Martin Pool)

    * The ``bzr://`` transport now has a well-known port number, 4155,
      which it will use by default.  (Andrew Bennetts, Martin Pool)

    * Bazaar now looks for user-installed plugins before looking for site-wide
      plugins. (Jonathan Lange)

    * ``bzr resolve`` now detects and marks resolved text conflicts.
      (Aaron Bentley)

  INTERNALS:

    * Internally revision ids and file ids are now passed around as utf-8
      bytestrings, rather than treating them as Unicode strings. This has
      performance benefits for Knits, since we no longer need to decode the
      revision id for each line of content, nor for each entry in the index.
      This will also help with the future dirstate format.
      (John Arbash Meinel)

    * Reserved ids (any revision-id ending in a colon) are rejected by
      versionedfiles, repositories, branches, and working trees
      (Aaron Bentley)

    * Minor performance improvement by not creating a ProgressBar for
      every KnitIndex we create. (about 90ms for a bzr.dev tree)
      (John Arbash Meinel)

    * New easier to use Branch hooks facility. There are five initial hooks,
      all documented in bzrlib.branch.BranchHooks.__init__ - ``'set_rh'``,
      ``'post_push'``, ``'post_pull'``, ``'post_commit'``,
      ``'post_uncommit'``. These hooks fire after the matching operation
      on a branch has taken place, and were originally added for the
      branchrss plugin. (Robert Collins)

    * New method ``Branch.push()`` which should be used when pushing from a
      branch as it makes performance and policy decisions to match the UI
      level command ``push``. (Robert Collins).

    * Add a new method ``Tree.revision_tree`` which allows access to cached
      trees for arbitrary revisions. This allows the in development dirstate
      tree format to provide access to the callers to cached copies of 
      inventory data which are cheaper to access than inventories from the
      repository.
      (Robert Collins, Martin Pool)

    * New ``Branch.last_revision_info`` method, this is being done to allow
      optimization of requests for both the number of revisions and the last
      revision of a branch with smartservers and potentially future branch
      formats. (Wouter van Heyst, Robert Collins)

    * Allow ``'import bzrlib.plugins.NAME'`` to work when the plugin NAME has not
      yet been loaded by ``load_plugins()``. This allows plugins to depend on each
      other for code reuse without requiring users to perform file-renaming
      gymnastics. (Robert Collins)

    * New Repository method ``'gather_stats'`` for statistic data collection.
      This is expected to grow to cover a number of related uses mainly
      related to bzr info. (Robert Collins)

    * Log formatters are now managed with a registry.
      ``log.register_formatter`` continues to work, but callers accessing
      the FORMATTERS dictionary directly will not.

    * Allow a start message to be passed to the ``edit_commit_message``
      function.  This will be placed in the message offered to the user
      for editing above the separator. It allows a template commit message
      to be used more easily. (James Westby)

    * ``GPGStrategy.sign()`` will now raise ``BzrBadParameterUnicode`` if
      you pass a Unicode string rather than an 8-bit string. Callers need
      to be updated to encode first. (John Arbash Meinel)

    * Branch.push, pull, merge now return Result objects with information
      about what happened, rather than a scattering of various methods.  These
      are also passed to the post hooks.  (Martin Pool)

    * File formats and architecture is in place for managing a forest of trees
      in bzr, and splitting up existing trees into smaller subtrees, and
      finally joining trees to make a larger tree. This is the first iteration
      of this support, and the user-facing aspects still require substantial
      work.  If you wish to experiment with it, use ``bzr upgrade
      --dirstate-with-subtree`` in your working trees and repositories.
      You can use the hidden commands ``split`` and ``join`` and to create
      and manipulate nested trees, but please consider using the nested-trees
      branch, which contains substantial UI improvements, instead.
      http://code.aaronbentley.com/bzr/bzrrepo/nested-trees/
      (Aaron Bentley, Martin Pool, Robert Collins).

  BUGFIXES:

    * ``bzr annotate`` now uses dotted revnos from the viewpoint of the
      branch, rather than the last changed revision of the file.
      (John Arbash Meinel, #82158)

    * Lock operations no longer hang if they encounter a permission problem.
      (Aaron Bentley)

    * ``bzr push`` can resume a push that was canceled before it finished.
      Also, it can push even if the target directory exists if you supply
      the ``--use-existing-dir`` flag.
      (John Arbash Meinel, #30576, #45504)

    * Fix http proxy authentication when user and an optional
      password appears in the ``*_proxy`` vars. (Vincent Ladeuil,
      #83954).

    * ``bzr log branch/file`` works for local treeless branches
      (Aaron Bentley, #84247)

    * Fix problem with UNC paths on Windows 98. (Alexander Belchenko, #84728)

    * Searching location of CA bundle for PyCurl in env variable
      (``CURL_CA_BUNDLE``), and on win32 along the PATH.
      (Alexander Belchenko, #82086)

    * ``bzr init`` works with unicode argument LOCATION.
      (Alexander Belchenko, #85599)

    * Raise ``DependencyNotPresent`` if pycurl do not support https. 
      (Vincent Ladeuil, #85305)

    * Invalid proxy env variables should not cause a traceback.
      (Vincent Ladeuil, #87765)

    * Ignore patterns normalised to use '/' path separator.
      (Kent Gibson, #86451)

    * bzr rocks. It sure does! Fix case. (Vincent Ladeuil, #78026)

    * Fix bzrtools shelve command for removed lines beginning with "--"
      (Johan Dahlberg, #75577)

  TESTING:

    * New ``--first`` option to ``bzr selftest`` to run specified tests
      before the rest of the suite.  (Martin Pool)


bzr 0.14  2007-01-23

  IMPROVEMENTS:

    * ``bzr help global-options`` describes the global options. (Aaron Bentley)

  BUG FIXES:
    
    * Skip documentation generation tests if the tools to do so are not
      available. Fixes running selftest for installled copies of bzr. 
      (John Arbash Meinel, #80330)

    * Fix the code that discovers whether bzr is being run from it's
      working tree to handle the case when it isn't but the directory
      it is in is below a repository. (James Westby, #77306)


bzr 0.14rc1  2007-01-16

  IMPROVEMENTS:

    * New connection: ``bzr+http://`` which supports tunnelling the smart
      protocol over an HTTP connection. If writing is enabled on the bzr
      server, then you can write over the http connection.
      (Andrew Bennetts, John Arbash Meinel)

    * Aliases now support quotation marks, so they can contain whitespace
      (Marius Kruger)

    * PyCurlTransport now use a single curl object. By specifying explicitly
      the 'Range' header, we avoid the need to use two different curl objects
      (and two connections to the same server). (Vincent Ladeuil)

    * ``bzr commit`` does not prompt for a message until it is very likely to
      succeed.  (Aaron Bentley)

    * ``bzr conflicts`` now takes --text to list pathnames of text conflicts
      (Aaron Bentley)

    * Fix ``iter_lines_added_or_present_in_versions`` to use a set instead
      of a list while checking if a revision id was requested. Takes 10s
      off of the ``fileids_affected_by_revision_ids`` time, which is 10s
      of the ``bzr branch`` time. Also improve ``fileids_...`` time by
      filtering lines with a regex rather than multiple ``str.find()``
      calls. (saves another 300ms) (John Arbash Meinel)

    * Policy can be set for each configuration key. This allows keys to be
      inherited properly across configuration entries. For example, this
      should enable you to do::
        
        [/home/user/project]
        push_location = sftp://host/srv/project/
        push_location:policy = appendpath

      And then a branch like ``/home/user/project/mybranch`` should get an
      automatic push location of ``sftp://host/srv/project/mybranch``.
      (James Henstridge)

    * Added ``bzr status --short`` to make status report svn style flags
      for each file.  For example::

        $ bzr status --short
        A  foo
        A  bar
        D  baz
        ?  wooley

    * 'bzr selftest --clean-output' allows easily clean temporary tests 
      directories without running tests. (Alexander Belchenko)

    * ``bzr help hidden-commands`` lists all hidden commands. (Aaron Bentley)

    * ``bzr merge`` now has an option ``--pull`` to fall back to pull if
      local is fully merged into remote. (Jan Hudec)

    * ``bzr help formats`` describes available directory formats. (Aaron Bentley)

  INTERNALS:

    * A few tweaks directly to ``fileids_affected_by_revision_ids`` to
      help speed up processing, as well allowing to extract unannotated
      lines. Between the two ``fileids_affected_by_revision_ids`` is
      improved by approx 10%. (John Arbash Meinel)

    * Change Revision serialization to only write out millisecond
      resolution. Rather than expecting floating point serialization to
      preserve more resolution than we need. (Henri Weichers, Martin Pool)

    * Test suite ends cleanly on Windows.  (Vincent Ladeuil)

    * When ``encoding_type`` attribute of class Command is equal to 'exact', 
      force sys.stdout to be a binary stream on Windows, and therefore
      keep exact line-endings (without LF -> CRLF conversion).
      (Alexander Belchenko)

    * Single-letter short options are no longer globally declared.  (Martin
      Pool)

    * Before using detected user/terminal encoding bzr should check
      that Python has corresponding codec. (Alexander Belchenko)

    * Formats for end-user selection are provided via a FormatRegistry (Aaron Bentley)

  BUG FIXES:

    * ``bzr missing --verbose`` was showing adds/removals in the wrong
      direction. (John Arbash Meinel)

    * ``bzr annotate`` now defaults to showing dotted revnos for merged
      revisions. It cuts them off at a depth of 12 characters, but you can
      supply ``--long`` to see the full number. You can also use
      ``--show-ids`` to display the original revision ids, rather than
      revision numbers and committer names. (John Arbash Meinel, #75637)

    * bzr now supports Win32 UNC path (e.g. ``\HOST\path``. 
      (Alexander Belchenko, #57869)

    * Win32-specific: output of cat, bundle and diff commands don't mangle
      line-endings (Alexander Belchenko, #55276)

    * Replace broken fnmatch based ignore pattern matching with custom pattern
      matcher.
      (Kent Gibson, Jan Hudec #57637)

    * pycurl and urllib can detect short reads at different places. Update
      the test suite to test more cases. Also detect http error code 416
      which was raised for that specific bug. Also enhance the urllib
      robustness by detecting invalid ranges (and pycurl's one by detecting
      short reads during the initial GET). (Vincent Ladeuil, #73948)

    * The urllib connection sharing interacts badly with urllib2
      proxy setting (the connections didn't go thru the proxy
      anymore). Defining a proper ProxyHandler solves the
      problem.  (Vincent Ladeuil, #74759)

    * Use urlutils to generate relative URLs, not osutils 
      (Aaron Bentley, #76229)

    * ``bzr status`` in a readonly directory should work without giving
      lots of errors. (John Arbash Meinel, #76299)

    * Mention the revisionspec topic for the revision option help.
      (Wouter van Heyst, #31663)

    * Allow plugins import from zip archives.
      (Alexander Belchenko, #68124)


bzr 0.13  2006-12-05
    
  No changes from 0.13rc1
    
bzr 0.13rc1  2006-11-27

  IMPROVEMENTS:

    * New command ``bzr remove-tree`` allows the removal of the working
      tree from a branch.
      (Daniel Silverstone)

    * urllib uses shared keep-alive connections, so http 
      operations are substantially faster.
      (Vincent Ladeuil, #53654)

    * ``bzr export`` allows an optional branch parameter, to export a bzr
      tree from some other url. For example:
      ``bzr export bzr.tar.gz http://bazaar-vcs.org/bzr/bzr.dev``
      (Daniel Silverstone)

    * Added ``bzr help topics`` to the bzr help system. This gives a
      location for general information, outside of a specific command.
      This includes updates for ``bzr help revisionspec`` the first topic
      included. (Goffredo Baroncelli, John Arbash Meinel, #42714)

    * WSGI-compatible HTTP smart server.  See ``doc/http_smart_server.txt``.
      (Andrew Bennetts)

    * Knit files will now cache full texts only when the size of the
      deltas is as large as the size of the fulltext. (Or after 200
      deltas, whichever comes first). This has the most benefit on large
      files with small changes, such as the inventory for a large project.
      (eg For a project with 2500 files, and 7500 revisions, it changes
      the size of inventory.knit from 11MB to 5.4MB) (John Arbash Meinel)

  INTERNALS:

    * New -D option given before the command line turns on debugging output
      for particular areas.  -Derror shows tracebacks on all errors.
      (Martin Pool)

    * Clean up ``bzr selftest --benchmark bundle`` to correct an import,
      and remove benchmarks that take longer than 10min to run.
      (John Arbash Meinel)

    * Use ``time.time()`` instead of ``time.clock()`` to decide on
      progress throttling. Because ``time.clock()`` is actually CPU time,
      so over a high-latency connection, too many updates get throttled.
      (John Arbash Meinel)

    * ``MemoryTransport.list_dir()`` would strip the first character for
      files or directories in root directory. (John Arbash Meinel)

    * New method ``get_branch_reference`` on 'BzrDir' allows the detection of 
      branch references - which the smart server component needs.
  
    * New ``ChrootTransportDecorator``, accessible via the ``chroot+`` url
      prefix.  It disallows any access to locations above a set URL.  (Andrew
      Bennetts)

  BUG FIXES:

    * Now ``_KnitIndex`` properly decode revision ids when loading index data.
      And optimize the knit index parsing code. 
      (Dmitry Vasiliev, John Arbash Meinel)

    * ``bzrlib/bzrdir.py`` was directly referencing ``bzrlib.workingtree``,
      without importing it. This prevented ``bzr upgrade`` from working
      unless a plugin already imported ``bzrlib.workingtree``
      (John Arbash Meinel, #70716)

    * Suppress the traceback on invalid URLs (Vincent Ladeuil, #70803).

    * Give nicer error message when an http server returns a 403
      error code. (Vincent Ladeuil, #57644).

    * When a multi-range http GET request fails, try a single
      range one. If it fails too, forget about ranges. Remember that until 
      the death of the transport and propagates that to the clones.
      (Vincent Ladeuil, #62276, #62029).

    * Handles user/passwords supplied in url from command
      line (for the urllib implementation). Don't request already
      known passwords (Vincent Ladeuil, #42383, #44647, #48527)

    * ``_KnitIndex.add_versions()`` dictionary compresses revision ids as they
      are added. This fixes bug where fetching remote revisions records
      them as full references rather than integers.
      (John Arbash Meinel, #64789)

    * ``bzr ignore`` strips trailing slashes in patterns.
      Also ``bzr ignore`` rejects absolute paths. (Kent Gibson, #4559)

    * ``bzr ignore`` takes multiple arguments. (Cheuksan Edward Wang, #29488)

    * mv correctly handles paths that traverse symlinks. 
      (Aaron Bentley, #66964)

    * Give nicer looking error messages when failing to connect over ssh.
      (John Arbash Meinel, #49172)

    * Pushing to a remote branch does not currently update the remote working
      tree. After a remote push, ``bzr status`` and ``bzr diff`` on the remote
      machine now show that the working tree is out of date.
      (Cheuksan Edward Wang #48136)

    * Use patiencediff instead of difflib for determining deltas to insert
      into knits. This avoids the O(N^3) behavior of difflib. Patience
      diff should be O(N^2). (Cheuksan Edward Wang, #65714)

    * Running ``bzr log`` on nonexistent file gives an error instead of the
      entire log history. (Cheuksan Edward Wang #50793)

    * ``bzr cat`` can look up contents of removed or renamed files. If the
      pathname is ambiguous, i.e. the files in the old and new trees have
      different id's, the default is the file in the new tree. The user can
      use "--name-from-revision" to select the file in the old tree.
      (Cheuksan Edward Wang, #30190)

  TESTING:

    * TestingHTTPRequestHandler really handles the Range header
      (previously it was ignoring it and returning the whole file,).

bzr 0.12  2006-10-30

  INTERNALS:

    * Clean up ``bzr selftest --benchmark bundle`` to correct an import,
      and remove benchmarks that take longer than 10min to run.
      (John Arbash Meinel)
  
bzr 0.12rc1  2006-10-23

  IMPROVEMENTS:

    * ``bzr log`` now shows dotted-decimal revision numbers for all revisions,
      rather than just showing a decimal revision number for revisions on the
      mainline. These revision numbers are not yet accepted as input into bzr
      commands such as log, diff etc. (Robert Collins)

    * revisions can now be specified using dotted-decimal revision numbers.
      For instance, ``bzr diff -r 1.2.1..1.2.3``. (Robert Collins)

    * ``bzr help commands`` output is now shorter (Aaron Bentley)

    * ``bzr`` now uses lazy importing to reduce the startup time. This has
      a moderate effect on lots of actions, especially ones that have
      little to do. For example ``bzr rocks`` time is down to 116ms from
      283ms. (John Arbash Meinel)

    * New Registry class to provide name-to-object registry-like support,
      for example for schemes where plugins can register new classes to
      do certain tasks (e.g. log formatters). Also provides lazy registration
      to allow modules to be loaded on request.
      (John Arbash Meinel, Adeodato Simó)

  API INCOMPATABILITY:
  
    * LogFormatter subclasses show now expect the 'revno' parameter to 
      show() to be a string rather than an int. (Robert Collins)

  INTERNALS:

    * ``TestCase.run_bzr``, ``run_bzr_captured``, and ``run_bzr_subprocess``
      can take a ``working_dir='foo'`` parameter, which will change directory 
      for the command. (John Arbash Meinel)

    * ``bzrlib.lazy_regex.lazy_compile`` can be used to create a proxy
      around a regex, which defers compilation until first use. 
      (John Arbash Meinel)

    * ``TestCase.run_bzr_subprocess`` defaults to supplying the
      ``--no-plugins`` parameter to ensure test reproducability, and avoid
      problems with system-wide installed plugins. (John Arbash Meinel)

    * Unique tree root ids are now supported. Newly created trees still
      use the common root id for compatibility with bzr versions before 0.12.
      (Aaron Bentley)

    * ``WorkingTree.set_root_id(None)`` is now deprecated. Please
      pass in ``inventory.ROOT_ID`` if you want the default root id value.
      (Robert Collins, John Arbash Meinel)

    * New method ``WorkingTree.flush()`` which will write the current memory
      inventory out to disk. At the same time, ``read_working_inventory`` will
      no longer trash the current tree inventory if it has been modified within
      the current lock, and the tree will now ``flush()`` automatically on
      ``unlock()``. ``WorkingTree.set_root_id()`` has been updated to take
      advantage of this functionality. (Robert Collins, John Arbash Meinel)

    * ``bzrlib.tsort.merge_sorted`` now accepts ``generate_revnos``. This
      parameter will cause it to add another column to its output, which
      contains the dotted-decimal revno for each revision, as a tuple.
      (Robert Collins)

    * ``LogFormatter.show_merge`` is deprecated in favour of
      ``LogFormatter.show_merge_revno``. (Robert Collins)

  BUG FIXES:

    * Avoid circular imports by creating a deprecated function for
      ``bzrlib.tree.RevisionTree``. Callers should have been using
      ``bzrlib.revisontree.RevisionTree`` anyway. (John Arbash Meinel,
      #63360, #66349)

    * Don't use ``socket.MSG_WAITALL`` as it doesn't exist on all
      platforms. (Martin Pool, #66356)

    * Don't require ``Content-Type`` in range responses. Assume they are a
      single range if ``Content-Type`` does not exist.
      (John Arbash Meinel, #62473)

    * bzr branch/pull no longer complain about progress bar cleanup when
      interrupted during fetch.  (Aaron Bentley, #54000)

    * ``WorkingTree.set_parent_trees()`` uses the trees to directly write
      the basis inventory, rather than going through the repository. This
      allows us to have 1 inventory read, and 2 inventory writes when
      committing a new tree. (John Arbash Meinel)

    * When reverting, files that are not locally modified that do not exist
      in the target are deleted, not just unversioned (Aaron Bentley)

    * When trying to acquire a lock, don't fail immediately. Instead, try
      a few times (up to 1 hour) before timing out. Also, report why the
      lock is unavailable (John Arbash Meinel, #43521, #49556)

    * Leave HttpTransportBase daughter classes decides how they
      implement cloning. (Vincent Ladeuil, #61606)

    * diff3 does not indicate conflicts on clean merge. (Aaron Bentley)

    * If a commit fails, the commit message is stored in a file at the root of
      the tree for later commit. (Cheuksan Edward Wang, Stefan Metzmacher,
      #32054)

  TESTING:

    * New test base class TestCaseWithMemoryTransport offers memory-only
      testing facilities: its not suitable for tests that need to mutate disk
      state, but most tests should not need that and should be converted to
      TestCaseWithMemoryTransport. (Robert Collins)

    * ``TestCase.make_branch_and_memory_tree`` now takes a format
      option to set the BzrDir, Repository and Branch formats of the
      created objects. (Robert Collins, John Arbash Meinel)

bzr 0.11  2006-10-02

    * Smart server transport test failures on windows fixed. (Lukáš Lalinský).

bzr 0.11rc2  2006-09-27

  BUG FIXES:

    * Test suite hangs on windows fixed. (Andrew Bennets, Alexander Belchenko).
    
    * Commit performance regression fixed. (Aaron Bentley, Robert Collins, John
      Arbash Meinel).

bzr 0.11rc1  2006-09-25

  IMPROVEMENTS:

    * Knit files now wait to create their contents until the first data is
      added. The old code used to create an empty .knit and a .kndx with just
      the header. However, this caused a lot of extra round trips over sftp.
      This can change the time for ``bzr push`` to create a new remote branch
      from 160s down to 100s. This also affects ``bzr commit`` performance when
      adding new files, ``bzr commit`` on a new kernel-like tree drops from 50s
      down to 40s (John Arbash Meinel, #44692)

    * When an entire subtree has been deleted, commit will now report that
      just the top of the subtree has been deleted, rather than reporting
      all the individual items. (Robert Collins)

    * Commit performs one less XML parse. (Robert Collins)

    * ``bzr checkout`` now operates on readonly branches as well
      as readwrite branches. This fixes bug #39542. (Robert Collins)

    * ``bzr bind`` no longer synchronises history with the master branch.
      Binding should be followed by an update or push to synchronise the 
      two branches. This is closely related to the fix for bug #39542.
      (Robert Collins)

    * ``bzrlib.lazy_import.lazy_import`` function to create on-demand 
      objects.  This allows all imports to stay at the global scope, but
      modules will not actually be imported if they are not used.
      (John Arbash Meinel)

    * Support ``bzr://`` and ``bzr+ssh://`` urls to work with the new RPC-based
      transport which will be used with the upcoming high-performance smart
      server. The new command ``bzr serve`` will invoke bzr in server mode,
      which processes these requests. (Andrew Bennetts, Robert Collins, Martin
      Pool)

    * New command ``bzr version-info`` which can be used to get a summary
      of the current state of the tree. This is especially useful as part
      of a build commands. See ``doc/version_info.txt`` for more information 
      (John Arbash Meinel)

  BUG FIXES:

    * ``'bzr inventory [FILE...]'`` allows restricting the file list to a
      specific set of files. (John Arbash Meinel, #3631)

    * Don't abort when annotating empty files (John Arbash Meinel, #56814)

    * Add ``Stanza.to_unicode()`` which can be passed to another Stanza
      when nesting stanzas. Also, add ``read_stanza_unicode`` to handle when
      reading a nested Stanza. (John Arbash Meinel)

    * Transform._set_mode() needs to stat the right file. 
      (John Arbash Meinel, #56549)

    * Raise WeaveFormatError rather than StopIteration when trying to read
      an empty Weave file. (John Arbash Meinel, #46871)

    * Don't access e.code for generic URLErrors, only HTTPErrors have .code.
      (Vincent Ladeuil, #59835)

    * Handle boundary="" lines properly to allow access through a Squid proxy.
      (John Arbash Meinel, #57723)

    * revert now removes newly-added directories (Aaron Bentley, #54172)

    * ``bzr upgrade sftp://`` shouldn't fail to upgrade v6 branches if there 
      isn't a working tree. (David Allouche, #40679)

    * Give nicer error messages when a user supplies an invalid --revision
      parameter. (John Arbash Meinel, #55420)

    * Handle when LANG is not recognized by python. Emit a warning, but
      just revert to using 'ascii'. (John Arbash Meinel, #35392)

    * Don't use ``preexec_fn`` on win32, as it is not supported by subprocess.
      (John Arbash Meinel)

    * Skip specific tests when the dependencies aren't met. This includes
      some ``setup.py`` tests when ``python-dev`` is not available, and
      some tests that depend on paramiko. (John Arbash Meinel, Mattheiu Moy)

    * Fallback to Paramiko properly, if no ``ssh`` executable exists on
      the system. (Andrew Bennetts, John Arbash Meinel)

    * ``Branch.bind(other_branch)`` no longer takes a write lock on the
      other branch, and will not push or pull between the two branches.
      API users will need to perform a push or pull or update operation if they
      require branch synchronisation to take place. (Robert Collins, #47344)

    * When creating a tarball or zipfile export, export unicode names as utf-8
      paths. This may not work perfectly on all platforms, but has the best
      chance of working in the common case. (John Arbash Meinel, #56816)

    * When committing, only files that exist in working tree or basis tree
      may be specified (Aaron Bentley, #50793)

  PORTABILITY:

    * Fixes to run on Python 2.5 (Brian M. Carlson, Martin Pool, Marien Zwart)

  INTERNALS:

    * TestCaseInTempDir now creates a separate directory for HOME, rather
      than having HOME set to the same location as the working directory.
      (John Arbash Meinel)

    * ``run_bzr_subprocess()`` can take an optional ``env_changes={}`` parameter,
      which will update os.environ inside the spawned child. It also can
      take a ``universal_newlines=True``, which helps when checking the output
      of the command. (John Arbash Meinel)

    * Refactor SFTP vendors to allow easier re-use when ssh is used. 
      (Andrew Bennetts)

    * ``Transport.list_dir()`` and ``Transport.iter_files_recursive()`` should always
      return urlescaped paths. This is now tested (there were bugs in a few
      of the transports) (Andrew Bennetts, David Allouche, John Arbash Meinel)

    * New utility function ``symbol_versioning.deprecation_string``. Returns the
      formatted string for a callable, deprecation format pair. (Robert Collins)

    * New TestCase helper applyDeprecated. This allows you to call a callable
      which is deprecated without it spewing to the screen, just by supplying
      the deprecation format string issued for it. (Robert Collins)

    * Transport.append and Transport.put have been deprecated in favor of
      ``.append_bytes``, ``.append_file``, ``.put_bytes``, and
      ``.put_file``. This removes the ambiguity in what type of object the
      functions take.  ``Transport.non_atomic_put_{bytes,file}`` has also
      been added. Which works similarly to ``Transport.append()`` except for
      SFTP, it doesn't have a round trip when opening the file. Also, it
      provides functionality for creating a parent directory when trying
      to create a file, rather than raise NoSuchFile and forcing the
      caller to repeat their request.
      (John Arbash Meinel)

    * WorkingTree has a new api ``unversion`` which allow the unversioning of
      entries by their file id. (Robert Collins)

    * ``WorkingTree.pending_merges`` is deprecated.  Please use the
      ``get_parent_ids`` (introduced in 0.10) method instead. (Robert Collins)

    * WorkingTree has a new ``lock_tree_write`` method which locks the branch for
      read rather than write. This is appropriate for actions which only need
      the branch data for reference rather than mutation. A new decorator
      ``needs_tree_write_lock`` is provided in the workingtree module. Like the
      ``needs_read_lock`` and ``needs_write_lock`` decorators this allows static 
      declaration of the locking requirements of a function to ensure that
      a lock is taken out for casual scripts. (Robert Collins, #54107)

    * All WorkingTree methods which write to the tree, but not to the branch
      have been converted to use ``needs_tree_write_lock`` rather than 
      ``needs_write_lock``. Also converted is the revert, conflicts and tree
      transform modules. This provides a modest performance improvement on 
      metadir style trees, due to the reduce lock-acquisition, and a more
      significant performance improvement on lightweight checkouts from 
      remote branches, where trivial operations used to pay a significant 
      penalty. It also provides the basis for allowing readonly checkouts.
      (Robert Collins)

    * Special case importing the standard library 'copy' module. This shaves
      off 40ms of startup time, while retaining compatibility. See:
      ``bzrlib/inspect_for_copy.py`` for more details. (John Arbash Meinel)

    * WorkingTree has a new parent class MutableTree which represents the 
      specialisations of Tree which are able to be altered. (Robert Collins)

    * New methods mkdir and ``put_file_bytes_non_atomic`` on MutableTree that
      mutate the tree and its contents. (Robert Collins)

    * Transport behaviour at the root of the URL is now defined and tested.
      (Andrew Bennetts, Robert Collins)

  TESTING:

    * New test helper classs MemoryTree. This is typically accessed via
      ``self.make_branch_and_memory_tree()`` in test cases. (Robert Collins)
      
    * Add ``start_bzr_subprocess`` and ``stop_bzr_subprocess`` to allow test
      code to continue running concurrently with a subprocess of bzr.
      (Andrew Bennetts, Robert Collins)

    * Add a new method ``Transport.get_smart_client()``. This is provided to
      allow upgrades to a richer interface than the VFS one provided by
      Transport. (Andrew Bennetts, Martin Pool)

bzr 0.10  2006-08-29
  
  IMPROVEMENTS:
    * 'merge' now takes --uncommitted, to apply uncommitted changes from a
      tree.  (Aaron Bentley)
  
    * 'bzr add --file-ids-from' can be used to specify another path to use
      for creating file ids, rather than generating all new ones. Internally,
      the 'action' passed to ``smart_add_tree()`` can return ``file_ids`` that
      will be used, rather than having bzrlib generate new ones.
      (John Arbash Meinel, #55781)

    * ``bzr selftest --benchmark`` now allows a ``--cache-dir`` parameter.
      This will cache some of the intermediate trees, and decrease the
      setup time for benchmark tests. (John Arbash Meinel)

    * Inverse forms are provided for all boolean options.  For example,
      --strict has --no-strict, --no-recurse has --recurse (Aaron Bentley)

    * Serialize out Inventories directly, rather than using ElementTree.
      Writing out a kernel sized inventory drops from 2s down to ~350ms.
      (Robert Collins, John Arbash Meinel)

  BUG FIXES:

    * Help diffutils 2.8.4 get along with binary tests (Marien Zwart: #57614)

    * Change LockDir so that if the lock directory doesn't exist when
      ``lock_write()`` is called, an attempt will be made to create it.
      (John Arbash Meinel, #56974)

    * ``bzr uncommit`` preserves pending merges. (John Arbash Meinel, #57660)

    * Active FTP transport now works as intended. (ghozzy, #56472)

    * Really fix mutter() so that it won't ever raise a UnicodeError.
      It means it is possible for ~/.bzr.log to contain non UTF-8 characters.
      But it is a debugging log, not a real user file.
      (John Arbash Meinel, #56947, #53880)

    * Change Command handle to allow Unicode command and options.
      At present we cannot register Unicode command names, so we will get
      BzrCommandError('unknown command'), or BzrCommandError('unknown option')
      But that is better than a UnicodeError + a traceback.
      (John Arbash Meinel, #57123)

    * Handle TZ=UTC properly when reading/writing revisions.
      (John Arbash Meinel, #55783, #56290)

    * Use ``GPG_TTY`` to allow gpg --cl to work with gpg-agent in a pipeline,
      (passing text to sign in on stdin). (John Arbash Meinel, #54468)

    * External diff does the right thing for binaries even in foreign 
      languages. (John Arbash Meinel, #56307)

    * Testament handles more cases when content is unicode. Specific bug was
      in handling of revision properties.
      (John Arbash Meinel, Holger Krekel, #54723)

    * The bzr selftest was failing on installed versions due to a bug in a new
      test helper. (John Arbash Meinel, Robert Collins, #58057)

  INTERNALS:

    * ``bzrlib.cache_utf8`` contains ``encode()`` and ``decode()`` functions
      which can be used to cache the conversion between utf8 and Unicode.
      Especially helpful for some of the knit annotation code, which has to
      convert revision ids to utf8 to annotate lines in storage.
      (John Arbash Meinel)

    * ``setup.py`` now searches the filesystem to find all packages which
      need to be installed. This should help make the life of packagers
      easier. (John Arbash Meinel)

bzr 0.9.0  2006-08-11

  SURPRISES:

   * The hard-coded built-in ignore rules have been removed. There are
     now two rulesets which are enforced. A user global one in 
     ``~/.bazaar/ignore`` which will apply to every tree, and the tree
     specific one '.bzrignore'.
     ``~/.bazaar/ignore`` will be created if it does not exist, but with
     a more conservative list than the old default.
     This fixes bugs with default rules being enforced no matter what. 
     The old list of ignore rules from bzr is available by
     running 'bzr ignore --old-default-rules'.
     (Robert Collins, Martin Pool, John Arbash Meinel)

   * 'branches.conf' has been changed to 'locations.conf', since it can apply
     to more locations than just branch locations.
     (Aaron Bentley)
   
  IMPROVEMENTS:

   * The revision specifier "revno:" is extended to accept the syntax
     revno:N:branch. For example,
     revno:42:http://bazaar-vcs.org/bzr/bzr.dev/ means revision 42 in
     bzr.dev.  (Matthieu Moy)

   * Tests updates to ensure proper URL handling, UNICODE support, and
     proper printing when the user's terminal encoding cannot display 
     the path of a file that has been versioned.
     ``bzr branch`` can take a target URL rather than only a local directory.
     ``Branch.get_parent()/set_parent()`` now save a relative path if possible,
     and normalize the parent based on root, allowing access across
     different transports. (John Arbash Meinel, Wouter van Heyst, Martin Pool)
     (Malone #48906, #42699, #40675, #5281, #3980, #36363, #43689,
     #42517, #42514)

   * On Unix, detect terminal width using an ioctl not just $COLUMNS.
     Use terminal width for single-line logs from ``bzr log --line`` and
     pending-merge display.  (Robert Widhopf-Fenk, Gustavo Niemeyer)
     (Malone #3507)

   * On Windows, detect terminal width using GetConsoleScreenBufferInfo.
     (Alexander Belchenko)

   * Speedup improvement for 'date:'-revision search. (Guillaume Pinot).

   * Show the correct number of revisions pushed when pushing a new branch.
     (Robert Collins).

   * 'bzr selftest' now shows a progress bar with the number of tests, and 
     progress made. 'make check' shows tests in -v mode, to be more useful
     for the PQM status window. (Robert Collins).
     When using a progress bar, failed tests are printed out, rather than
     being overwritten by the progress bar until the suite finishes.
     (John Arbash Meinel)

   * 'bzr selftest --benchmark' will run a new benchmarking selftest.
     'bzr selftest --benchmark --lsprof-timed' will use lsprofile to generate
     profile data for the individual profiled calls, allowing for fine
     grained analysis of performance.
     (Robert Collins, Martin Pool).

   * 'bzr commit' shows a progress bar. This is useful for commits over sftp
     where commit can take an appreciable time. (Robert Collins)

   * 'bzr add' is now less verbose in telling you what ignore globs were
     matched by files being ignored. Instead it just tells you how many 
     were ignored (because you might reasonably be expecting none to be
     ignored). 'bzr add -v' is unchanged and will report every ignored
     file. (Robert Collins).

   * ftp now has a test server if medusa is installed. As part of testing,
     ftp support has been improved, including support for supplying a
     non-standard port. (John Arbash Meinel).

   * 'bzr log --line' shows the revision number, and uses only the
     first line of the log message (#5162, Alexander Belchenko;
     Matthieu Moy)

   * 'bzr status' has had the --all option removed. The 'bzr ls' command
     should be used to retrieve all versioned files. (Robert Collins)

   * 'bzr bundle OTHER/BRANCH' will create a bundle which can be sent
     over email, and applied on the other end, while maintaining ancestry.
     This bundle can be applied with either 'bzr merge' or 'bzr pull',
     the same way you would apply another branch.
     (John Arbash Meinel, Aaron Bentley)
  
   * 'bzr whoami' can now be used to set your identity from the command line,
     for a branch or globally.  (Robey Pointer)

   * 'bzr checkout' now aliased to 'bzr co', and 'bzr annotate' to 'bzr ann'.
     (Michael Ellerman)

   * 'bzr revert DIRECTORY' now reverts the contents of the directory as well.
     (Aaron Bentley)

   * 'bzr get sftp://foo' gives a better error when paramiko is not present.
     Also updates things like 'http+pycurl://' if pycurl is not present.
     (John Arbash Meinel) (Malone #47821, #52204)

   * New env variable ``BZR_PROGRESS_BAR``, sets the default progress bar type.
     Can be set to 'none' or 'dummy' to disable the progress bar, 'dots' or 
     'tty' to create the respective type. (John Arbash Meinel, #42197, #51107)

   * Improve the help text for 'bzr diff' to explain what various options do.
     (John Arbash Meinel, #6391)

   * 'bzr uncommit -r 10' now uncommits revisions 11.. rather than uncommitting
     revision 10. This makes -r10 more in line with what other commands do.
     'bzr uncommit' also now saves the pending merges of the revisions that
     were removed. So it is safe to uncommit after a merge, fix something,
     and commit again. (John Arbash Meinel, #32526, #31426)

   * 'bzr init' now also works on remote locations.
     (Wouter van Heyst, #48904)

   * HTTP support has been updated. When using pycurl we now support 
     connection keep-alive, which reduces dns requests and round trips.
     And for both urllib and pycurl we support multi-range requests, 
     which decreases the number of round-trips. Performance results for
     ``bzr branch http://bazaar-vcs.org/bzr/bzr.dev/`` indicate
     http branching is now 2-3x faster, and ``bzr pull`` in an existing 
     branch is as much as 4x faster.
     (Michael Ellerman, Johan Rydberg, John Arbash Meinel, #46768)

   * Performance improvements for sftp. Branching and pulling are now up to
     2x faster. Utilize paramiko.readv() support for async requests if it
     is available (paramiko > 1.6) (John Arbash Meinel)

  BUG FIXES:

    * Fix shadowed definition of TestLocationConfig that caused some 
      tests not to run.
      (Erik Bågfors, Michael Ellerman, Martin Pool, #32587)

    * Fix unnecessary requirement of sign-my-commits that it be run from
      a working directory.  (Martin Pool, Robert Collins)

    * 'bzr push location' will only remember the push location if it succeeds
      in connecting to the remote location. (John Arbash Meinel, #49742)

    * 'bzr revert' no longer toggles the executable bit on win32
      (John Arbash Meinel, #45010)

    * Handle broken pipe under win32 correctly. (John Arbash Meinel)
    
    * sftp tests now work correctly on win32 if you have a newer paramiko
      (John Arbash Meinel)

    * Cleanup win32 test suite, and general cleanup of places where
      file handles were being held open. (John Arbash Meinel)

    * When specifying filenames for 'diff -r x..y', the name of the file in the
      working directory can be used, even if its name is different in both x
      and y.

    * File-ids containing single- or double-quotes are handled correctly by
      push. (Aaron Bentley, #52227)

    * Normalize unicode filenames to ensure cross-platform consistency.
      (John Arbash Meinel, #43689)

    * The argument parser can now handle '-' as an argument. Currently
      no code interprets it specially (it is mostly handled as a file named 
      '-'). But plugins, and future operations can use it.
      (John Arbash meinel, #50984)

    * Bundles can properly read binary files with a plain '\r' in them.
      (John Arbash Meinel, #51927)

    * Tuning ``iter_entries()`` to be more efficient (John Arbash Meinel, #5444)

    * Lots of win32 fixes (the test suite passes again).
      (John Arbash Meinel, #50155)

    * Handle openbsd returning None for sys.getfilesystemencoding() (#41183) 

    * Support ftp APPE (append) to allow Knits to be used over ftp (#42592)

    * Removals are only committed if they match the filespec (or if there is
      no filespec).  (#46635, Aaron Bentley)

    * smart-add recurses through all supplied directories 
      (John Arbash Meinel, #52578)

    * Make the bundle reader extra lines before and after the bundle text.
      This allows you to parse an email with the bundle inline.
      (John Arbash Meinel, #49182)

    * Change the file id generator to squash a little bit more. Helps when
      working with long filenames on windows. (Also helps for unicode filenames
      not generating hidden files). (John Arbash Meinel, #43801)

    * Restore terminal mode on C-c while reading sftp password.  (#48923, 
      Nicholas Allen, Martin Pool)

    * Timestamps are rounded to 1ms, and revision entries can be recreated
      exactly. (John Arbash Meinel, Jamie Wilkinson, #40693)

    * Branch.base has changed to a URL, but ~/.bazaar/locations.conf should
      use local paths, since it is user visible (John Arbash Meinel, #53653)

    * ``bzr status foo`` when foo was unversioned used to cause a full delta
      to be generated (John Arbash Meinel, #53638)

    * When reading revision properties, an empty value should be considered
      the empty string, not None (John Arbash Meinel, #47782)

    * ``bzr diff --diff-options`` can now handle binary files being changed.
      Also, the output is consistent when --diff-options is not supplied.
      (John Arbash Meinel, #54651, #52930)

    * Use the right suffixes for loading plugins (John Arbash Meinel, #51810)

    * Fix ``Branch.get_parent()`` to handle the case when the parent is not 
      accessible (John Arbash Meinel, #52976)

  INTERNALS:

    * Combine the ignore rules into a single regex rather than looping over
      them to reduce the threshold where  N^2 behaviour occurs in operations
      like status. (Jan Hudec, Robert Collins).

    * Appending to ``bzrlib.DEFAULT_IGNORE`` is now deprecated. Instead, use
      one of the add functions in bzrlib.ignores. (John Arbash Meinel)

    * 'bzr push' should only push the ancestry of the current revision, not
      all of the history in the repository. This is especially important for
      shared repositories. (John Arbash Meinel)

    * ``bzrlib.delta.compare_trees`` now iterates in alphabetically sorted order,
      rather than randomly walking the inventories. (John Arbash Meinel)

    * Doctests are now run in temporary directories which are cleaned up when
      they finish, rather than using special ScratchDir/ScratchBranch objects.
      (Martin Pool)

    * Split ``check`` into separate methods on the branch and on the repository,
      so that it can be specialized in ways that are useful or efficient for
      different formats.  (Martin Pool, Robert Collins)

    * Deprecate ``Repository.all_revision_ids``; most methods don't really need
      the global revision graph but only that part leading up to a particular
      revision.  (Martin Pool, Robert Collins)

    * Add a BzrDirFormat ``control_formats`` list which allows for control formats
      that do not use '.bzr' to store their data - i.e. '.svn', '.hg' etc.
      (Robert Collins, Jelmer Vernooij).

    * ``bzrlib.diff.external_diff`` can be redirected to any file-like object.
      Uses subprocess instead of spawnvp.
      (James Henstridge, John Arbash Meinel, #4047, #48914)

    * New command line option '--profile-imports', which will install a custom
      importer to log time to import modules and regex compilation time to 
      sys.stderr (John Arbash Meinel)

    * 'EmptyTree' is now deprecated, please use ``repository.revision_tree(None)``
      instead. (Robert Collins)

    * "RevisionTree" is now in bzrlib/revisiontree.py. (Robert Collins)

bzr 0.8.2  2006-05-17
  
  BUG FIXES:
   
    * setup.py failed to install launchpad plugin.  (Martin Pool)

bzr 0.8.1  2006-05-16

  BUG FIXES:

    * Fix failure to commit a merge in a checkout.  (Martin Pool, 
      Robert Collins, Erik Bågfors, #43959)

    * Nicer messages from 'commit' in the case of renames, and correct
      messages when a merge has occured. (Robert Collins, Martin Pool)

    * Separate functionality from assert statements as they are skipped in
      optimized mode of python. Add the same check to pending merges.
      (Olaf Conradi, #44443)

  CHANGES:

    * Do not show the None revision in output of bzr ancestry. (Olaf Conradi)

    * Add info on standalone branches without a working tree.
      (Olaf Conradi, #44155)

    * Fix bug in knits when raising InvalidRevisionId. (Olaf Conradi, #44284)

  CHANGES:

    * Make editor invocation comply with Debian Policy. First check
      environment variables VISUAL and EDITOR, then try editor from
      alternatives system. If that all fails, fall back to the pre-defined
      list of editors. (Olaf Conradi, #42904)

  NEW FEATURES:

    * New 'register-branch' command registers a public branch into 
      Launchpad.net, where it can be associated with bugs, etc.
      (Martin Pool, Bjorn Tillenius, Robert Collins)

  INTERNALS:

    * New public api in InventoryEntry - ``describe_change(old, new)`` which
      provides a human description of the changes between two old and
      new. (Robert Collins, Martin Pool)

  TESTING:

    * Fix test case for bzr info in upgrading a standalone branch to metadir,
      uses bzrlib api now. (Olaf Conradi)

bzr 0.8  2006-05-08

  NOTES WHEN UPGRADING:

    Release 0.8 of bzr introduces a new format for history storage, called
    'knit', as an evolution of to the 'weave' format used in 0.7.  Local 
    and remote operations are faster using knits than weaves.  Several
    operations including 'init', 'init-repo', and 'upgrade' take a 
    --format option that controls this.  Branching from an existing branch
    will keep the same format.

    It is possible to merge, pull and push between branches of different
    formats but this is slower than moving data between homogenous
    branches.  It is therefore recommended (but not required) that you
    upgrade all branches for a project at the same time.  Information on
    formats is shown by 'bzr info'.

    bzr 0.8 now allows creation of 'repositories', which hold the history 
    of files and revisions for several branches.  Previously bzr kept all
    the history for a branch within the .bzr directory at the root of the
    branch, and this is still the default.  To create a repository, use
    the new 'bzr init-repo' command.  Branches exist as directories under
    the repository and contain just a small amount of information
    indicating the current revision of the branch.

    bzr 0.8 also supports 'checkouts', which are similar to in cvs and
    subversion.  Checkouts are associated with a branch (optionally in a
    repository), which contains all the historical information.  The
    result is that a checkout can be deleted without losing any
    already-committed revisions.  A new 'update' command is also available. 

    Repositories and checkouts are not supported with the 0.7 storage
    format.  To use them you must upgrad to either knits, or to the
    'metaweave' format, which uses weaves but changes the .bzr directory
    arrangement.
    

  IMPROVEMENTS:

    * Sftp paths can now be relative, or local, according to the lftp
      convention. Paths now take the form::

          sftp://user:pass@host:port/~/relative/path
          or
          sftp://user:pass@host:port/absolute/path

    * The FTP transport now tries to reconnect after a temporary
      failure. ftp put is made atomic. (Matthieu Moy)

    * The FTP transport now maintains a pool of connections, and
      reuses them to avoid multiple connections to the same host (like
      sftp did). (Daniel Silverstone)

    * The ``bzr_man.py`` file has been removed. To create the man page now,
      use ``./generate_docs.py man``. The new program can also create other files.
      Run ``python generate_docs.py --help`` for usage information.
      (Hans Ulrich Niedermann & James Blackwell).

    * Man Page now gives full help (James Blackwell).
      Help also updated to reflect user config now being stored in .bazaar
      (Hans Ulrich Niedermann)

    * It's now possible to set aliases in bazaar.conf (Erik Bågfors)

    * Pull now accepts a --revision argument (Erik Bågfors)

    * ``bzr re-sign`` now allows multiple revisions to be supplied on the command
      line. You can now use the following command to sign all of your old
      commits::

        find .bzr/revision-store// -name my@email-* \
          | sed 's/.*\/\/..\///' \
          | xargs bzr re-sign

    * Upgrade can now upgrade over the network. (Robert Collins)

    * Two new commands 'bzr checkout' and 'bzr update' allow for CVS/SVN-alike
      behaviour.  By default they will cache history in the checkout, but
      with --lightweight almost all data is kept in the master branch.
      (Robert Collins)

    * 'revert' unversions newly-versioned files, instead of deleting them.

    * 'merge' is more robust.  Conflict messages have changed.

    * 'merge' and 'revert' no longer clobber existing files that end in '~' or
      '.moved'.

    * Default log format can be set in configuration and plugins can register
      their own formatters. (Erik Bågfors)

    * New 'reconcile' command will check branch consistency and repair indexes
      that can become out of sync in pre 0.8 formats. (Robert Collins,
      Daniel Silverstone)

    * New 'bzr init --format' and 'bzr upgrade --format' option to control 
      what storage format is created or produced.  (Robert Collins, 
      Martin Pool)

    * Add parent location to 'bzr info', if there is one.  (Olaf Conradi)

    * New developer commands 'weave-list' and 'weave-join'.  (Martin Pool)

    * New 'init-repository' command, plus support for repositories in 'init'
      and 'branch' (Aaron Bentley, Erik Bågfors, Robert Collins)

    * Improve output of 'info' command. Show all relevant locations related to
      working tree, branch and repository. Use kibibytes for binary quantities.
      Fix off-by-one error in missing revisions of working tree.  Make 'info'
      work on branches, repositories and remote locations.  Show locations
      relative to the shared repository, if applicable.  Show locking status
      of locations.  (Olaf Conradi)

    * Diff and merge now safely handle binary files. (Aaron Bentley)

    * 'pull' and 'push' now normalise the revision history, so that any two
      branches with the same tip revision will have the same output from 'log'.
      (Robert Collins)

    * 'merge' accepts --remember option to store parent location, like 'push'
      and 'pull'. (Olaf Conradi)

    * bzr status and diff when files given as arguments do not exist
      in the relevant trees.  (Martin Pool, #3619)

    * Add '.hg' to the default ignore list.  (Martin Pool)

    * 'knit' is now the default disk format. This improves disk performance and
      utilization, increases incremental pull performance, robustness with SFTP
      and allows checkouts over SFTP to perform acceptably. 
      The initial Knit code was contributed by Johan Rydberg based on a
      specification by Martin Pool.
      (Robert Collins, Aaron Bentley, Johan Rydberg, Martin Pool).

    * New tool to generate all-in-one html version of the manual.  (Alexander
      Belchenko)

    * Hitting CTRL-C while doing an SFTP push will no longer cause stale locks
      to be left in the SFTP repository. (Robert Collins, Martin Pool).

    * New option 'diff --prefix' to control how files are named in diff
      output, with shortcuts '-p0' and '-p1' corresponding to the options for 
      GNU patch.  (Alexander Belchenko, Goffredo Baroncelli, Martin Pool)

    * Add --revision option to 'annotate' command.  (Olaf Conradi)

    * If bzr shows an unexpected revision-history after pulling (perhaps due
      to a reweave) it can now be corrected by 'bzr reconcile'.
      (Robert Collins)

  CHANGES:

    * Commit is now verbose by default, and shows changed filenames and the 
      new revision number.  (Robert Collins, Martin Pool)

    * Unify 'mv', 'move', 'rename'.  (Matthew Fuller, #5379)

    * 'bzr -h' shows help.  (Martin Pool, Ian Bicking, #35940)

    * Make 'pull' and 'push' remember location on failure using --remember.
      (Olaf Conradi)

    * For compatibility, make old format for using weaves inside metadir
      available as 'metaweave' format.  Rename format 'metadir' to 'default'.
      Clean up help for option --format in commands 'init', 'init-repo' and
      'upgrade'.  (Olaf Conradi)

  INTERNALS:
  
    * The internal storage of history, and logical branch identity have now
      been split into Branch, and Repository. The common locking and file 
      management routines are now in bzrlib.lockablefiles. 
      (Aaron Bentley, Robert Collins, Martin Pool)

    * Transports can now raise DependencyNotPresent if they need a library
      which is not installed, and then another implementation will be 
      tried.  (Martin Pool)

    * Remove obsolete (and no-op) `decode` parameter to `Transport.get`.  
      (Martin Pool)

    * Using Tree Transform for merge, revert, tree-building

    * WorkingTree.create, Branch.create, ``WorkingTree.create_standalone``,
      Branch.initialize are now deprecated. Please see ``BzrDir.create_*`` for
      replacement API's. (Robert Collins)

    * New BzrDir class represents the .bzr control directory and manages
      formatting issues. (Robert Collins)

    * New repository.InterRepository class encapsulates Repository to 
      Repository actions and allows for clean selection of optimised code
      paths. (Robert Collins)

    * ``bzrlib.fetch.fetch`` and ``bzrlib.fetch.greedy_fetch`` are now
      deprecated, please use ``branch.fetch`` or ``repository.fetch``
      depending on your needs. (Robert Collins)

    * deprecated methods now have a ``is_deprecated`` flag on them that can
      be checked, if you need to determine whether a given callable is 
      deprecated at runtime. (Robert Collins)

    * Progress bars are now nested - see
      ``bzrlib.ui.ui_factory.nested_progress_bar``.
      (Robert Collins, Robey Pointer)

    * New API call ``get_format_description()`` for each type of format.
      (Olaf Conradi)

    * Changed ``branch.set_parent()`` to accept None to remove parent.
      (Olaf Conradi)

    * Deprecated BzrError AmbiguousBase.  (Olaf Conradi)

    * WorkingTree.branch is now a read only property.  (Robert Collins)

    * bzrlib.ui.text.TextUIFactory now accepts a ``bar_type`` parameter which
      can be None or a factory that will create a progress bar. This is
      useful for testing or for overriding the bzrlib.progress heuristic.
      (Robert Collins)

    * New API method ``get_physical_lock_status()`` to query locks present on a
      transport.  (Olaf Conradi)

    * Repository.reconcile now takes a thorough keyword parameter to allow
      requesting an indepth reconciliation, rather than just a data-loss 
      check. (Robert Collins)

    * ``bzrlib.ui.ui_factory protocol`` now supports ``get_boolean`` to prompt
      the user for yes/no style input. (Robert Collins)

  TESTING:

    * SFTP tests now shortcut the SSH negotiation, reducing test overhead
      for testing SFTP protocol support. (Robey Pointer)

    * Branch formats are now tested once per implementation (see ``bzrlib.
      tests.branch_implementations``. This is analagous to the transport
      interface tests, and has been followed up with working tree,
      repository and BzrDir tests. (Robert Collins)

    * New test base class TestCaseWithTransport provides a transport aware
      test environment, useful for testing any transport-interface using
      code. The test suite option --transport controls the transport used
      by this class (when its not being used as part of implementation
      contract testing). (Robert Collins)

    * Close logging handler on disabling the test log. This will remove the
      handler from the internal list inside python's logging module,
      preventing shutdown from closing it twice.  (Olaf Conradi)

    * Move test case for uncommit to blackbox tests.  (Olaf Conradi)

    * ``run_bzr`` and ``run_bzr_captured`` now accept a 'stdin="foo"'
      parameter which will provide String("foo") to the command as its stdin.

bzr 0.7 2006-01-09

  CHANGES:

    * .bzrignore is excluded from exports, on the grounds that it's a bzr 
      internal-use file and may not be wanted.  (Jamie Wilkinson)

    * The "bzr directories" command were removed in favor of the new
      --kind option to the "bzr inventory" command.  To list all 
      versioned directories, now use "bzr inventory --kind directory".  
      (Johan Rydberg)

    * Under Windows configuration directory is now ``%APPDATA%\bazaar\2.0``
      by default. (John Arbash Meinel)

    * The parent of Bzr configuration directory can be set by ``BZR_HOME``
      environment variable. Now the path for it is searched in ``BZR_HOME``,
      then in HOME. Under Windows the order is: ``BZR_HOME``, ``APPDATA``
      (usually points to ``C:\Documents and Settings\User Name\Application Data``),
      ``HOME``. (John Arbash Meinel)

    * Plugins with the same name in different directories in the bzr plugin
      path are no longer loaded: only the first successfully loaded one is
      used. (Robert Collins)

    * Use systems' external ssh command to open connections if possible.  
      This gives better integration with user settings such as ProxyCommand.
      (James Henstridge)

    * Permissions on files underneath .bzr/ are inherited from the .bzr 
      directory. So for a shared repository, simply doing 'chmod -R g+w .bzr/'
      will mean that future file will be created with group write permissions.

    * configure.in and config.guess are no longer in the builtin default 
      ignore list.

    * '.sw[nop]' pattern ignored, to ignore vim swap files for nameless
      files.  (John Arbash Meinel, Martin Pool)

  IMPROVEMENTS:

    * "bzr INIT dir" now initializes the specified directory, and creates 
      it if it does not exist.  (John Arbash Meinel)

    * New remerge command (Aaron Bentley)

    * Better zsh completion script.  (Steve Borho)

    * 'bzr diff' now returns 1 when there are changes in the working 
      tree. (Robert Collins)

    * 'bzr push' now exists and can push changes to a remote location. 
      This uses the transport infrastructure, and can store the remote
      location in the ~/.bazaar/branches.conf configuration file.
      (Robert Collins)

    * Test directories are only kept if the test fails and the user requests
      that they be kept.

    * Tweaks to short log printing

    * Added branch nicks, new nick command, printing them in log output. 
      (Aaron Bentley)

    * If ``$BZR_PDB`` is set, pop into the debugger when an uncaught exception 
      occurs.  (Martin Pool)

    * Accept 'bzr resolved' (an alias for 'bzr resolve'), as this is
      the same as Subversion.  (Martin Pool)

    * New ftp transport support (on ftplib), for ftp:// and aftp:// 
      URLs.  (Daniel Silverstone)

    * Commit editor temporary files now start with ``bzr_log.``, to allow 
      text editors to match the file name and set up appropriate modes or 
      settings.  (Magnus Therning)

    * Improved performance when integrating changes from a remote weave.  
      (Goffredo Baroncelli)

    * Sftp will attempt to cache the connection, so it is more likely that
      a connection will be reused, rather than requiring multiple password
      requests.

    * bzr revno now takes an optional argument indicating the branch whose
      revno should be printed.  (Michael Ellerman)

    * bzr cat defaults to printing the last version of the file.  
      (Matthieu Moy, #3632)

    * New global option 'bzr --lsprof COMMAND' runs bzr under the lsprof 
      profiler.  (Denys Duchier)

    * Faster commits by reading only the headers of affected weave files. 
      (Denys Duchier)

    * 'bzr add' now takes a --dry-run parameter which shows you what would be
      added, but doesn't actually add anything. (Michael Ellerman)

    * 'bzr add' now lists how many files were ignored per glob.  add --verbose
      lists the specific files.  (Aaron Bentley)

    * 'bzr missing' now supports displaying changes in diverged trees and can
      be limited to show what either end of the comparison is missing.
      (Aaron Bently, with a little prompting from Daniel Silverstone)

  BUG FIXES:

    * SFTP can walk up to the root path without index errors. (Robert Collins)

    * Fix bugs in running bzr with 'python -O'.  (Martin Pool)

    * Error when run with -OO

    * Fix bug in reporting http errors that don't have an http error code.
      (Martin Pool)

    * Handle more cases of pipe errors in display commands

    * Change status to 3 for all errors

    * Files that are added and unlinked before committing are completely
      ignored by diff and status

    * Stores with some compressed texts and some uncompressed texts are now
      able to be used. (John A Meinel)

    * Fix for bzr pull failing sometimes under windows

    * Fix for sftp transport under windows when using interactive auth

    * Show files which are both renamed and modified as such in 'bzr 
      status' output.  (Daniel Silverstone, #4503)

    * Make annotate cope better with revisions committed without a valid 
      email address.  (Marien Zwart)

    * Fix representation of tab characters in commit messages.
      (Harald Meland)

    * List of plugin directories in ``BZR_PLUGIN_PATH`` environment variable is
      now parsed properly under Windows. (Alexander Belchenko)

    * Show number of revisions pushed/pulled/merged. (Robey Pointer)

    * Keep a cached copy of the basis inventory to speed up operations 
      that need to refer to it.  (Johan Rydberg, Martin Pool)

    * Fix bugs in bzr status display of non-ascii characters.
      (Martin Pool)

    * Remove Makefile.in from default ignore list.
      (Tollef Fog Heen, Martin Pool, #6413)

    * Fix failure in 'bzr added'.  (Nathan McCallum, Martin Pool)

  TESTING:

    * Fix selftest asking for passwords when there are no SFTP keys.  
      (Robey Pointer, Jelmer Vernooij) 

    * Fix selftest run with 'python -O'.  (Martin Pool)

    * Fix HTTP tests under Windows. (John Arbash Meinel)

    * Make tests work even if HOME is not set (Aaron Bentley)

    * Updated ``build_tree`` to use fixed line-endings for tests which read 
      the file cotents and compare. Make some tests use this to pass under
      Windows. (John Arbash Meinel)

    * Skip stat and symlink tests under Windows. (Alexander Belchenko)

    * Delay in selftest/testhashcash is now issued under win32 and Cygwin.
      (John Arbash Meinel)

    * Use terminal width to align verbose test output.  (Martin Pool)

    * Blackbox tests are maintained within the bzrlib.tests.blackbox directory.
      If adding a new test script please add that to
      ``bzrlib.tests.blackbox.__init__``. (Robert Collins)

    * Much better error message if one of the test suites can't be 
      imported.  (Martin Pool)

    * Make check now runs the test suite twice - once with the default locale,
      and once with all locales forced to C, to expose bugs. This is not 
      trivially done within python, so for now its only triggered by running
      Make check. Integrators and packagers who wish to check for full 
      platform support should run 'make check' to test the source.
      (Robert Collins)

    * Tests can now run TestSkipped if they can't execute for any reason.
      (Martin Pool) (NB: TestSkipped should only be raised for correctable
      reasons - see the wiki spec ImprovingBzrTestSuite).

    * Test sftp with relative, absolute-in-homedir and absolute-not-in-homedir
      paths for the transport tests. Introduce blackbox remote sftp tests that
      test the same permutations. (Robert Collins, Robey Pointer)

    * Transport implementation tests are now independent of the local file
      system, which allows tests for esoteric transports, and for features
      not available in the local file system. They also repeat for variations
      on the URL scheme that can introduce issues in the transport code,
      see bzrlib.transport.TransportTestProviderAdapter() for this.
      (Robert Collins).

    * ``TestCase.build_tree`` uses the transport interface to build trees,
      pass in a transport parameter to give it an existing connection.
      (Robert Collins).

  INTERNALS:

    * WorkingTree.pull has been split across Branch and WorkingTree,
      to allow Branch only pulls. (Robert Collins)

    * ``commands.display_command`` now returns the result of the decorated 
      function. (Robert Collins)

    * LocationConfig now has a ``set_user_option(key, value)`` call to save
      a setting in its matching location section (a new one is created
      if needed). (Robert Collins)

    * Branch has two new methods, ``get_push_location`` and
      ``set_push_location`` to respectively, get and set the push location.
      (Robert Collins)

    * ``commands.register_command`` now takes an optional flag to signal that
      the registrant is planning to decorate an existing command. When 
      given multiple plugins registering a command is not an error, and
      the original command class (whether built in or a plugin based one) is
      returned to the caller. There is a new error 'MustUseDecorated' for
      signalling when a wrapping command should switch to the original
      version. (Robert Collins)

    * Some option parsing errors will raise 'BzrOptionError', allowing 
      granular detection for decorating commands. (Robert Collins).

    * ``Branch.read_working_inventory`` has moved to
      ``WorkingTree.read_working_inventory``. This necessitated changes to
      ``Branch.get_root_id``, and a move of ``Branch.set_inventory`` to
      WorkingTree as well. To make it clear that a WorkingTree cannot always
      be obtained ``Branch.working_tree()`` will raise
      ``errors.NoWorkingTree`` if one cannot be obtained. (Robert Collins)

    * All pending merges operations from Branch are now on WorkingTree.
      (Robert Collins)

    * The follow operations from Branch have moved to WorkingTree::

          add()
          commit()
          move()
          rename_one()
          unknowns()

      (Robert Collins)

    * ``bzrlib.add.smart_add_branch`` is now ``smart_add_tree``. (Robert Collins)

    * New "rio" serialization format, similar to rfc-822. (Martin Pool)

    * Rename selftests to ``bzrlib.tests.test_foo``.  (John A Meinel, Martin 
      Pool)

    * ``bzrlib.plugin.all_plugins`` has been changed from an attribute to a 
      query method. (Robert Collins)
 
    * New options to read only the table-of-contents of a weave.  
      (Denys Duchier)

    * Raise NoSuchFile when someone tries to add a non-existant file.
      (Michael Ellerman)

    * Simplify handling of DivergedBranches in ``cmd_pull()``.
      (Michael Ellerman)
   
    * Branch.controlfile* logic has moved to lockablefiles.LockableFiles, which
      is exposed as ``Branch().control_files``. Also this has been altered with the
      controlfile pre/suffix replaced by simple method names like 'get' and
      'put'. (Aaron Bentley, Robert Collins).

    * Deprecated functions and methods can now be marked as such using the 
      ``bzrlib.symbol_versioning`` module. Marked method have their docstring
      updated and will issue a DeprecationWarning using the warnings module
      when they are used. (Robert Collins)

    * ``bzrlib.osutils.safe_unicode`` now exists to provide parameter coercion
      for functions that need unicode strings. (Robert Collins)

bzr 0.6 2005-10-28

  IMPROVEMENTS:
  
    * pull now takes --verbose to show you what revisions are added or removed
      (John A Meinel)

    * merge now takes a --show-base option to include the base text in
      conflicts.
      (Aaron Bentley)

    * The config files are now read using ConfigObj, so '=' should be used as
      a separator, not ':'.
      (Aaron Bentley)

    * New 'bzr commit --strict' option refuses to commit if there are 
      any unknown files in the tree.  To commit, make sure all files are 
      either ignored, added, or deleted.  (Michael Ellerman)

    * The config directory is now ~/.bazaar, and there is a single file 
      ~/.bazaar/bazaar.conf storing email, editor and other preferences.
      (Robert Collins)

    * 'bzr add' no longer takes a --verbose option, and a --quiet option
      has been added that suppresses all output.

    * Improved zsh completion support in contrib/zsh, from Clint
      Adams.

    * Builtin 'bzr annotate' command, by Martin Pool with improvements from 
      Goffredo Baroncelli.
    
    * 'bzr check' now accepts -v for verbose reporting, and checks for
      ghosts in the branch. (Robert Collins)

    * New command 're-sign' which will regenerate the gpg signature for 
      a revision. (Robert Collins)

    * If you set ``check_signatures=require`` for a path in 
      ``~/.bazaar/branches.conf`` then bzr will invoke your
      ``gpg_signing_command`` (defaults to gpg) and record a digital signature
      of your commit. (Robert Collins)

    * New sftp transport, based on Paramiko.  (Robey Pointer)

    * 'bzr pull' now accepts '--clobber' which will discard local changes
      and make this branch identical to the source branch. (Robert Collins)

    * Just give a quieter warning if a plugin can't be loaded, and 
      put the details in .bzr.log.  (Martin Pool)

    * 'bzr branch' will now set the branch-name to the last component of the
      output directory, if one was supplied.

    * If the option ``post_commit`` is set to one (or more) python function
      names (must be in the bzrlib namespace), then they will be invoked
      after the commit has completed, with the branch and ``revision_id`` as
      parameters. (Robert Collins)

    * Merge now has a retcode of 1 when conflicts occur. (Robert Collins)

    * --merge-type weave is now supported for file contents.  Tree-shape
      changes are still three-way based.  (Martin Pool, Aaron Bentley)

    * 'bzr check' allows the first revision on revision-history to have
      parents - something that is expected for cheap checkouts, and occurs
      when conversions from baz do not have all history.  (Robert Collins).

   * 'bzr merge' can now graft unrelated trees together, if your specify
     0 as a base. (Aaron Bentley)

   * 'bzr commit branch' and 'bzr commit branch/file1 branch/file2' now work
     (Aaron Bentley)

    * Add '.sconsign*' to default ignore list.  (Alexander Belchenko)

   * 'bzr merge --reprocess' minimizes conflicts

  TESTING:

    * The 'bzr selftest --pattern' option for has been removed, now 
      test specifiers on the command line can be simple strings, or 
      regexps, or both. (Robert Collins)

    * Passing -v to selftest will now show the time each test took to 
      complete, which will aid in analysing performance regressions and
      related questions. (Robert Collins)

    * 'bzr selftest' runs all tests, even if one fails, unless '--one'
      is given. (Martin Pool)

    * There is a new method for TestCaseInTempDir, assertFileEqual, which
      will check that a given content is equal to the content of the named
      file. (Robert Collins)

    * Fix test suite's habit of leaving many temporary log files in $TMPDIR.
      (Martin Pool)

  INTERNALS:

    * New 'testament' command and concept for making gpg-signatures 
      of revisions that are not tied to a particular internal
      representation.  (Martin Pool).

    * Per-revision properties ('revprops') as key-value associated 
      strings on each revision created when the revision is committed.
      Intended mainly for the use of external tools.  (Martin Pool).

    * Config options have moved from bzrlib.osutils to bzrlib.config.
      (Robert Collins)

    * Improved command line option definitions allowing explanations
      for individual options, among other things.  Contributed by 
      Magnus Therning.

    * Config options have moved from bzrlib.osutils to bzrlib.config.
      Configuration is now done via the config.Config interface:
      Depending on whether you have a Branch, a Location or no information
      available, construct a ``*Config``, and use its ``signature_checking``,
      ``username`` and ``user_email`` methods. (Robert Collins)

    * Plugins are now loaded under bzrlib.plugins, not bzrlib.plugin, and
      they are made available for other plugins to use. You should not 
      import other plugins during the ``__init__`` of your plugin though, as 
      no ordering is guaranteed, and the plugins directory is not on the
      python path. (Robert Collins)

    * Branch.relpath has been moved to WorkingTree.relpath. WorkingTree no
      no longer takes an inventory, rather it takes an option branch
      parameter, and if None is given will open the branch at basedir 
      implicitly. (Robert Collins)

    * Cleaner exception structure and error reporting.  Suggested by 
      Scott James Remnant.  (Martin Pool)

    * Branch.remove has been moved to WorkingTree, which has also gained
      ``lock_read``, ``lock_write`` and ``unlock`` methods for convenience.
      (Robert Collins)

    * Two decorators, ``needs_read_lock`` and ``needs_write_lock`` have been
      added to the branch module. Use these to cause a function to run in a
      read or write lock respectively. (Robert Collins)

    * ``Branch.open_containing`` now returns a tuple (Branch, relative-path),
      which allows direct access to the common case of 'get me this file
      from its branch'. (Robert Collins)

    * Transports can register using ``register_lazy_transport``, and they 
      will be loaded when first used.  (Martin Pool)

    * 'pull' has been factored out of the command as ``WorkingTree.pull()``.
      A new option to WorkingTree.pull has been added, clobber, which will
      ignore diverged history and pull anyway.
      (Robert Collins)

    * config.Config has a ``get_user_option`` call that accepts an option name.
      This will be looked up in branches.conf and bazaar.conf as normal.
      It is intended that this be used by plugins to support options - 
      options of built in programs should have specific methods on the config.
      (Robert Collins)

    * ``merge.merge_inner`` now has tempdir as an optional parameter.
      (Robert Collins)

    * Tree.kind is not recorded at the top level of the hierarchy, as it was
      missing on EmptyTree, leading to a bug with merge on EmptyTrees.
      (Robert Collins)

    * ``WorkingTree.__del__`` has been removed, it was non deterministic and not 
      doing what it was intended to. See ``WorkingTree.__init__`` for a comment
      about future directions. (Robert Collins/Martin Pool)

    * bzrlib.transport.http has been modified so that only 404 urllib errors
      are returned as NoSuchFile. Other exceptions will propogate as normal.
      This allows debuging of actual errors. (Robert Collins)

    * bzrlib.transport.Transport now accepts *ONLY* url escaped relative paths
      to apis like 'put', 'get' and 'has'. This is to provide consistent
      behaviour - it operates on url's only. (Robert Collins)

    * Transports can register using ``register_lazy_transport``, and they 
      will be loaded when first used.  (Martin Pool)

    * ``merge_flex`` no longer calls ``conflict_handler.finalize()``, instead that
      is called by ``merge_inner``. This is so that the conflict count can be 
      retrieved (and potentially manipulated) before returning to the caller
      of ``merge_inner``. Likewise 'merge' now returns the conflict count to the
      caller. (Robert Collins)

    * ``revision.revision_graph`` can handle having only partial history for
      a revision - that is no revisions in the graph with no parents.
      (Robert Collins).

    * New ``builtins.branch_files`` uses the standard ``file_list`` rules to
      produce a branch and a list of paths, relative to that branch
      (Aaron Bentley)

    * New TestCase.addCleanup facility.

    * New ``bzrlib.version_info`` tuple (similar to ``sys.version_info``),
      which can be used by programs importing bzrlib.

  BUG FIXES:

    * Better handling of branches in directories with non-ascii names. 
      (Joel Rosdahl, Panagiotis Papadakos)

    * Upgrades of trees with no commits will not fail due to accessing
      [-1] in the revision-history. (Andres Salomon)


bzr 0.1.1 2005-10-12

  BUG FIXES:

    * Fix problem in pulling over http from machines that do not 
      allow directories to be listed.

    * Avoid harmless warning about invalid hash cache after 
      upgrading branch format.

  PERFORMANCE: 
  
    * Avoid some unnecessary http operations in branch and pull.


bzr 0.1 2005-10-11

  NOTES:

    * 'bzr branch' over http initially gives a very high estimate
      of completion time but it should fall as the first few 
      revisions are pulled in.  branch is still slow on 
      high-latency connections.

  BUG FIXES:
  
    * bzr-man.py has been updated to work again. Contributed by
      Rob Weir.

    * Locking is now done with fcntl.lockf which works with NFS
      file systems. Contributed by Harald Meland.

    * When a merge encounters a file that has been deleted on
      one side and modified on the other, the old contents are
      written out to foo.BASE and foo.SIDE, where SIDE is this
      or OTHER. Contributed by Aaron Bentley.

    * Export was choosing incorrect file paths for the content of
      the tarball, this has been fixed by Aaron Bentley.

    * Commit will no longer commit without a log message, an 
      error is returned instead. Contributed by Jelmer Vernooij.

    * If you commit a specific file in a sub directory, any of its
      parent directories that are added but not listed will be 
      automatically included. Suggested by Michael Ellerman.

    * bzr commit and upgrade did not correctly record new revisions
      for files with only a change to their executable status.
      bzr will correct this when it encounters it. Fixed by
      Robert Collins

    * HTTP tests now force off the use of ``http_proxy`` for the duration.
      Contributed by Gustavo Niemeyer.

    * Fix problems in merging weave-based branches that have 
      different partial views of history.

    * Symlink support: working with symlinks when not in the root of a 
      bzr tree was broken, patch from Scott James Remnant.

  IMPROVEMENTS:

    * 'branch' now accepts a --basis parameter which will take advantage
      of local history when making a new branch. This allows faster 
      branching of remote branches. Contributed by Aaron Bentley.

    * New tree format based on weave files, called version 5.
      Existing branches can be upgraded to this format using 
      'bzr upgrade'.

    * Symlinks are now versionable. Initial patch by 
      Erik Toubro Nielsen, updated to head by Robert Collins.

    * Executable bits are tracked on files. Patch from Gustavo
      Niemeyer.

    * 'bzr status' now shows unknown files inside a selected directory.
      Patch from Heikki Paajanen.

    * Merge conflicts are recorded in .bzr. Two new commands 'conflicts'
      and 'resolve' have needed added, which list and remove those 
      merge conflicts respectively. A conflicted tree cannot be committed
      in. Contributed by Aaron Bentley.

    * 'rm' is now an alias for 'remove'.

    * Stores now split out their content in a single byte prefixed hash,
      dropping the density of files per directory by 256. Contributed by
      Gustavo Niemeyer.

    * 'bzr diff -r branch:URL' will now perform a diff between two branches.
      Contributed by Robert Collins.

    * 'bzr log' with the default formatter will show merged revisions,
      indented to the right. Initial implementation contributed by Gustavo
      Niemeyer, made incremental by Robert Collins.


  INTERNALS:

    * Test case failures have the exception printed after the log 
      for your viewing pleasure.

    * InventoryEntry is now an abstract base class, use one of the
      concrete InventoryDirectory etc classes instead.

    * Branch raises an UnsupportedFormatError when it detects a 
      bzr branch it cannot understand. This allows for precise
      handling of such circumstances.

    * Remove RevisionReference class; ``Revision.parent_ids`` is now simply a
      list of their ids and ``parent_sha1s`` is a list of their corresponding
      sha1s (for old branches only at the moment.)

    * New method-object style interface for Commit() and Fetch().

    * Renamed ``Branch.last_patch()`` to ``Branch.last_revision()``, since
      we call them revisions not patches.

    * Move ``copy_branch`` to ``bzrlib.clone.copy_branch``.  The destination
      directory is created if it doesn't exist.

    * Inventories now identify the files which were present by 
      giving the revision *of that file*.

    * Inventory and Revision XML contains a version identifier.  
      This must be consistent with the overall branch version
      but allows for more flexibility in future upgrades.

  TESTING:

    * Removed testsweet module so that tests can be run after 
      bzr installed by 'bzr selftest'.

    * 'bzr selftest' command-line arguments can now be partial ids
      of tests to run, e.g. ``bzr selftest test_weave``

      
bzr 0.0.9 2005-09-23

  BUG FIXES:

    * Fixed "branch -r" option.

    * Fix remote access to branches containing non-compressed history.
      (Robert Collins).

    * Better reliability of http server tests.  (John Arbash-Meinel)

    * Merge graph maximum distance calculation fix.  (Aaron Bentley)
   
    * Various minor bug in windows support have been fixed, largely in the
      test suite. Contributed by Alexander Belchenko.

  IMPROVEMENTS:

    * Status now accepts a -r argument to give status between chosen
      revisions. Contributed by Heikki Paajanen.

    * Revision arguments no longer use +/-/= to control ranges, instead
      there is a 'before' namespace, which limits the successive namespace.
      For example '$ bzr log -r date:yesterday..before:date:today' will
      select everything from yesterday and before today. Contributed by
      Robey Pointer

    * There is now a bzr.bat file created by distutils when building on 
      Windows. Contributed by Alexander Belchenko.

  INTERNALS:

    * Removed uuid() as it was unused.

    * Improved 'fetch' code for pulling revisions from one branch into
      another (used by pull, merged, etc.)


bzr 0.0.8 2005-09-20

  IMPROVEMENTS:

    * Adding a file whose parent directory is not versioned will
      implicitly add the parent, and so on up to the root. This means
      you should never need to explictly add a directory, they'll just
      get added when you add a file in the directory.  Contributed by
      Michael Ellerman.

    * Ignore ``.DS_Store`` (contains Mac metadata) by default.
      (Nir Soffer)

    * If you set ``BZR_EDITOR`` in the environment, it is checked in
      preference to EDITOR and the config file for the interactive commit
      editing program. Related to this is a bugfix where a missing program
      set in EDITOR would cause editing to fail, now the fallback program
      for the operating system is still tried.

    * Files that are not directories/symlinks/regular files will no longer
      cause bzr to fail, it will just ignore them by default. You cannot add
      them to the tree though - they are not versionable.


  INTERNALS:

    * Refactor xml packing/unpacking.

  BUG FIXES: 

    * Fixed 'bzr mv' by Ollie Rutherfurd.

    * Fixed strange error when trying to access a nonexistent http
      branch.

    * Make sure that the hashcache gets written out if it can't be
      read.


  PORTABILITY:

    * Various Windows fixes from Ollie Rutherfurd.

    * Quieten warnings about locking; patch from Matt Lavin.


bzr-0.0.7 2005-09-02

  NEW FEATURES:

    * ``bzr shell-complete`` command contributed by Clint Adams to
      help with intelligent shell completion.

    * New expert command ``bzr find-merge-base`` for debugging merges.


  ENHANCEMENTS:

    * Much better merge support.

    * merge3 conflicts are now reported with markers like '<<<<<<<'
      (seven characters) which is the same as CVS and pleases things
      like emacs smerge.


  BUG FIXES:

    * ``bzr upgrade`` no longer fails when trying to fix trees that
      mention revisions that are not present.

    * Fixed bugs in listing plugins from ``bzr plugins``.

    * Fix case of $EDITOR containing options for the editor.

    * Fix log -r refusing to show the last revision.
      (Patch from Goffredo Baroncelli.)


  CHANGES:

    * ``bzr log --show-ids`` shows the revision ids of all parents.

    * Externally provided commands on your $BZRPATH no longer need
      to recognize --bzr-usage to work properly, and can just handle
      --help themselves.


  LIBRARY:

    * Changed trace messages to go through the standard logging
      framework, so that they can more easily be redirected by
      libraries.



bzr-0.0.6 2005-08-18

  NEW FEATURES:

    * Python plugins, automatically loaded from the directories on
      ``BZR_PLUGIN_PATH`` or ``~/.bzr.conf/plugins`` by default.

    * New 'bzr mkdir' command.

    * Commit mesage is fetched from an editor if not given on the
      command line; patch from Torsten Marek.

    * ``bzr log -m FOO`` displays commits whose message matches regexp 
      FOO.
      
    * ``bzr add`` with no arguments adds everything under the current directory.

    * ``bzr mv`` does move or rename depending on its arguments, like
      the Unix command.

    * ``bzr missing`` command shows a summary of the differences
      between two trees.  (Merged from John Arbash-Meinel.)

    * An email address for commits to a particular tree can be
      specified by putting it into .bzr/email within a branch.  (Based
      on a patch from Heikki Paajanen.)


  ENHANCEMENTS:

    * Faster working tree operations.


  CHANGES:

    * 3rd-party modules shipped with bzr are copied within the bzrlib
      python package, so that they can be installed by the setup
      script without clashing with anything already existing on the
      system.  (Contributed by Gustavo Niemeyer.)

    * Moved plugins directory to bzrlib/, so that there's a standard
      plugin directory which is not only installed with bzr itself but
      is also available when using bzr from the development tree.
      ``BZR_PLUGIN_PATH`` and ``DEFAULT_PLUGIN_PATH`` are then added to the
      standard plugins directory.

    * When exporting to a tarball with ``bzr export --format tgz``, put 
      everything under a top directory rather than dumping it into the
      current directory.   This can be overridden with the ``--root`` 
      option.  Patch from William Dodé and John Meinel.

    * New ``bzr upgrade`` command to upgrade the format of a branch,
      replacing ``bzr check --update``.

    * Files within store directories are no longer marked readonly on
      disk.

    * Changed ``bzr log`` output to a more compact form suggested by
      John A Meinel.  Old format is available with the ``--long`` or
      ``-l`` option, patched by William Dodé.

    * By default the commit command refuses to record a revision with
      no changes unless the ``--unchanged`` option is given.

    * The ``--no-plugins``, ``--profile`` and ``--builtin`` command
      line options must come before the command name because they 
      affect what commands are available; all other options must come 
      after the command name because their interpretation depends on
      it.

    * ``branch`` and ``clone`` added as aliases for ``branch``.

    * Default log format is back to the long format; the compact one
      is available with ``--short``.
      
      
  BUG FIXES:
  
    * Fix bugs in committing only selected files or within a subdirectory.


bzr-0.0.5  2005-06-15
  
  CHANGES:

    * ``bzr`` with no command now shows help rather than giving an
      error.  Suggested by Michael Ellerman.

    * ``bzr status`` output format changed, because svn-style output
      doesn't really match the model of bzr.  Now files are grouped by
      status and can be shown with their IDs.  ``bzr status --all``
      shows all versioned files and unknown files but not ignored files.

    * ``bzr log`` runs from most-recent to least-recent, the reverse
      of the previous order.  The previous behaviour can be obtained
      with the ``--forward`` option.
        
    * ``bzr inventory`` by default shows only filenames, and also ids
      if ``--show-ids`` is given, in which case the id is the second
      field.


  ENHANCEMENTS:

    * New 'bzr whoami --email' option shows only the email component
      of the user identification, from Jo Vermeulen.

    * New ``bzr ignore PATTERN`` command.

    * Nicer error message for broken pipe, interrupt and similar
      conditions that don't indicate an internal error.

    * Add ``.*.sw[nop] .git .*.tmp *,v`` to default ignore patterns.

    * Per-branch locks keyed on ``.bzr/branch-lock``, available in
      either read or write mode.

    * New option ``bzr log --show-ids`` shows revision and file ids.

    * New usage ``bzr log FILENAME`` shows only revisions that
      affected that file.

    * Changed format for describing changes in ``bzr log -v``.

    * New option ``bzr commit --file`` to take a message from a file,
      suggested by LarstiQ.

    * New syntax ``bzr status [FILE...]`` contributed by Bartosz
      Oler.  File may be in a branch other than the working directory.

    * ``bzr log`` and ``bzr root`` can be given an http URL instead of
      a filename.

    * Commands can now be defined by external programs or scripts
      in a directory on $BZRPATH.

    * New "stat cache" avoids reading the contents of files if they 
      haven't changed since the previous time.

    * If the Python interpreter is too old, try to find a better one
      or give an error.  Based on a patch from Fredrik Lundh.

    * New optional parameter ``bzr info [BRANCH]``.

    * New form ``bzr commit SELECTED`` to commit only selected files.

    * New form ``bzr log -r FROM:TO`` shows changes in selected
      range; contributed by John A Meinel.

    * New option ``bzr diff --diff-options 'OPTS'`` allows passing
      options through to an external GNU diff.

    * New option ``bzr add --no-recurse`` to add a directory but not
      their contents.

    * ``bzr --version`` now shows more information if bzr is being run
      from a branch.

  
  BUG FIXES:

    * Fixed diff format so that added and removed files will be
      handled properly by patch.  Fix from Lalo Martins.

    * Various fixes for files whose names contain spaces or other
      metacharacters.


  TESTING:

    * Converted black-box test suites from Bourne shell into Python;
      now run using ``./testbzr``.  Various structural improvements to
      the tests.

    * testbzr by default runs the version of bzr found in the same
      directory as the tests, or the one given as the first parameter.

    * testbzr also runs the internal tests, so the only command
      required to check is just ``./testbzr``.

    * testbzr requires python2.4, but can be used to test bzr running
      under a different version.

    * Tests added for many other changes in this release.


  INTERNAL:

    * Included ElementTree library upgraded to 1.2.6 by Fredrik Lundh.

    * Refactor command functions into Command objects based on HCT by
      Scott James Remnant.

    * Better help messages for many commands.

    * Expose ``bzrlib.open_tracefile()`` to start the tracefile; until
      this is called trace messages are just discarded.

    * New internal function ``find_touching_revisions()`` and hidden
      command touching-revisions trace the changes to a given file.

    * Simpler and faster ``compare_inventories()`` function.

    * ``bzrlib.open_tracefile()`` takes a tracefilename parameter.

    * New AtomicFile class.

    * New developer commands ``added``, ``modified``.


  PORTABILITY:

    * Cope on Windows on python2.3 by using the weaker random seed.
      2.4 is now only recommended.


bzr-0.0.4  2005-04-22

  ENHANCEMENTS:

    * 'bzr diff' optionally takes a list of files to diff.  Still a bit
      basic.  Patch from QuantumG.

    * More default ignore patterns.

    * New 'bzr log --verbose' shows a list of files changed in the
      changeset.  Patch from Sebastian Cote.

    * Roll over ~/.bzr.log if it gets too large.

    * Command abbreviations 'ci', 'st', 'stat', '?' based on a patch
      by Jason Diamon.

    * New 'bzr help commands' based on a patch from Denys Duchier.


  CHANGES:

    * User email is determined by looking at $BZREMAIL or ~/.bzr.email
      or $EMAIL.  All are decoded by the locale preferred encoding.
      If none of these are present user@hostname is used.  The host's
      fully-qualified name is not used because that tends to fail when
      there are DNS problems.

    * New 'bzr whoami' command instead of username user-email.


  BUG FIXES: 

    * Make commit safe for hardlinked bzr trees.

    * Some Unicode/locale fixes.

    * Partial workaround for ``difflib.unified_diff`` not handling
      trailing newlines properly.


  INTERNAL:

    * Allow docstrings for help to be in PEP0257 format.  Patch from
      Matt Brubeck.

    * More tests in test.sh.

    * Write profile data to a temporary file not into working
      directory and delete it when done.

    * Smaller .bzr.log with process ids.


  PORTABILITY:

    * Fix opening of ~/.bzr.log on Windows.  Patch from Andrew
      Bennetts.

    * Some improvements in handling paths on Windows, based on a patch
      from QuantumG.


bzr-0.0.3  2005-04-06

  ENHANCEMENTS:

    * New "directories" internal command lists versioned directories
      in the tree.

    * Can now say "bzr commit --help".

    * New "rename" command to rename one file to a different name
      and/or directory.

    * New "move" command to move one or more files into a different
      directory.

    * New "renames" command lists files renamed since base revision.

    * New cat command contributed by janmar.

  CHANGES:

    * .bzr.log is placed in $HOME (not pwd) and is always written in
      UTF-8.  (Probably not a completely good long-term solution, but
      will do for now.)

  PORTABILITY:

    * Workaround for difflib bug in Python 2.3 that causes an
      exception when comparing empty files.  Reported by Erik Toubro
      Nielsen.

  INTERNAL:

    * Refactored inventory storage to insert a root entry at the top.

  TESTING:

    * Start of shell-based black-box testing in test.sh.


bzr-0.0.2.1

  PORTABILITY:

    * Win32 fixes from Steve Brown.


bzr-0.0.2  "black cube"  2005-03-31

  ENHANCEMENTS:

    * Default ignore list extended (see bzrlib/__init__.py).

    * Patterns in .bzrignore are now added to the default ignore list,
      rather than replacing it.

    * Ignore list isn't reread for every file.

    * More help topics.

    * Reinstate the 'bzr check' command to check invariants of the
      branch.

    * New 'ignored' command lists which files are ignored and why;
      'deleted' lists files deleted in the current working tree.

    * Performance improvements.

    * New global --profile option.
    
    * Ignore patterns like './config.h' now correctly match files in
      the root directory only.


bzr-0.0.1  2005-03-26

  ENHANCEMENTS:

    * More information from info command.

    * Can now say "bzr help COMMAND" for more detailed help.

    * Less file flushing and faster performance when writing logs and
      committing to stores.

    * More useful verbose output from some commands.

  BUG FIXES:

    * Fix inverted display of 'R' and 'M' during 'commit -v'.

  PORTABILITY:

    * Include a subset of ElementTree-1.2.20040618 to make
      installation easier.

    * Fix time.localtime call to work with Python 2.3 (the minimum
      supported).


bzr-0.0.0.69  2005-03-22

  ENHANCEMENTS:

    * First public release.

    * Storage of local versions: init, add, remove, rm, info, log,
      diff, status, etc.<|MERGE_RESOLUTION|>--- conflicted
+++ resolved
@@ -47,7 +47,6 @@
       the null revision, and consider using ``None`` for this purpose
       deprecated.  (Aaron Bentley)
 
-<<<<<<< HEAD
     * New ``index`` module with abstract index functionality. This will be
       used during the planned changes in the repository layer. Currently the
       index layer provides a graph aware immutable index, a builder for the
@@ -55,13 +54,12 @@
       such indices to allow the use of many indices in a single query. The
       index performance is not optimised, however the API is stable to allow
       development on top of the index. (Robert Collins)
-=======
+
     * New transport decorator 'unlistable+' which disables the list_dir
       functionality for testing.
 
     * New ``file_collection.FileCollection`` support class which mananges names
       for unlistable transport situations. (Robert Collins)
->>>>>>> ae5b9441
 
   TESTING:
 
