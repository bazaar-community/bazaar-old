--- conflicted
+++ resolved
@@ -2,13 +2,12 @@
 Bazaar Release Notes
 ####################
 
-<<<<<<< HEAD
-
 .. contents:: List of Releases
    :depth: 1
 
-2.1 series (not released yet)
-#############################
+
+2.1.0 series (not released yet)
+###############################
 
 Compatibility Breaks
 ********************
@@ -139,11 +138,9 @@
 * The full test suite is expected to pass when the C extensions are not
   present. (Vincent Ladeuil, #430749)
 
-bzr 2.0rc2
-=======
-bzr 2.0.1
->>>>>>> c6acc8f5
-##########
+
+bzr 2.0.1 (Not Released Yet)
+############################
 
 Bug Fixes
 *********
@@ -160,6 +157,7 @@
   that "want to happen on the 2.0.x stable series" versus things that want
   to "land in 2.0.0". (Changes how bzrlib._format_version_tuple() handles
   micro = 0.) (John Arbash Meinel)
+
 
 bzr 2.0.0rc2
 ############
