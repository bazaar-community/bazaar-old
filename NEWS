--- conflicted
+++ resolved
@@ -6,8 +6,6 @@
    :depth: 1
 
 bzr 2.1.4
-<<<<<<< HEAD
-=======
 #########
 
 :2.1.4: NOT RELEASED YET
@@ -139,10 +137,9 @@
 
 
 bzr 2.0.7
->>>>>>> 37dc681b
 #########
 
-:2.1.4: NOT RELEASED YET
+:2.0.7: NOT RELEASED YET
 
 Compatibility Breaks
 ********************
@@ -161,16 +158,6 @@
 Bug Fixes
 *********
 
-* Skip tests that needs a bzr source tree when there isn't one. This is
-  needed to succesfully run the test suite for installed versions.
-  (Vincent Ladeuil, #644855).
-
-* Skip the tests that requires respecting the chmod bits when running as root.
-  (Vincent Ladeuil, #646133)
-
-* Using bzr with `lp:` urls behind an http proxy should work.
-  (Robert Collins, #558343)
-
 Improvements
 ************
 
@@ -187,92 +174,6 @@
 *******
 
 
-<<<<<<< HEAD
-bzr 2.1.3
-#########
-
-:Codename: Do run run
-:2.1.3: 2010-09-17
-
-The third release in our 2.1 series addresses several user-inconvenience bugs
-(and includes the fixes done in 2.0.6).  None are critical, but upgrading is
-recommended for all users on earlier 2.1 releases.
-
-Bug Fixes
-*********
-
-* Additional merges after an unrelated branch has been merged with its
-  history no longer crash when deleted files are involved.
-  (Vincent Ladeuil, John Arbash Meinel, #375898)
-
-* ``bzr add SYMLINK/FILE`` now works properly when the symlink points to a
-  previously-unversioned directory within the tree: the directory is
-  marked versioned too.  
-  (Martin Pool, #192859)
-
-* ``bzr commit SYMLINK`` now works, rather than trying to commit the
-  target of the symlink.
-  (Martin Pool, John Arbash Meinel, #128562)
-
-* ``bzr upgrade`` now creates the ``backup.bzr`` directory with the same
-  permissions as ``.bzr`` directory on a POSIX OS.
-  (Parth Malwankar, #262450)
-
-* Configuration files in ``${BZR_HOME}`` are now written in an atomic
-  way which should help avoid problems with concurrent writers.
-  (Vincent Ladeuil, #525571)
-
-* Don't traceback trying to unversion children files of an already
-  unversioned directory.  (Vincent Ladeuil, #494221)
-
-* Don't traceback when a lockdir's ``held/info`` file is corrupt (e.g.
-  contains only NUL bytes).  Instead warn the user, and allow ``bzr
-  break-lock`` to remove it.  (Andrew Bennetts, #619872)
-  
-* Fix ``AttributeError on parent.children`` when adding a file under a 
-  directory that was a symlink in the previous commit.
-  (Martin Pool, #192859)
-
-* Prevent ``CHKMap.apply_delta`` from generating non-canonical CHK maps,
-  which can result in "missing referenced chk root keys" errors when
-  fetching from repositories with affected revisions.
-  (Andrew Bennetts, #522637)
-
-* Raise ValueError instead of a string exception.
-  (John Arbash Meinel, #586926)
-
-* Reduce peak memory by one copy of compressed text.
-  (John Arbash Meinel, #566940)
-
-* Repositories accessed via a smart server now reject being stacked on a
-  repository in an incompatible format, as is the case when accessing them
-  via other methods.  This was causing fetches from those repositories via
-  a smart server (e.g. using ``bzr branch``) to receive invalid data.
-  (Andrew Bennetts, #562380)
-
-* Selftest with versions of subunit that support ``stopTestRun`` will no longer
-  error. This error was caused by 2.0 not being updated when upstream
-  python merged the end of run patch, which chose ``stopTestRun`` rather than
-  ``done``. (Robert Collins, #571437)
-
-* Stop ``AttributeError: 'module' object has no attribute 'ElementTree'``
-  being thrown from ``xml_serializer`` on certain cElementTree setups.
-  (Martin [gz], #254278)
-
-* When passing a file to ``UTF8DirReader`` make sure to close the current
-  directory file handle after the chdir fails. Otherwise when passing many
-  filenames into a command line ``bzr status`` we would leak descriptors.
-  (John Arbash Meinel, #583486)
-
-Testing
-*******
-
-* ``build_tree_contents`` can create symlinks.
-  (Martin Pool, John Arbash Meinel)
-
-
-=======
->>>>>>> 37dc681b
 bzr 2.0.6
 #########
 
@@ -936,190 +837,6 @@
   handle exceptions somehow. (Possibly by setting ``# cannot_raise``
   rather than an ``except ?:`` clause.) This should help prevent bugs like
   bug #495023. (John Arbash Meinel)
-
-
-bzr 2.1.0b4
-###########
-
-:Codename: san francisco airport
-:2.1.0b4: 2009-12-14
-
-The fourth beta release in the 2.1 series brings with it a significant
-number of bugfixes (~20). The test suite is once again (finally) "green"
-on Windows, and should remain that way for future releases. There are a
-few performance related updates (faster upgrade and log), and several UI
-tweaks. There has also been a significant number of tweaks to the runtime
-documentation. 2.1.0b4 include everything from the 2.0.3 release.
-
-
-Compatibility Breaks
-********************
-
-* The BZR_SSH environmental variable may now be set to the path of a secure
-  shell client. If currently set to the value ``ssh`` it will now guess the
-  vendor of the program with that name, to restore the old behaviour that
-  indicated the SSH Corporation client use ``sshcorp`` instead as the magic
-  string. (Martin <gzlist@googlemail.com>, #176292)
-
-New Features
-************
-
-* ``bzr commit`` now has a ``--commit-time`` option.
-  (Alexander Sack, #459276)
-
-* ``-Dhpss`` now increases logging done when run on the bzr server,
-  similarly to how it works on the client. (John Arbash Meinel)
-
-* New option ``bzr unshelve --keep`` applies the changes and leaves them
-  on the shelf.  (Martin Pool, Oscar Fuentes, #492091)
-
-* The ``BZR_COLUMNS`` envrionment variable can be set to force bzr to
-  respect a given terminal width. This can be useful when output is
-  redirected or in obscure cases where the default value is not
-  appropriate. Pagers can use it to get a better control of the line
-  lengths. 
-  (Vincent Ladeuil)
-
-* The new command ``bzr lp-mirror`` will request that Launchpad update its
-  mirror of a local branch. This command will only function if launchpadlib
-  is installed.
-  (Jonathan Lange)
-
-
-Bug Fixes
-*********
-
-* After renaming a file, the dirstate could accidentally reference
-  ``source\\path`` rather than ``source/path`` on Windows. This might be a
-  source of some dirstate-related failures. (John Arbash Meinel)
-
-* ``bzr commit`` now detects commit messages that looks like file names
-  and issues a warning.
-  (Gioele Barabucci, #73073)
-
-* ``bzr ignore /`` no longer causes an IndexError. (Gorder Tyler, #456036)
-
-* ``bzr log -n0 -rN`` should not return revisions beyond its merged revisions.
-  (#325618, #484109, Marius Kruger)
-
-* ``bzr merge --weave`` and ``--lca`` will now create ``.BASE`` files for
-  files with conflicts (similar to ``--merge3``). The contents of the file
-  is a synthesis of all bases used for the merge.
-  (John Arbash Meinel, #40412)
-
-* ``bzr mv --quiet`` really is quiet now.  (Gordon Tyler, #271790)
-
-* ``bzr serve`` is more clear about the risk of supplying --allow-writes.
-  (Robert Collins, #84659)
-
-* ``bzr serve --quiet`` really is quiet now.  (Gordon Tyler, #252834)
-
-* Fix bug with redirected URLs over authenticated HTTP.
-  (Glen Mailer, Neil Martinsen-Burrell, Vincent Ladeuil, #395714)
-
-* Interactive merge doesn't leave branch locks behind.  (Aaron Bentley)
-
-* Lots of bugfixes for the test suite on Windows. We should once again
-  have a test suite with no failures on Windows. (John Arbash Meinel)
-
-* ``osutils.terminal_width()`` obeys the BZR_COLUMNS environment
-  variable but returns None if the terminal is not a tty (when output is
-  redirected for example). Also fixes its usage under OSes that doesn't
-  provide termios.TIOCGWINSZ. Make sure the corresponding tests runs on
-  windows too.
-  (Joke de Buhr, Vincent Ladeuil, #353370, #62539)
-  (John Arbash Meinel, Vincent Ladeuil, #492561)
-
-* Terminate ssh subprocesses when no references to them remain, fixing
-  subprocess and file descriptor leaks.  (Andrew Bennetts, #426662)
-  
-* The ``--hardlink`` option of ``bzr branch`` and ``bzr checkout`` now
-  works for 2a format trees.  Only files unaffected by content filters
-  will be hardlinked.  (Andrew Bennetts, #408193)
-
-* The new glob expansion on Windows would replace all ``\`` characters
-  with ``/`` even if it there wasn't a glob to expand, the arg was quoted,
-  etc. Now only change slashes if there is something being glob expanded.
-  (John Arbash Meinel, #485771)
-
-* Use our faster ``KnownGraph.heads()`` functionality when computing the
-  new rich-root heads. This can cut a conversion time in half (mysql from
-  13.5h => 6.2h) (John Arbash Meinel, #487632)
-
-* When launching a external diff tool via bzr diff --using, temporary files
-  are no longer created, rather, the path to the file in the working tree is
-  passed to the external diff tool. This allows the file to be edited if the
-  diff tool provides for this. (Gary van der Merwe, #490738)
-  
-* The launchpad-open command can now be used from a subdirectory of a
-  branch, not just from the root of the branch. 
-  (Neil Martinsen-Burrell, #489102)
-
-
-Improvements
-************
-
-* ``bzr log`` is now faster. (Ian Clatworthy)
-
-* ``bzr update`` provides feedback on which branch it is up to date with.
-  (Neil Martinsen-Burrell)
-
-* ``bzr upgrade`` from pre-2a to 2a can be significantly faster (4x).
-  For details see the xml8 patch and heads() improvements.
-  (John Arbash Meinel)
-
-* ``bzrlib.urlutils.local_path_from_url`` now accepts
-  'file://localhost/' as well as 'file:///' URLs on POSIX.  (Michael
-  Hudson)
-
-* The progress bar now shows only a spinner and per-operation counts,
-  not an overall progress bar.  The previous bar was often not correlated
-  with real overall operation progress, either because the operations take
-  nonlinear time, or because at the start of the operation Bazaar couldn't
-  estimate how much work there was to do.  (Martin Pool)
-
-Documentation
-*************
-
-* Lots of documentation tweaks for inline help topics and command help
-  information.
-
-API Changes
-***********
-
-* ``bzrlib.textui`` (vestigial module) removed.  (Martin Pool)
-
-* The Launchpad plugin now has a function ``login`` which will log in to
-  Launchpad with launchpadlib, and ``load_branch`` which will return the
-  Launchpad Branch object corresponding to a given Bazaar Branch object.
-  (Jonathan Lange)
-
-Internals
-*********
-
-* New test Feature: ``ModuleAvailableFeature``. It is designed to make it
-  easier to handle what tests you want to run based on what modules can be
-  imported. (Rather than lots of custom-implemented features that were
-  basically copy-and-pasted.) (John Arbash Meinel)
-
-* ``osutils.timer_func()`` can be used to get either ``time.time()`` or
-  ``time.clock()`` when you want to do performance timing.
-  ``time.time()`` is limited to 15ms resolution on Windows, but
-  ``time.clock()`` gives CPU and not wall-clock time on other platforms.
-  (John Arbash Meinel)
-
-* Several code paths that were calling ``Transport.get().read()`` have
-  been changed to the equalivent ``Transport.get_bytes()``. The main
-  difference is that the latter will explicitly call ``file.close()``,
-  rather than expecting the garbage collector to handle it. This helps
-  with some race conditions on Windows during the test suite and sftp
-  tests. (John Arbash Meinel)
-
-Testing
-*******
-
-* TestCaseWithMemoryTransport no longer sets $HOME and $BZR_HOME to
-  unicode strings. (Michael Hudson, #464174)
 
 
 bzr 2.1.0b4
