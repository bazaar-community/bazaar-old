IN DEVELOPMENT

  IMPROVEMENTS:

    * Aliases now support quotation marks, so they can contain whitespace
      (Marius Kruger)

    * PyCurlTransport now use a single curl object. By specifying explicitly
      the 'Range' header, we avoid the need to use two different curl objects
      (and two connections to the same server). (Vincent Ladeuil)

    * ``bzr commit`` does not prompt for a message until it is very likely to
      succeed.  (Aaron Bentley)

    * ``bzr conflicts`` now takes --text to list pathnames of text conflicts
      (Aaron Bentley)

    * Fix ``iter_lines_added_or_present_in_versions`` to use a set instead
      of a list while checking if a revision id was requested. Takes 10s
      off of the ``fileids_affected_by_revision_ids`` time, which is 10s
      of the ``bzr branch`` time. Also improve ``fileids_...`` time by
      filtering lines with a regex rather than multiple ``str.find()``
      calls. (saves another 300ms) (John Arbash Meinel)

    * Policy can be set for each configuration key. This allows keys to be
      inherited properly across configuration entries. For example, this
      should enable you to do::
        
        [/home/user/project]
        push_location = sftp://host/srv/project/
        push_location:policy = appendpath

      And then a branch like ``/home/user/project/mybranch`` should get an
      automatic push location of ``sftp://host/srv/project/mybranch``.
      (James Henstridge)

    * Added ``bzr status --short`` to make status report svn style flags
      for each file.  For example::

        $ bzr status --short
        A  foo
        A  bar
        D  baz
        ?  wooley

<<<<<<< HEAD
    * 'bzr selftest --clean-output' allows easily clean temporary tests 
      directories without running tests. (Alexander Belchenko)

=======
>>>>>>> 396a825d
  INTERNALS:

    * Change Revision serialization to only write out millisecond
      resolution. Rather than expecting floating point serialization to
      preserve more resolution than we need. (Henri Weichers, Martin Pool)

  BUG FIXES:

    * bzr now supports Win32 UNC path (e.g. \\HOST\path). 
      (Alexander Belchenko, #57869)

    * Replace broken fnmatch based ignore pattern matching with custom pattern
      matcher.
      (Kent Gibson, Jan Hudec #57637)

    * pycurl and urllib can detect short reads at different places. Update
      the test suite to test more cases. Also detect http error code 416
      which was raised for that specific bug. Also enhance the urllib
      robustness by detecting invalid ranges (and pycurl's one by detecting
      short reads during the initial GET). (Vincent Ladeuil, #73948)

    * The urllib connection sharing interacts badly with urllib2
      proxy setting (the connections didn't go thru the proxy
      anymore). Defining a proper ProxyHandler solves the
      problem.  (Vincent Ladeuil, #74759)


bzr 0.13  2006-12-05
    
  No changes from 0.13rc1
    
bzr 0.13rc1  2006-11-27

  IMPROVEMENTS:

    * New command ``bzr remove-tree`` allows the removal of the working
      tree from a branch.
      (Daniel Silverstone)

    * urllib uses shared keep-alive connections, so http 
      operations are substantially faster.
      (Vincent Ladeuil, #53654)

    * ``bzr export`` allows an optional branch parameter, to export a bzr
      tree from some other url. For example:
      ``bzr export bzr.tar.gz http://bazaar-vcs.org/bzr/bzr.dev``
      (Daniel Silverstone)

    * Added ``bzr help topics`` to the bzr help system. This gives a
      location for general information, outside of a specific command.
      This includes updates for ``bzr help revisionspec`` the first topic
      included. (Goffredo Baroncelli, John Arbash Meinel, #42714)

    * WSGI-compatible HTTP smart server.  See ``doc/http_smart_server.txt``.
      (Andrew Bennetts)

    * Knit files will now cache full texts only when the size of the
      deltas is as large as the size of the fulltext. (Or after 200
      deltas, whichever comes first). This has the most benefit on large
      files with small changes, such as the inventory for a large project.
      (eg For a project with 2500 files, and 7500 revisions, it changes
      the size of inventory.knit from 11MB to 5.4MB) (John Arbash Meinel)

  INTERNALS:

    * New -D option given before the command line turns on debugging output
      for particular areas.  -Derror shows tracebacks on all errors.
      (Martin Pool)

    * Clean up ``bzr selftest --benchmark bundle`` to correct an import,
      and remove benchmarks that take longer than 10min to run.
      (John Arbash Meinel)

    * Use ``time.time()`` instead of ``time.clock()`` to decide on
      progress throttling. Because ``time.clock()`` is actually CPU time,
      so over a high-latency connection, too many updates get throttled.
      (John Arbash Meinel)

    * ``MemoryTransport.list_dir()`` would strip the first character for
      files or directories in root directory. (John Arbash Meinel)
  
    * New ``ChrootTransportDecorator``, accessible via the ``chroot+`` url
      prefix.  It disallows any access to locations above a set URL.  (Andrew
      Bennetts)

  BUG FIXES:

    * ``bzrlib/bzrdir.py`` was directly referencing ``bzrlib.workingtree``,
      without importing it. This prevented ``bzr upgrade`` from working
      unless a plugin already imported ``bzrlib.workingtree``
      (John Arbash Meinel, #70716)

    * Suppress the traceback on invalid URLs (Vincent Ladeuil, #70803).

    * Give nicer error message when an http server returns a 403
      error code. (Vincent Ladeuil, #57644).

    * When a multi-range http GET request fails, try a single
      range one. If it fails too, forget about ranges. Remember that until 
      the death of the transport and propagates that to the clones.
      (Vincent Ladeuil, #62276, #62029).

    * Handles user/passwords supplied in url from command
      line (for the urllib implementation). Don't request already
      known passwords (Vincent Ladeuil, #42383, #44647, #48527)

    * _KnitIndex.add_versions() dictionary compresses revision ids as they
      are added. This fixes bug where fetching remote revisions records
      them as full references rather than integers. (John Arbash Meinel,
      #64789)

    * ``bzr ignore`` strips trailing slashes in patterns.
      Also ``bzr ignore`` rejects absolute paths. (Kent Gibson, #4559)

    * ``bzr ignore`` takes multiple arguments. (Cheuksan Edward Wang, #29488)

    * mv correctly handles paths that traverse symlinks. 
      (Aaron Bentley, #66964)

    * Give nicer looking error messages when failing to connect over ssh.
      (John Arbash Meinel, #49172)

    * Pushing to a remote branch does not currently update the remote working
      tree. After a remote push, ``bzr status`` and ``bzr diff`` on the remote
      machine now show that the working tree is out of date.
      (Cheuksan Edward Wang #48136)

    * Use patiencediff instead of difflib for determining deltas to insert
      into knits. This avoids the O(N^3) behavior of difflib. Patience
      diff should be O(N^2). (Cheuksan Edward Wang, #65714)

    * Running ``bzr log`` on nonexistent file gives an error instead of the
      entire log history. (Cheuksan Edward Wang #50793)

    * ``bzr cat`` can look up contents of removed or renamed files. If the
      pathname is ambiguous, i.e. the files in the old and new trees have
      different id's, the default is the file in the new tree. The user can
      use "--name-from-revision" to select the file in the old tree.
      (Cheuksan Edward Wang, #30190)

  TESTING:

    * TestingHTTPRequestHandler really handles the Range header
      (previously it was ignoring it and returning the whole file,).

bzr 0.12  2006-10-30

  INTERNALS:

    * Clean up ``bzr selftest --benchmark bundle`` to correct an import,
      and remove benchmarks that take longer than 10min to run.
      (John Arbash Meinel)
  
bzr 0.12rc1  2006-10-23

  IMPROVEMENTS:

    * ``bzr log`` now shows dotted-decimal revision numbers for all revisions,
      rather than just showing a decimal revision number for revisions on the
      mainline. These revision numbers are not yet accepted as input into bzr
      commands such as log, diff etc. (Robert Collins)

    * revisions can now be specified using dotted-decimal revision numbers.
      For instance, ``bzr diff -r 1.2.1..1.2.3. (Robert Collins)

    * ``bzr help commands`` output is now shorter (Aaron Bentley)

    * New connection: ``bzr+http://`` which supports tunnelling the smart
      protocol over an HTTP connection. If writing is enabled on the bzr
      server, then you can write over the http connection.
      (Andrew Bennetts)

    * ``bzr`` now uses lazy importing to reduce the startup time. This has
      a moderate effect on lots of actions, especially ones that have
      little to do. For example ``bzr rocks`` time is down to 116ms from
      283ms. (John Arbash Meinel)

    * New Registry class to provide name-to-object registry-like support,
      for example for schemes where plugins can register new classes to
      do certain tasks (e.g. log formatters). Also provides lazy registration
      to allow modules to be loaded on request. (John Arbash Meinel, Adeodato
      Simó)

  API INCOMPATABILITY:
  
    * LogFormatter subclasses show now expect the 'revno' parameter to 
      show() to be a string rather than an int. (Robert Collins)

  INTERNALS:

    * ``TestCase.run_bzr``, ``run_bzr_captured``, and ``run_bzr_subprocess``
      can take a ``working_dir='foo'`` parameter, which will change directory 
      for the command. (John Arbash Meinel)

    * ``bzrlib.lazy_regex.lazy_compile`` can be used to create a proxy
      around a regex, which defers compilation until first use. 
      (John Arbash Meinel)

    * ``TestCase.run_bzr_subprocess`` defaults to supplying the
      ``--no-plugins`` parameter to ensure test reproducability, and avoid
      problems with system-wide installed plugins. (John Arbash Meinel)

    * Unique tree root ids are now supported. Newly created trees still
      use the common root id for compatibility with bzr versions before 0.12.
      (Aaron Bentley)

    * ``WorkingTree.set_root_id(None)`` is now deprecated. Please
      pass in inventory.ROOT_ID if you want the default root id value.
      (Robert Collins, John Arbash Meinel)

    * New method ``WorkingTree.flush()`` which will write the current memory
      inventory out to disk. At the same time, read_working_inventory will
      no longer trash the current tree inventory if it has been modified within
      the current lock, and the tree will now ``flush()`` automatically on
      ``unlock()``. ``WorkingTree.set_root_id()`` has been updated to take
      advantage of this functionality. (Robert Collins, John Arbash Meinel)

    * ``bzrlib.tsort.merge_sorted`` now accepts ``generate_revnos``. This
      parameter will cause it to add another column to its output, which
      contains the dotted-decimal revno for each revision, as a tuple.
      (Robert Collins)

    * ``LogFormatter.show_merge`` is deprecated in favour of
      ``LogFormatter.show_merge_revno``. (Robert Collins)

  BUG FIXES:

    * Avoid circular imports by creating a deprecated function for
      ``bzrlib.tree.RevisionTree``. Callers should have been using
      ``bzrlib.revisontree.RevisionTree`` anyway. (John Arbash Meinel,
      #63360, #66349)

    * Don't use ``socket.MSG_WAITALL`` as it doesn't exist on all
      platforms. (Martin Pool, #66356)

    * Don't require ``Content-Type`` in range responses. Assume they are a
      single range if ``Content-Type`` does not exist.
      (John Arbash Meinel, #62473)

    * bzr branch/pull no longer complain about progress bar cleanup when
      interrupted during fetch.  (Aaron Bentley, #54000)

    * ``WorkingTree.set_parent_trees()`` uses the trees to directly write
      the basis inventory, rather than going through the repository. This
      allows us to have 1 inventory read, and 2 inventory writes when
      committing a new tree. (John Arbash Meinel)

    * When reverting, files that are not locally modified that do not exist
      in the target are deleted, not just unversioned (Aaron Bentley)

    * When trying to acquire a lock, don't fail immediately. Instead, try
      a few times (up to 1 hour) before timing out. Also, report why the
      lock is unavailable (John Arbash Meinel, #43521, #49556)

    * Leave HttpTransportBase daughter classes decides how they
      implement cloning. (Vincent Ladeuil, #61606)

    * diff3 does not indicate conflicts on clean merge. (Aaron Bentley)

    * If a commit fails, the commit message is stored in a file at the root of
      the tree for later commit. (Cheuksan Edward Wang, Stefan Metzmacher,
      #32054)

  TESTING:

    * New test base class TestCaseWithMemoryTransport offers memory-only
      testing facilities: its not suitable for tests that need to mutate disk
      state, but most tests should not need that and should be converted to
      TestCaseWithMemoryTransport. (Robert Collins)

    * ``TestCase.make_branch_and_memory_tree`` now takes a format
      option to set the BzrDir, Repository and Branch formats of the
      created objects. (Robert Collins, John Arbash Meinel)

bzr 0.11  2006-10-02

    * Smart server transport test failures on windows fixed. (Lukáš Lalinský).

bzr 0.11rc2  2006-09-27

  BUG FIXES:

    * Test suite hangs on windows fixed. (Andrew Bennets, Alexander Belchenko).
    
    * Commit performance regression fixed. (Aaron Bentley, Robert Collins, John
      Arbash Meinel).

bzr 0.11rc1  2006-09-25

  IMPROVEMENTS:

    * Knit files now wait to create their contents until the first data is
      added. The old code used to create an empty .knit and a .kndx with just
      the header. However, this caused a lot of extra round trips over sftp.
      This can change the time for ``bzr push`` to create a new remote branch
      from 160s down to 100s. This also affects ``bzr commit`` performance when
      adding new files, ``bzr commit`` on a new kernel-like tree drops from 50s
      down to 40s (John Arbash Meinel, #44692)

    * When an entire subtree has been deleted, commit will now report that
      just the top of the subtree has been deleted, rather than reporting
      all the individual items. (Robert Collins)

    * Commit performs one less XML parse. (Robert Collins)

    * ``bzr checkout`` now operates on readonly branches as well
      as readwrite branches. This fixes bug #39542. (Robert Collins)

    * ``bzr bind`` no longer synchronises history with the master branch.
      Binding should be followed by an update or push to synchronise the 
      two branches. This is closely related to the fix for bug #39542.
      (Robert Collins)

    * ``bzrlib.lazy_import.lazy_import`` function to create on-demand 
      objects.  This allows all imports to stay at the global scope, but
      modules will not actually be imported if they are not used.
      (John Arbash Meinel)

    * Support bzr:// and bzr+ssh:// urls to work with the new RPC-based
      transport which will be used with the upcoming high-performance smart
      server. The new command ``bzr serve`` will invoke bzr in server mode,
      which processes these requests. (Andrew Bennetts, Robert Collins, Martin
      Pool)

    * New command ``bzr version-info`` which can be used to get a summary
      of the current state of the tree. This is especially useful as part
      of a build commands. See ``doc/version_info.txt`` for more information 
      (John Arbash Meinel)

  BUG FIXES:

    * 'bzr inventory [FILE...]' allows restricting the file list to a
      specific set of files. (John Arbash Meinel, #3631)

    * Don't abort when annotating empty files (John Arbash Meinel, #56814)

    * Add ``Stanza.to_unicode()`` which can be passed to another Stanza
      when nesting stanzas. Also, add ``read_stanza_unicode`` to handle when
      reading a nested Stanza. (John Arbash Meinel)

    * Transform._set_mode() needs to stat the right file. 
      (John Arbash Meinel, #56549)

    * Raise WeaveFormatError rather than StopIteration when trying to read
      an empty Weave file. (John Arbash Meinel, #46871)

    * Don't access e.code for generic URLErrors, only HTTPErrors have .code.
      (Vincent Ladeuil, #59835)

    * Handle boundary="" lines properly to allow access through a Squid proxy.
      (John Arbash Meinel, #57723)

    * revert now removes newly-added directories (Aaron Bentley, #54172)

    * ``bzr upgrade sftp://`` shouldn't fail to upgrade v6 branches if there 
      isn't a working tree. (David Allouche, #40679)

    * Give nicer error messages when a user supplies an invalid --revision
      parameter. (John Arbash Meinel, #55420)

    * Handle when LANG is not recognized by python. Emit a warning, but
      just revert to using 'ascii'. (John Arbash Meinel, #35392)

    * Don't use preexec_fn on win32, as it is not supported by subprocess.
      (John Arbash Meinel)

    * Skip specific tests when the dependencies aren't met. This includes
      some ``setup.py`` tests when ``python-dev`` is not available, and
      some tests that depend on paramiko. (John Arbash Meinel, Mattheiu Moy)

    * Fallback to Paramiko properly, if no ``ssh`` executable exists on
      the system. (Andrew Bennetts, John Arbash Meinel)

    * ``Branch.bind(other_branch)`` no longer takes a write lock on the
      other branch, and will not push or pull between the two branches.
      API users will need to perform a push or pull or update operation if they
      require branch synchronisation to take place. (Robert Collins, #47344)

    * When creating a tarball or zipfile export, export unicode names as utf-8
      paths. This may not work perfectly on all platforms, but has the best
      chance of working in the common case. (John Arbash Meinel, #56816)

    * When committing, only files that exist in working tree or basis tree
      may be specified (Aaron Bentley, #50793)

  PORTABILITY:

    * Fixes to run on Python 2.5 (Brian M. Carlson, Martin Pool, Marien Zwart)

  INTERNALS:

    * TestCaseInTempDir now creates a separate directory for HOME, rather
      than having HOME set to the same location as the working directory.
      (John Arbash Meinel)

    * run_bzr_subprocess() can take an optional 'env_changes={}' parameter,
      which will update os.environ inside the spawned child. It also can
      take a 'universal_newlines=True', which helps when checking the output
      of the command. (John Arbash Meinel)

    * Refactor SFTP vendors to allow easier re-use when ssh is used. 
      (Andrew Bennetts)

    * Transport.list_dir() and Transport.iter_files_recursive() should always
      return urlescaped paths. This is now tested (there were bugs in a few
      of the transports) (Andrew Bennetts, David Allouche, John Arbash Meinel)

    * New utility function symbol_versioning.deprecation_string. Returns the
      formatted string for a callable, deprecation format pair. (Robert Collins)

    * New TestCase helper applyDeprecated. This allows you to call a callable
      which is deprecated without it spewing to the screen, just by supplying
      the deprecation format string issued for it. (Robert Collins)

    * Transport.append and Transport.put have been deprecated in favor of
      .append_bytes, .append_file, .put_bytes, and .put_file. This removes the
      ambiguity in what type of object the functions take.
      Transport.non_atomic_put_{bytes,file} has also been added. Which works
      similarly to Transport.append() except for SFTP, it doesn't have a round
      trip when opening the file. Also, it provides functionality for creating
      a parent directory when trying to create a file, rather than raise
      NoSuchFile and forcing the caller to repeat their request.
      (John Arbash Meinel)

    * WorkingTree has a new api ``unversion`` which allow the unversioning of
      entries by their file id. (Robert Collins)

    * WorkingTree.pending_merges is deprecated.  Please use the get_parent_ids
      (introduced in 0.10) method instead. (Robert Collins)

    * WorkingTree has a new lock_tree_write method which locks the branch for
      read rather than write. This is appropriate for actions which only need
      the branch data for reference rather than mutation. A new decorator
      needs_tree_write_lock is provided in the workingtree module. Like the
      needs_read_lock and needs_write_lock decorators this allows static 
      declaration of the locking requirements of a function to ensure that
      a lock is taken out for casual scripts. (Robert Collins, #54107)

    * All WorkingTree methods which write to the tree, but not to the branch
      have been converted to use ``needs_tree_write_lock`` rather than 
      ``needs_write_lock``. Also converted is the revert, conflicts and tree
      transform modules. This provides a modest performance improvement on 
      metadir style trees, due to the reduce lock-acquisition, and a more
      significant performance improvement on lightweight checkouts from 
      remote branches, where trivial operations used to pay a significant 
      penalty. It also provides the basis for allowing readonly checkouts.
      (Robert Collins)

    * Special case importing the standard library 'copy' module. This shaves
      off 40ms of startup time, while retaining compatibility. See:
      ``bzrlib/inspect_for_copy.py`` for more details. (John Arbash Meinel)

    * WorkingTree has a new parent class MutableTree which represents the 
      specialisations of Tree which are able to be altered. (Robert Collins)

    * New methods mkdir and put_file_bytes_non_atomic on MutableTree that
      mutate the tree and its contents. (Robert Collins)

    * Transport behaviour at the root of the URL is now defined and tested.
      (Andrew Bennetts, Robert Collins)

  TESTING:

    * New test helper classs MemoryTree. This is typically accessed via
      ``self.make_branch_and_memory_tree()`` in test cases. (Robert Collins)
      
    * Add start_bzr_subprocess and stop_bzr_subprocess to allow test code to
      continue running concurrently with a subprocess of bzr. (Andrew Bennetts,
      Robert Collins)

    * Add a new method ``Transport.get_smart_client()``. This is provided to
      allow upgrades to a richer interface than the VFS one provided by
      Transport. (Andrew Bennetts, Martin Pool)

bzr 0.10  2006-08-29
  
  IMPROVEMENTS:
    * 'merge' now takes --uncommitted, to apply uncommitted changes from a
      tree.  (Aaron Bentley)
  
    * 'bzr add --file-ids-from' can be used to specify another path to use
      for creating file ids, rather than generating all new ones. Internally,
      the 'action' passed to smart_add_tree() can return file_ids that
      will be used, rather than having bzrlib generate new ones.
      (John Arbash Meinel, #55781)

    * ``bzr selftest --benchmark`` now allows a ``--cache-dir`` parameter.
      This will cache some of the intermediate trees, and decrease the
      setup time for benchmark tests. (John Arbash Meinel)

    * Inverse forms are provided for all boolean options.  For example,
      --strict has --no-strict, --no-recurse has --recurse (Aaron Bentley)

    * Serialize out Inventories directly, rather than using ElementTree.
      Writing out a kernel sized inventory drops from 2s down to ~350ms.
      (Robert Collins, John Arbash Meinel)

  BUG FIXES:

    * Help diffutils 2.8.4 get along with binary tests (Marien Zwart: #57614)

    * Change LockDir so that if the lock directory doesn't exist when
      lock_write() is called, an attempt will be made to create it.
      (John Arbash Meinel, #56974)

    * ``bzr uncommit`` preserves pending merges. (John Arbash Meinel, #57660)

    * Active FTP transport now works as intended. (ghozzy, #56472)

    * Really fix mutter() so that it won't ever raise a UnicodeError.
      It means it is possible for ~/.bzr.log to contain non UTF-8 characters.
      But it is a debugging log, not a real user file.
      (John Arbash Meinel, #56947, #53880)

    * Change Command handle to allow Unicode command and options.
      At present we cannot register Unicode command names, so we will get
      BzrCommandError('unknown command'), or BzrCommandError('unknown option')
      But that is better than a UnicodeError + a traceback.
      (John Arbash Meinel, #57123)

    * Handle TZ=UTC properly when reading/writing revisions.
      (John Arbash Meinel, #55783, #56290)

    * Use GPG_TTY to allow gpg --cl to work with gpg-agent in a pipeline,
      (passing text to sign in on stdin). (John Arbash Meinel, #54468)

    * External diff does the right thing for binaries even in foreign 
      languages. (John Arbash Meinel, #56307)

    * Testament handles more cases when content is unicode. Specific bug was
      in handling of revision properties. (John Arbash Meinel, Holger Krekel,
      #54723)

    * The bzr selftest was failing on installed versions due to a bug in a new
      test helper. (John Arbash Meinel, Robert Collins, #58057)

  INTERNALS:

    * ``bzrlib.cache_utf8`` contains ``encode()`` and ``decode()`` functions
      which can be used to cache the conversion between utf8 and Unicode.
      Especially helpful for some of the knit annotation code, which has to
      convert revision ids to utf8 to annotate lines in storage.
      (John Arbash Meinel)

    * ``setup.py`` now searches the filesystem to find all packages which
      need to be installed. This should help make the life of packagers
      easier. (John Arbash Meinel)

bzr 0.9.0  2006-08-11

  SURPRISES:

   * The hard-coded built-in ignore rules have been removed. There are
     now two rulesets which are enforced. A user global one in 
     ~/.bazaar/ignore which will apply to every tree, and the tree
     specific one '.bzrignore'.
     ~/.bazaar/ignore will be created if it does not exist, but with
     a more conservative list than the old default.
     This fixes bugs with default rules being enforced no matter what. 
     The old list of ignore rules from bzr is available by
     running 'bzr ignore --old-default-rules'.
     (Robert Collins, Martin Pool, John Arbash Meinel)

   * 'branches.conf' has been changed to 'locations.conf', since it can apply
     to more locations than just branch locations.
     (Aaron Bentley)
   
  IMPROVEMENTS:

   * The revision specifier "revno:" is extended to accept the syntax
     revno:N:branch. For example,
     revno:42:http://bazaar-vcs.org/bzr/bzr.dev/ means revision 42 in
     bzr.dev.  (Matthieu Moy)

   * Tests updates to ensure proper URL handling, UNICODE support, and
     proper printing when the user's terminal encoding cannot display 
     the path of a file that has been versioned.
     ``bzr branch`` can take a target URL rather than only a local directory.
     Branch.get_parent()/set_parent() now save a relative path if possible,
     and normalize the parent based on root, allowing access across
     different transports. (John Arbash Meinel, Wouter van Heyst, Martin Pool)
     (Malone #48906, #42699, #40675, #5281, #3980, #36363, #43689,
      #42517, #42514)

   * On Unix, detect terminal width using an ioctl not just $COLUMNS.
     Use terminal width for single-line logs from ``bzr log --line`` and
     pending-merge display.  (Robert Widhopf-Fenk, Gustavo Niemeyer)
     (Malone #3507)

   * On Windows, detect terminal width using GetConsoleScreenBufferInfo.
     (Alexander Belchenko)

   * Speedup improvement for 'date:'-revision search. (Guillaume Pinot).

   * Show the correct number of revisions pushed when pushing a new branch.
     (Robert Collins).

   * 'bzr selftest' now shows a progress bar with the number of tests, and 
     progress made. 'make check' shows tests in -v mode, to be more useful
     for the PQM status window. (Robert Collins).
     When using a progress bar, failed tests are printed out, rather than
     being overwritten by the progress bar until the suite finishes.
     (John Arbash Meinel)

   * 'bzr selftest --benchmark' will run a new benchmarking selftest.
     'bzr selftest --benchmark --lsprof-timed' will use lsprofile to generate
     profile data for the individual profiled calls, allowing for fine
     grained analysis of performance.
     (Robert Collins, Martin Pool).

   * 'bzr commit' shows a progress bar. This is useful for commits over sftp
     where commit can take an appreciable time. (Robert Collins)

   * 'bzr add' is now less verbose in telling you what ignore globs were
     matched by files being ignored. Instead it just tells you how many 
     were ignored (because you might reasonably be expecting none to be
     ignored). 'bzr add -v' is unchanged and will report every ignored
     file. (Robert Collins).

   * ftp now has a test server if medusa is installed. As part of testing,
     ftp support has been improved, including support for supplying a
     non-standard port. (John Arbash Meinel).

   * 'bzr log --line' shows the revision number, and uses only the
     first line of the log message (#5162, Alexander Belchenko;
     Matthieu Moy)

   * 'bzr status' has had the --all option removed. The 'bzr ls' command
     should be used to retrieve all versioned files. (Robert Collins)

   * 'bzr bundle OTHER/BRANCH' will create a bundle which can be sent
     over email, and applied on the other end, while maintaining ancestry.
     This bundle can be applied with either 'bzr merge' or 'bzr pull',
     the same way you would apply another branch.
     (John Arbash Meinel, Aaron Bentley)
  
   * 'bzr whoami' can now be used to set your identity from the command line,
     for a branch or globally.  (Robey Pointer)

   * 'bzr checkout' now aliased to 'bzr co', and 'bzr annotate' to 'bzr ann'.
     (Michael Ellerman)

   * 'bzr revert DIRECTORY' now reverts the contents of the directory as well.
     (Aaron Bentley)

   * 'bzr get sftp://foo' gives a better error when paramiko is not present.
     Also updates things like 'http+pycurl://' if pycurl is not present.
     (John Arbash Meinel) (Malone #47821, #52204)

   * New env variable BZR_PROGRESS_BAR, sets the default progress bar type.
     Can be set to 'none' or 'dummy' to disable the progress bar, 'dots' or 
     'tty' to create the respective type. (John Arbash Meinel, #42197, #51107)

   * Improve the help text for 'bzr diff' to explain what various options do.
     (John Arbash Meinel, #6391)

   * 'bzr uncommit -r 10' now uncommits revisions 11.. rather than uncommitting
     revision 10. This makes -r10 more in line with what other commands do.
     'bzr uncommit' also now saves the pending merges of the revisions that
     were removed. So it is safe to uncommit after a merge, fix something,
     and commit again. (John Arbash Meinel, #32526, #31426)

   * 'bzr init' now also works on remote locations.
     (Wouter van Heyst, #48904)

   * HTTP support has been updated. When using pycurl we now support 
     connection keep-alive, which reduces dns requests and round trips.
     And for both urllib and pycurl we support multi-range requests, 
     which decreases the number of round-trips. Performance results for
     ``bzr branch http://bazaar-vcs.org/bzr/bzr.dev/`` indicate
     http branching is now 2-3x faster, and ``bzr pull`` in an existing 
     branch is as much as 4x faster.
     (Michael Ellerman, Johan Rydberg, John Arbash Meinel, #46768)

   * Performance improvements for sftp. Branching and pulling are now up to
     2x faster. Utilize paramiko.readv() support for async requests if it
     is available (paramiko > 1.6) (John Arbash Meinel)

  BUG FIXES:

    * Fix shadowed definition of TestLocationConfig that caused some 
      tests not to run.  (#32587, Erik Bågfors, Michael Ellerman, 
      Martin Pool)

    * Fix unnecessary requirement of sign-my-commits that it be run from
      a working directory.  (Martin Pool, Robert Collins)

    * 'bzr push location' will only remember the push location if it succeeds
      in connecting to the remote location. (#49742, John Arbash Meinel)

    * 'bzr revert' no longer toggles the executable bit on win32
      (#45010, John Arbash Meinel)

    * Handle broken pipe under win32 correctly. (John Arbash Meinel)
    
    * sftp tests now work correctly on win32 if you have a newer paramiko
      (John Arbash Meinel)

    * Cleanup win32 test suite, and general cleanup of places where
      file handles were being held open. (John Arbash Meinel)

    * When specifying filenames for 'diff -r x..y', the name of the file in the
      working directory can be used, even if its name is different in both x
      and y.

    * File-ids containing single- or double-quotes are handled correctly by
      push.  (#52227, Aaron Bentley)

    * Normalize unicode filenames to ensure cross-platform consistency.
      (John Arbash Meinel, #43689)

    * The argument parser can now handle '-' as an argument. Currently
      no code interprets it specially (it is mostly handled as a file named 
      '-'). But plugins, and future operations can use it.
      (John Arbash meinel, #50984)

    * Bundles can properly read binary files with a plain '\r' in them.
      (John Arbash Meinel, #51927)

    * Tuning iter_entries() to be more efficient (John Arbash Meinel, #5444)

    * Lots of win32 fixes (the test suite passes again).
      (John Arbash Meinel, #50155)

    * Handle openbsd returning None for sys.getfilesystemencoding() (#41183) 

    * Support ftp APPE (append) to allow Knits to be used over ftp (#42592)

    * Removals are only committed if they match the filespec (or if there is
      no filespec).  (#46635, Aaron Bentley)

    * smart-add recurses through all supplied directories 
      (John Arbash Meinel, #52578)

    * Make the bundle reader extra lines before and after the bundle text.
      This allows you to parse an email with the bundle inline.
      (John Arbash Meinel, #49182)

    * Change the file id generator to squash a little bit more. Helps when
      working with long filenames on windows. (Also helps for unicode filenames
      not generating hidden files). (John Arbash Meinel, #43801)

    * Restore terminal mode on C-c while reading sftp password.  (#48923, 
      Nicholas Allen, Martin Pool)

    * Timestamps are rounded to 1ms, and revision entries can be recreated
      exactly. (John Arbash Meinel, Jamie Wilkinson, #40693)

    * Branch.base has changed to a URL, but ~/.bazaar/locations.conf should
      use local paths, since it is user visible (John Arbash Meinel, #53653)

    * ``bzr status foo`` when foo was unversioned used to cause a full delta
      to be generated (John Arbash Meinel, #53638)

    * When reading revision properties, an empty value should be considered
      the empty string, not None (John Arbash Meinel, #47782)

    * ``bzr diff --diff-options`` can now handle binary files being changed.
      Also, the output is consistent when --diff-options is not supplied.
      (John Arbash Meinel, #54651, #52930)

    * Use the right suffixes for loading plugins (John Arbash Meinel, #51810)

    * Fix Branch.get_parent() to handle the case when the parent is not 
      accessible (John Arbash Meinel, #52976)

  INTERNALS:

    * Combine the ignore rules into a single regex rather than looping over
      them to reduce the threshold where  N^2 behaviour occurs in operations
      like status. (Jan Hudec, Robert Collins).

    * Appending to bzrlib.DEFAULT_IGNORE is now deprecated. Instead, use
      one of the add functions in bzrlib.ignores. (John Arbash Meinel)

    * 'bzr push' should only push the ancestry of the current revision, not
      all of the history in the repository. This is especially important for
      shared repositories. (John Arbash Meinel)

    * bzrlib.delta.compare_trees now iterates in alphabetically sorted order,
      rather than randomly walking the inventories. (John Arbash Meinel)

    * Doctests are now run in temporary directories which are cleaned up when
      they finish, rather than using special ScratchDir/ScratchBranch objects.
      (Martin Pool)

    * Split ``check`` into separate methods on the branch and on the repository,
      so that it can be specialized in ways that are useful or efficient for
      different formats.  (Martin Pool, Robert Collins)

    * Deprecate Repository.all_revision_ids; most methods don't really need
      the global revision graph but only that part leading up to a particular
      revision.  (Martin Pool, Robert Collins)

    * Add a BzrDirFormat control_formats list which allows for control formats
      that do not use '.bzr' to store their data - i.e. '.svn', '.hg' etc.
      (Robert Collins, Jelmer Vernooij).

    * bzrlib.diff.external_diff can be redirected to any file-like object.
      Uses subprocess instead of spawnvp.
      (#4047, #48914, James Henstridge, John Arbash Meinel)

    * New command line option '--profile-imports', which will install a custom
      importer to log time to import modules and regex compilation time to 
      sys.stderr (John Arbash Meinel)

    * 'EmptyTree' is now deprecated, please use repository.revision_tree(None)
      instead. (Robert Collins)

    * "RevisionTree" is now in bzrlib/revisiontree.py. (Robert Collins)

bzr 0.8.2  2006-05-17
  
  BUG FIXES:
   
    * setup.py failed to install launchpad plugin.  (Martin Pool)

bzr 0.8.1  2006-05-16

  BUG FIXES:

    * Fix failure to commit a merge in a checkout.  (Martin Pool, 
      Robert Collins, Erik Bågfors, #43959)

    * Nicer messages from 'commit' in the case of renames, and correct
      messages when a merge has occured. (Robert Collins, Martin Pool)

    * Separate functionality from assert statements as they are skipped in
      optimized mode of python. Add the same check to pending merges.
      (#44443, Olaf Conradi)

  CHANGES:

    * Do not show the None revision in output of bzr ancestry. (Olaf Conradi)

    * Add info on standalone branches without a working tree.
      (#44155, Olaf Conradi)

    * Fix bug in knits when raising InvalidRevisionId. (#44284, Olaf Conradi)

  CHANGES:

    * Make editor invocation comply with Debian Policy. First check
      environment variables VISUAL and EDITOR, then try editor from
      alternatives system. If that all fails, fall back to the pre-defined
      list of editors. (#42904, Olaf Conradi)

  NEW FEATURES:

    * New 'register-branch' command registers a public branch into 
      Launchpad.net, where it can be associated with bugs, etc.
      (Martin Pool, Bjorn Tillenius, Robert Collins)

  INTERNALS:

    * New public api in InventoryEntry - 'describe_change(old, new)' which
      provides a human description of the changes between two old and
      new. (Robert Collins, Martin Pool)

  TESTING:

    * Fix test case for bzr info in upgrading a standalone branch to metadir,
      uses bzrlib api now. (Olaf Conradi)

bzr 0.8  2006-05-08

  NOTES WHEN UPGRADING:

    Release 0.8 of bzr introduces a new format for history storage, called
    'knit', as an evolution of to the 'weave' format used in 0.7.  Local 
    and remote operations are faster using knits than weaves.  Several
    operations including 'init', 'init-repo', and 'upgrade' take a 
    --format option that controls this.  Branching from an existing branch
    will keep the same format.

    It is possible to merge, pull and push between branches of different
    formats but this is slower than moving data between homogenous
    branches.  It is therefore recommended (but not required) that you
    upgrade all branches for a project at the same time.  Information on
    formats is shown by 'bzr info'.

    bzr 0.8 now allows creation of 'repositories', which hold the history 
    of files and revisions for several branches.  Previously bzr kept all
    the history for a branch within the .bzr directory at the root of the
    branch, and this is still the default.  To create a repository, use
    the new 'bzr init-repo' command.  Branches exist as directories under
    the repository and contain just a small amount of information
    indicating the current revision of the branch.

    bzr 0.8 also supports 'checkouts', which are similar to in cvs and
    subversion.  Checkouts are associated with a branch (optionally in a
    repository), which contains all the historical information.  The
    result is that a checkout can be deleted without losing any
    already-committed revisions.  A new 'update' command is also available. 

    Repositories and checkouts are not supported with the 0.7 storage
    format.  To use them you must upgrad to either knits, or to the
    'metaweave' format, which uses weaves but changes the .bzr directory
    arrangement.
    

  IMPROVEMENTS:

    * Sftp paths can now be relative, or local, according to the lftp
      convention. Paths now take the form:
      sftp://user:pass@host:port/~/relative/path
      or
      sftp://user:pass@host:port/absolute/path

    * The FTP transport now tries to reconnect after a temporary
      failure. ftp put is made atomic. (Matthieu Moy)

    * The FTP transport now maintains a pool of connections, and
      reuses them to avoid multiple connections to the same host (like
      sftp did). (Daniel Silverstone)

    * The bzr_man.py file has been removed. To create the man page now,
      use ./generate_docs.py man. The new program can also create other files.
      Run "python generate_docs.py --help" for usage information. (Hans
      Ulrich Niedermann & James Blackwell).

    * Man Page now gives full help (James Blackwell). Help also updated to 
      reflect user config now being stored in .bazaar (Hans Ulrich
      Niedermann)

    * It's now possible to set aliases in bazaar.conf (Erik Bågfors)

    * Pull now accepts a --revision argument (Erik Bågfors)

    * 'bzr re-sign' now allows multiple revisions to be supplied on the command
      line. You can now use the following command to sign all of your old commits.
        find .bzr/revision-store// -name my@email-* \
          | sed 's/.*\/\/..\///' \
          | xargs bzr re-sign

    * Upgrade can now upgrade over the network. (Robert Collins)

    * Two new commands 'bzr checkout' and 'bzr update' allow for CVS/SVN-alike
      behaviour.  By default they will cache history in the checkout, but
      with --lightweight almost all data is kept in the master branch.
      (Robert Collins)

    * 'revert' unversions newly-versioned files, instead of deleting them.

    * 'merge' is more robust.  Conflict messages have changed.

    * 'merge' and 'revert' no longer clobber existing files that end in '~' or
      '.moved'.

    * Default log format can be set in configuration and plugins can register
      their own formatters. (Erik Bågfors)

    * New 'reconcile' command will check branch consistency and repair indexes
      that can become out of sync in pre 0.8 formats. (Robert Collins,
      Daniel Silverstone)

    * New 'bzr init --format' and 'bzr upgrade --format' option to control 
      what storage format is created or produced.  (Robert Collins, 
      Martin Pool)

    * Add parent location to 'bzr info', if there is one.  (Olaf Conradi)

    * New developer commands 'weave-list' and 'weave-join'.  (Martin Pool)

    * New 'init-repository' command, plus support for repositories in 'init'
      and 'branch' (Aaron Bentley, Erik Bågfors, Robert Collins)

    * Improve output of 'info' command. Show all relevant locations related to
      working tree, branch and repository. Use kibibytes for binary quantities.
      Fix off-by-one error in missing revisions of working tree.  Make 'info'
      work on branches, repositories and remote locations.  Show locations
      relative to the shared repository, if applicable.  Show locking status
      of locations.  (Olaf Conradi)

    * Diff and merge now safely handle binary files. (Aaron Bentley)

    * 'pull' and 'push' now normalise the revision history, so that any two
      branches with the same tip revision will have the same output from 'log'.
      (Robert Collins)

    * 'merge' accepts --remember option to store parent location, like 'push'
      and 'pull'. (Olaf Conradi)

    * bzr status and diff when files given as arguments do not exist
      in the relevant trees.  (Martin Pool, #3619)

    * Add '.hg' to the default ignore list.  (Martin Pool)

    * 'knit' is now the default disk format. This improves disk performance and
      utilization, increases incremental pull performance, robustness with SFTP
      and allows checkouts over SFTP to perform acceptably. 
      The initial Knit code was contributed by Johan Rydberg based on a
      specification by Martin Pool.
      (Robert Collins, Aaron Bentley, Johan Rydberg, Martin Pool).

    * New tool to generate all-in-one html version of the manual.  (Alexander
      Belchenko)

    * Hitting CTRL-C while doing an SFTP push will no longer cause stale locks
      to be left in the SFTP repository. (Robert Collins, Martin Pool).

    * New option 'diff --prefix' to control how files are named in diff
      output, with shortcuts '-p0' and '-p1' corresponding to the options for 
      GNU patch.  (Alexander Belchenko, Goffredo Baroncelli, Martin Pool)

    * Add --revision option to 'annotate' command.  (Olaf Conradi)

    * If bzr shows an unexpected revision-history after pulling (perhaps due
      to a reweave) it can now be corrected by 'bzr reconcile'.
      (Robert Collins)

  CHANGES:

    * Commit is now verbose by default, and shows changed filenames and the 
      new revision number.  (Robert Collins, Martin Pool)

    * Unify 'mv', 'move', 'rename'.  (#5379, Matthew Fuller)

    * 'bzr -h' shows help.  (#35940, Martin Pool, Ian Bicking)

    * Make 'pull' and 'push' remember location on failure using --remember.
      (Olaf Conradi)

    * For compatibility, make old format for using weaves inside metadir
      available as 'metaweave' format.  Rename format 'metadir' to 'default'.
      Clean up help for option --format in commands 'init', 'init-repo' and
      'upgrade'.  (Olaf Conradi)

  INTERNALS:
  
    * The internal storage of history, and logical branch identity have now
      been split into Branch, and Repository. The common locking and file 
      management routines are now in bzrlib.lockablefiles. 
      (Aaron Bentley, Robert Collins, Martin Pool)

    * Transports can now raise DependencyNotPresent if they need a library
      which is not installed, and then another implementation will be 
      tried.  (Martin Pool)

    * Remove obsolete (and no-op) `decode` parameter to `Transport.get`.  
      (Martin Pool)

    * Using Tree Transform for merge, revert, tree-building

    * WorkingTree.create, Branch.create, WorkingTree.create_standalone,
      Branch.initialize are now deprecated. Please see BzrDir.create_* for
      replacement API's. (Robert Collins)

    * New BzrDir class represents the .bzr control directory and manages
      formatting issues. (Robert Collins)

    * New repository.InterRepository class encapsulates Repository to 
      Repository actions and allows for clean selection of optimised code
      paths. (Robert Collins)

    * bzrlib.fetch.fetch and bzrlib.fetch.greedy_fetch are now deprecated,
      please use 'branch.fetch' or 'repository.fetch' depending on your
      needs. (Robert Collins)

    * deprecated methods now have a 'is_deprecated' flag on them that can
      be checked, if you need to determine whether a given callable is 
      deprecated at runtime. (Robert Collins)

    * Progress bars are now nested - see
      bzrlib.ui.ui_factory.nested_progress_bar. (Robert Collins, Robey Pointer)

    * New API call get_format_description() for each type of format.
      (Olaf Conradi)

    * Changed branch.set_parent() to accept None to remove parent.
      (Olaf Conradi)

    * Deprecated BzrError AmbiguousBase.  (Olaf Conradi)

    * WorkingTree.branch is now a read only property.  (Robert Collins)

    * bzrlib.ui.text.TextUIFactory now accepts a bar_type parameter which
      can be None or a factory that will create a progress bar. This is
      useful for testing or for overriding the bzrlib.progress heuristic.
      (Robert Collins)

    * New API method get_physical_lock_status() to query locks present on a
      transport.  (Olaf Conradi)

    * Repository.reconcile now takes a thorough keyword parameter to allow
      requesting an indepth reconciliation, rather than just a data-loss 
      check. (Robert Collins)

    * bzrlib.ui.ui_factory protocol now supports 'get_boolean' to prompt
      the user for yes/no style input. (Robert Collins)

  TESTING:

    * SFTP tests now shortcut the SSH negotiation, reducing test overhead
      for testing SFTP protocol support. (Robey Pointer)

    * Branch formats are now tested once per implementation (see bzrlib.
      tests.branch_implementations. This is analagous to the transport
      interface tests, and has been followed up with working tree,
      repository and BzrDir tests. (Robert Collins)

    * New test base class TestCaseWithTransport provides a transport aware
      test environment, useful for testing any transport-interface using
      code. The test suite option --transport controls the transport used
      by this class (when its not being used as part of implementation
      contract testing). (Robert Collins)

    * Close logging handler on disabling the test log. This will remove the
      handler from the internal list inside python's logging module,
      preventing shutdown from closing it twice.  (Olaf Conradi)

    * Move test case for uncommit to blackbox tests.  (Olaf Conradi)

    * run_bzr and run_bzr_captured now accept a 'stdin="foo"' parameter which
      will provide String("foo") to the command as its stdin.

bzr 0.7 2006-01-09

  CHANGES:

    * .bzrignore is excluded from exports, on the grounds that it's a bzr 
      internal-use file and may not be wanted.  (Jamie Wilkinson)

    * The "bzr directories" command were removed in favor of the new
      --kind option to the "bzr inventory" command.  To list all 
      versioned directories, now use "bzr inventory --kind directory".  
      (Johan Rydberg)

    * Under Windows configuration directory is now %APPDATA%\bazaar\2.0
      by default. (John Arbash Meinel)

    * The parent of Bzr configuration directory can be set by BZR_HOME
      environment variable. Now the path for it is searched in BZR_HOME, then
      in HOME. Under Windows the order is: BZR_HOME, APPDATA (usually
      points to C:\Documents and Settings\User Name\Application Data), HOME.
      (John Arbash Meinel)

    * Plugins with the same name in different directories in the bzr plugin
      path are no longer loaded: only the first successfully loaded one is
      used. (Robert Collins)

    * Use systems' external ssh command to open connections if possible.  
      This gives better integration with user settings such as ProxyCommand.
      (James Henstridge)

    * Permissions on files underneath .bzr/ are inherited from the .bzr 
      directory. So for a shared repository, simply doing 'chmod -R g+w .bzr/'
      will mean that future file will be created with group write permissions.

    * configure.in and config.guess are no longer in the builtin default 
      ignore list.

    * '.sw[nop]' pattern ignored, to ignore vim swap files for nameless
      files.  (John Arbash Meinel, Martin Pool)

  IMPROVEMENTS:

    * "bzr INIT dir" now initializes the specified directory, and creates 
      it if it does not exist.  (John Arbash Meinel)

    * New remerge command (Aaron Bentley)

    * Better zsh completion script.  (Steve Borho)

    * 'bzr diff' now returns 1 when there are changes in the working 
      tree. (Robert Collins)

    * 'bzr push' now exists and can push changes to a remote location. 
      This uses the transport infrastructure, and can store the remote
      location in the ~/.bazaar/branches.conf configuration file.
      (Robert Collins)

    * Test directories are only kept if the test fails and the user requests
      that they be kept.

    * Tweaks to short log printing

    * Added branch nicks, new nick command, printing them in log output. 
      (Aaron Bentley)

    * If $BZR_PDB is set, pop into the debugger when an uncaught exception 
      occurs.  (Martin Pool)

    * Accept 'bzr resolved' (an alias for 'bzr resolve'), as this is
      the same as Subversion.  (Martin Pool)

    * New ftp transport support (on ftplib), for ftp:// and aftp:// 
      URLs.  (Daniel Silverstone)

    * Commit editor temporary files now start with 'bzr_log.', to allow 
      text editors to match the file name and set up appropriate modes or 
      settings.  (Magnus Therning)

    * Improved performance when integrating changes from a remote weave.  
      (Goffredo Baroncelli)

    * Sftp will attempt to cache the connection, so it is more likely that
      a connection will be reused, rather than requiring multiple password
      requests.

    * bzr revno now takes an optional argument indicating the branch whose
      revno should be printed.  (Michael Ellerman)

    * bzr cat defaults to printing the last version of the file.  
      (#3632, Matthieu Moy)

    * New global option 'bzr --lsprof COMMAND' runs bzr under the lsprof 
      profiler.  (Denys Duchier)

    * Faster commits by reading only the headers of affected weave files. 
      (Denys Duchier)

    * 'bzr add' now takes a --dry-run parameter which shows you what would be
      added, but doesn't actually add anything. (Michael Ellerman)

    * 'bzr add' now lists how many files were ignored per glob.  add --verbose
      lists the specific files.  (Aaron Bentley)

    * 'bzr missing' now supports displaying changes in diverged trees and can
      be limited to show what either end of the comparison is missing.
      (Aaron Bently, with a little prompting from Daniel Silverstone)

  BUG FIXES:

    * SFTP can walk up to the root path without index errors. (Robert Collins)

    * Fix bugs in running bzr with 'python -O'.  (Martin Pool)

    * Error when run with -OO

    * Fix bug in reporting http errors that don't have an http error code.
      (Martin Pool)

    * Handle more cases of pipe errors in display commands

    * Change status to 3 for all errors

    * Files that are added and unlinked before committing are completely
      ignored by diff and status

    * Stores with some compressed texts and some uncompressed texts are now
      able to be used. (John A Meinel)

    * Fix for bzr pull failing sometimes under windows

    * Fix for sftp transport under windows when using interactive auth

    * Show files which are both renamed and modified as such in 'bzr 
      status' output.  (#4503, Daniel Silverstone)

    * Make annotate cope better with revisions committed without a valid 
      email address.  (Marien Zwart)

    * Fix representation of tab characters in commit messages.  (Harald 
      Meland)

    * List of plugin directories in BZR_PLUGIN_PATH environment variable is
      now parsed properly under Windows. (Alexander Belchenko)

    * Show number of revisions pushed/pulled/merged. (Robey Pointer)

    * Keep a cached copy of the basis inventory to speed up operations 
      that need to refer to it.  (Johan Rydberg, Martin Pool)

    * Fix bugs in bzr status display of non-ascii characters.  (Martin 
      Pool)

    * Remove Makefile.in from default ignore list.  (#6413, Tollef Fog 
      Heen, Martin Pool)

    * Fix failure in 'bzr added'.  (Nathan McCallum, Martin Pool)

  TESTING:

    * Fix selftest asking for passwords when there are no SFTP keys.  
      (Robey Pointer, Jelmer Vernooij) 

    * Fix selftest run with 'python -O'.  (Martin Pool)

    * Fix HTTP tests under Windows. (John Arbash Meinel)

    * Make tests work even if HOME is not set (Aaron Bentley)

    * Updated build_tree to use fixed line-endings for tests which read 
      the file cotents and compare. Make some tests use this to pass under
      Windows. (John Arbash Meinel)

    * Skip stat and symlink tests under Windows. (Alexander Belchenko)

    * Delay in selftest/testhashcash is now issued under win32 and Cygwin.
      (John Arbash Meinel)

    * Use terminal width to align verbose test output.  (Martin Pool)

    * Blackbox tests are maintained within the bzrlib.tests.blackbox directory.
      If adding a new test script please add that to
      bzrlib.tests.blackbox.__init__. (Robert Collins)

    * Much better error message if one of the test suites can't be 
      imported.  (Martin Pool)

    * Make check now runs the test suite twice - once with the default locale,
      and once with all locales forced to C, to expose bugs. This is not 
      trivially done within python, so for now its only triggered by running
      Make check. Integrators and packagers who wish to check for full 
      platform support should run 'make check' to test the source.
      (Robert Collins)

    * Tests can now run TestSkipped if they can't execute for any reason.
      (Martin Pool) (NB: TestSkipped should only be raised for correctable
      reasons - see the wiki spec ImprovingBzrTestSuite).

    * Test sftp with relative, absolute-in-homedir and absolute-not-in-homedir
      paths for the transport tests. Introduce blackbox remote sftp tests that
      test the same permutations. (Robert Collins, Robey Pointer)

    * Transport implementation tests are now independent of the local file
      system, which allows tests for esoteric transports, and for features
      not available in the local file system. They also repeat for variations
      on the URL scheme that can introduce issues in the transport code,
      see bzrlib.transport.TransportTestProviderAdapter() for this.
      (Robert Collins).

    * TestCase.build_tree uses the transport interface to build trees, pass
      in a transport parameter to give it an existing connection.
      (Robert Collins).

  INTERNALS:

    * WorkingTree.pull has been split across Branch and WorkingTree,
      to allow Branch only pulls. (Robert Collins)

    * commands.display_command now returns the result of the decorated 
      function. (Robert Collins)

    * LocationConfig now has a set_user_option(key, value) call to save
      a setting in its matching location section (a new one is created
      if needed). (Robert Collins)

    * Branch has two new methods, get_push_location and set_push_location
      to respectively, get and set the push location. (Robert Collins)

    * commands.register_command now takes an optional flag to signal that
      the registrant is planning to decorate an existing command. When 
      given multiple plugins registering a command is not an error, and
      the original command class (whether built in or a plugin based one) is
      returned to the caller. There is a new error 'MustUseDecorated' for
      signalling when a wrapping command should switch to the original
      version. (Robert Collins)

    * Some option parsing errors will raise 'BzrOptionError', allowing 
      granular detection for decorating commands. (Robert Collins).

    * Branch.read_working_inventory has moved to
      WorkingTree.read_working_inventory. This necessitated changes to
      Branch.get_root_id, and a move of Branch.set_inventory to WorkingTree
      as well. To make it clear that a WorkingTree cannot always be obtained
      Branch.working_tree() will raise 'errors.NoWorkingTree' if one cannot
      be obtained. (Robert Collins)

    * All pending merges operations from Branch are now on WorkingTree.
      (Robert Collins)

    * The follow operations from Branch have moved to WorkingTree:
      add()
      commit()
      move()
      rename_one()
      unknowns()
      (Robert Collins)

    * bzrlib.add.smart_add_branch is now smart_add_tree. (Robert Collins)

    * New "rio" serialization format, similar to rfc-822. (Martin Pool)

    * Rename selftests to `bzrlib.tests.test_foo`.  (John A Meinel, Martin 
      Pool)

    * bzrlib.plugin.all_plugins has been changed from an attribute to a 
      query method. (Robert Collins)
 
    * New options to read only the table-of-contents of a weave.  
      (Denys Duchier)

    * Raise NoSuchFile when someone tries to add a non-existant file.
      (Michael Ellerman)

    * Simplify handling of DivergedBranches in cmd_pull().
      (Michael Ellerman)
		   
   
    * Branch.controlfile* logic has moved to lockablefiles.LockableFiles, which
      is exposed as Branch().control_files. Also this has been altered with the
      controlfile pre/suffix replaced by simple method names like 'get' and
      'put'. (Aaron Bentley, Robert Collins).

    * Deprecated functions and methods can now be marked as such using the 
      bzrlib.symbol_versioning module. Marked method have their docstring
      updated and will issue a DeprecationWarning using the warnings module
      when they are used. (Robert Collins)

    * bzrlib.osutils.safe_unicode now exists to provide parameter coercion
      for functions that need unicode strings. (Robert Collins)

bzr 0.6 2005-10-28

  IMPROVEMENTS:
  
    * pull now takes --verbose to show you what revisions are added or removed
      (John A Meinel)

    * merge now takes a --show-base option to include the base text in
      conflicts.
      (Aaron Bentley)

    * The config files are now read using ConfigObj, so '=' should be used as
      a separator, not ':'.
      (Aaron Bentley)

    * New 'bzr commit --strict' option refuses to commit if there are 
      any unknown files in the tree.  To commit, make sure all files are 
      either ignored, added, or deleted.  (Michael Ellerman)

    * The config directory is now ~/.bazaar, and there is a single file 
      ~/.bazaar/bazaar.conf storing email, editor and other preferences.
      (Robert Collins)

    * 'bzr add' no longer takes a --verbose option, and a --quiet option
      has been added that suppresses all output.

    * Improved zsh completion support in contrib/zsh, from Clint
      Adams.

    * Builtin 'bzr annotate' command, by Martin Pool with improvements from 
      Goffredo Baroncelli.
    
    * 'bzr check' now accepts -v for verbose reporting, and checks for
      ghosts in the branch. (Robert Collins)

    * New command 're-sign' which will regenerate the gpg signature for 
      a revision. (Robert Collins)

    * If you set check_signatures=require for a path in 
      ~/.bazaar/branches.conf then bzr will invoke your
      gpg_signing_command (defaults to gpg) and record a digital signature
      of your commit. (Robert Collins)

    * New sftp transport, based on Paramiko.  (Robey Pointer)

    * 'bzr pull' now accepts '--clobber' which will discard local changes
      and make this branch identical to the source branch. (Robert Collins)

    * Just give a quieter warning if a plugin can't be loaded, and 
      put the details in .bzr.log.  (Martin Pool)

    * 'bzr branch' will now set the branch-name to the last component of the
      output directory, if one was supplied.

    * If the option 'post_commit' is set to one (or more) python function
      names (must be in the bzrlib namespace), then they will be invoked
      after the commit has completed, with the branch and revision_id as
      parameters. (Robert Collins)

    * Merge now has a retcode of 1 when conflicts occur. (Robert Collins)

    * --merge-type weave is now supported for file contents.  Tree-shape
      changes are still three-way based.  (Martin Pool, Aaron Bentley)

    * 'bzr check' allows the first revision on revision-history to have
      parents - something that is expected for cheap checkouts, and occurs
      when conversions from baz do not have all history.  (Robert Collins).

   * 'bzr merge' can now graft unrelated trees together, if your specify
     0 as a base. (Aaron Bentley)

   * 'bzr commit branch' and 'bzr commit branch/file1 branch/file2' now work
     (Aaron Bentley)

    * Add '.sconsign*' to default ignore list.  (Alexander Belchenko)

   * 'bzr merge --reprocess' minimizes conflicts

  TESTING:

    * The 'bzr selftest --pattern' option for has been removed, now 
      test specifiers on the command line can be simple strings, or 
      regexps, or both. (Robert Collins)

    * Passing -v to selftest will now show the time each test took to 
      complete, which will aid in analysing performance regressions and
      related questions. (Robert Collins)

    * 'bzr selftest' runs all tests, even if one fails, unless '--one'
      is given. (Martin Pool)

    * There is a new method for TestCaseInTempDir, assertFileEqual, which
      will check that a given content is equal to the content of the named
      file. (Robert Collins)

    * Fix test suite's habit of leaving many temporary log files in $TMPDIR.
      (Martin Pool)

  INTERNALS:

    * New 'testament' command and concept for making gpg-signatures 
      of revisions that are not tied to a particular internal
      representation.  (Martin Pool).

    * Per-revision properties ('revprops') as key-value associated 
      strings on each revision created when the revision is committed.
      Intended mainly for the use of external tools.  (Martin Pool).

    * Config options have moved from bzrlib.osutils to bzrlib.config.
      (Robert Collins)

    * Improved command line option definitions allowing explanations
      for individual options, among other things.  Contributed by 
      Magnus Therning.

    * Config options have moved from bzrlib.osutils to bzrlib.config.
      Configuration is now done via the config.Config interface:
      Depending on whether you have a Branch, a Location or no information
      available, construct a ``*Config``, and use its ``signature_checking``,
      ``username`` and ``user_email`` methods. (Robert Collins)

    * Plugins are now loaded under bzrlib.plugins, not bzrlib.plugin, and
      they are made available for other plugins to use. You should not 
      import other plugins during the __init__ of your plugin though, as 
      no ordering is guaranteed, and the plugins directory is not on the
      python path. (Robert Collins)

    * Branch.relpath has been moved to WorkingTree.relpath. WorkingTree no
      no longer takes an inventory, rather it takes an option branch
      parameter, and if None is given will open the branch at basedir 
      implicitly. (Robert Collins)

    * Cleaner exception structure and error reporting.  Suggested by 
      Scott James Remnant.  (Martin Pool)

    * Branch.remove has been moved to WorkingTree, which has also gained
      lock_read, lock_write and unlock methods for convenience. (Robert
      Collins)

    * Two decorators, needs_read_lock and needs_write_lock have been added
      to the branch module. Use these to cause a function to run in a
      read or write lock respectively. (Robert Collins)

    * Branch.open_containing now returns a tuple (Branch, relative-path),
      which allows direct access to the common case of 'get me this file
      from its branch'. (Robert Collins)

    * Transports can register using register_lazy_transport, and they 
      will be loaded when first used.  (Martin Pool)

    * 'pull' has been factored out of the command as WorkingTree.pull().
      A new option to WorkingTree.pull has been added, clobber, which will
      ignore diverged history and pull anyway.
      (Robert Collins)

    * config.Config has a 'get_user_option' call that accepts an option name.
      This will be looked up in branches.conf and bazaar.conf as normal.
      It is intended that this be used by plugins to support options - 
      options of built in programs should have specific methods on the config.
      (Robert Collins)

    * merge.merge_inner now has tempdir as an optional parameter. (Robert
      Collins)

    * Tree.kind is not recorded at the top level of the hierarchy, as it was
      missing on EmptyTree, leading to a bug with merge on EmptyTrees.
      (Robert Collins)

    * WorkingTree.__del__ has been removed, it was non deterministic and not 
      doing what it was intended to. See WorkingTree.__init__ for a comment
      about future directions. (Robert Collins/Martin Pool)

    * bzrlib.transport.http has been modified so that only 404 urllib errors
      are returned as NoSuchFile. Other exceptions will propogate as normal.
      This allows debuging of actual errors. (Robert Collins)

    * bzrlib.transport.Transport now accepts *ONLY* url escaped relative paths
      to apis like 'put', 'get' and 'has'. This is to provide consistent
      behaviour - it operates on url's only. (Robert Collins)

    * Transports can register using register_lazy_transport, and they 
      will be loaded when first used.  (Martin Pool)

    * 'merge_flex' no longer calls conflict_handler.finalize(), instead that
      is called by merge_inner. This is so that the conflict count can be 
      retrieved (and potentially manipulated) before returning to the caller
      of merge_inner. Likewise 'merge' now returns the conflict count to the
      caller. (Robert Collins)

    * 'revision.revision_graph can handle having only partial history for
      a revision - that is no revisions in the graph with no parents.
      (Robert Collins).

    * New builtins.branch_files uses the standard file_list rules to produce
      a branch and a list of paths, relative to that branch (Aaron Bentley)

    * New TestCase.addCleanup facility.

    * New bzrlib.version_info tuple (similar to sys.version_info), which can
      be used by programs importing bzrlib.

  BUG FIXES:

    * Better handling of branches in directories with non-ascii names. 
      (Joel Rosdahl, Panagiotis Papadakos)

    * Upgrades of trees with no commits will not fail due to accessing
      [-1] in the revision-history. (Andres Salomon)


bzr 0.1.1 2005-10-12

  BUG FIXES:

    * Fix problem in pulling over http from machines that do not 
      allow directories to be listed.

    * Avoid harmless warning about invalid hash cache after 
      upgrading branch format.

  PERFORMANCE: 
  
    * Avoid some unnecessary http operations in branch and pull.


bzr 0.1 2005-10-11

  NOTES:

    * 'bzr branch' over http initially gives a very high estimate
      of completion time but it should fall as the first few 
      revisions are pulled in.  branch is still slow on 
      high-latency connections.

  BUG FIXES:
  
    * bzr-man.py has been updated to work again. Contributed by
      Rob Weir.

    * Locking is now done with fcntl.lockf which works with NFS
      file systems. Contributed by Harald Meland.

    * When a merge encounters a file that has been deleted on
      one side and modified on the other, the old contents are
      written out to foo.BASE and foo.SIDE, where SIDE is this
      or OTHER. Contributed by Aaron Bentley.

    * Export was choosing incorrect file paths for the content of
      the tarball, this has been fixed by Aaron Bentley.

    * Commit will no longer commit without a log message, an 
      error is returned instead. Contributed by Jelmer Vernooij.

    * If you commit a specific file in a sub directory, any of its
      parent directories that are added but not listed will be 
      automatically included. Suggested by Michael Ellerman.

    * bzr commit and upgrade did not correctly record new revisions
      for files with only a change to their executable status.
      bzr will correct this when it encounters it. Fixed by
      Robert Collins

    * HTTP tests now force off the use of http_proxy for the duration.
      Contributed by Gustavo Niemeyer.

    * Fix problems in merging weave-based branches that have 
      different partial views of history.

    * Symlink support: working with symlinks when not in the root of a 
      bzr tree was broken, patch from Scott James Remnant.

  IMPROVEMENTS:

    * 'branch' now accepts a --basis parameter which will take advantage
      of local history when making a new branch. This allows faster 
      branching of remote branches. Contributed by Aaron Bentley.

    * New tree format based on weave files, called version 5.
      Existing branches can be upgraded to this format using 
      'bzr upgrade'.

    * Symlinks are now versionable. Initial patch by 
      Erik Toubro Nielsen, updated to head by Robert Collins.

    * Executable bits are tracked on files. Patch from Gustavo
      Niemeyer.

    * 'bzr status' now shows unknown files inside a selected directory.
      Patch from Heikki Paajanen.

    * Merge conflicts are recorded in .bzr. Two new commands 'conflicts'
      and 'resolve' have needed added, which list and remove those 
      merge conflicts respectively. A conflicted tree cannot be committed
      in. Contributed by Aaron Bentley.

    * 'rm' is now an alias for 'remove'.

    * Stores now split out their content in a single byte prefixed hash,
      dropping the density of files per directory by 256. Contributed by
      Gustavo Niemeyer.

    * 'bzr diff -r branch:URL' will now perform a diff between two branches.
      Contributed by Robert Collins.

    * 'bzr log' with the default formatter will show merged revisions,
      indented to the right. Initial implementation contributed by Gustavo
      Niemeyer, made incremental by Robert Collins.


  INTERNALS:

    * Test case failures have the exception printed after the log 
      for your viewing pleasure.

    * InventoryEntry is now an abstract base class, use one of the
      concrete InventoryDirectory etc classes instead.

    * Branch raises an UnsupportedFormatError when it detects a 
      bzr branch it cannot understand. This allows for precise
      handling of such circumstances.


  TESTING:

    * Removed testsweet module so that tests can be run after 
      bzr installed by 'bzr selftest'.

    * 'bzr selftest' command-line arguments can now be partial ids
      of tests to run, e.g. 'bzr selftest test_weave'

      
bzr 0.0.9 2005-09-23

  BUG FIXES:

    * Fixed "branch -r" option.

    * Fix remote access to branches containing non-compressed history.
      (Robert Collins).

    * Better reliability of http server tests.  (John Arbash-Meinel)

    * Merge graph maximum distance calculation fix.  (Aaron Bentley)
   
    * Various minor bug in windows support have been fixed, largely in the
      test suite. Contributed by Alexander Belchenko.

  IMPROVEMENTS:

    * Status now accepts a -r argument to give status between chosen
      revisions. Contributed by Heikki Paajanen.

    * Revision arguments no longer use +/-/= to control ranges, instead
      there is a 'before' namespace, which limits the successive namespace.
      For example '$ bzr log -r date:yesterday..before:date:today' will
      select everything from yesterday and before today. Contributed by
      Robey Pointer

    * There is now a bzr.bat file created by distutils when building on 
      Windows. Contributed by Alexander Belchenko.

  INTERNALS:

    * Removed uuid() as it was unused.

    * Improved 'fetch' code for pulling revisions from one branch into
      another (used by pull, merged, etc.)


bzr 0.0.8 2005-09-20

  IMPROVEMENTS:

    * Adding a file whose parent directory is not versioned will
      implicitly add the parent, and so on up to the root. This means
      you should never need to explictly add a directory, they'll just
      get added when you add a file in the directory.  Contributed by
      Michael Ellerman.

    * Ignore .DS_Store (contains Mac metadata) by default.  Patch from
      Nir Soffer.

    * If you set BZR_EDITOR in the environment, it is checked in
      preference to EDITOR and the config file for the interactive commit
      editing program. Related to this is a bugfix where a missing program
      set in EDITOR would cause editing to fail, now the fallback program
      for the operating system is still tried.

    * Files that are not directories/symlinks/regular files will no longer
      cause bzr to fail, it will just ignore them by default. You cannot add
      them to the tree though - they are not versionable.


  INTERNALS:

    * Refactor xml packing/unpacking.

  BUG FIXES: 

    * Fixed 'bzr mv' by Ollie Rutherfurd.

    * Fixed strange error when trying to access a nonexistent http
      branch.

    * Make sure that the hashcache gets written out if it can't be
      read.


  PORTABILITY:

    * Various Windows fixes from Ollie Rutherfurd.

    * Quieten warnings about locking; patch from Matt Lavin.


bzr-0.0.7 2005-09-02

  NEW FEATURES:

    * ``bzr shell-complete`` command contributed by Clint Adams to
      help with intelligent shell completion.

    * New expert command ``bzr find-merge-base`` for debugging merges.


  ENHANCEMENTS:

    * Much better merge support.

    * merge3 conflicts are now reported with markers like '<<<<<<<'
      (seven characters) which is the same as CVS and pleases things
      like emacs smerge.


  BUG FIXES:

    * ``bzr upgrade`` no longer fails when trying to fix trees that
      mention revisions that are not present.

    * Fixed bugs in listing plugins from ``bzr plugins``.

    * Fix case of $EDITOR containing options for the editor.

    * Fix log -r refusing to show the last revision.
      (Patch from Goffredo Baroncelli.)


  CHANGES:

    * ``bzr log --show-ids`` shows the revision ids of all parents.

    * Externally provided commands on your $BZRPATH no longer need
      to recognize --bzr-usage to work properly, and can just handle
      --help themselves.


  LIBRARY:

    * Changed trace messages to go through the standard logging
      framework, so that they can more easily be redirected by
      libraries.



bzr-0.0.6 2005-08-18

  NEW FEATURES:

    * Python plugins, automatically loaded from the directories on
      BZR_PLUGIN_PATH or ~/.bzr.conf/plugins by default.

    * New 'bzr mkdir' command.

    * Commit mesage is fetched from an editor if not given on the
      command line; patch from Torsten Marek.

    * ``bzr log -m FOO`` displays commits whose message matches regexp 
      FOO.
      
    * ``bzr add`` with no arguments adds everything under the current directory.

    * ``bzr mv`` does move or rename depending on its arguments, like
      the Unix command.

    * ``bzr missing`` command shows a summary of the differences
      between two trees.  (Merged from John Arbash-Meinel.)

    * An email address for commits to a particular tree can be
      specified by putting it into .bzr/email within a branch.  (Based
      on a patch from Heikki Paajanen.)


  ENHANCEMENTS:

    * Faster working tree operations.


  CHANGES:

    * 3rd-party modules shipped with bzr are copied within the bzrlib
      python package, so that they can be installed by the setup
      script without clashing with anything already existing on the
      system.  (Contributed by Gustavo Niemeyer.)

    * Moved plugins directory to bzrlib/, so that there's a standard
      plugin directory which is not only installed with bzr itself but
      is also available when using bzr from the development tree.
      BZR_PLUGIN_PATH and DEFAULT_PLUGIN_PATH are then added to the
      standard plugins directory.

    * When exporting to a tarball with ``bzr export --format tgz``, put 
      everything under a top directory rather than dumping it into the
      current directory.   This can be overridden with the ``--root`` 
      option.  Patch from William Dodé and John Meinel.

    * New ``bzr upgrade`` command to upgrade the format of a branch,
      replacing ``bzr check --update``.

    * Files within store directories are no longer marked readonly on
      disk.

    * Changed ``bzr log`` output to a more compact form suggested by
      John A Meinel.  Old format is available with the ``--long`` or
      ``-l`` option, patched by William Dodé.

    * By default the commit command refuses to record a revision with
      no changes unless the ``--unchanged`` option is given.

    * The ``--no-plugins``, ``--profile`` and ``--builtin`` command
      line options must come before the command name because they 
      affect what commands are available; all other options must come 
      after the command name because their interpretation depends on
      it.

    * ``branch`` and ``clone`` added as aliases for ``branch``.

    * Default log format is back to the long format; the compact one
      is available with ``--short``.
      
      
  BUG FIXES:
  
    * Fix bugs in committing only selected files or within a subdirectory.


bzr-0.0.5  2005-06-15
  
  CHANGES:

    * ``bzr`` with no command now shows help rather than giving an
      error.  Suggested by Michael Ellerman.

    * ``bzr status`` output format changed, because svn-style output
      doesn't really match the model of bzr.  Now files are grouped by
      status and can be shown with their IDs.  ``bzr status --all``
      shows all versioned files and unknown files but not ignored files.

    * ``bzr log`` runs from most-recent to least-recent, the reverse
      of the previous order.  The previous behaviour can be obtained
      with the ``--forward`` option.
        
    * ``bzr inventory`` by default shows only filenames, and also ids
      if ``--show-ids`` is given, in which case the id is the second
      field.


  ENHANCEMENTS:

    * New 'bzr whoami --email' option shows only the email component
      of the user identification, from Jo Vermeulen.

    * New ``bzr ignore PATTERN`` command.

    * Nicer error message for broken pipe, interrupt and similar
      conditions that don't indicate an internal error.

    * Add ``.*.sw[nop] .git .*.tmp *,v`` to default ignore patterns.

    * Per-branch locks keyed on ``.bzr/branch-lock``, available in
      either read or write mode.

    * New option ``bzr log --show-ids`` shows revision and file ids.

    * New usage ``bzr log FILENAME`` shows only revisions that
      affected that file.

    * Changed format for describing changes in ``bzr log -v``.

    * New option ``bzr commit --file`` to take a message from a file,
      suggested by LarstiQ.

    * New syntax ``bzr status [FILE...]`` contributed by Bartosz
      Oler.  File may be in a branch other than the working directory.

    * ``bzr log`` and ``bzr root`` can be given an http URL instead of
      a filename.

    * Commands can now be defined by external programs or scripts
      in a directory on $BZRPATH.

    * New "stat cache" avoids reading the contents of files if they 
      haven't changed since the previous time.

    * If the Python interpreter is too old, try to find a better one
      or give an error.  Based on a patch from Fredrik Lundh.

    * New optional parameter ``bzr info [BRANCH]``.

    * New form ``bzr commit SELECTED`` to commit only selected files.

    * New form ``bzr log -r FROM:TO`` shows changes in selected
      range; contributed by John A Meinel.

    * New option ``bzr diff --diff-options 'OPTS'`` allows passing
      options through to an external GNU diff.

    * New option ``bzr add --no-recurse`` to add a directory but not
      their contents.

    * ``bzr --version`` now shows more information if bzr is being run
      from a branch.

  
  BUG FIXES:

    * Fixed diff format so that added and removed files will be
      handled properly by patch.  Fix from Lalo Martins.

    * Various fixes for files whose names contain spaces or other
      metacharacters.


  TESTING:

    * Converted black-box test suites from Bourne shell into Python;
      now run using ``./testbzr``.  Various structural improvements to
      the tests.

    * testbzr by default runs the version of bzr found in the same
      directory as the tests, or the one given as the first parameter.

    * testbzr also runs the internal tests, so the only command
      required to check is just ``./testbzr``.

    * testbzr requires python2.4, but can be used to test bzr running
      under a different version.

    * Tests added for many other changes in this release.


  INTERNAL:

    * Included ElementTree library upgraded to 1.2.6 by Fredrik Lundh.

    * Refactor command functions into Command objects based on HCT by
      Scott James Remnant.

    * Better help messages for many commands.

    * Expose bzrlib.open_tracefile() to start the tracefile; until
      this is called trace messages are just discarded.

    * New internal function find_touching_revisions() and hidden
      command touching-revisions trace the changes to a given file.

    * Simpler and faster compare_inventories() function.

    * bzrlib.open_tracefile() takes a tracefilename parameter.

    * New AtomicFile class.

    * New developer commands ``added``, ``modified``.


  PORTABILITY:

    * Cope on Windows on python2.3 by using the weaker random seed.
      2.4 is now only recommended.


bzr-0.0.4  2005-04-22

  ENHANCEMENTS:

    * 'bzr diff' optionally takes a list of files to diff.  Still a bit
      basic.  Patch from QuantumG.

    * More default ignore patterns.

    * New 'bzr log --verbose' shows a list of files changed in the
      changeset.  Patch from Sebastian Cote.

    * Roll over ~/.bzr.log if it gets too large.

    * Command abbreviations 'ci', 'st', 'stat', '?' based on a patch
      by Jason Diamon.

    * New 'bzr help commands' based on a patch from Denys Duchier.


  CHANGES:

    * User email is determined by looking at $BZREMAIL or ~/.bzr.email
      or $EMAIL.  All are decoded by the locale preferred encoding.
      If none of these are present user@hostname is used.  The host's
      fully-qualified name is not used because that tends to fail when
      there are DNS problems.

    * New 'bzr whoami' command instead of username user-email.


  BUG FIXES: 

    * Make commit safe for hardlinked bzr trees.

    * Some Unicode/locale fixes.

    * Partial workaround for difflib.unified_diff not handling
      trailing newlines properly.


  INTERNAL:

    * Allow docstrings for help to be in PEP0257 format.  Patch from
      Matt Brubeck.

    * More tests in test.sh.

    * Write profile data to a temporary file not into working
      directory and delete it when done.

    * Smaller .bzr.log with process ids.


  PORTABILITY:

    * Fix opening of ~/.bzr.log on Windows.  Patch from Andrew
      Bennetts.

    * Some improvements in handling paths on Windows, based on a patch
      from QuantumG.


bzr-0.0.3  2005-04-06

  ENHANCEMENTS:

    * New "directories" internal command lists versioned directories
      in the tree.

    * Can now say "bzr commit --help".

    * New "rename" command to rename one file to a different name
      and/or directory.

    * New "move" command to move one or more files into a different
      directory.

    * New "renames" command lists files renamed since base revision.

    * New cat command contributed by janmar.

  CHANGES:

    * .bzr.log is placed in $HOME (not pwd) and is always written in
      UTF-8.  (Probably not a completely good long-term solution, but
      will do for now.)

  PORTABILITY:

    * Workaround for difflib bug in Python 2.3 that causes an
      exception when comparing empty files.  Reported by Erik Toubro
      Nielsen.

  INTERNAL:

    * Refactored inventory storage to insert a root entry at the top.

  TESTING:

    * Start of shell-based black-box testing in test.sh.


bzr-0.0.2.1

  PORTABILITY:

    * Win32 fixes from Steve Brown.


bzr-0.0.2  "black cube"  2005-03-31

  ENHANCEMENTS:

    * Default ignore list extended (see bzrlib/__init__.py).

    * Patterns in .bzrignore are now added to the default ignore list,
      rather than replacing it.

    * Ignore list isn't reread for every file.

    * More help topics.

    * Reinstate the 'bzr check' command to check invariants of the
      branch.

    * New 'ignored' command lists which files are ignored and why;
      'deleted' lists files deleted in the current working tree.

    * Performance improvements.

    * New global --profile option.
    
    * Ignore patterns like './config.h' now correctly match files in
      the root directory only.


bzr-0.0.1  2005-03-26

  ENHANCEMENTS:

    * More information from info command.

    * Can now say "bzr help COMMAND" for more detailed help.

    * Less file flushing and faster performance when writing logs and
      committing to stores.

    * More useful verbose output from some commands.

  BUG FIXES:

    * Fix inverted display of 'R' and 'M' during 'commit -v'.

  PORTABILITY:

    * Include a subset of ElementTree-1.2.20040618 to make
      installation easier.

    * Fix time.localtime call to work with Python 2.3 (the minimum
      supported).


bzr-0.0.0.69  2005-03-22

  ENHANCEMENTS:

    * First public release.

    * Storage of local versions: init, add, remove, rm, info, log,
      diff, status, etc.<|MERGE_RESOLUTION|>--- conflicted
+++ resolved
@@ -43,12 +43,9 @@
         D  baz
         ?  wooley
 
-<<<<<<< HEAD
     * 'bzr selftest --clean-output' allows easily clean temporary tests 
       directories without running tests. (Alexander Belchenko)
 
-=======
->>>>>>> 396a825d
   INTERNALS:
 
     * Change Revision serialization to only write out millisecond
