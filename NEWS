--- conflicted
+++ resolved
@@ -30,19 +30,16 @@
   commit that found a missing file will leave the tree unedited.
   (Robert Collins, #282402)
 
-<<<<<<< HEAD
+* ``bzr mv`` no longer takes out branch locks, which allows it to work
+  when the branch is readonly. (Robert Collins, #216541)
+
+* Fixed spurious "Source branch does not support stacking" warning when
+  pushing. (Andrew Bennetts, #388908)
+  
 * Renames to lexographically lower basenames in trees that have never been
   committed to will no longer corrupt the dirstate. This was caused by an
   bug in the dirstate update_minimal method. (Robert Collins, #395556)
 
-=======
-* ``bzr mv`` no longer takes out branch locks, which allows it to work
-  when the branch is readonly. (Robert Collins, #216541)
-
-* Fixed spurious "Source branch does not support stacking" warning when
-  pushing. (Andrew Bennetts, #388908)
-  
->>>>>>> db8b8e2c
 * ``WorkingTree4.unversion`` will no longer fail to unversion ids which
   were present in a parent tree but renamed in the working tree.
   (Robert Collins, #187207)
