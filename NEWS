--------------------
Bazaar Release Notes
--------------------

.. contents::



IN DEVELOPMENT
--------------

  COMPATIBILITY BREAKS:

    * bzr no longer autodetects nested trees as 'tree-references'.  They
      must now be explicitly added tree references.  At the commandline, use
      join --reference instead of add.  (Aaron Bentley)

  NEW FEATURES:

    * shelve can now apply changes without storing anything on the shelf, via
      the new --destroy option.  (Aaron Bentley)

    * ``bzr send`` now accepts --body to specify an initial message body.
      (Aaron bentley)

    * ``bzr xxx --usage`` where xxx is a command now shows a usage
      message and the options without the descriptive help sections
      (like Description and Examples). A message is also given
      explaining how to see the complete help, i.e. ``bzr help xxx``.
      (Ian Clatworthy)

  IMPROVEMENTS:

    * Branching from a stacked branch using ``bzr*://`` will now stream
      the data when the target repository does not need topological
      ordering, reducing round trips and network overhead. This uses the
      existing smart server methods added in 1.13, so will work on any
      1.13 or newer server. (Robert Collins, Andrew Bennetts)

    * ``bzr ignore`` gives a more informative message when existing
      version controlled files match the ignore pattern. (Neil
      Martinsen-Burrell, #248895)

    * ``bzr send`` is faster on repositories with deep histories.
      (Ian Clatworthy)

    * Progress bars now show the rate of network activity for
      ``bzr+ssh://`` and ``bzr://`` connections.  (Andrew Bennetts)

    * Streaming push can be done to older repository formats.  This is
      implemented using a new ``Repository.insert_stream_locked`` RPC.
      (Andrew Bennetts, Robert Collins)

    * Tildes are no longer escaped. No more %7Euser/project/branch!
      (Jonathan Lange)

  BUG FIXES:

    * Authentication plugins now receive all the parameters from the request
      itself (aka host, port, realm, path, etc). Previously, only the 
      authentication section name, username and encoded password were 
      provided. (Jean-Francois Roy)

    * Fix "is not a stackable format" error when pushing a
      stackable-format branch with an unstackable-format repository to a
      destination with a default stacking policy.  (Andrew Bennetts)

    * Fixed incorrect "Source format does not support stacking" warning
      when pushing to a smart server.  (Andrew Bennetts, #334114)

    * It is no longer possible to fetch between repositories while the
      target repository is in a write group. This prevents race conditions
      that prevent the use of RPC's to perform fetch, and thus allows
      optimising more operations. (Robert Collins, Andrew Bennetts)

    * ``merge --force`` works again. (Robert Collins, #342105)

    * The GNU Changelog formatter is slightly improved in the case where
      the delta is empty, and now correctly claims not to support tags.
      (Andrea Bolognani)

    * Shelve can now shelve changes to a symlink target.
      (James Westby, #341558)

  DOCUMENTATION:

    * New topic `bzr help debug-flags`.  (Martin Pool)

    * The generated manpage now explicitly lists aliases as commands.
      (James Westby, #336998)

  API CHANGES:

    * New sort order for ``get_record_stream`` ``groupcompress`` which
      sorts optimally for use with groupcompress compressors. (John Arbash
      Meinel, Robert Collins)

    * The ``get_credentials`` and ``set_credentials`` methods of 
      ``AuthenticationConfig`` now accept an optional realm argument.
      (Jean-Francois Roy)

    * The ``pb`` argument to ``fetch()`` is deprecated.
      (Martin Pool)

  TESTING:

    * ``bzrlib.tests.TestCase`` now fails the test if its own ``setUp``
      and ``tearDown`` weren't called.  This catches faulty tests that
      forget to upcall when overriding ``setUp`` and ``tearDown``.  Those
      faulty tests were not properly isolated.
      (Andrew Bennetts, Robert Collins)

  INTERNALS:

<<<<<<< HEAD
    * New ``assertLength`` method based on one Martin has squirreled away
      somewhere. (Robert Collins, Martin Pool)

    * New repository method ``refresh_data`` to cause any repository to
      make visible data inserted into the repository by a smart server
      fetch operation. (Robert Collins, Andrew Bennetts)

    * Removed ``InterRemoteToOther``, ``InterOtherToRemote`` and
      ``InterPackToRemotePack`` classes, as they are now unnecessary.
      (Andrew Bennetts)
      
    * ``_walk_to_common_revisions`` will now batch up at least 50
      revisions before calling ``get_parent_map`` on the target,
      regardless of ``InterRepository``.
      (Andrew Bennetts, Robert Collins)
=======
    * ``DirState`` can now be passed a custom ``SHA1Provider`` object
      enabling it to store the sha1 and stat of the canonical (post
      content filtered) form. (Ian Clatworthy)
>>>>>>> cd2b4ec7


bzr 1.13rc1 "paraskavedekatriaphobia" 2009-03-10
------------------------------------------------
This release includes bug fixes and a few performance and feature improvements.
GNU Changelog output can now be produced by ``bzr log --format gnu-changelog``.
Debug flags can now be set in ``~/.bazaar/bazaar.conf``. Lightweight Checkouts
and Stacked Branches should both be much faster over remote connections.

  COMPATIBILITY BREAKS:

    * ``bzr log --line`` now indicates which revisions are merges with
      `[merge]` after the date.  Scripts which parse the output of this
      command may need to be adjusted.
      (Neil Martinsen-Burrell)

  NEW FEATURES:

    * ``bzr reconfigure`` now supports --with-trees and --with-no-trees
      options to change the default tree-creation policy of shared
      repositories.  (Matthew Fuller, Marius Kruger, #145033)

    * Debug flags can now be set in ``~/.bazaar/bazaar.conf``.
      (Martin Pool)

    * Filtered views provide a mask over the tree so that users can focus
      on a subset of a tree when doing their work. See ``Filtered views``
      in chapter 7 of the User Guide and ``bzr help view`` for details.
      (Ian Clatworthy)

    * GNU Changelog output can now be produced by ``bzr log --format
      gnu-changelog``.  (Andrea Bolognani, Martin Pool)

    * The ``-Dmemory`` flag now gives memory information on Windows.
      (John Arbash Meinel)

    * Multiple authors for a commit can now be recorded by using the "--author"
      option multiple times. (James Westby, #185772)

    * New clean-tree command, from bzrtools.  (Aaron Bentley, Jelmer Vernoij)

    * New command ``bzr launchpad-open`` opens a Launchpad web page for that
      branch in your web browser, as long as the branch is on Launchpad at all.
      (Jonathan Lange)

    * New API for getting bugs fixed by a revision: Revision.iter_bugs().
      (Jonathan Lange)

  IMPROVEMENTS:

    * All bzr ``Hooks`` classes are now registered in
      ``bzrlib.hooks.known_hooks``. This removes the separate list from
      ``bzrlib.tests`` and ensures that all hooks registered there are
      correctly isolated by the test suite (previously
      ``MutableTreeHooks`` were not being isolated correctly). Further, 
      documentation for hooks is now dynamically generated from the
      present HookPoints. ``bzr hooks`` will now also report on all the
      hooks present in the ``bzrlib.hooks.known_hooks`` registry.
      (Robert Collins)

    * ``bzr add`` no longer prints ``add completed`` on success. Failure
      still prints an error message. (Robert Collins)

    * ``bzr branch`` now has a ``--no-tree`` option which turns off the
      generation of a working tree in the new branch.
      (Daniel Watkins, John Klinger, #273993)

    * Bazaar will now point out ``bzr+ssh://`` to the user when they 
      use ssh://. (Jelmer Vernooij, #330535)

    * ``bzr -v info`` now omits the number of committers branch statistic,
      making it many times faster for large projects. To include that
      statistic in the output, use ``bzr -vv info``.
      (Ian Clatworthy)

    * ``bzr push`` to a ``bzr`` url (``bzr://``, ``bzr+ssh://`` etc) will
      stream if the server is version 1.13 or greater, reducing roundtrips
      significantly. (Andrew Bennetts, Robert Collins)

    * Lightweight Checkouts and Stacked Branches should both be much
      faster over remote connections. Building the working tree now
      batches up requests into approx 5MB requests, rather than a separate
      request for each file. (John Arbash Meinel)

    * Support for GSSAPI authentication when using HTTP or HTTPS. 
      (Jelmer Vernooij)

    * The ``bzr shelve`` prompt now includes a '?' help option to explain the
      short options better. (Daniel Watkins, #327429)

    * ``bzr lp-open`` now falls back to the push location if it cannot find a
      public location. (Jonathan Lange, #332372)

    * ``bzr lp-open`` will try to find the Launchpad URL for the location
      passed on the command line. This makes ``bzr lp-open lp:foo`` work as
      expected. (Jonathan Lange, #332705)

    * ``bzr send`` now supports MH-E via ``emacsclient``. (Eric Gillespie)

  BUG FIXES:

    * Bazaar now gives a better message including the filename if it's
      unable to read a file in the working directory, for example because
      of a permission error.  (Martin Pool, #338653)

    * ``bzr cat -r<old> <path>`` doesn't traceback anymore when <path> has a
      file id in the working tree different from the one in revision <old>.
      (Vincent Ladeuil, #341517, #253806)

    * ``bzr send`` help is more specific about how to apply merge
      directives.  (Neil Martinsen-Burrell, #253470)

    * ``bzr missing`` now uses ``Repository.get_revision_delta()`` rather
      than fetching trees and determining a delta itself. (Jelmer
      Vernooij, #315048)

    * ``bzr push`` to a smart server no longer causes "Revision
      {set([('null:',)])} not present ..." errors when the branch has
      multiple root revisions. (Andrew Bennetts, #317654)

    * ``bzr shelve`` now properly handle patches with no terminating newline.
      (Benoît PIERRE, #303569)

    * ``bzr unshelve`` gives a more palatable error if passed a non-integer
      shelf id. (Daniel Watkins)

    * Export now handles files that are not present in the tree.
      (James Westby, #174539)

    * Fixed incorrect "Source format does not support stacking" warning
      when pushing to a smart server.  (Andrew Bennetts, #334114)
      
    * Fixed "sprout() got an unexpected keyword argument 'source_branch'"
      error branching from old repositories.
      (Martin Pool, #321695)

    * Make ``bzr push --quiet <non-local location>`` less chatty.
      (Kent Gibson, #221461)

    * Many Branch hooks would not fire with ``bzr://`` and ``bzr+ssh://``
      branches, and this was not noticed due to a bug in the test logic
      for branches. This is now fixed and a test added to prevent it
      reoccuring. (Robert Collins, Andrew Bennetts)

    * Restore the progress bar on Windows. We were disabling it when TERM
      wasn't set, but Windows doesn't set TERM. (Alexander Belchenko)

    * ``setup.py build_ext`` now gives a proper error when an extension
      fails to build. (John Arbash Meinel)

    * Symlinks to non ascii file names are now supported.
      (Robert Collins, Vincent Ladeuil, #339055, #272444)    

    * Under rare circumstances (aka nobody reported a bug about it), the ftp
      transport could revert to ascii mode. It now stays in binary mode except
      when needed.
      (Vincent Ladeuil)

    * Unshelve does not generate warnings about progress bars.
      (Aaron Bentley, #328148)

    * shelve cleans up properly when unversioned files are specified.
      (Benoît Pierre, Aaron Bentley)

  DOCUMENTATION:

    * Added ``Organizing your workspace`` to the User Guide appendices,
      summarizing some common ways of organizing trees, branches and
      repositories and the processes/workflows implied/enabled by each.
      (Ian Clatworthy)

    * Hooks can now be self documenting. ``bzrlib.hooks.Hooks.create_hook``
      is the entry point for this feature. (Robert Collins)

    * The documentation for ``shelve`` and ``unshelve`` has been clarified.
      (Daniel Watkins, #327421, #327425)

  API CHANGES:

    * ``bzr selftest`` now fails if the bazaar sources contain trailing
      whitespace, non-unix style line endings and files not ending in a
      newline. About 372 files and 3243 lines with trailing whitespace was
      updated to comply with this. The code already complied with the other
      criteria, but now it is enforced. (Marius Kruger)

    ``bzrlib.branch.PushResult`` was renamed to 
    ``bzrlib.branch.BranchPushResult``. (Jelmer Vernooij)

    * ``Branch.fetch`` and ``Repository.fetch`` now return None rather
      than a count of copied revisions and failed revisions. A while back
      we stopped ever reporting failed revisions because we started
      erroring instead, and the copied revisions count is not used in the
      UI at all - indeed it only reflects the repository status not
      changes to the branch itself. (Robert Collins)

    * ``Inventory.apply_delta`` now raises an AssertionError if a file-id
      appears multiple times within the delta. (Ian Clatworthy)

    * MutableTree.commit now favours the "authors" argument, with the old
      "author" argument being deprecated.

    * Remove deprecated EmptyTree.  (Martin Pool)

    * ``Repository.fetch`` now accepts an optional ``fetch_spec``
      parameter.  A ``SearchResult`` or ``MiniSearchResult`` may be passed
      to ``fetch_spec`` instead of a ``last_revision`` to specify exactly
      which revisions to fetch. (Andrew Bennetts)

    * ``RepositoryAcquisitionPolicy.acquire_repository`` now returns a
      tuple of ``(repository, is_new_flag)``, rather than just the
      repository.  (Andrew Bennetts)

    * Revision.get_apparent_author() is now deprecated, replaced by
      Revision.get_apparent_authors(), which returns a list. The former
      now returns the first item that would be returned from the second.

    * The ``BranchBuilder`` test helper now accepts a ``timestamp``
      parameter to ``build_commit`` and ``build_snapshot``.  (Martin Pool)

    * The ``_fetch_*`` attributes on ``Repository`` are now on
      ``RepositoryFormat``, more accurately reflecting their intent (they
      describe a disk format capability, not state of a particular
      repository of that format). (Robert Collins)

  INTERNALS:

    * Branching from a non-stacked branch on a smart protocol is now
      free of virtual file system methods.
      (Robert Collins, Andrew Bennetts)

    * Branch and Repository creation on a bzr+ssh://server are now done
      via RPC calls rather than VFS calls, reducing round trips for
      pushing new branches substantially. (Robert Collins)

    * ``Branch.clone`` now takes the ``repository_policy`` formerly used
      inside ``BzrDir.clone_on_transport``, allowing stacking to be
      configured before the branch tags and revision tip are set. This
      fixes a race condition cloning stacked branches that would cause
      plugins to have hooks called on non-stacked instances.
      (Robert Collins, #334187)

    * ``BzrDir.cloning_metadir`` now has a RPC call. (Robert Collins)

    * ``BzrDirFormat.__str__`` now uses the human readable description
      rather than the sometimes-absent disk label. (Robert Collins)

    * ``bzrlib.fetch`` is now composed of a sender and a sink component
      allowing for decoupling over a network connection. Fetching from
      or into a RemoteRepository with a 1.13 server will use this to
      stream the operation.
      (Andrew Bennetts, Robert Collins)

    * ``bzrlib.tests.run_suite`` accepts a runner_class parameter
      supporting the use of different runners. (Robert Collins)

    * Change how file_ids and revision_ids are interned as part of
      inventory deserialization. Now we use the real ``intern()``, rather
      than our own workaround that would also cache a Unicode copy of the
      string, and never emptied the cache. This should slightly reduce
      memory consumption. (John Arbash Meinel)

    * New branch method ``create_clone_on_transport`` that returns a
      branch object. (Robert Collins)

    * New hook Commands['extend_command'] to allow plugins to access a
      command object before the command is run (or help generated from
      it), without overriding the command. (Robert Collins)

    * New version of the ``BzrDir.find_repository`` verb supporting
      ``_network_name`` to support removing more _ensure_real calls.
      (Robert Collins)

    * ``RemoteBranchFormat`` no longer claims to have a disk format string.
      (Robert Collins)

    * ``Repository`` objects now have ``suspend_write_group`` and
      ``resume_write_group`` methods.  These are currently only useful
      with pack repositories. (Andrew Bennetts, Robert Collins)

    * ``BzrDirFormat``, ``BranchFormat`` and ``RepositoryFormat`` objects
      now have a ``network_name`` for passing the format across RPC calls.
      (Robert Collins, Andrew Bennetts)

    * ``RepositoryFormat`` objects now all have a new attribute
      ``_serializer`` used by fetch when reserialising is required.
      (Robert Collins, Andrew Bennetts)

    * Some methods have been pulled up from ``BzrBranch`` to ``Branch``
      to aid branch types that are not bzr branch objects (like
      RemoteBranch). (Robert Collins, Andrew Bennetts)

    * Test adaptation has been made consistent throughout the built in
      tests. ``TestScenarioApplier``, ``multiply_tests_from_modules``,
      ``adapt_tests``, ``adapt_modules`` have all been deleted. Please
      use ``multiply_tests``, or for lower level needs ``apply_scenarios``
      and ``apply_scenario``. (Robert Collins)

    * ``TestSkipped`` is now detected by TestCase and passed to the
      ``TestResult`` by calling ``addSkip``. For older TestResult objects,
      where ``addSkip`` is not available, ``addError`` is still called.
      This permits test filtering in subunit to strip out skipped tests
      resulting in a faster fix-shrink-list-run cycle. This is compatible
      with the testtools protocol for skips. (Robert Collins)

    * The ``_index`` of ``KnitVersionedFiles`` now supports the ability
      to scan an underlying index that is going to be incorporated into
      the ``KnitVersionedFiles`` object, to determine if it has missing
      delta references. The method is ``scan_unvalidated_index``.
      (Andrew Bennetts, Robert Collins)

    * There is a RemoteSink object which handles pushing to smart servers.
      (Andrew Bennetts, Robert Collins)

    * ``TransportTraceDecorator`` now logs ``put_bytes_non_atomic`` and
      ``rmdir`` calls. (Robert Collins)

    * ``VersionedFiles`` record adapters have had their signature change
      from ``(record, record.get_bytes_as(record.storage_kind))`` to
      ``(record)`` reducing excess duplication and allowing adapters
      to access private data in record to obtain content more
      efficiently. (Robert Collins)

    * We no longer probe to see if we should create a working tree during
      clone if we cannot get a local_abspath for the new bzrdir.
      (Robert Collins)


bzr 1.12 "1234567890" 2009-02-13
--------------------------------

This release of Bazaar contains many improvements to the speed,
documentation and functionality of ``bzr log`` and the display of logged
revisions by ``bzr status``.  bzr now also gives a better indication of
progress, both in the way operations are drawn onto a text terminal, and
by showing the rate of network IO.

  BUG FIXES:

    * ``bzr init --development-wt5[-rich-root]`` would fail because of
      circular import errors. (John Arbash Meinel, #328135)

  DOCUMENTATION:

    * Expanded the help for log and added a new help topic called
      ``log-formats``.  (Ian Clatworthy)


bzr 1.12rc1 "1234567890" 2009-02-10
-----------------------------------

  COMPATIBILITY BREAKS:

    * By default, ``bzr status`` after a merge now shows just the pending
      merge tip revisions. This improves the signal-to-noise ratio after
      merging from trunk and completes much faster. To see all merged
      revisions, use the new ``-v`` flag.  (Ian Clatworthy)

    * ``bzr log --line`` now shows any tags after the date and before
      the commit message. If you have scripts which parse the output
      from this command, you may need to adjust them accordingly.
      (Ian Clatworthy)

    * ``bzr log --short`` now shows any additional revision properties
      after the date and before the commit message.  Scripts that parse 
      output of the log command in this situation may need to adjust.
      (Neil Martinsen-Burrell)

    * The experimental formats ``1.12-preview`` and ``1.12-preview-rich-root``
      have been renamed ``development-wt5`` and ``development-wt5-rich-root``
      respectively, given they are not ready for release in 1.12.
      (Ian Clatworthy)

    * ``read_bundle_from_url`` has been deprecated. (Vincent Ladeuil)

  NEW FEATURES:

    * Add support for filtering ``bzr missing`` on revisions.  Remote revisions
      can be filtered using ``bzr missing -r -20..-10`` and local revisions can
      be filtered using ``bzr missing --my-revision -20..-10``.
      (Marius Kruger)

    * ``bzr log -p`` displays the patch diff for each revision.
      When logging a file, the diff only includes changes to that file.
      (Ian Clatworthy, #202331, #227335)

    * ``bzr log`` supports a new option called ``-n N`` or ``--level N``.
      A value of 0 (zero) means "show all nested merge revisions" while
      a value of 1 (one) means "show just the top level". Values above
      1 can be used to see a limited amount of nesting. That can be
      useful for seeing the level or two below PQM submits for example.
      To force the ``--short`` and ``--line`` formats to display all nested
      merge revisions just like ``--long`` does by default, use a command
      like ``bzr log --short -n0``. To display just the mainline using
      ``--long`` format, ``bzr log --long -n1``.
      (Ian Clatworthy)

  IMPROVEMENTS:

    * ``bzr add`` more clearly communicates success vs failure.
      (Daniel Watkins)

    * ``bzr init`` will now print a little less verbose output.
      (Marius Kruger)

    * ``bzr log`` is now much faster in many use cases, particularly
      at incrementally displaying results and filtering by a
      revision range. (Ian Clatworthy)

    * ``bzr log --short`` and ``bzr log --line`` now show tags, if any,
      for each revision. The tags are shown comma-separated inside
      ``{}``. For short format, the tags appear at the end of line
      before the optional ``[merge]`` indicator. For line format,
      the tags appear after the date. (Ian Clatworthy)

    * Progress bars now show the rate of activity for some sftp 
      operations, and they are drawn different.  (Martin Pool, #172741)

    * Progress bars now show the rate of activity for urllib and pycurl based
      http client implementations. The operations are tracked at the socket
      level for better precision.
      (Vincent Ladeuil)

    * Rule-based preferences can now accept multiple patterns for a set of
      rules.  (Marius Kruger)

    * The ``ancestor:`` revision spec will now default to referring to the
      parent of the branch if no other location is given.
      (Daniel Watkins, #198417)

    * The debugger started as a result of setting ``$BZR_PDB`` works
      around a bug in ``pdb``, http://bugs.python.org/issue4150.  The bug
      can cause truncated tracebacks in Python versions before 2.6.
      (Andrew Bennetts)

    * VirtualVersionedFiles now implements
      ``iter_lines_added_or_present_in_keys``. This allows the creation of 
      new branches based on stacked bzr-svn branches. (#311997)

  BUG FIXES:

    * ``bzr annotate --show-ids`` doesn't give a backtrace on empty files
      anymore.
      (Anne Mohsen, Vincent Ladeuil, #314525)

    * ``bzr log FILE`` now correctly shows mainline revisions merging
      a change to FILE when the ``--short`` and ``--line`` log formats
      are used. (Ian Clatworthy, #317417)

    * ``bzr log -rX..Y FILE`` now shows the history of FILE provided
      it existed in Y or X, even if the file has since been deleted or
      renamed. If no range is given, the current/basis tree and
      initial tree are searched in that order. More generally, log
      now interprets filenames in their historical context.
      (Ian Clatworthy, #175520)

    * ``bzr status`` now reports nonexistent files and continues, then
      errors (with code 3) at the end.  (Karl Fogel, #306394)

    * Don't require the present compression base in knits to be the same
      when adding records in knits. (Jelmer Vernooij, #307394)

    * Fix a problem with CIFS client/server lag on Windows colliding with
      an invariant-per-process algorithm for generating AtomicFile names
      (Adrian Wilkins, #304023)

    * Many socket operations now handle EINTR by retrying the operation.
      Previously EINTR was treated as an unrecoverable failure.  There is
      a new ``until_no_eintr`` helper function in ``bzrlib.osutils``.
      (Andrew Bennetts)

    * Support symlinks with non-ascii characters in the symlink filename.
      (Jelmer Vernooij, #319323)

    * There was a bug in how we handled resolving when a file is deleted
      in one branch, and modified in the other. If there was a criss-cross
      merge, we would cause the deletion to conflict a second time.
      (Vincent Ladeuil, John Arbash Meinel)

    * There was another bug in how we chose the correct intermediate LCA in
      criss-cross merges leading to several kind of changes be incorrectly
      handled.
      (John Arbash Meinel, Vincent Ladeuil)

    * Unshelve now handles deleted paths without crashing. (Robert Collins)

  DOCUMENTATION:

    * Improved plugin developer documentation.  (Martin Pool)

  API CHANGES:

    * ``ProgressBarStack`` is deprecated; instead use
      ``ui_factory.nested_progress_bar`` to create new progress bars.
      (Martin Pool)

    * ForeignVcsMapping() now requires a ForeignVcs object as first
      argument. (Jelmer Vernooij)

    * ForeignVcsMapping.show_foreign_revid() has been moved to
      ForeignVcs. (Jelmer Vernooij)

    * ``read_bundle_from_url`` is deprecated in favor of
      ``read_mergeable_from_url``.  (Vincent Ladeuil)

    * Revision specifiers are now registered in
      ``bzrlib.revisionspec.revspec_registry``, and the old list of 
      revisionspec classes (``bzrlib.revisionspec.SPEC_TYPES``) has been
      deprecated. (Jelmer Vernooij, #321183)

    * The progress and UI classes have changed; the main APIs remain the
      same but code that provides a new UI or progress bar class may
      need to be updated.  (Martin Pool)

  INTERNALS:

    * Default User Interface (UI) is CLIUIFactory when bzr runs in a dumb
      terminal. It is sometimes desirable do override this default by forcing
      bzr to use TextUIFactory. This can be achieved by setting the
      BZR_USE_TEXT_UI environment variable (emacs shells, as opposed to
      compile buffers, are such an example).
      (Vincent Ladeuil)

    * New API ``Branch.iter_merge_sorted_revisions()`` that iterates over
      ``(revision_id, depth, revno, end_of_merge)`` tuples.
      (Ian Clatworthy)

    * New ``Branch.dotted_revno_to_revision_id()`` and
      ``Branch.revision_id_to_dotted_revno()`` APIs that pick the most
      efficient way of doing the mapping.
      (Ian Clatworthy)

    * Refactor cmd_serve so that it's a little easier to build commands that
      extend it, and perhaps even a bit easier to read.  (Jonathan Lange)

    * ``TreeDelta.show()`` now accepts a ``filter`` parameter allowing log
      formatters to retrict the output.
      (Vincent Ladeuil)


bzr 1.11 "Eyes up!" 2009-01-19
------------------------------

This first monthly release of Bazaar for 2009 improves Bazaar's operation
in Windows, Mac OS X, and other situations where file names are matched
without regard to capitalization: Bazaar tries to match the case of an
existing file.  This release of Bazaar also improves the efficiency of
Tortoise Windows Shell integration and lets it work on 64-bit platforms.

The UI through which Bazaar supports historic formats has been improved,
so 'bzr help formats' now gives a simpler and shorter list, with clear
advice.

This release also fixes a number of bugs, particularly a glitch that can
occur when there are concurrent writes to a pack repository.

  BUG FIXES:

    * Fix failing test when CompiledChunksToLines is not available.
      (Vincent Ladeuil)

    * Stacked branches don't repeatedly open their transport connection.
      (John Arbash Meinel)



bzr 1.11rc1 "Eyes up!" 2009-01-09
---------------------------------

  CHANGES:

    * Formats using Knit-based repository formats are now explicitly
      marked as deprecated. (Ian Clatworthy)

  NEW FEATURES:

    * Add support for `bzr tags -r 1..2`, that is we now support showing
      tags applicable for a specified revision range. (Marius Kruger)

    * ``authentication.conf`` now accepts pluggable read-only credential
      stores. Such a plugin (``netrc_credential_store``) is now included,
      handles the ``$HOME/.netrc`` file and can server as an example to
      implement other plugins.
      (Vincent Ladeuil)

    * ``shelve --list`` can now be used to list shelved changes.
      (Aaron Bentley)

  IMPROVEMENTS:

    * Add trailing slash to directories in all output of ``bzr ls``, except
      ``bzr ls --null``. (Gordon P. Hemsley, #306424)

    * ``bzr revision-info`` now supports a -d option to specify an
      alternative branch. (Michael Hudson)

    * Add connection to a C++ implementation of the Windows Shell Extension
      which is able to fully replace the current Python implemented one.
      Advantages include 64bit support and reduction in overhead for
      processes which drag in shell extensions.
      (Mark Hammond)

    * Support the Claws mail client directly, rather than via
      xdg-email. This prevents the display of an unnecessary modal
      dialog in Claws, informing the user that a file has been
      attached to the message, and works around bug #291847 in
      xdg-utils which corrupts the destination address.

    * When working on a case-insensitive case-preserving file-system, as
      commonly found with Windows, bzr will often ignore the case of the
      arguments specified by the user in preference to the case of an existing
      item on the file-system or in the inventory to help prevent
      counter-intuitive behaviour on Windows. (Mark Hammond)

  BUG FIXES:
  
    * Allow BzrDir implementation to implement backing up of 
      control directory. (#139691)

    * ``bzr push`` creating a new stacked branch will now only open a
      single connection to the target machine. (John Arbash Meinel)

    * Don't call iteritems on transport_list_registry, because it may
      change during iteration.  (Martin Pool, #277048)

    * Don't make a broken branch when pushing an unstackable-format branch
      that's in a stackable shared repository to a location with default
      stack-on location.  (Andrew Bennetts, #291046)

    * Don't require embedding user in HTTP(S) URLs do use authentication.conf.
      (Ben Jansen, Vincent Ladeuil, #300347)

    * Fix a problem with CIFS client/server lag on windows colliding with
      an invariant-per-process algorithm for generating AtomicFile names
      (Adrian Wilkins, #304023)

    * Fix bogus setUp signature in UnavailableFTPServer.
      (Gary van der Merwe, #313498)

    * Fix compilation error in ``_dirstate_helpers_c`` on SunOS/Solaris.
      (Jari Aalto)

    * Fix SystemError in ``_patiencediff_c`` module by calling
      PyErr_NoMemory() before returning NULL in PatienceSequenceMatcher_new.
      (Andrew Bennetts, #303206)

    * Give proper error message for diff with non-existent dotted revno.
      (Marius Kruger, #301969)

    * Handle EACCES (permission denied) errors when launching a message
      editor, and emit warnings when a configured editor cannot be
      started. (Andrew Bennetts)

    * ``$HOME/.netrc`` file is now recognized as a read-only credential store
      if configured in ``authentication.conf`` with 'password_encoding=netrc'
      in the appropriate sections.
      (Vincent Ladeuil, #103029)

    * Opening a stacked branch now properly shares the connection, rather
      than opening a new connection for the stacked-on branch.
      (John Arbash meinel)

    * Preserve transport decorators while following redirections.
      (Vincent Ladeuil, #245964, #270863)

    * Provides a finer and more robust filter for accepted redirections.
      (Vincent Ladeuil, #303959, #265070)

    * ``shelve`` paths are now interpreted relative to the current working
      tree.  (Aaron Bentley)

    * ``Transport.readv()`` defaults to not reading more than 100MB in a
      single array. Further ``RemoteTransport.readv`` sets this to 5MB to
      work better with how it splits its requests.
      (John Arbash Meinel, #303538)

    * Pack repositories are now able to reload the pack listing and retry
      the current operation if another action causes the data to be
      repacked.  (John Arbash Meinel, #153786)

    * ``pull -v`` now respects the log_format configuration variable.
      (Aaron Bentley)

    * ``push -v`` now works on non-initial pushes.  (Aaron Bentley)

    * Use the short status format when the short format is used for log.
      (Vincent Ladeuil, #87179)

    * Allow files to be renamed or moved via remove + add-by-id. (Charles
      Duffy, #314251)

  DOCUMENTATION:

    * Improved the formats help topic to explain why multiple formats
      exist and to provide guidelines in selecting one. Introduced
      two new supporting help topics: current-formats and other-formats.
      (Ian Clatworthy)

  API CHANGES:

    * ``LRUCache(after_cleanup_size)`` was renamed to
      ``after_cleanup_count`` and the old name deprecated. The new name is
      used for clarity, and to avoid confusion with
      ``LRUSizeCache(after_cleanup_size)``. (John Arbash Meinel)

    * New ``ForeignRepository`` base class, to help with foreign branch 
      support (e.g. svn).  (Jelmer Vernooij)

    * ``node_distances`` and ``select_farthest`` can no longer be imported
      from ``bzrlib.graph``.  They can still be imported from
      ``bzrlib.deprecated_graph``, which has been the preferred way to
      import them since before 1.0.  (Andrew Bennetts)
      
    * The logic in commit now delegates inventory basis calculations to
      the ``CommitBuilder`` object; this requires that the commit builder
      in use has been updated to support the new ``recording_deletes`` and
      ``record_delete`` methods. (Robert Collins)

  TESTING:

    * An HTTPS server is now available (it requires python-2.6). Future bzr
      versions will allow the use of the python-2.6 ssl module that can be
      installed for 2.5 and 2.4.

    * ``bzr selftest`` now fails if new trailing white space is added to
      the bazaar sources. It only checks changes not committed yet. This
      means that PQM will now reject changes that introduce new trailing
      whitespace. (Marius Kruger)

    * Introduced new experimental formats called ``1.12-preview`` and
      ``1.12-preview-rich-root`` to enable testing of related pending
      features, namely content filtering and filtered views.
      (Ian Clatworthy)

  INTERNALS:

    * Added an ``InventoryEntry`` cache when deserializing inventories.
      Can cut the time to iterate over multiple RevisionsTrees in half.
      (John Arbash Meinel)

    * Added ``bzrlib.fifo_cache.FIFOCache`` which is designed to have
      minimal overhead versus using a plain dict for cache hits, at the
      cost of not preserving the 'active' set as well as an ``LRUCache``.
      (John Arbash Meinel)

    * ``bzrlib.patience_diff.unified_diff`` now properly uses a tab
      character to separate the filename from the date stamp, and doesn't
      add trailing whitespace when a date stamp is not supplied.
      (Adeodato Simó, John Arbash Meinel)

    * ``DirStateWorkingTree`` and ``DirStateWorkingTreeFormat`` added
      as base classes of ``WorkingTree4`` and ``WorkingTreeFormat4``
      respectively. (Ian Clatworthy)

    * ``KnitVersionedFiles._check_should_delta()`` now uses the
      ``get_build_details`` api to avoid multiple hits to the index, and
      to properly follow the ``compression_parent`` rather than assuming
      it is the left-hand parent. (John Arbash Meinel)

    * ``KnitVersionedFiles.get_record_stream()`` will now chose a
      more optimal ordering when the keys are requested 'unordered'.
      Previously the order was fully random, now the records should be
      returned from each pack in turn, in forward I/O order.
      (John Arbash Meinel)
    
    * ``mutter()`` will now flush the ``~/.bzr.log`` if it has been more
      than 2s since the last time it flushed. (John Arbash Meinel)

    * New method ``bzrlib.repository.Repository.add_inventory_by_delta``
      allows adding an inventory via an inventory delta, which can be
      more efficient for some repository types. (Robert Collins)

    * Repository ``CommitBuilder`` objects can now accumulate an inventory
      delta. To enable this functionality call ``builder.recording_deletes``
      and additionally call ``builder.record_delete`` when a delete
      against the basis occurs. (Robert Collins)

    * The default http handler has been changed from pycurl to urllib.
      The default is still pycurl for https connections. (The only
      advantage of pycurl is that it checks ssl certificates.)
      (John Arbash Meinel)

    * ``VersionedFiles.get_record_stream()`` can now return objects with a
      storage_kind of ``chunked``. This is a collection (list/tuple) of
      strings. You can use ``osutils.chunks_to_lines()`` to turn them into
      guaranteed 'lines' or you can use ``''.join(chunks)`` to turn it
      into a fulltext. This allows for some very good memory savings when
      asking for many texts that share ancestry, as the individual chunks
      can be shared between versions of the file. (John Arbash Meinel)

    * ``pull -v`` and ``push -v`` use new function
      ``bzrlib.log.show_branch_change`` (Aaron Bentley)



bzr 1.10 2008-12-05
-------------------

Bazaar 1.10 has several performance improvements for copying revisions
(especially for small updates to large projects).  There has also been a
significant amount of effort in polishing stacked branches.  The commands
``shelve`` and ``unshelve`` have become core commands, with an improved
implementation.

The only changes versus bzr-1.10rc1 are bugfixes for stacked branches.

  BUG FIXES:

    * Don't set a pack write cache size from RepoFetcher, because the
      cache is not coherent with reads and causes ShortReadvErrors.
      This reverses the change that fixed #294479.
      (Martin Pool, #303856)

    * Properly handle when a revision can be inserted as a delta versus
      when it needs to be expanded to a fulltext for stacked branches.
      There was a bug involving merge revisions. As a method to help
      prevent future difficulties, also make stacked fetches sort
      topologically. (John Arbash Meinel, #304841)


bzr 1.10rc1 2008-11-28
----------------------

This release of Bazaar focuses on performance improvements when pushing
and pulling revisions, both locally and to remote networks.  The popular
``shelve`` and ``unshelve`` commands, used to interactively revert and
restore work in progress, have been merged from bzrtools into the bzr
core.  There are also bug fixes for portability, and for stacked branches.

  NEW FEATURES:

    * New ``commit_message_template`` hook that is called by the commit
      code to generate a template commit message. (Jelmer Vernooij)

    * New `shelve` and `unshelve` commands allow undoing and redoing changes.
      (Aaron Bentley)

  IMPROVEMENTS:

    * ``(Remote)Branch.copy_content_into`` no longer generates the full revision
      history just to set the last revision info.
      (Andrew Bennetts, John Arbash Meinel)

    * Fetches between formats with different serializers (such as
      pack-0.92-subtree and 1.9-rich-root) are faster now.  This is due to
      operating on batches of 100 revisions at time rather than
      one-by-one.  (Andrew Bennetts, John Arbash Meinel)

    * Search index files corresponding to pack files we've already used
      before searching others, because they are more likely to have the
      keys we're looking for.  This reduces the number of iix and tix
      files accessed when pushing 1 new revision, for instance.
      (John Arbash Meinel)

    * Signatures to transfer are calculated more efficiently in
      ``item_keys_introduced_by``.  (Andrew Bennetts, John Arbash Meinel)

    * The generic fetch code can once again copy revisions and signatures
      without extracting them completely to fulltexts and then serializing
      them back down into byte strings. This is a significant performance
      improvement when fetching from a stacked branch.
      (John Arbash Meinel, #300289)

    * When making a large readv() request over ``bzr+ssh``, break up the
      request into more manageable chunks. Because the RPC is not yet able
      to stream, this helps keep us from buffering too much information at
      once. (John Arbash Meinel)

  BUG FIXES:

    * Better message when the user needs to set their Launchpad ID.
      (Martin Pool, #289148)

    * ``bzr commit --local`` doesn't access the master branch anymore.
      This fixes a regression introduced in 1.9.  (Marius Kruger, #299313)

    * Don't call the system ``chdir()`` with an empty path. Sun OS seems
      to give an error in that case.  Also, don't count on ``getcwd()``
      being able to allocate a new buffer, which is a gnu extension.
      (John Arbash Meinel, Martin Pool, Harry Hirsch, #297831)

    * Don't crash when requesting log --forward <file> for a revision range
      starting with a dotted revno.
      (Vincent Ladeuil, #300055)

    * Don't create text deltas spanning stacked repositories; this could
      cause "Revision X not present in Y" when later accessing them.
      (Martin Pool, #288751)

    * Pack repositories are now able to reload the pack listing and retry
      the current operation if another action causes the data to be
      repacked.  (John Arbash Meinel, #153786)

    * PermissionDenied errors from smart servers no longer cause
      "PermissionDenied: "None"" on the client.
      (Andrew Bennetts, #299254)

    * Pushing to a stacked pack repository now batches writes, the same
      way writes are batched to ordinary pack repository.  This makes
      pushing to a stacked branch over the network much faster.
      (Andrew Bennetts, #294479)

    * TooManyConcurrentRequests no longer occur when a fetch fails and
      tries to abort a write group.  This allows the root cause (e.g. a
      network interruption) to be reported.  (Andrew Bennetts, #297014)

    * RemoteRepository.get_parent_map now uses fallback repositories.
      (Aaron Bentley, #297991?, #293679?)

  API CHANGES:

    * ``CommitBuilder`` now validates the strings it will be committing,
      to ensure that they do not have characters that will not be properly
      round-tripped. For now, it just checks for characters that are
      invalid in the XML form. (John Arbash Meinel, #295161)

    * Constructor parameters for NewPack (internal to pack repositories)
      have changed incompatibly.

    * ``Repository.abort_write_group`` now accepts an optional
      ``suppress_errors`` flag.  Repository implementations that override
      ``abort_write_group`` will need to be updated to accept the new
      argument.  Subclasses that only override ``_abort_write_group``
      don't need to change.

    * Transport implementations must provide copy_tree_to_transport.  A default
      implementation is provided for Transport subclasses.

  TESTING:

    * ``bzr selftest`` now fails if no doctests are found in a module
      that's expected to have them.  (Martin Pool)

    * Doctests now only report the first failure.  (Martin Pool)


bzr 1.9 2008-11-07
------------------

This release of Bazaar adds a new repository format, ``1.9``, with smaller
and more efficient index files.  This format can be specified when
creating a new repository, or used to losslessly upgrade an existing
repository.  bzr 1.9 also speeds most operations over the smart server
protocol, makes annotate faster, and uses less memory when making
checkouts or pulling large amounts of data.

  BUG FIXES:

   * Fix "invalid property value 'branch-nick' for None" regression with
     branches bound to svn branches.  (Martin Pool, #293440)

   * Fix SSL/https on Python2.6.  (Vincent Ladeuil, #293054)

   * ``SFTPTransport.readv()`` had a bug when requests were out-of-order.
     This only triggers some-of-the-time on Knit format repositories.
     (John Arbash Meinel, #293746)


bzr 1.9rc1 2008-10-31
---------------------

  NEW FEATURES:

    * New Branch hook ``transform_fallback_location`` allows a function to
      be called when looking up the stacked source. (Michael Hudson)

    * New repository formats ``1.9`` and ``1.9-rich-root``. These have all
      the functionality of ``1.6``, but use the new btree indexes.
      These indexes are both smaller and faster for access to historical
      information.  (John Arbash Meinel)

  IMPROVEMENTS:

    * ``BTreeIndex`` code now is able to prefetch extra pages to help tune
      the tradeoff between bandwidth and latency. Should be tuned
      appropriately to not impact commands which need minimal information,
      but provide a significant boost to ones that need more context. Only
      has a direct impact on the ``--development2`` format which uses
      btree's for the indexes. (John Arbash Meinel)

    * ``bzr dump-btree`` is a hidden command introduced to allow dumping
      the contents of a compressed btree file.  (John Arbash Meinel)

    * ``bzr pack`` now tells the index builders to optimize for size. For
      btree index repositories, this can save 25% of the index size
      (mostly in the text indexes). (John Arbash Meinel)

    * ``bzr push`` to an existing branch or repository on a smart server
      is faster, due to Bazaar making more use of the ``get_parent_map``
      RPC when querying the remote branch's revision graph.
      (Andrew Bennetts)

    * default username for bzr+ssh and sftp can be configured in
      authentication.conf. (Aaron Bentley)

    * launchpad-login now provides a default username for bzr+ssh and sftp
      URLs, allowing username-free URLs to work for everyone. (Aaron Bentley)

    * ``lp:`` lookups no longer include usernames, making them shareable and
      shorter. (Aaron Bentley)

    * New ``PackRepository.autopack`` smart server RPC, which does
      autopacking entirely on the server.  This is much faster than
      autopacking via plain file methods, which downloads a large amount
      of pack data and then re-uploads the same pack data into a single
      file.  This fixes a major (although infrequent) cause of lengthy
      delays when using a smart server.  For example, pushing the 10th
      revision to a repository with 9 packs now takes 44 RPCs rather than
      179, and much less bandwidth too.  This requires Bazaar 1.9 on both
      the client and the server, otherwise the client will fallback to the
      slower method.  (Andrew Bennetts)

  BUG FIXES:

    * A failure to load a plugin due to an IncompatibleAPI exception is
      now correctly reported. (Robert Collins, #279451)

    * API versioning support now has a multiple-version checking api
      ``require_any_api``. (Robert Collins, #279447)

    * ``bzr branch --stacked`` from a smart server to a standalone branch
      works again.  This fixes a regression in 1.7 and 1.8.
      (Andrew Bennetts, #270397)

    * ``bzr co`` uses less memory. It used to unpack the entire WT into
      memory before writing it to disk. This was a little bit faster, but
      consumed lots of memory. (John Arbash Meinel, #269456)

    * ``bzr missing --quiet`` no longer prints messages about whether
      there are missing revisions.  The exit code indicates whether there
      were or not.  (Martin Pool, #284748)

    * Fixes to the ``annotate`` code. The fast-path which re-used the
      stored deltas was accidentally disabled all the time, instead of
      only when a branch was stacked. Second, the code would accidentally
      re-use a delta even if it wasn't against the left-parent, this
      could only happen if ``bzr reconcile`` decided that the parent
      ordering was incorrect in the file graph.  (John Arbash Meinel)

    * "Permission denied" errors that occur when pushing a new branch to a
      smart server no longer cause tracebacks.  (Andrew Bennetts, #278673)

    * Some compatibility fixes for building the extensions with MSVC and
      for python2.4. (John Arbash Meinel, #277484)

    * The index logic is now able to reload the list of pack files if and
      index ends up disappearing. We still don't reload if the pack data
      itself goes missing after checking the index. This bug appears as a
      transient failure (file not found) when another process is writing
      to the repository.  (John Arbash Meinel, #153786)

    * ``bzr switch`` and ``bzr bind`` will now update the branch nickname if
      it was previously set. All checkouts will now refer to the bound branch
      for a nickname if one was not explicitly set.
      (Marius Kruger, #230903)

  DOCUMENTATION:

    * Improved hook documentation. (Michael Ernst)

  API CHANGES:

    * commands.plugins_cmds is now a CommandRegistry, not a dict.

  INTERNALS:

     * New AuthenticationConfig.set_credentials method allows easy programmatic
       configuration of authetication credentials.


bzr 1.8 2008-10-16
------------------

Bazaar 1.8 includes several fixes that improve working tree performance,
display of revision logs, and merges.  The bzr testsuite now passes on OS
X and Python 2.6, and almost completely passes on Windows.  The
smartserver code has gained several bug fixes and performance
improvements, and can now run server-side hooks within an http server.

  BUG FIXES:

   * Fix "Must end write group" error when another error occurs during
     ``bzr push``.  (Andrew Bennetts, #230902)

  PORTABILITY:

   * Some Pyrex versions require the WIN32 macro defined to compile on
     that platform.  (Alexander Belchenko, Martin Pool, #277481)


bzr 1.8rc1 2008-10-07
---------------------

  CHANGES:

    * ``bzr log file`` has been changed. It now uses a different method
      for determining which revisions to show as merging the changes to
      the file. It now only shows revisions which merged the change
      towards your mainline. This simplifies the output, makes it faster,
      and reduces memory consumption.  (John Arbash Meinel)

    * ``bzr merge`` now defaults to having ``--reprocess`` set, whenever
      ``--show-base`` is not supplied.  (John Arbash Meinel)

    * ``bzr+http//`` will now optionally load plugins and write logs on the
      server. (Marius Kruger)

    * ``bzrlib._dirstate_helpers_c.pyx`` does not compile correctly with
      Pyrex 0.9.4.1 (it generates C code which causes segfaults). We
      explicitly blacklist that version of the compiler for that
      extension. Packaged versions will include .c files created with
      pyrex >= 0.9.6 so it doesn't effect releases, only users running
      from the source tree. (John Arbash Meinel, #276868)

  FEATURES:

    * bzr is now compatible with python-2.6. python-2.6 is not yet officially
      supported (nor released, tests were conducted with the dev version of
      python-2.6rc2), but all known problems have been fixed.  Feedback
      welcome.
      (Vincent Ladeuil, #269535)

  IMPROVEMENTS:

    * ``bzr annotate`` will now include uncommitted changes from the local
      working tree by default. Such uncommitted changes are given the
      revision number they would get if a commit was done, followed with a
      ? to indicate that its not actually known. (Robert Collins, #3439)

    * ``bzr branch`` now accepts a ``--standalone`` option, which creates a
      standalone branch regardless of the presence of shared repositories.
      (Daniel Watkins)

    * ``bzr push`` is faster in the case there are no new revisions to
      push.  It is also faster if there are no tags in the local branch.
      (Andrew Bennetts)

    * File changes during a commit will update the tree stat cache.
      (Robert Collins)

    * Location aliases can now accept a trailing path.  (Micheal Hudson)

    * New hooks ``Lock.hooks`` when LockDirs are acquired and released.
      (Robert Collins, MartinPool)

    * Switching in heavyweight checkouts uses the master branch's context, not
      the checkout's context.  (Adrian Wilkins)

    * ``status`` on large trees is now faster, due to optimisations in the
      walkdirs code. Of particular note, the walkdirs code now performs
      a temporary ``chdir()`` while reading a single directory; if your
      platform has non thread-local current working directories (and is
      not windows which has its own implementation), this may introduce a
      race condition during concurrent uses of bzrlib. The bzrlib CLI
      will not encounter this as it is single threaded for working tree
      operations. (Robert Collins)

    * The C extensions now build on python 2.4 (Robert Collins, #271939)

    * The ``-Dhpss`` debug flag now reports the number of smart server
      calls per medium to stderr.  This is in addition to the existing
      detailed logging to the .bzr.log trace file.  (Andrew Bennetts)

  BUG FIXES:

    * Avoid random failures arising from misinterpreted ``errno`` values
      in ``_readdir_pyx.read_dir``.
      (Martin Pool, #279381)

    * Branching from a shared repository on a smart server into a new
      repository now preserves the repository format.
      (Andrew Bennetts, #269214)

    * ``bzr log`` now accepts a ``--change`` option.
      (Vincent Ladeuil, #248427)

    * ``bzr missing`` now accepts an ``--include-merges`` option.
      (Vincent Ladeuil, #233817)

    * Don't try to filter (internally) '.bzr' from the files to be deleted if
      it's not there.
      (Vincent Ladeuil, #272648)

    * Fix '_in_buffer' AttributeError when using the -Dhpss debug flag.
      (Andrew Bennetts)

    * Fix TooManyConcurrentRequests errors caused by a connection failure
      when doing ``bzr pull`` or ``bzr merge`` from a ``bzr+ssh`` URL.
      (Andrew Bennetts, #246233)

    * Fixed ``bzr st -r branch:PATH_TO_BRANCH`` where the other branch
      is in a different repository than the current one.
      (Lukáš Lalinský, #144421)

    * Make the first line of the manpage preamble a comment again.
      (David Futcher, #242106)

    * Remove use of optional parameter in GSSAPI FTP support, since
      it breaks newer versions of Python-Kerberos. (Jelmer Vernooij)

    * The autopacking logic will now always create a single new pack from
      all of the content which it deems is worth moving. This avoids the
      'repack a single pack' bug and should result in better packing
      overall.  (John Arbash Meinel, #242510, #172644)

    * Trivial documentation fix.
      (John Arbash Meinel, #270471)

    * ``bzr switch`` and ``bzr bind`` will now update the branch nickname if
      it was previously set. All checkouts will now refer to the bound branch
      for a nickname if one was not explicitly set.
      (Marius Kruger, #230903)

  DOCUMENTATION:

    * Explain revision/range identifiers. (Daniel Clemente)

  API CHANGES:

    * ``CommitBuilder.record_entry_contents`` returns one more element in
      its result tuple - an optional file system hash for the hash cache
      to use. (Robert Collins)

    * ``dirstate.DirState.update_entry`` will now only calculate the sha1
      of a file if it is likely to be needed in determining the output
      of iter_changes. (Robert Collins)

    * The PackRepository, RepositoryPackCollection, NewPack classes have a
      slightly changed interface to support different index types; as a
      result other users of these classes need to supply the index types
      they want. (Robert Collins)

  TESTING:

    * ``bzrlib.tests.repository_implementations`` has been renamed to
      ``bzrlib.tests.per_repository`` so that we have a common structure
      (and it is shorter). (John Arbash Meinel, #239343)

    * ``LocalTransport.abspath()`` now returns a drive letter if the
      transport has one, fixing numerous tests on Windows.
      (Mark Hammond)

    * PreviewTree is now tested via intertree_implementations.
      (Aaron Bentley)

    * The full test suite is passing again on OSX.
      (Guillermo Gonzalez, Vincent Ladeuil)

    * The full test suite passes when run with ``-Eallow_debug``.
      (Andrew Bennetts)

  INTERNALS:

    * A new hook, ``Branch.open``, has been added, which is called when
      branch objects are opened. (Robert Collins)

    * ``bzrlib.osutils._walkdirs_utf8`` has been refactored into common
      tree walking, and modular directory listing code to aid future
      performance optimisations and refactoring. (Robert Collins)

    * ``bzrlib.trace.debug_memory`` can be used to get a quick memory dump
      in the middle of processing. It only reports memory if
      ``/proc/PID/status`` is available. (John Arbash Meinel)

    * New method ``RevisionSpec.as_tree`` for representing the revision
      specifier as a revision tree object. (Lukáš Lalinský)

    * New race-free method on MutableTree ``get_file_with_stat`` for use
      when generating stat cache results. (Robert Collins)

    * New win32utils.get_local_appdata_location() provides access to a local
      directory for storing data.  (Mark Hammond)

    * To be compatible with python-2.6 a few new rules should be
      observed. 'message' attribute can't be used anymore in exception
      classes, 'sha' and 'md5' modules have been deprecated (use
      osutils.[md5|sha]), object__init__ and object.__new__ don't accept
      parameters anymore.
      (Vincent Ladeuil)


bzr 1.7.1 2008-10-01
--------------------

  No changes from 1.7.1rc1.


bzr 1.7.1rc1 2008-09-24
-----------------------

This release just includes an update to how the merge algorithm handles
file paths when we encounter complex history.

  FEATURES:

    * If we encounter a criss-cross in history, use information from
      direct Least Common Ancestors to resolve inventory shape (locations
      of files, adds, deletes, etc). This is similar in concept to using
      ``--lca`` for merging file texts, only applied to paths.
      (John Arbash Meinel)


bzr 1.7 2008-09-23
------------------

This release includes many bug fixes and a few performance and feature
improvements.  ``bzr rm`` will now scan for missing files and remove them,
like how ``bzr add`` scans for unknown files and adds them. A bit more
polish has been applied to the stacking code. The b-tree indexing code has
been brought in, with an eye on using it in a future repository format.
There are only minor installer changes since bzr-1.7rc2.

  FEATURES

    * Some small updates to the win32 installer. Include localization
      files found in plugins, and include the builtin distutils as part of
      packaging qbzr. (Mark Hammond)


bzr 1.7rc2 2008-09-17
---------------------

A few bug fixes from 1.7rc1. The biggest change is a new
``RemoteBranch.get_stacked_on_url`` rpc. This allows clients that are
trying to access a Stacked branch over the smart protocol, to properly
connect to the stacked-on location.

  BUG FIXES:

    * Branching from a shared repository on a smart server into a new
      repository now preserves the repository format.
      (Andrew Bennetts, #269214)

   * Branching from a stacked branch via ``bzr+ssh`` can properly connect
     to the stacked-on branch.  (Martin Pool, #261315)

    * ``bzr init`` no longer re-opens the BzrDir multiple times.
      (Vincent Ladeuil)

    * Fix '_in_buffer' AttributeError when using the -Dhpss debug flag.
      (Andrew Bennetts)


bzr 1.7rc1 2008-09-09
---------------------

This release candidate for bzr 1.7 has several bug fixes and a few
performance and feature improvements.  ``bzr rm`` will now scan for
missing files and remove them, like how ``bzr add`` scans for unknown
files and adds them. A bit more polish has been applied to the stacking
code. The b-tree indexing code has been brought in, with an eye on using
it in a future repository format.


  CHANGES:

    * ``bzr export`` can now export a subdirectory of a project.
      (Robert Collins)

    * ``bzr remove-tree`` will now refuse to remove a tree with uncommitted
      changes, unless the ``--force`` option is specified.
      (Lukáš Lalinský, #74101)

    * ``bzr rm`` will now scan for files that are missing and remove just
      them automatically, much as ``bzr add`` scans for new files that
      are not ignored and adds them automatically. (Robert Collins)

  FEATURES

    * Support for GSSAPI authentication when using FTP as documented in
      RFC2228. (Jelmer Vernooij, #49623)

    * Add support for IPv6 in the smart server. (Jelmer Vernooij, #165014)

  IMPROVEMENTS:

    * A url like ``log+file:///tmp`` will log all access to that Transport
      to ``.bzr.log``, which may help in debugging or profiling.
      (Martin Pool)

    * ``bzr branch`` and ``bzr push`` use the default stacking policy if the
      branch format supports it. (Aaron Bentley)

    * ``bzr init`` and ``bzr init-repo`` will now print out the same as
      ``bzr info`` if it completed successfully.
      (Marius Kruger)

    * ``bzr uncommit`` logs the old tip revision id, and displays how to
      restore the branch to that tip using ``bzr pull``.  This allows you
      to recover if you realize you uncommitted the wrong thing.
      (John Arbash Meinel)

    * Fix problems in accessing stacked repositories over ``bzr://``.
      (Martin Pool, #261315)

    * ``SFTPTransport.readv()`` was accidentally using ``list += string``,
      which 'works', but adds each character separately to the list,
      rather than using ``list.append(string)``. Fixing this makes the
      SFTP transport a little bit faster (~20%) and use a bit less memory.
      (John Arbash Meinel)

    * When reading index files, if we happen to read the whole file in a
      single request treat it as a ``_buffer_all`` request. This happens
      most often on small indexes over remote transports, where we default
      to reading 64kB. It saves a round trip for each small index during
      fetch operations. Also, if we have read more than 50% of an index
      file, trigger a ``_buffer_all`` on the next request. This works
      around some inefficiencies because reads don't fall neatly on page
      boundaries, so we would ignore those bytes, but request them again
      later. This could trigger a total read size of more than the whole
      file. (John Arbash Meinel)

  BUG FIXES:

    * ``bzr rm`` is now aliased to ``bzr del`` for the convenience of svn
      users. (Robert Collins, #205416)

    * Catch the infamous "select/poll returned error" which occurs when
      pycurl try to send a body request to an HTTP/1.0 server which has
      already refused to handle the request. (Vincent Ladeuil, #225020)

    * Fix ``ObjectNotLocked`` errors when using various commands
      (including ``bzr cat`` and ``bzr annotate``) in combination with a
      smart server URL.  (Andrew Bennetts, #237067)

    * ``FTPTransport.stat()`` would return ``0000`` as the permission bits
      for the containing ``.bzr/`` directory (it does not implement
      permissions). This would cause us to set all subdirectories to
      ``0700`` and files to ``0600`` rather than leaving them unmodified.
      Now we ignore ``0000`` as the permissions and assume they are
      invalid. (John Arbash Meinel, #259855)

    * Merging from a previously joined branch will no longer cause
      a traceback. (Jelmer Vernooij, #203376)

    * Pack operations on windows network shares will work even with large
      files. (Robert Collins, #255656)

    * Running ``bzr st PATH_TO_TREE`` will no longer suppress merge
      status. Status is also about 7% faster on mozilla sized trees
      when the path to the root of the tree has been given. Users of
      the internal ``show_tree_status`` function should be aware that
      the show_pending flag is now authoritative for showing pending
      merges, as it was originally. (Robert Collins, #225204)

    * Set valid default _param_name for Option so that ListOption can embed
      '-' in names. (Vincent Ladeuil, #263249)

    * Show proper error rather than traceback when an unknown revision
      id is specified to ``bzr cat-revision``. (Jelmer Vernooij, #175569)

    * Trailing text in the dirstate file could cause the C dirstate parser
      to try to allocate an invalid amount of memory. We now properly
      check and test for parsing a dirstate with invalid trailing data.
      (John Arbash Meinel, #186014)

    * Unexpected error responses from a smart server no longer cause the
      client to traceback.  (Andrew Bennetts, #263527)

    * Use a Windows api function to get a Unicode host name, rather than
      assuming the host name is ascii.
      (Mark Hammond, John Arbash Meinel, #256550)

    * ``WorkingTree4`` trees will now correctly report missing-and-new
      paths in the output of ``iter_changes``. (Robert Collins)

  DOCUMENTATION:

    * Updated developer documentation.  (Martin Pool)

  API CHANGES:

    * Exporters now take 4 parameters. (Robert Collins)

    * ``Tree.iter_changes`` will now return False for the content change
      field when a file is missing in the basis tree and not present in
      the target tree. Previously it returned True unconditionally.
      (Robert Collins)

    * The deprecated ``Branch.abspath`` and unimplemented
      ``Branch.rename_one`` and ``Branch.move`` were removed. (Jelmer Vernooij)

    * BzrDir.clone_on_transport implementations must now accept a stacked_on
      parameter.  (Aaron Bentley)

    * BzrDir.cloning_metadir implementations must now take a require_stacking
      parameter.  (Aaron Bentley)

  TESTING:

    * ``addCleanup`` now takes ``*arguments`` and ``**keyword_arguments``
      which are then passed to the cleanup callable as it is run. In
      addition, addCleanup no longer requires that the callables passed to
      it be unique. (Jonathan Lange)

    * Fix some tests that fail on Windows because files are deleted while
      still in use.
      (Mark Hammond)

    * ``selftest``'s ``--starting-with`` option can now use predefined
      prefixes so that one can say ``bzr selftest -s bp.loom`` instead of
      ``bzr selftest -s bzrlib.plugins.loom``. (Vincent Ladeuil)

    * ``selftest``'s ``--starting-with`` option now accepts multiple values.
      (Vincent Ladeuil)

  INTERNALS:

    * A new plugin interface, ``bzrlib.log.log_adapters``, has been added.
      This allows dynamic log output filtering by plugins.
      (Robert Collins)

    * ``bzrlib.btree_index`` is now available, providing a b-tree index
      layer. The design is memory conservative (limited memory cache),
      faster to seek (approx 100 nodes per page, gives 100-way fan out),
      and stores compressed pages allowing more keys per page.
      (Robert Collins, John Arbash Meinel)

    * ``bzrlib.diff.DiffTree.show_diff`` now skips changes where the kind
      is unknown in both source and target.
      (Robert Collins, Aaron Bentley)

    * ``GraphIndexBuilder.add_node`` and ``BTreeBuilder`` have been
      streamlined a bit. This should make creating large indexes faster.
      (In benchmarking, it now takes less time to create a BTree index than
      it takes to read the GraphIndex one.) (John Arbash Meinel)

    * Mail clients for `bzr send` are now listed in a registry.  This
      allows plugins to add new clients by registering them with
      ``bzrlib.mail_client.mail_client_registry``.  All of the built-in
      clients now use this mechanism.  (Neil Martinsen-Burrell)


bzr 1.6.1 2008-09-05
--------------------

A couple regressions were found in the 1.6 release. There was a
performance issue when using ``bzr+ssh`` to branch large repositories,
and some problems with stacking and ``rich-root`` capable repositories.


bzr 1.6.1rc2 2008-09-03
-----------------------

  BUG FIXES:

    * Copying between ``rich-root`` and ``rich-root-pack`` (and vice
      versa) was accidentally using the inter-model fetcher, instead of
      recognizing that both were 'rich root' formats.
      (John Arbash Meinel, #264321)


bzr 1.6.1rc1 2008-08-29
-----------------------

This release fixes a few regressions found in the 1.6 client. Fetching
changes was using an O(N^2) buffering algorithm, so for large projects it
would cause memory thrashing. There is also a specific problem with the
``--1.6-rich-root`` format, which prevented stacking on top of
``--rich-root-pack`` repositories, and could allow users to accidentally
fetch experimental data (``-subtree``) without representing it properly.
The ``--1.6-rich-root`` format has been deprecated and users are
recommended to upgrade to ``--1.6.1-rich-root`` immediately.  Also we
re-introduced a workaround for users who have repositories with incorrect
nodes (not possible if you only used official releases).
I should also clarify that none of this is data loss level issues, but
still sufficient enough to warrant an updated release.

  BUG FIXES:

    * ``RemoteTransport.readv()`` was being inefficient about how it
      buffered the readv data and processed it. It would keep appending to
      the same string (causing many copies) and then pop bytes out of the
      start of the string (causing more copies).
      With this patch "bzr+ssh://local" can improve dramatically,
      especially for projects with large files.
      (John Arbash Meinel)

    * Revision texts were always meant to be stored as fulltexts. There
      was a bug in a bzr.dev version that would accidentally create deltas
      when copying from a Pack repo to a Knit repo. This has been fixed,
      but to support those repositories, we know always request full texts
      for Revision texts. (John Arbash Meinel, #261339)

    * The previous ``--1.6-rich-root`` format used an incorrect xml
      serializer, which would accidentally support fetching from a
      repository that supported subtrees, even though the local one would
      not. We deprecated that format, and introduced a new one that uses
      the correct serializer ``--1.6.1-rich-root``.
      (John Arbash Meinel, #262333)


bzr 1.6 2008-08-25
------------------

Finally, the long awaited bzr 1.6 has been released. This release includes
new features like Stacked Branches, improved weave merge, and an updated
server protocol (now on v3) which will allow for better cross version
compatibility. With this release we have deprecated Knit format
repositories, and recommend that users upgrade them, we will continue to
support reading and writing them for the forseeable future, but we will
not be tuning them for performance as pack repositories have proven to be
better at scaling. This will also be the first release to bundle
TortoiseBzr in the standalone Windows installer.


bzr 1.6rc5 2008-08-19
---------------------

  BUG FIXES:

    * Disable automatic detection of stacking based on a containing
      directory of the target. It interacted badly with push, and needs a
      bit more work to get the edges polished before it should happen
      automatically. (John Arbash Meinel, #259275)
      (This change was reverted when merged to bzr.dev)


bzr 1.6rc4 2008-08-18
---------------------

  BUG FIXES:

    * Fix a regression in knit => pack fetching.  We had a logic
      inversion, causing the fetch to insert fulltexts in random order,
      rather than preserving deltas.  (John Arbash Meinel, #256757)


bzr 1.6rc3 2008-08-14
---------------------

  CHANGES:

    * Disable reading ``.bzrrules`` as a per-branch rule preferences
      file. The feature was not quite ready for a full release.
      (Robert Collins)

  IMPROVEMENTS:

    * Update the windows installer to bundle TortoiseBzr and ``qbzr``
      into the standalone installer. This will be the first official
      windows release that installs Tortoise by default.
      (Mark Hammond)

  BUG FIXES:

    * Fix a regression in ``bzr+http`` support. There was a missing
      function (``_read_line``) that needed to be carried over from
      ``bzr+ssh`` support. (Andrew Bennetts)

    * ``GraphIndex`` objects will internally read an entire index if more
      than 1/20th of their keyspace is requested in a single operation.
      This largely mitigates a performance regression in ``bzr log FILE``
      and completely corrects the performance regression in ``bzr log``.
      The regression was caused by removing an accomodation which had been
      supporting the index format in use. A newer index format is in
      development which is substantially faster. (Robert Collins)


bzr 1.6rc2 2008-08-13
---------------------

This release candidate has a few minor bug fixes, and some regression
fixes for Windows.

  BUG FIXES:

    * ``bzr upgrade`` on remote branches accessed via bzr:// and
      bzr+ssh:// now works.  (Andrew Bennetts)

    * Change the ``get_format_description()`` strings for
      ``RepositoryFormatKnitPack5`` et al to be single line messages.
      (Aaron Bentley)

    * Fix for a regression on Win32 where we would try to call
      ``os.listdir()`` on a file and not catch the exception properly.
      (Windows raises a different exception.) This would manifest in
      places like ``bzr rm file`` or ``bzr switch``.
      (Mark Hammond, John Arbash Meinel)

    * ``Inventory.copy()`` was failing to set the revision property for
      the root entry. (Jelmer Vernooij)

    * sftp transport: added missing ``FileExists`` case to
      ``_translate_io_exception`` (Christophe Troestler, #123475)

    * The help for ``bzr ignored`` now suggests ``bzr ls --ignored`` for
      scripting use. (Robert Collins, #3834)

    * The default ``annotate`` logic will now always assign the
      last-modified value of a line to one of the revisions that modified
      it, rather than a merge revision. This would happen when both sides
      claimed to have modified the line resulting in the same text. The
      choice is arbitrary but stable, so merges in different directions
      will get the same results.  (John Arbash Meinel, #232188)


bzr 1.6rc1 2008-08-06
---------------------

This release candidate for bzr 1.6 solidifies the new branch stacking
feature.  Bazaar now recommends that users upgrade all knit repositories,
because later formats are much faster.  However, we plan to continue read/write and
upgrade support for knit repostories for the forseeable future.  Several
other bugs and performance issues were fixed.

  CHANGES:

    * Knit format repositories are deprecated and bzr will now emit
      warnings whenever it encounters one.  Use ``bzr upgrade`` to upgrade
      knit repositories to pack format.  (Andrew Bennetts)

  IMPROVEMENTS:

    * ``bzr check`` can now be told which elements at a location it should
      check.  (Daniel Watkins)

    * Commit now supports ``--exclude`` (or ``-x``) to exclude some files
      from the commit. (Robert Collins, #3117)

    * Fetching data between repositories that have the same model but no
      optimised fetcher will not reserialise all the revisions, increasing
      performance. (Robert Collins, John Arbash Meinel)

    * Give a more specific error when target branch is not reachable.
      (James Westby)

    * Implemented a custom ``walkdirs_utf8`` implementation for win32.
      This uses a pyrex extension to get direct access to the
      ``FindFirstFileW`` style apis, rather than using ``listdir`` +
      ``lstat``. Shows a very strong improvement in commands like
      ``status`` and ``diff`` which have to iterate the working tree.
      Anywhere from 2x-6x faster depending on the size of the tree (bigger
      trees, bigger benefit.) (John Arbash Meinel)

    * New registry for log properties handles  and the method in
      LongLogFormatter to display the custom properties returned by the
      registered handlers. (Guillermo Gonzalez, #162469)

  BUG FIXES:

    * Add more tests that stacking does not create deltas spanning
      physical repository boundaries.
      (Martin Pool, #252428)

    * Better message about incompatible repositories.
      (Martin Pool, #206258)

    * ``bzr branch --stacked`` ensures the destination branch format can
      support stacking, even if the origin does not.
      (Martin Pool)

    * ``bzr export`` no longer exports ``.bzrrules``.
      (Ian Clatworthy)

    * ``bzr serve --directory=/`` now correctly allows the whole
      filesystem to be accessed on Windows, not just the root of the drive
      that Python is running from.
      (Adrian Wilkins, #240910)

    * Deleting directories by hand before running ``bzr rm`` will not
      cause subsequent errors in ``bzr st`` and ``bzr commit``.
      (Robert Collins, #150438)

    * Fix a test case that was failing if encoding wasn't UTF-8.
      (John Arbash Meinel, #247585)

    * Fix "no buffer space available" error when branching with the new
      smart server protocol to or from Windows.
      (Andrew Bennetts, #246180)

    * Fixed problem in branching from smart server.
      (#249256, Michael Hudson, Martin Pool)

    * Handle a file turning in to a directory in TreeTransform.
      (James Westby, #248448)

  API CHANGES:

    * ``MutableTree.commit`` has an extra optional keywork parameter
      ``exclude`` that will be unconditionally supplied by the command
      line UI - plugins that add tree formats may need an update.
      (Robert Collins)

    * The API minimum version for plugin compatibility has been raised to
      1.6 - there are significant changes throughout the code base.
      (Robert Collins)

    * The generic fetch code now uses three attributes on Repository objects
      to control fetch. The streams requested are controlled via :
      ``_fetch_order`` and ``_fetch_uses_deltas``. Setting these
      appropriately allows different repository implementations to recieve
      data in their optimial form. If the ``_fetch_reconcile`` is set then
      a reconcile operation is triggered at the end of the fetch.
      (Robert Collins)

    * The ``put_on_disk`` and ``get_tar_item`` methods in
      ``InventoryEntry`` were deprecated. (Ian Clatworthy)

    * ``Repository.is_shared`` doesn't take a read lock. It didn't
      need one in the first place (nobody cached the value, and
      ``RemoteRepository`` wasn't taking one either). This saves a round
      trip when probing Pack repositories, as they read the ``pack-names``
      file when locked. And during probe, locking the repo isn't very
      useful. (John Arbash Meinel)

  INTERNALS:

    * ``bzrlib.branchbuilder.BranchBuilder`` is now much more capable of
      putting together a real history without having to create a full
      WorkingTree. It is recommended that tests that are not directly
      testing the WorkingTree use BranchBuilder instead.  See
      ``BranchBuilder.build_snapshot`` or
      ``TestCaseWithMemoryTree.make_branch_builder``.  (John Arbash Meinel)

    * ``bzrlib.builtins.internal_tree_files`` broken into two giving a new
      helper ``safe_relpath_files`` - used by the new ``exclude``
      parameter to commit. (Robert Collins)

    * Make it easier to introduce new WorkingTree formats.
      (Ian Clatworthy)

    * The code for exporting trees was refactored not to use the
      deprecated ``InventoryEntry`` methods. (Ian Clatworthy)

    * RuleSearchers return () instead of [] now when there are no matches.
      (Ian Clatworthy)


bzr 1.6beta3 2008-07-17
-----------------------

This release adds a new 'stacked branches' feature allowing branches to
share storage without being in the same repository or on the same machine.
(See the user guide for more details.)  It also adds a new hook, improved
weaves, aliases for related locations, faster bzr+ssh push, and several
bug fixes.

  FEATURES:

    * New ``pre_change_branch_tip`` hook that is called before the
      branch tip is moved, while the branch is write-locked.  See the User
      Reference for signature details.  (Andrew Bennetts)

    * Rule-based preferences can now be defined for selected files in
      selected branches, allowing commands and plugins to provide
      custom behaviour for files matching defined patterns.
      See ``Rule-based preferences`` (part of ``Configuring Bazaar``)
      in the User Guide and ``bzr help rules`` for more information.
      (Ian Clatworthy)

    * Sites may suggest a branch to stack new branches on.  (Aaron Bentley)

    * Stacked branches are now supported. See ``bzr help branch`` and
      ``bzr help push``.  Branches must be in the ``development1`` format
      to stack, though the stacked-on branch can be of any format.
      (Robert Collins)

  IMPROVEMENTS:

    * ``bzr export --format=tgz --root=NAME -`` to export a gzipped tarball
      to stdout; also ``tar`` and ``tbz2``.
      (Martin Pool)

    * ``bzr (re)merge --weave`` will now use a standard Weave algorithm,
      rather than the annotation-based merge it was using. It does so by
      building up a Weave of the important texts, without needing to build
      the full ancestry. (John Arbash Meinel, #238895)

    * ``bzr send`` documents and better supports ``emacsclient`` (proper
      escaping of mail headers and handling of the MUA Mew).
      (Christophe Troestler)

    * Remembered locations can be specified by aliases, e.g. :parent, :public,
      :submit.  (Aaron Bentley)

    * The smart protocol now has improved support for setting branches'
      revision info directly.  This makes operations like push
      faster.  The new request method name is
      ``Branch.set_last_revision_ex``.  (Andrew Bennetts)

  BUG FIXES:

    * Bazaar is now able to be a client to the web server of IIS 6 and 7.
      The broken implementations of RFC822 in Python and RFC2046 in IIS
      combined with boundary-line checking in Bazaar previously made this
      impossible. (NB, IIS 5 does not suffer from this problem).
      (Adrian Wilkins, #247585)

    * ``bzr log --long`` with a ghost in your mainline now handles that
      ghost properly. (John Arbash Meinel, #243536)

    * ``check`` handles the split-up .bzr layout correctly, so no longer
      requires a branch to be present.
      (Daniel Watkins, #64783)

    * Clearer message about how to set the PYTHONPATH if bzrlib can't be
      loaded.
      (Martin Pool, #205230)

    * Errors about missing libraries are now shown without a traceback,
      and with a suggestion to install the library.  The full traceback is
      still in ``.bzr.log`` and can be shown with ``-Derror``.
      (Martin Pool, #240161)

    * Fetch from a stacked branch copies all required data.
      (Aaron Bentley, #248506)

    * Handle urls such as ftp://user@host.com@www.host.com where the user
      name contains an @.
      (Neil Martinsen-Burrell, #228058)

    * ``needs_read_lock`` and ``needs_write_lock`` now suppress an error during
      ``unlock`` if there was an error in the original function. This helps
      most when there is a failure with a smart server action, since often the
      connection closes and we cannot unlock.
      (Andrew Bennetts, John Arbash Meinel, #125784)

    * Obsolete hidden command ``bzr fetch`` removed.
      (Martin Pool, #172870)

    * Raise the correct exception when doing ``-rbefore:0`` or ``-c0``.
      (John Arbash Meinel, #239933)

    * You can now compare file revisions in Windows diff programs from
      Cygwin Bazaar.
      (Matt McClure, #209281)

    * revision_history now tolerates mainline ghosts for Branch format 6.
      (Aaron Bentley, #235055)

    * Set locale from environment for third party libs.
      (Martin von Gagern, #128496)

  DOCUMENTATION:

    * Added *Using stacked branches* to the User Guide.
      (Ian Clatworthy)

    * Updated developer documentation.
      (Martin Pool)

  TESTING:

   * ``-Dmemory`` will cause /proc/PID/status to be catted before bzr
     exits, allowing low-key analysis of peak memory use. (Robert Collins)

   * ``TestCaseWithTransport.make_branch_and_tree`` tries harder to return
     a tree with a ``branch`` attribute of the right format.  This was
     preventing some ``RemoteBranch`` tests from actually running with
     ``RemoteBranch`` instances.  (Andrew Bennetts)

  API CHANGES:

    * Removed ``Repository.text_store``, ``control_store``, etc.  Instead,
      there are new attributes ``texts, inventories, revisions,
      signatures``, each of which is a ``VersionedFiles``.  See the
      Repository docstring for more details.
      (Robert Collins)

    * ``Branch.pull`` now accepts an ``_override_hook_target`` optional
      parameter.  If you have a subclass of ``Branch`` that overrides
      ``pull`` then you should add this parameter.  (Andrew Bennetts)

    * ``bzrlib.check.check()`` has been deprecated in favour of the more
      aptly-named ``bzrlib.check.check_branch()``.
      (Daniel Watkins)

    * ``Tree.print_file`` and ``Repository.print_file`` are deprecated.
      These methods are bad APIs because they write directly to sys.stdout.
      bzrlib does not use them internally, and there are no direct tests
      for them. (Alexander Belchenko)

  INTERNALS:

    * ``cat`` command no longer uses ``Tree.print_file()`` internally.
      (Alexander Belchenko)

    * New class method ``BzrDir.open_containing_tree_branch_or_repository``
      which eases the discovery of the tree, the branch and the repository
      containing a given location.
      (Daniel Watkins)

    * New ``versionedfile.KeyMapper`` interface to abstract out the access to
      underlying .knit/.kndx etc files in repositories with partitioned
      storage. (Robert Collins)

    * Obsolete developer-use command ``weave-join`` has been removed.
      (Robert Collins)

    * ``RemoteToOtherFetcher`` and ``get_data_stream_for_search`` removed,
      to support new ``VersionedFiles`` layering.
      (Robert Collins)


bzr 1.6beta2 2008-06-10
-----------------------

This release contains further progress towards our 1.6 goals of shallow
repositories, and contains a fix for some user-affecting bugs in the
repository layer.  Building working trees during checkout and branch is
now faster.

  BUG FIXES:

    * Avoid KnitCorrupt error extracting inventories from some repositories.
      (The data is not corrupt; an internal check is detecting a problem
      reading from the repository.)
      (Martin Pool, Andrew Bennetts, Robert Collins, #234748)

    * ``bzr status`` was breaking if you merged the same revision twice.
      (John Arbash Meinel, #235407)

    * Fix infinite loop consuming 100% CPU when a connection is lost while
      reading a response body via the smart protocol v1 or v2.
      (Andrew Bennetts)

    * Inserting a bundle which changes the contents of a file with no trailing
      end of line, causing a knit snapshot in a 'knits' repository will no longer
      cause KnitCorrupt. (Robert Collins)

    * ``RemoteBranch.pull`` needs to return the ``self._real_branch``'s
      pull result. It was instead just returning None, which breaks ``bzr
      pull``. (John Arbash Meinel, #238149)

    * Sanitize branch nick before using it as an attachment filename in
      ``bzr send``. (Lukáš Lalinský, #210218)

    * Squash ``inv_entry.symlink_target`` to a plain string when
      generating DirState details. This prevents from getting a
      ``UnicodeError`` when you have symlinks and non-ascii filenames.
      (John Arbash Meinel, #135320)

  IMPROVEMENTS:

    * Added the 'alias' command to set/unset and display aliases. (Tim Penhey)

    * ``added``, ``modified``, and ``unknowns`` behaviour made consistent (all three
      now quote paths where required). Added ``--null`` option to ``added`` and
      ``modified`` (for null-separated unknowns, use ``ls --unknown --null``)
      (Adrian Wilkins)

    * Faster branching (1.09x) and lightweight checkouts (1.06x) on large trees.
      (Ian Clatworthy, Aaron Bentley)

  DOCUMENTATION:

    * Added *Bazaar Zen* section to the User Guide. (Ian Clatworthy)

  TESTING:

    * Fix the test HTTPServer to be isolated from chdir calls made while it is
      running, allowing it to be used in blackbox tests. (Robert Collins)

  API CHANGES:

    * ``WorkingTree.set_parent_(ids/trees)`` will now filter out revisions
      which are in the ancestry of other revisions. So if you merge the same
      tree twice, or merge an ancestor of an existing merge, it will only
      record the newest. (If you merge a descendent, it will replace its
      ancestor). (John Arbash Meinel, #235407)

    * ``RepositoryPolicy.__init__`` now requires stack_on and stack_on_pwd,
      through the derived classes do not.  (Aaron Bentley)

  INTERNALS:

    * ``bzrlib.bzrdir.BzrDir.sprout`` now accepts ``stacked`` to control
      creating stacked branches. (Robert Collins)

    * Knit record serialisation is now stricter on what it will accept, to
      guard against potential internal bugs, or broken input. (Robert Collins)


bzr 1.6beta1 2008-06-02
-----------------------


Commands that work on the revision history such as push, pull, missing,
uncommit and log are now substantially faster.  This release adds a
translation of some of the user documentation into Spanish.  (Contributions of
other translations would be very welcome.)  Bazaar 1.6beta1 adds a new network
protocol which is used by default and which allows for more efficient transfers
and future extensions.


  NOTES WHEN UPGRADING:

    * There is a new version of the network protocol used for bzr://, bzr+ssh://
      and bzr+http:// connections.  This will allow more efficient requests and
      responses, and more graceful fallback when a server is too old to
      recognise a request from a more recent client.  Bazaar 1.6 will
      interoperate with 0.16 and later versions, but servers should be upgraded
      when possible.  Bazaar 1.6 no longer interoperates with 0.15 and earlier via
      these protocols.  Use alternatives like SFTP or upgrade those servers.
      (Andrew Bennetts, #83935)

  CHANGES:

    * Deprecation warnings will not be suppressed when running ``bzr selftest``
      so that developers can see if their code is using deprecated functions.
      (John Arbash Meinel)

  FEATURES:

    * Adding ``-Derror`` will now display a traceback when a plugin fails to
      load. (James Westby)

  IMPROVEMENTS:

    * ``bzr branch/push/pull -r XXX`` now have a helper function for finding
      the revno of the new revision (``Graph.find_distance_to_null``). This
      should make something like ``bzr branch -r -100`` in a shared, no-trees
      repository much snappier. (John Arbash Meinel)

    * ``bzr log --short -r X..Y`` no longer needs to access the full revision
      history. This makes it noticeably faster when logging the last few
      revisions. (John Arbash Meinel)

    * ``bzr ls`` now accepts ``-V`` as an alias for ``--versioned``.
      (Jerad Cramp, #165086)

    * ``bzr missing`` uses the new ``Graph.find_unique_ancestors`` and
      ``Graph.find_differences`` to determine missing revisions without having
      to search the whole ancestry. (John Arbash Meinel, #174625)

    * ``bzr uncommit`` now uses partial history access, rather than always
      extracting the full revision history for a branch. This makes it
      resolve the appropriate revisions much faster (in testing it drops
      uncommit from 1.5s => 0.4s). It also means ``bzr log --short`` is one
      step closer to not using full revision history.
      (John Arbash Meinel, #172649)

  BUGFIXES:

    * ``bzr merge --lca`` should handle when two revisions have no common
      ancestor other than NULL_REVISION. (John Arbash Meinel, #235715)

    * ``bzr status`` was breaking if you merged the same revision twice.
      (John Arbash Meinel, #235407)

    * ``bzr push`` with both ``--overwrite`` and ``-r NNN`` options no longer
      fails.  (Andrew Bennetts, #234229)

    * Correctly track the base URL of a smart medium when using bzr+http://
      URLs, which was causing spurious "No repository present" errors with
      branches in shared repositories accessed over bzr+http.
      (Andrew Bennetts, #230550)

    * Define ``_remote_is_at_least_1_2`` on ``SmartClientMedium`` so that all
      implementations have the attribute.  Fixes 'PyCurlTransport' object has no
      attribute '_remote_is_at_least_1_2' attribute errors.
      (Andrew Bennetts, #220806)

    * Failure to delete an obsolete pack file should just give a warning
      message, not a fatal error.  It may for example fail if the file is still
      in use by another process.
      (Martin Pool)

    * Fix MemoryError during large fetches over HTTP by limiting the amount of
      data we try to read per ``recv`` call.  The problem was observed with
      Windows and a proxy, but might affect other environments as well.
      (Eric Holmberg, #215426)

    * Handle old merge directives correctly in Merger.from_mergeable.  Stricter
      get_parent_map requirements exposed a latent bug here.  (Aaron Bentley)

    * Issue a warning and ignore passwords declared in authentication.conf when
      used for an ssh scheme (sftp or bzr+ssh).
      (Vincent Ladeuil, #203186)

    * Make both http implementations raise appropriate exceptions on 403
      Forbidden when POSTing smart requests.
      (Vincent Ladeuil, #230223)

    * Properly *title* header names in http requests instead of capitalizing
      them.
      (Vincent Ladeuil, #229076)

    * The "Unable to obtain lock" error message now also suggests using
      ``bzr break-lock`` to fix it.  (Martin Albisetti, #139202)

    * Treat an encoding of '' as ascii; this can happen when bzr is run
      under vim on Mac OS X.
      (Neil Martinsen-Burrell)

    * ``VersionedFile.make_mpdiffs()`` was raising an exception that wasn't in
      scope. (Daniel Fischer #235687)

  DOCUMENTATION:

    * Added directory structure and started translation of docs in spanish.
      (Martin Albisetti, Lucio Albenga)

    * Incorporate feedback from Jelmer Vernooij and Neil Martinsen-Burrell
      on the plugin and integration chapters of the User Guide.
      (Ian Clatworthy)

    * More Bazaar developer documentation about packaging and release process,
      and about use of Python reprs.
      (Martin Pool, Martin Albisetti)

    * Updated Tortise strategy document. (Mark Hammond)

  TESTING:

    * ``bzrlib.tests.adapt_tests`` was broken and unused - it has been fixed.
      (Robert Collins)

    * Fix the test HTTPServer to be isolated from chdir calls made while it is
      running, allowing it to be used in blackbox tests. (Robert Collins)

    * New helper function for splitting test suites
      ``split_suite_by_condition``. (Robert Collins)

  INTERNALS:

    * ``Branch.missing_revisions`` has been deprecated. Similar functionality
      can be obtained using ``bzrlib.missing.find_unmerged``. The api was
      fairly broken, and the function was unused, so we are getting rid of it.
      (John Arbash Meinel)

  API CHANGES:

    * ``Branch.abspath`` is deprecated; use the Tree or Transport
      instead.  (Martin Pool)

    * ``Branch.update_revisions`` now takes an optional ``Graph``
      object. This can be used by ``update_revisions`` when it is
      checking ancestry, and allows callers to prefer request to go to a
      local branch.  (John Arbash Meinel)

    * Branch, Repository, Tree and BzrDir should expose a Transport as an
      attribute if they have one, rather than having it indirectly accessible
      as ``.control_files._transport``.  This doesn't add a requirement
      to support a Transport in cases where it was not needed before;
      it just simplifies the way it is reached.  (Martin Pool)

    * ``bzr missing --mine-only`` will return status code 0 if you have no
      new revisions, but the remote does. Similarly for ``--theirs-only``.
      The new code only checks one side, so it doesn't know if the other
      side has changes. This seems more accurate with the request anyway.
      It also changes the output to print '[This|Other] branch is up to
      date.' rather than displaying nothing.  (John Arbash Meinel)

    * ``LockableFiles.put_utf8``, ``put_bytes`` and ``controlfilename``
      are now deprecated in favor of using Transport operations.
      (Martin Pool)

    * Many methods on ``VersionedFile``, ``Repository`` and in
      ``bzrlib.revision``  deprecated before bzrlib 1.5 have been removed.
      (Robert Collins)

    * ``RevisionSpec.wants_revision_history`` can be set to False for a given
      ``RevisionSpec``. This will disable the existing behavior of passing in
      the full revision history to ``self._match_on``. Useful for specs that
      don't actually need access to the full history. (John Arbash Meinel)

    * The constructors of ``SmartClientMedium`` and its subclasses now require a
      ``base`` parameter.  ``SmartClientMedium`` implementations now also need
      to provide a ``remote_path_from_transport`` method.  (Andrew Bennetts)

    * The default permissions for creating new files and directories
      should now be obtained from ``BzrDir._get_file_mode()`` and
      ``_get_dir_mode()``, rather than from LockableFiles.  The ``_set_file_mode``
      and ``_set_dir_mode`` variables on LockableFiles which were advertised
      as a way for plugins to control this are no longer consulted.
      (Martin Pool)

    * ``VersionedFile.join`` is deprecated. This method required local
      instances of both versioned file objects and was thus hostile to being
      used for streaming from a smart server. The new get_record_stream and
      insert_record_stream are meant to efficiently replace this method.
      (Robert Collins)

    * ``WorkingTree.set_parent_(ids/trees)`` will now filter out revisions
      which are in the ancestry of other revisions. So if you merge the same
      tree twice, or merge an ancestor of an existing merge, it will only
      record the newest. (If you merge a descendent, it will replace its
      ancestor). (John Arbash Meinel, #235407)

    * ``WorkingTreeFormat2.stub_initialize_remote`` is now private.
      (Martin Pool)


bzr 1.5 2008-05-16
------------------

This release of Bazaar includes several updates to the documentation, and fixes
to prepare for making rich root support the default format. Many bugs have been
squashed, including fixes to log, bzr+ssh inter-operation with older servers.

  CHANGES:

    * Suppress deprecation warnings when bzrlib is a 'final' release. This way
      users of packaged software won't be bothered with DeprecationWarnings,
      but developers and testers will still see them. (John Arbash Meinel)

  DOCUMENTATION:

    * Incorporate feedback from Jelmer Vernooij and Neil Martinsen-Burrell
      on the plugin and integration chapters of the User Guide.
      (Ian Clatworthy)


bzr 1.5rc1 2008-05-09
---------------------

  NOTES WHEN UPGRADING:

  CHANGES:

    * Broader support of GNU Emacs mail clients. Set
      ``mail_client=emacsclient`` in your bazaar.conf and ``send`` will pop the
      bundle in a mail buffer according to the value of ``mail-user-agent``
      variable. (Xavier Maillard)

  FEATURES:

  IMPROVEMENTS:

    * Diff now handles revision specs like "branch:" and "submit:" more
      efficiently.  (Aaron Bentley, #202928)

    * More friendly error given when attempt to start the smart server
      on an address already in use. (Andrea Corbellini, #200575)

    * Pull completes much faster when there is nothing to pull.
      (Aaron Bentley)

  BUGFIXES:

    * Authentication.conf can define sections without password.
      (Vincent Ladeuil, #199440)

    * Avoid muttering every time a child update does not cause a progress bar
      update. (John Arbash Meinel, #213771)

    * ``Branch.reconcile()`` is now implemented. This allows ``bzr reconcile``
      to fix when a Branch has a non-canonical mainline history. ``bzr check``
      also detects this condition. (John Arbash Meinel, #177855)

    * ``bzr log -r ..X bzr://`` was failing, because it was getting a request
      for ``revision_id=None`` which was not a string.
      (John Arbash Meinel, #211661)

    * ``bzr commit`` now works with Microsoft's FTP service.
      (Andreas Deininger)

    * Catch definitions outside sections in authentication.conf.
      (Vincent Ladeuil, #217650)

    * Conversion from non-rich-root to rich-root(-pack) updates inventory
      sha1s, even when bundles are used.  (Aaron Bentley, #181391)

    * Conversion from non-rich-root to rich-root(-pack) works correctly even
      though search keys are not topologically sorted.  (Aaron Bentley)

    * Conversion from non-rich-root to rich-root(-pack) works even when a
      parent revision has a different root id.  (Aaron Bentley, #177874)

    * Disable strace testing until strace is fixed (see bug #103133) and emit a
      warning when selftest ends to remind us of leaking tests.
      (Vincent Ladeuil, #226769)

    * Fetching all revisions from a repository does not cause pack collisions.
      (Robert Collins, Aaron Bentley, #212908)

    * Fix error about "attempt to add line-delta in non-delta knit".
      (Andrew Bennetts, #217701)

    * Pushing a branch in "dirstate" format (Branch5) over bzr+ssh would break
      if the remote server was < version 1.2. This was due to a bug in the
      RemoteRepository.get_parent_map() fallback code.
      (John Arbash Meinel, #214894)

    * Remove leftover code in ``bzr_branch`` that inappropriately creates
      a ``branch-name`` file in the branch control directory.
      (Martin Pool)

    * Set SO_REUSEADDR on server sockets of ``bzr serve`` to avoid problems
      rebinding the socket when starting the server a second time.
      (John Arbash Meinel, Martin Pool, #164288)

    * Severe performance degradation in fetching from knit repositories to
      knits and packs due to parsing the entire revisions.kndx on every graph
      walk iteration fixed by using the Repository.get_graph API.  There was
      another regression in knit => knit fetching which re-read the index for
      every revision each side had in common.
      (Robert Collins, John Arbash Meinel)

    * When logging the changes to a particular file, there was a bug if there
      were ghosts in the revision ancestry. (John Arbash Meinel, #209948)

    * xs4all's ftp server returns a temporary error when trying to list an
      empty directory, rather than returning an empty list. Adding a
      workaround so that we don't get spurious failures.
      (John Arbash Meinel, #215522)

  DOCUMENTATION:

    * Expanded the User Guide to include new chapters on popular plugins and
      integrating Bazaar into your environment. The *Best practices* chapter
      was renamed to *Miscellaneous topics* as suggested by community
      feedback as well. (Ian Clatworthy)

    * Document outlining strategies for TortoiseBzr. (Mark Hammond)

    * Improved the documentation on hooks. (Ian Clatworthy)

    * Update authentication docs regarding ssh agents.
      (Vincent Ladeuil, #183705)

  TESTING:

    * Add ``thread_name_suffix`` parameter to SmartTCPServer_for_testing, to
      make it easy to identify which test spawned a thread with an unhandled
      exception. (Andrew Bennetts)

    * New ``--debugflag``/``-E`` option to ``bzr selftest`` for setting
      options for debugging tests, these are complementary to the the -D
      options.  The ``-Dselftest_debug`` global option has been replaced by the
      ``-E=allow_debug`` option for selftest. (Andrew Bennetts)

    * Parameterised test ids are preserved correctly to aid diagnosis of test
      failures. (Robert Collins, Andrew Bennetts)

    * selftest now accepts --starting-with <id> to load only the tests whose id
      starts with the one specified. This greatly speeds up running the test
      suite on a limited set of tests and can be used to run the tests for a
      single module, a single class or even a single test.  (Vincent Ladeuil)

    * The test suite modules have been modified to define load_tests() instead
      of test_suite(). That speeds up selective loading (via --load-list)
      significantly and provides many examples on how to migrate (grep for
      load_tests).  (Vincent Ladeuil)

  INTERNALS:

    * ``Hooks.install_hook`` is now deprecated in favour of
      ``Hooks.install_named_hook`` which adds a required ``name`` parameter, to
      avoid having to call ``Hooks.name_hook``. (Daniel Watkins)

    * Implement xml8 serializer.  (Aaron Bentley)

    * New form ``@deprecated_method(deprecated_in(1, 5, 0))`` for making
      deprecation wrappers.  (Martin Pool)

    * ``Repository.revision_parents`` is now deprecated in favour of
      ``Repository.get_parent_map([revid])[revid]``. (Jelmer Vernooij)

    * The Python ``assert`` statement is no longer used in Bazaar source, and
      a test checks this.  (Martin Pool)

  API CHANGES:

    * ``bzrlib.status.show_pending_merges`` requires the repository to be
      locked by the caller. Callers should have been doing it anyway, but it
      will now raise an exception if they do not. (John Arbash Meinel)

    * Repository.get_data_stream, Repository.get_data_stream_for_search(),
      Repository.get_deltas_for_revsions(), Repository.revision_trees(),
      Repository.item_keys_introduced_by() no longer take read locks.
      (Aaron Bentley)

    * ``LockableFiles.get_utf8`` and ``.get`` are deprecated, as a start
      towards removing LockableFiles and ``.control_files`` entirely.
      (Martin Pool)

    * Methods deprecated prior to 1.1 have been removed.
      (Martin Pool)


bzr 1.4 2008-04-28
------------------

This release of Bazaar includes handy improvements to the speed of log and
status, new options for several commands, improved documentation, and better
hooks, including initial code for server-side hooks.  A number of bugs have
been fixed, particularly in interoperability between different formats or
different releases of Bazaar over there network.  There's been substantial
internal work in both the repository and network code to enable new features
and faster performance.

  BUG FIXES:

    * Pushing a branch in "dirstate" format (Branch5) over bzr+ssh would break
      if the remote server was < version 1.2.  This was due to a bug in the
      RemoteRepository.get_parent_map() fallback code.
      (John Arbash Meinel, Andrew Bennetts, #214894)


bzr 1.4rc2 2008-04-21
---------------------

  BUG FIXES:

    * ``bzr log -r ..X bzr://`` was failing, because it was getting a request
      for ``revision_id=None`` which was not a string.
      (John Arbash Meinel, #211661)

    * Fixed a bug in handling ghost revisions when logging changes in a
      particular file.  (John Arbash Meinel, #209948)

    * Fix error about "attempt to add line-delta in non-delta knit".
      (Andrew Bennetts, #205156)

    * Fixed performance degradation in fetching from knit repositories to
      knits and packs due to parsing the entire revisions.kndx on every graph
      walk iteration fixed by using the Repository.get_graph API.  There was
      another regression in knit => knit fetching which re-read the index for
      every revision each side had in common.
      (Robert Collins, John Arbash Meinel)


bzr 1.4rc1 2008-04-11
---------------------

  CHANGES:

   * bzr main script cannot be imported (Benjamin Peterson)

   * On Linux bzr additionally looks for plugins in arch-independent site
     directory. (Toshio Kuratomi)

   * The ``set_rh`` branch hook is now deprecated. Please migrate
     any plugins using this hook to use an alternative, e.g.
     ``post_change_branch_tip``. (Ian Clatworthy)

   * When a plugin cannot be loaded as the file path is not a valid
     python module name bzr will now strip a ``bzr_`` prefix from the
     front of the suggested name, as many plugins (e.g. bzr-svn)
     want to be installed without this prefix. It is a common mistake
     to have a folder named "bzr-svn" for that plugin, especially
     as this is what bzr branch lp:bzr-svn will give you. (James Westby,
     Andrew Cowie)

   * UniqueIntegerBugTracker now appends bug-ids instead of joining
     them to the base URL. Plugins that register bug trackers may
     need a trailing / added to the base URL if one is not already there.
     (James Wesby, Andrew Cowie)

  FEATURES:

    * Added start_commit hook for mutable trees. (Jelmer Vernooij, #186422)

    * ``status`` now accepts ``--no-pending`` to show the status without
      listing pending merges, which speeds up the command a lot on large
      histories.  (James Westby, #202830)

    * New ``post_change_branch_tip`` hook that is called after the
      branch tip is moved but while the branch is still write-locked.
      See the User Reference for signature details.
      (Ian Clatworthy, James Henstridge)

    * Reconfigure can convert a branch to be standalone or to use a shared
      repository.  (Aaron Bentley)

  IMPROVEMENTS:

    * The smart protocol now has support for setting branches' revision info
      directly.  This should make operations like push slightly faster, and is a
      step towards server-side hooks.  The new request method name is
      ``Branch.set_last_revision_info``.  (Andrew Bennetts)

    * ``bzr commit --fixes`` now recognises "gnome" as a tag by default.
      (James Westby, Andrew Cowie)

    * ``bzr switch`` will attempt to find branches to switch to relative to the
      current branch. E.g. ``bzr switch branchname`` will look for
      ``current_branch/../branchname``. (Robert Collins, Jelmer Vernooij,
      Wouter van Heyst)

    * Diff is now more specific about execute-bit changes it describes
      (Chad Miller)

    * Fetching data over HTTP is a bit faster when urllib is used.  This is done
      by forcing it to recv 64k at a time when reading lines in HTTP headers,
      rather than just 1 byte at a time.  (Andrew Bennetts)

    * Log --short and --line are much faster when -r is not specified.
      (Aaron Bentley)

    * Merge is faster.  We no longer check a file's existence unnecessarily
      when merging the execute bit.  (Aaron Bentley)

    * ``bzr status`` on an explicit list of files no longer shows pending
      merges, making it much faster on large trees. (John Arbash Meinel)

    * The launchpad directory service now warns the user if they have not set
      their launchpad login and are trying to resolve a URL using it, just
      in case they want to do a write operation with it.  (James Westby)

    * The smart protocol client is slightly faster, because it now only queries
      the server for the protocol version once per connection.  Also, the HTTP
      transport will now automatically probe for and use a smart server if
      one is present.  You can use the new ``nosmart+`` transport decorator
      to get the old behaviour.  (Andrew Bennetts)

    * The ``version`` command takes a ``--short`` option to print just the
      version number, for easier use in scripts.  (Martin Pool)

    * Various operations with revision specs and commands that calculate
      revnos and revision ids are faster.  (John A. Meinel, Aaron Bentley)

  BUGFIXES:

    * Add ``root_client_path`` parameter to SmartWSGIApp and
      SmartServerRequest.  This makes it possible to publish filesystem
      locations that don't exactly match URL paths. SmartServerRequest
      subclasses should use the new ``translate_client_path`` and
      ``transport_from_client_path`` methods when dealing with paths received
      from a client to take this into account.  (Andrew Bennetts, #124089)

    * ``bzr mv a b`` can be now used also to rename previously renamed
      directories, not only files. (Lukáš Lalinský, #107967)

    * ``bzr uncommit --local`` can now remove revisions from the local
      branch to be symmetric with ``bzr commit --local``.
      (John Arbash Meinel, #93412)

    * Don't ask for a password if there is no real terminal.
      (Alexander Belchenko, #69851)

    * Fix a bug causing a ValueError crash in ``parse_line_delta_iter`` when
      fetching revisions from a knit to pack repository or vice versa using
      bzr:// (including over http or ssh).
      (#208418, Andrew Bennetts, Martin Pool, Robert Collins)

    * Fixed ``_get_line`` in ``bzrlib.smart.medium``, which was buggy.  Also
      fixed ``_get_bytes`` in the same module to use the push back buffer.
      These bugs had no known impact in normal use, but were problematic for
      developers working on the code, and were likely to cause real bugs sooner
      or later.  (Andrew Bennetts)

    * Implement handling of basename parameter for DefaultMail.  (James Westby)

    * Incompatibility with Paramiko versions newer than 1.7.2 was fixed.
      (Andrew Bennetts, #213425)

    * Launchpad locations (lp: URLs) can be pulled.  (Aaron Bentley, #181945)

    * Merges that add files to deleted root directories complete.  They
      do create conflicts.  (Aaron Bentley, #210092)

    * vsftp's return ``550 RNFR command failed.`` supported.
      (Marcus Trautwig, #129786)

  DOCUMENTATION:

    * Improved documentation on send/merge relationship. (Peter Schuller)

    * Minor fixes to the User Guide. (Matthew Fuller)

    * Reduced the evangelism in the User Guide. (Ian Clatworthy)

    * Added Integrating with Bazaar document for developers (Martin Albisetti)

  API BREAKS:

    * Attempting to pull data from a ghost aware repository (e.g. knits) into a
      non-ghost aware repository such as weaves will now fail if there are
      ghosts.  (Robert Collins)

    * ``KnitVersionedFile`` no longer accepts an ``access_mode`` parameter, and
      now requires the ``index`` and ``access_method`` parameters to be
      supplied. A compatible shim has been kept in the new function
      ``knit.make_file_knit``. (Robert Collins)

    * Log formatters must now provide log_revision instead of show and
      show_merge_revno methods. The latter had been deprecated since the 0.17
      release. (James Westby)

    * ``LoopbackSFTP`` is now called ``SocketAsChannelAdapter``.
      (Andrew Bennetts)

    * ``osutils.backup_file`` is removed. (Alexander Belchenko)

    * ``Repository.get_revision_graph`` is deprecated, with no replacement
      method. The method was size(history) and not desirable. (Robert Collins)

    * ``revision.revision_graph`` is deprecated, with no replacement function.
      The function was size(history) and not desirable. (Robert Collins)

    * ``Transport.get_shared_medium`` is deprecated.  Use
      ``Transport.get_smart_medium`` instead.  (Andrew Bennetts)

    * ``VersionedFile`` factories now accept a get_scope parameter rather
      than using a call to ``transaction_finished``, allowing the removal of
      the fixed list of versioned files per repository. (Robert Collins)

    * ``VersionedFile.annotate_iter`` is deprecated. While in principle this
      allowed lower memory use, all users of annotations wanted full file
      annotations, and there is no storage format suitable for incremental
      line-by-line annotation. (Robert Collins)

    * ``VersionedFile.clone_text`` is deprecated. This performance optimisation
      is no longer used - reading the content of a file that is undergoing a
      file level merge to identical state on two branches is rare enough, and
      not expensive enough to special case. (Robert Collins)

    * ``VersionedFile.clear_cache`` and ``enable_cache`` are deprecated.
      These methods added significant complexity to the ``VersionedFile``
      implementation, but were only used for optimising fetches from knits -
      which can be done from outside the knit layer, or via a caching
      decorator. As knits are not the default format, the complexity is no
      longer worth paying. (Robert Collins)

    * ``VersionedFile.create_empty`` is removed. This method presupposed a
      sensible mapping to a transport for individual files, but pack backed
      versioned files have no such mapping. (Robert Collins)

    * ``VersionedFile.get_graph`` is deprecated, with no replacement method.
      The method was size(history) and not desirable. (Robert Collins)

    * ``VersionedFile.get_graph_with_ghosts`` is deprecated, with no
      replacement method.  The method was size(history) and not desirable.
      (Robert Collins)

    * ``VersionedFile.get_parents`` is deprecated, please use
      ``VersionedFile.get_parent_map``. (Robert Collins)

    * ``VersionedFile.get_sha1`` is deprecated, please use
      ``VersionedFile.get_sha1s``. (Robert Collins)

    * ``VersionedFile.has_ghost`` is now deprecated, as it is both expensive
      and unused outside of a single test. (Robert Collins)

    * ``VersionedFile.iter_parents`` is now deprecated in favour of
      ``get_parent_map`` which can be used to instantiate a Graph on a
      VersionedFile. (Robert Collins)

    * ``VersionedFileStore`` no longer uses the transaction parameter given
      to most methods; amongst other things this means that the
      get_weave_or_empty method no longer guarantees errors on a missing weave
      in a readonly transaction, and no longer caches versioned file instances
      which reduces memory pressure (but requires more careful management by
      callers to preserve performance). (Robert Collins)

  TESTING:

    * New -Dselftest_debug flag disables clearing of the debug flags during
      tests.  This is useful if you want to use e.g. -Dhpss to help debug a
      failing test.  Be aware that using this feature is likely to cause
      spurious test failures if used with the full suite. (Andrew Bennetts)

    * selftest --load-list now uses a new more agressive test loader that will
      avoid loading unneeded modules and building their tests. Plugins can use
      this new loader by defining a load_tests function instead of a test_suite
      function. (a forthcoming patch will provide many examples on how to
      implement this).
      (Vincent Ladeuil)

    * selftest --load-list now does some sanity checks regarding duplicate test
      IDs and tests present in the list but not found in the actual test suite.
      (Vincent Ladeuil)

    * Slightly more concise format for the selftest progress bar, so there's
      more space to show the test name.  (Martin Pool) ::

        [2500/10884, 1fail, 3miss in 1m29s] test_revisionnamespaces.TestRev

    * The test suite takes much less memory to run, and is a bit faster.  This
      is done by clearing most attributes of TestCases after running them, if
      they succeeded.  (Andrew Bennetts)

  INTERNALS:

    * Added ``_build_client_protocol`` to ``_SmartClient``.  (Andrew Bennetts)

    * Added basic infrastructure for automatic plugin suggestion.
      (Martin Albisetti)

    * If a ``LockableFiles`` object is not explicitly unlocked (for example
      because of a missing ``try/finally`` block, it will give a warning but
      not automatically unlock itself.  (Previously they did.)  This
      sometimes caused knock-on errors if for example the network connection
      had already failed, and should not be relied upon by code.
      (Martin Pool, #109520)

    * ``make dist`` target to build a release tarball, and also
      ``check-dist-tarball`` and ``dist-upload-escudero``.  (Martin Pool)

    * The ``read_response_tuple`` method of ``SmartClientRequestProtocol*``
      classes will now raise ``UnknownSmartMethod`` when appropriate, so that
      callers don't need to try distinguish unknown request errors from other
      errors.  (Andrew Bennetts)

    * ``set_make_working_trees`` is now implemented provided on all repository
      implementations (Aaron Bentley)

    * ``VersionedFile`` now has a new method ``get_parent_map`` which, like
      ``Graph.get_parent_map`` returns a dict of key:parents. (Robert Collins)


bzr 1.3.1 2008-04-09
--------------------

  No changes from 1.3.1rc1.


bzr 1.3.1rc1 2008-04-04
-----------------------

  BUG FIXES:

    * Fix a bug causing a ValueError crash in ``parse_line_delta_iter`` when
      fetching revisions from a knit to pack repository or vice versa using
      bzr:// (including over http or ssh).
      (#208418, Andrew Bennetts, Martin Pool, Robert Collins)


bzr 1.3 2008-03-20
------------------

Bazaar has become part of the GNU project <http://www.gnu.org>

Many operations that act on history, including ``log`` and ``annotate`` are now
substantially faster.  Several bugs have been fixed and several new options and
features have been added.

  TESTING:

    * Avoid spurious failure of ``TestVersion.test_version`` matching
      directory names.
      (#202778, Martin Pool)


bzr 1.3rc1 2008-03-16
---------------------

  NOTES WHEN UPGRADING:

    * The backup directory created by ``upgrade`` is now called
      ``backup.bzr``, not ``.bzr.backup``. (Martin Albisetti)

  CHANGES:

    * A new repository format 'development' has been added. This format will
      represent the latest 'in-progress' format that the bzr developers are
      interested in getting early-adopter testing and feedback on.
      ``doc/developers/development-repo.txt`` has detailed information.
      (Robert Collins)

    * BZR_LOG environment variable controls location of .bzr.log trace file.
      User can suppress writing messages to .bzr.log by using '/dev/null'
      filename (on Linux) or 'NUL' (on Windows). If BZR_LOG variable
      is not defined but BZR_HOME is defined then default location
      for .bzr.log trace file is ``$BZR_HOME/.bzr.log``.
      (Alexander Belchenko, #106117)

    * ``launchpad`` builtin plugin now shipped as separate part in standalone
      bzr.exe, installed to ``C:\Program Files\Bazaar\plugins`` directory,
      and standalone installer allows user to skip installation of this plugin.
      (Alexander Belchenko)

    * Restore auto-detection of plink.exe on Windows. (Dmitry Vasiliev)

    * Version number is now shown as "1.2" or "1.2pr2", without zeroed or
      missing final fields.  (Martin Pool)

  FEATURES:

    * ``branch`` and ``checkout`` can hard-link working tree files, which is
      faster and saves space.  (Aaron Bentley)

    * ``bzr send`` will now also look at the ``child_submit_to`` setting in
      the submit branch to determine the email address to send to.
      (Jelmer Vernooij)

  IMPROVEMENTS:

    * BzrBranch._lefthand_history is faster on pack repos.  (Aaron Bentley)

    * Branch6.generate_revision_history is faster.  (Aaron Bentley)

    * Directory services can now be registered, allowing special URLs to be
      dereferenced into real URLs.  This is a generalization and cleanup of
      the lp: transport lookup.  (Aaron Bentley)

    * Merge directives that are automatically attached to emails have nicer
      filenames, based on branch-nick + revno. (Aaron Bentley)

    * ``push`` has a ``--revision`` option, to specify what revision to push up
      to.  (Daniel Watkins)

    * Significantly reducing execution time and network traffic for trivial
      case of running ``bzr missing`` command for two identical branches.
      (Alexander Belchenko)

    * Speed up operations that look at the revision graph (such as 'bzr log').
      ``KnitPackRepositor.get_revision_graph`` uses ``Graph.iter_ancestry`` to
      extract the revision history. This allows filtering ghosts while
      stepping instead of needing to peek ahead. (John Arbash Meinel)

    * The ``hooks`` command lists installed hooks, to assist in debugging.
      (Daniel Watkins)

    * Updates to how ``annotate`` work. Should see a measurable improvement in
      performance and memory consumption for file with a lot of merges.
      Also, correctly handle when a line is introduced by both parents (it
      should be attributed to the first merge which notices this, and not
      to all subsequent merges.) (John Arbash Meinel)

  BUGFIXES:

    * Autopacking no longer holds the full set of inventory lines in
      memory while copying. For large repositories, this can amount to
      hundreds of MB of ram consumption.
      (Ian Clatworthy, John Arbash Meinel)

    * Cherrypicking when using ``--format=merge3`` now explictly excludes
      BASE lines. (John Arbash Meinel, #151731)

    * Disable plink's interactive prompt for password.
      (#107593, Dmitry Vasiliev)

    * Encode command line arguments from unicode to user_encoding before
      invoking external mail client in `bzr send` command.
      (#139318, Alexander Belchenko)

    * Fixed problem connecting to ``bzr+https://`` servers.
      (#198793, John Ferlito)

    * Improved error reporting in the Launchpad plugin. (Daniel Watkins,
      #196618)

    * Include quick-start-summary.svg file to python-based installer(s)
      for Windows. (#192924, Alexander Belchenko)

    * lca merge now respects specified files. (Aaron Bentley)

    * Make version-info --custom imply --all. (#195560, James Westby)

    * ``merge --preview`` now works for merges that add or modify
      symlinks (James Henstridge)

    * Redirecting the output from ``bzr merge`` (when the remembered
      location is used) now works. (John Arbash Meinel)

    * setup.py script explicitly checks for Python version.
      (Jari Aalto, Alexander Belchenko, #200569)

    * UnknownFormatErrors no longer refer to branches regardless of kind of
      unknown format. (Daniel Watkins, #173980)

    * Upgrade bundled ConfigObj to version 4.5.2, which properly quotes #
      signs, among other small improvements. (Matt Nordhoff, #86838)

    * Use correct indices when emitting LCA conflicts.  This fixes IndexError
      errors.  (Aaron Bentley, #196780)

  DOCUMENTATION:

    * Explained how to use ``version-info --custom`` in the User Guide.
      (Neil Martinsen-Burrell)

  API BREAKS:

    * Support for loading plugins from zip files and
      ``bzrlib.plugin.load_from_zip()`` function are deprecated.
      (Alexander Belchenko)

  TESTING:

    * Added missing blackbox tests for ``modified`` (Adrian Wilkins)

    * The branch interface tests were invalid for branches using rich-root
      repositories because the empty string is not a valid file-id.
      (Robert Collins)

  INTERNALS:

    * ``Graph.iter_ancestry`` returns the ancestry of revision ids. Similar to
      ``Repository.get_revision_graph()`` except it includes ghosts and you can
      stop part-way through. (John Arbash Meinel)

    * New module ``tools/package_mf.py`` provide custom module finder for
      python packages (improves standard python library's modulefinder.py)
      used by ``setup.py`` script while building standalone bzr.exe.
      (Alexander Belchenko)

    * New remote method ``RemoteBzrDir.find_repositoryV2`` adding support for
      detecting external lookup support on remote repositories. This method is
      now attempted first when lookup up repositories, leading to an extra
      round trip on older bzr smart servers. (Robert Collins)

    * Repository formats have a new supported-feature attribute
      ``supports_external_lookups`` used to indicate repositories which support
      falling back to other repositories when they have partial data.
      (Robert Collins)

    * ``Repository.get_revision_graph_with_ghosts`` and
      ``bzrlib.revision.(common_ancestor,MultipleRevisionSources,common_graph)``
      have been deprecated.  (John Arbash Meinel)

    * ``Tree.iter_changes`` is now a public API, replacing the work-in-progress
      ``Tree._iter_changes``. The api is now considered stable and ready for
      external users.  (Aaron Bentley)

    * The bzrdir format registry now accepts an ``alias`` keyword to
      register_metadir, used to indicate that a format name is an alias for
      some other format and thus should not be reported when describing the
      format. (Robert Collins)


bzr 1.2 2008-02-15
------------------

  BUG FIXES:

    * Fix failing test in Launchpad plugin. (Martin Pool)


bzr 1.2rc1 2008-02-13
---------------------

  NOTES WHEN UPGRADING:

    * Fetching via the smart protocol may need to reconnect once during a fetch
      if the remote server is running Bazaar 1.1 or earlier, because the client
      attempts to use more efficient requests that confuse older servers.  You
      may be required to re-enter a password or passphrase when this happens.
      This won't happen if the server is upgraded to Bazaar 1.2.
      (Andrew Bennetts)

  CHANGES:

    * Fetching via bzr+ssh will no longer fill ghosts by default (this is
      consistent with pack-0.92 fetching over SFTP). (Robert Collins)

    * Formatting of ``bzr plugins`` output is changed to be more human-
      friendly. Full path of plugins locations will be shown only with
      ``--verbose`` command-line option. (Alexander Belchenko)

    * ``merge`` now prefers to use the submit branch, but will fall back to
      parent branch.  For many users, this has no effect.  But some users who
      pull and merge on the same branch will notice a change.  This change
      makes it easier to work on a branch on two different machines, pulling
      between the machines, while merging from the upstream.
      ``merge --remember`` can now be used to set the submit_branch.
      (Aaron Bentley)

  FEATURES:

    * ``merge --preview`` produces a diff of the changes merge would make,
      but does not actually perform the merge.  (Aaron Bentley)

    * New smart method ``Repository.get_parent_map`` for getting revision
      parent data. This returns additional parent information topologically
      adjacent to the requested data to reduce round trip latency impacts.
      (Robert Collins)

    * New smart method, ``Repository.stream_revisions_chunked``, for fetching
      revision data that streams revision data via a chunked encoding.  This
      avoids buffering large amounts of revision data on the server and on the
      client, and sends less data to the server to request the revisions.
      (Andrew Bennetts, Robert Collins, #178353)

    * The launchpad plugin now handles lp urls of the form
      ``lp://staging/``, ``lp://demo/``, ``lp://dev/`` to use the appropriate
      launchpad instance to do the resolution of the branch identities.
      This is primarily of use to Launchpad developers, but can also
      be used by other users who want to try out Launchpad as
      a branch location without messing up their public Launchpad
      account.  Branches that are pushed to the staging environment
      have an expected lifetime of one day. (Tim Penhey)

  IMPROVEMENTS:

    * Creating a new branch no longer tries to read the entire revision-history
      unnecessarily over smart server operations. (Robert Collins)

    * Fetching between different repository formats with compatible models now
      takes advantage of the smart method to stream revisions.  (Andrew Bennetts)

    * The ``--coverage`` option is now global, rather specific to ``bzr
      selftest``.  (Andrew Bennetts)

    * The ``register-branch`` command will now use the public url of the branch
      containing the current directory, if one has been set and no explicit
      branch is provided.  (Robert Collins)

    * Tweak the ``reannotate`` code path to optimize the 2-parent case.
      Speeds up ``bzr annotate`` with a pack repository by approx 3:2.
      (John Arbash Meinel)

  BUGFIXES:

    * Calculate remote path relative to the shared medium in _SmartClient.  This
      is related to the problem in bug #124089.  (Andrew Bennetts)

    * Cleanly handle connection errors in smart protocol version two, the same
      way as they are handled by version one.  (Andrew Bennetts)

    * Clearer error when ``version-info --custom`` is used without
      ``--template`` (Lukáš Lalinský)

    * Don't raise UnavailableFeature during test setup when medusa is not
      available or tearDown is never called leading to nasty side effects.
      (#137823, Vincent Ladeuil)

    * If a plugin's test suite cannot be loaded, for example because of a syntax
      error in the tests, then ``selftest`` fails, rather than just printing
      a warning.  (Martin Pool, #189771)

    * List possible values for BZR_SSH environment variable in env-variables
      help topic. (Alexander Belchenko, #181842)

    * New methods ``push_log_file`` and ``pop_log_file`` to intercept messages:
      popping the log redirection now precisely restores the previous state,
      which makes it easier to use bzr log output from other programs.
      TestCaseInTempDir no longer depends on a log redirection being established
      by the test framework, which lets bzr tests cleanly run from a normal
      unittest runner.
      (#124153, #124849, Martin Pool, Jonathan Lange)

    * ``pull --quiet`` is now more quiet, in particular a message is no longer
      printed when the remembered pull location is used. (James Westby,
      #185907)

    * ``reconfigure`` can safely be interrupted while fetching.
      (Aaron Bentley, #179316)

    * ``reconfigure`` preserves tags when converting to and from lightweight
      checkouts.  (Aaron Bentley, #182040)

    * Stop polluting /tmp when running selftest.
      (Vincent Ladeuil, #123623)

    * Switch from NFKC => NFC for normalization checks. NFC allows a few
      more characters which should be considered valid.
      (John Arbash Meinel, #185458)

    * The launchpad plugin now uses the ``edge`` xmlrpc server to avoid
      interacting badly with a bug on the launchpad side. (Robert Collins)

    * Unknown hostnames when connecting to a ``bzr://`` URL no longer cause
      tracebacks.  (Andrew Bennetts, #182849)

  API BREAKS:

    * Classes implementing Merge types like Merge3Merger must now accept (and
      honour) a do_merge flag in their constructor.  (Aaron Bentley)

    * ``Repository.add_inventory`` and ``add_revision`` now require the caller
      to previously take a write lock (and start a write group.)
      (Martin Pool)

  TESTING:

    * selftest now accepts --load-list <file> to load a test id list. This
      speeds up running the test suite on a limited set of tests.
      (Vincent Ladeuil)

  INTERNALS:

    * Add a new method ``get_result`` to graph search objects. The resulting
      ``SearchResult`` can be used to recreate the search later, which will
      be useful in reducing network traffic. (Robert Collins)

    * Use convenience function to check whether two repository handles
      are referring to the same repository in ``Repository.get_graph``.
      (Jelmer Vernooij, #187162)

    * Fetching now passes the find_ghosts flag through to the
      ``InterRepository.missing_revision_ids`` call consistently for all
      repository types. This will enable faster missing revision discovery with
      bzr+ssh. (Robert Collins)

    * Fix error handling in Repository.insert_data_stream. (Lukas Lalinsky)

    * ``InterRepository.missing_revision_ids`` is now deprecated in favour of
      ``InterRepository.search_missing_revision_ids`` which returns a
      ``bzrlib.graph.SearchResult`` suitable for making requests from the smart
      server. (Robert Collins)

    * New error ``NoPublicBranch`` for commands that need a public branch to
      operate. (Robert Collins)

    * New method ``iter_inventories`` on Repository for access to many
      inventories. This is primarily used by the ``revision_trees`` method, as
      direct access to inventories is discouraged. (Robert Collins)

    * New method ``next_with_ghosts`` on the Graph breadth-first-search objects
      which will split out ghosts and present parents into two separate sets,
      useful for code which needs to be aware of ghosts (e.g. fetching data
      cares about ghosts during revision selection). (Robert Collins)

    * Record a timestamp against each mutter to the trace file, relative to the
      first import of bzrlib.  (Andrew Bennetts)

    * ``Repository.get_data_stream`` is now deprecated in favour of
      ``Repository.get_data_stream_for_search`` which allows less network
      traffic when requesting data streams over a smart server. (Robert Collins)

    * ``RemoteBzrDir._get_tree_branch`` no longer triggers ``_ensure_real``,
      removing one round trip on many network operations. (Robert Collins)

    * RemoteTransport's ``recommended_page_size`` method now returns 64k, like
      SFTPTransport and HttpTransportBase.  (Andrew Bennetts)

    * Repository has a new method ``has_revisions`` which signals the presence
      of many revisions by returning a set of the revisions listed which are
      present. This can be done by index queries without reading data for parent
      revision names etc. (Robert Collins)


bzr 1.1 2008-01-15
------------------

(no changes from 1.1rc1)

bzr 1.1rc1 2008-01-05
---------------------

  CHANGES:

   * Dotted revision numbers have been revised. Instead of growing longer with
     nested branches the branch number just increases. (eg instead of 1.1.1.1.1
     we now report 1.2.1.) This helps scale long lived branches which have many
     feature branches merged between them. (John Arbash Meinel)

   * The syntax ``bzr diff branch1 branch2`` is no longer supported.
     Use ``bzr diff branch1 --new branch2`` instead. This change has
     been made to remove the ambiguity where ``branch2`` is in fact a
     specific file to diff within ``branch1``.

  FEATURES:

   * New option to use custom template-based formats in  ``bzr version-info``.
     (Lukáš Lalinský)

   * diff '--using' allows an external diff tool to be used for files.
     (Aaron Bentley)

   * New "lca" merge-type for fast everyday merging that also supports
     criss-cross merges.  (Aaron Bentley)

  IMPROVEMENTS:

   * ``annotate`` now doesn't require a working tree. (Lukáš Lalinský,
     #90049)

   * ``branch`` and ``checkout`` can now use files from a working tree to
     to speed up the process.  For checkout, this requires the new
     --files-from flag.  (Aaron Bentley)

   * ``bzr diff`` now sorts files in alphabetical order.  (Aaron Bentley)

   * ``bzr diff`` now works on branches without working trees. Tree-less
     branches can also be compared to each other and to working trees using
     the new diff options ``--old`` and ``--new``. Diffing between branches,
     with or without trees, now supports specific file filtering as well.
     (Ian Clatworthy, #6700)

   * ``bzr pack`` now orders revision texts in topological order, with newest
     at the start of the file, promoting linear reads for ``bzr log`` and the
     like. This partially fixes #154129. (Robert Collins)

   * Merge directives now fetch prerequisites from the target branch if
     needed.  (Aaron Bentley)

   * pycurl now handles digest authentication.
     (Vincent Ladeuil)

   * ``reconfigure`` can now convert from repositories.  (Aaron Bentley)

   * ``-l`` is now a short form for ``--limit`` in ``log``.  (Matt Nordhoff)

   * ``merge`` now warns when merge directives cause cherrypicks.
     (Aaron Bentley)

   * ``split`` now supported, to enable splitting large trees into smaller
     pieces.  (Aaron Bentley)

  BUGFIXES:

   * Avoid AttributeError when unlocking a pack repository when an error occurs.
     (Martin Pool, #180208)

   * Better handle short reads when processing multiple range requests.
     (Vincent Ladeuil, #179368)

   * build_tree acceleration uses the correct path when a file has been moved.
     (Aaron Bentley)

   * ``commit`` now succeeds when a checkout and its master branch share a
     repository.  (Aaron Bentley, #177592)

   * Fixed error reporting of unsupported timezone format in
     ``log --timezone``. (Lukáš Lalinský, #178722)

   * Fixed Unicode encoding error in ``ignored`` when the output is
     redirected to a pipe. (Lukáš Lalinský)

   * Fix traceback when sending large response bodies over the smart protocol
     on Windows. (Andrew Bennetts, #115781)

   * Fix ``urlutils.relative_url`` for the case of two ``file:///`` URLs
     pointed to different logical drives on Windows.
     (Alexander Belchenko, #90847)

   * HTTP test servers are now compatible with the http protocol version 1.1.
     (Vincent Ladeuil, #175524)

   * _KnitParentsProvider.get_parent_map now handles requests for ghosts
     correctly, instead of erroring or attributing incorrect parents to ghosts.
     (Aaron Bentley)

   * ``merge --weave --uncommitted`` now works.  (Aaron Bentley)

   * pycurl authentication handling was broken and incomplete. Fix handling of
     user:pass embedded in the urls.
     (Vincent Ladeuil, #177643)

   * Files inside non-directories are now handled like other conflict types.
     (Aaron Bentley, #177390)

   * ``reconfigure`` is able to convert trees into lightweight checkouts.
     (Aaron Bentley)

   * Reduce lockdir timeout to 0 when running ``bzr serve``.  (Andrew Bennetts,
     #148087)

   * Test that the old ``version_info_format`` functions still work, even
     though they are deprecated. (John Arbash Meinel, ShenMaq, #177872)

   * Transform failures no longer cause ImmortalLimbo errors (Aaron Bentley,
     #137681)

   * ``uncommit`` works even when the commit messages of revisions to be
     removed use characters not supported in the terminal encoding.
     (Aaron Bentley)

   * When dumb http servers return whole files instead of the requested ranges,
     read the remaining bytes by chunks to avoid overflowing network buffers.
     (Vincent Ladeuil, #175886)

  DOCUMENTATION:

   * Minor tweaks made to the bug tracker integration documentation.
     (Ian Clatworthy)

   * Reference material has now be moved out of the User Guide and added
     to the User Reference. The User Reference has gained 4 sections as
     a result: Authenication Settings, Configuration Settings, Conflicts
     and Hooks. All help topics are now dumped into text format in the
     doc/en/user-reference directory for those who like browsing that
     information in their editor. (Ian Clatworthy)

   * *Using Bazaar with Launchpad* tutorial added. (Ian Clatworthy)

  INTERNALS:

    * find_* methods available for BzrDirs, Branches and WorkingTrees.
      (Aaron Bentley)

    * Help topics can now be loaded from files.
      (Ian Clatworthy, Alexander Belchenko)

    * get_parent_map now always provides tuples as its output.  (Aaron Bentley)

    * Parent Providers should now implement ``get_parent_map`` returning a
      dictionary instead of ``get_parents`` returning a list.
      ``Graph.get_parents`` is now deprecated. (John Arbash Meinel,
      Robert Collins)

    * Patience Diff now supports arbitrary python objects, as long as they
      support ``hash()``. (John Arbash Meinel)

    * Reduce selftest overhead to establish test names by memoization.
      (Vincent Ladeuil)

  API BREAKS:

  TESTING:

   * Modules can now customise their tests by defining a ``load_tests``
     attribute. ``pydoc bzrlib.tests.TestUtil.TestLoader.loadTestsFromModule``
     for the documentation on this attribute. (Robert Collins)

   * New helper function ``bzrlib.tests.condition_id_re`` which helps
     filter tests based on a regular expression search on the tests id.
     (Robert Collins)

   * New helper function ``bzrlib.tests.condition_isinstance`` which helps
     filter tests based on class. (Robert Collins)

   * New helper function ``bzrlib.tests.exclude_suite_by_condition`` which
     generalises the ``exclude_suite_by_re`` function. (Robert Collins)

   * New helper function ``bzrlib.tests.filter_suite_by_condition`` which
     generalises the ``filter_suite_by_re`` function. (Robert Collins)

   * New helper method ``bzrlib.tests.exclude_tests_by_re`` which gives a new
     TestSuite that does not contain tests from the input that matched a
     regular expression. (Robert Collins)

   * New helper method ``bzrlib.tests.randomize_suite`` which returns a
     randomized copy of the input suite. (Robert Collins)

   * New helper method ``bzrlib.tests.split_suite_by_re`` which splits a test
     suite into two according to a regular expression. (Robert Collins)

   * Parametrize all http tests for the transport implementations, the http
     protocol versions (1.0 and 1.1) and the authentication schemes.
     (Vincent Ladeuil)

   * The ``exclude_pattern`` and ``random_order`` parameters to the function
     ``bzrlib.tests.filter_suite_by_re`` have been deprecated. (Robert Collins)

   * The method ``bzrlib.tests.sort_suite_by_re`` has been deprecated. It is
     replaced by the new helper methods added in this release. (Robert Collins)


bzr 1.0 2007-12-14
------------------

  DOCUMENTATION:

   * More improvements and fixes to the User Guide.  (Ian Clatworthy)

   * Add information on cherrypicking/rebasing to the User Guide.
     (Ian Clatworthy)

   * Improve bug tracker integration documentation. (Ian Clatworthy)

   * Minor edits to ``Bazaar in five minutes`` from David Roberts and
     to the rebasing section of the User Guide from Aaron Bentley.
     (Ian Clatworthy)


bzr 1.0rc3 2007-12-11
---------------------

  CHANGES:

   * If a traceback occurs, users are now asked to report the bug
     through Launchpad (https://bugs.launchpad.net/bzr/), rather than
     by mail to the mailing list.
     (Martin Pool)

  BUGFIXES:

   * Fix Makefile rules for doc generation. (Ian Clatworthy, #175207)

   * Give more feedback during long http downloads by making readv deliver data
     as it arrives for urllib, and issue more requests for pycurl. High latency
     networks are better handled by urllib, the pycurl implementation give more
     feedback but also incur more latency.
     (Vincent Ladeuil, #173010)

   * Implement _make_parents_provider on RemoteRepository, allowing generating
     bundles against branches on a smart server.  (Andrew Bennetts, #147836)

  DOCUMENTATION:

   * Improved user guide.  (Ian Clatworthy)

   * The single-page quick reference guide is now available as a PDF.
     (Ian Clatworthy)

  INTERNALS:

    * readv urllib http implementation is now a real iterator above the
      underlying socket and deliver data as soon as it arrives. 'get' still
      wraps its output in a StringIO.
      (Vincent Ladeuil)


bzr 1.0rc2 2007-12-07
---------------------

  IMPROVEMENTS:

   * Added a --coverage option to selftest. (Andrew Bennetts)

   * Annotate merge (merge-type=weave) now supports cherrypicking.
     (Aaron Bentley)

   * ``bzr commit`` now doesn't print the revision number twice. (Matt
     Nordhoff, #172612)

   * New configuration option ``bugtracker_<tracker_abbrevation>_url`` to
     define locations of bug trackers that are not directly supported by
     bzr or a plugin. The URL will be treated as a template and ``{id}``
     placeholders will be replaced by specific bug IDs.  (Lukáš Lalinský)

   * Support logging single merge revisions with short and line log formatters.
     (Kent Gibson)

   * User Guide enhanced with suggested readability improvements from
     Matt Revell and corrections from John Arbash Meinel. (Ian Clatworthy)

   * Quick Start Guide renamed to Quick Start Card, moved down in
     the catalog, provided in pdf and png format and updated to refer
     to ``send`` instead of ``bundle``. (Ian Clatworthy, #165080)

   * ``switch`` can now be used on heavyweight checkouts as well as
     lightweight ones. After switching a heavyweight checkout, the
     local branch is a mirror/cache of the new bound branch and
     uncommitted changes in the working tree are merged. As a safety
     check, if there are local commits in a checkout which have not
     been committed to the previously bound branch, then ``switch``
     fails unless the ``--force`` option is given. This option is
     now also required if the branch a lightweight checkout is pointing
     to has been moved. (Ian Clatworthy)

  INTERNALS:

    * New -Dhttp debug option reports http connections, requests and responses.
      (Vincent Ladeuil)

    * New -Dmerge debug option, which emits merge plans for merge-type=weave.

  BUGFIXES:

   * Better error message when running ``bzr cat`` on a non-existant branch.
     (Lukáš Lalinský, #133782)

   * Catch OSError 17 (file exists) in final phase of tree transform and show
     filename to user.
     (Alexander Belchenko, #111758)

   * Catch ShortReadvErrors while using pycurl. Also make readv more robust by
     allowing multiple GET requests to be issued if too many ranges are
     required.
     (Vincent Ladeuil, #172701)

   * Check for missing basis texts when fetching from packs to packs.
     (John Arbash Meinel, #165290)

   * Fall back to showing e-mail in ``log --short/--line`` if the
     committer/author has only e-mail. (Lukáš Lalinský, #157026)

  API BREAKS:

   * Deprecate not passing a ``location`` argument to commit reporters'
     ``started`` methods. (Matt Nordhoff)


bzr 1.0rc1 2007-11-30
---------------------

  NOTES WHEN UPGRADING:

   * The default repository format is now ``pack-0.92``.  This
     default is used when creating new repositories with ``init`` and
     ``init-repo``, and when branching over bzr+ssh or bzr+hpss.
     (See https://bugs.launchpad.net/bugs/164626)

     This format can be read and written by Bazaar 0.92 and later, and
     data can be transferred to and from older formats.

     To upgrade, please reconcile your repository (``bzr reconcile``), and then
     upgrade (``bzr upgrade``).

     ``pack-0.92`` offers substantially better scaling and performance than the
     previous knits format. Some operations are slower where the code already
     had bad scaling characteristics under knits, the pack format makes such
     operations more visible as part of being more scalable overall. We will
     correct such operations over the coming releases and encourage the filing
     of bugs on any operation which you observe to be slower in a packs
     repository. One particular case that we do not intend to fix is pulling
     data from a pack repository into a knit repository over a high latency
     link;  downgrading such data requires reinsertion of the file texts, and
     this is a classic space/time tradeoff. The current implementation is
     conservative on memory usage because we need to support converting data
     from any tree without problems.
     (Robert Collins, Martin Pool, #164476)

  CHANGES:

   * Disable detection of plink.exe as possible ssh vendor. Plink vendor
     still available if user selects it explicitly with BZR_SSH environment
     variable. (Alexander Belchenko, workaround for bug #107593)

   * The pack format is now accessible as "pack-0.92", or "pack-0.92-subtree"
     to enable the subtree functions (for example, for bzr-svn).
     See http://doc.bazaar-vcs.org/latest/developer/packrepo.html
     (Martin Pool)

  FEATURES:

   * New ``authentication.conf`` file holding the password or other credentials
     for remote servers. This can be used for ssh, sftp, smtp and other
     supported transports.
     (Vincent Ladeuil)

   * New rich-root and rich-root-pack formats, recording the same data about
     tree roots that's recorded for all other directories.
     (Aaron Bentley, #164639)

   * ``pack-0.92`` repositories can now be reconciled.
     (Robert Collins, #154173)

   * ``switch`` command added for changing the branch a lightweight checkout
     is associated with and updating the tree to reflect the latest content
     accordingly. This command was previously part of the BzrTools plug-in.
     (Ian Clatworthy, Aaron Bentley, David Allouche)

   * ``reconfigure`` command can now convert branches, trees, or checkouts to
     lightweight checkouts.  (Aaron Bentley)

  PERFORMANCE:

   * Commit updates the state of the working tree via a delta rather than
     supplying entirely new basis trees. For commit of a single specified file
     this reduces the wall clock time for commit by roughly a 30%.
     (Robert Collins, Martin Pool)

   * Commit with many automatically found deleted paths no longer performs
     linear scanning for the children of those paths during inventory
     iteration. This should fix commit performance blowing out when many such
     paths occur during commit. (Robert Collins, #156491)

   * Fetch with pack repositories will no longer read the entire history graph.
     (Robert Collins, #88319)

   * Revert takes out an appropriate lock when reverting to a basis tree, and
     does not read the basis inventory twice. (Robert Collins)

   * Diff does not require an inventory to be generated on dirstate trees.
     (Aaron Bentley, #149254)

   * New annotate merge (--merge-type=weave) implementation is fast on
     versionedfiles withough cached annotations, e.g. pack-0.92.
     (Aaron Bentley)

  IMPROVEMENTS:

   * ``bzr merge`` now warns when it encounters a criss-cross merge.
     (Aaron Bentley)

   * ``bzr send`` now doesn't require the target e-mail address to be
     specified on the command line if an interactive e-mail client is used.
     (Lukáš Lalinský)

   * ``bzr tags`` now prints the revision number for each tag, instead of
     the revision id, unless --show-ids is passed. In addition, tags can be
     sorted chronologically instead of lexicographically with --sort=time.
     (Adeodato Simó, #120231)

   * Windows standalone version of bzr is able to load system-wide plugins from
     "plugins" subdirectory in installation directory. In addition standalone
     installer write to the registry (HKLM\SOFTWARE\Bazaar) useful info
     about paths and bzr version. (Alexander Belchenko, #129298)

  DOCUMENTATION:

  BUG FIXES:

   * A progress bar has been added for knitpack -> knitpack fetching.
     (Robert Collins, #157789, #159147)

   * Branching from a branch via smart server now preserves the repository
     format. (Andrew Bennetts,  #164626)

   * ``commit`` is now able to invoke an external editor in a non-ascii
     directory. (Daniel Watkins, #84043)

   * Catch connection errors for ftp.
     (Vincent Ladeuil, #164567)

   * ``check`` no longer reports spurious unreferenced text versions.
     (Robert Collins, John A Meinel, #162931, #165071)

   * Conflicts are now resolved recursively by ``revert``.
     (Aaron Bentley, #102739)

   * Detect invalid transport reuse attempts by catching invalid URLs.
     (Vincent Ladeuil, #161819)

   * Deleting a file without removing it shows a correct diff, not a traceback.
     (Aaron Bentley)

   * Do no use timeout in HttpServer anymore.
     (Vincent Ladeuil, #158972).

   * Don't catch the exceptions related to the http pipeline status before
     retrying an http request or some programming errors may be masked.
     (Vincent Ladeuil, #160012)

   * Fix ``bzr rm`` to not delete modified and ignored files.
     (Lukáš Lalinský, #172598)

   * Fix exception when revisionspec contains merge revisons but log
     formatter doesn't support merge revisions. (Kent Gibson, #148908)

   * Fix exception when ScopeReplacer is assigned to before any members have
     been retrieved.  (Aaron Bentley)

   * Fix multiple connections during checkout --lightweight.
     (Vincent Ladeuil, #159150)

   * Fix possible error in insert_data_stream when copying between
     pack repositories over bzr+ssh or bzr+http.
     KnitVersionedFile.get_data_stream now makes sure that requested
     compression parents are sent before any delta hunks that depend
     on them.
     (Martin Pool, #164637)

   * Fix typo in limiting offsets coalescing for http, leading to
     whole files being downloaded instead of parts.
     (Vincent Ladeuil, #165061)

   * FTP server errors don't error in the error handling code.
     (Robert Collins, #161240)

   * Give a clearer message when a pull fails because the source needs
     to be reconciled.
     (Martin Pool, #164443)

   * It is clearer when a plugin cannot be loaded because of its name, and a
     suggestion for an acceptable name is given. (Daniel Watkins, #103023)

   * Leave port as None in transport objects if user doesn't
     specify a port in urls.
     (vincent Ladeuil, #150860)

   * Make sure Repository.fetch(self) is properly a no-op for all
     Repository implementations. (John Arbash Meinel, #158333)

   * Mark .bzr directories as "hidden" on Windows.
     (Alexander Belchenko, #71147)

   * ``merge --uncommitted`` can now operate on a single file.
     (Aaron Bentley, Lukáš Lalinský, #136890)

   * Obsolete packs are now cleaned up by pack and autopack operations.
     (Robert Collins, #153789)

   * Operations pulling data from a smart server where the underlying
     repositories are not both annotated/both unannotated will now work.
     (Robert Collins, #165304).

   * Reconcile now shows progress bars. (Robert Collins, #159351)

   * ``RemoteBranch`` was not initializing ``self._revision_id_to_revno_map``
     properly. (John Arbash Meinel, #162486)

   * Removing an already-removed file reports the file does not exist. (Daniel
     Watkins, #152811)

   * Rename on Windows is able to change filename case.
     (Alexander Belchenko, #77740)

   * Return error instead of a traceback for ``bzr log -r0``.
     (Kent Gibson, #133751)

   * Return error instead of a traceback when bzr is unable to create
     symlink on some platforms (e.g. on Windows).
     (Alexander Belchenko, workaround for #81689)

   * Revert doesn't crash when restoring a single file from a deleted
     directory. (Aaron Bentley)

   * Stderr output via logging mechanism now goes through encoded wrapper
     and no more uses utf-8, but terminal encoding instead. So all unicode
     strings now should be readable in non-utf-8 terminal.
     (Alexander Belchenko, #54173)

   * The error message when ``move --after`` should be used makes how to do so
     clearer. (Daniel Watkins, #85237)

   * Unicode-safe output from ``bzr info``. The output will be encoded
     using the terminal encoding and unrepresentable characters will be
     replaced by '?'. (Lukáš Lalinský, #151844)

   * Working trees are no longer created when pushing into a local no-trees
     repo. (Daniel Watkins, #50582)

   * Upgrade util/configobj to version 4.4.0.
     (Vincent Ladeuil, #151208).

   * Wrap medusa ftp test server as an FTPServer feature.
     (Vincent Ladeuil, #157752)

  API BREAKS:

   * ``osutils.backup_file`` is deprecated. Actually it's not used in bzrlib
     during very long time. (Alexander Belchenko)

   * The return value of
     ``VersionedFile.iter_lines_added_or_present_in_versions`` has been
     changed. Previously it was an iterator of lines, now it is an iterator of
     (line, version_id) tuples. This change has been made to aid reconcile and
     fetch operations. (Robert Collins)

   * ``bzrlib.repository.get_versioned_file_checker`` is now private.
     (Robert Collins)

   * The Repository format registry default has been removed; it was previously
     obsoleted by the bzrdir format default, which implies a default repository
     format.
     (Martin Pool)

  INTERNALS:

   * Added ``ContainerSerialiser`` and ``ContainerPushParser`` to
     ``bzrlib.pack``.  These classes provide more convenient APIs for generating
     and parsing containers from streams rather than from files.  (Andrew
     Bennetts)

   * New module ``lru_cache`` providing a cache for use by tasks that need
     semi-random access to large amounts of data. (John A Meinel)

   * InventoryEntry.diff is now deprecated.  Please use diff.DiffTree instead.

  TESTING:


bzr 0.92 2007-11-05
-------------------

  CHANGES:

  * New uninstaller on Win32.  (Alexander Belchenko)


bzr 0.92rc1 2007-10-29
----------------------

  NOTES WHEN UPGRADING:

  CHANGES:

   * ``bzr`` now returns exit code 4 if an internal error occurred, and
     3 if a normal error occurred.  (Martin Pool)

   * ``pull``, ``merge`` and ``push`` will no longer silently correct some
     repository index errors that occured as a result of the Weave disk format.
     Instead the ``reconcile`` command needs to be run to correct those
     problems if they exist (and it has been able to fix most such problems
     since bzr 0.8). Some new problems have been identified during this release
     and you should run ``bzr check`` once on every repository to see if you
     need to reconcile. If you cannot ``pull`` or ``merge`` from a remote
     repository due to mismatched parent errors - a symptom of index errors -
     you should simply take a full copy of that remote repository to a clean
     directory outside any local repositories, then run reconcile on it, and
     finally pull from it locally. (And naturally email the repositories owner
     to ask them to upgrade and run reconcile).
     (Robert Collins)

  FEATURES:

   * New ``knitpack-experimental`` repository format. This is interoperable with
     the ``dirstate-tags`` format but uses a smarter storage design that greatly
     speeds up many operations, both local and remote. This new format can be
     used as an option to the ``init``, ``init-repository`` and ``upgrade``
     commands. See http://doc.bazaar-vcs.org/0.92/developers/knitpack.html
     for further details. (Robert Collins)

   * For users of bzr-svn (and those testing the prototype subtree support) that
     wish to try packs, a new ``knitpack-subtree-experimental`` format has also
     been added. This is interoperable with the ``dirstate-subtrees`` format.
     (Robert Collins)

   * New ``reconfigure`` command. (Aaron Bentley)

   * New ``revert --forget-merges`` command, which removes the record of a pending
     merge without affecting the working tree contents.  (Martin Pool)

   * New ``bzr_remote_path`` configuration variable allows finer control of
     remote bzr locations than BZR_REMOTE_PATH environment variable.
     (Aaron Bentley)

   * New ``launchpad-login`` command to tell Bazaar your Launchpad
     user ID.  This can then be used by other functions of the
     Launchpad plugin. (James Henstridge)

  PERFORMANCE:

   * Commit in quiet mode is now slightly faster as the information to
     output is no longer calculated. (Ian Clatworthy)

   * Commit no longer checks for new text keys during insertion when the
     revision id was deterministically unique. (Robert Collins)

   * Committing a change which is not a merge and does not change the number of
     files in the tree is faster by utilising the data about whether files are
     changed to determine if the tree is unchanged rather than recalculating
     it at the end of the commit process. (Robert Collins)

   * Inventory serialisation no longer double-sha's the content.
     (Robert Collins)

   * Knit text reconstruction now avoids making copies of the lines list for
     interim texts when building a single text. The new ``apply_delta`` method
     on ``KnitContent`` aids this by allowing modification of the revision id
     such objects represent. (Robert Collins)

   * Pack indices are now partially parsed for specific key lookup using a
     bisection approach. (Robert Collins)

   * Partial commits are now approximately 40% faster by walking over the
     unselected current tree more efficiently. (Robert Collins)

   * XML inventory serialisation takes 20% less time while being stricter about
     the contents. (Robert Collins)

   * Graph ``heads()`` queries have been fixed to no longer access all history
     unnecessarily. (Robert Collins)

  IMPROVEMENTS:

   * ``bzr+https://`` smart server across https now supported.
     (John Ferlito, Martin Pool, #128456)

   * Mutt is now a supported mail client; set ``mail_client=mutt`` in your
     bazaar.conf and ``send`` will use mutt. (Keir Mierle)

   * New option ``-c``/``--change`` for ``merge`` command for cherrypicking
     changes from one revision. (Alexander Belchenko, #141368)

   * Show encodings, locale and list of plugins in the traceback message.
     (Martin Pool, #63894)

   * Experimental directory formats can now be marked with
     ``experimental = True`` during registration. (Ian Clatworthy)

  DOCUMENTATION:

   * New *Bazaar in Five Minutes* guide.  (Matthew Revell)

   * The hooks reference documentation is now converted to html as expected.
     (Ian Clatworthy)

  BUG FIXES:

   * Connection error reporting for the smart server has been fixed to
     display a user friendly message instead of a traceback.
     (Ian Clatworthy, #115601)

   * Make sure to use ``O_BINARY`` when opening files to check their
     sha1sum. (Alexander Belchenko, John Arbash Meinel, #153493)

   * Fix a problem with Win32 handling of the executable bit.
     (John Arbash Meinel, #149113)

   * ``bzr+ssh://`` and ``sftp://`` URLs that do not specify ports explicitly
     no longer assume that means port 22.  This allows people using OpenSSH to
     override the default port in their ``~/.ssh/config`` if they wish.  This
     fixes a bug introduced in bzr 0.91.  (Andrew Bennetts, #146715)

   * Commands reporting exceptions can now be profiled and still have their
     data correctly dumped to a file. For example, a ``bzr commit`` with
     no changes still reports the operation as pointless but doing so no
     longer throws away the profiling data if this command is run with
     ``--lsprof-file callgrind.out.ci`` say. (Ian Clatworthy)

   * Fallback to ftp when paramiko is not installed and sftp can't be used for
     ``tests/commands`` so that the test suite is still usable without
     paramiko.
     (Vincent Ladeuil, #59150)

   * Fix commit ordering in corner case. (Aaron Bentley, #94975)

   * Fix long standing bug in partial commit when there are renames
     left in tree. (Robert Collins, #140419)

   * Fix selftest semi-random noise during http related tests.
     (Vincent Ladeuil, #140614)

   * Fix typo in ftp.py making the reconnection fail on temporary errors.
     (Vincent Ladeuil, #154259)

   * Fix failing test by comparing real paths to cover the case where the TMPDIR
     contains a symbolic link.
     (Vincent Ladeuil, #141382).

   * Fix log against smart server branches that don't support tags.
     (James Westby, #140615)

   * Fix pycurl http implementation by defining error codes from
     pycurl instead of relying on an old curl definition.
     (Vincent Ladeuil, #147530)

   * Fix 'unprintable error' message when displaying BzrCheckError and
     some other exceptions on Python 2.5.
     (Martin Pool, #144633)

   * Fix ``Inventory.copy()`` and add test for it. (Jelmer Vernooij)

   * Handles default value for ListOption in cmd_commit.
     (Vincent Ladeuil, #140432)

   * HttpServer and FtpServer need to be closed properly or a listening socket
     will remain opened.
     (Vincent Ladeuil, #140055)

   * Monitor the .bzr directory created in the top level test
     directory to detect leaking tests.
     (Vincent Ladeuil, #147986)

   * The basename, not the full path, is now used when checking whether
     the profiling dump file begins with ``callgrind.out`` or not. This
     fixes a bug reported by Aaron Bentley on IRC. (Ian Clatworthy)

   * Trivial fix for invoking command ``reconfigure`` without arguments.
     (Rob Weir, #141629)

   * ``WorkingTree.rename_one`` will now raise an error if normalisation of the
     new path causes bzr to be unable to access the file. (Robert Collins)

   * Correctly detect a NoSuchFile when using a filezilla server. (Gary van der
     Merwe)

  API BREAKS:

   * ``bzrlib.index.GraphIndex`` now requires a size parameter to the
     constructor, for enabling bisection searches. (Robert Collins)

   * ``CommitBuilder.record_entry_contents`` now requires the root entry of a
     tree be supplied to it, previously failing to do so would trigger a
     deprecation warning. (Robert Collins)

   * ``KnitVersionedFile.add*`` will no longer cache added records even when
     enable_cache() has been called - the caching feature is now exclusively for
     reading existing data. (Robert Collins)

   * ``ReadOnlyLockError`` is deprecated; ``LockFailed`` is usually more
     appropriate.  (Martin Pool)

   * Removed ``bzrlib.transport.TransportLogger`` - please see the new
     ``trace+`` transport instead. (Robert Collins)

   * Removed previously deprecated varargs interface to ``TestCase.run_bzr`` and
     deprecated methods ``TestCase.capture`` and ``TestCase.run_bzr_captured``.
     (Martin Pool)

   * Removed previous deprecated ``basis_knit`` parameter to the
     ``KnitVersionedFile`` constructor. (Robert Collins)

   * Special purpose method ``TestCase.run_bzr_decode`` is moved to the test_non_ascii
     class that needs it.
     (Martin Pool)

   * The class ``bzrlib.repofmt.knitrepo.KnitRepository3`` has been folded into
     ``KnitRepository`` by parameters to the constructor. (Robert Collins)

   * The ``VersionedFile`` interface now allows content checks to be bypassed
     by supplying check_content=False.  This saves nearly 30% of the minimum
     cost to store a version of a file. (Robert Collins)

   * Tree's with bad state such as files with no length or sha will no longer
     be silently accepted by the repository XML serialiser. To serialise
     inventories without such data, pass working=True to write_inventory.
     (Robert Collins)

   * ``VersionedFile.fix_parents`` has been removed as a harmful API.
     ``VersionedFile.join`` will no longer accept different parents on either
     side of a join - it will either ignore them, or error, depending on the
     implementation. See notes when upgrading for more information.
     (Robert Collins)

  INTERNALS:

   * ``bzrlib.transport.Transport.put_file`` now returns the number of bytes
     put by the method call, to allow avoiding stat-after-write or
     housekeeping in callers. (Robert Collins)

   * ``bzrlib.xml_serializer.Serializer`` is now responsible for checking that
     mandatory attributes are present on serialisation and deserialisation.
     This fixes some holes in API usage and allows better separation between
     physical storage and object serialisation. (Robert Collins)

   * New class ``bzrlib.errors.InternalBzrError`` which is just a convenient
     shorthand for deriving from BzrError and setting internal_error = True.
     (Robert Collins)

   * New method ``bzrlib.mutabletree.update_to_one_parent_via_delta`` for
     moving the state of a parent tree to a new version via a delta rather than
     a complete replacement tree. (Robert Collins)

   * New method ``bzrlib.osutils.minimum_path_selection`` useful for removing
     duplication from user input, when a user mentions both a path and an item
     contained within that path. (Robert Collins)

   * New method ``bzrlib.repository.Repository.is_write_locked`` useful for
     determining if a repository is write locked. (Robert Collins)

   * New method on ``bzrlib.tree.Tree`` ``path_content_summary`` provides a
     tuple containing the key information about a path for commit processing
     to complete. (Robert Collins)

   * New method on xml serialisers, write_inventory_to_lines, which matches the
     API used by knits for adding content. (Robert Collins)

   * New module ``bzrlib.bisect_multi`` with generic multiple-bisection-at-once
     logic, currently only available for byte-based lookup
     (``bisect_multi_bytes``). (Robert Collins)

   * New helper ``bzrlib.tuned_gzip.bytes_to_gzip`` which takes a byte string
     and returns a gzipped version of the same. This is used to avoid a bunch
     of api friction during adding of knit hunks. (Robert Collins)

   * New parameter on ``bzrlib.transport.Transport.readv``
     ``adjust_for_latency`` which changes readv from returning strictly the
     requested data to inserted return larger ranges and in forward read order
     to reduce the effect of network latency. (Robert Collins)

   * New parameter yield_parents on ``Inventory.iter_entries_by_dir`` which
     causes the parents of a selected id to be returned recursively, so all the
     paths from the root down to each element of selected_file_ids are
     returned. (Robert Collins)

   * Knit joining has been enhanced to support plain to annotated conversion
     and annotated to plain conversion. (Ian Clatworthy)

   * The CommitBuilder method ``record_entry_contents`` now returns summary
     information about the effect of the commit on the repository. This tuple
     contains an inventory delta item if the entry changed from the basis, and a
     boolean indicating whether a new file graph node was recorded.
     (Robert Collins)

   * The python path used in the Makefile can now be overridden.
     (Andrew Bennetts, Ian Clatworthy)

  TESTING:

   * New transport implementation ``trace+`` which is useful for testing,
     logging activity taken to its _activity attribute. (Robert Collins)

   * When running bzr commands within the test suite, internal exceptions are
     not caught and reported in the usual way, but rather allowed to propagate
     up and be visible to the test suite.  A new API ``run_bzr_catch_user_errors``
     makes this behavior available to other users.
     (Martin Pool)

   * New method ``TestCase.call_catch_warnings`` for testing methods that
     raises a Python warning.  (Martin Pool)


bzr 0.91 2007-09-26
-------------------

  BUG FIXES:

   * Print a warning instead of aborting the ``python setup.py install``
     process if building of a C extension is not possible.
     (Lukáš Lalinský, Alexander Belchenko)

   * Fix commit ordering in corner case (Aaron Bentley, #94975)

   * Fix ''bzr info bzr://host/'' and other operations on ''bzr://' URLs with
     an implicit port.  We were incorrectly raising PathNotChild due to
     inconsistent treatment of the ''_port'' attribute on the Transport object.
     (Andrew Bennetts, #133965)

   * Make RemoteRepository.sprout cope gracefully with servers that don't
     support the ``Repository.tarball`` request.
     (Andrew Bennetts)


bzr 0.91rc2 2007-09-11
----------------------

   * Replaced incorrect tarball for previous release; a debug statement was left
     in bzrlib/remote.py.


bzr 0.91rc1 2007-09-11
----------------------

  CHANGES:

   * The default branch and repository format has changed to
     ``dirstate-tags``, so tag commands are active by default.
     This format is compatible with Bazaar 0.15 and later.
     This incidentally fixes bug #126141.
     (Martin Pool)

   * ``--quiet`` or ``-q`` is no longer a global option. If present, it
     must now appear after the command name. Scripts doing things like
     ``bzr -q missing`` need to be rewritten as ``bzr missing -q``.
     (Ian Clatworthy)

  FEATURES:

   * New option ``--author`` in ``bzr commit`` to specify the author of the
     change, if it's different from the committer. ``bzr log`` and
     ``bzr annotate`` display the author instead of the committer.
     (Lukáš Lalinský)

   * In addition to global options and command specific options, a set of
     standard options are now supported. Standard options are legal for
     all commands. The initial set of standard options are:

     * ``--help`` or ``-h`` - display help message
     * ``--verbose`` or ``-v`` - display additional information
     * ``--quiet``  or ``-q`` - only output warnings and errors.

     Unlike global options, standard options can be used in aliases and
     may have command-specific help. (Ian Clatworthy)

   * Verbosity level processing has now been unified. If ``--verbose``
     or ``-v`` is specified on the command line multiple times, the
     verbosity level is made positive the first time then increased.
     If ``--quiet`` or ``-q`` is specified on the command line
     multiple times, the verbosity level is made negative the first
     time then decreased. To get the default verbosity level of zero,
     either specify none of the above , ``--no-verbose`` or ``--no-quiet``.
     Note that most commands currently ignore the magnitude of the
     verbosity level but do respect *quiet vs normal vs verbose* when
     generating output. (Ian Clatworthy)

   * ``Branch.hooks`` now supports ``pre_commit`` hook. The hook's signature
     is documented in BranchHooks constructor. (Nam T. Nguyen, #102747)

   * New ``Repository.stream_knit_data_for_revisions`` request added to the
     network protocol for greatly reduced roundtrips when retrieving a set of
     revisions. (Andrew Bennetts)

  BUG FIXES:

   * ``bzr plugins`` now lists the version number for each plugin in square
     brackets after the path. (Robert Collins, #125421)

   * Pushing, pulling and branching branches with subtree references was not
     copying the subtree weave, preventing the file graph from being accessed
     and causing errors in commits in clones. (Robert Collins)

   * Suppress warning "integer argument expected, got float" from Paramiko,
     which sometimes caused false test failures.  (Martin Pool)

   * Fix bug in bundle 4 that could cause attempts to write data to wrong
     versionedfile.  (Aaron Bentley)

   * Diffs generated using "diff -p" no longer break the patch parser.
     (Aaron Bentley)

   * get_transport treats an empty possible_transports list the same as a non-
     empty one.  (Aaron Bentley)

   * patch verification for merge directives is reactivated, and works with
     CRLF and CR files.  (Aaron Bentley)

   * Accept ..\ as a path in revision specifiers. This fixes for example
     "-r branch:..\other-branch" on Windows.  (Lukáš Lalinský)

   * ``BZR_PLUGIN_PATH`` may now contain trailing slashes.
     (Blake Winton, #129299)

   * man page no longer lists hidden options (#131667, Aaron Bentley)

   * ``uncommit --help`` now explains the -r option adequately.  (Daniel
     Watkins, #106726)

   * Error messages are now better formatted with parameters (such as
     filenames) quoted when necessary. This avoids confusion when directory
     names ending in a '.' at the end of messages were confused with a
     full stop that may or not have been there. (Daniel Watkins, #129791)

   * Fix ``status FILE -r X..Y``. (Lukáš Lalinský)

   * If a particular command is an alias, ``help`` will show the alias
     instead of claiming there is no help for said alias. (Daniel Watkins,
     #133548)

   * TreeTransform-based operations, like pull, merge, revert, and branch,
     now roll back if they encounter an error.  (Aaron Bentley, #67699)

   * ``bzr commit`` now exits cleanly if a character unsupported by the
     current encoding is used in the commit message.  (Daniel Watkins,
     #116143)

   * bzr send uses default values for ranges when only half of an elipsis
     is specified ("-r..5" or "-r5..").  (#61685, Aaron Bentley)

   * Avoid trouble when Windows ssh calls itself 'plink' but no plink
     binary is present.  (Martin Albisetti, #107155)

   * ``bzr remove`` should remove clean subtrees.  Now it will remove (without
     needing ``--force``) subtrees that contain no files with text changes or
     modified files.  With ``--force`` it removes the subtree regardless of
     text changes or unknown files. Directories with renames in or out (but
     not changed otherwise) will now be removed without needing ``--force``.
     Unknown ignored files will be deleted without needing ``--force``.
     (Marius Kruger, #111665)

   * When two plugins conflict, the source of both the losing and now the
     winning definition is shown.  (Konstantin Mikhaylov, #5454)

   * When committing to a branch, the location being committed to is
     displayed.  (Daniel Watkins, #52479)

   * ``bzr --version`` takes care about encoding of stdout, especially
     when output is redirected. (Alexander Belchenko, #131100)

   * Prompt for an ftp password if none is provided.
     (Vincent Ladeuil, #137044)

   * Reuse bound branch associated transport to avoid multiple
     connections.
     (Vincent Ladeuil, #128076, #131396)

   * Overwrite conflicting tags by ``push`` and ``pull`` if the
     ``--overwrite`` option is specified.  (Lukáš Lalinský, #93947)

   * In checkouts, tags are copied into the master branch when created,
     changed or deleted, and are copied into the checkout when it is
     updated.  (Martin Pool, #93856, #93860)

   * Print a warning instead of aborting the ``python setup.py install``
     process if building of a C extension is not possible.
     (Lukáš Lalinský, Alexander Belchenko)

  IMPROVEMENTS:

   * Add the option "--show-diff" to the commit command in order to display
     the diff during the commit log creation. (Goffredo Baroncelli)

   * ``pull`` and ``merge`` are much faster at installing bundle format 4.
     (Aaron Bentley)

   * ``pull -v`` no longer includes deltas, making it much faster.
     (Aaron Bentley)

   * ``send`` now sends the directive as an attachment by default.
     (Aaron Bentley, Lukáš Lalinský, Alexander Belchenko)

   * Documentation updates (Martin Albisetti)

   * Help on debug flags is now included in ``help global-options``.
     (Daniel Watkins, #124853)

   * Parameters passed on the command line are checked to ensure they are
     supported by the encoding in use. (Daniel Watkins)

   * The compression used within the bzr repository has changed from zlib
     level 9 to the zlib default level. This improves commit performance with
     only a small increase in space used (and in some cases a reduction in
     space). (Robert Collins)

   * Initial commit no longer SHAs files twice and now reuses the path
     rather than looking it up again, making it faster.
     (Ian Clatworthy)

   * New option ``-c``/``--change`` for ``diff`` and ``status`` to show
     changes in one revision.  (Lukáš Lalinský)

   * If versioned files match a given ignore pattern, a warning is now
     given. (Daniel Watkins, #48623)

   * ``bzr status`` now has -S as a short name for --short and -V as a
     short name for --versioned. These have been added to assist users
     migrating from Subversion: ``bzr status -SV`` is now like
     ``svn status -q``.  (Daniel Watkins, #115990)

   * Added C implementation of  ``PatienceSequenceMatcher``, which is about
     10x faster than the Python version. This speeds up commands that
     need file diffing, such as ``bzr commit`` or ``bzr diff``.
     (Lukáš Lalinský)

   * HACKING has been extended with a large section on core developer tasks.
     (Ian Clatworthy)

   * Add ``branches`` and ``standalone-trees`` as online help topics and
     include them as Concepts within the User Reference.
     (Paul Moore, Ian Clatworthy)

    * ``check`` can detect versionedfile parent references that are
      inconsistent with revision and inventory info, and ``reconcile`` can fix
      them.  These faulty references were generated by 0.8-era releases,
      so repositories which were manipulated by old bzrs should be
      checked, and possibly reconciled ASAP.  (Aaron Bentley, Andrew Bennetts)

  API BREAKS:

   * ``Branch.append_revision`` is removed altogether; please use
     ``Branch.set_last_revision_info`` instead.  (Martin Pool)

   * CommitBuilder now advertises itself as requiring the root entry to be
     supplied. This only affects foreign repository implementations which reuse
     CommitBuilder directly and have changed record_entry_contents to require
     that the root not be supplied. This should be precisely zero plugins
     affected. (Robert Collins)

   * The ``add_lines`` methods on ``VersionedFile`` implementations has changed
     its return value to include the sha1 and length of the inserted text. This
     allows the avoidance of double-sha1 calculations during commit.
     (Robert Collins)

   * ``Transport.should_cache`` has been removed.  It was not called in the
     previous release.  (Martin Pool)

  TESTING:

   * Tests may now raise TestNotApplicable to indicate they shouldn't be
     run in a particular scenario.  (Martin Pool)

   * New function multiply_tests_from_modules to give a simpler interface
     to test parameterization.  (Martin Pool, Robert Collins)

   * ``Transport.should_cache`` has been removed.  It was not called in the
     previous release.  (Martin Pool)

   * NULL_REVISION is returned to indicate the null revision, not None.
     (Aaron Bentley)

   * Use UTF-8 encoded StringIO for log tests to avoid failures on
     non-ASCII committer names.  (Lukáš Lalinský)

  INTERNALS:

   * ``bzrlib.plugin.all_plugins`` has been deprecated in favour of
     ``bzrlib.plugin.plugins()`` which returns PlugIn objects that provide
     useful functionality for determining the path of a plugin, its tests, and
     its version information. (Robert Collins)

   * Add the option user_encoding to the function 'show_diff_trees()'
     in order to move the user encoding at the UI level. (Goffredo Baroncelli)

   * Add the function make_commit_message_template_encoded() and the function
     edit_commit_message_encoded() which handle encoded strings.
     This is done in order to mix the commit messages (which is a unicode
     string), and the diff which is a raw string. (Goffredo Baroncelli)

   * CommitBuilder now defaults to using add_lines_with_ghosts, reducing
     overhead on non-weave repositories which don't require all parents to be
     present. (Robert Collins)

   * Deprecated method ``find_previous_heads`` on
     ``bzrlib.inventory.InventoryEntry``. This has been superseded by the use
     of ``parent_candidates`` and a separate heads check via the repository
     API. (Robert Collins)

   * New trace function ``mutter_callsite`` will print out a subset of the
     stack to the log, which can be useful for gathering debug details.
     (Robert Collins)

   * ``bzrlib.pack.ContainerWriter`` now tracks how many records have been
     added via a public attribute records_written. (Robert Collins)

   * New method ``bzrlib.transport.Transport.get_recommended_page_size``.
     This provides a hint to users of transports as to the reasonable
     minimum data to read. In principle this can take latency and
     bandwidth into account on a per-connection basis, but for now it
     just has hard coded values based on the url. (e.g. http:// has a large
     page size, file:// has a small one.) (Robert Collins)

   * New method on ``bzrlib.transport.Transport`` ``open_write_stream`` allows
     incremental addition of data to a file without requiring that all the
     data be buffered in memory. (Robert Collins)

   * New methods on ``bzrlib.knit.KnitVersionedFile``:
     ``get_data_stream(versions)``, ``insert_data_stream(stream)`` and
     ``get_format_signature()``.  These provide some infrastructure for
     efficiently streaming the knit data for a set of versions over the smart
     protocol.

   * Knits with no annotation cache still produce correct annotations.
     (Aaron Bentley)

   * Three new methods have been added to ``bzrlib.trace``:
     ``set_verbosity_level``, ``get_verbosity_level`` and ``is_verbose``.
     ``set_verbosity_level`` expects a numeric value: negative for quiet,
     zero for normal, positive for verbose. The size of the number can be
     used to determine just how quiet or verbose the application should be.
     The existing ``be_quiet`` and ``is_quiet`` routines have been
     integrated into this new scheme. (Ian Clatworthy)

   * Options can now be delcared with a ``custom_callback`` parameter. If
     set, this routine is called after the option is processed. This feature
     is now used by the standard options ``verbose`` and ``quiet`` so that
     setting one implicitly resets the other. (Ian Clatworthy)

   * Rather than declaring a new option from scratch in order to provide
     custom help, a centrally registered option can be decorated using the
     new ``bzrlib.Option.custom_help`` routine. In particular, this routine
     is useful when declaring better help for the ``verbose`` and ``quiet``
     standard options as the base definition of these is now more complex
     than before thanks to their use of a custom callback. (Ian Clatworthy)

    * Tree._iter_changes(specific_file=[]) now iterates through no files,
      instead of iterating through all files.  None is used to iterate through
      all files.  (Aaron Bentley)

    * WorkingTree.revert() now accepts None to revert all files.  The use of
      [] to revert all files is deprecated.  (Aaron Bentley)


bzr 0.90 2007-08-28
-------------------

  IMPROVEMENTS:

    * Documentation is now organized into multiple directories with a level
      added for different languages or locales. Added the Mini Tutorial
      and Quick Start Summary (en) documents from the Wiki, improving the
      content and readability of the former. Formatted NEWS as Release Notes
      complete with a Table of Conents, one heading per release. Moved the
      Developer Guide into the main document catalog and provided a link
      from the developer document catalog back to the main one.
      (Ian Clatworthy, Sabin Iacob, Alexander Belchenko)


  API CHANGES:

    * The static convenience method ``BzrDir.create_repository``
      is deprecated.  Callers should instead create a ``BzrDir`` instance
      and call ``create_repository`` on that.  (Martin Pool)


bzr 0.90rc1 2007-08-14
----------------------

  BUGFIXES:

    * ``bzr init`` should connect to the remote location one time only.  We
      have been connecting several times because we forget to pass around the
      Transport object. This modifies ``BzrDir.create_branch_convenience``,
      so that we can give it the Transport we already have.
      (John Arbash Meinel, Vincent Ladeuil, #111702)

    * Get rid of sftp connection cache (get rid of the FTP one too).
      (Vincent Ladeuil, #43731)

    * bzr branch {local|remote} remote don't try to create a working tree
      anymore.
      (Vincent Ladeuil, #112173)

    * All identified multiple connections for a single bzr command have been
      fixed. See bzrlib/tests/commands directory.
      (Vincent Ladeuil)

    * ``bzr rm`` now does not insist on ``--force`` to delete files that
      have been renamed but not otherwise modified.  (Marius Kruger,
      #111664)

    * ``bzr selftest --bench`` no longer emits deprecation warnings
      (Lukáš Lalinský)

    * ``bzr status`` now honours FILE parameters for conflict lists
      (Aaron Bentley, #127606)

    * ``bzr checkout`` now honours -r when reconstituting a working tree.
      It also honours -r 0.  (Aaron Bentley, #127708)

    * ``bzr add *`` no more fails on Windows if working tree contains
      non-ascii file names. (Kuno Meyer, #127361)

    * allow ``easy_install bzr`` runs without fatal errors.
      (Alexander Belchenko, #125521)

    * Graph._filter_candidate_lca does not raise KeyError if a candidate
      is eliminated just before it would normally be examined.  (Aaron Bentley)

    * SMTP connection failures produce a nice message, not a traceback.
      (Aaron Bentley)

  IMPROVEMENTS:

    * Don't show "dots" progress indicators when run non-interactively, such
      as from cron.  (Martin Pool)

    * ``info`` now formats locations more nicely and lists "submit" and
      "public" branches (Aaron Bentley)

    * New ``pack`` command that will trigger database compression within
      the repository (Robert Collins)

    * Implement ``_KnitIndex._load_data`` in a pyrex extension. The pyrex
      version is approximately 2-3x faster at parsing a ``.kndx`` file.
      Which yields a measurable improvement for commands which have to
      read from the repository, such as a 1s => 0.75s improvement in
      ``bzr diff`` when there are changes to be shown.  (John Arbash Meinel)

    * Merge is now faster.  Depending on the scenario, it can be more than 2x
      faster. (Aaron Bentley)

    * Give a clearer warning, and allow ``python setup.py install`` to
      succeed even if pyrex is not available.
      (John Arbash Meinel)

    * ``DirState._read_dirblocks`` now has an optional Pyrex
      implementation. This improves the speed of any command that has to
      read the entire DirState. (``diff``, ``status``, etc, improve by
      about 10%).
      ``bisect_dirblocks`` has also been improved, which helps all
      ``_get_entry`` type calls (whenever we are searching for a
      particular entry in the in-memory DirState).
      (John Arbash Meinel)

    * ``bzr pull`` and ``bzr push`` no longer do a complete walk of the
      branch revision history for ui display unless -v is supplied.
      (Robert Collins)

    * ``bzr log -rA..B`` output shifted to the left margin if the log only
      contains merge revisions. (Kent Gibson)

    * The ``plugins`` command is now public with improved help.
      (Ian Clatworthy)

    * New bundle and merge directive formats are faster to generate, and

    * Annotate merge now works when there are local changes. (Aaron Bentley)

    * Commit now only shows the progress in terms of directories instead of
      entries. (Ian Clatworthy)

    * Fix ``KnitRepository.get_revision_graph`` to not request the graph 2
      times. This makes ``get_revision_graph`` 2x faster. (John Arbash
      Meinel)

    * Fix ``VersionedFile.get_graph()`` to avoid using
      ``set.difference_update(other)``, which has bad scaling when
      ``other`` is large. This improves ``VF.get_graph([version_id])`` for
      a 12.5k graph from 2.9s down to 200ms. (John Arbash Meinel)

    * The ``--lsprof-file`` option now generates output for KCacheGrind if
      the file starts with ``callgrind.out``. This matches the default file
      filtering done by KCacheGrind's Open Dialog. (Ian Clatworthy)

    * Fix ``bzr update`` to avoid an unnecessary
      ``branch.get_master_branch`` call, which avoids 1 extra connection
      to the remote server. (Partial fix for #128076, John Arbash Meinel)

    * Log errors from the smart server in the trace file, to make debugging
      test failures (and live failures!) easier.  (Andrew Bennetts)

    * The HTML version of the man page has been superceded by a more
      comprehensive manual called the Bazaar User Reference. This manual
      is completed generated from the online help topics. As part of this
      change, limited reStructuredText is now explicitly supported in help
      topics and command help with 'unnatural' markup being removed prior
      to display by the online help or inclusion in the man page.
      (Ian Clatworthy)

    * HTML documentation now use files extension ``*.html``
      (Alexander Belchenko)

    * The cache of ignore definitions is now cleared in WorkingTree.unlock()
      so that changes to .bzrignore aren't missed. (#129694, Daniel Watkins)

    * ``bzr selftest --strict`` fails if there are any missing features or
      expected test failures. (Daniel Watkins, #111914)

    * Link to registration survey added to README. (Ian Clatworthy)

    * Windows standalone installer show link to registration survey
      when installation finished. (Alexander Belchenko)

  LIBRARY API BREAKS:

    * Deprecated dictionary ``bzrlib.option.SHORT_OPTIONS`` removed.
      Options are now required to provide a help string and it must
      comply with the style guide by being one or more sentences with an
      initial capital and final period. (Martin Pool)

    * KnitIndex.get_parents now returns tuples. (Robert Collins)

    * Ancient unused ``Repository.text_store`` attribute has been removed.
      (Robert Collins)

    * The ``bzrlib.pack`` interface has changed to use tuples of bytestrings
      rather than just bytestrings, making it easier to represent multiple
      element names. As this interface was not used by any internal facilities
      since it was introduced in 0.18 no API compatibility is being preserved.
      The serialised form of these packs is identical with 0.18 when a single
      element tuple is in use. (Robert Collins)

  INTERNALS:

    * merge now uses ``iter_changes`` to calculate changes, which makes room for
      future performance increases.  It is also more consistent with other
      operations that perform comparisons, and reduces reliance on
      Tree.inventory.  (Aaron Bentley)

    * Refactoring of transport classes connected to a remote server.
      ConnectedTransport is a new class that serves as a basis for all
      transports needing to connect to a remote server.  transport.split_url
      have been deprecated, use the static method on the object instead. URL
      tests have been refactored too.
      (Vincent Ladeuil)

    * Better connection sharing for ConnectedTransport objects.
      transport.get_transport() now accepts a 'possible_transports' parameter.
      If a newly requested transport can share a connection with one of the
      list, it will.
      (Vincent Ladeuil)

    * Most functions now accept ``bzrlib.revision.NULL_REVISION`` to indicate
      the null revision, and consider using ``None`` for this purpose
      deprecated.  (Aaron Bentley)

    * New ``index`` module with abstract index functionality. This will be
      used during the planned changes in the repository layer. Currently the
      index layer provides a graph aware immutable index, a builder for the
      same index type to allow creating them, and finally a composer for
      such indices to allow the use of many indices in a single query. The
      index performance is not optimised, however the API is stable to allow
      development on top of the index. (Robert Collins)

    * ``bzrlib.dirstate.cmp_by_dirs`` can be used to compare two paths by
      their directory sections. This is equivalent to comparing
      ``path.split('/')``, only without having to split the paths.
      This has a Pyrex implementation available.
      (John Arbash Meinel)

    * New transport decorator 'unlistable+' which disables the list_dir
      functionality for testing.

    * Deprecated ``change_entry`` in transform.py. (Ian Clatworthy)

    * RevisionTree.get_weave is now deprecated.  Tree.plan_merge is now used
      for performing annotate-merge.  (Aaron Bentley)

    * New EmailMessage class to create email messages. (Adeodato Simó)

    * Unused functions on the private interface KnitIndex have been removed.
      (Robert Collins)

    * New ``knit.KnitGraphIndex`` which provides a ``KnitIndex`` layered on top
      of a ``index.GraphIndex``. (Robert Collins)

    * New ``knit.KnitVersionedFile.iter_parents`` method that allows querying
      the parents of many knit nodes at once, reducing round trips to the
      underlying index. (Robert Collins)

    * Graph now has an is_ancestor method, various bits use it.
      (Aaron Bentley)

    * The ``-Dhpss`` flag now includes timing information. As well as
      logging when a new connection is opened. (John Arbash Meinel)

    * ``bzrlib.pack.ContainerWriter`` now returns an offset, length tuple to
      callers when inserting data, allowing generation of readv style access
      during pack creation, without needing a separate pass across the output
      pack to gather such details. (Robert Collins)

    * ``bzrlib.pack.make_readv_reader`` allows readv based access to pack
      files that are stored on a transport. (Robert Collins)

    * New ``Repository.has_same_location`` method that reports if two
      repository objects refer to the same repository (although with some risk
      of false negatives).  (Andrew Bennetts)

    * InterTree.compare now passes require_versioned on correctly.
      (Marius Kruger)

    * New methods on Repository - ``start_write_group``,
      ``commit_write_group``, ``abort_write_group`` and ``is_in_write_group`` -
      which provide a clean hook point for transactional Repositories - ones
      where all the data for a fetch or commit needs to be made atomically
      available in one step. This allows the write lock to remain while making
      a series of data insertions.  (e.g. data conversion). (Robert Collins)

    * In ``bzrlib.knit`` the internal interface has been altered to use
      3-tuples (index, pos, length) rather than two-tuples (pos, length) to
      describe where data in a knit is, allowing knits to be split into
      many files. (Robert Collins)

    * ``bzrlib.knit._KnitData`` split into cache management and physical access
      with two access classes - ``_PackAccess`` and ``_KnitAccess`` defined.
      The former provides access into a .pack file, and the latter provides the
      current production repository form of .knit files. (Robert Collins)

  TESTING:

    * Remove selftest ``--clean-output``, ``--numbered-dirs`` and
      ``--keep-output`` options, which are obsolete now that tests
      are done within directories in $TMPDIR.  (Martin Pool)

    * The SSH_AUTH_SOCK environment variable is now reset to avoid
      interaction with any running ssh agents.  (Jelmer Vernooij, #125955)

    * run_bzr_subprocess handles parameters the same way as run_bzr:
      either a string or a list of strings should be passed as the first
      parameter.  Varargs-style parameters are deprecated. (Aaron Bentley)


bzr 0.18  2007-07-17
--------------------

  BUGFIXES:

    * Fix 'bzr add' crash under Win32 (Kuno Meyer)


bzr 0.18rc1  2007-07-10
-----------------------

  BUGFIXES:

    * Do not suppress pipe errors, etc. in non-display commands
      (Alexander Belchenko, #87178)

    * Display a useful error message when the user requests to annotate
      a file that is not present in the specified revision.
      (James Westby, #122656)

    * Commands that use status flags now have a reference to 'help
      status-flags'.  (Daniel Watkins, #113436)

    * Work around python-2.4.1 inhability to correctly parse the
      authentication header.
      (Vincent Ladeuil, #121889)

    * Use exact encoding for merge directives. (Adeodato Simó, #120591)

    * Fix tempfile permissions error in smart server tar bundling under
      Windows. (Martin _, #119330)

    * Fix detection of directory entries in the inventory. (James Westby)

    * Fix handling of http code 400: Bad Request When issuing too many ranges.
      (Vincent Ladeuil, #115209)

    * Issue a CONNECT request when connecting to an https server
      via a proxy to enable SSL tunneling.
      (Vincent Ladeuil, #120678)

    * Fix ``bzr log -r`` to support selecting merge revisions, both
      individually and as part of revision ranges.
      (Kent Gibson, #4663)

    * Don't leave cruft behind when failing to acquire a lockdir.
      (Martin Pool, #109169)

    * Don't use the '-f' strace option during tests.
      (Vincent Ladeuil, #102019).

    * Warn when setting ``push_location`` to a value that will be masked by
      locations.conf.  (Aaron Bentley, #122286)

    * Fix commit ordering in corner case (Aaron Bentley, #94975)

    *  Make annotate behave in a non-ASCII world (Adeodato Simó).

  IMPROVEMENTS:

    * The --lsprof-file option now dumps a text rendering of the profiling
      information if the filename ends in ".txt". It will also convert the
      profiling information to a format suitable for KCacheGrind if the
      output filename ends in ".callgrind". Fixes to the lsprofcalltree
      conversion process by Jean Paul Calderone and Itamar were also merged.
      See http://ddaa.net/blog/python/lsprof-calltree. (Ian Clatworthy)

    * ``info`` now defaults to non-verbose mode, displaying only paths and
      abbreviated format info.  ``info -v`` displays all the information
      formerly displayed by ``info``.  (Aaron Bentley, Adeodato Simó)

    * ``bzr missing`` now has better option names ``--this`` and ``--other``.
      (Elliot Murphy)

    * The internal ``weave-list`` command has become ``versionedfile-list``,
      and now lists knits as well as weaves.  (Aaron Bentley)

    * Automatic merge base selection uses a faster algorithm that chooses
      better bases in criss-cross merge situations (Aaron Bentley)

    * Progress reporting in ``commit`` has been improved. The various logical
      stages are now reported on as follows, namely:

      * Collecting changes [Entry x/y] - Stage n/m
      * Saving data locally - Stage n/m
      * Uploading data to master branch - Stage n/m
      * Updating the working tree - Stage n/m
      * Running post commit hooks - Stage n/m

      If there is no master branch, the 3rd stage is omitted and the total
      number of stages is adjusted accordingly.

      Each hook that is run after commit is listed with a name (as hooks
      can be slow it is useful feedback).
      (Ian Clatworthy, Robert Collins)

    * Various operations that are now faster due to avoiding unnecessary
      topological sorts. (Aaron Bentley)

    * Make merge directives robust against broken bundles. (Aaron Bentley)

    * The lsprof filename note is emitted via trace.note(), not standard
      output.  (Aaron Bentley)

    * ``bzrlib`` now exports explicit API compatibility information to assist
      library users and plugins. See the ``bzrlib.api`` module for details.
      (Robert Collins)

    * Remove unnecessary lock probes when acquiring a lockdir.
      (Martin Pool)

    * ``bzr --version`` now shows the location of the bzr log file, which
      is especially useful on Windows.  (Martin Pool)

    * -D now supports hooks to get debug tracing of hooks (though its currently
      minimal in nature). (Robert Collins)

    * Long log format reports deltas on merge revisions.
      (John Arbash Meinel, Kent Gibson)

    * Make initial push over ftp more resilient. (John Arbash Meinel)

    * Print a summary of changes for update just like pull does.
      (Daniel Watkins, #113990)

    * Add a -Dhpss option to trace smart protocol requests and responses.
      (Andrew Bennetts)

  LIBRARY API BREAKS:

    * Testing cleanups -
      ``bzrlib.repository.RepositoryTestProviderAdapter`` has been moved
      to ``bzrlib.tests.repository_implementations``;
      ``bzrlib.repository.InterRepositoryTestProviderAdapter`` has been moved
      to ``bzrlib.tests.interrepository_implementations``;
      ``bzrlib.transport.TransportTestProviderAdapter`` has moved to
      ``bzrlib.tests.test_transport_implementations``.
      ``bzrlib.branch.BranchTestProviderAdapter`` has moved to
      ``bzrlib.tests.branch_implementations``.
      ``bzrlib.bzrdir.BzrDirTestProviderAdapter`` has moved to
      ``bzrlib.tests.bzrdir_implementations``.
      ``bzrlib.versionedfile.InterVersionedFileTestProviderAdapter`` has moved
      to ``bzrlib.tests.interversionedfile_implementations``.
      ``bzrlib.store.revision.RevisionStoreTestProviderAdapter`` has moved to
      ``bzrlib.tests.revisionstore_implementations``.
      ``bzrlib.workingtree.WorkingTreeTestProviderAdapter`` has moved to
      ``bzrlib.tests.workingtree_implementations``.
      These changes are an API break in the testing infrastructure only.
      (Robert Collins)

    * Relocate TestCaseWithRepository to be more central. (Robert Collins)

    * ``bzrlib.add.smart_add_tree`` will no longer perform glob expansion on
      win32. Callers of the function should do this and use the new
      ``MutableTree.smart_add`` method instead. (Robert Collins)

    * ``bzrlib.add.glob_expand_for_win32`` is now
      ``bzrlib.win32utils.glob_expand``.  (Robert Collins)

    * ``bzrlib.add.FastPath`` is now private and moved to
      ``bzrlib.mutabletree._FastPath``. (Robert Collins, Martin Pool)

    * ``LockDir.wait`` removed.  (Martin Pool)

    * The ``SmartServer`` hooks API has changed for the ``server_started`` and
      ``server_stopped`` hooks. The first parameter is now an iterable of
      backing URLs rather than a single URL. This is to reflect that many
      URLs may map to the external URL of the server. E.g. the server interally
      may have a chrooted URL but also the local file:// URL will be at the
      same location. (Robert Collins)

  INTERNALS:

    * New SMTPConnection class to unify email handling.  (Adeodato Simó)

    * Fix documentation of BzrError. (Adeodato Simó)

    * Make BzrBadParameter an internal error. (Adeodato Simó)

    * Remove use of 'assert False' to raise an exception unconditionally.
      (Martin Pool)

    * Give a cleaner error when failing to decode knit index entry.
      (Martin Pool)

    * TreeConfig would mistakenly search the top level when asked for options
      from a section. It now respects the section argument and only
      searches the specified section. (James Westby)

    * Improve ``make api-docs`` output. (John Arbash Meinel)

    * Use os.lstat rather than os.stat for osutils.make_readonly and
      osutils.make_writeable. This makes the difftools plugin more
      robust when dangling symlinks are found. (Elliot Murphy)

    * New ``-Dlock`` option to log (to ~/.bzr.log) information on when
      lockdirs are taken or released.  (Martin Pool)

    * ``bzrlib`` Hooks are now nameable using ``Hooks.name_hook``. This
      allows a nicer UI when hooks are running as the current hook can
      be displayed. (Robert Collins)

    * ``Transport.get`` has had its interface made more clear for ease of use.
      Retrieval of a directory must now fail with either 'PathError' at open
      time, or raise 'ReadError' on a read. (Robert Collins)

    * New method ``_maybe_expand_globs`` on the ``Command`` class for
      dealing with unexpanded glob lists - e.g. on the win32 platform. This
      was moved from ``bzrlib.add._prepare_file_list``. (Robert Collins)

    * ``bzrlib.add.smart_add`` and ``bzrlib.add.smart_add_tree`` are now
      deprecated in favour of ``MutableTree.smart_add``. (Robert Collins,
      Martin Pool)

    * New method ``external_url`` on Transport for obtaining the url to
      hand to external processes. (Robert Collins)

    * Teach windows installers to build pyrex/C extensions.
      (Alexander Belchenko)

  TESTING:

    * Removed the ``--keep-output`` option from selftest and clean up test
      directories as they're used.  This reduces the IO load from
      running the test suite and cuts the time by about half.
      (Andrew Bennetts, Martin Pool)

    * Add scenarios as a public attribute on the TestAdapter classes to allow
      modification of the generated scenarios before adaption and easier
      testing. (Robert Collins)

    * New testing support class ``TestScenarioApplier`` which multiplies
      out a single teste by a list of supplied scenarios. (RobertCollins)

    * Setting ``repository_to_test_repository`` on a repository_implementations
      test will cause it to be called during repository creation, allowing the
      testing of repository classes which are not based around the Format
      concept. For example a repository adapter can be tested in this manner,
      by altering the repository scenarios to include a scenario that sets this
      attribute during the test parameterisation in
      ``bzrlib.tests.repository.repository_implementations``. (Robert Collins)

    * Clean up many of the APIs for blackbox testing of Bazaar.  The standard
      interface is now self.run_bzr.  The command to run can be passed as
      either a list of parameters, a string containing the command line, or
      (deprecated) varargs parameters.  (Martin Pool)

    * The base TestCase now isolates tests from -D parameters by clearing
      ``debug.debug_flags`` and restores it afterwards. (Robert Collins)

    * Add a relpath parameter to get_transport methods in test framework to
      avoid useless cloning.
      (Vincent Ladeuil, #110448)


bzr 0.17  2007-06-18
--------------------

  BUGFIXES:

    * Fix crash of commit due to wrong lookup of filesystem encoding.
      (Colin Watson, #120647)

    * Revert logging just to stderr in commit as broke unicode filenames.
      (Aaron Bentley, Ian Clatworthy, #120930)


bzr 0.17rc1  2007-06-12
-----------------------

  NOTES WHEN UPGRADING:

    * The kind() and is_executable() APIs on the WorkingTree interface no
      longer implicitly (read) locks and unlocks the tree. This *might*
      impact some plug-ins and tools using this part of the API. If you find
      an issue that may be caused by this change, please let us know,
      particularly the plug-in/tool maintainer. If encountered, the API
      fix is to surround kind() and is_executable() calls with lock_read()
      and unlock() like so::

        work_tree.lock_read()
        try:
            kind = work_tree.kind(...)
        finally:
            work_tree.unlock()

  INTERNALS:
    * Rework of LogFormatter API to provide beginning/end of log hooks and to
      encapsulate the details of the revision to be logged in a LogRevision
      object.
      In long log formats, merge revision ids are only shown when --show-ids
      is specified, and are labelled "revision-id:", as per mainline
      revisions, instead of "merged:". (Kent Gibson)

    * New ``BranchBuilder`` API which allows the construction of particular
      histories quickly. Useful for testing and potentially other applications
      too. (Robert Collins)

  IMPROVEMENTS:

    * There are two new help topics, working-trees and repositories that
      attempt to explain these concepts. (James Westby, John Arbash Meinel,
      Aaron Bentley)

    * Added ``bzr log --limit`` to report a limited number of revisions.
      (Kent Gibson, #3659)

    * Revert does not try to preserve file contents that were originally
      produced by reverting to a historical revision.  (Aaron Bentley)

    * ``bzr log --short`` now includes ``[merge]`` for revisions which
      have more than one parent. This is a small improvement to help
      understanding what changes have occurred
      (John Arbash Meinel, #83887)

    * TreeTransform avoids many renames when contructing large trees,
      improving speed.  3.25x speedups have been observed for construction of
      kernel-sized-trees, and checkouts are 1.28x faster.  (Aaron Bentley)

    * Commit on large trees is now faster. In my environment, a commit of
      a small change to the Mozilla tree (55k files) has dropped from
      66 seconds to 32 seconds. For a small tree of 600 files, commit of a
      small change is 33% faster. (Ian Clatworthy)

    * New --create-prefix option to bzr init, like for push.  (Daniel Watkins,
      #56322)

  BUGFIXES:

    * ``bzr push`` should only connect to the remote location one time.
      We have been connecting 3 times because we forget to pass around
      the Transport object. This adds ``BzrDir.clone_on_transport()``, so
      that we can pass in the Transport that we already have.
      (John Arbash Meinel, #75721)

    * ``DirState.set_state_from_inventory()`` needs to properly order
      based on split paths, not just string paths.
      (John Arbash Meinel, #115947)

    * Let TestUIFactoy encode the password prompt with its own stdout.
      (Vincent Ladeuil, #110204)

    * pycurl should take use the range header that takes the range hint
      into account.
      (Vincent Ladeuil, #112719)

    * WorkingTree4.get_file_sha1 no longer raises an exception when invoked
      on a missing file.  (Aaron Bentley, #118186)

    * WorkingTree.remove works correctly with tree references, and when pwd is
      not the tree root. (Aaron Bentley)

    * Merge no longer fails when a file is renamed in one tree and deleted
      in the other. (Aaron Bentley, #110279)

    * ``revision-info`` now accepts dotted revnos, doesn't require a tree,
      and defaults to the last revision (Matthew Fuller, #90048)

    * Tests no longer fail when BZR_REMOTE_PATH is set in the environment.
      (Daniel Watkins, #111958)

    * ``bzr branch -r revid:foo`` can be used to branch any revision in
      your repository. (Previously Branch6 only supported revisions in your
      mainline). (John Arbash Meinel, #115343)

bzr 0.16  2007-05-07
--------------------

  BUGFIXES:

    * Handle when you have 2 directories with similar names, but one has a
      hyphen. (``'abc'`` versus ``'abc-2'``). The WT4._iter_changes
      iterator was using direct comparison and ``'abc/a'`` sorts after
      ``'abc-2'``, but ``('abc', 'a')`` sorts before ``('abc-2',)``.
      (John Arbash Meinel, #111227)

    * Handle when someone renames a file on disk without telling bzr.
      Previously we would report the first file as missing, but not show
      the new unknown file. (John Arbash Meinel, #111288)

    * Avoid error when running hooks after pulling into or pushing from
      a branch bound to a smartserver branch.  (Martin Pool, #111968)

  IMPROVEMENTS:

    * Move developer documentation to doc/developers/. This reduces clutter in
      the root of the source tree and allows HACKING to be split into multiple
      files. (Robert Collins, Alexander Belchenko)

    * Clean up the ``WorkingTree4._iter_changes()`` internal loops as well as
      ``DirState.update_entry()``. This optimizes the core logic for ``bzr
      diff`` and ``bzr status`` significantly improving the speed of
      both. (John Arbash Meinel)

bzr 0.16rc2  2007-04-30
-----------------------

  BUGFIXES:

    * Handle the case when you delete a file, and then rename another file
      on top of it. Also handle the case of ``bzr rm --keep foo``. ``bzr
      status`` should show the removed file and an unknown file in its
      place. (John Arbash Meinel, #109993)

    * Bundles properly read and write revision properties that have an
      empty value. And when the value is not ASCII.
      (John Arbash Meinel, #109613)

    * Fix the bzr commit message to be in text mode.
      (Alexander Belchenko, #110901)

    * Also handle when you rename a file and create a file where it used
      to be. (John Arbash Meinel, #110256)

    * ``WorkingTree4._iter_changes`` should not descend into unversioned
      directories. (John Arbash Meinel, #110399)

bzr 0.16rc1  2007-04-26
-----------------------

  NOTES WHEN UPGRADING:

    * ``bzr remove`` and ``bzr rm`` will now remove the working file, if
      it could be recovered again.
      This has been done for consistency with svn and the unix rm command.
      The old ``remove`` behaviour has been retained in the new option
      ``bzr remove --keep``, which will just stop versioning the file,
      but not delete it.
      ``bzr remove --force`` have been added which will always delete the
      files.
      ``bzr remove`` is also more verbose.
      (Marius Kruger, #82602)

  IMPROVEMENTS:

    * Merge directives can now be supplied as input to `merge` and `pull`,
      like bundles can.  (Aaron Bentley)

    * Sending the SIGQUIT signal to bzr, which can be done on Unix by
      pressing Control-Backslash, drops bzr into a debugger.  Type ``'c'``
      to continue.  This can be disabled by setting the environment variable
      ``BZR_SIGQUIT_PDB=0``.  (Martin Pool)

    * selftest now supports --list-only to list tests instead of running
      them. (Ian Clatworthy)

    * selftest now supports --exclude PATTERN (or -x PATTERN) to exclude
      tests with names that match that regular expression.
      (Ian Clatworthy, #102679)

    * selftest now supports --randomize SEED to run tests in a random order.
      SEED is typically the value 'now' meaning 'use the current time'.
      (Ian Clatworthy, #102686)

    * New option ``--fixes`` to commit, which stores bug fixing annotations as
      revision properties. Built-in support for Launchpad, Debian, Trac and
      Bugzilla bug trackers. (Jonathan Lange, James Henstridge, Robert Collins)

    * New API, ``bzrlib.bugtracker.tracker_registry``, for adding support for
      other bug trackers to ``fixes``. (Jonathan Lange, James Henstridge,
      Robert Collins)

    * ``selftest`` has new short options ``-f`` and ``-1``.  (Martin
      Pool)

    * ``bzrlib.tsort.MergeSorter`` optimizations. Change the inner loop
      into using local variables instead of going through ``self._var``.
      Improves the time to ``merge_sort`` a 10k revision graph by
      approximately 40% (~700->400ms).  (John Arbash Meinel)

    * ``make docs`` now creates a man page at ``man1/bzr.1`` fixing bug 107388.
      (Robert Collins)

    * ``bzr help`` now provides cross references to other help topics using
      the _see_also facility on command classes. Likewise the bzr_man
      documentation, and the bzr.1 man page also include this information.
      (Robert Collins)

    * Tags are now included in logs, that use the long log formatter.
      (Erik Bågfors, Alexander Belchenko)

    * ``bzr help`` provides a clearer message when a help topic cannot be
      found. (Robert Collins, #107656)

    * ``bzr help`` now accepts optional prefixes for command help. The help
      for all commands can now be found at ``bzr help commands/COMMANDNAME``
      as well as ``bzr help COMMANDNAME`` (which only works for commands
      where the name is not the same as a more general help topic).
      (Robert Collins)

    * ``bzr help PLUGINNAME`` will now return the module docstring from the
      plugin PLUGINNAME. (Robert Collins, #50408)

    * New help topic ``urlspec`` which lists the availables transports.
      (Goffredo Baroncelli)

    * doc/server.txt updated to document the default bzr:// port
      and also update the blurb about the hpss' current status.
      (Robert Collins, #107125).

    * ``bzr serve`` now listens on interface 0.0.0.0 by default, making it
      serve out to the local LAN (and anyone in the world that can reach the
      machine running ``bzr serve``. (Robert Collins, #98918)

    * A new smart server protocol version has been added.  It prefixes requests
      and responses with an explicit version identifier so that future protocol
      revisions can be dealt with gracefully.  (Andrew Bennetts, Robert Collins)

    * The bzr protocol version 2 indicates success or failure in every response
      without depending on particular commands encoding that consistently,
      allowing future client refactorings to be much more robust about error
      handling. (Robert Collins, Martin Pool, Andrew Bennetts)

    * The smart protocol over HTTP client has been changed to always post to the
      same ``.bzr/smart`` URL under the original location when it can.  This allows
      HTTP servers to only have to pass URLs ending in .bzr/smart to the smart
      server handler, and not arbitrary ``.bzr/*/smart`` URLs.  (Andrew Bennetts)

    * digest authentication is now supported for proxies and HTTP by the urllib
      based http implementation. Tested against Apache 2.0.55 and Squid
      2.6.5. Basic and digest authentication are handled coherently for HTTP
      and proxy: if the user is provided in the url (bzr command line for HTTP,
      proxy environment variables for proxies), the password is prompted for
      (only once). If the password is provided, it is taken into account. Once
      the first authentication is successful, all further authentication
      roundtrips are avoided by preventively setting the right authentication
      header(s).
      (Vincent Ladeuil).

  INTERNALS:

    * bzrlib API compatability with 0.8 has been dropped, cleaning up some
      code paths. (Robert Collins)

    * Change the format of chroot urls so that they can be safely manipulated
      by generic url utilities without causing the resulting urls to have
      escaped the chroot. A side effect of this is that creating a chroot
      requires an explicit action using a ChrootServer.
      (Robert Collins, Andrew Bennetts)

    * Deprecate ``Branch.get_root_id()`` because branches don't have root ids,
      rather than fixing bug #96847.  (Aaron Bentley)

    * ``WorkingTree.apply_inventory_delta`` provides a better alternative to
      ``WorkingTree._write_inventory``.  (Aaron Bentley)

    * Convenience method ``TestCase.expectFailure`` ensures that known failures
      do not silently pass.  (Aaron Bentley)

    * ``Transport.local_abspath`` now raises ``NotLocalUrl`` rather than
      ``TransportNotPossible``. (Martin Pool, Ian Clatworthy)

    * New SmartServer hooks facility. There are two initial hooks documented
      in ``bzrlib.transport.smart.SmartServerHooks``. The two initial hooks allow
      plugins to execute code upon server startup and shutdown.
      (Robert Collins).

    * SmartServer in standalone mode will now close its listening socket
      when it stops, rather than waiting for garbage collection. This primarily
      fixes test suite hangs when a test tries to connect to a shutdown server.
      It may also help improve behaviour when dealing with a server running
      on a specific port (rather than dynamically assigned ports).
      (Robert Collins)

    * Move most SmartServer code into a new package, bzrlib/smart.
      bzrlib/transport/remote.py contains just the Transport classes that used
      to be in bzrlib/transport/smart.py.  (Andrew Bennetts)

    * urllib http implementation avoid roundtrips associated with
      401 (and 407) errors once the authentication succeeds.
      (Vincent Ladeuil).

    * urlib http now supports querying the user for a proxy password if
      needed. Realm is shown in the prompt for both HTTP and proxy
      authentication when the user is required to type a password.
      (Vincent Ladeuil).

    * Renamed SmartTransport (and subclasses like SmartTCPTransport) to
      RemoteTransport (and subclasses to RemoteTCPTransport, etc).  This is more
      consistent with its new home in ``bzrlib/transport/remote.py``, and because
      it's not really a "smart" transport, just one that does file operations
      via remote procedure calls.  (Andrew Bennetts)

    * The ``lock_write`` method of ``LockableFiles``, ``Repository`` and
      ``Branch`` now accept a ``token`` keyword argument, so that separate
      instances of those objects can share a lock if it has the right token.
      (Andrew Bennetts, Robert Collins)

    * New method ``get_branch_reference`` on ``BzrDir`` allows the detection of
      branch references - which the smart server component needs.

    * The Repository API ``make_working_trees`` is now permitted to return
      False when ``set_make_working_trees`` is not implemented - previously
      an unimplemented ``set_make_working_trees`` implied the result True
      from ``make_working_trees``. This has been changed to accomodate the
      smart server, where it does not make sense (at this point) to ever
      make working trees by default. (Robert Collins)

    * Command objects can now declare related help topics by having _see_also
      set to a list of related topic. (Robert Collins)

    * ``bzrlib.help`` now delegates to the Command class for Command specific
      help. (Robert Collins)

    * New class ``TransportListRegistry``, derived from the Registry class, which
      simplifies tracking the available Transports. (Goffredo Baroncelli)

    * New function ``Branch.get_revision_id_to_revno_map`` which will
      return a dictionary mapping revision ids to dotted revnos. Since
      dotted revnos are defined in the context of the branch tip, it makes
      sense to generate them from a ``Branch`` object.
      (John Arbash Meinel)

    * Fix the 'Unprintable error' message display to use the repr of the
      exception that prevented printing the error because the str value
      for it is often not useful in debugging (e.g. KeyError('foo') has a
      str() of 'foo' but a repr of 'KeyError('foo')' which is much more
      useful. (Robert Collins)

    * ``urlutils.normalize_url`` now unescapes unreserved characters, such as "~".
      (Andrew Bennetts)

  BUGFIXES:

    * Don't fail bundle selftest if email has 'two' embedded.
      (Ian Clatworthy, #98510)

    * Remove ``--verbose`` from ``bzr bundle``. It didn't work anyway.
      (Robert Widhopf-Fenk, #98591)

    * Remove ``--basis`` from the checkout/branch commands - it didn't work
      properly and is no longer beneficial.
      (Robert Collins, #53675, #43486)

    * Don't produce encoding error when adding duplicate files.
      (Aaron Bentley)

    * Fix ``bzr log <file>`` so it only logs the revisions that changed
      the file, and does it faster.
      (Kent Gibson, John Arbash Meinel, #51980, #69477)

    * Fix ``InterDirstateTre._iter_changes`` to handle when we come across
      an empty versioned directory, which now has files in it.
      (John Arbash Meinel, #104257)

    * Teach ``common_ancestor`` to shortcut when the tip of one branch is
      inside the ancestry of the other. Saves a lot of graph processing
      (with an ancestry of 16k revisions, ``bzr merge ../already-merged``
      changes from 2m10s to 13s).  (John Arbash Meinel, #103757)

    * Fix ``show_diff_trees`` to handle the case when a file is modified,
      and the containing directory is renamed. (The file path is different
      in this versus base, but it isn't marked as a rename).
      (John Arbash Meinel, #103870)

    * FTP now works even when the FTP server does not support atomic rename.
      (Aaron Bentley, #89436)

    * Correct handling in bundles and merge directives of timezones with
      that are not an integer number of hours offset from UTC.  Always
      represent the epoch time in UTC to avoid problems with formatting
      earlier times on win32.  (Martin Pool, Alexander Belchenko, John
      Arbash Meinel)

    * Typo in the help for ``register-branch`` fixed. (Robert Collins, #96770)

    * "dirstate" and "dirstate-tags" formats now produce branches compatible
      with old versions of bzr. (Aaron Bentley, #107168))

    * Handle moving a directory when children have been added, removed,
      and renamed. (John Arbash Meinel, #105479)

    * Don't preventively use basic authentication for proxy before receiving a
      407 error. Otherwise people willing to use other authentication schemes
      may expose their password in the clear (or nearly). This add one
      roundtrip in case basic authentication should be used, but plug the
      security hole.
      (Vincent Ladeuil)

    * Handle http and proxy digest authentication.
      (Vincent Ladeuil, #94034).

  TESTING:

    * Added ``bzrlib.strace.strace`` which will strace a single callable and
      return a StraceResult object which contains just the syscalls involved
      in running it. (Robert Collins)

    * New test method ``reduceLockdirTimeout`` to drop the default (ui-centric)
      default time down to one suitable for tests. (Andrew Bennetts)

    * Add new ``vfs_transport_factory`` attribute on tests which provides the
      common vfs backing for both the readonly and readwrite transports.
      This allows the RemoteObject tests to back onto local disk or memory,
      and use the existing ``transport_server`` attribute all tests know about
      to be the smart server transport. This in turn allows tests to
      differentiate between 'transport to access the branch', and
      'transport which is a VFS' - which matters in Remote* tests.
      (Robert Collins, Andrew Bennetts)

    * The ``make_branch_and_tree`` method for tests will now create a
      lightweight checkout for the tree if the ``vfs_transport_factory`` is not
      a LocalURLServer. (Robert Collins, Andrew Bennetts)

    * Branch implementation tests have been audited to ensure that all urls
      passed to Branch APIs use proper urls, except when local-disk paths
      are intended. This is so that tests correctly access the test transport
      which is often not equivalent to local disk in Remote* tests. As part
      of this many tests were adjusted to remove dependencies on local disk
      access.
      (Robert Collins, Andrew Bennetts)

    * Mark bzrlib.tests and bzrlib.tests.TestUtil as providing assertFOO helper
      functions by adding a ``__unittest`` global attribute. (Robert Collins,
      Andrew Bennetts, Martin Pool, Jonathan Lange)

    * Refactored proxy and authentication handling to simplify the
      implementation of new auth schemes for both http and proxy.
      (Vincent Ladeuil)

bzr 0.15 2007-04-01
-------------------

  BUGFIXES:

    * Handle incompatible repositories as a user issue when fetching.
      (Aaron Bentley)

    * Don't give a recommendation to upgrade when branching or
      checking out a branch that contains an old-format working tree.
      (Martin Pool)

bzr 0.15rc3  2007-03-26
-----------------------

  CHANGES:

    * A warning is now displayed when opening working trees in older
      formats, to encourage people to upgrade to WorkingTreeFormat4.
      (Martin Pool)

  IMPROVEMENTS:

    * HTTP redirections are now taken into account when a branch (or a
      bundle) is accessed for the first time. A message is issued at each
      redirection to inform the user. In the past, http redirections were
      silently followed for each request which significantly degraded the
      performances. The http redirections are not followed anymore by
      default, instead a RedirectRequested exception is raised. For bzrlib
      users needing to follow http redirections anyway,
      ``bzrlib.transport.do_catching_redirections`` provide an easy transition
      path.  (vila)

  INTERNALS:

    * Added ``ReadLock.temporary_write_lock()`` to allow upgrading an OS read
      lock to an OS write lock. Linux can do this without unlocking, Win32
      needs to unlock in between. (John Arbash Meinel)

    * New parameter ``recommend_upgrade`` to ``BzrDir.open_workingtree``
      to silence (when false) warnings about opening old formats.
      (Martin Pool)

    * Fix minor performance regression with bzr-0.15 on pre-dirstate
      trees. (We were reading the working inventory too many times).
      (John Arbash Meinel)

    * Remove ``Branch.get_transaction()`` in favour of a simple cache of
      ``revision_history``.  Branch subclasses should override
      ``_gen_revision_history`` rather than ``revision_history`` to make use of
      this cache, and call ``_clear_revision_history_cache`` and
      ``_cache_revision_history`` at appropriate times. (Andrew Bennetts)

  BUGFIXES:

    * Take ``smtp_server`` from user config into account.
      (vila, #92195)

    * Restore Unicode filename handling for versioned and unversioned files.
      (John Arbash Meinel, #92608)

    * Don't fail during ``bzr commit`` if a file is marked removed, and
      the containing directory is auto-removed.  (John Arbash Meinel, #93681)

    * ``bzr status FILENAME`` failed on Windows because of an uncommon
      errno. (``ERROR_DIRECTORY == 267 != ENOTDIR``).
      (Wouter van Heyst, John Arbash Meinel, #90819)

    * ``bzr checkout source`` should create a local branch in the same
      format as source. (John Arbash Meinel, #93854)

    * ``bzr commit`` with a kind change was failing to update the
      last-changed-revision for directories.  The
      InventoryDirectory._unchanged only looked at the ``parent_id`` and name,
      ignoring the fact that the kind could have changed, too.
      (John Arbash Meinel, #90111)

    * ``bzr mv dir/subdir other`` was incorrectly updating files inside
      the directory. So that there was a chance it would break commit,
      etc. (John Arbash Meinel, #94037)

    * Correctly handles mutiple permanent http redirections.
      (vila, #88780)

bzr 0.15rc2  2007-03-14
-----------------------

  NOTES WHEN UPGRADING:

    * Release 0.15rc2 of bzr changes the ``bzr init-repo`` command to
      default to ``--trees`` instead of ``--no-trees``.
      Existing shared repositories are not affected.

  IMPROVEMENTS:

    * New ``merge-directive`` command to generate machine- and human-readable
      merge requests.  (Aaron Bentley)

    * New ``submit:`` revision specifier makes it easy to diff against the
      common ancestor with the submit location (Aaron Bentley)

    * Added support for Putty's SSH implementation. (Dmitry Vasiliev)

    * Added ``bzr status --versioned`` to report only versioned files,
      not unknowns. (Kent Gibson)

    * Merge now autodetects the correct line-ending style for its conflict
      markers.  (Aaron Bentley)

  INTERNALS:

    * Refactored SSH vendor registration into SSHVendorManager class.
      (Dmitry Vasiliev)

  BUGFIXES:

    * New ``--numbered-dirs`` option to ``bzr selftest`` to use
      numbered dirs for TestCaseInTempDir. This is default behavior
      on Windows. Anyone can force named dirs on Windows
      with ``--no-numbered-dirs``. (Alexander Belchenko)

    * Fix ``RevisionSpec_revid`` to handle the Unicode strings passed in
      from the command line. (Marien Zwart, #90501)

    * Fix ``TreeTransform._iter_changes`` when both the source and
      destination are missing. (Aaron Bentley, #88842)

    * Fix commit of merges with symlinks in dirstate trees.
      (Marien Zwart)

    * Switch the ``bzr init-repo`` default from --no-trees to --trees.
      (Wouter van Heyst, #53483)


bzr 0.15rc1  2007-03-07
-----------------------

  SURPRISES:

    * The default disk format has changed. Please run 'bzr upgrade' in your
      working trees to upgrade. This new default is compatible for network
      operations, but not for local operations. That is, if you have two
      versions of bzr installed locally, after upgrading you can only use the
      bzr 0.15 version. This new default does not enable tags or nested-trees
      as they are incompatible with bzr versions before 0.15 over the network.

    * For users of bzrlib: Two major changes have been made to the working tree
      api in bzrlib. The first is that many methods and attributes, including
      the inventory attribute, are no longer valid for use until one of
      ``lock_read``/``lock_write``/``lock_tree_write`` has been called,
      and become invalid again after unlock is called. This has been done
      to improve performance and correctness as part of the dirstate
      development.
      (Robert Collins, John A Meinel, Martin Pool, and others).

    * For users of bzrlib: The attribute 'tree.inventory' should be considered
      readonly. Previously it was possible to directly alter this attribute, or
      its contents, and have the tree notice this. This has been made
      unsupported - it may work in some tree formats, but in the newer dirstate
      format such actions will have no effect and will be ignored, or even
      cause assertions. All operations possible can still be carried out by a
      combination of the tree API, and the bzrlib.transform API. (Robert
      Collins, John A Meinel, Martin Pool, and others).

  IMPROVEMENTS:

    * Support for OS Windows 98. Also .bzr.log on any windows system
      saved in My Documents folder. (Alexander Belchenko)

    * ``bzr mv`` enhanced to support already moved files.
      In the past the mv command would have failed if the source file doesn't
      exist. In this situation ``bzr mv`` would now detect that the file has
      already moved and update the repository accordingly, if the target file
      does exist.
      A new option ``--after`` has been added so that if two files already
      exist, you could notify Bazaar that you have moved a (versioned) file
      and replaced it with another. Thus in this case ``bzr move --after``
      will only update the Bazaar identifier.
      (Steffen Eichenberg, Marius Kruger)

    * ``ls`` now works on treeless branches and remote branches.
      (Aaron Bentley)

    * ``bzr help global-options`` describes the global options.
      (Aaron Bentley)

    * ``bzr pull --overwrite`` will now correctly overwrite checkouts.
      (Robert Collins)

    * Files are now allowed to change kind (e.g. from file to symlink).
      Supported by ``commit``, ``revert`` and ``status``
      (Aaron Bentley)

    * ``inventory`` and ``unknowns`` hidden in favour of ``ls``
      (Aaron Bentley)

    * ``bzr help checkouts`` descibes what checkouts are and some possible
      uses of them. (James Westby, Aaron Bentley)

    * A new ``-d`` option to push, pull and merge overrides the default
      directory.  (Martin Pool)

    * Branch format 6: smaller, and potentially faster than format 5.  Supports
      ``append_history_only`` mode, where the log view and revnos do not change,
      except by being added to.  Stores policy settings in
      ".bzr/branch/branch.conf".

    * ``append_only`` branches:  Format 6 branches may be configured so that log
      view and revnos are always consistent.  Either create the branch using
      "bzr init --append-revisions-only" or edit the config file as descriped
      in docs/configuration.txt.

    * rebind: Format 6 branches retain the last-used bind location, so if you
      "bzr unbind", you can "bzr bind" to bind to the previously-selected
      bind location.

    * Builtin tags support, created and deleted by the ``tag`` command and
      stored in the branch.  Tags can be accessed with the revisionspec
      ``-rtag:``, and listed with ``bzr tags``.  Tags are not versioned
      at present. Tags require a network incompatible upgrade. To perform this
      upgrade, run ``bzr upgrade --dirstate-tags`` in your branch and
      repositories. (Martin Pool)

    * The ``bzr://`` transport now has a well-known port number, 4155,
      which it will use by default.  (Andrew Bennetts, Martin Pool)

    * Bazaar now looks for user-installed plugins before looking for site-wide
      plugins. (Jonathan Lange)

    * ``bzr resolve`` now detects and marks resolved text conflicts.
      (Aaron Bentley)

  INTERNALS:

    * Internally revision ids and file ids are now passed around as utf-8
      bytestrings, rather than treating them as Unicode strings. This has
      performance benefits for Knits, since we no longer need to decode the
      revision id for each line of content, nor for each entry in the index.
      This will also help with the future dirstate format.
      (John Arbash Meinel)

    * Reserved ids (any revision-id ending in a colon) are rejected by
      versionedfiles, repositories, branches, and working trees
      (Aaron Bentley)

    * Minor performance improvement by not creating a ProgressBar for
      every KnitIndex we create. (about 90ms for a bzr.dev tree)
      (John Arbash Meinel)

    * New easier to use Branch hooks facility. There are five initial hooks,
      all documented in bzrlib.branch.BranchHooks.__init__ - ``'set_rh'``,
      ``'post_push'``, ``'post_pull'``, ``'post_commit'``,
      ``'post_uncommit'``. These hooks fire after the matching operation
      on a branch has taken place, and were originally added for the
      branchrss plugin. (Robert Collins)

    * New method ``Branch.push()`` which should be used when pushing from a
      branch as it makes performance and policy decisions to match the UI
      level command ``push``. (Robert Collins).

    * Add a new method ``Tree.revision_tree`` which allows access to cached
      trees for arbitrary revisions. This allows the in development dirstate
      tree format to provide access to the callers to cached copies of
      inventory data which are cheaper to access than inventories from the
      repository.
      (Robert Collins, Martin Pool)

    * New ``Branch.last_revision_info`` method, this is being done to allow
      optimization of requests for both the number of revisions and the last
      revision of a branch with smartservers and potentially future branch
      formats. (Wouter van Heyst, Robert Collins)

    * Allow ``'import bzrlib.plugins.NAME'`` to work when the plugin NAME has not
      yet been loaded by ``load_plugins()``. This allows plugins to depend on each
      other for code reuse without requiring users to perform file-renaming
      gymnastics. (Robert Collins)

    * New Repository method ``'gather_stats'`` for statistic data collection.
      This is expected to grow to cover a number of related uses mainly
      related to bzr info. (Robert Collins)

    * Log formatters are now managed with a registry.
      ``log.register_formatter`` continues to work, but callers accessing
      the FORMATTERS dictionary directly will not.

    * Allow a start message to be passed to the ``edit_commit_message``
      function.  This will be placed in the message offered to the user
      for editing above the separator. It allows a template commit message
      to be used more easily. (James Westby)

    * ``GPGStrategy.sign()`` will now raise ``BzrBadParameterUnicode`` if
      you pass a Unicode string rather than an 8-bit string. Callers need
      to be updated to encode first. (John Arbash Meinel)

    * Branch.push, pull, merge now return Result objects with information
      about what happened, rather than a scattering of various methods.  These
      are also passed to the post hooks.  (Martin Pool)

    * File formats and architecture is in place for managing a forest of trees
      in bzr, and splitting up existing trees into smaller subtrees, and
      finally joining trees to make a larger tree. This is the first iteration
      of this support, and the user-facing aspects still require substantial
      work.  If you wish to experiment with it, use ``bzr upgrade
      --dirstate-with-subtree`` in your working trees and repositories.
      You can use the hidden commands ``split`` and ``join`` and to create
      and manipulate nested trees, but please consider using the nested-trees
      branch, which contains substantial UI improvements, instead.
      http://code.aaronbentley.com/bzr/bzrrepo/nested-trees/
      (Aaron Bentley, Martin Pool, Robert Collins).

  BUGFIXES:

    * ``bzr annotate`` now uses dotted revnos from the viewpoint of the
      branch, rather than the last changed revision of the file.
      (John Arbash Meinel, #82158)

    * Lock operations no longer hang if they encounter a permission problem.
      (Aaron Bentley)

    * ``bzr push`` can resume a push that was canceled before it finished.
      Also, it can push even if the target directory exists if you supply
      the ``--use-existing-dir`` flag.
      (John Arbash Meinel, #30576, #45504)

    * Fix http proxy authentication when user and an optional
      password appears in the ``*_proxy`` vars. (Vincent Ladeuil,
      #83954).

    * ``bzr log branch/file`` works for local treeless branches
      (Aaron Bentley, #84247)

    * Fix problem with UNC paths on Windows 98. (Alexander Belchenko, #84728)

    * Searching location of CA bundle for PyCurl in env variable
      (``CURL_CA_BUNDLE``), and on win32 along the PATH.
      (Alexander Belchenko, #82086)

    * ``bzr init`` works with unicode argument LOCATION.
      (Alexander Belchenko, #85599)

    * Raise ``DependencyNotPresent`` if pycurl do not support https.
      (Vincent Ladeuil, #85305)

    * Invalid proxy env variables should not cause a traceback.
      (Vincent Ladeuil, #87765)

    * Ignore patterns normalised to use '/' path separator.
      (Kent Gibson, #86451)

    * bzr rocks. It sure does! Fix case. (Vincent Ladeuil, #78026)

    * Fix bzrtools shelve command for removed lines beginning with "--"
      (Johan Dahlberg, #75577)

  TESTING:

    * New ``--first`` option to ``bzr selftest`` to run specified tests
      before the rest of the suite.  (Martin Pool)


bzr 0.14  2007-01-23
--------------------

  IMPROVEMENTS:

    * ``bzr help global-options`` describes the global options. (Aaron Bentley)

  BUG FIXES:

    * Skip documentation generation tests if the tools to do so are not
      available. Fixes running selftest for installled copies of bzr.
      (John Arbash Meinel, #80330)

    * Fix the code that discovers whether bzr is being run from it's
      working tree to handle the case when it isn't but the directory
      it is in is below a repository. (James Westby, #77306)


bzr 0.14rc1  2007-01-16
-----------------------

  IMPROVEMENTS:

    * New connection: ``bzr+http://`` which supports tunnelling the smart
      protocol over an HTTP connection. If writing is enabled on the bzr
      server, then you can write over the http connection.
      (Andrew Bennetts, John Arbash Meinel)

    * Aliases now support quotation marks, so they can contain whitespace
      (Marius Kruger)

    * PyCurlTransport now use a single curl object. By specifying explicitly
      the 'Range' header, we avoid the need to use two different curl objects
      (and two connections to the same server). (Vincent Ladeuil)

    * ``bzr commit`` does not prompt for a message until it is very likely to
      succeed.  (Aaron Bentley)

    * ``bzr conflicts`` now takes --text to list pathnames of text conflicts
      (Aaron Bentley)

    * Fix ``iter_lines_added_or_present_in_versions`` to use a set instead
      of a list while checking if a revision id was requested. Takes 10s
      off of the ``fileids_affected_by_revision_ids`` time, which is 10s
      of the ``bzr branch`` time. Also improve ``fileids_...`` time by
      filtering lines with a regex rather than multiple ``str.find()``
      calls. (saves another 300ms) (John Arbash Meinel)

    * Policy can be set for each configuration key. This allows keys to be
      inherited properly across configuration entries. For example, this
      should enable you to do::

        [/home/user/project]
        push_location = sftp://host/srv/project/
        push_location:policy = appendpath

      And then a branch like ``/home/user/project/mybranch`` should get an
      automatic push location of ``sftp://host/srv/project/mybranch``.
      (James Henstridge)

    * Added ``bzr status --short`` to make status report svn style flags
      for each file.  For example::

        $ bzr status --short
        A  foo
        A  bar
        D  baz
        ?  wooley

    * 'bzr selftest --clean-output' allows easily clean temporary tests
      directories without running tests. (Alexander Belchenko)

    * ``bzr help hidden-commands`` lists all hidden commands. (Aaron Bentley)

    * ``bzr merge`` now has an option ``--pull`` to fall back to pull if
      local is fully merged into remote. (Jan Hudec)

    * ``bzr help formats`` describes available directory formats. (Aaron Bentley)

  INTERNALS:

    * A few tweaks directly to ``fileids_affected_by_revision_ids`` to
      help speed up processing, as well allowing to extract unannotated
      lines. Between the two ``fileids_affected_by_revision_ids`` is
      improved by approx 10%. (John Arbash Meinel)

    * Change Revision serialization to only write out millisecond
      resolution. Rather than expecting floating point serialization to
      preserve more resolution than we need. (Henri Weichers, Martin Pool)

    * Test suite ends cleanly on Windows.  (Vincent Ladeuil)

    * When ``encoding_type`` attribute of class Command is equal to 'exact',
      force sys.stdout to be a binary stream on Windows, and therefore
      keep exact line-endings (without LF -> CRLF conversion).
      (Alexander Belchenko)

    * Single-letter short options are no longer globally declared.  (Martin
      Pool)

    * Before using detected user/terminal encoding bzr should check
      that Python has corresponding codec. (Alexander Belchenko)

    * Formats for end-user selection are provided via a FormatRegistry (Aaron Bentley)

  BUG FIXES:

    * ``bzr missing --verbose`` was showing adds/removals in the wrong
      direction. (John Arbash Meinel)

    * ``bzr annotate`` now defaults to showing dotted revnos for merged
      revisions. It cuts them off at a depth of 12 characters, but you can
      supply ``--long`` to see the full number. You can also use
      ``--show-ids`` to display the original revision ids, rather than
      revision numbers and committer names. (John Arbash Meinel, #75637)

    * bzr now supports Win32 UNC path (e.g. ``\HOST\path``.
      (Alexander Belchenko, #57869)

    * Win32-specific: output of cat, bundle and diff commands don't mangle
      line-endings (Alexander Belchenko, #55276)

    * Replace broken fnmatch based ignore pattern matching with custom pattern
      matcher.
      (Kent Gibson, Jan Hudec #57637)

    * pycurl and urllib can detect short reads at different places. Update
      the test suite to test more cases. Also detect http error code 416
      which was raised for that specific bug. Also enhance the urllib
      robustness by detecting invalid ranges (and pycurl's one by detecting
      short reads during the initial GET). (Vincent Ladeuil, #73948)

    * The urllib connection sharing interacts badly with urllib2
      proxy setting (the connections didn't go thru the proxy
      anymore). Defining a proper ProxyHandler solves the
      problem.  (Vincent Ladeuil, #74759)

    * Use urlutils to generate relative URLs, not osutils
      (Aaron Bentley, #76229)

    * ``bzr status`` in a readonly directory should work without giving
      lots of errors. (John Arbash Meinel, #76299)

    * Mention the revisionspec topic for the revision option help.
      (Wouter van Heyst, #31663)

    * Allow plugins import from zip archives.
      (Alexander Belchenko, #68124)


bzr 0.13  2006-12-05
--------------------

  No changes from 0.13rc1

bzr 0.13rc1  2006-11-27
-----------------------

  IMPROVEMENTS:

    * New command ``bzr remove-tree`` allows the removal of the working
      tree from a branch.
      (Daniel Silverstone)

    * urllib uses shared keep-alive connections, so http
      operations are substantially faster.
      (Vincent Ladeuil, #53654)

    * ``bzr export`` allows an optional branch parameter, to export a bzr
      tree from some other url. For example:
      ``bzr export bzr.tar.gz http://bazaar-vcs.org/bzr/bzr.dev``
      (Daniel Silverstone)

    * Added ``bzr help topics`` to the bzr help system. This gives a
      location for general information, outside of a specific command.
      This includes updates for ``bzr help revisionspec`` the first topic
      included. (Goffredo Baroncelli, John Arbash Meinel, #42714)

    * WSGI-compatible HTTP smart server.  See ``doc/http_smart_server.txt``.
      (Andrew Bennetts)

    * Knit files will now cache full texts only when the size of the
      deltas is as large as the size of the fulltext. (Or after 200
      deltas, whichever comes first). This has the most benefit on large
      files with small changes, such as the inventory for a large project.
      (eg For a project with 2500 files, and 7500 revisions, it changes
      the size of inventory.knit from 11MB to 5.4MB) (John Arbash Meinel)

  INTERNALS:

    * New -D option given before the command line turns on debugging output
      for particular areas.  -Derror shows tracebacks on all errors.
      (Martin Pool)

    * Clean up ``bzr selftest --benchmark bundle`` to correct an import,
      and remove benchmarks that take longer than 10min to run.
      (John Arbash Meinel)

    * Use ``time.time()`` instead of ``time.clock()`` to decide on
      progress throttling. Because ``time.clock()`` is actually CPU time,
      so over a high-latency connection, too many updates get throttled.
      (John Arbash Meinel)

    * ``MemoryTransport.list_dir()`` would strip the first character for
      files or directories in root directory. (John Arbash Meinel)

    * New method ``get_branch_reference`` on 'BzrDir' allows the detection of
      branch references - which the smart server component needs.

    * New ``ChrootTransportDecorator``, accessible via the ``chroot+`` url
      prefix.  It disallows any access to locations above a set URL.  (Andrew
      Bennetts)

  BUG FIXES:

    * Now ``_KnitIndex`` properly decode revision ids when loading index data.
      And optimize the knit index parsing code.
      (Dmitry Vasiliev, John Arbash Meinel)

    * ``bzrlib/bzrdir.py`` was directly referencing ``bzrlib.workingtree``,
      without importing it. This prevented ``bzr upgrade`` from working
      unless a plugin already imported ``bzrlib.workingtree``
      (John Arbash Meinel, #70716)

    * Suppress the traceback on invalid URLs (Vincent Ladeuil, #70803).

    * Give nicer error message when an http server returns a 403
      error code. (Vincent Ladeuil, #57644).

    * When a multi-range http GET request fails, try a single
      range one. If it fails too, forget about ranges. Remember that until
      the death of the transport and propagates that to the clones.
      (Vincent Ladeuil, #62276, #62029).

    * Handles user/passwords supplied in url from command
      line (for the urllib implementation). Don't request already
      known passwords (Vincent Ladeuil, #42383, #44647, #48527)

    * ``_KnitIndex.add_versions()`` dictionary compresses revision ids as they
      are added. This fixes bug where fetching remote revisions records
      them as full references rather than integers.
      (John Arbash Meinel, #64789)

    * ``bzr ignore`` strips trailing slashes in patterns.
      Also ``bzr ignore`` rejects absolute paths. (Kent Gibson, #4559)

    * ``bzr ignore`` takes multiple arguments. (Cheuksan Edward Wang, #29488)

    * mv correctly handles paths that traverse symlinks.
      (Aaron Bentley, #66964)

    * Give nicer looking error messages when failing to connect over ssh.
      (John Arbash Meinel, #49172)

    * Pushing to a remote branch does not currently update the remote working
      tree. After a remote push, ``bzr status`` and ``bzr diff`` on the remote
      machine now show that the working tree is out of date.
      (Cheuksan Edward Wang #48136)

    * Use patiencediff instead of difflib for determining deltas to insert
      into knits. This avoids the O(N^3) behavior of difflib. Patience
      diff should be O(N^2). (Cheuksan Edward Wang, #65714)

    * Running ``bzr log`` on nonexistent file gives an error instead of the
      entire log history. (Cheuksan Edward Wang #50793)

    * ``bzr cat`` can look up contents of removed or renamed files. If the
      pathname is ambiguous, i.e. the files in the old and new trees have
      different id's, the default is the file in the new tree. The user can
      use "--name-from-revision" to select the file in the old tree.
      (Cheuksan Edward Wang, #30190)

  TESTING:

    * TestingHTTPRequestHandler really handles the Range header
      (previously it was ignoring it and returning the whole file,).

bzr 0.12  2006-10-30
--------------------

  INTERNALS:

    * Clean up ``bzr selftest --benchmark bundle`` to correct an import,
      and remove benchmarks that take longer than 10min to run.
      (John Arbash Meinel)

bzr 0.12rc1  2006-10-23
-----------------------

  IMPROVEMENTS:

    * ``bzr log`` now shows dotted-decimal revision numbers for all revisions,
      rather than just showing a decimal revision number for revisions on the
      mainline. These revision numbers are not yet accepted as input into bzr
      commands such as log, diff etc. (Robert Collins)

    * revisions can now be specified using dotted-decimal revision numbers.
      For instance, ``bzr diff -r 1.2.1..1.2.3``. (Robert Collins)

    * ``bzr help commands`` output is now shorter (Aaron Bentley)

    * ``bzr`` now uses lazy importing to reduce the startup time. This has
      a moderate effect on lots of actions, especially ones that have
      little to do. For example ``bzr rocks`` time is down to 116ms from
      283ms. (John Arbash Meinel)

    * New Registry class to provide name-to-object registry-like support,
      for example for schemes where plugins can register new classes to
      do certain tasks (e.g. log formatters). Also provides lazy registration
      to allow modules to be loaded on request.
      (John Arbash Meinel, Adeodato Simó)

  API INCOMPATABILITY:

    * LogFormatter subclasses show now expect the 'revno' parameter to
      show() to be a string rather than an int. (Robert Collins)

  INTERNALS:

    * ``TestCase.run_bzr``, ``run_bzr_captured``, and ``run_bzr_subprocess``
      can take a ``working_dir='foo'`` parameter, which will change directory
      for the command. (John Arbash Meinel)

    * ``bzrlib.lazy_regex.lazy_compile`` can be used to create a proxy
      around a regex, which defers compilation until first use.
      (John Arbash Meinel)

    * ``TestCase.run_bzr_subprocess`` defaults to supplying the
      ``--no-plugins`` parameter to ensure test reproducability, and avoid
      problems with system-wide installed plugins. (John Arbash Meinel)

    * Unique tree root ids are now supported. Newly created trees still
      use the common root id for compatibility with bzr versions before 0.12.
      (Aaron Bentley)

    * ``WorkingTree.set_root_id(None)`` is now deprecated. Please
      pass in ``inventory.ROOT_ID`` if you want the default root id value.
      (Robert Collins, John Arbash Meinel)

    * New method ``WorkingTree.flush()`` which will write the current memory
      inventory out to disk. At the same time, ``read_working_inventory`` will
      no longer trash the current tree inventory if it has been modified within
      the current lock, and the tree will now ``flush()`` automatically on
      ``unlock()``. ``WorkingTree.set_root_id()`` has been updated to take
      advantage of this functionality. (Robert Collins, John Arbash Meinel)

    * ``bzrlib.tsort.merge_sorted`` now accepts ``generate_revnos``. This
      parameter will cause it to add another column to its output, which
      contains the dotted-decimal revno for each revision, as a tuple.
      (Robert Collins)

    * ``LogFormatter.show_merge`` is deprecated in favour of
      ``LogFormatter.show_merge_revno``. (Robert Collins)

  BUG FIXES:

    * Avoid circular imports by creating a deprecated function for
      ``bzrlib.tree.RevisionTree``. Callers should have been using
      ``bzrlib.revisontree.RevisionTree`` anyway. (John Arbash Meinel,
      #63360, #66349)

    * Don't use ``socket.MSG_WAITALL`` as it doesn't exist on all
      platforms. (Martin Pool, #66356)

    * Don't require ``Content-Type`` in range responses. Assume they are a
      single range if ``Content-Type`` does not exist.
      (John Arbash Meinel, #62473)

    * bzr branch/pull no longer complain about progress bar cleanup when
      interrupted during fetch.  (Aaron Bentley, #54000)

    * ``WorkingTree.set_parent_trees()`` uses the trees to directly write
      the basis inventory, rather than going through the repository. This
      allows us to have 1 inventory read, and 2 inventory writes when
      committing a new tree. (John Arbash Meinel)

    * When reverting, files that are not locally modified that do not exist
      in the target are deleted, not just unversioned (Aaron Bentley)

    * When trying to acquire a lock, don't fail immediately. Instead, try
      a few times (up to 1 hour) before timing out. Also, report why the
      lock is unavailable (John Arbash Meinel, #43521, #49556)

    * Leave HttpTransportBase daughter classes decides how they
      implement cloning. (Vincent Ladeuil, #61606)

    * diff3 does not indicate conflicts on clean merge. (Aaron Bentley)

    * If a commit fails, the commit message is stored in a file at the root of
      the tree for later commit. (Cheuksan Edward Wang, Stefan Metzmacher,
      #32054)

  TESTING:

    * New test base class TestCaseWithMemoryTransport offers memory-only
      testing facilities: its not suitable for tests that need to mutate disk
      state, but most tests should not need that and should be converted to
      TestCaseWithMemoryTransport. (Robert Collins)

    * ``TestCase.make_branch_and_memory_tree`` now takes a format
      option to set the BzrDir, Repository and Branch formats of the
      created objects. (Robert Collins, John Arbash Meinel)

bzr 0.11  2006-10-02
--------------------

    * Smart server transport test failures on windows fixed. (Lukáš Lalinský).

bzr 0.11rc2  2006-09-27
-----------------------

  BUG FIXES:

    * Test suite hangs on windows fixed. (Andrew Bennets, Alexander Belchenko).

    * Commit performance regression fixed. (Aaron Bentley, Robert Collins, John
      Arbash Meinel).

bzr 0.11rc1  2006-09-25
-----------------------

  IMPROVEMENTS:

    * Knit files now wait to create their contents until the first data is
      added. The old code used to create an empty .knit and a .kndx with just
      the header. However, this caused a lot of extra round trips over sftp.
      This can change the time for ``bzr push`` to create a new remote branch
      from 160s down to 100s. This also affects ``bzr commit`` performance when
      adding new files, ``bzr commit`` on a new kernel-like tree drops from 50s
      down to 40s (John Arbash Meinel, #44692)

    * When an entire subtree has been deleted, commit will now report that
      just the top of the subtree has been deleted, rather than reporting
      all the individual items. (Robert Collins)

    * Commit performs one less XML parse. (Robert Collins)

    * ``bzr checkout`` now operates on readonly branches as well
      as readwrite branches. This fixes bug #39542. (Robert Collins)

    * ``bzr bind`` no longer synchronises history with the master branch.
      Binding should be followed by an update or push to synchronise the
      two branches. This is closely related to the fix for bug #39542.
      (Robert Collins)

    * ``bzrlib.lazy_import.lazy_import`` function to create on-demand
      objects.  This allows all imports to stay at the global scope, but
      modules will not actually be imported if they are not used.
      (John Arbash Meinel)

    * Support ``bzr://`` and ``bzr+ssh://`` urls to work with the new RPC-based
      transport which will be used with the upcoming high-performance smart
      server. The new command ``bzr serve`` will invoke bzr in server mode,
      which processes these requests. (Andrew Bennetts, Robert Collins, Martin
      Pool)

    * New command ``bzr version-info`` which can be used to get a summary
      of the current state of the tree. This is especially useful as part
      of a build commands. See ``doc/version_info.txt`` for more information
      (John Arbash Meinel)

  BUG FIXES:

    * ``'bzr inventory [FILE...]'`` allows restricting the file list to a
      specific set of files. (John Arbash Meinel, #3631)

    * Don't abort when annotating empty files (John Arbash Meinel, #56814)

    * Add ``Stanza.to_unicode()`` which can be passed to another Stanza
      when nesting stanzas. Also, add ``read_stanza_unicode`` to handle when
      reading a nested Stanza. (John Arbash Meinel)

    * Transform._set_mode() needs to stat the right file.
      (John Arbash Meinel, #56549)

    * Raise WeaveFormatError rather than StopIteration when trying to read
      an empty Weave file. (John Arbash Meinel, #46871)

    * Don't access e.code for generic URLErrors, only HTTPErrors have .code.
      (Vincent Ladeuil, #59835)

    * Handle boundary="" lines properly to allow access through a Squid proxy.
      (John Arbash Meinel, #57723)

    * revert now removes newly-added directories (Aaron Bentley, #54172)

    * ``bzr upgrade sftp://`` shouldn't fail to upgrade v6 branches if there
      isn't a working tree. (David Allouche, #40679)

    * Give nicer error messages when a user supplies an invalid --revision
      parameter. (John Arbash Meinel, #55420)

    * Handle when LANG is not recognized by python. Emit a warning, but
      just revert to using 'ascii'. (John Arbash Meinel, #35392)

    * Don't use ``preexec_fn`` on win32, as it is not supported by subprocess.
      (John Arbash Meinel)

    * Skip specific tests when the dependencies aren't met. This includes
      some ``setup.py`` tests when ``python-dev`` is not available, and
      some tests that depend on paramiko. (John Arbash Meinel, Mattheiu Moy)

    * Fallback to Paramiko properly, if no ``ssh`` executable exists on
      the system. (Andrew Bennetts, John Arbash Meinel)

    * ``Branch.bind(other_branch)`` no longer takes a write lock on the
      other branch, and will not push or pull between the two branches.
      API users will need to perform a push or pull or update operation if they
      require branch synchronisation to take place. (Robert Collins, #47344)

    * When creating a tarball or zipfile export, export unicode names as utf-8
      paths. This may not work perfectly on all platforms, but has the best
      chance of working in the common case. (John Arbash Meinel, #56816)

    * When committing, only files that exist in working tree or basis tree
      may be specified (Aaron Bentley, #50793)

  PORTABILITY:

    * Fixes to run on Python 2.5 (Brian M. Carlson, Martin Pool, Marien Zwart)

  INTERNALS:

    * TestCaseInTempDir now creates a separate directory for HOME, rather
      than having HOME set to the same location as the working directory.
      (John Arbash Meinel)

    * ``run_bzr_subprocess()`` can take an optional ``env_changes={}`` parameter,
      which will update os.environ inside the spawned child. It also can
      take a ``universal_newlines=True``, which helps when checking the output
      of the command. (John Arbash Meinel)

    * Refactor SFTP vendors to allow easier re-use when ssh is used.
      (Andrew Bennetts)

    * ``Transport.list_dir()`` and ``Transport.iter_files_recursive()`` should always
      return urlescaped paths. This is now tested (there were bugs in a few
      of the transports) (Andrew Bennetts, David Allouche, John Arbash Meinel)

    * New utility function ``symbol_versioning.deprecation_string``. Returns the
      formatted string for a callable, deprecation format pair. (Robert Collins)

    * New TestCase helper applyDeprecated. This allows you to call a callable
      which is deprecated without it spewing to the screen, just by supplying
      the deprecation format string issued for it. (Robert Collins)

    * Transport.append and Transport.put have been deprecated in favor of
      ``.append_bytes``, ``.append_file``, ``.put_bytes``, and
      ``.put_file``. This removes the ambiguity in what type of object the
      functions take.  ``Transport.non_atomic_put_{bytes,file}`` has also
      been added. Which works similarly to ``Transport.append()`` except for
      SFTP, it doesn't have a round trip when opening the file. Also, it
      provides functionality for creating a parent directory when trying
      to create a file, rather than raise NoSuchFile and forcing the
      caller to repeat their request.
      (John Arbash Meinel)

    * WorkingTree has a new api ``unversion`` which allow the unversioning of
      entries by their file id. (Robert Collins)

    * ``WorkingTree.pending_merges`` is deprecated.  Please use the
      ``get_parent_ids`` (introduced in 0.10) method instead. (Robert Collins)

    * WorkingTree has a new ``lock_tree_write`` method which locks the branch for
      read rather than write. This is appropriate for actions which only need
      the branch data for reference rather than mutation. A new decorator
      ``needs_tree_write_lock`` is provided in the workingtree module. Like the
      ``needs_read_lock`` and ``needs_write_lock`` decorators this allows static
      declaration of the locking requirements of a function to ensure that
      a lock is taken out for casual scripts. (Robert Collins, #54107)

    * All WorkingTree methods which write to the tree, but not to the branch
      have been converted to use ``needs_tree_write_lock`` rather than
      ``needs_write_lock``. Also converted is the revert, conflicts and tree
      transform modules. This provides a modest performance improvement on
      metadir style trees, due to the reduce lock-acquisition, and a more
      significant performance improvement on lightweight checkouts from
      remote branches, where trivial operations used to pay a significant
      penalty. It also provides the basis for allowing readonly checkouts.
      (Robert Collins)

    * Special case importing the standard library 'copy' module. This shaves
      off 40ms of startup time, while retaining compatibility. See:
      ``bzrlib/inspect_for_copy.py`` for more details. (John Arbash Meinel)

    * WorkingTree has a new parent class MutableTree which represents the
      specialisations of Tree which are able to be altered. (Robert Collins)

    * New methods mkdir and ``put_file_bytes_non_atomic`` on MutableTree that
      mutate the tree and its contents. (Robert Collins)

    * Transport behaviour at the root of the URL is now defined and tested.
      (Andrew Bennetts, Robert Collins)

  TESTING:

    * New test helper classs MemoryTree. This is typically accessed via
      ``self.make_branch_and_memory_tree()`` in test cases. (Robert Collins)

    * Add ``start_bzr_subprocess`` and ``stop_bzr_subprocess`` to allow test
      code to continue running concurrently with a subprocess of bzr.
      (Andrew Bennetts, Robert Collins)

    * Add a new method ``Transport.get_smart_client()``. This is provided to
      allow upgrades to a richer interface than the VFS one provided by
      Transport. (Andrew Bennetts, Martin Pool)

bzr 0.10  2006-08-29
--------------------

  IMPROVEMENTS:
    * 'merge' now takes --uncommitted, to apply uncommitted changes from a
      tree.  (Aaron Bentley)

    * 'bzr add --file-ids-from' can be used to specify another path to use
      for creating file ids, rather than generating all new ones. Internally,
      the 'action' passed to ``smart_add_tree()`` can return ``file_ids`` that
      will be used, rather than having bzrlib generate new ones.
      (John Arbash Meinel, #55781)

    * ``bzr selftest --benchmark`` now allows a ``--cache-dir`` parameter.
      This will cache some of the intermediate trees, and decrease the
      setup time for benchmark tests. (John Arbash Meinel)

    * Inverse forms are provided for all boolean options.  For example,
      --strict has --no-strict, --no-recurse has --recurse (Aaron Bentley)

    * Serialize out Inventories directly, rather than using ElementTree.
      Writing out a kernel sized inventory drops from 2s down to ~350ms.
      (Robert Collins, John Arbash Meinel)

  BUG FIXES:

    * Help diffutils 2.8.4 get along with binary tests (Marien Zwart: #57614)

    * Change LockDir so that if the lock directory doesn't exist when
      ``lock_write()`` is called, an attempt will be made to create it.
      (John Arbash Meinel, #56974)

    * ``bzr uncommit`` preserves pending merges. (John Arbash Meinel, #57660)

    * Active FTP transport now works as intended. (ghozzy, #56472)

    * Really fix mutter() so that it won't ever raise a UnicodeError.
      It means it is possible for ~/.bzr.log to contain non UTF-8 characters.
      But it is a debugging log, not a real user file.
      (John Arbash Meinel, #56947, #53880)

    * Change Command handle to allow Unicode command and options.
      At present we cannot register Unicode command names, so we will get
      BzrCommandError('unknown command'), or BzrCommandError('unknown option')
      But that is better than a UnicodeError + a traceback.
      (John Arbash Meinel, #57123)

    * Handle TZ=UTC properly when reading/writing revisions.
      (John Arbash Meinel, #55783, #56290)

    * Use ``GPG_TTY`` to allow gpg --cl to work with gpg-agent in a pipeline,
      (passing text to sign in on stdin). (John Arbash Meinel, #54468)

    * External diff does the right thing for binaries even in foreign
      languages. (John Arbash Meinel, #56307)

    * Testament handles more cases when content is unicode. Specific bug was
      in handling of revision properties.
      (John Arbash Meinel, Holger Krekel, #54723)

    * The bzr selftest was failing on installed versions due to a bug in a new
      test helper. (John Arbash Meinel, Robert Collins, #58057)

  INTERNALS:

    * ``bzrlib.cache_utf8`` contains ``encode()`` and ``decode()`` functions
      which can be used to cache the conversion between utf8 and Unicode.
      Especially helpful for some of the knit annotation code, which has to
      convert revision ids to utf8 to annotate lines in storage.
      (John Arbash Meinel)

    * ``setup.py`` now searches the filesystem to find all packages which
      need to be installed. This should help make the life of packagers
      easier. (John Arbash Meinel)

bzr 0.9.0  2006-08-11
---------------------

  SURPRISES:

   * The hard-coded built-in ignore rules have been removed. There are
     now two rulesets which are enforced. A user global one in
     ``~/.bazaar/ignore`` which will apply to every tree, and the tree
     specific one '.bzrignore'.
     ``~/.bazaar/ignore`` will be created if it does not exist, but with
     a more conservative list than the old default.
     This fixes bugs with default rules being enforced no matter what.
     The old list of ignore rules from bzr is available by
     running 'bzr ignore --old-default-rules'.
     (Robert Collins, Martin Pool, John Arbash Meinel)

   * 'branches.conf' has been changed to 'locations.conf', since it can apply
     to more locations than just branch locations.
     (Aaron Bentley)

  IMPROVEMENTS:

   * The revision specifier "revno:" is extended to accept the syntax
     revno:N:branch. For example,
     revno:42:http://bazaar-vcs.org/bzr/bzr.dev/ means revision 42 in
     bzr.dev.  (Matthieu Moy)

   * Tests updates to ensure proper URL handling, UNICODE support, and
     proper printing when the user's terminal encoding cannot display
     the path of a file that has been versioned.
     ``bzr branch`` can take a target URL rather than only a local directory.
     ``Branch.get_parent()/set_parent()`` now save a relative path if possible,
     and normalize the parent based on root, allowing access across
     different transports. (John Arbash Meinel, Wouter van Heyst, Martin Pool)
     (Malone #48906, #42699, #40675, #5281, #3980, #36363, #43689,
     #42517, #42514)

   * On Unix, detect terminal width using an ioctl not just $COLUMNS.
     Use terminal width for single-line logs from ``bzr log --line`` and
     pending-merge display.  (Robert Widhopf-Fenk, Gustavo Niemeyer)
     (Malone #3507)

   * On Windows, detect terminal width using GetConsoleScreenBufferInfo.
     (Alexander Belchenko)

   * Speedup improvement for 'date:'-revision search. (Guillaume Pinot).

   * Show the correct number of revisions pushed when pushing a new branch.
     (Robert Collins).

   * 'bzr selftest' now shows a progress bar with the number of tests, and
     progress made. 'make check' shows tests in -v mode, to be more useful
     for the PQM status window. (Robert Collins).
     When using a progress bar, failed tests are printed out, rather than
     being overwritten by the progress bar until the suite finishes.
     (John Arbash Meinel)

   * 'bzr selftest --benchmark' will run a new benchmarking selftest.
     'bzr selftest --benchmark --lsprof-timed' will use lsprofile to generate
     profile data for the individual profiled calls, allowing for fine
     grained analysis of performance.
     (Robert Collins, Martin Pool).

   * 'bzr commit' shows a progress bar. This is useful for commits over sftp
     where commit can take an appreciable time. (Robert Collins)

   * 'bzr add' is now less verbose in telling you what ignore globs were
     matched by files being ignored. Instead it just tells you how many
     were ignored (because you might reasonably be expecting none to be
     ignored). 'bzr add -v' is unchanged and will report every ignored
     file. (Robert Collins).

   * ftp now has a test server if medusa is installed. As part of testing,
     ftp support has been improved, including support for supplying a
     non-standard port. (John Arbash Meinel).

   * 'bzr log --line' shows the revision number, and uses only the
     first line of the log message (#5162, Alexander Belchenko;
     Matthieu Moy)

   * 'bzr status' has had the --all option removed. The 'bzr ls' command
     should be used to retrieve all versioned files. (Robert Collins)

   * 'bzr bundle OTHER/BRANCH' will create a bundle which can be sent
     over email, and applied on the other end, while maintaining ancestry.
     This bundle can be applied with either 'bzr merge' or 'bzr pull',
     the same way you would apply another branch.
     (John Arbash Meinel, Aaron Bentley)

   * 'bzr whoami' can now be used to set your identity from the command line,
     for a branch or globally.  (Robey Pointer)

   * 'bzr checkout' now aliased to 'bzr co', and 'bzr annotate' to 'bzr ann'.
     (Michael Ellerman)

   * 'bzr revert DIRECTORY' now reverts the contents of the directory as well.
     (Aaron Bentley)

   * 'bzr get sftp://foo' gives a better error when paramiko is not present.
     Also updates things like 'http+pycurl://' if pycurl is not present.
     (John Arbash Meinel) (Malone #47821, #52204)

   * New env variable ``BZR_PROGRESS_BAR``, sets the default progress bar type.
     Can be set to 'none' or 'dummy' to disable the progress bar, 'dots' or
     'tty' to create the respective type. (John Arbash Meinel, #42197, #51107)

   * Improve the help text for 'bzr diff' to explain what various options do.
     (John Arbash Meinel, #6391)

   * 'bzr uncommit -r 10' now uncommits revisions 11.. rather than uncommitting
     revision 10. This makes -r10 more in line with what other commands do.
     'bzr uncommit' also now saves the pending merges of the revisions that
     were removed. So it is safe to uncommit after a merge, fix something,
     and commit again. (John Arbash Meinel, #32526, #31426)

   * 'bzr init' now also works on remote locations.
     (Wouter van Heyst, #48904)

   * HTTP support has been updated. When using pycurl we now support
     connection keep-alive, which reduces dns requests and round trips.
     And for both urllib and pycurl we support multi-range requests,
     which decreases the number of round-trips. Performance results for
     ``bzr branch http://bazaar-vcs.org/bzr/bzr.dev/`` indicate
     http branching is now 2-3x faster, and ``bzr pull`` in an existing
     branch is as much as 4x faster.
     (Michael Ellerman, Johan Rydberg, John Arbash Meinel, #46768)

   * Performance improvements for sftp. Branching and pulling are now up to
     2x faster. Utilize paramiko.readv() support for async requests if it
     is available (paramiko > 1.6) (John Arbash Meinel)

  BUG FIXES:

    * Fix shadowed definition of TestLocationConfig that caused some
      tests not to run.
      (Erik Bågfors, Michael Ellerman, Martin Pool, #32587)

    * Fix unnecessary requirement of sign-my-commits that it be run from
      a working directory.  (Martin Pool, Robert Collins)

    * 'bzr push location' will only remember the push location if it succeeds
      in connecting to the remote location. (John Arbash Meinel, #49742)

    * 'bzr revert' no longer toggles the executable bit on win32
      (John Arbash Meinel, #45010)

    * Handle broken pipe under win32 correctly. (John Arbash Meinel)

    * sftp tests now work correctly on win32 if you have a newer paramiko
      (John Arbash Meinel)

    * Cleanup win32 test suite, and general cleanup of places where
      file handles were being held open. (John Arbash Meinel)

    * When specifying filenames for 'diff -r x..y', the name of the file in the
      working directory can be used, even if its name is different in both x
      and y.

    * File-ids containing single- or double-quotes are handled correctly by
      push. (Aaron Bentley, #52227)

    * Normalize unicode filenames to ensure cross-platform consistency.
      (John Arbash Meinel, #43689)

    * The argument parser can now handle '-' as an argument. Currently
      no code interprets it specially (it is mostly handled as a file named
      '-'). But plugins, and future operations can use it.
      (John Arbash meinel, #50984)

    * Bundles can properly read binary files with a plain '\r' in them.
      (John Arbash Meinel, #51927)

    * Tuning ``iter_entries()`` to be more efficient (John Arbash Meinel, #5444)

    * Lots of win32 fixes (the test suite passes again).
      (John Arbash Meinel, #50155)

    * Handle openbsd returning None for sys.getfilesystemencoding() (#41183)

    * Support ftp APPE (append) to allow Knits to be used over ftp (#42592)

    * Removals are only committed if they match the filespec (or if there is
      no filespec).  (#46635, Aaron Bentley)

    * smart-add recurses through all supplied directories
      (John Arbash Meinel, #52578)

    * Make the bundle reader extra lines before and after the bundle text.
      This allows you to parse an email with the bundle inline.
      (John Arbash Meinel, #49182)

    * Change the file id generator to squash a little bit more. Helps when
      working with long filenames on windows. (Also helps for unicode filenames
      not generating hidden files). (John Arbash Meinel, #43801)

    * Restore terminal mode on C-c while reading sftp password.  (#48923,
      Nicholas Allen, Martin Pool)

    * Timestamps are rounded to 1ms, and revision entries can be recreated
      exactly. (John Arbash Meinel, Jamie Wilkinson, #40693)

    * Branch.base has changed to a URL, but ~/.bazaar/locations.conf should
      use local paths, since it is user visible (John Arbash Meinel, #53653)

    * ``bzr status foo`` when foo was unversioned used to cause a full delta
      to be generated (John Arbash Meinel, #53638)

    * When reading revision properties, an empty value should be considered
      the empty string, not None (John Arbash Meinel, #47782)

    * ``bzr diff --diff-options`` can now handle binary files being changed.
      Also, the output is consistent when --diff-options is not supplied.
      (John Arbash Meinel, #54651, #52930)

    * Use the right suffixes for loading plugins (John Arbash Meinel, #51810)

    * Fix ``Branch.get_parent()`` to handle the case when the parent is not
      accessible (John Arbash Meinel, #52976)

  INTERNALS:

    * Combine the ignore rules into a single regex rather than looping over
      them to reduce the threshold where  N^2 behaviour occurs in operations
      like status. (Jan Hudec, Robert Collins).

    * Appending to ``bzrlib.DEFAULT_IGNORE`` is now deprecated. Instead, use
      one of the add functions in bzrlib.ignores. (John Arbash Meinel)

    * 'bzr push' should only push the ancestry of the current revision, not
      all of the history in the repository. This is especially important for
      shared repositories. (John Arbash Meinel)

    * ``bzrlib.delta.compare_trees`` now iterates in alphabetically sorted order,
      rather than randomly walking the inventories. (John Arbash Meinel)

    * Doctests are now run in temporary directories which are cleaned up when
      they finish, rather than using special ScratchDir/ScratchBranch objects.
      (Martin Pool)

    * Split ``check`` into separate methods on the branch and on the repository,
      so that it can be specialized in ways that are useful or efficient for
      different formats.  (Martin Pool, Robert Collins)

    * Deprecate ``Repository.all_revision_ids``; most methods don't really need
      the global revision graph but only that part leading up to a particular
      revision.  (Martin Pool, Robert Collins)

    * Add a BzrDirFormat ``control_formats`` list which allows for control formats
      that do not use '.bzr' to store their data - i.e. '.svn', '.hg' etc.
      (Robert Collins, Jelmer Vernooij).

    * ``bzrlib.diff.external_diff`` can be redirected to any file-like object.
      Uses subprocess instead of spawnvp.
      (James Henstridge, John Arbash Meinel, #4047, #48914)

    * New command line option '--profile-imports', which will install a custom
      importer to log time to import modules and regex compilation time to
      sys.stderr (John Arbash Meinel)

    * 'EmptyTree' is now deprecated, please use ``repository.revision_tree(None)``
      instead. (Robert Collins)

    * "RevisionTree" is now in bzrlib/revisiontree.py. (Robert Collins)

bzr 0.8.2  2006-05-17
---------------------

  BUG FIXES:

    * setup.py failed to install launchpad plugin.  (Martin Pool)

bzr 0.8.1  2006-05-16
---------------------

  BUG FIXES:

    * Fix failure to commit a merge in a checkout.  (Martin Pool,
      Robert Collins, Erik Bågfors, #43959)

    * Nicer messages from 'commit' in the case of renames, and correct
      messages when a merge has occured. (Robert Collins, Martin Pool)

    * Separate functionality from assert statements as they are skipped in
      optimized mode of python. Add the same check to pending merges.
      (Olaf Conradi, #44443)

  CHANGES:

    * Do not show the None revision in output of bzr ancestry. (Olaf Conradi)

    * Add info on standalone branches without a working tree.
      (Olaf Conradi, #44155)

    * Fix bug in knits when raising InvalidRevisionId. (Olaf Conradi, #44284)

  CHANGES:

    * Make editor invocation comply with Debian Policy. First check
      environment variables VISUAL and EDITOR, then try editor from
      alternatives system. If that all fails, fall back to the pre-defined
      list of editors. (Olaf Conradi, #42904)

  NEW FEATURES:

    * New 'register-branch' command registers a public branch into
      Launchpad.net, where it can be associated with bugs, etc.
      (Martin Pool, Bjorn Tillenius, Robert Collins)

  INTERNALS:

    * New public api in InventoryEntry - ``describe_change(old, new)`` which
      provides a human description of the changes between two old and
      new. (Robert Collins, Martin Pool)

  TESTING:

    * Fix test case for bzr info in upgrading a standalone branch to metadir,
      uses bzrlib api now. (Olaf Conradi)

bzr 0.8  2006-05-08
-------------------

  NOTES WHEN UPGRADING:

    Release 0.8 of bzr introduces a new format for history storage, called
    'knit', as an evolution of to the 'weave' format used in 0.7.  Local
    and remote operations are faster using knits than weaves.  Several
    operations including 'init', 'init-repo', and 'upgrade' take a
    --format option that controls this.  Branching from an existing branch
    will keep the same format.

    It is possible to merge, pull and push between branches of different
    formats but this is slower than moving data between homogenous
    branches.  It is therefore recommended (but not required) that you
    upgrade all branches for a project at the same time.  Information on
    formats is shown by 'bzr info'.

    bzr 0.8 now allows creation of 'repositories', which hold the history
    of files and revisions for several branches.  Previously bzr kept all
    the history for a branch within the .bzr directory at the root of the
    branch, and this is still the default.  To create a repository, use
    the new 'bzr init-repo' command.  Branches exist as directories under
    the repository and contain just a small amount of information
    indicating the current revision of the branch.

    bzr 0.8 also supports 'checkouts', which are similar to in cvs and
    subversion.  Checkouts are associated with a branch (optionally in a
    repository), which contains all the historical information.  The
    result is that a checkout can be deleted without losing any
    already-committed revisions.  A new 'update' command is also available.

    Repositories and checkouts are not supported with the 0.7 storage
    format.  To use them you must upgrad to either knits, or to the
    'metaweave' format, which uses weaves but changes the .bzr directory
    arrangement.


  IMPROVEMENTS:

    * Sftp paths can now be relative, or local, according to the lftp
      convention. Paths now take the form::

          sftp://user:pass@host:port/~/relative/path
          or
          sftp://user:pass@host:port/absolute/path

    * The FTP transport now tries to reconnect after a temporary
      failure. ftp put is made atomic. (Matthieu Moy)

    * The FTP transport now maintains a pool of connections, and
      reuses them to avoid multiple connections to the same host (like
      sftp did). (Daniel Silverstone)

    * The ``bzr_man.py`` file has been removed. To create the man page now,
      use ``./generate_docs.py man``. The new program can also create other files.
      Run ``python generate_docs.py --help`` for usage information.
      (Hans Ulrich Niedermann & James Blackwell).

    * Man Page now gives full help (James Blackwell).
      Help also updated to reflect user config now being stored in .bazaar
      (Hans Ulrich Niedermann)

    * It's now possible to set aliases in bazaar.conf (Erik Bågfors)

    * Pull now accepts a --revision argument (Erik Bågfors)

    * ``bzr re-sign`` now allows multiple revisions to be supplied on the command
      line. You can now use the following command to sign all of your old
      commits::

        find .bzr/revision-store// -name my@email-* \
          | sed 's/.*\/\/..\///' \
          | xargs bzr re-sign

    * Upgrade can now upgrade over the network. (Robert Collins)

    * Two new commands 'bzr checkout' and 'bzr update' allow for CVS/SVN-alike
      behaviour.  By default they will cache history in the checkout, but
      with --lightweight almost all data is kept in the master branch.
      (Robert Collins)

    * 'revert' unversions newly-versioned files, instead of deleting them.

    * 'merge' is more robust.  Conflict messages have changed.

    * 'merge' and 'revert' no longer clobber existing files that end in '~' or
      '.moved'.

    * Default log format can be set in configuration and plugins can register
      their own formatters. (Erik Bågfors)

    * New 'reconcile' command will check branch consistency and repair indexes
      that can become out of sync in pre 0.8 formats. (Robert Collins,
      Daniel Silverstone)

    * New 'bzr init --format' and 'bzr upgrade --format' option to control
      what storage format is created or produced.  (Robert Collins,
      Martin Pool)

    * Add parent location to 'bzr info', if there is one.  (Olaf Conradi)

    * New developer commands 'weave-list' and 'weave-join'.  (Martin Pool)

    * New 'init-repository' command, plus support for repositories in 'init'
      and 'branch' (Aaron Bentley, Erik Bågfors, Robert Collins)

    * Improve output of 'info' command. Show all relevant locations related to
      working tree, branch and repository. Use kibibytes for binary quantities.
      Fix off-by-one error in missing revisions of working tree.  Make 'info'
      work on branches, repositories and remote locations.  Show locations
      relative to the shared repository, if applicable.  Show locking status
      of locations.  (Olaf Conradi)

    * Diff and merge now safely handle binary files. (Aaron Bentley)

    * 'pull' and 'push' now normalise the revision history, so that any two
      branches with the same tip revision will have the same output from 'log'.
      (Robert Collins)

    * 'merge' accepts --remember option to store parent location, like 'push'
      and 'pull'. (Olaf Conradi)

    * bzr status and diff when files given as arguments do not exist
      in the relevant trees.  (Martin Pool, #3619)

    * Add '.hg' to the default ignore list.  (Martin Pool)

    * 'knit' is now the default disk format. This improves disk performance and
      utilization, increases incremental pull performance, robustness with SFTP
      and allows checkouts over SFTP to perform acceptably.
      The initial Knit code was contributed by Johan Rydberg based on a
      specification by Martin Pool.
      (Robert Collins, Aaron Bentley, Johan Rydberg, Martin Pool).

    * New tool to generate all-in-one html version of the manual.  (Alexander
      Belchenko)

    * Hitting CTRL-C while doing an SFTP push will no longer cause stale locks
      to be left in the SFTP repository. (Robert Collins, Martin Pool).

    * New option 'diff --prefix' to control how files are named in diff
      output, with shortcuts '-p0' and '-p1' corresponding to the options for
      GNU patch.  (Alexander Belchenko, Goffredo Baroncelli, Martin Pool)

    * Add --revision option to 'annotate' command.  (Olaf Conradi)

    * If bzr shows an unexpected revision-history after pulling (perhaps due
      to a reweave) it can now be corrected by 'bzr reconcile'.
      (Robert Collins)

  CHANGES:

    * Commit is now verbose by default, and shows changed filenames and the
      new revision number.  (Robert Collins, Martin Pool)

    * Unify 'mv', 'move', 'rename'.  (Matthew Fuller, #5379)

    * 'bzr -h' shows help.  (Martin Pool, Ian Bicking, #35940)

    * Make 'pull' and 'push' remember location on failure using --remember.
      (Olaf Conradi)

    * For compatibility, make old format for using weaves inside metadir
      available as 'metaweave' format.  Rename format 'metadir' to 'default'.
      Clean up help for option --format in commands 'init', 'init-repo' and
      'upgrade'.  (Olaf Conradi)

  INTERNALS:

    * The internal storage of history, and logical branch identity have now
      been split into Branch, and Repository. The common locking and file
      management routines are now in bzrlib.lockablefiles.
      (Aaron Bentley, Robert Collins, Martin Pool)

    * Transports can now raise DependencyNotPresent if they need a library
      which is not installed, and then another implementation will be
      tried.  (Martin Pool)

    * Remove obsolete (and no-op) `decode` parameter to `Transport.get`.
      (Martin Pool)

    * Using Tree Transform for merge, revert, tree-building

    * WorkingTree.create, Branch.create, ``WorkingTree.create_standalone``,
      Branch.initialize are now deprecated. Please see ``BzrDir.create_*`` for
      replacement API's. (Robert Collins)

    * New BzrDir class represents the .bzr control directory and manages
      formatting issues. (Robert Collins)

    * New repository.InterRepository class encapsulates Repository to
      Repository actions and allows for clean selection of optimised code
      paths. (Robert Collins)

    * ``bzrlib.fetch.fetch`` and ``bzrlib.fetch.greedy_fetch`` are now
      deprecated, please use ``branch.fetch`` or ``repository.fetch``
      depending on your needs. (Robert Collins)

    * deprecated methods now have a ``is_deprecated`` flag on them that can
      be checked, if you need to determine whether a given callable is
      deprecated at runtime. (Robert Collins)

    * Progress bars are now nested - see
      ``bzrlib.ui.ui_factory.nested_progress_bar``.
      (Robert Collins, Robey Pointer)

    * New API call ``get_format_description()`` for each type of format.
      (Olaf Conradi)

    * Changed ``branch.set_parent()`` to accept None to remove parent.
      (Olaf Conradi)

    * Deprecated BzrError AmbiguousBase.  (Olaf Conradi)

    * WorkingTree.branch is now a read only property.  (Robert Collins)

    * bzrlib.ui.text.TextUIFactory now accepts a ``bar_type`` parameter which
      can be None or a factory that will create a progress bar. This is
      useful for testing or for overriding the bzrlib.progress heuristic.
      (Robert Collins)

    * New API method ``get_physical_lock_status()`` to query locks present on a
      transport.  (Olaf Conradi)

    * Repository.reconcile now takes a thorough keyword parameter to allow
      requesting an indepth reconciliation, rather than just a data-loss
      check. (Robert Collins)

    * ``bzrlib.ui.ui_factory protocol`` now supports ``get_boolean`` to prompt
      the user for yes/no style input. (Robert Collins)

  TESTING:

    * SFTP tests now shortcut the SSH negotiation, reducing test overhead
      for testing SFTP protocol support. (Robey Pointer)

    * Branch formats are now tested once per implementation (see ``bzrlib.
      tests.branch_implementations``. This is analagous to the transport
      interface tests, and has been followed up with working tree,
      repository and BzrDir tests. (Robert Collins)

    * New test base class TestCaseWithTransport provides a transport aware
      test environment, useful for testing any transport-interface using
      code. The test suite option --transport controls the transport used
      by this class (when its not being used as part of implementation
      contract testing). (Robert Collins)

    * Close logging handler on disabling the test log. This will remove the
      handler from the internal list inside python's logging module,
      preventing shutdown from closing it twice.  (Olaf Conradi)

    * Move test case for uncommit to blackbox tests.  (Olaf Conradi)

    * ``run_bzr`` and ``run_bzr_captured`` now accept a 'stdin="foo"'
      parameter which will provide String("foo") to the command as its stdin.

bzr 0.7 2006-01-09
------------------

  CHANGES:

    * .bzrignore is excluded from exports, on the grounds that it's a bzr
      internal-use file and may not be wanted.  (Jamie Wilkinson)

    * The "bzr directories" command were removed in favor of the new
      --kind option to the "bzr inventory" command.  To list all
      versioned directories, now use "bzr inventory --kind directory".
      (Johan Rydberg)

    * Under Windows configuration directory is now ``%APPDATA%\bazaar\2.0``
      by default. (John Arbash Meinel)

    * The parent of Bzr configuration directory can be set by ``BZR_HOME``
      environment variable. Now the path for it is searched in ``BZR_HOME``,
      then in HOME. Under Windows the order is: ``BZR_HOME``, ``APPDATA``
      (usually points to ``C:\Documents and Settings\User Name\Application Data``),
      ``HOME``. (John Arbash Meinel)

    * Plugins with the same name in different directories in the bzr plugin
      path are no longer loaded: only the first successfully loaded one is
      used. (Robert Collins)

    * Use systems' external ssh command to open connections if possible.
      This gives better integration with user settings such as ProxyCommand.
      (James Henstridge)

    * Permissions on files underneath .bzr/ are inherited from the .bzr
      directory. So for a shared repository, simply doing 'chmod -R g+w .bzr/'
      will mean that future file will be created with group write permissions.

    * configure.in and config.guess are no longer in the builtin default
      ignore list.

    * '.sw[nop]' pattern ignored, to ignore vim swap files for nameless
      files.  (John Arbash Meinel, Martin Pool)

  IMPROVEMENTS:

    * "bzr INIT dir" now initializes the specified directory, and creates
      it if it does not exist.  (John Arbash Meinel)

    * New remerge command (Aaron Bentley)

    * Better zsh completion script.  (Steve Borho)

    * 'bzr diff' now returns 1 when there are changes in the working
      tree. (Robert Collins)

    * 'bzr push' now exists and can push changes to a remote location.
      This uses the transport infrastructure, and can store the remote
      location in the ~/.bazaar/branches.conf configuration file.
      (Robert Collins)

    * Test directories are only kept if the test fails and the user requests
      that they be kept.

    * Tweaks to short log printing

    * Added branch nicks, new nick command, printing them in log output.
      (Aaron Bentley)

    * If ``$BZR_PDB`` is set, pop into the debugger when an uncaught exception
      occurs.  (Martin Pool)

    * Accept 'bzr resolved' (an alias for 'bzr resolve'), as this is
      the same as Subversion.  (Martin Pool)

    * New ftp transport support (on ftplib), for ftp:// and aftp://
      URLs.  (Daniel Silverstone)

    * Commit editor temporary files now start with ``bzr_log.``, to allow
      text editors to match the file name and set up appropriate modes or
      settings.  (Magnus Therning)

    * Improved performance when integrating changes from a remote weave.
      (Goffredo Baroncelli)

    * Sftp will attempt to cache the connection, so it is more likely that
      a connection will be reused, rather than requiring multiple password
      requests.

    * bzr revno now takes an optional argument indicating the branch whose
      revno should be printed.  (Michael Ellerman)

    * bzr cat defaults to printing the last version of the file.
      (Matthieu Moy, #3632)

    * New global option 'bzr --lsprof COMMAND' runs bzr under the lsprof
      profiler.  (Denys Duchier)

    * Faster commits by reading only the headers of affected weave files.
      (Denys Duchier)

    * 'bzr add' now takes a --dry-run parameter which shows you what would be
      added, but doesn't actually add anything. (Michael Ellerman)

    * 'bzr add' now lists how many files were ignored per glob.  add --verbose
      lists the specific files.  (Aaron Bentley)

    * 'bzr missing' now supports displaying changes in diverged trees and can
      be limited to show what either end of the comparison is missing.
      (Aaron Bently, with a little prompting from Daniel Silverstone)

  BUG FIXES:

    * SFTP can walk up to the root path without index errors. (Robert Collins)

    * Fix bugs in running bzr with 'python -O'.  (Martin Pool)

    * Error when run with -OO

    * Fix bug in reporting http errors that don't have an http error code.
      (Martin Pool)

    * Handle more cases of pipe errors in display commands

    * Change status to 3 for all errors

    * Files that are added and unlinked before committing are completely
      ignored by diff and status

    * Stores with some compressed texts and some uncompressed texts are now
      able to be used. (John A Meinel)

    * Fix for bzr pull failing sometimes under windows

    * Fix for sftp transport under windows when using interactive auth

    * Show files which are both renamed and modified as such in 'bzr
      status' output.  (Daniel Silverstone, #4503)

    * Make annotate cope better with revisions committed without a valid
      email address.  (Marien Zwart)

    * Fix representation of tab characters in commit messages.
      (Harald Meland)

    * List of plugin directories in ``BZR_PLUGIN_PATH`` environment variable is
      now parsed properly under Windows. (Alexander Belchenko)

    * Show number of revisions pushed/pulled/merged. (Robey Pointer)

    * Keep a cached copy of the basis inventory to speed up operations
      that need to refer to it.  (Johan Rydberg, Martin Pool)

    * Fix bugs in bzr status display of non-ascii characters.
      (Martin Pool)

    * Remove Makefile.in from default ignore list.
      (Tollef Fog Heen, Martin Pool, #6413)

    * Fix failure in 'bzr added'.  (Nathan McCallum, Martin Pool)

  TESTING:

    * Fix selftest asking for passwords when there are no SFTP keys.
      (Robey Pointer, Jelmer Vernooij)

    * Fix selftest run with 'python -O'.  (Martin Pool)

    * Fix HTTP tests under Windows. (John Arbash Meinel)

    * Make tests work even if HOME is not set (Aaron Bentley)

    * Updated ``build_tree`` to use fixed line-endings for tests which read
      the file cotents and compare. Make some tests use this to pass under
      Windows. (John Arbash Meinel)

    * Skip stat and symlink tests under Windows. (Alexander Belchenko)

    * Delay in selftest/testhashcash is now issued under win32 and Cygwin.
      (John Arbash Meinel)

    * Use terminal width to align verbose test output.  (Martin Pool)

    * Blackbox tests are maintained within the bzrlib.tests.blackbox directory.
      If adding a new test script please add that to
      ``bzrlib.tests.blackbox.__init__``. (Robert Collins)

    * Much better error message if one of the test suites can't be
      imported.  (Martin Pool)

    * Make check now runs the test suite twice - once with the default locale,
      and once with all locales forced to C, to expose bugs. This is not
      trivially done within python, so for now its only triggered by running
      Make check. Integrators and packagers who wish to check for full
      platform support should run 'make check' to test the source.
      (Robert Collins)

    * Tests can now run TestSkipped if they can't execute for any reason.
      (Martin Pool) (NB: TestSkipped should only be raised for correctable
      reasons - see the wiki spec ImprovingBzrTestSuite).

    * Test sftp with relative, absolute-in-homedir and absolute-not-in-homedir
      paths for the transport tests. Introduce blackbox remote sftp tests that
      test the same permutations. (Robert Collins, Robey Pointer)

    * Transport implementation tests are now independent of the local file
      system, which allows tests for esoteric transports, and for features
      not available in the local file system. They also repeat for variations
      on the URL scheme that can introduce issues in the transport code,
      see bzrlib.transport.TransportTestProviderAdapter() for this.
      (Robert Collins).

    * ``TestCase.build_tree`` uses the transport interface to build trees,
      pass in a transport parameter to give it an existing connection.
      (Robert Collins).

  INTERNALS:

    * WorkingTree.pull has been split across Branch and WorkingTree,
      to allow Branch only pulls. (Robert Collins)

    * ``commands.display_command`` now returns the result of the decorated
      function. (Robert Collins)

    * LocationConfig now has a ``set_user_option(key, value)`` call to save
      a setting in its matching location section (a new one is created
      if needed). (Robert Collins)

    * Branch has two new methods, ``get_push_location`` and
      ``set_push_location`` to respectively, get and set the push location.
      (Robert Collins)

    * ``commands.register_command`` now takes an optional flag to signal that
      the registrant is planning to decorate an existing command. When
      given multiple plugins registering a command is not an error, and
      the original command class (whether built in or a plugin based one) is
      returned to the caller. There is a new error 'MustUseDecorated' for
      signalling when a wrapping command should switch to the original
      version. (Robert Collins)

    * Some option parsing errors will raise 'BzrOptionError', allowing
      granular detection for decorating commands. (Robert Collins).

    * ``Branch.read_working_inventory`` has moved to
      ``WorkingTree.read_working_inventory``. This necessitated changes to
      ``Branch.get_root_id``, and a move of ``Branch.set_inventory`` to
      WorkingTree as well. To make it clear that a WorkingTree cannot always
      be obtained ``Branch.working_tree()`` will raise
      ``errors.NoWorkingTree`` if one cannot be obtained. (Robert Collins)

    * All pending merges operations from Branch are now on WorkingTree.
      (Robert Collins)

    * The follow operations from Branch have moved to WorkingTree::

          add()
          commit()
          move()
          rename_one()
          unknowns()

      (Robert Collins)

    * ``bzrlib.add.smart_add_branch`` is now ``smart_add_tree``. (Robert Collins)

    * New "rio" serialization format, similar to rfc-822. (Martin Pool)

    * Rename selftests to ``bzrlib.tests.test_foo``.  (John A Meinel, Martin
      Pool)

    * ``bzrlib.plugin.all_plugins`` has been changed from an attribute to a
      query method. (Robert Collins)

    * New options to read only the table-of-contents of a weave.
      (Denys Duchier)

    * Raise NoSuchFile when someone tries to add a non-existant file.
      (Michael Ellerman)

    * Simplify handling of DivergedBranches in ``cmd_pull()``.
      (Michael Ellerman)

    * Branch.controlfile* logic has moved to lockablefiles.LockableFiles, which
      is exposed as ``Branch().control_files``. Also this has been altered with the
      controlfile pre/suffix replaced by simple method names like 'get' and
      'put'. (Aaron Bentley, Robert Collins).

    * Deprecated functions and methods can now be marked as such using the
      ``bzrlib.symbol_versioning`` module. Marked method have their docstring
      updated and will issue a DeprecationWarning using the warnings module
      when they are used. (Robert Collins)

    * ``bzrlib.osutils.safe_unicode`` now exists to provide parameter coercion
      for functions that need unicode strings. (Robert Collins)

bzr 0.6 2005-10-28
------------------

  IMPROVEMENTS:

    * pull now takes --verbose to show you what revisions are added or removed
      (John A Meinel)

    * merge now takes a --show-base option to include the base text in
      conflicts.
      (Aaron Bentley)

    * The config files are now read using ConfigObj, so '=' should be used as
      a separator, not ':'.
      (Aaron Bentley)

    * New 'bzr commit --strict' option refuses to commit if there are
      any unknown files in the tree.  To commit, make sure all files are
      either ignored, added, or deleted.  (Michael Ellerman)

    * The config directory is now ~/.bazaar, and there is a single file
      ~/.bazaar/bazaar.conf storing email, editor and other preferences.
      (Robert Collins)

    * 'bzr add' no longer takes a --verbose option, and a --quiet option
      has been added that suppresses all output.

    * Improved zsh completion support in contrib/zsh, from Clint
      Adams.

    * Builtin 'bzr annotate' command, by Martin Pool with improvements from
      Goffredo Baroncelli.

    * 'bzr check' now accepts -v for verbose reporting, and checks for
      ghosts in the branch. (Robert Collins)

    * New command 're-sign' which will regenerate the gpg signature for
      a revision. (Robert Collins)

    * If you set ``check_signatures=require`` for a path in
      ``~/.bazaar/branches.conf`` then bzr will invoke your
      ``gpg_signing_command`` (defaults to gpg) and record a digital signature
      of your commit. (Robert Collins)

    * New sftp transport, based on Paramiko.  (Robey Pointer)

    * 'bzr pull' now accepts '--clobber' which will discard local changes
      and make this branch identical to the source branch. (Robert Collins)

    * Just give a quieter warning if a plugin can't be loaded, and
      put the details in .bzr.log.  (Martin Pool)

    * 'bzr branch' will now set the branch-name to the last component of the
      output directory, if one was supplied.

    * If the option ``post_commit`` is set to one (or more) python function
      names (must be in the bzrlib namespace), then they will be invoked
      after the commit has completed, with the branch and ``revision_id`` as
      parameters. (Robert Collins)

    * Merge now has a retcode of 1 when conflicts occur. (Robert Collins)

    * --merge-type weave is now supported for file contents.  Tree-shape
      changes are still three-way based.  (Martin Pool, Aaron Bentley)

    * 'bzr check' allows the first revision on revision-history to have
      parents - something that is expected for cheap checkouts, and occurs
      when conversions from baz do not have all history.  (Robert Collins).

   * 'bzr merge' can now graft unrelated trees together, if your specify
     0 as a base. (Aaron Bentley)

   * 'bzr commit branch' and 'bzr commit branch/file1 branch/file2' now work
     (Aaron Bentley)

    * Add '.sconsign*' to default ignore list.  (Alexander Belchenko)

   * 'bzr merge --reprocess' minimizes conflicts

  TESTING:

    * The 'bzr selftest --pattern' option for has been removed, now
      test specifiers on the command line can be simple strings, or
      regexps, or both. (Robert Collins)

    * Passing -v to selftest will now show the time each test took to
      complete, which will aid in analysing performance regressions and
      related questions. (Robert Collins)

    * 'bzr selftest' runs all tests, even if one fails, unless '--one'
      is given. (Martin Pool)

    * There is a new method for TestCaseInTempDir, assertFileEqual, which
      will check that a given content is equal to the content of the named
      file. (Robert Collins)

    * Fix test suite's habit of leaving many temporary log files in $TMPDIR.
      (Martin Pool)

  INTERNALS:

    * New 'testament' command and concept for making gpg-signatures
      of revisions that are not tied to a particular internal
      representation.  (Martin Pool).

    * Per-revision properties ('revprops') as key-value associated
      strings on each revision created when the revision is committed.
      Intended mainly for the use of external tools.  (Martin Pool).

    * Config options have moved from bzrlib.osutils to bzrlib.config.
      (Robert Collins)

    * Improved command line option definitions allowing explanations
      for individual options, among other things.  Contributed by
      Magnus Therning.

    * Config options have moved from bzrlib.osutils to bzrlib.config.
      Configuration is now done via the config.Config interface:
      Depending on whether you have a Branch, a Location or no information
      available, construct a ``*Config``, and use its ``signature_checking``,
      ``username`` and ``user_email`` methods. (Robert Collins)

    * Plugins are now loaded under bzrlib.plugins, not bzrlib.plugin, and
      they are made available for other plugins to use. You should not
      import other plugins during the ``__init__`` of your plugin though, as
      no ordering is guaranteed, and the plugins directory is not on the
      python path. (Robert Collins)

    * Branch.relpath has been moved to WorkingTree.relpath. WorkingTree no
      no longer takes an inventory, rather it takes an option branch
      parameter, and if None is given will open the branch at basedir
      implicitly. (Robert Collins)

    * Cleaner exception structure and error reporting.  Suggested by
      Scott James Remnant.  (Martin Pool)

    * Branch.remove has been moved to WorkingTree, which has also gained
      ``lock_read``, ``lock_write`` and ``unlock`` methods for convenience.
      (Robert Collins)

    * Two decorators, ``needs_read_lock`` and ``needs_write_lock`` have been
      added to the branch module. Use these to cause a function to run in a
      read or write lock respectively. (Robert Collins)

    * ``Branch.open_containing`` now returns a tuple (Branch, relative-path),
      which allows direct access to the common case of 'get me this file
      from its branch'. (Robert Collins)

    * Transports can register using ``register_lazy_transport``, and they
      will be loaded when first used.  (Martin Pool)

    * 'pull' has been factored out of the command as ``WorkingTree.pull()``.
      A new option to WorkingTree.pull has been added, clobber, which will
      ignore diverged history and pull anyway.
      (Robert Collins)

    * config.Config has a ``get_user_option`` call that accepts an option name.
      This will be looked up in branches.conf and bazaar.conf as normal.
      It is intended that this be used by plugins to support options -
      options of built in programs should have specific methods on the config.
      (Robert Collins)

    * ``merge.merge_inner`` now has tempdir as an optional parameter.
      (Robert Collins)

    * Tree.kind is not recorded at the top level of the hierarchy, as it was
      missing on EmptyTree, leading to a bug with merge on EmptyTrees.
      (Robert Collins)

    * ``WorkingTree.__del__`` has been removed, it was non deterministic and not
      doing what it was intended to. See ``WorkingTree.__init__`` for a comment
      about future directions. (Robert Collins/Martin Pool)

    * bzrlib.transport.http has been modified so that only 404 urllib errors
      are returned as NoSuchFile. Other exceptions will propogate as normal.
      This allows debuging of actual errors. (Robert Collins)

    * bzrlib.transport.Transport now accepts *ONLY* url escaped relative paths
      to apis like 'put', 'get' and 'has'. This is to provide consistent
      behaviour - it operates on url's only. (Robert Collins)

    * Transports can register using ``register_lazy_transport``, and they
      will be loaded when first used.  (Martin Pool)

    * ``merge_flex`` no longer calls ``conflict_handler.finalize()``, instead that
      is called by ``merge_inner``. This is so that the conflict count can be
      retrieved (and potentially manipulated) before returning to the caller
      of ``merge_inner``. Likewise 'merge' now returns the conflict count to the
      caller. (Robert Collins)

    * ``revision.revision_graph`` can handle having only partial history for
      a revision - that is no revisions in the graph with no parents.
      (Robert Collins).

    * New ``builtins.branch_files`` uses the standard ``file_list`` rules to
      produce a branch and a list of paths, relative to that branch
      (Aaron Bentley)

    * New TestCase.addCleanup facility.

    * New ``bzrlib.version_info`` tuple (similar to ``sys.version_info``),
      which can be used by programs importing bzrlib.

  BUG FIXES:

    * Better handling of branches in directories with non-ascii names.
      (Joel Rosdahl, Panagiotis Papadakos)

    * Upgrades of trees with no commits will not fail due to accessing
      [-1] in the revision-history. (Andres Salomon)


bzr 0.1.1 2005-10-12
--------------------

  BUG FIXES:

    * Fix problem in pulling over http from machines that do not
      allow directories to be listed.

    * Avoid harmless warning about invalid hash cache after
      upgrading branch format.

  PERFORMANCE:

    * Avoid some unnecessary http operations in branch and pull.


bzr 0.1 2005-10-11
------------------

  NOTES:

    * 'bzr branch' over http initially gives a very high estimate
      of completion time but it should fall as the first few
      revisions are pulled in.  branch is still slow on
      high-latency connections.

  BUG FIXES:

    * bzr-man.py has been updated to work again. Contributed by
      Rob Weir.

    * Locking is now done with fcntl.lockf which works with NFS
      file systems. Contributed by Harald Meland.

    * When a merge encounters a file that has been deleted on
      one side and modified on the other, the old contents are
      written out to foo.BASE and foo.SIDE, where SIDE is this
      or OTHER. Contributed by Aaron Bentley.

    * Export was choosing incorrect file paths for the content of
      the tarball, this has been fixed by Aaron Bentley.

    * Commit will no longer commit without a log message, an
      error is returned instead. Contributed by Jelmer Vernooij.

    * If you commit a specific file in a sub directory, any of its
      parent directories that are added but not listed will be
      automatically included. Suggested by Michael Ellerman.

    * bzr commit and upgrade did not correctly record new revisions
      for files with only a change to their executable status.
      bzr will correct this when it encounters it. Fixed by
      Robert Collins

    * HTTP tests now force off the use of ``http_proxy`` for the duration.
      Contributed by Gustavo Niemeyer.

    * Fix problems in merging weave-based branches that have
      different partial views of history.

    * Symlink support: working with symlinks when not in the root of a
      bzr tree was broken, patch from Scott James Remnant.

  IMPROVEMENTS:

    * 'branch' now accepts a --basis parameter which will take advantage
      of local history when making a new branch. This allows faster
      branching of remote branches. Contributed by Aaron Bentley.

    * New tree format based on weave files, called version 5.
      Existing branches can be upgraded to this format using
      'bzr upgrade'.

    * Symlinks are now versionable. Initial patch by
      Erik Toubro Nielsen, updated to head by Robert Collins.

    * Executable bits are tracked on files. Patch from Gustavo
      Niemeyer.

    * 'bzr status' now shows unknown files inside a selected directory.
      Patch from Heikki Paajanen.

    * Merge conflicts are recorded in .bzr. Two new commands 'conflicts'
      and 'resolve' have needed added, which list and remove those
      merge conflicts respectively. A conflicted tree cannot be committed
      in. Contributed by Aaron Bentley.

    * 'rm' is now an alias for 'remove'.

    * Stores now split out their content in a single byte prefixed hash,
      dropping the density of files per directory by 256. Contributed by
      Gustavo Niemeyer.

    * 'bzr diff -r branch:URL' will now perform a diff between two branches.
      Contributed by Robert Collins.

    * 'bzr log' with the default formatter will show merged revisions,
      indented to the right. Initial implementation contributed by Gustavo
      Niemeyer, made incremental by Robert Collins.


  INTERNALS:

    * Test case failures have the exception printed after the log
      for your viewing pleasure.

    * InventoryEntry is now an abstract base class, use one of the
      concrete InventoryDirectory etc classes instead.

    * Branch raises an UnsupportedFormatError when it detects a
      bzr branch it cannot understand. This allows for precise
      handling of such circumstances.

    * Remove RevisionReference class; ``Revision.parent_ids`` is now simply a
      list of their ids and ``parent_sha1s`` is a list of their corresponding
      sha1s (for old branches only at the moment.)

    * New method-object style interface for Commit() and Fetch().

    * Renamed ``Branch.last_patch()`` to ``Branch.last_revision()``, since
      we call them revisions not patches.

    * Move ``copy_branch`` to ``bzrlib.clone.copy_branch``.  The destination
      directory is created if it doesn't exist.

    * Inventories now identify the files which were present by
      giving the revision *of that file*.

    * Inventory and Revision XML contains a version identifier.
      This must be consistent with the overall branch version
      but allows for more flexibility in future upgrades.

  TESTING:

    * Removed testsweet module so that tests can be run after
      bzr installed by 'bzr selftest'.

    * 'bzr selftest' command-line arguments can now be partial ids
      of tests to run, e.g. ``bzr selftest test_weave``


bzr 0.0.9 2005-09-23
--------------------

  BUG FIXES:

    * Fixed "branch -r" option.

    * Fix remote access to branches containing non-compressed history.
      (Robert Collins).

    * Better reliability of http server tests.  (John Arbash-Meinel)

    * Merge graph maximum distance calculation fix.  (Aaron Bentley)

    * Various minor bug in windows support have been fixed, largely in the
      test suite. Contributed by Alexander Belchenko.

  IMPROVEMENTS:

    * Status now accepts a -r argument to give status between chosen
      revisions. Contributed by Heikki Paajanen.

    * Revision arguments no longer use +/-/= to control ranges, instead
      there is a 'before' namespace, which limits the successive namespace.
      For example '$ bzr log -r date:yesterday..before:date:today' will
      select everything from yesterday and before today. Contributed by
      Robey Pointer

    * There is now a bzr.bat file created by distutils when building on
      Windows. Contributed by Alexander Belchenko.

  INTERNALS:

    * Removed uuid() as it was unused.

    * Improved 'fetch' code for pulling revisions from one branch into
      another (used by pull, merged, etc.)


bzr 0.0.8 2005-09-20
--------------------

  IMPROVEMENTS:

    * Adding a file whose parent directory is not versioned will
      implicitly add the parent, and so on up to the root. This means
      you should never need to explictly add a directory, they'll just
      get added when you add a file in the directory.  Contributed by
      Michael Ellerman.

    * Ignore ``.DS_Store`` (contains Mac metadata) by default.
      (Nir Soffer)

    * If you set ``BZR_EDITOR`` in the environment, it is checked in
      preference to EDITOR and the config file for the interactive commit
      editing program. Related to this is a bugfix where a missing program
      set in EDITOR would cause editing to fail, now the fallback program
      for the operating system is still tried.

    * Files that are not directories/symlinks/regular files will no longer
      cause bzr to fail, it will just ignore them by default. You cannot add
      them to the tree though - they are not versionable.


  INTERNALS:

    * Refactor xml packing/unpacking.

  BUG FIXES:

    * Fixed 'bzr mv' by Ollie Rutherfurd.

    * Fixed strange error when trying to access a nonexistent http
      branch.

    * Make sure that the hashcache gets written out if it can't be
      read.


  PORTABILITY:

    * Various Windows fixes from Ollie Rutherfurd.

    * Quieten warnings about locking; patch from Matt Lavin.


bzr-0.0.7 2005-09-02
--------------------

  NEW FEATURES:

    * ``bzr shell-complete`` command contributed by Clint Adams to
      help with intelligent shell completion.

    * New expert command ``bzr find-merge-base`` for debugging merges.


  ENHANCEMENTS:

    * Much better merge support.

    * merge3 conflicts are now reported with markers like '<<<<<<<'
      (seven characters) which is the same as CVS and pleases things
      like emacs smerge.


  BUG FIXES:

    * ``bzr upgrade`` no longer fails when trying to fix trees that
      mention revisions that are not present.

    * Fixed bugs in listing plugins from ``bzr plugins``.

    * Fix case of $EDITOR containing options for the editor.

    * Fix log -r refusing to show the last revision.
      (Patch from Goffredo Baroncelli.)


  CHANGES:

    * ``bzr log --show-ids`` shows the revision ids of all parents.

    * Externally provided commands on your $BZRPATH no longer need
      to recognize --bzr-usage to work properly, and can just handle
      --help themselves.


  LIBRARY:

    * Changed trace messages to go through the standard logging
      framework, so that they can more easily be redirected by
      libraries.



bzr-0.0.6 2005-08-18
--------------------

  NEW FEATURES:

    * Python plugins, automatically loaded from the directories on
      ``BZR_PLUGIN_PATH`` or ``~/.bzr.conf/plugins`` by default.

    * New 'bzr mkdir' command.

    * Commit mesage is fetched from an editor if not given on the
      command line; patch from Torsten Marek.

    * ``bzr log -m FOO`` displays commits whose message matches regexp
      FOO.

    * ``bzr add`` with no arguments adds everything under the current directory.

    * ``bzr mv`` does move or rename depending on its arguments, like
      the Unix command.

    * ``bzr missing`` command shows a summary of the differences
      between two trees.  (Merged from John Arbash-Meinel.)

    * An email address for commits to a particular tree can be
      specified by putting it into .bzr/email within a branch.  (Based
      on a patch from Heikki Paajanen.)


  ENHANCEMENTS:

    * Faster working tree operations.


  CHANGES:

    * 3rd-party modules shipped with bzr are copied within the bzrlib
      python package, so that they can be installed by the setup
      script without clashing with anything already existing on the
      system.  (Contributed by Gustavo Niemeyer.)

    * Moved plugins directory to bzrlib/, so that there's a standard
      plugin directory which is not only installed with bzr itself but
      is also available when using bzr from the development tree.
      ``BZR_PLUGIN_PATH`` and ``DEFAULT_PLUGIN_PATH`` are then added to the
      standard plugins directory.

    * When exporting to a tarball with ``bzr export --format tgz``, put
      everything under a top directory rather than dumping it into the
      current directory.   This can be overridden with the ``--root``
      option.  Patch from William Dodé and John Meinel.

    * New ``bzr upgrade`` command to upgrade the format of a branch,
      replacing ``bzr check --update``.

    * Files within store directories are no longer marked readonly on
      disk.

    * Changed ``bzr log`` output to a more compact form suggested by
      John A Meinel.  Old format is available with the ``--long`` or
      ``-l`` option, patched by William Dodé.

    * By default the commit command refuses to record a revision with
      no changes unless the ``--unchanged`` option is given.

    * The ``--no-plugins``, ``--profile`` and ``--builtin`` command
      line options must come before the command name because they
      affect what commands are available; all other options must come
      after the command name because their interpretation depends on
      it.

    * ``branch`` and ``clone`` added as aliases for ``branch``.

    * Default log format is back to the long format; the compact one
      is available with ``--short``.


  BUG FIXES:

    * Fix bugs in committing only selected files or within a subdirectory.


bzr-0.0.5  2005-06-15
---------------------

  CHANGES:

    * ``bzr`` with no command now shows help rather than giving an
      error.  Suggested by Michael Ellerman.

    * ``bzr status`` output format changed, because svn-style output
      doesn't really match the model of bzr.  Now files are grouped by
      status and can be shown with their IDs.  ``bzr status --all``
      shows all versioned files and unknown files but not ignored files.

    * ``bzr log`` runs from most-recent to least-recent, the reverse
      of the previous order.  The previous behaviour can be obtained
      with the ``--forward`` option.

    * ``bzr inventory`` by default shows only filenames, and also ids
      if ``--show-ids`` is given, in which case the id is the second
      field.


  ENHANCEMENTS:

    * New 'bzr whoami --email' option shows only the email component
      of the user identification, from Jo Vermeulen.

    * New ``bzr ignore PATTERN`` command.

    * Nicer error message for broken pipe, interrupt and similar
      conditions that don't indicate an internal error.

    * Add ``.*.sw[nop] .git .*.tmp *,v`` to default ignore patterns.

    * Per-branch locks keyed on ``.bzr/branch-lock``, available in
      either read or write mode.

    * New option ``bzr log --show-ids`` shows revision and file ids.

    * New usage ``bzr log FILENAME`` shows only revisions that
      affected that file.

    * Changed format for describing changes in ``bzr log -v``.

    * New option ``bzr commit --file`` to take a message from a file,
      suggested by LarstiQ.

    * New syntax ``bzr status [FILE...]`` contributed by Bartosz
      Oler.  File may be in a branch other than the working directory.

    * ``bzr log`` and ``bzr root`` can be given an http URL instead of
      a filename.

    * Commands can now be defined by external programs or scripts
      in a directory on $BZRPATH.

    * New "stat cache" avoids reading the contents of files if they
      haven't changed since the previous time.

    * If the Python interpreter is too old, try to find a better one
      or give an error.  Based on a patch from Fredrik Lundh.

    * New optional parameter ``bzr info [BRANCH]``.

    * New form ``bzr commit SELECTED`` to commit only selected files.

    * New form ``bzr log -r FROM:TO`` shows changes in selected
      range; contributed by John A Meinel.

    * New option ``bzr diff --diff-options 'OPTS'`` allows passing
      options through to an external GNU diff.

    * New option ``bzr add --no-recurse`` to add a directory but not
      their contents.

    * ``bzr --version`` now shows more information if bzr is being run
      from a branch.


  BUG FIXES:

    * Fixed diff format so that added and removed files will be
      handled properly by patch.  Fix from Lalo Martins.

    * Various fixes for files whose names contain spaces or other
      metacharacters.


  TESTING:

    * Converted black-box test suites from Bourne shell into Python;
      now run using ``./testbzr``.  Various structural improvements to
      the tests.

    * testbzr by default runs the version of bzr found in the same
      directory as the tests, or the one given as the first parameter.

    * testbzr also runs the internal tests, so the only command
      required to check is just ``./testbzr``.

    * testbzr requires python2.4, but can be used to test bzr running
      under a different version.

    * Tests added for many other changes in this release.


  INTERNAL:

    * Included ElementTree library upgraded to 1.2.6 by Fredrik Lundh.

    * Refactor command functions into Command objects based on HCT by
      Scott James Remnant.

    * Better help messages for many commands.

    * Expose ``bzrlib.open_tracefile()`` to start the tracefile; until
      this is called trace messages are just discarded.

    * New internal function ``find_touching_revisions()`` and hidden
      command touching-revisions trace the changes to a given file.

    * Simpler and faster ``compare_inventories()`` function.

    * ``bzrlib.open_tracefile()`` takes a tracefilename parameter.

    * New AtomicFile class.

    * New developer commands ``added``, ``modified``.


  PORTABILITY:

    * Cope on Windows on python2.3 by using the weaker random seed.
      2.4 is now only recommended.


bzr-0.0.4  2005-04-22
---------------------

  ENHANCEMENTS:

    * 'bzr diff' optionally takes a list of files to diff.  Still a bit
      basic.  Patch from QuantumG.

    * More default ignore patterns.

    * New 'bzr log --verbose' shows a list of files changed in the
      changeset.  Patch from Sebastian Cote.

    * Roll over ~/.bzr.log if it gets too large.

    * Command abbreviations 'ci', 'st', 'stat', '?' based on a patch
      by Jason Diamon.

    * New 'bzr help commands' based on a patch from Denys Duchier.


  CHANGES:

    * User email is determined by looking at $BZREMAIL or ~/.bzr.email
      or $EMAIL.  All are decoded by the locale preferred encoding.
      If none of these are present user@hostname is used.  The host's
      fully-qualified name is not used because that tends to fail when
      there are DNS problems.

    * New 'bzr whoami' command instead of username user-email.


  BUG FIXES:

    * Make commit safe for hardlinked bzr trees.

    * Some Unicode/locale fixes.

    * Partial workaround for ``difflib.unified_diff`` not handling
      trailing newlines properly.


  INTERNAL:

    * Allow docstrings for help to be in PEP0257 format.  Patch from
      Matt Brubeck.

    * More tests in test.sh.

    * Write profile data to a temporary file not into working
      directory and delete it when done.

    * Smaller .bzr.log with process ids.


  PORTABILITY:

    * Fix opening of ~/.bzr.log on Windows.  Patch from Andrew
      Bennetts.

    * Some improvements in handling paths on Windows, based on a patch
      from QuantumG.


bzr-0.0.3  2005-04-06
---------------------

  ENHANCEMENTS:

    * New "directories" internal command lists versioned directories
      in the tree.

    * Can now say "bzr commit --help".

    * New "rename" command to rename one file to a different name
      and/or directory.

    * New "move" command to move one or more files into a different
      directory.

    * New "renames" command lists files renamed since base revision.

    * New cat command contributed by janmar.

  CHANGES:

    * .bzr.log is placed in $HOME (not pwd) and is always written in
      UTF-8.  (Probably not a completely good long-term solution, but
      will do for now.)

  PORTABILITY:

    * Workaround for difflib bug in Python 2.3 that causes an
      exception when comparing empty files.  Reported by Erik Toubro
      Nielsen.

  INTERNAL:

    * Refactored inventory storage to insert a root entry at the top.

  TESTING:

    * Start of shell-based black-box testing in test.sh.


bzr-0.0.2.1
-----------

  PORTABILITY:

    * Win32 fixes from Steve Brown.


bzr-0.0.2  "black cube"  2005-03-31
-----------------------------------

  ENHANCEMENTS:

    * Default ignore list extended (see bzrlib/__init__.py).

    * Patterns in .bzrignore are now added to the default ignore list,
      rather than replacing it.

    * Ignore list isn't reread for every file.

    * More help topics.

    * Reinstate the 'bzr check' command to check invariants of the
      branch.

    * New 'ignored' command lists which files are ignored and why;
      'deleted' lists files deleted in the current working tree.

    * Performance improvements.

    * New global --profile option.

    * Ignore patterns like './config.h' now correctly match files in
      the root directory only.


bzr-0.0.1  2005-03-26
---------------------

  ENHANCEMENTS:

    * More information from info command.

    * Can now say "bzr help COMMAND" for more detailed help.

    * Less file flushing and faster performance when writing logs and
      committing to stores.

    * More useful verbose output from some commands.

  BUG FIXES:

    * Fix inverted display of 'R' and 'M' during 'commit -v'.

  PORTABILITY:

    * Include a subset of ElementTree-1.2.20040618 to make
      installation easier.

    * Fix time.localtime call to work with Python 2.3 (the minimum
      supported).


bzr-0.0.0.69  2005-03-22
------------------------

  ENHANCEMENTS:

    * First public release.

    * Storage of local versions: init, add, remove, rm, info, log,
      diff, status, etc.

..
   vim: tw=74 ft=rst ff=unix<|MERGE_RESOLUTION|>--- conflicted
+++ resolved
@@ -112,7 +112,10 @@
 
   INTERNALS:
 
-<<<<<<< HEAD
+    * ``DirState`` can now be passed a custom ``SHA1Provider`` object
+      enabling it to store the sha1 and stat of the canonical (post
+      content filtered) form. (Ian Clatworthy)
+
     * New ``assertLength`` method based on one Martin has squirreled away
       somewhere. (Robert Collins, Martin Pool)
 
@@ -128,11 +131,6 @@
       revisions before calling ``get_parent_map`` on the target,
       regardless of ``InterRepository``.
       (Andrew Bennetts, Robert Collins)
-=======
-    * ``DirState`` can now be passed a custom ``SHA1Provider`` object
-      enabling it to store the sha1 and stat of the canonical (post
-      content filtered) form. (Ian Clatworthy)
->>>>>>> cd2b4ec7
 
 
 bzr 1.13rc1 "paraskavedekatriaphobia" 2009-03-10
