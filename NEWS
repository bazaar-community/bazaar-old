bzr 0.8.1  2006-05-12

  BUG FIXES:

    * Fix failure to commit a merge in a checkout.  (Martin Pool, 
      Robert Collins, Erik Bågfors, #43959)

    * Nicer messages from 'commit' in the case of renames, and correct
      messages when a merge has occured. (Robert Collins, Martin Pool)

<<<<<<< HEAD
    * Add info on standalone branches without a working tree.
      (#44155, Olaf Conradi)
=======
  CHANGES:

    * Make editor invocation comply with Debian Policy. First check
      environment variables VISUAL and EDITOR, then try editor from
      alternatives system. If that all fails, fall back to the pre-defined
      list of editors. (#42904, Olaf Conradi)
>>>>>>> 6ec13eb8

  INTERNALS:

    * New public api in InventoryEntry - 'describe_change(old, new)' which
      provides a human description of the changes between two old and
      new. (Robert Collins, Martin Pool)

  TESTING:

    * Fix test case for bzr info in upgrading a standalone branch to metadir,
      uses bzrlib api now. (Olaf Conradi)

bzr 0.8  2006-05-08

  NOTES WHEN UPGRADING:

    Release 0.8 of bzr introduces a new format for history storage, called
    'knit', as an evolution of to the 'weave' format used in 0.7.  Local 
    and remote operations are faster using knits than weaves.  Several
    operations including 'init', 'init-repo', and 'upgrade' take a 
    --format option that controls this.  Branching from an existing branch
    will keep the same format.

    It is possible to merge, pull and push between branches of different
    formats but this is slower than moving data between homogenous
    branches.  It is therefore recommended (but not required) that you
    upgrade all branches for a project at the same time.  Information on
    formats is shown by 'bzr info'.

    bzr 0.8 now allows creation of 'repositories', which hold the history 
    of files and revisions for several branches.  Previously bzr kept all
    the history for a branch within the .bzr directory at the root of the
    branch, and this is still the default.  To create a repository, use
    the new 'bzr init-repo' command.  Branches exist as directories under
    the repository and contain just a small amount of information
    indicating the current revision of the branch.

    bzr 0.8 also supports 'checkouts', which are similar to in cvs and
    subversion.  Checkouts are associated with a branch (optionally in a
    repository), which contains all the historical information.  The
    result is that a checkout can be deleted without losing any
    already-committed revisions.  A new 'update' command is also available. 

    Repositories and checkouts are not supported with the 0.7 storage
    format.  To use them you must upgrad to either knits, or to the
    'metaweave' format, which uses weaves but changes the .bzr directory
    arrangement.
    

  IMPROVEMENTS:

    * Sftp paths can now be relative, or local, according to the lftp
      convention. Paths now take the form:
      sftp://user:pass@host:port/~/relative/path
      or
      sftp://user:pass@host:port/absolute/path

    * The FTP transport now tries to reconnect after a temporary
      failure. ftp put is made atomic. (Matthieu Moy)

    * The FTP transport now maintains a pool of connections, and
      reuses them to avoid multiple connections to the same host (like
      sftp did). (Daniel Silverstone)

    * The bzr_man.py file has been removed. To create the man page now,
      use ./generate_docs.py man. The new program can also create other files.
      Run "python generate_docs.py --help" for usage information. (Hans
      Ulrich Niedermann & James Blackwell).

    * Man Page now gives full help (James Blackwell). Help also updated to 
      reflect user config now being stored in .bazaar (Hans Ulrich
      Niedermann)

    * It's now possible to set aliases in bazaar.conf (Erik Bågfors)

    * Pull now accepts a --revision argument (Erik Bågfors)

    * 'bzr re-sign' now allows multiple revisions to be supplied on the command
      line. You can now use the following command to sign all of your old commits.
        find .bzr/revision-store// -name my@email-* \
          | sed 's/.*\/\/..\///' \
          | xargs bzr re-sign

    * Upgrade can now upgrade over the network. (Robert Collins)

    * Two new commands 'bzr checkout' and 'bzr update' allow for CVS/SVN-alike
      behaviour.  By default they will cache history in the checkout, but
      with --lightweight almost all data is kept in the master branch.
      (Robert Collins)

    * 'revert' unversions newly-versioned files, instead of deleting them.

    * 'merge' is more robust.  Conflict messages have changed.

    * 'merge' and 'revert' no longer clobber existing files that end in '~' or
      '.moved'.

    * Default log format can be set in configuration and plugins can register
      their own formatters. (Erik Bågfors)

    * New 'reconcile' command will check branch consistency and repair indexes
      that can become out of sync in pre 0.8 formats. (Robert Collins,
      Daniel Silverstone)

    * New 'bzr init --format' and 'bzr upgrade --format' option to control 
      what storage format is created or produced.  (Robert Collins, 
      Martin Pool)

    * Add parent location to 'bzr info', if there is one.  (Olaf Conradi)

    * New developer commands 'weave-list' and 'weave-join'.  (Martin Pool)

    * New 'init-repository' command, plus support for repositories in 'init'
      and 'branch' (Aaron Bentley, Erik Bågfors, Robert Collins)

    * Improve output of 'info' command. Show all relevant locations related to
      working tree, branch and repository. Use kibibytes for binary quantities.
      Fix off-by-one error in missing revisions of working tree.  Make 'info'
      work on branches, repositories and remote locations.  Show locations
      relative to the shared repository, if applicable.  Show locking status
      of locations.  (Olaf Conradi)

    * Diff and merge now safely handle binary files. (Aaron Bentley)

    * 'pull' and 'push' now normalise the revision history, so that any two
      branches with the same tip revision will have the same output from 'log'.
      (Robert Collins)

    * 'merge' accepts --remember option to store parent location, like 'push'
      and 'pull'. (Olaf Conradi)

    * bzr status and diff when files given as arguments do not exist
      in the relevant trees.  (Martin Pool, #3619)

    * Add '.hg' to the default ignore list.  (Martin Pool)

    * 'knit' is now the default disk format. This improves disk performance and
      utilization, increases incremental pull performance, robustness with SFTP
      and allows checkouts over SFTP to perform acceptably. 
      The initial Knit code was contributed by Johan Rydberg based on a
      specification by Martin Pool.
      (Robert Collins, Aaron Bentley, John Rydberg, Martin Pool).

    * New tool to generate all-in-one html version of the manual.  (Alexander
      Belchenko)

    * Hitting CTRL-C while doing an SFTP push will no longer cause stale locks
      to be left in the SFTP repository. (Robert Collins, Martin Pool).

    * New option 'diff --prefix' to control how files are named in diff
      output, with shortcuts '-p0' and '-p1' corresponding to the options for 
      GNU patch.  (Alexander Belchenko, Goffredo Baroncelli, Martin Pool)

    * Add --revision option to 'annotate' command.  (Olaf Conradi)

    * Add --revision option to 'annotate' command.  (Olaf Conradi)

    * If bzr shows an unexpected revision-history after pulling (perhaps due
      to a reweave) it can now be corrected by 'bzr reconcile'.
      (Robert Collins)

  CHANGES:

    * Commit is now verbose by default, and shows changed filenames and the 
      new revision number.  (Robert Collins, Martin Pool)

    * Unify 'mv', 'move', 'rename'.  (#5379, Matthew Fuller)

    * 'bzr -h' shows help.  (#35940, Martin Pool, Ian Bicking)

    * Make 'pull' and 'push' remember location on failure using --remember.
      (Olaf Conradi)

    * For compatibility, make old format for using weaves inside metadir
      available as 'metaweave' format.  Rename format 'metadir' to 'default'.
      Clean up help for option --format in commands 'init', 'init-repo' and
      'upgrade'.  (Olaf Conradi)

  INTERNALS:
  
    * The internal storage of history, and logical branch identity have now
      been split into Branch, and Repository. The common locking and file 
      management routines are now in bzrlib.lockablefiles. 
      (Aaron Bentley, Robert Collins, Martin Pool)

    * Transports can now raise DependencyNotPresent if they need a library
      which is not installed, and then another implementation will be 
      tried.  (Martin Pool)

    * Remove obsolete (and no-op) `decode` parameter to `Transport.get`.  
      (Martin Pool)

    * Using Tree Transform for merge, revert, tree-building

    * WorkingTree.create, Branch.create, WorkingTree.create_standalone,
      Branch.initialize are now deprecated. Please see BzrDir.create_* for
      replacement API's. (Robert Collins)

    * New BzrDir class represents the .bzr control directory and manages
      formatting issues. (Robert Collins)

    * New repository.InterRepository class encapsulates Repository to 
      Repository actions and allows for clean selection of optimised code
      paths. (Robert Collins)

    * bzrlib.fetch.fetch and bzrlib.fetch.greedy_fetch are now deprecated,
      please use 'branch.fetch' or 'repository.fetch' depending on your
      needs. (Robert Collins)

    * deprecated methods now have a 'is_deprecated' flag on them that can
      be checked, if you need to determine whether a given callable is 
      deprecated at runtime. (Robert Collins)

    * Progress bars are now nested - see
      bzrlib.ui.ui_factory.nested_progress_bar. (Robert Collins, Robey Pointer)

    * New API call get_format_description() for each type of format.
      (Olaf Conradi)

    * Changed branch.set_parent() to accept None to remove parent.
      (Olaf Conradi)

    * Deprecated BzrError AmbiguousBase.  (Olaf Conradi)

    * WorkingTree.branch is now a read only property.  (Robert Collins)

    * bzrlib.ui.text.TextUIFactory now accepts a bar_type parameter which
      can be None or a factory that will create a progress bar. This is
      useful for testing or for overriding the bzrlib.progress heuristic.
      (Robert Collins)

    * New API method get_physical_lock_status() to query locks present on a
      transport.  (Olaf Conradi)

    * Repository.reconcile now takes a thorough keyword parameter to allow
      requesting an indepth reconciliation, rather than just a data-loss 
      check. (Robert Collins)

    * bzrlib.ui.ui_factory protocol now supports 'get_boolean' to prompt
      the user for yes/no style input. (Robert Collins)

  TESTING:

    * SFTP tests now shortcut the SSH negotiation, reducing test overhead
      for testing SFTP protocol support. (Robey Pointer)

    * Branch formats are now tested once per implementation (see bzrlib.
      tests.branch_implementations. This is analagous to the transport
      interface tests, and has been followed up with working tree,
      repository and BzrDir tests. (Robert Collins)

    * New test base class TestCaseWithTransport provides a transport aware
      test environment, useful for testing any transport-interface using
      code. The test suite option --transport controls the transport used
      by this class (when its not being used as part of implementation
      contract testing). (Robert Collins)

    * Close logging handler on disabling the test log. This will remove the
      handler from the internal list inside python's logging module,
      preventing shutdown from closing it twice.  (Olaf Conradi)

    * Move test case for uncommit to blackbox tests.  (Olaf Conradi)

    * run_bzr and run_bzr_captured now accept a 'stdin="foo"' parameter which
      will provide String("foo") to the command as its stdin.

bzr 0.7 2006-01-09

  CHANGES:

    * .bzrignore is excluded from exports, on the grounds that it's a bzr 
      internal-use file and may not be wanted.  (Jamie Wilkinson)

    * The "bzr directories" command were removed in favor of the new
      --kind option to the "bzr inventory" command.  To list all 
      versioned directories, now use "bzr inventory --kind directory".  
      (Johan Rydberg)

    * Under Windows configuration directory is now %APPDATA%\bazaar\2.0
      by default. (John Arbash Meinel)

    * The parent of Bzr configuration directory can be set by BZR_HOME
      environment variable. Now the path for it is searched in BZR_HOME, then
      in HOME. Under Windows the order is: BZR_HOME, APPDATA (usually
      points to C:\Documents and Settings\User Name\Application Data), HOME.
      (John Arbash Meinel)

    * Plugins with the same name in different directories in the bzr plugin
      path are no longer loaded: only the first successfully loaded one is
      used. (Robert Collins)

    * Use systems' external ssh command to open connections if possible.  
      This gives better integration with user settings such as ProxyCommand.
      (James Henstridge)

    * Permissions on files underneath .bzr/ are inherited from the .bzr 
      directory. So for a shared repository, simply doing 'chmod -R g+w .bzr/'
      will mean that future file will be created with group write permissions.

    * configure.in and config.guess are no longer in the builtin default 
      ignore list.

    * '.sw[nop]' pattern ignored, to ignore vim swap files for nameless
      files.  (John Arbash Meinel, Martin Pool)

  IMPROVEMENTS:

    * "bzr INIT dir" now initializes the specified directory, and creates 
      it if it does not exist.  (John Arbash Meinel)

    * New remerge command (Aaron Bentley)

    * Better zsh completion script.  (Steve Borho)

    * 'bzr diff' now returns 1 when there are changes in the working 
      tree. (Robert Collins)

    * 'bzr push' now exists and can push changes to a remote location. 
      This uses the transport infrastructure, and can store the remote
      location in the ~/.bazaar/branches.conf configuration file.
      (Robert Collins)

    * Test directories are only kept if the test fails and the user requests
      that they be kept.

    * Tweaks to short log printing

    * Added branch nicks, new nick command, printing them in log output. 
      (Aaron Bentley)

    * If $BZR_PDB is set, pop into the debugger when an uncaught exception 
      occurs.  (Martin Pool)

    * Accept 'bzr resolved' (an alias for 'bzr resolve'), as this is
      the same as Subversion.  (Martin Pool)

    * New ftp transport support (on ftplib), for ftp:// and aftp:// 
      URLs.  (Daniel Silverstone)

    * Commit editor temporary files now start with 'bzr_log.', to allow 
      text editors to match the file name and set up appropriate modes or 
      settings.  (Magnus Therning)

    * Improved performance when integrating changes from a remote weave.  
      (Goffredo Baroncelli)

    * Sftp will attempt to cache the connection, so it is more likely that
      a connection will be reused, rather than requiring multiple password
      requests.

    * bzr revno now takes an optional argument indicating the branch whose
      revno should be printed.  (Michael Ellerman)

    * bzr cat defaults to printing the last version of the file.  
      (#3632, Matthieu Moy)

    * New global option 'bzr --lsprof COMMAND' runs bzr under the lsprof 
      profiler.  (Denys Duchier)

    * Faster commits by reading only the headers of affected weave files. 
      (Denys Duchier)

    * 'bzr add' now takes a --dry-run parameter which shows you what would be
      added, but doesn't actually add anything. (Michael Ellerman)

    * 'bzr add' now lists how many files were ignored per glob.  add --verbose
      lists the specific files.  (Aaron Bentley)

    * 'bzr missing' now supports displaying changes in diverged trees and can
      be limited to show what either end of the comparison is missing.
      (Aaron Bently, with a little prompting from Daniel Silverstone)

  BUG FIXES:

    * SFTP can walk up to the root path without index errors. (Robert Collins)

    * Fix bugs in running bzr with 'python -O'.  (Martin Pool)

    * Error when run with -OO

    * Fix bug in reporting http errors that don't have an http error code.
      (Martin Pool)

    * Handle more cases of pipe errors in display commands

    * Change status to 3 for all errors

    * Files that are added and unlinked before committing are completely
      ignored by diff and status

    * Stores with some compressed texts and some uncompressed texts are now
      able to be used. (John A Meinel)

    * Fix for bzr pull failing sometimes under windows

    * Fix for sftp transport under windows when using interactive auth

    * Show files which are both renamed and modified as such in 'bzr 
      status' output.  (#4503, Daniel Silverstone)

    * Make annotate cope better with revisions committed without a valid 
      email address.  (Marien Zwart)

    * Fix representation of tab characters in commit messages.  (Harald 
      Meland)

    * List of plugin directories in BZR_PLUGIN_PATH environment variable is
      now parsed properly under Windows. (Alexander Belchenko)

    * Show number of revisions pushed/pulled/merged. (Robey Pointer)

    * Keep a cached copy of the basis inventory to speed up operations 
      that need to refer to it.  (Johan Rydberg, Martin Pool)

    * Fix bugs in bzr status display of non-ascii characters.  (Martin 
      Pool)

    * Remove Makefile.in from default ignore list.  (#6413, Tollef Fog 
      Heen, Martin Pool)

    * Fix failure in 'bzr added'.  (Nathan McCallum, Martin Pool)

  TESTING:

    * Fix selftest asking for passwords when there are no SFTP keys.  
      (Robey Pointer, Jelmer Vernooij) 

    * Fix selftest run with 'python -O'.  (Martin Pool)

    * Fix HTTP tests under Windows. (John Arbash Meinel)

    * Make tests work even if HOME is not set (Aaron Bentley)

    * Updated build_tree to use fixed line-endings for tests which read 
      the file cotents and compare. Make some tests use this to pass under
      Windows. (John Arbash Meinel)

    * Skip stat and symlink tests under Windows. (Alexander Belchenko)

    * Delay in selftest/testhashcash is now issued under win32 and Cygwin.
      (John Arbash Meinel)

    * Use terminal width to align verbose test output.  (Martin Pool)

    * Blackbox tests are maintained within the bzrlib.tests.blackbox directory.
      If adding a new test script please add that to
      bzrlib.tests.blackbox.__init__. (Robert Collins)

    * Much better error message if one of the test suites can't be 
      imported.  (Martin Pool)

    * Make check now runs the test suite twice - once with the default locale,
      and once with all locales forced to C, to expose bugs. This is not 
      trivially done within python, so for now its only triggered by running
      Make check. Integrators and packagers who wish to check for full 
      platform support should run 'make check' to test the source.
      (Robert Collins)

    * Tests can now run TestSkipped if they can't execute for any reason.
      (Martin Pool) (NB: TestSkipped should only be raised for correctable
      reasons - see the wiki spec ImprovingBzrTestSuite).

    * Test sftp with relative, absolute-in-homedir and absolute-not-in-homedir
      paths for the transport tests. Introduce blackbox remote sftp tests that
      test the same permutations. (Robert Collins, Robey Pointer)

    * Transport implementation tests are now independent of the local file
      system, which allows tests for esoteric transports, and for features
      not available in the local file system. They also repeat for variations
      on the URL scheme that can introduce issues in the transport code,
      see bzrlib.transport.TransportTestProviderAdapter() for this.
      (Robert Collins).

    * TestCase.build_tree uses the transport interface to build trees, pass
      in a transport parameter to give it an existing connection.
      (Robert Collins).

  INTERNALS:

    * WorkingTree.pull has been split across Branch and WorkingTree,
      to allow Branch only pulls. (Robert Collins)

    * commands.display_command now returns the result of the decorated 
      function. (Robert Collins)

    * LocationConfig now has a set_user_option(key, value) call to save
      a setting in its matching location section (a new one is created
      if needed). (Robert Collins)

    * Branch has two new methods, get_push_location and set_push_location
      to respectively, get and set the push location. (Robert Collins)

    * commands.register_command now takes an optional flag to signal that
      the registrant is planning to decorate an existing command. When 
      given multiple plugins registering a command is not an error, and
      the original command class (whether built in or a plugin based one) is
      returned to the caller. There is a new error 'MustUseDecorated' for
      signalling when a wrapping command should switch to the original
      version. (Robert Collins)

    * Some option parsing errors will raise 'BzrOptionError', allowing 
      granular detection for decorating commands. (Robert Collins).

    * Branch.read_working_inventory has moved to
      WorkingTree.read_working_inventory. This necessitated changes to
      Branch.get_root_id, and a move of Branch.set_inventory to WorkingTree
      as well. To make it clear that a WorkingTree cannot always be obtained
      Branch.working_tree() will raise 'errors.NoWorkingTree' if one cannot
      be obtained. (Robert Collins)

    * All pending merges operations from Branch are now on WorkingTree.
      (Robert Collins)

    * The follow operations from Branch have moved to WorkingTree:
      add()
      commit()
      move()
      rename_one()
      unknowns()
      (Robert Collins)

    * bzrlib.add.smart_add_branch is now smart_add_tree. (Robert Collins)

    * New "rio" serialization format, similar to rfc-822. (Martin Pool)

    * Rename selftests to `bzrlib.tests.test_foo`.  (John A Meinel, Martin 
      Pool)

    * bzrlib.plugin.all_plugins has been changed from an attribute to a 
      query method. (Robert Collins)
 
    * New options to read only the table-of-contents of a weave.  
      (Denys Duchier)

    * Raise NoSuchFile when someone tries to add a non-existant file.
      (Michael Ellerman)

    * Simplify handling of DivergedBranches in cmd_pull().
      (Michael Ellerman)
		   
   
    * Branch.controlfile* logic has moved to lockablefiles.LockableFiles, which
      is exposed as Branch().control_files. Also this has been altered with the
      controlfile pre/suffix replaced by simple method names like 'get' and
      'put'. (Aaron Bentley, Robert Collins).

    * Deprecated functions and methods can now be marked as such using the 
      bzrlib.symbol_versioning module. Marked method have their docstring
      updated and will issue a DeprecationWarning using the warnings module
      when they are used. (Robert Collins)

    * bzrlib.osutils.safe_unicode now exists to provide parameter coercion
      for functions that need unicode strings. (Robert Collins)

bzr 0.6 2005-10-28

  IMPROVEMENTS:
  
    * pull now takes --verbose to show you what revisions are added or removed
      (John A Meinel)

    * merge now takes a --show-base option to include the base text in
      conflicts.
      (Aaron Bentley)

    * The config files are now read using ConfigObj, so '=' should be used as
      a separator, not ':'.
      (Aaron Bentley)

    * New 'bzr commit --strict' option refuses to commit if there are 
      any unknown files in the tree.  To commit, make sure all files are 
      either ignored, added, or deleted.  (Michael Ellerman)

    * The config directory is now ~/.bazaar, and there is a single file 
      ~/.bazaar/bazaar.conf storing email, editor and other preferences.
      (Robert Collins)

    * 'bzr add' no longer takes a --verbose option, and a --quiet option
      has been added that suppresses all output.

    * Improved zsh completion support in contrib/zsh, from Clint
      Adams.

    * Builtin 'bzr annotate' command, by Martin Pool with improvements from 
      Goffredo Baroncelli.
    
    * 'bzr check' now accepts -v for verbose reporting, and checks for
      ghosts in the branch. (Robert Collins)

    * New command 're-sign' which will regenerate the gpg signature for 
      a revision. (Robert Collins)

    * If you set check_signatures=require for a path in 
      ~/.bazaar/branches.conf then bzr will invoke your
      gpg_signing_command (defaults to gpg) and record a digital signature
      of your commit. (Robert Collins)

    * New sftp transport, based on Paramiko.  (Robey Pointer)

    * 'bzr pull' now accepts '--clobber' which will discard local changes
      and make this branch identical to the source branch. (Robert Collins)

    * Just give a quieter warning if a plugin can't be loaded, and 
      put the details in .bzr.log.  (Martin Pool)

    * 'bzr branch' will now set the branch-name to the last component of the
      output directory, if one was supplied.

    * If the option 'post_commit' is set to one (or more) python function
      names (must be in the bzrlib namespace), then they will be invoked
      after the commit has completed, with the branch and revision_id as
      parameters. (Robert Collins)

    * Merge now has a retcode of 1 when conflicts occur. (Robert Collins)

    * --merge-type weave is now supported for file contents.  Tree-shape
      changes are still three-way based.  (Martin Pool, Aaron Bentley)

    * 'bzr check' allows the first revision on revision-history to have
      parents - something that is expected for cheap checkouts, and occurs
      when conversions from baz do not have all history.  (Robert Collins).

   * 'bzr merge' can now graft unrelated trees together, if your specify
     0 as a base. (Aaron Bentley)

   * 'bzr commit branch' and 'bzr commit branch/file1 branch/file2' now work
     (Aaron Bentley)

    * Add '.sconsign*' to default ignore list.  (Alexander Belchenko)

   * 'bzr merge --reprocess' minimizes conflicts

  TESTING:

    * The 'bzr selftest --pattern' option for has been removed, now 
      test specifiers on the command line can be simple strings, or 
      regexps, or both. (Robert Collins)

    * Passing -v to selftest will now show the time each test took to 
      complete, which will aid in analysing performance regressions and
      related questions. (Robert Collins)

    * 'bzr selftest' runs all tests, even if one fails, unless '--one'
      is given. (Martin Pool)

    * There is a new method for TestCaseInTempDir, assertFileEqual, which
      will check that a given content is equal to the content of the named
      file. (Robert Collins)

    * Fix test suite's habit of leaving many temporary log files in $TMPDIR.
      (Martin Pool)

  INTERNALS:

    * New 'testament' command and concept for making gpg-signatures 
      of revisions that are not tied to a particular internal
      representation.  (Martin Pool).

    * Per-revision properties ('revprops') as key-value associated 
      strings on each revision created when the revision is committed.
      Intended mainly for the use of external tools.  (Martin Pool).

    * Config options have moved from bzrlib.osutils to bzrlib.config.
      (Robert Collins)

    * Improved command line option definitions allowing explanations
      for individual options, among other things.  Contributed by 
      Magnus Therning.

    * Config options have moved from bzrlib.osutils to bzrlib.config.
      Configuration is now done via the config.Config interface:
      Depending on whether you have a Branch, a Location or no information
      available, construct a *Config, and use its signature_checking,
      username and user_email methods. (Robert Collins)

    * Plugins are now loaded under bzrlib.plugins, not bzrlib.plugin, and
      they are made available for other plugins to use. You should not 
      import other plugins during the __init__ of your plugin though, as 
      no ordering is guaranteed, and the plugins directory is not on the
      python path. (Robert Collins)

    * Branch.relpath has been moved to WorkingTree.relpath. WorkingTree no
      no longer takes an inventory, rather it takes an option branch
      parameter, and if None is given will open the branch at basedir 
      implicitly. (Robert Collins)

    * Cleaner exception structure and error reporting.  Suggested by 
      Scott James Remnant.  (Martin Pool)

    * Branch.remove has been moved to WorkingTree, which has also gained
      lock_read, lock_write and unlock methods for convenience. (Robert
      Collins)

    * Two decorators, needs_read_lock and needs_write_lock have been added
      to the branch module. Use these to cause a function to run in a
      read or write lock respectively. (Robert Collins)

    * Branch.open_containing now returns a tuple (Branch, relative-path),
      which allows direct access to the common case of 'get me this file
      from its branch'. (Robert Collins)

    * Transports can register using register_lazy_transport, and they 
      will be loaded when first used.  (Martin Pool)

    * 'pull' has been factored out of the command as WorkingTree.pull().
      A new option to WorkingTree.pull has been added, clobber, which will
      ignore diverged history and pull anyway.
      (Robert Collins)

    * config.Config has a 'get_user_option' call that accepts an option name.
      This will be looked up in branches.conf and bazaar.conf as normal.
      It is intended that this be used by plugins to support options - 
      options of built in programs should have specific methods on the config.
      (Robert Collins)

    * merge.merge_inner now has tempdir as an optional parameter. (Robert
      Collins)

    * Tree.kind is not recorded at the top level of the hierarchy, as it was
      missing on EmptyTree, leading to a bug with merge on EmptyTrees.
      (Robert Collins)

    * WorkingTree.__del__ has been removed, it was non deterministic and not 
      doing what it was intended to. See WorkingTree.__init__ for a comment
      about future directions. (Robert Collins/Martin Pool)

    * bzrlib.transport.http has been modified so that only 404 urllib errors
      are returned as NoSuchFile. Other exceptions will propogate as normal.
      This allows debuging of actual errors. (Robert Collins)

    * bzrlib.transport.Transport now accepts *ONLY* url escaped relative paths
      to apis like 'put', 'get' and 'has'. This is to provide consistent
      behaviour - it operates on url's only. (Robert Collins)

    * Transports can register using register_lazy_transport, and they 
      will be loaded when first used.  (Martin Pool)

    * 'merge_flex' no longer calls conflict_handler.finalize(), instead that
      is called by merge_inner. This is so that the conflict count can be 
      retrieved (and potentially manipulated) before returning to the caller
      of merge_inner. Likewise 'merge' now returns the conflict count to the
      caller. (Robert Collins)

    * 'revision.revision_graph can handle having only partial history for
      a revision - that is no revisions in the graph with no parents.
      (Robert Collins).

    * New builtins.branch_files uses the standard file_list rules to produce
      a branch and a list of paths, relative to that branch (Aaron Bentley)

    * New TestCase.addCleanup facility.

    * New bzrlib.version_info tuple (similar to sys.version_info), which can
      be used by programs importing bzrlib.

  BUG FIXES:

    * Better handling of branches in directories with non-ascii names. 
      (Joel Rosdahl, Panagiotis Papadakos)

    * Upgrades of trees with no commits will not fail due to accessing
      [-1] in the revision-history. (Andres Salomon)


bzr 0.1.1 2005-10-12

  BUG FIXES:

    * Fix problem in pulling over http from machines that do not 
      allow directories to be listed.

    * Avoid harmless warning about invalid hash cache after 
      upgrading branch format.

  PERFORMANCE: 
  
    * Avoid some unnecessary http operations in branch and pull.


bzr 0.1 2005-10-11

  NOTES:

    * 'bzr branch' over http initially gives a very high estimate
      of completion time but it should fall as the first few 
      revisions are pulled in.  branch is still slow on 
      high-latency connections.

  BUG FIXES:
  
    * bzr-man.py has been updated to work again. Contributed by
      Rob Weir.

    * Locking is now done with fcntl.lockf which works with NFS
      file systems. Contributed by Harald Meland.

    * When a merge encounters a file that has been deleted on
      one side and modified on the other, the old contents are
      written out to foo.BASE and foo.SIDE, where SIDE is this
      or OTHER. Contributed by Aaron Bentley.

    * Export was choosing incorrect file paths for the content of
      the tarball, this has been fixed by Aaron Bentley.

    * Commit will no longer commit without a log message, an 
      error is returned instead. Contributed by Jelmer Vernooij.

    * If you commit a specific file in a sub directory, any of its
      parent directories that are added but not listed will be 
      automatically included. Suggested by Michael Ellerman.

    * bzr commit and upgrade did not correctly record new revisions
      for files with only a change to their executable status.
      bzr will correct this when it encounters it. Fixed by
      Robert Collins

    * HTTP tests now force off the use of http_proxy for the duration.
      Contributed by Gustavo Niemeyer.

    * Fix problems in merging weave-based branches that have 
      different partial views of history.

    * Symlink support: working with symlinks when not in the root of a 
      bzr tree was broken, patch from Scott James Remnant.


  IMPROVEMENTS:

    * 'branch' now accepts a --basis parameter which will take advantage
      of local history when making a new branch. This allows faster 
      branching of remote branches. Contributed by Aaron Bentley.

    * New tree format based on weave files, called version 5.
      Existing branches can be upgraded to this format using 
      'bzr upgrade'.

    * Symlinks are now versionable. Initial patch by 
      Erik Toubro Nielsen, updated to head by Robert Collins.

    * Executable bits are tracked on files. Patch from Gustavo
      Niemeyer.

    * 'bzr status' now shows unknown files inside a selected directory.
      Patch from Heikki Paajanen.

    * Merge conflicts are recorded in .bzr. Two new commands 'conflicts'
      and 'resolve' have needed added, which list and remove those 
      merge conflicts respectively. A conflicted tree cannot be committed
      in. Contributed by Aaron Bentley.

    * 'rm' is now an alias for 'remove'.

    * Stores now split out their content in a single byte prefixed hash,
      dropping the density of files per directory by 256. Contributed by
      Gustavo Niemeyer.

    * 'bzr diff -r branch:URL' will now perform a diff between two branches.
      Contributed by Robert Collins.

    * 'bzr log' with the default formatter will show merged revisions,
      indented to the right. Initial implementation contributed by Gustavo
      Niemeyer, made incremental by Robert Collins.


  INTERNALS:

    * Test case failures have the exception printed after the log 
      for your viewing pleasure.

    * InventoryEntry is now an abstract base class, use one of the
      concrete InventoryDirectory etc classes instead.

    * Branch raises an UnsupportedFormatError when it detects a 
      bzr branch it cannot understand. This allows for precise
      handling of such circumstances.


  TESTING:

    * Removed testsweet module so that tests can be run after 
      bzr installed by 'bzr selftest'.

    * 'bzr selftest' command-line arguments can now be partial ids
      of tests to run, e.g. 'bzr selftest test_weave'

      
bzr 0.0.9 2005-09-23

  BUG FIXES:

    * Fixed "branch -r" option.

    * Fix remote access to branches containing non-compressed history.
      (Robert Collins).

    * Better reliability of http server tests.  (John Arbash-Meinel)

    * Merge graph maximum distance calculation fix.  (Aaron Bentley)
   
    * Various minor bug in windows support have been fixed, largely in the
      test suite. Contributed by Alexander Belchenko.

  IMPROVEMENTS:

    * Status now accepts a -r argument to give status between chosen
      revisions. Contributed by Heikki Paajanen.

    * Revision arguments no longer use +/-/= to control ranges, instead
      there is a 'before' namespace, which limits the successive namespace.
      For example '$ bzr log -r date:yesterday..before:date:today' will
      select everything from yesterday and before today. Contributed by
      Robey Pointer

    * There is now a bzr.bat file created by distutils when building on 
      Windows. Contributed by Alexander Belchenko.

  INTERNALS:

    * Removed uuid() as it was unused.

    * Improved 'fetch' code for pulling revisions from one branch into
      another (used by pull, merged, etc.)


bzr 0.0.8 2005-09-20

  IMPROVEMENTS:

    * Adding a file whose parent directory is not versioned will
      implicitly add the parent, and so on up to the root. This means
      you should never need to explictly add a directory, they'll just
      get added when you add a file in the directory.  Contributed by
      Michael Ellerman.

    * Ignore .DS_Store (contains Mac metadata) by default.  Patch from
      Nir Soffer.

    * If you set BZR_EDITOR in the environment, it is checked in
      preference to EDITOR and the config file for the interactive commit
      editing program. Related to this is a bugfix where a missing program
      set in EDITOR would cause editing to fail, now the fallback program
      for the operating system is still tried.

    * Files that are not directories/symlinks/regular files will no longer
      cause bzr to fail, it will just ignore them by default. You cannot add
      them to the tree though - they are not versionable.


  INTERNALS:

    * Refactor xml packing/unpacking.

  BUG FIXES: 

    * Fixed 'bzr mv' by Ollie Rutherfurd.

    * Fixed strange error when trying to access a nonexistent http
      branch.

    * Make sure that the hashcache gets written out if it can't be
      read.


  PORTABILITY:

    * Various Windows fixes from Ollie Rutherfurd.

    * Quieten warnings about locking; patch from Matt Lavin.


bzr-0.0.7 2005-09-02

  NEW FEATURES:

    * ``bzr shell-complete`` command contributed by Clint Adams to
      help with intelligent shell completion.

    * New expert command ``bzr find-merge-base`` for debugging merges.


  ENHANCEMENTS:

    * Much better merge support.

    * merge3 conflicts are now reported with markers like '<<<<<<<'
      (seven characters) which is the same as CVS and pleases things
      like emacs smerge.


  BUG FIXES:

    * ``bzr upgrade`` no longer fails when trying to fix trees that
      mention revisions that are not present.

    * Fixed bugs in listing plugins from ``bzr plugins``.

    * Fix case of $EDITOR containing options for the editor.

    * Fix log -r refusing to show the last revision.
      (Patch from Goffredo Baroncelli.)


  CHANGES:

    * ``bzr log --show-ids`` shows the revision ids of all parents.

    * Externally provided commands on your $BZRPATH no longer need
      to recognize --bzr-usage to work properly, and can just handle
      --help themselves.


  LIBRARY:

    * Changed trace messages to go through the standard logging
      framework, so that they can more easily be redirected by
      libraries.



bzr-0.0.6 2005-08-18

  NEW FEATURES:

    * Python plugins, automatically loaded from the directories on
      BZR_PLUGIN_PATH or ~/.bzr.conf/plugins by default.

    * New 'bzr mkdir' command.

    * Commit mesage is fetched from an editor if not given on the
      command line; patch from Torsten Marek.

    * ``bzr log -m FOO`` displays commits whose message matches regexp 
      FOO.
      
    * ``bzr add`` with no arguments adds everything under the current directory.

    * ``bzr mv`` does move or rename depending on its arguments, like
      the Unix command.

    * ``bzr missing`` command shows a summary of the differences
      between two trees.  (Merged from John Arbash-Meinel.)

    * An email address for commits to a particular tree can be
      specified by putting it into .bzr/email within a branch.  (Based
      on a patch from Heikki Paajanen.)


  ENHANCEMENTS:

    * Faster working tree operations.


  CHANGES:

    * 3rd-party modules shipped with bzr are copied within the bzrlib
      python package, so that they can be installed by the setup
      script without clashing with anything already existing on the
      system.  (Contributed by Gustavo Niemeyer.)

    * Moved plugins directory to bzrlib/, so that there's a standard
      plugin directory which is not only installed with bzr itself but
      is also available when using bzr from the development tree.
      BZR_PLUGIN_PATH and DEFAULT_PLUGIN_PATH are then added to the
      standard plugins directory.

    * When exporting to a tarball with ``bzr export --format tgz``, put 
      everything under a top directory rather than dumping it into the
      current directory.   This can be overridden with the ``--root`` 
      option.  Patch from William Dodé and John Meinel.

    * New ``bzr upgrade`` command to upgrade the format of a branch,
      replacing ``bzr check --update``.

    * Files within store directories are no longer marked readonly on
      disk.

    * Changed ``bzr log`` output to a more compact form suggested by
      John A Meinel.  Old format is available with the ``--long`` or
      ``-l`` option, patched by William Dodé.

    * By default the commit command refuses to record a revision with
      no changes unless the ``--unchanged`` option is given.

    * The ``--no-plugins``, ``--profile`` and ``--builtin`` command
      line options must come before the command name because they 
      affect what commands are available; all other options must come 
      after the command name because their interpretation depends on
      it.

    * ``branch`` and ``clone`` added as aliases for ``branch``.

    * Default log format is back to the long format; the compact one
      is available with ``--short``.
      
      
  BUG FIXES:
  
    * Fix bugs in committing only selected files or within a subdirectory.


bzr-0.0.5  2005-06-15
  
  CHANGES:

    * ``bzr`` with no command now shows help rather than giving an
      error.  Suggested by Michael Ellerman.

    * ``bzr status`` output format changed, because svn-style output
      doesn't really match the model of bzr.  Now files are grouped by
      status and can be shown with their IDs.  ``bzr status --all``
      shows all versioned files and unknown files but not ignored files.

    * ``bzr log`` runs from most-recent to least-recent, the reverse
      of the previous order.  The previous behaviour can be obtained
      with the ``--forward`` option.
        
    * ``bzr inventory`` by default shows only filenames, and also ids
      if ``--show-ids`` is given, in which case the id is the second
      field.


  ENHANCEMENTS:

    * New 'bzr whoami --email' option shows only the email component
      of the user identification, from Jo Vermeulen.

    * New ``bzr ignore PATTERN`` command.

    * Nicer error message for broken pipe, interrupt and similar
      conditions that don't indicate an internal error.

    * Add ``.*.sw[nop] .git .*.tmp *,v`` to default ignore patterns.

    * Per-branch locks keyed on ``.bzr/branch-lock``, available in
      either read or write mode.

    * New option ``bzr log --show-ids`` shows revision and file ids.

    * New usage ``bzr log FILENAME`` shows only revisions that
      affected that file.

    * Changed format for describing changes in ``bzr log -v``.

    * New option ``bzr commit --file`` to take a message from a file,
      suggested by LarstiQ.

    * New syntax ``bzr status [FILE...]`` contributed by Bartosz
      Oler.  File may be in a branch other than the working directory.

    * ``bzr log`` and ``bzr root`` can be given an http URL instead of
      a filename.

    * Commands can now be defined by external programs or scripts
      in a directory on $BZRPATH.

    * New "stat cache" avoids reading the contents of files if they 
      haven't changed since the previous time.

    * If the Python interpreter is too old, try to find a better one
      or give an error.  Based on a patch from Fredrik Lundh.

    * New optional parameter ``bzr info [BRANCH]``.

    * New form ``bzr commit SELECTED`` to commit only selected files.

    * New form ``bzr log -r FROM:TO`` shows changes in selected
      range; contributed by John A Meinel.

    * New option ``bzr diff --diff-options 'OPTS'`` allows passing
      options through to an external GNU diff.

    * New option ``bzr add --no-recurse`` to add a directory but not
      their contents.

    * ``bzr --version`` now shows more information if bzr is being run
      from a branch.

  
  BUG FIXES:

    * Fixed diff format so that added and removed files will be
      handled properly by patch.  Fix from Lalo Martins.

    * Various fixes for files whose names contain spaces or other
      metacharacters.


  TESTING:

    * Converted black-box test suites from Bourne shell into Python;
      now run using ``./testbzr``.  Various structural improvements to
      the tests.

    * testbzr by default runs the version of bzr found in the same
      directory as the tests, or the one given as the first parameter.

    * testbzr also runs the internal tests, so the only command
      required to check is just ``./testbzr``.

    * testbzr requires python2.4, but can be used to test bzr running
      under a different version.

    * Tests added for many other changes in this release.


  INTERNAL:

    * Included ElementTree library upgraded to 1.2.6 by Fredrik Lundh.

    * Refactor command functions into Command objects based on HCT by
      Scott James Remnant.

    * Better help messages for many commands.

    * Expose bzrlib.open_tracefile() to start the tracefile; until
      this is called trace messages are just discarded.

    * New internal function find_touching_revisions() and hidden
      command touching-revisions trace the changes to a given file.

    * Simpler and faster compare_inventories() function.

    * bzrlib.open_tracefile() takes a tracefilename parameter.

    * New AtomicFile class.

    * New developer commands ``added``, ``modified``.


  PORTABILITY:

    * Cope on Windows on python2.3 by using the weaker random seed.
      2.4 is now only recommended.


bzr-0.0.4  2005-04-22

  ENHANCEMENTS:

    * 'bzr diff' optionally takes a list of files to diff.  Still a bit
      basic.  Patch from QuantumG.

    * More default ignore patterns.

    * New 'bzr log --verbose' shows a list of files changed in the
      changeset.  Patch from Sebastian Cote.

    * Roll over ~/.bzr.log if it gets too large.

    * Command abbreviations 'ci', 'st', 'stat', '?' based on a patch
      by Jason Diamon.

    * New 'bzr help commands' based on a patch from Denys Duchier.


  CHANGES:

    * User email is determined by looking at $BZREMAIL or ~/.bzr.email
      or $EMAIL.  All are decoded by the locale preferred encoding.
      If none of these are present user@hostname is used.  The host's
      fully-qualified name is not used because that tends to fail when
      there are DNS problems.

    * New 'bzr whoami' command instead of username user-email.


  BUG FIXES: 

    * Make commit safe for hardlinked bzr trees.

    * Some Unicode/locale fixes.

    * Partial workaround for difflib.unified_diff not handling
      trailing newlines properly.


  INTERNAL:

    * Allow docstrings for help to be in PEP0257 format.  Patch from
      Matt Brubeck.

    * More tests in test.sh.

    * Write profile data to a temporary file not into working
      directory and delete it when done.

    * Smaller .bzr.log with process ids.


  PORTABILITY:

    * Fix opening of ~/.bzr.log on Windows.  Patch from Andrew
      Bennetts.

    * Some improvements in handling paths on Windows, based on a patch
      from QuantumG.


bzr-0.0.3  2005-04-06

  ENHANCEMENTS:

    * New "directories" internal command lists versioned directories
      in the tree.

    * Can now say "bzr commit --help".

    * New "rename" command to rename one file to a different name
      and/or directory.

    * New "move" command to move one or more files into a different
      directory.

    * New "renames" command lists files renamed since base revision.

    * New cat command contributed by janmar.

  CHANGES:

    * .bzr.log is placed in $HOME (not pwd) and is always written in
      UTF-8.  (Probably not a completely good long-term solution, but
      will do for now.)

  PORTABILITY:

    * Workaround for difflib bug in Python 2.3 that causes an
      exception when comparing empty files.  Reported by Erik Toubro
      Nielsen.

  INTERNAL:

    * Refactored inventory storage to insert a root entry at the top.

  TESTING:

    * Start of shell-based black-box testing in test.sh.


bzr-0.0.2.1

  PORTABILITY:

    * Win32 fixes from Steve Brown.


bzr-0.0.2  "black cube"  2005-03-31

  ENHANCEMENTS:

    * Default ignore list extended (see bzrlib/__init__.py).

    * Patterns in .bzrignore are now added to the default ignore list,
      rather than replacing it.

    * Ignore list isn't reread for every file.

    * More help topics.

    * Reinstate the 'bzr check' command to check invariants of the
      branch.

    * New 'ignored' command lists which files are ignored and why;
      'deleted' lists files deleted in the current working tree.

    * Performance improvements.

    * New global --profile option.
    
    * Ignore patterns like './config.h' now correctly match files in
      the root directory only.


bzr-0.0.1  2005-03-26

  ENHANCEMENTS:

    * More information from info command.

    * Can now say "bzr help COMMAND" for more detailed help.

    * Less file flushing and faster performance when writing logs and
      committing to stores.

    * More useful verbose output from some commands.

  BUG FIXES:

    * Fix inverted display of 'R' and 'M' during 'commit -v'.

  PORTABILITY:

    * Include a subset of ElementTree-1.2.20040618 to make
      installation easier.

    * Fix time.localtime call to work with Python 2.3 (the minimum
      supported).


bzr-0.0.0.69  2005-03-22

  ENHANCEMENTS:

    * First public release.

    * Storage of local versions: init, add, remove, rm, info, log,
      diff, status, etc.<|MERGE_RESOLUTION|>--- conflicted
+++ resolved
@@ -8,17 +8,15 @@
     * Nicer messages from 'commit' in the case of renames, and correct
       messages when a merge has occured. (Robert Collins, Martin Pool)
 
-<<<<<<< HEAD
     * Add info on standalone branches without a working tree.
       (#44155, Olaf Conradi)
-=======
+
   CHANGES:
 
     * Make editor invocation comply with Debian Policy. First check
       environment variables VISUAL and EDITOR, then try editor from
       alternatives system. If that all fails, fall back to the pre-defined
       list of editors. (#42904, Olaf Conradi)
->>>>>>> 6ec13eb8
 
   INTERNALS:
 
