--- conflicted
+++ resolved
@@ -40,19 +40,17 @@
     * ``bzr revision-info`` now supports a -d option to specify an
       alternative branch. (Michael Hudson)
 
-<<<<<<< HEAD
     * Support the Claws mail client directly, rather than via
       xdg-email. This prevents the display of an unnecessary modal
       dialog in Claws, informing the user that a file has been
       attached to the message, and works around bug #291847 in
       xdg-utils which corrupts the destination address.
-=======
-    * When working on a case-insensitive case-preserving file-systems, as
+
+    * When working on a case-insensitive case-preserving file-system, as
       commonly found with Windows, bzr will often ignore the case of the
       arguments specified by the user in preference to the case of an existing
       item on the file-system or in the inventory to help prevent
       counter-intuitive behaviour on Windows. (Mark Hammond)
->>>>>>> 460d8808
 
   BUG FIXES:
   
