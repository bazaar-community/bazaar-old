--- conflicted
+++ resolved
@@ -5,24 +5,15 @@
 .. contents:: List of Releases
    :depth: 1
 
-<<<<<<< HEAD
 bzr 2.3b1
 #########
 
 :Codename: ???
 :2.3b1: NOT RELEASED YET
-=======
-bzr 2.2.1
-#########
-
-:Codename: ??
-:2.2.1: NOT RELEASED YET
->>>>>>> d8eb6ae5
 
 Compatibility Breaks
 ********************
 
-<<<<<<< HEAD
 * BzrError subclasses no longer support the name "message" to be used
   as an argument for __init__ or in _fmt format specification as this
   breaks in some Python versions. errors.LockError.__init__ argument
@@ -53,8 +44,24 @@
 Bug Fixes
 *********
 
+* ``bzr add SYMLINK/FILE`` now works properly when the symlink points to a
+  previously-unversioned directory within the tree: the directory is
+  marked versioned too.  
+  (Martin Pool, #192859)
+
+* ``bzr ignore PATTERNS`` exits with error if a bad pattern is supplied.
+  ``InvalidPattern`` exception error message now shows faulting
+  regular expression.
+  (Parth Malwankar #300062)
+
 * Check if both --diff-options and --using are set, and exit with error
   in this case. (Matthäus G. Chajdas, #234708)
+
+* CommitBuilder now uses the committer instead of _config.username to generate
+  the revision-id.  (Aaron Bentley, #614404)
+
+* Cope with Microsoft FTP server that returns reply '250 Directory
+  created' when mkdir succeeds.  (Martin Pool, #224373)
 
 * Decrease peak memory during ``bzr send``. The old code was caching all
   text content and all inventory strings for all revisions before
@@ -65,7 +72,11 @@
 * Don't print internal object name when print an invalid revision spec
   error.  (Neil Martinsen-Burrell, #598701)
 
-* ``HTTP/1.1` test servers now set a ``Content-Length`` header to comply
+* Fix ``AttributeError on parent.children`` when adding a file under a 
+  directory that was a symlink in the previous commit.
+  (Martin Pool, #192859)
+
+* ``HTTP/1.1`` test servers now set a ``Content-Length`` header to comply
   with pedantic ``HTTP/1.1`` clients. (Vincent Ladeuil, #568421)
 
 * `PathNotChild` should not give a traceback.
@@ -79,30 +90,10 @@
 * ``Transport.stat`` on a symlink, including a transport pointing directly
   to a symlink, now returns information about the symlink.
   (Martin Pool)
-=======
-Bug Fixes
-*********
-
-* ``bzr add SYMLINK/FILE`` now works properly when the symlink points to a
-  previously-unversioned directory within the tree: the directory is
-  marked versioned too.  
-  (Martin Pool, #192859)
-
-* CommitBuilder now uses the committer instead of _config.username to generate
-  the revision-id.  (Aaron Bentley, #614404)
-
-* Cope with Microsoft FTP server that returns reply '250 Directory
-  created' when mkdir succeeds.  (Martin Pool, #224373)
-
-* Fix ``AttributeError on parent.children`` when adding a file under a 
-  directory that was a symlink in the previous commit.
-  (Martin Pool, #192859)
->>>>>>> d8eb6ae5
 
 Improvements
 ************
 
-<<<<<<< HEAD
 * Inventory entries now consume less memory (on 32-bit Ubuntu file entries
   have dropped from 68 bytes to 40, and directory entries from 120 bytes
   to 48).  (Andrew Bennetts)
@@ -117,27 +108,21 @@
 Documentation
 *************
 
+* Added a builder/writer sphinx extension that can generate texinfo files. The
+  generated files are syntactically correct but the info navigation nodes
+  needs more work. (Vincent Ladeuil, #219334)
+
 * First tests defined for sphinx, including a new bzrlib.tests.features.sphinx
   to make the tests conditional.
   (Vincent Ladeuil)
 
-* Added a builder/writer sphinx extension that can generate texinfo files. The
-  generated files are syntactically correct but the info navigation nodes
-  needs more work. (Vincent Ladeuil, #219334)
-
-=======
-Documentation
-*************
-
 * Fix a lot of references in the docs to the old http://bazaar-vcs.org to
   the new http://bazaar.canonical.com or http://wiki.bazaar.canonical.com
   (John Arbash Meinel, #617503)
->>>>>>> d8eb6ae5
 
 API Changes
 ***********
 
-<<<<<<< HEAD
 * InventoryEntry instances now raise AttributeError if you try to assign
   to attributes that are irrelevant to that kind of entry.  e.g. setting
   ``symlink_target`` on an InventoryFile will fail.  It is still okay to
@@ -153,6 +138,9 @@
 Internals
 *********
 
+* Remove used and broken code path in ``BranchInitHookParams.__repr__``.
+  (Andrew Bennetts)
+
 Testing
 *******
 
@@ -165,17 +153,44 @@
   down just one suite.  (Andrew Bennetts)
 
 
-=======
+bzr 2.2.1
+#########
+
+:Codename: ??
+:2.2.1: NOT RELEASED YET
+
+Bug Fixes
+*********
+
+* ``bzr add SYMLINK/FILE`` now works properly when the symlink points to a
+  previously-unversioned directory within the tree: the directory is
+  marked versioned too.  
+  (Martin Pool, #192859)
+
+* CommitBuilder now uses the committer instead of _config.username to generate
+  the revision-id.  (Aaron Bentley, #614404)
+
+* Cope with Microsoft FTP server that returns reply '250 Directory
+  created' when mkdir succeeds.  (Martin Pool, #224373)
+
+* Fix ``AttributeError on parent.children`` when adding a file under a 
+  directory that was a symlink in the previous commit.
+  (Martin Pool, #192859)
+
+Documentation
+*************
+
+* Fix a lot of references in the docs to the old http://bazaar-vcs.org to
+  the new http://bazaar.canonical.com or http://wiki.bazaar.canonical.com
+  (John Arbash Meinel, #617503)
+
 Internals
 *********
 
 * Remove used and broken code path in ``BranchInitHookParams.__repr__``.
   (Andrew Bennetts)
 
-Testing
-*******
-
->>>>>>> d8eb6ae5
+
 bzr 2.2
 #######
 
@@ -1218,17 +1233,10 @@
 Bug Fixes
 *********
 
-<<<<<<< HEAD
-* ``bzr ignore PATTERNS`` exits with error if a bad pattern is supplied.
-  ``InvalidPattern`` exception error message now shows faulting
-  regular expression.
-  (Parth Malwankar #300062)
-=======
 * ``bzr add SYMLINK/FILE`` now works properly when the symlink points to a
   previously-unversioned directory within the tree: the directory is
   marked versioned too.  
   (Martin Pool, #192859)
->>>>>>> d8eb6ae5
 
 * Configuration files in ``${BZR_HOME}`` are now written in an atomic
   way which should help avoid problems with concurrent writers.
@@ -1237,14 +1245,9 @@
 * Don't traceback trying to unversion children files of an already
   unversioned directory.  (Vincent Ladeuil, #494221)
 
-<<<<<<< HEAD
-* ``HTTP/1.1` test servers now set a ``Content-Length`` header to comply
-  with pedantic ``HTTP/1.1`` clients. (Vincent Ladeuil, #568421)
-=======
 * Fix ``AttributeError on parent.children`` when adding a file under a 
   directory that was a symlink in the previous commit.
   (Martin Pool, #192859)
->>>>>>> d8eb6ae5
 
 * Prevent ``CHKMap.apply_delta`` from generating non-canonical CHK maps,
   which can result in "missing referenced chk root keys" errors when
