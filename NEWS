--- conflicted
+++ resolved
@@ -30,16 +30,14 @@
       push, pull, commit, and so on. Developed for use with the branchrss
       plugin. See bzrlib.branch.BranchHooks for more details. (Robert Collins)
 
-<<<<<<< HEAD
     * New method ``Branch.push()`` which should be used when pushing from a
       branch as it makes performance and policy decisions to match the UI
       level command ``push``. (Robert Collins).
-=======
+
     * New Branch.last_revision_info method, this is being done to allow
       optimization of requests for both the number of revisions and the last
       revision of a branch with smartservers and potentially future branch
       formats. (Wouter van Heyst, Robert Collins)
->>>>>>> cca6f21c
 
   BUGFIXES:
 
