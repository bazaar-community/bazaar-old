IN DEVELOPMENT

  NOTES WHEN UPGRADING:

    * The kind() and is_executable() APIs on the WorkingTree interface no
      longer implicitly (read) locks and unlocks the tree. This *might*
      impact some plug-ins and tools using this part of the API. If you find
      an issue that may be caused by this change, please let us know,
      particularly the plug-in/tool maintainer. If encountered, the API
      fix is to surround kind() and is_executable() calls with lock_read()
      and unlock() like so::

        work_tree.lock_read()
        try:
            kind = work_tree.kind(...)
        finally:
            work_tree.unlock()

  INTERNALS:
    * Rework of LogFormatter API to provide beginning/end of log hooks and to
      encapsulate the details of the revision to be logged in a LogRevision
      object.
      In long log formats, merge revision ids are only shown when --show-ids
      is specified, and are labelled "revision-id:", as per mainline
      revisions, instead of "merged:". (Kent Gibson)

    * New ``BranchBuilder`` API which allows the construction of particular
      histories quickly. Useful for testing and potentially other applications
      too. (Robert Collins)

  IMPROVEMENTS:
  
    * There are two new help topics, working-trees and repositories that
      attempt to explain these concepts. (James Westby, John Arbash Meinel,
      Aaron Bentley)

    * Added ``bzr log --limit`` to report a limited number of revisions.
      (Kent Gibson, #3659)

    * Revert does not try to preserve file contents that were originally
      produced by reverting to a historical revision.  (Aaron Bentley)

    * ``bzr log --short`` now includes ``[merge]`` for revisions which
      have more than one parent. This is a small improvement to help
      understanding what changes have occurred
      (John Arbash Meinel, #83887)

    * TreeTransform avoids many renames when contructing large trees,
      improving speed.  3.25x speedups have been observed for construction of
      kernel-sized-trees, and checkouts are 1.28x faster.  (Aaron Bentley)

    * Commit on large trees is now faster. In my environment, a commit of
      a small change to the Mozilla tree (55k files) has dropped from
      66 seconds to 32 seconds. For a small tree of 600 files, commit of a
      small change is 33% faster. (Ian Clatworthy)

  BUGFIXES:

    * ``bzr push`` should only connect to the remote location one time.
      We have been connecting 3 times because we forget to pass around
      the Transport object. This adds ``BzrDir.clone_on_transport()``, so
      that we can pass in the Transport that we already have.
      (John Arbash Meinel, #75721)

<<<<<<< HEAD
    * ``DirState.set_state_from_inventory()`` needs to properly order
      based on split paths, not just string paths.
      (John Arbash Meinel, #115947)

=======
    * Let TestUIFactoy encode the password prompt with its own stdout.
      (Vincent Ladeuil, #110204)

    * pycurl should take use the range header that takes the range hint
      into account.
      (Vincent Ladeuil, #112719)

    * WorkingTree4.get_file_sha1 no longer raises an exception when invoked
      on a missing file.  (Aaron Bentley, #118186)

    * WorkingTree.remove works correctly with tree references, and when pwd is
      not the tree root. (Aaron Bentley)

    * Merge no longer fails when a file is renamed in one tree and deleted
      in the other. (Aaron Bentley, #110279)

    * ``revision-info`` now accepts dotted revnos, doesn't require a tree,
      and defaults to the last revision (Matthew Fuller, #90048)

    * Tests no longer fail when BZR_REMOTE_PATH is set in the environment.
      (Daniel Watkins, #111958)
>>>>>>> 63705b91

bzr 0.16  2007-05-07
  
  BUGFIXES:

    * Handle when you have 2 directories with similar names, but one has a
      hyphen. (``'abc'`` versus ``'abc-2'``). The WT4._iter_changes
      iterator was using direct comparison and ``'abc/a'`` sorts after
      ``'abc-2'``, but ``('abc', 'a')`` sorts before ``('abc-2',)``.
      (John Arbash Meinel, #111227)

    * Handle when someone renames a file on disk without telling bzr.
      Previously we would report the first file as missing, but not show
      the new unknown file. (John Arbash Meinel, #111288)

    * Avoid error when running hooks after pulling into or pushing from
      a branch bound to a smartserver branch.  (Martin Pool, #111968)

  IMPROVEMENTS:

    * Move developer documentation to doc/developers/. This reduces clutter in
      the root of the source tree and allows HACKING to be split into multiple
      files. (Robert Collins, Alexander Belchenko)

    * Clean up the ``WorkingTree4._iter_changes()`` internal loops as well as
      ``DirState.update_entry()``. This optimizes the core logic for ``bzr
      diff`` and ``bzr status`` significantly improving the speed of
      both. (John Arbash Meinel)

bzr 0.16rc2  2007-04-30

  BUGFIXES:

    * Handle the case when you delete a file, and then rename another file
      on top of it. Also handle the case of ``bzr rm --keep foo``. ``bzr
      status`` should show the removed file and an unknown file in its
      place. (John Arbash Meinel, #109993)

    * Bundles properly read and write revision properties that have an
      empty value. And when the value is not ASCII.
      (John Arbash Meinel, #109613)

    * Fix the bzr commit message to be in text mode.
      (Alexander Belchenko, #110901)

    * Also handle when you rename a file and create a file where it used
      to be. (John Arbash Meinel, #110256)

    * ``WorkingTree4._iter_changes`` should not descend into unversioned
      directories. (John Arbash Meinel, #110399)

bzr 0.16rc1  2007-04-26

  NOTES WHEN UPGRADING:

    * ``bzr remove`` and ``bzr rm`` will now remove the working file, if
      it could be recovered again.
      This has been done for consistency with svn and the unix rm command.
      The old ``remove`` behaviour has been retained in the new option
      ``bzr remove --keep``, which will just stop versioning the file,
      but not delete it.
      ``bzr remove --force`` have been added which will always delete the
      files.
      ``bzr remove`` is also more verbose.
      (Marius Kruger, #82602)

  IMPROVEMENTS:

    * Merge directives can now be supplied as input to `merge` and `pull`,
      like bundles can.  (Aaron Bentley)

    * Sending the SIGQUIT signal to bzr, which can be done on Unix by
      pressing Control-Backslash, drops bzr into a debugger.  Type ``'c'``
      to continue.  This can be disabled by setting the environment variable
      ``BZR_SIGQUIT_PDB=0``.  (Martin Pool)

    * selftest now supports --list-only to list tests instead of running
      them. (Ian Clatworthy)

    * selftest now supports --exclude PATTERN (or -x PATTERN) to exclude
      tests with names that match that regular expression.
      (Ian Clatworthy, #102679)

    * selftest now supports --randomize SEED to run tests in a random order.
      SEED is typically the value 'now' meaning 'use the current time'.
      (Ian Clatworthy, #102686)

    * New option ``--fixes`` to commit, which stores bug fixing annotations as
      revision properties. Built-in support for Launchpad, Debian, Trac and
      Bugzilla bug trackers. (Jonathan Lange, James Henstridge, Robert Collins)

    * New API, ``bzrlib.bugtracker.tracker_registry``, for adding support for
      other bug trackers to ``fixes``. (Jonathan Lange, James Henstridge,
      Robert Collins)

    * ``selftest`` has new short options ``-f`` and ``-1``.  (Martin
      Pool)

    * ``bzrlib.tsort.MergeSorter`` optimizations. Change the inner loop
      into using local variables instead of going through ``self._var``.
      Improves the time to ``merge_sort`` a 10k revision graph by
      approximately 40% (~700->400ms).  (John Arbash Meinel)

    * ``make docs`` now creates a man page at ``man1/bzr.1`` fixing bug 107388.
      (Robert Collins)

    * ``bzr help`` now provides cross references to other help topics using
      the _see_also facility on command classes. Likewise the bzr_man
      documentation, and the bzr.1 man page also include this information.
      (Robert Collins)

    * Tags are now included in logs, that use the long log formatter. 
      (Erik Bågfors, Alexander Belchenko)

    * ``bzr help`` provides a clearer message when a help topic cannot be
      found. (Robert Collins, #107656)

    * ``bzr help`` now accepts optional prefixes for command help. The help
      for all commands can now be found at ``bzr help commands/COMMANDNAME``
      as well as ``bzr help COMMANDNAME`` (which only works for commands 
      where the name is not the same as a more general help topic). 
      (Robert Collins)

    * ``bzr help PLUGINNAME`` will now return the module docstring from the
      plugin PLUGINNAME. (Robert Collins, #50408)

    * New help topic ``urlspec`` which lists the availables transports.
      (Goffredo Baroncelli)

    * doc/server.txt updated to document the default bzr:// port
      and also update the blurb about the hpss' current status.
      (Robert Collins, #107125).

    * ``bzr serve`` now listens on interface 0.0.0.0 by default, making it
      serve out to the local LAN (and anyone in the world that can reach the
      machine running ``bzr serve``. (Robert Collins, #98918)

    * A new smart server protocol version has been added.  It prefixes requests
      and responses with an explicit version identifier so that future protocol
      revisions can be dealt with gracefully.  (Andrew Bennetts, Robert Collins)

    * The bzr protocol version 2 indicates success or failure in every response
      without depending on particular commands encoding that consistently,
      allowing future client refactorings to be much more robust about error
      handling. (Robert Collins, Martin Pool, Andrew Bennetts)

    * The smart protocol over HTTP client has been changed to always post to the
      same ``.bzr/smart`` URL under the original location when it can.  This allows
      HTTP servers to only have to pass URLs ending in .bzr/smart to the smart
      server handler, and not arbitrary ``.bzr/*/smart`` URLs.  (Andrew Bennetts)

    * digest authentication is now supported for proxies and HTTP by the urllib
      based http implementation. Tested against Apache 2.0.55 and Squid
      2.6.5. Basic and digest authentication are handled coherently for HTTP
      and proxy: if the user is provided in the url (bzr command line for HTTP,
      proxy environment variables for proxies), the password is prompted for
      (only once). If the password is provided, it is taken into account. Once
      the first authentication is successful, all further authentication
      roundtrips are avoided by preventively setting the right authentication
      header(s).
      (Vincent Ladeuil).

  INTERNALS:

    * bzrlib API compatability with 0.8 has been dropped, cleaning up some
      code paths. (Robert Collins)

    * Change the format of chroot urls so that they can be safely manipulated
      by generic url utilities without causing the resulting urls to have
      escaped the chroot. A side effect of this is that creating a chroot
      requires an explicit action using a ChrootServer.
      (Robert Collins, Andrew Bennetts)

    * Deprecate ``Branch.get_root_id()`` because branches don't have root ids,
      rather than fixing bug #96847.  (Aaron Bentley)

    * ``WorkingTree.apply_inventory_delta`` provides a better alternative to
      ``WorkingTree._write_inventory``.  (Aaron Bentley)

    * Convenience method ``TestCase.expectFailure`` ensures that known failures
      do not silently pass.  (Aaron Bentley)

    * ``Transport.local_abspath`` now raises ``NotLocalUrl`` rather than 
      ``TransportNotPossible``. (Martin Pool, Ian Clatworthy)

    * New SmartServer hooks facility. There are two initial hooks documented
      in ``bzrlib.transport.smart.SmartServerHooks``. The two initial hooks allow
      plugins to execute code upon server startup and shutdown.
      (Robert Collins).

    * SmartServer in standalone mode will now close its listening socket
      when it stops, rather than waiting for garbage collection. This primarily
      fixes test suite hangs when a test tries to connect to a shutdown server.
      It may also help improve behaviour when dealing with a server running
      on a specific port (rather than dynamically assigned ports).
      (Robert Collins)

    * Move most SmartServer code into a new package, bzrlib/smart.
      bzrlib/transport/remote.py contains just the Transport classes that used
      to be in bzrlib/transport/smart.py.  (Andrew Bennetts)

    * urllib http implementation avoid roundtrips associated with
      401 (and 407) errors once the authentication succeeds.
      (Vincent Ladeuil).

    * urlib http now supports querying the user for a proxy password if
      needed. Realm is shown in the prompt for both HTTP and proxy
      authentication when the user is required to type a password. 
      (Vincent Ladeuil).

    * Renamed SmartTransport (and subclasses like SmartTCPTransport) to
      RemoteTransport (and subclasses to RemoteTCPTransport, etc).  This is more
      consistent with its new home in ``bzrlib/transport/remote.py``, and because
      it's not really a "smart" transport, just one that does file operations
      via remote procedure calls.  (Andrew Bennetts)
 
    * The ``lock_write`` method of ``LockableFiles``, ``Repository`` and
      ``Branch`` now accept a ``token`` keyword argument, so that separate
      instances of those objects can share a lock if it has the right token.
      (Andrew Bennetts, Robert Collins)

    * New method ``get_branch_reference`` on ``BzrDir`` allows the detection of
      branch references - which the smart server component needs.

    * The Repository API ``make_working_trees`` is now permitted to return
      False when ``set_make_working_trees`` is not implemented - previously
      an unimplemented ``set_make_working_trees`` implied the result True
      from ``make_working_trees``. This has been changed to accomodate the
      smart server, where it does not make sense (at this point) to ever
      make working trees by default. (Robert Collins)

    * Command objects can now declare related help topics by having _see_also
      set to a list of related topic. (Robert Collins)

    * ``bzrlib.help`` now delegates to the Command class for Command specific
      help. (Robert Collins)

    * New class ``TransportListRegistry``, derived from the Registry class, which 
      simplifies tracking the available Transports. (Goffredo Baroncelli)

    * New function ``Branch.get_revision_id_to_revno_map`` which will
      return a dictionary mapping revision ids to dotted revnos. Since
      dotted revnos are defined in the context of the branch tip, it makes
      sense to generate them from a ``Branch`` object.
      (John Arbash Meinel)

    * Fix the 'Unprintable error' message display to use the repr of the 
      exception that prevented printing the error because the str value
      for it is often not useful in debugging (e.g. KeyError('foo') has a
      str() of 'foo' but a repr of 'KeyError('foo')' which is much more
      useful. (Robert Collins)

    * ``urlutils.normalize_url`` now unescapes unreserved characters, such as "~".
      (Andrew Bennetts)

  BUGFIXES:

    * Don't fail bundle selftest if email has 'two' embedded.  
      (Ian Clatworthy, #98510)

    * Remove ``--verbose`` from ``bzr bundle``. It didn't work anyway.
      (Robert Widhopf-Fenk, #98591)

    * Remove ``--basis`` from the checkout/branch commands - it didn't work
      properly and is no longer beneficial.
      (Robert Collins, #53675, #43486)

    * Don't produce encoding error when adding duplicate files.
      (Aaron Bentley)

    * Fix ``bzr log <file>`` so it only logs the revisions that changed
      the file, and does it faster.
      (Kent Gibson, John Arbash Meinel, #51980, #69477)
 
    * Fix ``InterDirstateTre._iter_changes`` to handle when we come across
      an empty versioned directory, which now has files in it.
      (John Arbash Meinel, #104257)

    * Teach ``common_ancestor`` to shortcut when the tip of one branch is
      inside the ancestry of the other. Saves a lot of graph processing
      (with an ancestry of 16k revisions, ``bzr merge ../already-merged``
      changes from 2m10s to 13s).  (John Arbash Meinel, #103757)

    * Fix ``show_diff_trees`` to handle the case when a file is modified,
      and the containing directory is renamed. (The file path is different
      in this versus base, but it isn't marked as a rename).
      (John Arbash Meinel, #103870)

    * FTP now works even when the FTP server does not support atomic rename.
      (Aaron Bentley, #89436)

    * Correct handling in bundles and merge directives of timezones with
      that are not an integer number of hours offset from UTC.  Always 
      represent the epoch time in UTC to avoid problems with formatting 
      earlier times on win32.  (Martin Pool, Alexander Belchenko, John
      Arbash Meinel)

    * Typo in the help for ``register-branch`` fixed. (Robert Collins, #96770)

    * "dirstate" and "dirstate-tags" formats now produce branches compatible
      with old versions of bzr. (Aaron Bentley, #107168))

    * Handle moving a directory when children have been added, removed,
      and renamed. (John Arbash Meinel, #105479)

    * Don't preventively use basic authentication for proxy before receiving a
      407 error. Otherwise people willing to use other authentication schemes
      may expose their password in the clear (or nearly). This add one
      roundtrip in case basic authentication should be used, but plug the
      security hole.
      (Vincent Ladeuil)

    * Handle http and proxy digest authentication.
      (Vincent Ladeuil, #94034).

  TESTING:

    * Added ``bzrlib.strace.strace`` which will strace a single callable and
      return a StraceResult object which contains just the syscalls involved
      in running it. (Robert Collins)

    * New test method ``reduceLockdirTimeout`` to drop the default (ui-centric)
      default time down to one suitable for tests. (Andrew Bennetts)

    * Add new ``vfs_transport_factory`` attribute on tests which provides the 
      common vfs backing for both the readonly and readwrite transports.
      This allows the RemoteObject tests to back onto local disk or memory,
      and use the existing ``transport_server`` attribute all tests know about
      to be the smart server transport. This in turn allows tests to 
      differentiate between 'transport to access the branch', and 
      'transport which is a VFS' - which matters in Remote* tests.
      (Robert Collins, Andrew Bennetts)

    * The ``make_branch_and_tree`` method for tests will now create a 
      lightweight checkout for the tree if the ``vfs_transport_factory`` is not
      a LocalURLServer. (Robert Collins, Andrew Bennetts)

    * Branch implementation tests have been audited to ensure that all urls 
      passed to Branch APIs use proper urls, except when local-disk paths
      are intended. This is so that tests correctly access the test transport
      which is often not equivalent to local disk in Remote* tests. As part
      of this many tests were adjusted to remove dependencies on local disk
      access.
      (Robert Collins, Andrew Bennetts)

    * Mark bzrlib.tests and bzrlib.tests.TestUtil as providing assertFOO helper
      functions by adding a ``__unittest`` global attribute. (Robert Collins,
      Andrew Bennetts, Martin Pool, Jonathan Lange)

    * Refactored proxy and authentication handling to simplify the
      implementation of new auth schemes for both http and proxy. 
      (Vincent Ladeuil)

bzr 0.15 2007-04-01

  BUGFIXES:

    * Handle incompatible repositories as a user issue when fetching.
      (Aaron Bentley)

    * Don't give a recommendation to upgrade when branching or 
      checking out a branch that contains an old-format working tree.
      (Martin Pool)

bzr 0.15rc3  2007-03-26

  CHANGES:
 
    * A warning is now displayed when opening working trees in older 
      formats, to encourage people to upgrade to WorkingTreeFormat4.
      (Martin Pool)

  IMPROVEMENTS:

    * HTTP redirections are now taken into account when a branch (or a
      bundle) is accessed for the first time. A message is issued at each
      redirection to inform the user. In the past, http redirections were
      silently followed for each request which significantly degraded the
      performances. The http redirections are not followed anymore by
      default, instead a RedirectRequested exception is raised. For bzrlib
      users needing to follow http redirections anyway,
      ``bzrlib.transport.do_catching_redirections`` provide an easy transition
      path.  (vila)

  INTERNALS:

    * Added ``ReadLock.temporary_write_lock()`` to allow upgrading an OS read
      lock to an OS write lock. Linux can do this without unlocking, Win32
      needs to unlock in between. (John Arbash Meinel)
 
    * New parameter ``recommend_upgrade`` to ``BzrDir.open_workingtree``
      to silence (when false) warnings about opening old formats.
      (Martin Pool)

    * Fix minor performance regression with bzr-0.15 on pre-dirstate
      trees. (We were reading the working inventory too many times).
      (John Arbash Meinel)

    * Remove ``Branch.get_transaction()`` in favour of a simple cache of
      ``revision_history``.  Branch subclasses should override
      ``_gen_revision_history`` rather than ``revision_history`` to make use of
      this cache, and call ``_clear_revision_history_cache`` and
      ``_cache_revision_history`` at appropriate times. (Andrew Bennetts)

  BUGFIXES:

    * Take ``smtp_server`` from user config into account.
      (vila, #92195)

    * Restore Unicode filename handling for versioned and unversioned files.
      (John Arbash Meinel, #92608)

    * Don't fail during ``bzr commit`` if a file is marked removed, and
      the containing directory is auto-removed.  (John Arbash Meinel, #93681)

    * ``bzr status FILENAME`` failed on Windows because of an uncommon
      errno. (``ERROR_DIRECTORY == 267 != ENOTDIR``).
      (Wouter van Heyst, John Arbash Meinel, #90819)

    * ``bzr checkout source`` should create a local branch in the same
      format as source. (John Arbash Meinel, #93854)

    * ``bzr commit`` with a kind change was failing to update the
      last-changed-revision for directories.  The
      InventoryDirectory._unchanged only looked at the ``parent_id`` and name,
      ignoring the fact that the kind could have changed, too.
      (John Arbash Meinel, #90111)

    * ``bzr mv dir/subdir other`` was incorrectly updating files inside
      the directory. So that there was a chance it would break commit,
      etc. (John Arbash Meinel, #94037)
 
    * Correctly handles mutiple permanent http redirections.
      (vila, #88780)

bzr 0.15rc2  2007-03-14

  NOTES WHEN UPGRADING:
        
    * Release 0.15rc2 of bzr changes the ``bzr init-repo`` command to
      default to ``--trees`` instead of ``--no-trees``.
      Existing shared repositories are not affected.

  IMPROVEMENTS:

    * New ``merge-directive`` command to generate machine- and human-readable
      merge requests.  (Aaron Bentley)

    * New ``submit:`` revision specifier makes it easy to diff against the
      common ancestor with the submit location (Aaron Bentley)

    * Added support for Putty's SSH implementation. (Dmitry Vasiliev)

    * Added ``bzr status --versioned`` to report only versioned files, 
      not unknowns. (Kent Gibson)

    * Merge now autodetects the correct line-ending style for its conflict
      markers.  (Aaron Bentley)

  INTERNALS:

    * Refactored SSH vendor registration into SSHVendorManager class.
      (Dmitry Vasiliev)

  BUGFIXES:

    * New ``--numbered-dirs`` option to ``bzr selftest`` to use
      numbered dirs for TestCaseInTempDir. This is default behavior
      on Windows. Anyone can force named dirs on Windows
      with ``--no-numbered-dirs``. (Alexander Belchenko)

    * Fix ``RevisionSpec_revid`` to handle the Unicode strings passed in
      from the command line. (Marien Zwart, #90501)

    * Fix ``TreeTransform._iter_changes`` when both the source and
      destination are missing. (Aaron Bentley, #88842)

    * Fix commit of merges with symlinks in dirstate trees.
      (Marien Zwart)
    
    * Switch the ``bzr init-repo`` default from --no-trees to --trees. 
      (Wouter van Heyst, #53483)


bzr 0.15rc1  2007-03-07

  SURPRISES:

    * The default disk format has changed. Please run 'bzr upgrade' in your
      working trees to upgrade. This new default is compatible for network
      operations, but not for local operations. That is, if you have two
      versions of bzr installed locally, after upgrading you can only use the
      bzr 0.15 version. This new default does not enable tags or nested-trees
      as they are incompatible with bzr versions before 0.15 over the network.

    * For users of bzrlib: Two major changes have been made to the working tree
      api in bzrlib. The first is that many methods and attributes, including
      the inventory attribute, are no longer valid for use until one of
      ``lock_read``/``lock_write``/``lock_tree_write`` has been called,
      and become invalid again after unlock is called. This has been done
      to improve performance and correctness as part of the dirstate
      development.
      (Robert Collins, John A Meinel, Martin Pool, and others).

    * For users of bzrlib: The attribute 'tree.inventory' should be considered
      readonly. Previously it was possible to directly alter this attribute, or
      its contents, and have the tree notice this. This has been made
      unsupported - it may work in some tree formats, but in the newer dirstate
      format such actions will have no effect and will be ignored, or even
      cause assertions. All operations possible can still be carried out by a
      combination of the tree API, and the bzrlib.transform API. (Robert
      Collins, John A Meinel, Martin Pool, and others).

  IMPROVEMENTS:

    * Support for OS Windows 98. Also .bzr.log on any windows system
      saved in My Documents folder. (Alexander Belchenko)

    * ``bzr mv`` enhanced to support already moved files.
      In the past the mv command would have failed if the source file doesn't
      exist. In this situation ``bzr mv`` would now detect that the file has
      already moved and update the repository accordingly, if the target file
      does exist.
      A new option ``--after`` has been added so that if two files already
      exist, you could notify Bazaar that you have moved a (versioned) file
      and replaced it with another. Thus in this case ``bzr move --after``
      will only update the Bazaar identifier.
      (Steffen Eichenberg, Marius Kruger)

    * ``ls`` now works on treeless branches and remote branches.
      (Aaron Bentley)

    * ``bzr help global-options`` describes the global options.
      (Aaron Bentley)

    * ``bzr pull --overwrite`` will now correctly overwrite checkouts.
      (Robert Collins)

    * Files are now allowed to change kind (e.g. from file to symlink).
      Supported by ``commit``, ``revert`` and ``status``
      (Aaron Bentley)

    * ``inventory`` and ``unknowns`` hidden in favour of ``ls``
      (Aaron Bentley)

    * ``bzr help checkouts`` descibes what checkouts are and some possible
      uses of them. (James Westby, Aaron Bentley)

    * A new ``-d`` option to push, pull and merge overrides the default 
      directory.  (Martin Pool)

    * Branch format 6: smaller, and potentially faster than format 5.  Supports
      ``append_history_only`` mode, where the log view and revnos do not change,
      except by being added to.  Stores policy settings in
      ".bzr/branch/branch.conf".

    * ``append_only`` branches:  Format 6 branches may be configured so that log
      view and revnos are always consistent.  Either create the branch using
      "bzr init --append-revisions-only" or edit the config file as descriped
      in docs/configuration.txt.

    * rebind: Format 6 branches retain the last-used bind location, so if you
      "bzr unbind", you can "bzr bind" to bind to the previously-selected
      bind location.

    * Builtin tags support, created and deleted by the ``tag`` command and
      stored in the branch.  Tags can be accessed with the revisionspec
      ``-rtag:``, and listed with ``bzr tags``.  Tags are not versioned 
      at present. Tags require a network incompatible upgrade. To perform this
      upgrade, run ``bzr upgrade --dirstate-tags`` in your branch and
      repositories. (Martin Pool)

    * The ``bzr://`` transport now has a well-known port number, 4155,
      which it will use by default.  (Andrew Bennetts, Martin Pool)

    * Bazaar now looks for user-installed plugins before looking for site-wide
      plugins. (Jonathan Lange)

    * ``bzr resolve`` now detects and marks resolved text conflicts.
      (Aaron Bentley)

  INTERNALS:

    * Internally revision ids and file ids are now passed around as utf-8
      bytestrings, rather than treating them as Unicode strings. This has
      performance benefits for Knits, since we no longer need to decode the
      revision id for each line of content, nor for each entry in the index.
      This will also help with the future dirstate format.
      (John Arbash Meinel)

    * Reserved ids (any revision-id ending in a colon) are rejected by
      versionedfiles, repositories, branches, and working trees
      (Aaron Bentley)

    * Minor performance improvement by not creating a ProgressBar for
      every KnitIndex we create. (about 90ms for a bzr.dev tree)
      (John Arbash Meinel)

    * New easier to use Branch hooks facility. There are five initial hooks,
      all documented in bzrlib.branch.BranchHooks.__init__ - ``'set_rh'``,
      ``'post_push'``, ``'post_pull'``, ``'post_commit'``,
      ``'post_uncommit'``. These hooks fire after the matching operation
      on a branch has taken place, and were originally added for the
      branchrss plugin. (Robert Collins)

    * New method ``Branch.push()`` which should be used when pushing from a
      branch as it makes performance and policy decisions to match the UI
      level command ``push``. (Robert Collins).

    * Add a new method ``Tree.revision_tree`` which allows access to cached
      trees for arbitrary revisions. This allows the in development dirstate
      tree format to provide access to the callers to cached copies of 
      inventory data which are cheaper to access than inventories from the
      repository.
      (Robert Collins, Martin Pool)

    * New ``Branch.last_revision_info`` method, this is being done to allow
      optimization of requests for both the number of revisions and the last
      revision of a branch with smartservers and potentially future branch
      formats. (Wouter van Heyst, Robert Collins)

    * Allow ``'import bzrlib.plugins.NAME'`` to work when the plugin NAME has not
      yet been loaded by ``load_plugins()``. This allows plugins to depend on each
      other for code reuse without requiring users to perform file-renaming
      gymnastics. (Robert Collins)

    * New Repository method ``'gather_stats'`` for statistic data collection.
      This is expected to grow to cover a number of related uses mainly
      related to bzr info. (Robert Collins)

    * Log formatters are now managed with a registry.
      ``log.register_formatter`` continues to work, but callers accessing
      the FORMATTERS dictionary directly will not.

    * Allow a start message to be passed to the ``edit_commit_message``
      function.  This will be placed in the message offered to the user
      for editing above the separator. It allows a template commit message
      to be used more easily. (James Westby)

    * ``GPGStrategy.sign()`` will now raise ``BzrBadParameterUnicode`` if
      you pass a Unicode string rather than an 8-bit string. Callers need
      to be updated to encode first. (John Arbash Meinel)

    * Branch.push, pull, merge now return Result objects with information
      about what happened, rather than a scattering of various methods.  These
      are also passed to the post hooks.  (Martin Pool)

    * File formats and architecture is in place for managing a forest of trees
      in bzr, and splitting up existing trees into smaller subtrees, and
      finally joining trees to make a larger tree. This is the first iteration
      of this support, and the user-facing aspects still require substantial
      work.  If you wish to experiment with it, use ``bzr upgrade
      --dirstate-with-subtree`` in your working trees and repositories.
      You can use the hidden commands ``split`` and ``join`` and to create
      and manipulate nested trees, but please consider using the nested-trees
      branch, which contains substantial UI improvements, instead.
      http://code.aaronbentley.com/bzr/bzrrepo/nested-trees/
      (Aaron Bentley, Martin Pool, Robert Collins).

  BUGFIXES:

    * ``bzr annotate`` now uses dotted revnos from the viewpoint of the
      branch, rather than the last changed revision of the file.
      (John Arbash Meinel, #82158)

    * Lock operations no longer hang if they encounter a permission problem.
      (Aaron Bentley)

    * ``bzr push`` can resume a push that was canceled before it finished.
      Also, it can push even if the target directory exists if you supply
      the ``--use-existing-dir`` flag.
      (John Arbash Meinel, #30576, #45504)

    * Fix http proxy authentication when user and an optional
      password appears in the ``*_proxy`` vars. (Vincent Ladeuil,
      #83954).

    * ``bzr log branch/file`` works for local treeless branches
      (Aaron Bentley, #84247)

    * Fix problem with UNC paths on Windows 98. (Alexander Belchenko, #84728)

    * Searching location of CA bundle for PyCurl in env variable
      (``CURL_CA_BUNDLE``), and on win32 along the PATH.
      (Alexander Belchenko, #82086)

    * ``bzr init`` works with unicode argument LOCATION.
      (Alexander Belchenko, #85599)

    * Raise ``DependencyNotPresent`` if pycurl do not support https. 
      (Vincent Ladeuil, #85305)

    * Invalid proxy env variables should not cause a traceback.
      (Vincent Ladeuil, #87765)

    * Ignore patterns normalised to use '/' path separator.
      (Kent Gibson, #86451)

    * bzr rocks. It sure does! Fix case. (Vincent Ladeuil, #78026)

    * Fix bzrtools shelve command for removed lines beginning with "--"
      (Johan Dahlberg, #75577)

  TESTING:

    * New ``--first`` option to ``bzr selftest`` to run specified tests
      before the rest of the suite.  (Martin Pool)


bzr 0.14  2007-01-23

  IMPROVEMENTS:

    * ``bzr help global-options`` describes the global options. (Aaron Bentley)

  BUG FIXES:
    
    * Skip documentation generation tests if the tools to do so are not
      available. Fixes running selftest for installled copies of bzr. 
      (John Arbash Meinel, #80330)

    * Fix the code that discovers whether bzr is being run from it's
      working tree to handle the case when it isn't but the directory
      it is in is below a repository. (James Westby, #77306)


bzr 0.14rc1  2007-01-16

  IMPROVEMENTS:

    * New connection: ``bzr+http://`` which supports tunnelling the smart
      protocol over an HTTP connection. If writing is enabled on the bzr
      server, then you can write over the http connection.
      (Andrew Bennetts, John Arbash Meinel)

    * Aliases now support quotation marks, so they can contain whitespace
      (Marius Kruger)

    * PyCurlTransport now use a single curl object. By specifying explicitly
      the 'Range' header, we avoid the need to use two different curl objects
      (and two connections to the same server). (Vincent Ladeuil)

    * ``bzr commit`` does not prompt for a message until it is very likely to
      succeed.  (Aaron Bentley)

    * ``bzr conflicts`` now takes --text to list pathnames of text conflicts
      (Aaron Bentley)

    * Fix ``iter_lines_added_or_present_in_versions`` to use a set instead
      of a list while checking if a revision id was requested. Takes 10s
      off of the ``fileids_affected_by_revision_ids`` time, which is 10s
      of the ``bzr branch`` time. Also improve ``fileids_...`` time by
      filtering lines with a regex rather than multiple ``str.find()``
      calls. (saves another 300ms) (John Arbash Meinel)

    * Policy can be set for each configuration key. This allows keys to be
      inherited properly across configuration entries. For example, this
      should enable you to do::
        
        [/home/user/project]
        push_location = sftp://host/srv/project/
        push_location:policy = appendpath

      And then a branch like ``/home/user/project/mybranch`` should get an
      automatic push location of ``sftp://host/srv/project/mybranch``.
      (James Henstridge)

    * Added ``bzr status --short`` to make status report svn style flags
      for each file.  For example::

        $ bzr status --short
        A  foo
        A  bar
        D  baz
        ?  wooley

    * 'bzr selftest --clean-output' allows easily clean temporary tests 
      directories without running tests. (Alexander Belchenko)

    * ``bzr help hidden-commands`` lists all hidden commands. (Aaron Bentley)

    * ``bzr merge`` now has an option ``--pull`` to fall back to pull if
      local is fully merged into remote. (Jan Hudec)

    * ``bzr help formats`` describes available directory formats. (Aaron Bentley)

  INTERNALS:

    * A few tweaks directly to ``fileids_affected_by_revision_ids`` to
      help speed up processing, as well allowing to extract unannotated
      lines. Between the two ``fileids_affected_by_revision_ids`` is
      improved by approx 10%. (John Arbash Meinel)

    * Change Revision serialization to only write out millisecond
      resolution. Rather than expecting floating point serialization to
      preserve more resolution than we need. (Henri Weichers, Martin Pool)

    * Test suite ends cleanly on Windows.  (Vincent Ladeuil)

    * When ``encoding_type`` attribute of class Command is equal to 'exact', 
      force sys.stdout to be a binary stream on Windows, and therefore
      keep exact line-endings (without LF -> CRLF conversion).
      (Alexander Belchenko)

    * Single-letter short options are no longer globally declared.  (Martin
      Pool)

    * Before using detected user/terminal encoding bzr should check
      that Python has corresponding codec. (Alexander Belchenko)

    * Formats for end-user selection are provided via a FormatRegistry (Aaron Bentley)

  BUG FIXES:

    * ``bzr missing --verbose`` was showing adds/removals in the wrong
      direction. (John Arbash Meinel)

    * ``bzr annotate`` now defaults to showing dotted revnos for merged
      revisions. It cuts them off at a depth of 12 characters, but you can
      supply ``--long`` to see the full number. You can also use
      ``--show-ids`` to display the original revision ids, rather than
      revision numbers and committer names. (John Arbash Meinel, #75637)

    * bzr now supports Win32 UNC path (e.g. ``\HOST\path``. 
      (Alexander Belchenko, #57869)

    * Win32-specific: output of cat, bundle and diff commands don't mangle
      line-endings (Alexander Belchenko, #55276)

    * Replace broken fnmatch based ignore pattern matching with custom pattern
      matcher.
      (Kent Gibson, Jan Hudec #57637)

    * pycurl and urllib can detect short reads at different places. Update
      the test suite to test more cases. Also detect http error code 416
      which was raised for that specific bug. Also enhance the urllib
      robustness by detecting invalid ranges (and pycurl's one by detecting
      short reads during the initial GET). (Vincent Ladeuil, #73948)

    * The urllib connection sharing interacts badly with urllib2
      proxy setting (the connections didn't go thru the proxy
      anymore). Defining a proper ProxyHandler solves the
      problem.  (Vincent Ladeuil, #74759)

    * Use urlutils to generate relative URLs, not osutils 
      (Aaron Bentley, #76229)

    * ``bzr status`` in a readonly directory should work without giving
      lots of errors. (John Arbash Meinel, #76299)

    * Mention the revisionspec topic for the revision option help.
      (Wouter van Heyst, #31663)

    * Allow plugins import from zip archives.
      (Alexander Belchenko, #68124)


bzr 0.13  2006-12-05
    
  No changes from 0.13rc1
    
bzr 0.13rc1  2006-11-27

  IMPROVEMENTS:

    * New command ``bzr remove-tree`` allows the removal of the working
      tree from a branch.
      (Daniel Silverstone)

    * urllib uses shared keep-alive connections, so http 
      operations are substantially faster.
      (Vincent Ladeuil, #53654)

    * ``bzr export`` allows an optional branch parameter, to export a bzr
      tree from some other url. For example:
      ``bzr export bzr.tar.gz http://bazaar-vcs.org/bzr/bzr.dev``
      (Daniel Silverstone)

    * Added ``bzr help topics`` to the bzr help system. This gives a
      location for general information, outside of a specific command.
      This includes updates for ``bzr help revisionspec`` the first topic
      included. (Goffredo Baroncelli, John Arbash Meinel, #42714)

    * WSGI-compatible HTTP smart server.  See ``doc/http_smart_server.txt``.
      (Andrew Bennetts)

    * Knit files will now cache full texts only when the size of the
      deltas is as large as the size of the fulltext. (Or after 200
      deltas, whichever comes first). This has the most benefit on large
      files with small changes, such as the inventory for a large project.
      (eg For a project with 2500 files, and 7500 revisions, it changes
      the size of inventory.knit from 11MB to 5.4MB) (John Arbash Meinel)

  INTERNALS:

    * New -D option given before the command line turns on debugging output
      for particular areas.  -Derror shows tracebacks on all errors.
      (Martin Pool)

    * Clean up ``bzr selftest --benchmark bundle`` to correct an import,
      and remove benchmarks that take longer than 10min to run.
      (John Arbash Meinel)

    * Use ``time.time()`` instead of ``time.clock()`` to decide on
      progress throttling. Because ``time.clock()`` is actually CPU time,
      so over a high-latency connection, too many updates get throttled.
      (John Arbash Meinel)

    * ``MemoryTransport.list_dir()`` would strip the first character for
      files or directories in root directory. (John Arbash Meinel)

    * New method ``get_branch_reference`` on 'BzrDir' allows the detection of 
      branch references - which the smart server component needs.
  
    * New ``ChrootTransportDecorator``, accessible via the ``chroot+`` url
      prefix.  It disallows any access to locations above a set URL.  (Andrew
      Bennetts)

  BUG FIXES:

    * Now ``_KnitIndex`` properly decode revision ids when loading index data.
      And optimize the knit index parsing code. 
      (Dmitry Vasiliev, John Arbash Meinel)

    * ``bzrlib/bzrdir.py`` was directly referencing ``bzrlib.workingtree``,
      without importing it. This prevented ``bzr upgrade`` from working
      unless a plugin already imported ``bzrlib.workingtree``
      (John Arbash Meinel, #70716)

    * Suppress the traceback on invalid URLs (Vincent Ladeuil, #70803).

    * Give nicer error message when an http server returns a 403
      error code. (Vincent Ladeuil, #57644).

    * When a multi-range http GET request fails, try a single
      range one. If it fails too, forget about ranges. Remember that until 
      the death of the transport and propagates that to the clones.
      (Vincent Ladeuil, #62276, #62029).

    * Handles user/passwords supplied in url from command
      line (for the urllib implementation). Don't request already
      known passwords (Vincent Ladeuil, #42383, #44647, #48527)

    * ``_KnitIndex.add_versions()`` dictionary compresses revision ids as they
      are added. This fixes bug where fetching remote revisions records
      them as full references rather than integers.
      (John Arbash Meinel, #64789)

    * ``bzr ignore`` strips trailing slashes in patterns.
      Also ``bzr ignore`` rejects absolute paths. (Kent Gibson, #4559)

    * ``bzr ignore`` takes multiple arguments. (Cheuksan Edward Wang, #29488)

    * mv correctly handles paths that traverse symlinks. 
      (Aaron Bentley, #66964)

    * Give nicer looking error messages when failing to connect over ssh.
      (John Arbash Meinel, #49172)

    * Pushing to a remote branch does not currently update the remote working
      tree. After a remote push, ``bzr status`` and ``bzr diff`` on the remote
      machine now show that the working tree is out of date.
      (Cheuksan Edward Wang #48136)

    * Use patiencediff instead of difflib for determining deltas to insert
      into knits. This avoids the O(N^3) behavior of difflib. Patience
      diff should be O(N^2). (Cheuksan Edward Wang, #65714)

    * Running ``bzr log`` on nonexistent file gives an error instead of the
      entire log history. (Cheuksan Edward Wang #50793)

    * ``bzr cat`` can look up contents of removed or renamed files. If the
      pathname is ambiguous, i.e. the files in the old and new trees have
      different id's, the default is the file in the new tree. The user can
      use "--name-from-revision" to select the file in the old tree.
      (Cheuksan Edward Wang, #30190)

  TESTING:

    * TestingHTTPRequestHandler really handles the Range header
      (previously it was ignoring it and returning the whole file,).

bzr 0.12  2006-10-30

  INTERNALS:

    * Clean up ``bzr selftest --benchmark bundle`` to correct an import,
      and remove benchmarks that take longer than 10min to run.
      (John Arbash Meinel)
  
bzr 0.12rc1  2006-10-23

  IMPROVEMENTS:

    * ``bzr log`` now shows dotted-decimal revision numbers for all revisions,
      rather than just showing a decimal revision number for revisions on the
      mainline. These revision numbers are not yet accepted as input into bzr
      commands such as log, diff etc. (Robert Collins)

    * revisions can now be specified using dotted-decimal revision numbers.
      For instance, ``bzr diff -r 1.2.1..1.2.3``. (Robert Collins)

    * ``bzr help commands`` output is now shorter (Aaron Bentley)

    * ``bzr`` now uses lazy importing to reduce the startup time. This has
      a moderate effect on lots of actions, especially ones that have
      little to do. For example ``bzr rocks`` time is down to 116ms from
      283ms. (John Arbash Meinel)

    * New Registry class to provide name-to-object registry-like support,
      for example for schemes where plugins can register new classes to
      do certain tasks (e.g. log formatters). Also provides lazy registration
      to allow modules to be loaded on request.
      (John Arbash Meinel, Adeodato Simó)

  API INCOMPATABILITY:
  
    * LogFormatter subclasses show now expect the 'revno' parameter to 
      show() to be a string rather than an int. (Robert Collins)

  INTERNALS:

    * ``TestCase.run_bzr``, ``run_bzr_captured``, and ``run_bzr_subprocess``
      can take a ``working_dir='foo'`` parameter, which will change directory 
      for the command. (John Arbash Meinel)

    * ``bzrlib.lazy_regex.lazy_compile`` can be used to create a proxy
      around a regex, which defers compilation until first use. 
      (John Arbash Meinel)

    * ``TestCase.run_bzr_subprocess`` defaults to supplying the
      ``--no-plugins`` parameter to ensure test reproducability, and avoid
      problems with system-wide installed plugins. (John Arbash Meinel)

    * Unique tree root ids are now supported. Newly created trees still
      use the common root id for compatibility with bzr versions before 0.12.
      (Aaron Bentley)

    * ``WorkingTree.set_root_id(None)`` is now deprecated. Please
      pass in ``inventory.ROOT_ID`` if you want the default root id value.
      (Robert Collins, John Arbash Meinel)

    * New method ``WorkingTree.flush()`` which will write the current memory
      inventory out to disk. At the same time, ``read_working_inventory`` will
      no longer trash the current tree inventory if it has been modified within
      the current lock, and the tree will now ``flush()`` automatically on
      ``unlock()``. ``WorkingTree.set_root_id()`` has been updated to take
      advantage of this functionality. (Robert Collins, John Arbash Meinel)

    * ``bzrlib.tsort.merge_sorted`` now accepts ``generate_revnos``. This
      parameter will cause it to add another column to its output, which
      contains the dotted-decimal revno for each revision, as a tuple.
      (Robert Collins)

    * ``LogFormatter.show_merge`` is deprecated in favour of
      ``LogFormatter.show_merge_revno``. (Robert Collins)

  BUG FIXES:

    * Avoid circular imports by creating a deprecated function for
      ``bzrlib.tree.RevisionTree``. Callers should have been using
      ``bzrlib.revisontree.RevisionTree`` anyway. (John Arbash Meinel,
      #63360, #66349)

    * Don't use ``socket.MSG_WAITALL`` as it doesn't exist on all
      platforms. (Martin Pool, #66356)

    * Don't require ``Content-Type`` in range responses. Assume they are a
      single range if ``Content-Type`` does not exist.
      (John Arbash Meinel, #62473)

    * bzr branch/pull no longer complain about progress bar cleanup when
      interrupted during fetch.  (Aaron Bentley, #54000)

    * ``WorkingTree.set_parent_trees()`` uses the trees to directly write
      the basis inventory, rather than going through the repository. This
      allows us to have 1 inventory read, and 2 inventory writes when
      committing a new tree. (John Arbash Meinel)

    * When reverting, files that are not locally modified that do not exist
      in the target are deleted, not just unversioned (Aaron Bentley)

    * When trying to acquire a lock, don't fail immediately. Instead, try
      a few times (up to 1 hour) before timing out. Also, report why the
      lock is unavailable (John Arbash Meinel, #43521, #49556)

    * Leave HttpTransportBase daughter classes decides how they
      implement cloning. (Vincent Ladeuil, #61606)

    * diff3 does not indicate conflicts on clean merge. (Aaron Bentley)

    * If a commit fails, the commit message is stored in a file at the root of
      the tree for later commit. (Cheuksan Edward Wang, Stefan Metzmacher,
      #32054)

  TESTING:

    * New test base class TestCaseWithMemoryTransport offers memory-only
      testing facilities: its not suitable for tests that need to mutate disk
      state, but most tests should not need that and should be converted to
      TestCaseWithMemoryTransport. (Robert Collins)

    * ``TestCase.make_branch_and_memory_tree`` now takes a format
      option to set the BzrDir, Repository and Branch formats of the
      created objects. (Robert Collins, John Arbash Meinel)

bzr 0.11  2006-10-02

    * Smart server transport test failures on windows fixed. (Lukáš Lalinský).

bzr 0.11rc2  2006-09-27

  BUG FIXES:

    * Test suite hangs on windows fixed. (Andrew Bennets, Alexander Belchenko).
    
    * Commit performance regression fixed. (Aaron Bentley, Robert Collins, John
      Arbash Meinel).

bzr 0.11rc1  2006-09-25

  IMPROVEMENTS:

    * Knit files now wait to create their contents until the first data is
      added. The old code used to create an empty .knit and a .kndx with just
      the header. However, this caused a lot of extra round trips over sftp.
      This can change the time for ``bzr push`` to create a new remote branch
      from 160s down to 100s. This also affects ``bzr commit`` performance when
      adding new files, ``bzr commit`` on a new kernel-like tree drops from 50s
      down to 40s (John Arbash Meinel, #44692)

    * When an entire subtree has been deleted, commit will now report that
      just the top of the subtree has been deleted, rather than reporting
      all the individual items. (Robert Collins)

    * Commit performs one less XML parse. (Robert Collins)

    * ``bzr checkout`` now operates on readonly branches as well
      as readwrite branches. This fixes bug #39542. (Robert Collins)

    * ``bzr bind`` no longer synchronises history with the master branch.
      Binding should be followed by an update or push to synchronise the 
      two branches. This is closely related to the fix for bug #39542.
      (Robert Collins)

    * ``bzrlib.lazy_import.lazy_import`` function to create on-demand 
      objects.  This allows all imports to stay at the global scope, but
      modules will not actually be imported if they are not used.
      (John Arbash Meinel)

    * Support ``bzr://`` and ``bzr+ssh://`` urls to work with the new RPC-based
      transport which will be used with the upcoming high-performance smart
      server. The new command ``bzr serve`` will invoke bzr in server mode,
      which processes these requests. (Andrew Bennetts, Robert Collins, Martin
      Pool)

    * New command ``bzr version-info`` which can be used to get a summary
      of the current state of the tree. This is especially useful as part
      of a build commands. See ``doc/version_info.txt`` for more information 
      (John Arbash Meinel)

  BUG FIXES:

    * ``'bzr inventory [FILE...]'`` allows restricting the file list to a
      specific set of files. (John Arbash Meinel, #3631)

    * Don't abort when annotating empty files (John Arbash Meinel, #56814)

    * Add ``Stanza.to_unicode()`` which can be passed to another Stanza
      when nesting stanzas. Also, add ``read_stanza_unicode`` to handle when
      reading a nested Stanza. (John Arbash Meinel)

    * Transform._set_mode() needs to stat the right file. 
      (John Arbash Meinel, #56549)

    * Raise WeaveFormatError rather than StopIteration when trying to read
      an empty Weave file. (John Arbash Meinel, #46871)

    * Don't access e.code for generic URLErrors, only HTTPErrors have .code.
      (Vincent Ladeuil, #59835)

    * Handle boundary="" lines properly to allow access through a Squid proxy.
      (John Arbash Meinel, #57723)

    * revert now removes newly-added directories (Aaron Bentley, #54172)

    * ``bzr upgrade sftp://`` shouldn't fail to upgrade v6 branches if there 
      isn't a working tree. (David Allouche, #40679)

    * Give nicer error messages when a user supplies an invalid --revision
      parameter. (John Arbash Meinel, #55420)

    * Handle when LANG is not recognized by python. Emit a warning, but
      just revert to using 'ascii'. (John Arbash Meinel, #35392)

    * Don't use ``preexec_fn`` on win32, as it is not supported by subprocess.
      (John Arbash Meinel)

    * Skip specific tests when the dependencies aren't met. This includes
      some ``setup.py`` tests when ``python-dev`` is not available, and
      some tests that depend on paramiko. (John Arbash Meinel, Mattheiu Moy)

    * Fallback to Paramiko properly, if no ``ssh`` executable exists on
      the system. (Andrew Bennetts, John Arbash Meinel)

    * ``Branch.bind(other_branch)`` no longer takes a write lock on the
      other branch, and will not push or pull between the two branches.
      API users will need to perform a push or pull or update operation if they
      require branch synchronisation to take place. (Robert Collins, #47344)

    * When creating a tarball or zipfile export, export unicode names as utf-8
      paths. This may not work perfectly on all platforms, but has the best
      chance of working in the common case. (John Arbash Meinel, #56816)

    * When committing, only files that exist in working tree or basis tree
      may be specified (Aaron Bentley, #50793)

  PORTABILITY:

    * Fixes to run on Python 2.5 (Brian M. Carlson, Martin Pool, Marien Zwart)

  INTERNALS:

    * TestCaseInTempDir now creates a separate directory for HOME, rather
      than having HOME set to the same location as the working directory.
      (John Arbash Meinel)

    * ``run_bzr_subprocess()`` can take an optional ``env_changes={}`` parameter,
      which will update os.environ inside the spawned child. It also can
      take a ``universal_newlines=True``, which helps when checking the output
      of the command. (John Arbash Meinel)

    * Refactor SFTP vendors to allow easier re-use when ssh is used. 
      (Andrew Bennetts)

    * ``Transport.list_dir()`` and ``Transport.iter_files_recursive()`` should always
      return urlescaped paths. This is now tested (there were bugs in a few
      of the transports) (Andrew Bennetts, David Allouche, John Arbash Meinel)

    * New utility function ``symbol_versioning.deprecation_string``. Returns the
      formatted string for a callable, deprecation format pair. (Robert Collins)

    * New TestCase helper applyDeprecated. This allows you to call a callable
      which is deprecated without it spewing to the screen, just by supplying
      the deprecation format string issued for it. (Robert Collins)

    * Transport.append and Transport.put have been deprecated in favor of
      ``.append_bytes``, ``.append_file``, ``.put_bytes``, and
      ``.put_file``. This removes the ambiguity in what type of object the
      functions take.  ``Transport.non_atomic_put_{bytes,file}`` has also
      been added. Which works similarly to ``Transport.append()`` except for
      SFTP, it doesn't have a round trip when opening the file. Also, it
      provides functionality for creating a parent directory when trying
      to create a file, rather than raise NoSuchFile and forcing the
      caller to repeat their request.
      (John Arbash Meinel)

    * WorkingTree has a new api ``unversion`` which allow the unversioning of
      entries by their file id. (Robert Collins)

    * ``WorkingTree.pending_merges`` is deprecated.  Please use the
      ``get_parent_ids`` (introduced in 0.10) method instead. (Robert Collins)

    * WorkingTree has a new ``lock_tree_write`` method which locks the branch for
      read rather than write. This is appropriate for actions which only need
      the branch data for reference rather than mutation. A new decorator
      ``needs_tree_write_lock`` is provided in the workingtree module. Like the
      ``needs_read_lock`` and ``needs_write_lock`` decorators this allows static 
      declaration of the locking requirements of a function to ensure that
      a lock is taken out for casual scripts. (Robert Collins, #54107)

    * All WorkingTree methods which write to the tree, but not to the branch
      have been converted to use ``needs_tree_write_lock`` rather than 
      ``needs_write_lock``. Also converted is the revert, conflicts and tree
      transform modules. This provides a modest performance improvement on 
      metadir style trees, due to the reduce lock-acquisition, and a more
      significant performance improvement on lightweight checkouts from 
      remote branches, where trivial operations used to pay a significant 
      penalty. It also provides the basis for allowing readonly checkouts.
      (Robert Collins)

    * Special case importing the standard library 'copy' module. This shaves
      off 40ms of startup time, while retaining compatibility. See:
      ``bzrlib/inspect_for_copy.py`` for more details. (John Arbash Meinel)

    * WorkingTree has a new parent class MutableTree which represents the 
      specialisations of Tree which are able to be altered. (Robert Collins)

    * New methods mkdir and ``put_file_bytes_non_atomic`` on MutableTree that
      mutate the tree and its contents. (Robert Collins)

    * Transport behaviour at the root of the URL is now defined and tested.
      (Andrew Bennetts, Robert Collins)

  TESTING:

    * New test helper classs MemoryTree. This is typically accessed via
      ``self.make_branch_and_memory_tree()`` in test cases. (Robert Collins)
      
    * Add ``start_bzr_subprocess`` and ``stop_bzr_subprocess`` to allow test
      code to continue running concurrently with a subprocess of bzr.
      (Andrew Bennetts, Robert Collins)

    * Add a new method ``Transport.get_smart_client()``. This is provided to
      allow upgrades to a richer interface than the VFS one provided by
      Transport. (Andrew Bennetts, Martin Pool)

bzr 0.10  2006-08-29
  
  IMPROVEMENTS:
    * 'merge' now takes --uncommitted, to apply uncommitted changes from a
      tree.  (Aaron Bentley)
  
    * 'bzr add --file-ids-from' can be used to specify another path to use
      for creating file ids, rather than generating all new ones. Internally,
      the 'action' passed to ``smart_add_tree()`` can return ``file_ids`` that
      will be used, rather than having bzrlib generate new ones.
      (John Arbash Meinel, #55781)

    * ``bzr selftest --benchmark`` now allows a ``--cache-dir`` parameter.
      This will cache some of the intermediate trees, and decrease the
      setup time for benchmark tests. (John Arbash Meinel)

    * Inverse forms are provided for all boolean options.  For example,
      --strict has --no-strict, --no-recurse has --recurse (Aaron Bentley)

    * Serialize out Inventories directly, rather than using ElementTree.
      Writing out a kernel sized inventory drops from 2s down to ~350ms.
      (Robert Collins, John Arbash Meinel)

  BUG FIXES:

    * Help diffutils 2.8.4 get along with binary tests (Marien Zwart: #57614)

    * Change LockDir so that if the lock directory doesn't exist when
      ``lock_write()`` is called, an attempt will be made to create it.
      (John Arbash Meinel, #56974)

    * ``bzr uncommit`` preserves pending merges. (John Arbash Meinel, #57660)

    * Active FTP transport now works as intended. (ghozzy, #56472)

    * Really fix mutter() so that it won't ever raise a UnicodeError.
      It means it is possible for ~/.bzr.log to contain non UTF-8 characters.
      But it is a debugging log, not a real user file.
      (John Arbash Meinel, #56947, #53880)

    * Change Command handle to allow Unicode command and options.
      At present we cannot register Unicode command names, so we will get
      BzrCommandError('unknown command'), or BzrCommandError('unknown option')
      But that is better than a UnicodeError + a traceback.
      (John Arbash Meinel, #57123)

    * Handle TZ=UTC properly when reading/writing revisions.
      (John Arbash Meinel, #55783, #56290)

    * Use ``GPG_TTY`` to allow gpg --cl to work with gpg-agent in a pipeline,
      (passing text to sign in on stdin). (John Arbash Meinel, #54468)

    * External diff does the right thing for binaries even in foreign 
      languages. (John Arbash Meinel, #56307)

    * Testament handles more cases when content is unicode. Specific bug was
      in handling of revision properties.
      (John Arbash Meinel, Holger Krekel, #54723)

    * The bzr selftest was failing on installed versions due to a bug in a new
      test helper. (John Arbash Meinel, Robert Collins, #58057)

  INTERNALS:

    * ``bzrlib.cache_utf8`` contains ``encode()`` and ``decode()`` functions
      which can be used to cache the conversion between utf8 and Unicode.
      Especially helpful for some of the knit annotation code, which has to
      convert revision ids to utf8 to annotate lines in storage.
      (John Arbash Meinel)

    * ``setup.py`` now searches the filesystem to find all packages which
      need to be installed. This should help make the life of packagers
      easier. (John Arbash Meinel)

bzr 0.9.0  2006-08-11

  SURPRISES:

   * The hard-coded built-in ignore rules have been removed. There are
     now two rulesets which are enforced. A user global one in 
     ``~/.bazaar/ignore`` which will apply to every tree, and the tree
     specific one '.bzrignore'.
     ``~/.bazaar/ignore`` will be created if it does not exist, but with
     a more conservative list than the old default.
     This fixes bugs with default rules being enforced no matter what. 
     The old list of ignore rules from bzr is available by
     running 'bzr ignore --old-default-rules'.
     (Robert Collins, Martin Pool, John Arbash Meinel)

   * 'branches.conf' has been changed to 'locations.conf', since it can apply
     to more locations than just branch locations.
     (Aaron Bentley)
   
  IMPROVEMENTS:

   * The revision specifier "revno:" is extended to accept the syntax
     revno:N:branch. For example,
     revno:42:http://bazaar-vcs.org/bzr/bzr.dev/ means revision 42 in
     bzr.dev.  (Matthieu Moy)

   * Tests updates to ensure proper URL handling, UNICODE support, and
     proper printing when the user's terminal encoding cannot display 
     the path of a file that has been versioned.
     ``bzr branch`` can take a target URL rather than only a local directory.
     ``Branch.get_parent()/set_parent()`` now save a relative path if possible,
     and normalize the parent based on root, allowing access across
     different transports. (John Arbash Meinel, Wouter van Heyst, Martin Pool)
     (Malone #48906, #42699, #40675, #5281, #3980, #36363, #43689,
     #42517, #42514)

   * On Unix, detect terminal width using an ioctl not just $COLUMNS.
     Use terminal width for single-line logs from ``bzr log --line`` and
     pending-merge display.  (Robert Widhopf-Fenk, Gustavo Niemeyer)
     (Malone #3507)

   * On Windows, detect terminal width using GetConsoleScreenBufferInfo.
     (Alexander Belchenko)

   * Speedup improvement for 'date:'-revision search. (Guillaume Pinot).

   * Show the correct number of revisions pushed when pushing a new branch.
     (Robert Collins).

   * 'bzr selftest' now shows a progress bar with the number of tests, and 
     progress made. 'make check' shows tests in -v mode, to be more useful
     for the PQM status window. (Robert Collins).
     When using a progress bar, failed tests are printed out, rather than
     being overwritten by the progress bar until the suite finishes.
     (John Arbash Meinel)

   * 'bzr selftest --benchmark' will run a new benchmarking selftest.
     'bzr selftest --benchmark --lsprof-timed' will use lsprofile to generate
     profile data for the individual profiled calls, allowing for fine
     grained analysis of performance.
     (Robert Collins, Martin Pool).

   * 'bzr commit' shows a progress bar. This is useful for commits over sftp
     where commit can take an appreciable time. (Robert Collins)

   * 'bzr add' is now less verbose in telling you what ignore globs were
     matched by files being ignored. Instead it just tells you how many 
     were ignored (because you might reasonably be expecting none to be
     ignored). 'bzr add -v' is unchanged and will report every ignored
     file. (Robert Collins).

   * ftp now has a test server if medusa is installed. As part of testing,
     ftp support has been improved, including support for supplying a
     non-standard port. (John Arbash Meinel).

   * 'bzr log --line' shows the revision number, and uses only the
     first line of the log message (#5162, Alexander Belchenko;
     Matthieu Moy)

   * 'bzr status' has had the --all option removed. The 'bzr ls' command
     should be used to retrieve all versioned files. (Robert Collins)

   * 'bzr bundle OTHER/BRANCH' will create a bundle which can be sent
     over email, and applied on the other end, while maintaining ancestry.
     This bundle can be applied with either 'bzr merge' or 'bzr pull',
     the same way you would apply another branch.
     (John Arbash Meinel, Aaron Bentley)
  
   * 'bzr whoami' can now be used to set your identity from the command line,
     for a branch or globally.  (Robey Pointer)

   * 'bzr checkout' now aliased to 'bzr co', and 'bzr annotate' to 'bzr ann'.
     (Michael Ellerman)

   * 'bzr revert DIRECTORY' now reverts the contents of the directory as well.
     (Aaron Bentley)

   * 'bzr get sftp://foo' gives a better error when paramiko is not present.
     Also updates things like 'http+pycurl://' if pycurl is not present.
     (John Arbash Meinel) (Malone #47821, #52204)

   * New env variable ``BZR_PROGRESS_BAR``, sets the default progress bar type.
     Can be set to 'none' or 'dummy' to disable the progress bar, 'dots' or 
     'tty' to create the respective type. (John Arbash Meinel, #42197, #51107)

   * Improve the help text for 'bzr diff' to explain what various options do.
     (John Arbash Meinel, #6391)

   * 'bzr uncommit -r 10' now uncommits revisions 11.. rather than uncommitting
     revision 10. This makes -r10 more in line with what other commands do.
     'bzr uncommit' also now saves the pending merges of the revisions that
     were removed. So it is safe to uncommit after a merge, fix something,
     and commit again. (John Arbash Meinel, #32526, #31426)

   * 'bzr init' now also works on remote locations.
     (Wouter van Heyst, #48904)

   * HTTP support has been updated. When using pycurl we now support 
     connection keep-alive, which reduces dns requests and round trips.
     And for both urllib and pycurl we support multi-range requests, 
     which decreases the number of round-trips. Performance results for
     ``bzr branch http://bazaar-vcs.org/bzr/bzr.dev/`` indicate
     http branching is now 2-3x faster, and ``bzr pull`` in an existing 
     branch is as much as 4x faster.
     (Michael Ellerman, Johan Rydberg, John Arbash Meinel, #46768)

   * Performance improvements for sftp. Branching and pulling are now up to
     2x faster. Utilize paramiko.readv() support for async requests if it
     is available (paramiko > 1.6) (John Arbash Meinel)

  BUG FIXES:

    * Fix shadowed definition of TestLocationConfig that caused some 
      tests not to run.
      (Erik Bågfors, Michael Ellerman, Martin Pool, #32587)

    * Fix unnecessary requirement of sign-my-commits that it be run from
      a working directory.  (Martin Pool, Robert Collins)

    * 'bzr push location' will only remember the push location if it succeeds
      in connecting to the remote location. (John Arbash Meinel, #49742)

    * 'bzr revert' no longer toggles the executable bit on win32
      (John Arbash Meinel, #45010)

    * Handle broken pipe under win32 correctly. (John Arbash Meinel)
    
    * sftp tests now work correctly on win32 if you have a newer paramiko
      (John Arbash Meinel)

    * Cleanup win32 test suite, and general cleanup of places where
      file handles were being held open. (John Arbash Meinel)

    * When specifying filenames for 'diff -r x..y', the name of the file in the
      working directory can be used, even if its name is different in both x
      and y.

    * File-ids containing single- or double-quotes are handled correctly by
      push. (Aaron Bentley, #52227)

    * Normalize unicode filenames to ensure cross-platform consistency.
      (John Arbash Meinel, #43689)

    * The argument parser can now handle '-' as an argument. Currently
      no code interprets it specially (it is mostly handled as a file named 
      '-'). But plugins, and future operations can use it.
      (John Arbash meinel, #50984)

    * Bundles can properly read binary files with a plain '\r' in them.
      (John Arbash Meinel, #51927)

    * Tuning ``iter_entries()`` to be more efficient (John Arbash Meinel, #5444)

    * Lots of win32 fixes (the test suite passes again).
      (John Arbash Meinel, #50155)

    * Handle openbsd returning None for sys.getfilesystemencoding() (#41183) 

    * Support ftp APPE (append) to allow Knits to be used over ftp (#42592)

    * Removals are only committed if they match the filespec (or if there is
      no filespec).  (#46635, Aaron Bentley)

    * smart-add recurses through all supplied directories 
      (John Arbash Meinel, #52578)

    * Make the bundle reader extra lines before and after the bundle text.
      This allows you to parse an email with the bundle inline.
      (John Arbash Meinel, #49182)

    * Change the file id generator to squash a little bit more. Helps when
      working with long filenames on windows. (Also helps for unicode filenames
      not generating hidden files). (John Arbash Meinel, #43801)

    * Restore terminal mode on C-c while reading sftp password.  (#48923, 
      Nicholas Allen, Martin Pool)

    * Timestamps are rounded to 1ms, and revision entries can be recreated
      exactly. (John Arbash Meinel, Jamie Wilkinson, #40693)

    * Branch.base has changed to a URL, but ~/.bazaar/locations.conf should
      use local paths, since it is user visible (John Arbash Meinel, #53653)

    * ``bzr status foo`` when foo was unversioned used to cause a full delta
      to be generated (John Arbash Meinel, #53638)

    * When reading revision properties, an empty value should be considered
      the empty string, not None (John Arbash Meinel, #47782)

    * ``bzr diff --diff-options`` can now handle binary files being changed.
      Also, the output is consistent when --diff-options is not supplied.
      (John Arbash Meinel, #54651, #52930)

    * Use the right suffixes for loading plugins (John Arbash Meinel, #51810)

    * Fix ``Branch.get_parent()`` to handle the case when the parent is not 
      accessible (John Arbash Meinel, #52976)

  INTERNALS:

    * Combine the ignore rules into a single regex rather than looping over
      them to reduce the threshold where  N^2 behaviour occurs in operations
      like status. (Jan Hudec, Robert Collins).

    * Appending to ``bzrlib.DEFAULT_IGNORE`` is now deprecated. Instead, use
      one of the add functions in bzrlib.ignores. (John Arbash Meinel)

    * 'bzr push' should only push the ancestry of the current revision, not
      all of the history in the repository. This is especially important for
      shared repositories. (John Arbash Meinel)

    * ``bzrlib.delta.compare_trees`` now iterates in alphabetically sorted order,
      rather than randomly walking the inventories. (John Arbash Meinel)

    * Doctests are now run in temporary directories which are cleaned up when
      they finish, rather than using special ScratchDir/ScratchBranch objects.
      (Martin Pool)

    * Split ``check`` into separate methods on the branch and on the repository,
      so that it can be specialized in ways that are useful or efficient for
      different formats.  (Martin Pool, Robert Collins)

    * Deprecate ``Repository.all_revision_ids``; most methods don't really need
      the global revision graph but only that part leading up to a particular
      revision.  (Martin Pool, Robert Collins)

    * Add a BzrDirFormat ``control_formats`` list which allows for control formats
      that do not use '.bzr' to store their data - i.e. '.svn', '.hg' etc.
      (Robert Collins, Jelmer Vernooij).

    * ``bzrlib.diff.external_diff`` can be redirected to any file-like object.
      Uses subprocess instead of spawnvp.
      (James Henstridge, John Arbash Meinel, #4047, #48914)

    * New command line option '--profile-imports', which will install a custom
      importer to log time to import modules and regex compilation time to 
      sys.stderr (John Arbash Meinel)

    * 'EmptyTree' is now deprecated, please use ``repository.revision_tree(None)``
      instead. (Robert Collins)

    * "RevisionTree" is now in bzrlib/revisiontree.py. (Robert Collins)

bzr 0.8.2  2006-05-17
  
  BUG FIXES:
   
    * setup.py failed to install launchpad plugin.  (Martin Pool)

bzr 0.8.1  2006-05-16

  BUG FIXES:

    * Fix failure to commit a merge in a checkout.  (Martin Pool, 
      Robert Collins, Erik Bågfors, #43959)

    * Nicer messages from 'commit' in the case of renames, and correct
      messages when a merge has occured. (Robert Collins, Martin Pool)

    * Separate functionality from assert statements as they are skipped in
      optimized mode of python. Add the same check to pending merges.
      (Olaf Conradi, #44443)

  CHANGES:

    * Do not show the None revision in output of bzr ancestry. (Olaf Conradi)

    * Add info on standalone branches without a working tree.
      (Olaf Conradi, #44155)

    * Fix bug in knits when raising InvalidRevisionId. (Olaf Conradi, #44284)

  CHANGES:

    * Make editor invocation comply with Debian Policy. First check
      environment variables VISUAL and EDITOR, then try editor from
      alternatives system. If that all fails, fall back to the pre-defined
      list of editors. (Olaf Conradi, #42904)

  NEW FEATURES:

    * New 'register-branch' command registers a public branch into 
      Launchpad.net, where it can be associated with bugs, etc.
      (Martin Pool, Bjorn Tillenius, Robert Collins)

  INTERNALS:

    * New public api in InventoryEntry - ``describe_change(old, new)`` which
      provides a human description of the changes between two old and
      new. (Robert Collins, Martin Pool)

  TESTING:

    * Fix test case for bzr info in upgrading a standalone branch to metadir,
      uses bzrlib api now. (Olaf Conradi)

bzr 0.8  2006-05-08

  NOTES WHEN UPGRADING:

    Release 0.8 of bzr introduces a new format for history storage, called
    'knit', as an evolution of to the 'weave' format used in 0.7.  Local 
    and remote operations are faster using knits than weaves.  Several
    operations including 'init', 'init-repo', and 'upgrade' take a 
    --format option that controls this.  Branching from an existing branch
    will keep the same format.

    It is possible to merge, pull and push between branches of different
    formats but this is slower than moving data between homogenous
    branches.  It is therefore recommended (but not required) that you
    upgrade all branches for a project at the same time.  Information on
    formats is shown by 'bzr info'.

    bzr 0.8 now allows creation of 'repositories', which hold the history 
    of files and revisions for several branches.  Previously bzr kept all
    the history for a branch within the .bzr directory at the root of the
    branch, and this is still the default.  To create a repository, use
    the new 'bzr init-repo' command.  Branches exist as directories under
    the repository and contain just a small amount of information
    indicating the current revision of the branch.

    bzr 0.8 also supports 'checkouts', which are similar to in cvs and
    subversion.  Checkouts are associated with a branch (optionally in a
    repository), which contains all the historical information.  The
    result is that a checkout can be deleted without losing any
    already-committed revisions.  A new 'update' command is also available. 

    Repositories and checkouts are not supported with the 0.7 storage
    format.  To use them you must upgrad to either knits, or to the
    'metaweave' format, which uses weaves but changes the .bzr directory
    arrangement.
    

  IMPROVEMENTS:

    * Sftp paths can now be relative, or local, according to the lftp
      convention. Paths now take the form::

          sftp://user:pass@host:port/~/relative/path
          or
          sftp://user:pass@host:port/absolute/path

    * The FTP transport now tries to reconnect after a temporary
      failure. ftp put is made atomic. (Matthieu Moy)

    * The FTP transport now maintains a pool of connections, and
      reuses them to avoid multiple connections to the same host (like
      sftp did). (Daniel Silverstone)

    * The ``bzr_man.py`` file has been removed. To create the man page now,
      use ``./generate_docs.py man``. The new program can also create other files.
      Run ``python generate_docs.py --help`` for usage information.
      (Hans Ulrich Niedermann & James Blackwell).

    * Man Page now gives full help (James Blackwell).
      Help also updated to reflect user config now being stored in .bazaar
      (Hans Ulrich Niedermann)

    * It's now possible to set aliases in bazaar.conf (Erik Bågfors)

    * Pull now accepts a --revision argument (Erik Bågfors)

    * ``bzr re-sign`` now allows multiple revisions to be supplied on the command
      line. You can now use the following command to sign all of your old
      commits::

        find .bzr/revision-store// -name my@email-* \
          | sed 's/.*\/\/..\///' \
          | xargs bzr re-sign

    * Upgrade can now upgrade over the network. (Robert Collins)

    * Two new commands 'bzr checkout' and 'bzr update' allow for CVS/SVN-alike
      behaviour.  By default they will cache history in the checkout, but
      with --lightweight almost all data is kept in the master branch.
      (Robert Collins)

    * 'revert' unversions newly-versioned files, instead of deleting them.

    * 'merge' is more robust.  Conflict messages have changed.

    * 'merge' and 'revert' no longer clobber existing files that end in '~' or
      '.moved'.

    * Default log format can be set in configuration and plugins can register
      their own formatters. (Erik Bågfors)

    * New 'reconcile' command will check branch consistency and repair indexes
      that can become out of sync in pre 0.8 formats. (Robert Collins,
      Daniel Silverstone)

    * New 'bzr init --format' and 'bzr upgrade --format' option to control 
      what storage format is created or produced.  (Robert Collins, 
      Martin Pool)

    * Add parent location to 'bzr info', if there is one.  (Olaf Conradi)

    * New developer commands 'weave-list' and 'weave-join'.  (Martin Pool)

    * New 'init-repository' command, plus support for repositories in 'init'
      and 'branch' (Aaron Bentley, Erik Bågfors, Robert Collins)

    * Improve output of 'info' command. Show all relevant locations related to
      working tree, branch and repository. Use kibibytes for binary quantities.
      Fix off-by-one error in missing revisions of working tree.  Make 'info'
      work on branches, repositories and remote locations.  Show locations
      relative to the shared repository, if applicable.  Show locking status
      of locations.  (Olaf Conradi)

    * Diff and merge now safely handle binary files. (Aaron Bentley)

    * 'pull' and 'push' now normalise the revision history, so that any two
      branches with the same tip revision will have the same output from 'log'.
      (Robert Collins)

    * 'merge' accepts --remember option to store parent location, like 'push'
      and 'pull'. (Olaf Conradi)

    * bzr status and diff when files given as arguments do not exist
      in the relevant trees.  (Martin Pool, #3619)

    * Add '.hg' to the default ignore list.  (Martin Pool)

    * 'knit' is now the default disk format. This improves disk performance and
      utilization, increases incremental pull performance, robustness with SFTP
      and allows checkouts over SFTP to perform acceptably. 
      The initial Knit code was contributed by Johan Rydberg based on a
      specification by Martin Pool.
      (Robert Collins, Aaron Bentley, Johan Rydberg, Martin Pool).

    * New tool to generate all-in-one html version of the manual.  (Alexander
      Belchenko)

    * Hitting CTRL-C while doing an SFTP push will no longer cause stale locks
      to be left in the SFTP repository. (Robert Collins, Martin Pool).

    * New option 'diff --prefix' to control how files are named in diff
      output, with shortcuts '-p0' and '-p1' corresponding to the options for 
      GNU patch.  (Alexander Belchenko, Goffredo Baroncelli, Martin Pool)

    * Add --revision option to 'annotate' command.  (Olaf Conradi)

    * If bzr shows an unexpected revision-history after pulling (perhaps due
      to a reweave) it can now be corrected by 'bzr reconcile'.
      (Robert Collins)

  CHANGES:

    * Commit is now verbose by default, and shows changed filenames and the 
      new revision number.  (Robert Collins, Martin Pool)

    * Unify 'mv', 'move', 'rename'.  (Matthew Fuller, #5379)

    * 'bzr -h' shows help.  (Martin Pool, Ian Bicking, #35940)

    * Make 'pull' and 'push' remember location on failure using --remember.
      (Olaf Conradi)

    * For compatibility, make old format for using weaves inside metadir
      available as 'metaweave' format.  Rename format 'metadir' to 'default'.
      Clean up help for option --format in commands 'init', 'init-repo' and
      'upgrade'.  (Olaf Conradi)

  INTERNALS:
  
    * The internal storage of history, and logical branch identity have now
      been split into Branch, and Repository. The common locking and file 
      management routines are now in bzrlib.lockablefiles. 
      (Aaron Bentley, Robert Collins, Martin Pool)

    * Transports can now raise DependencyNotPresent if they need a library
      which is not installed, and then another implementation will be 
      tried.  (Martin Pool)

    * Remove obsolete (and no-op) `decode` parameter to `Transport.get`.  
      (Martin Pool)

    * Using Tree Transform for merge, revert, tree-building

    * WorkingTree.create, Branch.create, ``WorkingTree.create_standalone``,
      Branch.initialize are now deprecated. Please see ``BzrDir.create_*`` for
      replacement API's. (Robert Collins)

    * New BzrDir class represents the .bzr control directory and manages
      formatting issues. (Robert Collins)

    * New repository.InterRepository class encapsulates Repository to 
      Repository actions and allows for clean selection of optimised code
      paths. (Robert Collins)

    * ``bzrlib.fetch.fetch`` and ``bzrlib.fetch.greedy_fetch`` are now
      deprecated, please use ``branch.fetch`` or ``repository.fetch``
      depending on your needs. (Robert Collins)

    * deprecated methods now have a ``is_deprecated`` flag on them that can
      be checked, if you need to determine whether a given callable is 
      deprecated at runtime. (Robert Collins)

    * Progress bars are now nested - see
      ``bzrlib.ui.ui_factory.nested_progress_bar``.
      (Robert Collins, Robey Pointer)

    * New API call ``get_format_description()`` for each type of format.
      (Olaf Conradi)

    * Changed ``branch.set_parent()`` to accept None to remove parent.
      (Olaf Conradi)

    * Deprecated BzrError AmbiguousBase.  (Olaf Conradi)

    * WorkingTree.branch is now a read only property.  (Robert Collins)

    * bzrlib.ui.text.TextUIFactory now accepts a ``bar_type`` parameter which
      can be None or a factory that will create a progress bar. This is
      useful for testing or for overriding the bzrlib.progress heuristic.
      (Robert Collins)

    * New API method ``get_physical_lock_status()`` to query locks present on a
      transport.  (Olaf Conradi)

    * Repository.reconcile now takes a thorough keyword parameter to allow
      requesting an indepth reconciliation, rather than just a data-loss 
      check. (Robert Collins)

    * ``bzrlib.ui.ui_factory protocol`` now supports ``get_boolean`` to prompt
      the user for yes/no style input. (Robert Collins)

  TESTING:

    * SFTP tests now shortcut the SSH negotiation, reducing test overhead
      for testing SFTP protocol support. (Robey Pointer)

    * Branch formats are now tested once per implementation (see ``bzrlib.
      tests.branch_implementations``. This is analagous to the transport
      interface tests, and has been followed up with working tree,
      repository and BzrDir tests. (Robert Collins)

    * New test base class TestCaseWithTransport provides a transport aware
      test environment, useful for testing any transport-interface using
      code. The test suite option --transport controls the transport used
      by this class (when its not being used as part of implementation
      contract testing). (Robert Collins)

    * Close logging handler on disabling the test log. This will remove the
      handler from the internal list inside python's logging module,
      preventing shutdown from closing it twice.  (Olaf Conradi)

    * Move test case for uncommit to blackbox tests.  (Olaf Conradi)

    * ``run_bzr`` and ``run_bzr_captured`` now accept a 'stdin="foo"'
      parameter which will provide String("foo") to the command as its stdin.

bzr 0.7 2006-01-09

  CHANGES:

    * .bzrignore is excluded from exports, on the grounds that it's a bzr 
      internal-use file and may not be wanted.  (Jamie Wilkinson)

    * The "bzr directories" command were removed in favor of the new
      --kind option to the "bzr inventory" command.  To list all 
      versioned directories, now use "bzr inventory --kind directory".  
      (Johan Rydberg)

    * Under Windows configuration directory is now ``%APPDATA%\bazaar\2.0``
      by default. (John Arbash Meinel)

    * The parent of Bzr configuration directory can be set by ``BZR_HOME``
      environment variable. Now the path for it is searched in ``BZR_HOME``,
      then in HOME. Under Windows the order is: ``BZR_HOME``, ``APPDATA``
      (usually points to ``C:\Documents and Settings\User Name\Application Data``),
      ``HOME``. (John Arbash Meinel)

    * Plugins with the same name in different directories in the bzr plugin
      path are no longer loaded: only the first successfully loaded one is
      used. (Robert Collins)

    * Use systems' external ssh command to open connections if possible.  
      This gives better integration with user settings such as ProxyCommand.
      (James Henstridge)

    * Permissions on files underneath .bzr/ are inherited from the .bzr 
      directory. So for a shared repository, simply doing 'chmod -R g+w .bzr/'
      will mean that future file will be created with group write permissions.

    * configure.in and config.guess are no longer in the builtin default 
      ignore list.

    * '.sw[nop]' pattern ignored, to ignore vim swap files for nameless
      files.  (John Arbash Meinel, Martin Pool)

  IMPROVEMENTS:

    * "bzr INIT dir" now initializes the specified directory, and creates 
      it if it does not exist.  (John Arbash Meinel)

    * New remerge command (Aaron Bentley)

    * Better zsh completion script.  (Steve Borho)

    * 'bzr diff' now returns 1 when there are changes in the working 
      tree. (Robert Collins)

    * 'bzr push' now exists and can push changes to a remote location. 
      This uses the transport infrastructure, and can store the remote
      location in the ~/.bazaar/branches.conf configuration file.
      (Robert Collins)

    * Test directories are only kept if the test fails and the user requests
      that they be kept.

    * Tweaks to short log printing

    * Added branch nicks, new nick command, printing them in log output. 
      (Aaron Bentley)

    * If ``$BZR_PDB`` is set, pop into the debugger when an uncaught exception 
      occurs.  (Martin Pool)

    * Accept 'bzr resolved' (an alias for 'bzr resolve'), as this is
      the same as Subversion.  (Martin Pool)

    * New ftp transport support (on ftplib), for ftp:// and aftp:// 
      URLs.  (Daniel Silverstone)

    * Commit editor temporary files now start with ``bzr_log.``, to allow 
      text editors to match the file name and set up appropriate modes or 
      settings.  (Magnus Therning)

    * Improved performance when integrating changes from a remote weave.  
      (Goffredo Baroncelli)

    * Sftp will attempt to cache the connection, so it is more likely that
      a connection will be reused, rather than requiring multiple password
      requests.

    * bzr revno now takes an optional argument indicating the branch whose
      revno should be printed.  (Michael Ellerman)

    * bzr cat defaults to printing the last version of the file.  
      (Matthieu Moy, #3632)

    * New global option 'bzr --lsprof COMMAND' runs bzr under the lsprof 
      profiler.  (Denys Duchier)

    * Faster commits by reading only the headers of affected weave files. 
      (Denys Duchier)

    * 'bzr add' now takes a --dry-run parameter which shows you what would be
      added, but doesn't actually add anything. (Michael Ellerman)

    * 'bzr add' now lists how many files were ignored per glob.  add --verbose
      lists the specific files.  (Aaron Bentley)

    * 'bzr missing' now supports displaying changes in diverged trees and can
      be limited to show what either end of the comparison is missing.
      (Aaron Bently, with a little prompting from Daniel Silverstone)

  BUG FIXES:

    * SFTP can walk up to the root path without index errors. (Robert Collins)

    * Fix bugs in running bzr with 'python -O'.  (Martin Pool)

    * Error when run with -OO

    * Fix bug in reporting http errors that don't have an http error code.
      (Martin Pool)

    * Handle more cases of pipe errors in display commands

    * Change status to 3 for all errors

    * Files that are added and unlinked before committing are completely
      ignored by diff and status

    * Stores with some compressed texts and some uncompressed texts are now
      able to be used. (John A Meinel)

    * Fix for bzr pull failing sometimes under windows

    * Fix for sftp transport under windows when using interactive auth

    * Show files which are both renamed and modified as such in 'bzr 
      status' output.  (Daniel Silverstone, #4503)

    * Make annotate cope better with revisions committed without a valid 
      email address.  (Marien Zwart)

    * Fix representation of tab characters in commit messages.
      (Harald Meland)

    * List of plugin directories in ``BZR_PLUGIN_PATH`` environment variable is
      now parsed properly under Windows. (Alexander Belchenko)

    * Show number of revisions pushed/pulled/merged. (Robey Pointer)

    * Keep a cached copy of the basis inventory to speed up operations 
      that need to refer to it.  (Johan Rydberg, Martin Pool)

    * Fix bugs in bzr status display of non-ascii characters.
      (Martin Pool)

    * Remove Makefile.in from default ignore list.
      (Tollef Fog Heen, Martin Pool, #6413)

    * Fix failure in 'bzr added'.  (Nathan McCallum, Martin Pool)

  TESTING:

    * Fix selftest asking for passwords when there are no SFTP keys.  
      (Robey Pointer, Jelmer Vernooij) 

    * Fix selftest run with 'python -O'.  (Martin Pool)

    * Fix HTTP tests under Windows. (John Arbash Meinel)

    * Make tests work even if HOME is not set (Aaron Bentley)

    * Updated ``build_tree`` to use fixed line-endings for tests which read 
      the file cotents and compare. Make some tests use this to pass under
      Windows. (John Arbash Meinel)

    * Skip stat and symlink tests under Windows. (Alexander Belchenko)

    * Delay in selftest/testhashcash is now issued under win32 and Cygwin.
      (John Arbash Meinel)

    * Use terminal width to align verbose test output.  (Martin Pool)

    * Blackbox tests are maintained within the bzrlib.tests.blackbox directory.
      If adding a new test script please add that to
      ``bzrlib.tests.blackbox.__init__``. (Robert Collins)

    * Much better error message if one of the test suites can't be 
      imported.  (Martin Pool)

    * Make check now runs the test suite twice - once with the default locale,
      and once with all locales forced to C, to expose bugs. This is not 
      trivially done within python, so for now its only triggered by running
      Make check. Integrators and packagers who wish to check for full 
      platform support should run 'make check' to test the source.
      (Robert Collins)

    * Tests can now run TestSkipped if they can't execute for any reason.
      (Martin Pool) (NB: TestSkipped should only be raised for correctable
      reasons - see the wiki spec ImprovingBzrTestSuite).

    * Test sftp with relative, absolute-in-homedir and absolute-not-in-homedir
      paths for the transport tests. Introduce blackbox remote sftp tests that
      test the same permutations. (Robert Collins, Robey Pointer)

    * Transport implementation tests are now independent of the local file
      system, which allows tests for esoteric transports, and for features
      not available in the local file system. They also repeat for variations
      on the URL scheme that can introduce issues in the transport code,
      see bzrlib.transport.TransportTestProviderAdapter() for this.
      (Robert Collins).

    * ``TestCase.build_tree`` uses the transport interface to build trees,
      pass in a transport parameter to give it an existing connection.
      (Robert Collins).

  INTERNALS:

    * WorkingTree.pull has been split across Branch and WorkingTree,
      to allow Branch only pulls. (Robert Collins)

    * ``commands.display_command`` now returns the result of the decorated 
      function. (Robert Collins)

    * LocationConfig now has a ``set_user_option(key, value)`` call to save
      a setting in its matching location section (a new one is created
      if needed). (Robert Collins)

    * Branch has two new methods, ``get_push_location`` and
      ``set_push_location`` to respectively, get and set the push location.
      (Robert Collins)

    * ``commands.register_command`` now takes an optional flag to signal that
      the registrant is planning to decorate an existing command. When 
      given multiple plugins registering a command is not an error, and
      the original command class (whether built in or a plugin based one) is
      returned to the caller. There is a new error 'MustUseDecorated' for
      signalling when a wrapping command should switch to the original
      version. (Robert Collins)

    * Some option parsing errors will raise 'BzrOptionError', allowing 
      granular detection for decorating commands. (Robert Collins).

    * ``Branch.read_working_inventory`` has moved to
      ``WorkingTree.read_working_inventory``. This necessitated changes to
      ``Branch.get_root_id``, and a move of ``Branch.set_inventory`` to
      WorkingTree as well. To make it clear that a WorkingTree cannot always
      be obtained ``Branch.working_tree()`` will raise
      ``errors.NoWorkingTree`` if one cannot be obtained. (Robert Collins)

    * All pending merges operations from Branch are now on WorkingTree.
      (Robert Collins)

    * The follow operations from Branch have moved to WorkingTree::

          add()
          commit()
          move()
          rename_one()
          unknowns()

      (Robert Collins)

    * ``bzrlib.add.smart_add_branch`` is now ``smart_add_tree``. (Robert Collins)

    * New "rio" serialization format, similar to rfc-822. (Martin Pool)

    * Rename selftests to ``bzrlib.tests.test_foo``.  (John A Meinel, Martin 
      Pool)

    * ``bzrlib.plugin.all_plugins`` has been changed from an attribute to a 
      query method. (Robert Collins)
 
    * New options to read only the table-of-contents of a weave.  
      (Denys Duchier)

    * Raise NoSuchFile when someone tries to add a non-existant file.
      (Michael Ellerman)

    * Simplify handling of DivergedBranches in ``cmd_pull()``.
      (Michael Ellerman)
   
    * Branch.controlfile* logic has moved to lockablefiles.LockableFiles, which
      is exposed as ``Branch().control_files``. Also this has been altered with the
      controlfile pre/suffix replaced by simple method names like 'get' and
      'put'. (Aaron Bentley, Robert Collins).

    * Deprecated functions and methods can now be marked as such using the 
      ``bzrlib.symbol_versioning`` module. Marked method have their docstring
      updated and will issue a DeprecationWarning using the warnings module
      when they are used. (Robert Collins)

    * ``bzrlib.osutils.safe_unicode`` now exists to provide parameter coercion
      for functions that need unicode strings. (Robert Collins)

bzr 0.6 2005-10-28

  IMPROVEMENTS:
  
    * pull now takes --verbose to show you what revisions are added or removed
      (John A Meinel)

    * merge now takes a --show-base option to include the base text in
      conflicts.
      (Aaron Bentley)

    * The config files are now read using ConfigObj, so '=' should be used as
      a separator, not ':'.
      (Aaron Bentley)

    * New 'bzr commit --strict' option refuses to commit if there are 
      any unknown files in the tree.  To commit, make sure all files are 
      either ignored, added, or deleted.  (Michael Ellerman)

    * The config directory is now ~/.bazaar, and there is a single file 
      ~/.bazaar/bazaar.conf storing email, editor and other preferences.
      (Robert Collins)

    * 'bzr add' no longer takes a --verbose option, and a --quiet option
      has been added that suppresses all output.

    * Improved zsh completion support in contrib/zsh, from Clint
      Adams.

    * Builtin 'bzr annotate' command, by Martin Pool with improvements from 
      Goffredo Baroncelli.
    
    * 'bzr check' now accepts -v for verbose reporting, and checks for
      ghosts in the branch. (Robert Collins)

    * New command 're-sign' which will regenerate the gpg signature for 
      a revision. (Robert Collins)

    * If you set ``check_signatures=require`` for a path in 
      ``~/.bazaar/branches.conf`` then bzr will invoke your
      ``gpg_signing_command`` (defaults to gpg) and record a digital signature
      of your commit. (Robert Collins)

    * New sftp transport, based on Paramiko.  (Robey Pointer)

    * 'bzr pull' now accepts '--clobber' which will discard local changes
      and make this branch identical to the source branch. (Robert Collins)

    * Just give a quieter warning if a plugin can't be loaded, and 
      put the details in .bzr.log.  (Martin Pool)

    * 'bzr branch' will now set the branch-name to the last component of the
      output directory, if one was supplied.

    * If the option ``post_commit`` is set to one (or more) python function
      names (must be in the bzrlib namespace), then they will be invoked
      after the commit has completed, with the branch and ``revision_id`` as
      parameters. (Robert Collins)

    * Merge now has a retcode of 1 when conflicts occur. (Robert Collins)

    * --merge-type weave is now supported for file contents.  Tree-shape
      changes are still three-way based.  (Martin Pool, Aaron Bentley)

    * 'bzr check' allows the first revision on revision-history to have
      parents - something that is expected for cheap checkouts, and occurs
      when conversions from baz do not have all history.  (Robert Collins).

   * 'bzr merge' can now graft unrelated trees together, if your specify
     0 as a base. (Aaron Bentley)

   * 'bzr commit branch' and 'bzr commit branch/file1 branch/file2' now work
     (Aaron Bentley)

    * Add '.sconsign*' to default ignore list.  (Alexander Belchenko)

   * 'bzr merge --reprocess' minimizes conflicts

  TESTING:

    * The 'bzr selftest --pattern' option for has been removed, now 
      test specifiers on the command line can be simple strings, or 
      regexps, or both. (Robert Collins)

    * Passing -v to selftest will now show the time each test took to 
      complete, which will aid in analysing performance regressions and
      related questions. (Robert Collins)

    * 'bzr selftest' runs all tests, even if one fails, unless '--one'
      is given. (Martin Pool)

    * There is a new method for TestCaseInTempDir, assertFileEqual, which
      will check that a given content is equal to the content of the named
      file. (Robert Collins)

    * Fix test suite's habit of leaving many temporary log files in $TMPDIR.
      (Martin Pool)

  INTERNALS:

    * New 'testament' command and concept for making gpg-signatures 
      of revisions that are not tied to a particular internal
      representation.  (Martin Pool).

    * Per-revision properties ('revprops') as key-value associated 
      strings on each revision created when the revision is committed.
      Intended mainly for the use of external tools.  (Martin Pool).

    * Config options have moved from bzrlib.osutils to bzrlib.config.
      (Robert Collins)

    * Improved command line option definitions allowing explanations
      for individual options, among other things.  Contributed by 
      Magnus Therning.

    * Config options have moved from bzrlib.osutils to bzrlib.config.
      Configuration is now done via the config.Config interface:
      Depending on whether you have a Branch, a Location or no information
      available, construct a ``*Config``, and use its ``signature_checking``,
      ``username`` and ``user_email`` methods. (Robert Collins)

    * Plugins are now loaded under bzrlib.plugins, not bzrlib.plugin, and
      they are made available for other plugins to use. You should not 
      import other plugins during the ``__init__`` of your plugin though, as 
      no ordering is guaranteed, and the plugins directory is not on the
      python path. (Robert Collins)

    * Branch.relpath has been moved to WorkingTree.relpath. WorkingTree no
      no longer takes an inventory, rather it takes an option branch
      parameter, and if None is given will open the branch at basedir 
      implicitly. (Robert Collins)

    * Cleaner exception structure and error reporting.  Suggested by 
      Scott James Remnant.  (Martin Pool)

    * Branch.remove has been moved to WorkingTree, which has also gained
      ``lock_read``, ``lock_write`` and ``unlock`` methods for convenience.
      (Robert Collins)

    * Two decorators, ``needs_read_lock`` and ``needs_write_lock`` have been
      added to the branch module. Use these to cause a function to run in a
      read or write lock respectively. (Robert Collins)

    * ``Branch.open_containing`` now returns a tuple (Branch, relative-path),
      which allows direct access to the common case of 'get me this file
      from its branch'. (Robert Collins)

    * Transports can register using ``register_lazy_transport``, and they 
      will be loaded when first used.  (Martin Pool)

    * 'pull' has been factored out of the command as ``WorkingTree.pull()``.
      A new option to WorkingTree.pull has been added, clobber, which will
      ignore diverged history and pull anyway.
      (Robert Collins)

    * config.Config has a ``get_user_option`` call that accepts an option name.
      This will be looked up in branches.conf and bazaar.conf as normal.
      It is intended that this be used by plugins to support options - 
      options of built in programs should have specific methods on the config.
      (Robert Collins)

    * ``merge.merge_inner`` now has tempdir as an optional parameter.
      (Robert Collins)

    * Tree.kind is not recorded at the top level of the hierarchy, as it was
      missing on EmptyTree, leading to a bug with merge on EmptyTrees.
      (Robert Collins)

    * ``WorkingTree.__del__`` has been removed, it was non deterministic and not 
      doing what it was intended to. See ``WorkingTree.__init__`` for a comment
      about future directions. (Robert Collins/Martin Pool)

    * bzrlib.transport.http has been modified so that only 404 urllib errors
      are returned as NoSuchFile. Other exceptions will propogate as normal.
      This allows debuging of actual errors. (Robert Collins)

    * bzrlib.transport.Transport now accepts *ONLY* url escaped relative paths
      to apis like 'put', 'get' and 'has'. This is to provide consistent
      behaviour - it operates on url's only. (Robert Collins)

    * Transports can register using ``register_lazy_transport``, and they 
      will be loaded when first used.  (Martin Pool)

    * ``merge_flex`` no longer calls ``conflict_handler.finalize()``, instead that
      is called by ``merge_inner``. This is so that the conflict count can be 
      retrieved (and potentially manipulated) before returning to the caller
      of ``merge_inner``. Likewise 'merge' now returns the conflict count to the
      caller. (Robert Collins)

    * ``revision.revision_graph`` can handle having only partial history for
      a revision - that is no revisions in the graph with no parents.
      (Robert Collins).

    * New ``builtins.branch_files`` uses the standard ``file_list`` rules to
      produce a branch and a list of paths, relative to that branch
      (Aaron Bentley)

    * New TestCase.addCleanup facility.

    * New ``bzrlib.version_info`` tuple (similar to ``sys.version_info``),
      which can be used by programs importing bzrlib.

  BUG FIXES:

    * Better handling of branches in directories with non-ascii names. 
      (Joel Rosdahl, Panagiotis Papadakos)

    * Upgrades of trees with no commits will not fail due to accessing
      [-1] in the revision-history. (Andres Salomon)


bzr 0.1.1 2005-10-12

  BUG FIXES:

    * Fix problem in pulling over http from machines that do not 
      allow directories to be listed.

    * Avoid harmless warning about invalid hash cache after 
      upgrading branch format.

  PERFORMANCE: 
  
    * Avoid some unnecessary http operations in branch and pull.


bzr 0.1 2005-10-11

  NOTES:

    * 'bzr branch' over http initially gives a very high estimate
      of completion time but it should fall as the first few 
      revisions are pulled in.  branch is still slow on 
      high-latency connections.

  BUG FIXES:
  
    * bzr-man.py has been updated to work again. Contributed by
      Rob Weir.

    * Locking is now done with fcntl.lockf which works with NFS
      file systems. Contributed by Harald Meland.

    * When a merge encounters a file that has been deleted on
      one side and modified on the other, the old contents are
      written out to foo.BASE and foo.SIDE, where SIDE is this
      or OTHER. Contributed by Aaron Bentley.

    * Export was choosing incorrect file paths for the content of
      the tarball, this has been fixed by Aaron Bentley.

    * Commit will no longer commit without a log message, an 
      error is returned instead. Contributed by Jelmer Vernooij.

    * If you commit a specific file in a sub directory, any of its
      parent directories that are added but not listed will be 
      automatically included. Suggested by Michael Ellerman.

    * bzr commit and upgrade did not correctly record new revisions
      for files with only a change to their executable status.
      bzr will correct this when it encounters it. Fixed by
      Robert Collins

    * HTTP tests now force off the use of ``http_proxy`` for the duration.
      Contributed by Gustavo Niemeyer.

    * Fix problems in merging weave-based branches that have 
      different partial views of history.

    * Symlink support: working with symlinks when not in the root of a 
      bzr tree was broken, patch from Scott James Remnant.

  IMPROVEMENTS:

    * 'branch' now accepts a --basis parameter which will take advantage
      of local history when making a new branch. This allows faster 
      branching of remote branches. Contributed by Aaron Bentley.

    * New tree format based on weave files, called version 5.
      Existing branches can be upgraded to this format using 
      'bzr upgrade'.

    * Symlinks are now versionable. Initial patch by 
      Erik Toubro Nielsen, updated to head by Robert Collins.

    * Executable bits are tracked on files. Patch from Gustavo
      Niemeyer.

    * 'bzr status' now shows unknown files inside a selected directory.
      Patch from Heikki Paajanen.

    * Merge conflicts are recorded in .bzr. Two new commands 'conflicts'
      and 'resolve' have needed added, which list and remove those 
      merge conflicts respectively. A conflicted tree cannot be committed
      in. Contributed by Aaron Bentley.

    * 'rm' is now an alias for 'remove'.

    * Stores now split out their content in a single byte prefixed hash,
      dropping the density of files per directory by 256. Contributed by
      Gustavo Niemeyer.

    * 'bzr diff -r branch:URL' will now perform a diff between two branches.
      Contributed by Robert Collins.

    * 'bzr log' with the default formatter will show merged revisions,
      indented to the right. Initial implementation contributed by Gustavo
      Niemeyer, made incremental by Robert Collins.


  INTERNALS:

    * Test case failures have the exception printed after the log 
      for your viewing pleasure.

    * InventoryEntry is now an abstract base class, use one of the
      concrete InventoryDirectory etc classes instead.

    * Branch raises an UnsupportedFormatError when it detects a 
      bzr branch it cannot understand. This allows for precise
      handling of such circumstances.

    * Remove RevisionReference class; ``Revision.parent_ids`` is now simply a
      list of their ids and ``parent_sha1s`` is a list of their corresponding
      sha1s (for old branches only at the moment.)

    * New method-object style interface for Commit() and Fetch().

    * Renamed ``Branch.last_patch()`` to ``Branch.last_revision()``, since
      we call them revisions not patches.

    * Move ``copy_branch`` to ``bzrlib.clone.copy_branch``.  The destination
      directory is created if it doesn't exist.

    * Inventories now identify the files which were present by 
      giving the revision *of that file*.

    * Inventory and Revision XML contains a version identifier.  
      This must be consistent with the overall branch version
      but allows for more flexibility in future upgrades.

  TESTING:

    * Removed testsweet module so that tests can be run after 
      bzr installed by 'bzr selftest'.

    * 'bzr selftest' command-line arguments can now be partial ids
      of tests to run, e.g. ``bzr selftest test_weave``

      
bzr 0.0.9 2005-09-23

  BUG FIXES:

    * Fixed "branch -r" option.

    * Fix remote access to branches containing non-compressed history.
      (Robert Collins).

    * Better reliability of http server tests.  (John Arbash-Meinel)

    * Merge graph maximum distance calculation fix.  (Aaron Bentley)
   
    * Various minor bug in windows support have been fixed, largely in the
      test suite. Contributed by Alexander Belchenko.

  IMPROVEMENTS:

    * Status now accepts a -r argument to give status between chosen
      revisions. Contributed by Heikki Paajanen.

    * Revision arguments no longer use +/-/= to control ranges, instead
      there is a 'before' namespace, which limits the successive namespace.
      For example '$ bzr log -r date:yesterday..before:date:today' will
      select everything from yesterday and before today. Contributed by
      Robey Pointer

    * There is now a bzr.bat file created by distutils when building on 
      Windows. Contributed by Alexander Belchenko.

  INTERNALS:

    * Removed uuid() as it was unused.

    * Improved 'fetch' code for pulling revisions from one branch into
      another (used by pull, merged, etc.)


bzr 0.0.8 2005-09-20

  IMPROVEMENTS:

    * Adding a file whose parent directory is not versioned will
      implicitly add the parent, and so on up to the root. This means
      you should never need to explictly add a directory, they'll just
      get added when you add a file in the directory.  Contributed by
      Michael Ellerman.

    * Ignore ``.DS_Store`` (contains Mac metadata) by default.
      (Nir Soffer)

    * If you set ``BZR_EDITOR`` in the environment, it is checked in
      preference to EDITOR and the config file for the interactive commit
      editing program. Related to this is a bugfix where a missing program
      set in EDITOR would cause editing to fail, now the fallback program
      for the operating system is still tried.

    * Files that are not directories/symlinks/regular files will no longer
      cause bzr to fail, it will just ignore them by default. You cannot add
      them to the tree though - they are not versionable.


  INTERNALS:

    * Refactor xml packing/unpacking.

  BUG FIXES: 

    * Fixed 'bzr mv' by Ollie Rutherfurd.

    * Fixed strange error when trying to access a nonexistent http
      branch.

    * Make sure that the hashcache gets written out if it can't be
      read.


  PORTABILITY:

    * Various Windows fixes from Ollie Rutherfurd.

    * Quieten warnings about locking; patch from Matt Lavin.


bzr-0.0.7 2005-09-02

  NEW FEATURES:

    * ``bzr shell-complete`` command contributed by Clint Adams to
      help with intelligent shell completion.

    * New expert command ``bzr find-merge-base`` for debugging merges.


  ENHANCEMENTS:

    * Much better merge support.

    * merge3 conflicts are now reported with markers like '<<<<<<<'
      (seven characters) which is the same as CVS and pleases things
      like emacs smerge.


  BUG FIXES:

    * ``bzr upgrade`` no longer fails when trying to fix trees that
      mention revisions that are not present.

    * Fixed bugs in listing plugins from ``bzr plugins``.

    * Fix case of $EDITOR containing options for the editor.

    * Fix log -r refusing to show the last revision.
      (Patch from Goffredo Baroncelli.)


  CHANGES:

    * ``bzr log --show-ids`` shows the revision ids of all parents.

    * Externally provided commands on your $BZRPATH no longer need
      to recognize --bzr-usage to work properly, and can just handle
      --help themselves.


  LIBRARY:

    * Changed trace messages to go through the standard logging
      framework, so that they can more easily be redirected by
      libraries.



bzr-0.0.6 2005-08-18

  NEW FEATURES:

    * Python plugins, automatically loaded from the directories on
      ``BZR_PLUGIN_PATH`` or ``~/.bzr.conf/plugins`` by default.

    * New 'bzr mkdir' command.

    * Commit mesage is fetched from an editor if not given on the
      command line; patch from Torsten Marek.

    * ``bzr log -m FOO`` displays commits whose message matches regexp 
      FOO.
      
    * ``bzr add`` with no arguments adds everything under the current directory.

    * ``bzr mv`` does move or rename depending on its arguments, like
      the Unix command.

    * ``bzr missing`` command shows a summary of the differences
      between two trees.  (Merged from John Arbash-Meinel.)

    * An email address for commits to a particular tree can be
      specified by putting it into .bzr/email within a branch.  (Based
      on a patch from Heikki Paajanen.)


  ENHANCEMENTS:

    * Faster working tree operations.


  CHANGES:

    * 3rd-party modules shipped with bzr are copied within the bzrlib
      python package, so that they can be installed by the setup
      script without clashing with anything already existing on the
      system.  (Contributed by Gustavo Niemeyer.)

    * Moved plugins directory to bzrlib/, so that there's a standard
      plugin directory which is not only installed with bzr itself but
      is also available when using bzr from the development tree.
      ``BZR_PLUGIN_PATH`` and ``DEFAULT_PLUGIN_PATH`` are then added to the
      standard plugins directory.

    * When exporting to a tarball with ``bzr export --format tgz``, put 
      everything under a top directory rather than dumping it into the
      current directory.   This can be overridden with the ``--root`` 
      option.  Patch from William Dodé and John Meinel.

    * New ``bzr upgrade`` command to upgrade the format of a branch,
      replacing ``bzr check --update``.

    * Files within store directories are no longer marked readonly on
      disk.

    * Changed ``bzr log`` output to a more compact form suggested by
      John A Meinel.  Old format is available with the ``--long`` or
      ``-l`` option, patched by William Dodé.

    * By default the commit command refuses to record a revision with
      no changes unless the ``--unchanged`` option is given.

    * The ``--no-plugins``, ``--profile`` and ``--builtin`` command
      line options must come before the command name because they 
      affect what commands are available; all other options must come 
      after the command name because their interpretation depends on
      it.

    * ``branch`` and ``clone`` added as aliases for ``branch``.

    * Default log format is back to the long format; the compact one
      is available with ``--short``.
      
      
  BUG FIXES:
  
    * Fix bugs in committing only selected files or within a subdirectory.


bzr-0.0.5  2005-06-15
  
  CHANGES:

    * ``bzr`` with no command now shows help rather than giving an
      error.  Suggested by Michael Ellerman.

    * ``bzr status`` output format changed, because svn-style output
      doesn't really match the model of bzr.  Now files are grouped by
      status and can be shown with their IDs.  ``bzr status --all``
      shows all versioned files and unknown files but not ignored files.

    * ``bzr log`` runs from most-recent to least-recent, the reverse
      of the previous order.  The previous behaviour can be obtained
      with the ``--forward`` option.
        
    * ``bzr inventory`` by default shows only filenames, and also ids
      if ``--show-ids`` is given, in which case the id is the second
      field.


  ENHANCEMENTS:

    * New 'bzr whoami --email' option shows only the email component
      of the user identification, from Jo Vermeulen.

    * New ``bzr ignore PATTERN`` command.

    * Nicer error message for broken pipe, interrupt and similar
      conditions that don't indicate an internal error.

    * Add ``.*.sw[nop] .git .*.tmp *,v`` to default ignore patterns.

    * Per-branch locks keyed on ``.bzr/branch-lock``, available in
      either read or write mode.

    * New option ``bzr log --show-ids`` shows revision and file ids.

    * New usage ``bzr log FILENAME`` shows only revisions that
      affected that file.

    * Changed format for describing changes in ``bzr log -v``.

    * New option ``bzr commit --file`` to take a message from a file,
      suggested by LarstiQ.

    * New syntax ``bzr status [FILE...]`` contributed by Bartosz
      Oler.  File may be in a branch other than the working directory.

    * ``bzr log`` and ``bzr root`` can be given an http URL instead of
      a filename.

    * Commands can now be defined by external programs or scripts
      in a directory on $BZRPATH.

    * New "stat cache" avoids reading the contents of files if they 
      haven't changed since the previous time.

    * If the Python interpreter is too old, try to find a better one
      or give an error.  Based on a patch from Fredrik Lundh.

    * New optional parameter ``bzr info [BRANCH]``.

    * New form ``bzr commit SELECTED`` to commit only selected files.

    * New form ``bzr log -r FROM:TO`` shows changes in selected
      range; contributed by John A Meinel.

    * New option ``bzr diff --diff-options 'OPTS'`` allows passing
      options through to an external GNU diff.

    * New option ``bzr add --no-recurse`` to add a directory but not
      their contents.

    * ``bzr --version`` now shows more information if bzr is being run
      from a branch.

  
  BUG FIXES:

    * Fixed diff format so that added and removed files will be
      handled properly by patch.  Fix from Lalo Martins.

    * Various fixes for files whose names contain spaces or other
      metacharacters.


  TESTING:

    * Converted black-box test suites from Bourne shell into Python;
      now run using ``./testbzr``.  Various structural improvements to
      the tests.

    * testbzr by default runs the version of bzr found in the same
      directory as the tests, or the one given as the first parameter.

    * testbzr also runs the internal tests, so the only command
      required to check is just ``./testbzr``.

    * testbzr requires python2.4, but can be used to test bzr running
      under a different version.

    * Tests added for many other changes in this release.


  INTERNAL:

    * Included ElementTree library upgraded to 1.2.6 by Fredrik Lundh.

    * Refactor command functions into Command objects based on HCT by
      Scott James Remnant.

    * Better help messages for many commands.

    * Expose ``bzrlib.open_tracefile()`` to start the tracefile; until
      this is called trace messages are just discarded.

    * New internal function ``find_touching_revisions()`` and hidden
      command touching-revisions trace the changes to a given file.

    * Simpler and faster ``compare_inventories()`` function.

    * ``bzrlib.open_tracefile()`` takes a tracefilename parameter.

    * New AtomicFile class.

    * New developer commands ``added``, ``modified``.


  PORTABILITY:

    * Cope on Windows on python2.3 by using the weaker random seed.
      2.4 is now only recommended.


bzr-0.0.4  2005-04-22

  ENHANCEMENTS:

    * 'bzr diff' optionally takes a list of files to diff.  Still a bit
      basic.  Patch from QuantumG.

    * More default ignore patterns.

    * New 'bzr log --verbose' shows a list of files changed in the
      changeset.  Patch from Sebastian Cote.

    * Roll over ~/.bzr.log if it gets too large.

    * Command abbreviations 'ci', 'st', 'stat', '?' based on a patch
      by Jason Diamon.

    * New 'bzr help commands' based on a patch from Denys Duchier.


  CHANGES:

    * User email is determined by looking at $BZREMAIL or ~/.bzr.email
      or $EMAIL.  All are decoded by the locale preferred encoding.
      If none of these are present user@hostname is used.  The host's
      fully-qualified name is not used because that tends to fail when
      there are DNS problems.

    * New 'bzr whoami' command instead of username user-email.


  BUG FIXES: 

    * Make commit safe for hardlinked bzr trees.

    * Some Unicode/locale fixes.

    * Partial workaround for ``difflib.unified_diff`` not handling
      trailing newlines properly.


  INTERNAL:

    * Allow docstrings for help to be in PEP0257 format.  Patch from
      Matt Brubeck.

    * More tests in test.sh.

    * Write profile data to a temporary file not into working
      directory and delete it when done.

    * Smaller .bzr.log with process ids.


  PORTABILITY:

    * Fix opening of ~/.bzr.log on Windows.  Patch from Andrew
      Bennetts.

    * Some improvements in handling paths on Windows, based on a patch
      from QuantumG.


bzr-0.0.3  2005-04-06

  ENHANCEMENTS:

    * New "directories" internal command lists versioned directories
      in the tree.

    * Can now say "bzr commit --help".

    * New "rename" command to rename one file to a different name
      and/or directory.

    * New "move" command to move one or more files into a different
      directory.

    * New "renames" command lists files renamed since base revision.

    * New cat command contributed by janmar.

  CHANGES:

    * .bzr.log is placed in $HOME (not pwd) and is always written in
      UTF-8.  (Probably not a completely good long-term solution, but
      will do for now.)

  PORTABILITY:

    * Workaround for difflib bug in Python 2.3 that causes an
      exception when comparing empty files.  Reported by Erik Toubro
      Nielsen.

  INTERNAL:

    * Refactored inventory storage to insert a root entry at the top.

  TESTING:

    * Start of shell-based black-box testing in test.sh.


bzr-0.0.2.1

  PORTABILITY:

    * Win32 fixes from Steve Brown.


bzr-0.0.2  "black cube"  2005-03-31

  ENHANCEMENTS:

    * Default ignore list extended (see bzrlib/__init__.py).

    * Patterns in .bzrignore are now added to the default ignore list,
      rather than replacing it.

    * Ignore list isn't reread for every file.

    * More help topics.

    * Reinstate the 'bzr check' command to check invariants of the
      branch.

    * New 'ignored' command lists which files are ignored and why;
      'deleted' lists files deleted in the current working tree.

    * Performance improvements.

    * New global --profile option.
    
    * Ignore patterns like './config.h' now correctly match files in
      the root directory only.


bzr-0.0.1  2005-03-26

  ENHANCEMENTS:

    * More information from info command.

    * Can now say "bzr help COMMAND" for more detailed help.

    * Less file flushing and faster performance when writing logs and
      committing to stores.

    * More useful verbose output from some commands.

  BUG FIXES:

    * Fix inverted display of 'R' and 'M' during 'commit -v'.

  PORTABILITY:

    * Include a subset of ElementTree-1.2.20040618 to make
      installation easier.

    * Fix time.localtime call to work with Python 2.3 (the minimum
      supported).


bzr-0.0.0.69  2005-03-22

  ENHANCEMENTS:

    * First public release.

    * Storage of local versions: init, add, remove, rm, info, log,
      diff, status, etc.<|MERGE_RESOLUTION|>--- conflicted
+++ resolved
@@ -62,12 +62,10 @@
       that we can pass in the Transport that we already have.
       (John Arbash Meinel, #75721)
 
-<<<<<<< HEAD
     * ``DirState.set_state_from_inventory()`` needs to properly order
       based on split paths, not just string paths.
       (John Arbash Meinel, #115947)
 
-=======
     * Let TestUIFactoy encode the password prompt with its own stdout.
       (Vincent Ladeuil, #110204)
 
@@ -89,7 +87,6 @@
 
     * Tests no longer fail when BZR_REMOTE_PATH is set in the environment.
       (Daniel Watkins, #111958)
->>>>>>> 63705b91
 
 bzr 0.16  2007-05-07
   
