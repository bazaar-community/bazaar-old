--- conflicted
+++ resolved
@@ -29,24 +29,23 @@
 Bug Fixes
 *********
 
-<<<<<<< HEAD
+* ``bzr init`` does not recursively scan directory contents anymore
+  leading to faster init for directories with existing content.
+  (Martin [gz], Parth Malwankar, #501307)
+
+* ``bzr log --exclude-common-ancestry`` is now taken into account for
+  linear ancetries. (Vincent Ladeuil, #575631)
+
+* ``bzr pull`` now works when a lp: URL is explicitly defined as the parent
+  or pull location in locations.conf or branch.conf.
+  (Gordon Tyler, #534787)
+
+* Ensure that wrong path specifications in ``BZR_PLUGINS_AT`` display
+  proper error messages. (Vincent Ladeuil, #591215)
+
 * Errors occurring during http(s) test server starts should now be handled
   cleanly.
   (Vincent Ladeuil, #392402)
-=======
-* ``bzr init`` does not recursively scan directory contents anymore
-  leading to faster init for directories with existing content.
-  (Martin [gz], Parth Malwankar, #501307)
-
-* ``bzr log --exclude-common-ancestry`` is now taken into account for
-  linear ancetries. (Vincent Ladeuil, #575631)
-
-* ``bzr pull`` now works when a lp: URL is explicitly defined as the parent
-  or pull location in locations.conf or branch.conf.
-  (Gordon Tyler, #534787)
-
-* Ensure that wrong path specifications in ``BZR_PLUGINS_AT`` display
-  proper error messages. (Vincent Ladeuil, #591215)
 
 * Explicitly removing ``--profile-imports`` option from parsed command-line
   arguments on Windows, because bzr script does the same.
@@ -55,7 +54,6 @@
 * Fetching was slightly confused about the best code to use and was
   using a new code path for all branches, resulting in more lookups than
   necessary on old branches. (Robert Collins, #593515)
->>>>>>> 97748a38
 
 * Final fix for 'no help for command' issue. We now show a clean message
   when a command has no help, document how to set help more clearly, and
