####################
Bazaar Release Notes
####################


.. contents:: List of Releases
   :depth: 1

bzr 2.0rc1
##########

<<<<<<< HEAD
=======

:Codename: no worries
:2.0rc1: 2009-08-26

This release of Bazaar makes 2a 'brisbane-core' format the
default.  Most of the work in this release now focusses on bug
fixes and stabilization, covering both 2a and previous formats.

The Bazaar team decided that 2.0 will be a long-term supported
release, with bugfix-only releases based on it continuing for at
least six months or until the following stable release (we said
that previously, but that's worth repeating).

>>>>>>> bd04bedd
Compatibility Breaks
********************

* The default format for bzr is now ``2a``. This format brings many
  significant performance and size improvements. bzr can pull from
  any existing repository into a ``2a`` one, but can only transfer
  into ``rich-root`` repositories from ``2a``. The Upgrade guide
  has more information about this change. (Robert Collins)

* On Windows auto-detection of Putty's plink.exe is disabled.
  Default SSH client for Windows is paramiko. User still can force
  usage of plink if explicitly set environment variable BZR_SSH=plink.
  (#414743, Alexander Belchenko)

New Features
************

<<<<<<< HEAD
* ``upgrade`` now upgrades dependent branches when a shared repository is
  specified. It also supports several new options:

  * ``--dry-run`` for showing what will happen

  * ``--clean`` to remove the backup.dir directory on successful completion.

  (Ian Clatworthy)
=======
* ``bzr branch --switch`` can now switch the checkout in the current directory
  to the newly created branch. (Lukáš Lalinský)
>>>>>>> bd04bedd

Bug Fixes
*********

<<<<<<< HEAD
* Fix a test failure on karmic by making a locale test more robust.
  (Vincent Ladeuil, #413514)

=======
* Fetches were being requested in 'groupcompress' order, but weren't
  recombining the groups. Thus they would 'fragment' to get the correct
  order, but not 'recombine' to acutally benefit from it. Until we get
  recombining to work, switching to 'unordered' fetches avoids the
  fragmentation. (John Arbash Meinel, #402645)

* Fix a pycurl related test failure on karmic by recognizing an error
  raised by newer versions of pycurl.
  (Vincent Ladeuil, #306264)

* Fix a test failure on karmic by making a locale test more robust.
  (Vincent Ladeuil, #413514)

* Fix IndexError printing CannotBindAddress errors.
  (Martin Pool, #286871)

* Fix "Revision ... not present" errors when upgrading stacked branches,
  or when doing fetches from a stacked source to a stacked target.
  (Andrew Bennetts, #399140)

* ``bzr branch`` of 2a repositories over HTTP is much faster.  bzr now
  batches together small fetches from 2a repositories, rather than
  fetching only a few hundred bytes at a time.
  (Andrew Bennetts, #402657)

>>>>>>> bd04bedd
Improvements
************

* A better description of the platform is shown in crash tracebacks, ``bzr
  --version`` and ``bzr selftest``.
  (Martin Pool, #409137)

* bzr can now (again) capture crash data through the apport library, 
  so that a single human-readable file can be attached to bug reports.
  This can be disabled by using ``-Dno_apport`` on the command line, or by
  putting ``no_apport`` into the ``debug_flags`` section of
  ``bazaar.conf``.
  (Martin Pool, Robert Collins, #389328)

* ``bzr push`` locally on windows will no longer give a locking error with
  dirstate based formats. (Robert Collins)

* ``bzr shelve`` and ``bzr unshelve`` now work on windows.
  (Robert Collins, #305006)

* Commit of specific files no longer prevents using the the iter_changes
  codepath. On 2a repositories, commit of specific files should now be as
  fast, or slightly faster, than a full commit. (Robert Collins)

* The internal core code that handles specific file operations like
  ``bzr st FILENAME`` or ``bzr commit FILENAME`` has been changed to
  include the parent directories if they have altered, and when a
  directory stops being a directory its children are always included. This
  fixes a number of causes for ``InconsistentDelta`` errors, and permits
  faster commit of specific paths. (Robert Collins, #347649)

Documentation
*************

* New developer documentation for content filtering.
  (Martin Pool)

API Changes
***********

* ``bzrlib.shelf_ui`` has had the ``from_args`` convenience methods of its
  classes changed to manage lock lifetime of the trees they open in a way
  consistent with reader-exclusive locks. (Robert Collins, #305006)

Internals
*********

Testing
*******

bzr 1.18.1 NOT RELEASED YET
###########################

Bug Fixes
*********

* Fixed a problem where using content filtering and especially end-of-line
  conversion will commit too many copies a file.
  (Martin Pool, #415508)

API Changes
***********

* ``Tree.path_content_summary`` may return a size of None, when called on
  a tree with content filtering where the size of the canonical form
  cannot be cheaply determined.  (Martin Pool)


bzr 1.18
########

Compatibility Breaks
********************

* Committing directly to a stacked branch from a lightweight checkout will
  no longer work. In previous versions this would appear to work but would
  generate repositories with insufficient data to create deltas, leading
  to later errors when branching or reading from the repository.
  (Robert Collins, bug #375013)

New Features
************

Bug Fixes
*********

* Fetching from 2a branches from a version-2 bzr protocol would fail to
  copy the internal inventory pages from the CHK store. This cannot happen
  in normal use as all 2a compatible clients and servers support the
  version-3 protocol, but it does cause test suite failures when testing
  downlevel protocol behaviour. (Robert Collins)

* Fix a test failure on karmic by making a locale test more robust.
  (Vincent Ladeuil, #413514)

* Fixed "Pack ... already exists" error when running ``bzr pack`` on a
  fully packed 2a repository.  (Andrew Bennetts, #382463)

* Further tweaks to handling of ``bzr add`` messages about ignored files.
  (Jason Spashett, #76616)

* Properly handle fetching into a stacked branch while converting the
  data, especially when there are also ghosts. The code was filling in
  parent inventories incorrectly, and also not handling when one of the
  parents was a ghost. (John Arbash Meinel, #402778, #412198)

* ``RemoteStreamSource.get_stream_for_missing_keys`` will fetch CHK
  inventory pages when appropriate (by falling back to the vfs stream
  source).  (Andrew Bennetts, #406686)

* StreamSource generates rich roots from non-rich root sources correctly
  now.  (Andrew Bennetts, #368921)

* When deciding whether a repository was compatible for upgrading or
  fetching, we previously incorrectly checked the default repository
  format for the bzrdir format, rather than the format that was actually
  present on disk.  (Martin Pool, #408824)

Improvements
************

* A better description of the platform is shown in crash tracebacks, ``bzr
  --version`` and ``bzr selftest``.
  (Martin Pool, #409137)

* Cross-format fetches (such as between 1.9-rich-root and 2a) via the
  smart server are more efficient now.  They send inventory deltas rather
  than full inventories.  The smart server has two new requests,
  ``Repository.get_stream_1.19`` and ``Repository.insert_stream_1.19`` to
  support this.  (Andrew Bennetts, #374738, #385826)

* Extracting the full ancestry and computing the ``merge_sort`` is now
  significantly faster. This effects things like ``bzr log -n0``. (For
  example, ``bzr log -r -10..-1 -n0 bzr.dev`` is 2.5s down to 1.0s.
  (John Arbash Meinel)

Documentation
*************

API Changes
***********

Internals
*********

* ``-Dstrict_locks`` can now be used to check that read and write locks
  are treated properly w.r.t. exclusivity. (We don't try to take an OS
  read lock on a file that we already have an OS write lock on.) This is
  now set by default for all tests, if you have a test which cannot be
  fixed, you can use ``self.thisFailsStrictLockCheck()`` as a
  compatibility knob. (John Arbash Meinel)

* InterDifferingSerializer is now only used locally.  Other fetches that
  would have used InterDifferingSerializer now use the more network
  friendly StreamSource, which now automatically does the same
  transformations as InterDifferingSerializer.  (Andrew Bennetts)

* ``KnownGraph`` now has a ``.topo_sort`` and ``.merge_sort`` member which
  are implemented in pyrex and significantly faster. This is exposed along
  with ``CombinedGraphIndex.find_ancestry()`` as
  ``VersionedFiles.get_known_graph_ancestry(keys)``.
  (John Arbash Meinel)

* RemoteBranch.open now honours ignore_fallbacks correctly on bzr-v2
  protocols. (Robert Collins)

* The index code now has some specialized routines to extract the full
  ancestry of a key in a more efficient manner.
  ``CombinedGraphIndex.find_ancestry()``. (Time to get ancestry for
  bzr.dev drops from 1.5s down to 300ms. For OOo from 33s => 10.5s) (John
  Arbash Meinel)

Testing
*******

* Install the test ssl certificate and key so that installed bzr
  can run the https tests. (Denys Duchier, #392401)
  

bzr 1.18rc1
###########

:Codename: little traveller
:1.18:    2009-08-20
:1.18rc1: 2009-08-10

This release of Bazaar marches on towards the 2.0 release in which the 2a
'brisbane-core' format becomes generally recommended.  Most of the work in
this release now focusses on bug fixes and stabilization, covering both 2a
and previous formats.  There is a new text-mode interactive merge feature,
a new guide to migration to 2a format in the user documentation, and
pushing branches to a smart server is now much faster.  

The Bazaar team decided that 2.0 will be a long-term supported release,
with bugfix-only releases based on it continuing for at least six months
or until the following stable release.

There are no changes from 1.18rc1 to 1.18.

New Features
************

* ``bzr merge --interactive`` applies a user-selected portion of the
  merge.  The UI is similar to ``shelve``.  (Aaron Bentley)

* ``bzr reconfigure`` now takes options ``--stacked-on URL`` and
  ``--unstacked`` to change stacking of a branch.
  (Martin Pool, #391411)

Bug Fixes
*********

* Annotating on a stacked branch will now succeed in simple scenarios.
  There are still some complex scenarios where it will fail (bug #399884)
  (John Arbash Meinel, #393366)

* A progress bar is no longer left dangling when ``bzr selftest``
  completes, and the progress bar updates with zero latency so the
  displayed test name is always the one that's actually running.
  (Martin Pool, #123688)

* Authenticating against an ssh server now uses ``auth_none`` to determine
  if password authentication is even supported. This fixes a bug where
  users would be prompted for a launchpad password, even though launchpad
  only supports publickey authentication. (John Arbash Meinel, #375867)
>>>>>>> MERGE-SOURCE

* BranchBuilder now accepts timezone to avoid test failures in countries far
  from GMT. (Vincent Ladeuil, #397716)

* ``bzr commit`` no longer saves the unversioning of missing files until
  the commit has completed on the branch. This means that aborting a
  commit that found a missing file will leave the tree unedited.
  (Robert Collins, #282402)

* ``bzr mv`` no longer takes out branch locks, which allows it to work
  when the branch is readonly. (Robert Collins, #216541)

* ``bzr revert .`` no longer generates an InconsistentDelta error when
  there are missing subtrees. (Robert Collins, #367632)

* ``bzr send`` now generates valid bundles with ``--2a`` formats. However,
  do to internal changes necessary to support this, older clients will
  fail when trying to insert them. For newer clients, the bundle can be
  used to apply the changes to any rich-root compatible format.
  (John Arbash Meinel, #393349)

* Cope with FTP servers that don't support restart/append by falling back
  to reading and then rewriting the whole file, such as TahoeLAFS.  (This
  fallback may be slow for some access patterns.)  (Nils Durner, #294709)

* Encode the paths in ``mbcs`` encoding on Windows when spawning an
  external diff client. This at least allows supporting filenames that are
  not ascii, but are present in the current locale. Ideally we would be
  able to pass the Unicode path, but that would be client dependent.
  (John Arbash Meinel, #382709)

* Fix a compile bug on Solaris having to do with const and
  pointer-to-pointers. (John Arbash Meinel, #408441)

* Fixed a NameError that occurs when merging or pulling from a URL that
  causes a redirection loop when bzr tries to read a URL as a bundle.
  (Andrew Bennetts, #400847)

* Fix ``AttributeError: 'TestUIFactory' object has no attribute 'tick'``
  running send and similar commands on 2a formats.
  (Martin Pool, #408201)
  
* Fix crash in some invocations of ``bzr status`` in format 2a.
  (Martin Pool, #403523)

* Fixed export to existing directory: if directory is empty then export 
  will succeed, otherwise it fails with error.
  (Alexander Belchenko, #406174)

* Fixed spurious "Source branch does not support stacking" warning when
  pushing. (Andrew Bennetts, #388908)

* Fixed spurious transport activity indicator appearing while tests are
  running.  (Martin Pool, #343532)

* Merge now correctly handles empty right-hand revision specs.
  (Aaron Bentley, #333961)

* Renames to lexographically lower basenames in trees that have never been
  committed to will no longer corrupt the dirstate. This was caused by an
  bug in the dirstate update_minimal method. (Robert Collins, #395556)

* Requests for unknown methods no longer cause the smart server to log
  lots of backtraces about ``UnknownSmartMethod``, ``do_chunk`` or
  ``do_end``.  (Andrew Bennetts, #338561)

* Shelve will not shelve the initial add of the tree root.  (Aaron Bentley)

* Streaming from bzr servers where there is a chain of stacked branches
  (A stacked on B stacked on C) will now work. (Robert Collins, #406597)

* The environment variable ``BZR_PROGRESS_BAR`` set to either ``text`` or ``none``
  always forces progress bars either on or off respectively.  Otherwise,
  they're turned on if ``TERM`` is not ``dumb`` and stderr is a terminal.
  bzr always uses the 'text' user interface when run as a command, so
  ``BZR_USE_TEXT_UI`` is no longer needed.
  (Martin Pool, #339385, #387717)

* The optional ``_knit_load_data_pyx`` C extension was never being
  imported.  This caused significant slowdowns when reading data from
  repositories.  (Andrew Bennetts, #405653)
  
* The ``--hardlink`` option to ``branch`` and ``checkout`` is not
  supported at the moment on workingtree formats that can do content
  filtering.  (See <https://bugs.edge.launchpad.net/bzr/+bug/408193>.)
  bzr now says so, rather than just ignoring the option.  (Martin Pool)

* There was a bug in ``osutils.relpath`` that was only triggered on
  Windows. Essentially if you were at the root of a drive, and did
  something to a branch/repo on another drive, we would go into an
  infinite loop while trying to find a 'relative path'.
  (John Arbash Meinel, #394227)

* ``WorkingTree4.unversion`` will no longer fail to unversion ids which
  were present in a parent tree but renamed in the working tree.
  (Robert Collins, #187207)

Improvements
************

* Can now rename/move files even if they have been removed from the inventory.
  (Marius Kruger)

* Pushing branches with tags via ``bzr://`` and ``bzr+ssh://`` is much
  faster, using a new ``Branch.set_tags_bytes`` smart server verb rather
  than VFS methods.  For example, pushes of small branches with tags take
  11 rather than 18 smart server requests.  (Andrew Bennetts, #398608)

* Sending Ctrl-Break on Windows will now drop you into the debugger, in
  the same way that sending Ctrl-\\ does on other platforms.
  (John Arbash Meinel)

Documentation
*************

* Added Bazaar 2.0 Upgrade Guide. (Ian Clatworthy)

API Changes
***********

* ``CLIUIFactory`` is deprecated; use ``TextUIFactory`` instead if you
  need to subclass or create a specific class, or better yet the existing
  ``make_ui_for_terminal``.  ``SilentUIFactory`` is clarified to do no
  user interaction at all, rather than trying to read from stdin but not
  writing any output, which would be strange if reading prompts or
  passwords.  (Martin Pool)

* New TransformPreview.commit() allows committing without a working tree.
  (Aaron Bentley)

* ``pb`` parameter to ``TextTestResult`` is deprecated and ignored.
  (Martin Pool)

* ProgressTasks now prefer to talk direct to their ProgressView not to the
  UIFactory. 
  (Martin Pool)

* ``WorkingTree._check`` now requires a references dict with keys matching
  those returned by ``WorkingTree._get_check_refs``. (Robert Collins)

Internals
*********

* ``CHKInventory.path2id`` uses the parent_id to basename hash to avoid
  reading the entries along the path, reducing work to lookup ids from
  paths. (Robert Collins)

* ``CHKMap.apply_delta`` now raises ``InconsistentDelta`` if a delta adds
  as new a key which was already mapped. (Robert Collins)

* Inventory delta application catches more cases of corruption and can
  prevent corrupt deltas from affecting consistency of data structures on
  disk. (Robert Collins)

* --subunit support now adds timestamps if the subunit version supports
  it. (Robert Collins)

* The Windows all-in-one installer now bundles the PyQt image format
  plugins, which allows previewing more images as part of 'qdiff'.
  (Alexander Belchenko)


Testing
*******

* Merge directive cherrypick tests must use the same root id.
  (Martin Pool, #409684)

* Spurious failure in ``check`` tests on rich-root formats fixed.
  (Martin Pool, #408199)

* The ``bzrlib.tests.TextTestRunner`` will no longer call
  ``countTestsCases`` on the test being run. Progress information is
  instead handled by having the test passed in call ``result.progress``
  before running its contents. This improves the behaviour when using
  ``TextTestRunner`` with test suites that don't support
  ``countTestsCases``. (Robert Collins)


bzr 1.17 "So late it's brunch" 2009-07-20
#########################################
:Codename: so-late-its-brunch
:1.17rc1: 2009-07-13
:1.17: 2009-07-20


Bazaar continues to blaze a straight and shining path to the 2.0 release and
the elevation of the ``2a`` beta format to the full glory of "supported and
stable".

Highlights in this release include greatly reduced memory consumption during
commits, faster ``ls``, faster ``annotate``, faster network operations if
you're specifying a revision number and the final destruction of those
annoying progress bar artifacts.


Changes from 1.17rc1 to 1.17final
*********************************

* Change an extension to call the python ``frozenset()`` rather than the C
  api ``PyFrozenSet_New``. It turns out that python2.4 did not expose the
  C api. (John Arbash Meinel, #399366)

* Fixes for the Makefile and the rename of ``generate_docs.py`` to
  ``tools/generate_docs.py`` to allow everything to be built on Windows.
  (John Arbash Meinel, #399356)

* ``bzr serve`` once again applies a ``ChrootServer`` to the given
  directory before serving it. (Andrew Bennetts, #400535)


Compatibility Breaks
********************

* ``bzr register-branch`` from the Launchpad plugin now refers to "project"
  instead of "product" which is the correct Launchpad terminology.  The
  --product option is deprecated and users should switch to using --project.
  (Neil Martinsen-Burrell, #238764)


New Features
************

* ``bzr push`` now aborts if uncommitted changes (including pending merges)
  are present in the working tree (if one is present) and no revision is
  specified. The configuration option ``push_strict`` can be used to set the
  default for this behavior.  (Vincent Ladeuil, #284038, #322808, #65286)

* ``bzr revno`` and ``bzr revision-info`` now have a ``--tree`` option to
  show revision info for the working tree instead of the branch.
  (Matthew Fuller, John Arbash Meinel)

* ``bzr send`` now aborts if uncommitted changes (including pending merges)
  are present in the working tree and no revision is specified. The
  configuration option ``send_strict`` can be used to set the default for this
  behavior.
  (Vincent Ladeuil, #206577)

* ``bzr switch --create-branch/-b`` can now be used to create and switch
  to a new branch. Supplying a name without a ``/`` will create the branch
  relative to the existing branch. (similar to how ``bzr switch name``
  works when the branch already exists.) (John Arbash Meinel)


Bug Fixes
*********

* Accept uppercase "Y/N" to prompts such as from break lock. 
  (#335182, Tim Powell, Martin Pool)

* Add documentation about diverged branches and how to fix them in the
  centralized workflow with local commits.  Mention ``bzr help
  diverged-branches`` when a push fails because the branches have
  diverged.  (Neil Martinsen-Burrell, #269477)

* Annotate would sometimes 'latch on' to trivial lines, causing important
  lines to be incorrectly annotated. (John Arbash Meinel, #387952)

* Automatic format upgrades triggered by default stacking policies on a
  1.16rc1 (or later) smart server work again.
  (Andrew Bennetts, #388675)

* Avoid progress bar artifacts being left behind on the screen.
  (Martin Pool, #321935)

* Better message in ``bzr split`` error suggesting a rich root format.
  (Neil Martinsen-Burrell, #220067)

* ``Branch.set_append_revisions_only`` now works with branches on a smart
  server. (Andrew Bennetts, #365865)

* By default, ``bzr branch`` will fail if the target directory exists, but
  does not already have a control directory.  The flag ``--use-existing-dir``
  will allow operation to proceed.  (Alexander Belchenko, #307554)

* ``bzr ls DIR --from-root`` now shows only things in DIR, not everything.
  (Ian Clatworthy)

* Fetch between repositories does not error if they have inconsistent data
  that should be irrelevant to the fetch operation. (Aaron Bentley)

* Fix ``AttributeError`` exception when reconfiguring lightweight checkout 
  of a remote repository.
  (Jelmer Vernooij, #332194)

* Fix bug in decoding v3 smart server messages when receiving multiple
  lots of excess bytes after an end-of-message.
  (Andrew Bennetts)

* Force deletion of readonly files during merge, update and other tree
  transforms.
  (Craig Hewetson, Martin Pool, #218206)

* Force socket shutdown in threaded http test servers to avoid client hangs
  (pycurl).  (Vincent Ladeuil, #383920).

* ``LRUCache`` will maintain the linked list pointers even if a nodes
  cleanup function raises an exception. (John Arbash Meinel, #396838)

* Progress bars are now suppressed again when the environment variable
  ``BZR_PROGRESS_BAR`` is set to ``none``.
  (Martin Pool, #339385)

* Reduced memory consumption during ``bzr commit`` of large files. For
  pre 2a formats, should be down to ~3x the size of a file.
  For ``--2a`` format repositories, it is down to the size of the file
  content plus the size of the compressed text.  Related to bug #109114.
  (John Arbash Meinel)

* Set hidden attribute on .bzr directory below unicode path should never
  fail with error. The operation should succeed even if bzr unable to set 
  the attribute.  (Alexander Belchenko, related to bug #335362).
  
* Stacking will no longer accept requests to stack on the same
  branch/repository. Existing branches that incorrectly reference the same
  repository in a stacking configuration will now raise
  UnstackableLocationError when the branch is opened. This can be fixed by
  removing the stacking location inside ``.bzr/branch``.
  (Robert Collins, #376243)

* The ``log+`` decorator, useful in debugging or profiling, could cause
  "AttributeError: 'list' object has no attribute 'next'".  This is now
  fixed.  The log decorator no longer shows the elapsed time or transfer
  rate because they're available in the log prefixes and the transport
  activity display respectively.
  (Martin Pool, #340347)

* Unshelve works correctly when multiple zero-length files are present on
  the shelf. (Aaron Bentley, #363444)

* Progress bars no longer show the network transport scheme or direction.
  (Martin Pool)

* launchpad-login now respects the 'verbose' option.
  (Jonathan Lange, #217031)


Internals
*********

* ``bzrlib.user_encoding`` is now officially deprecated. It is not
  possible to write a deprecation wrapper, but the variable will be
  removed in the near future. Use ``bzrlib.osutils.get_user_encoding()``
  instead. (Alexander Belchenko)

* Command lookup has had hooks added. ``bzrlib.Command.hooks`` has
  three new hook points: ``get_command``, ``get_missing_command`` and
  ``list_commands``, which allow just-in-time command name provision
  rather than requiring all command names be known a-priori.
  (Robert Collins)

* ``get_app_path`` from win32utils.py now supports REG_EXPAND_SZ data type
  and can read path to wordpad.exe. (Alexander Belchenko, #392046)

* ``graph.KnownGraph`` has been added. This is a class that can give
  answers to ``heads()`` very quickly. However, it has the assumption that
  the whole graph has already been loaded. This is true during
  ``annotate`` so it is used there with good success (as much as 2x faster
  for files with long ancestry and 'cherrypicked' changes.)
  (John Arbash Meinel, Vincent Ladeuil)

* OS file locks are now taken out using ``CreateFile`` rather than
  ``LockFileEx`` on Windows. The locking remains exclusive with
  ``LockFileEx`` but now it also works on older versions of Windows (such
  as Win98). (Martin <gzlist>)

* pack <=> pack fetching is now done via a ``PackStreamSource`` rather
  than the ``Packer`` code. The user visible change is that we now
  properly fetch the minimum number of texts for non-smart fetching.
  (John Arbash Meinel)


* ``VersionedFiles._add_text`` is a new api that lets us insert text into
  the repository as a single string, rather than a list of lines. This can
  improve memory overhead and performance of committing large files.
  (Currently a private api, used only by commit). (John Arbash Meinel)


Improvements
************

* ``bzr annotate`` can now be significantly faster. The time for
  ``bzr annotate NEWS`` is down to 7s from 22s in 1.16. Files with long
  histories and lots of 'duplicate insertions' will be improved more than
  others. (John Arbash Meinel, Vincent Ladeuil)

* ``bzr ls`` is now faster. On OpenOffice.org, the time drops from 2.4
  to 1.1 seconds. The improvement for ``bzr ls -r-1`` is more
  substantial dropping from 54.3 to 1.1 seconds. (Ian Clatworthy)

* Improve "Path(s) are not versioned" error reporting for some commands.
  (Benoît PIERRE)

* Initial commit performance in ``--2a`` repositories has been improved by
  making it cheaper to build the initial CHKMap. (John Arbash Meinel)

* Resolving a revno to a revision id on a branch accessed via ``bzr://``
  or ``bzr+ssh://`` is now much faster and involves no VFS operations.
  This speeds up commands like ``bzr pull -r 123``.  (Andrew Bennetts)

* ``revision-info`` now properly aligns the revnos/revids in the output
  and doesn't traceback when given revisions not in the current branch.
  Performance is also significantly improved when requesting multiple revs
  at once.  (Matthew Fuller, John Arbash Meinel)

* Tildes are no longer escaped by Transports. (Andy Kilner)


Documentation
*************

* Avoid bad text wrapping in generated documentation.  Slightly better
  formatting in the user reference.
  (Martin Pool, #249908)

* Minor clarifications to the help for End-Of-Line conversions.
  (Ian Clatworthy)

API Changes
***********

* Removed overspecific error class ``InvalidProgressBarType``.
  (Martin Pool)

* The method ``ProgressView._show_transport_activity`` is now
  ``show_transport_activity`` because it's part of the contract between
  this class and the UI.  (Martin Pool)


bzr 1.16.1 2009-06-26
#####################

End user testing of the 2a format revealed two serious bugs. The first,
#365615, caused bzr to raise AbsentContentFactory errors when autopacking.
This meant that commits or pushes to 2a-format repositories failed
intermittently.

The second bug, #390563, caused the smart server to raise AbsentContentFactory
when streaming 2a stacked 2a-format branches. This particularly affected
branches stored on Launchpad in the 2a format.

Both of these bugs cause command failures only, neither of them cause data
corruption or data loss. And, of course, both of these bugs are now fixed.

Bug Fixes
*********

* We now properly request a more minimal set of file texts when fetching
  multiple revisions. (Robert Collins, John Arbash Meinel, #390563)

* Repositories using CHK pages (which includes the new 2a format) will no
  longer error during commit or push operations when an autopack operation
  is triggered. (Robert Collins, #365615)

* ``chk_map.iter_interesting_nodes`` now properly uses the *intersection*
  of referenced nodes rather than the *union* to determine what
  uninteresting pages we still need to look at. Prior to this,
  incrementally pushing to stacked branch would push the minimal data, but
  fetching everything would request extra texts. There are some unhandled
  cases wrt trees of different depths, but this fixes the common cases.
  (Robert Collins, John Arbash Meinel, #390563)

* ``GroupCompress`` repositories now take advantage of the pack hints
  parameter to permit cross-format fetching to incrementally pack the
  converted data. (Robert Collins)

* ``Repository.commit_write_group`` now returns opaque data about what
  was committed, for passing to the ``Repository.pack``. Repositories
  without atomic commits will still return None. (Robert Collins)

* ``Repository.pack`` now takes an optional ``hint`` parameter
  which will support doing partial packs for repositories that can do
  that. (Robert Collins)

* RepositoryFormat has a new attribute 'pack_compresses' which is True
  when doing a pack operation changes the compression of content in the
  repository. (Robert Collins)

* ``StreamSink`` and ``InterDifferingSerialiser`` will call
  ``Repository.pack`` with the hint returned by
  ``Repository.commit_write_group`` if the formats were different and the
  repository can increase compression by doing a pack operation.
  (Robert Collins, #376748)


bzr 1.16 "It's yesterday in California" 2009-06-18
##################################################
:Codename: yesterday-in-california
:1.16rc1: 2009-06-11
:1.16: 2009-06-18

This version of Bazaar contains the beta release of the new ``2a`` repository
format, suitable for testing by fearless, advanced users. This format or an
updated version of it will become the default format in Bazaar 2.0. Please
read the NEWS entry before even thinking about upgrading to the new format.

Also included are speedups for many operations on huge projects, a bug fix for
pushing stacked new stacked branches to smart servers and the usual bevy of
bug fixes and improvements.


Changes from 1.16rc1 to 1.16final
*********************************

* Fix the nested tree flag check so that upgrade from development formats to
  2a can work correctly.
  (Jelmer Vernooij, #388727)

* Automatic format upgrades triggered by default stacking policies on a
  1.16rc1 (or later) smart server work again.
  (Andrew Bennetts, #388675)


Compatibility Breaks
********************

* Display prompt on stderr (instead of stdout) when querying users so
  that the output of commands can be safely redirected.
  (Vincent Ladeuil, #376582)


New Features
************

* A new repository format ``2a`` has been added.  This is a beta release
  of the the brisbane-core (aka group-compress) project.  This format now
  suitable for wider testing by advanced users willing to deal with some
  bugs.  We would appreciate test reports, either positive or negative.
  Format 2a is substantially smaller and faster for many operations on
  many trees.  This format or an updated version will become the default
  in bzr 2.0.

  This is a rich-root format, so this repository format can be used with
  bzr-svn.  Bazaar branches in previous non-rich-root formats can be
  converted (including by merge, push and pull) to format 2a, but not vice
  versa.  We recommend upgrading previous development formats to 2a.

  Upgrading to this format can take considerable time because it expands
  and more concisely repacks the full history.

  If you use stacked branches, you must upgrade the stacked branches
  before the stacked-on branches.  (See <https://bugs.launchpad.net/bugs/374735>)

* ``--development7-rich-root`` is a new dev format, similar to ``--dev6``
  but using a Revision serializer using bencode rather than XML.
  (Jelmer Vernooij, John Arbash Meinel)

* mail_client=claws now supports --body (and message body hooks).  Also uses
  configured from address.  (Barry Warsaw)

Improvements
************


* ``--development6-rich-root`` can now stack. (Modulo some smart-server
  bugs with stacking and non default formats.)
  (John Arbash Meinel, #373455)

* ``--development6-rich-root`` delays generating a delta index for the
  first object inserted into a group. This has a beneficial impact on
  ``bzr commit`` since each committed texts goes to its own group. For
  committing a 90MB file, it drops peak memory by about 200MB, and speeds
  up commit from 7s => 4s. (John Arbash Meinel)

* Numerous operations are now faster for huge projects, i.e. those
  with a large number of files and/or a large number of revisions,
  particularly when the latest development format is used. These
  operations (and improvements on OpenOffice.org) include:

  * branch in a shared repository (2X faster)
  * branch --no-tree (100X faster)
  * diff (2X faster)
  * tags (70X faster)

  (Ian Clatworthy)

* Pyrex version of ``bencode`` support. This provides optimized support
  for both encoding and decoding, and is now found at ``bzrlib.bencode``.
  ``bzrlib.utils.bencode`` is now deprecated.
  (Alexander Belchenko, Jelmer Vernooij, John Arbash Meinel)


Bug Fixes
*********

* Bazaar can now pass attachment files to the mutt email client.
  (Edwin Grubbs, #384158)

* Better message in ``bzr add`` output suggesting using ``bzr ignored`` to
  see which files can also be added.  (Jason Spashett, #76616)

* ``bzr pull -r 123`` from a stacked branch on a smart server no longer fails.
  Also, the ``Branch.revision_history()`` API now works in the same
  situation.  (Andrew Bennetts, #380314)
  
* ``bzr serve`` on Windows no longer displays a traceback simply because a
  TCP client disconnected. (Andrew Bennetts)

* Clarify the rules for locking and fallback repositories. Fix bugs in how
  ``RemoteRepository`` was handling fallbacks along with the
  ``_real_repository``. (Andrew Bennetts, John Arbash Meinel, #375496)

* Fix a small bug with fetching revisions w/ ghosts into a new stacked
  branch. Not often triggered, because it required ghosts to be part of
  the fetched revisions, not in the stacked-on ancestry.
  (John Arbash Meinel)

* Fix status and commit to work with content filtered trees, addressing
  numerous bad bugs with line-ending support. (Ian Clatworthy, #362030)

* Fix problem of "directory not empty" when contending for a lock over
  sftp.  (Martin Pool, #340352)

* Fix rule handling so that eol is optional, not mandatory.
  (Ian Clatworthy, #379370)

* Pushing a new stacked branch to a 1.15 smart server was broken due to a
  bug in the ``BzrDirFormat.initialize_ex`` smart verb.  This is fixed in
  1.16, but required changes to the network protocol, so the
  ``BzrDirFormat.initialize_ex`` verb has been removed and replaced with a
  corrected ``BzrDirFormat.initialize_ex_1.16`` verb.  1.15 clients will
  still work with a 1.16 server as they will fallback to slower (and
  bug-free) methods.
  (Jonathan Lange, Robert Collins, Andrew Bennetts, #385132)

* Reconcile can now deal with text revisions that originated in revisions 
  that are ghosts. (Jelmer Vernooij, #336749)

* Support cloning of branches with ghosts in the left hand side history.
  (Jelmer Vernooij, #248540)

* The ''bzr diff'' now catches OSError from osutils.rmtree and logs a
  helpful message to the trace file, unless the temp directory really was
  removed (which would be very strange).  Since the diff operation has
  succeeded from the user's perspective, no output is written to stderr 
  or stdout.  (Maritza Mendez, #363837)

* Translate errors received from a smart server in response to a
  ``BzrDirFormat.initialize`` or ``BzrDirFormat.initialize_ex`` request.
  This was causing tracebacks even for mundane errors like
  ``PermissionDenied``.  (Andrew Bennetts, #381329)

Documentation
*************

* Added directory structure and started translation of docs in Russian.
  (Alexey Shtokalo, Alexander Iljin, Alexander Belchenko, Dmitry Vasiliev,
  Volodymyr Kotulskyi)

API Changes
***********

* Added osutils.parent_directories(). (Ian Clatworthy)

* ``bzrlib.progress.ProgressBar``, ``ChildProgress``, ``DotsProgressBar``,
  ``TTYProgressBar`` and ``child_progress`` are now deprecated; use
  ``ui_factory.nested_progress_bar`` instead.  (Martin Pool)

* ``graph.StackedParentsProvider`` is now a public API, replacing
  ``graph._StackedParentsProvider``. The api is now considered stable and ready
  for external users. (Gary van der Merwe)

* ``bzrlib.user_encoding`` is deprecated in favor of
  ``get_user_encoding``.  (Alexander Belchenko)

* TreeTransformBase no longer assumes that limbo is provided via disk.
  DiskTreeTransform now provides disk functionality.  (Aaron Bentley)

Internals
*********

* Remove ``weave.py`` script for accessing internals of old weave-format
  repositories.  (Martin Pool)

Testing
*******

* The number of cores is now correctly detected on OSX. (John Szakmeister)

* The number of cores is also detected on Solaris and win32. (Vincent Ladeuil)

* The number of cores is also detected on FreeBSD. (Matthew Fuller)


bzr 1.15
########
:1.15rc1: 2009-05-16
:1.15: 2009-05-22
:1.15.1: 2009-06-09

The smart server will no longer raise 'NoSuchRevision' when streaming content
with a size mismatch in a reconstructed graph search. New command ``bzr
dpush``. Plugins can now define their own annotation tie-breaker when two
revisions introduce the exact same line.

Changes from 1.15.1 to 1.15.2
*****************************

* Use zdll on Windows to build ``_chk_map_pyx`` extension.
  (Alexander Belchenko)

Changes from 1.15final to 1.15.1
*********************************

* Translate errors received from a smart server in response to a
  ``BzrDirFormat.initialize`` or ``BzrDirFormat.initialize_ex`` request.
  This was causing tracebacks even for mundane errors like
  ``PermissionDenied``.  (Andrew Bennetts, #381329)

Changes from 1.15rc1 to 1.15final
*********************************

* No changes

Compatibility Breaks
********************

* ``bzr ls`` is no longer recursive by default. To recurse, use the
  new ``-R`` option. The old ``--non-recursive`` option has been removed.
  If you alias ``ls`` to ``ls -R``, you can disable recursion using
  ``--no-recursive`` instead.  (Ian Clatworthy)

New Features
************

* New command ``bzr dpush`` that can push changes to foreign 
  branches (svn, git) without setting custom bzr-specific metadata.
  (Jelmer Vernooij)

* The new development format ``--development6-rich-root`` now supports
  stacking. We chose not to use a new format marker, since old clients
  will just fail to open stacked branches, the same as if we used a new
  format flag. (John Arbash Meinel, #373455)

* Plugins can now define their own annotation tie-breaker when two revisions
  introduce the exact same line. See ``bzrlib.annotate._break_annotation_tie``
  Be aware though that this is temporary, private (as indicated by the leading
  '_') and a first step to address the problem. (Vincent Ladeuil, #348459)

* New command ``bzr dpush`` that can push changes to foreign 
  branches (svn, git) without setting custom bzr-specific metadata.
  (Jelmer Vernooij)

* ``bzr send`` will now check the ``child_submit_format`` setting in
  the submit branch to determine what format to use, if none was 
  specified on the command-line.  (Jelmer Vernooij)

Improvements
************

* -Dhpss output now includes the number of VFS calls made to the remote
  server. (Jonathan Lange)

* ``--coverage`` works for code running in threads too.
  (Andrew Bennets, Vincent Ladeuil)

* ``bzr pull`` now has a ``--local`` option to only make changes to the
  local branch, and not the bound master branch.
  (Gary van der Merwe, #194716)

* ``bzr rm *`` is now as fast as ``bzr rm * --keep``. (Johan Walles, #180116)

Bug Fixes
*********

* Adding now works properly when path contains a symbolic link.
  (Geoff Bache, #183831)

* An error is now raised for unknown eol values. (Brian de Alwis, #358199)

* ``bzr merge --weave`` will now generate a conflict if one side deletes a
  line, and the other side modifies the line. (John Arbash Meinel, #328171)

* ``bzr reconfigure --standalone`` no longer raises IncompatibleRepositories.
  (Martin von Gagern, #248932)

* ``bzr send`` works to send emails again using MAPI.
  (Neil Martinsen-Burrell, #346998)

* Check for missing parent inventories in StreamSink.  This prevents
  incomplete stacked branches being created by 1.13 bzr:// and
  bzr+ssh:// clients (which have bug #354036).  Instead, the server now
  causes those clients to send the missing records.  (Andrew Bennetts)

* Correctly handle http servers proposing multiple authentication schemes.
  (Vincent Ladeuil, #366107)

* End-Of-Line content filters are now loaded correctly.
  (Ian Clatworthy, Brian de Alwis, #355280)

* Fix a bug in the pure-python ``GroupCompress`` code when handling copies
  longer than 64KiB. (John Arbash Meinel, #364900)

* Fix TypeError in running ``bzr break-lock`` on some URLs.
  (Alexander Belchenko, Martin Pool, #365891)

* Non-recursive ``bzr ls`` now works properly when a path is specified.
  (Jelmer Vernooij, #357863)

* ssh usernames (defined in ~/.ssh/config) are honoured for bzr+ssh connections.
  (Vincent Ladeuil, #367726)

* Several bugs related to unicode symlinks have been fixed and the test suite
  enhanced to better catch regressions for them. (Vincent Ladeuil)

* The smart server will no longer raise 'NoSuchRevision' when streaming
  content with a size mismatch in a reconstructed graph search: it assumes
  that the client will make sure it is happy with what it got, and this
  sort of mismatch is normal for stacked environments.
  bzr 1.13.0/1 will stream from unstacked branches only - in that case not
  getting all the content expected would be a bug. However the graph
  search is how we figured out what we wanted, so a mismatch is both odd
  and unrecoverable without starting over, and starting over will end up
  with the same data as if we just permitted the mismatch. If data is
  gc'd, doing a new search will find only the truncated data, so sending
  only the truncated data seems reasonable. bzr versions newer than this
  will stream from stacked branches and check the stream to find missing
  content in the stacked-on branch, and thus will handle the situation
  implicitly.  (Robert Collins, #360791)

* Upgrading to, or fetching into a 'rich-root' format will now correctly
  set the root data the same way that reconcile does.
  (Robert Collins, #368921)

* Using unicode Windows API to obtain command-line arguments.
  (Alexander Belchenko, #375934)

Documentation
*************

API Changes
***********

* ``InterPackRepo.fetch`` and ``RepoFetcher`` now raise ``NoSuchRevision``
  instead of ``InstallFailed`` when they detect a missing revision.
  ``InstallFailed`` itself has been deleted. (Jonathan Lange)

* Not passing arguments to ``bzrlib.commands.main()`` will now grab the
  arguments from ``osutils.get_unicode_argv()`` which has proper support
  for unicode arguments on windows. Further, the supplied arguments are now 
  required to be unicode strings, rather than user_encoded strings.
  (Alexander Belchenko)

Internals
*********

* ``bzrlib.branch.Branch.set_parent`` is now present on the base branch
  class and will call ``_set_parent_location`` after doing unicode 
  encoding. (Robert Collins)

* ``bzrlib.remote.RemoteBranch._set_parent_location`` will use a new verb
  ``Branch.set_parent_location`` removing further VFS operations.
  (Robert Collins)

* ``bzrlib.bzrdir.BzrDir._get_config`` now returns a ``TransportConfig``
  or similar when the dir supports configuration settings. The base class
  defaults to None. There is a matching new server verb
  ``BzrDir.get-config_file`` to reduce roundtrips for getting BzrDir
  configuration. (Robert Collins)

* ``bzrlib.tests.ExtendedTestResult`` has new methods ``startTests``
  called before the first test is started, ``done`` called after the last
  test completes, and a new parameter ``strict``. (Robert Collins)

* ``-Dhpss`` when passed to bzr will cause a backtrace to be printed when
  VFS operations are started on a smart server repository. This should not
  occur on regular push and pull operations, and is a key indicator for
  performance regressions. (Robert Collins)

* ``-Dlock`` when passed to the selftest (e.g. ``bzr -Dlock selftest``) will
  cause mismatched physical locks to cause test errors rather than just
  reporting to the screen. (Robert Collins)

* -Dprogress will cause pdb to start up if a progress view jumps
  backwards. (Robert Collins)

* Fallback ``CredentialStore`` instances registered with ``fallback=True``
  are now be able to provide credentials if obtaining credentials 
  via ~/.bazaar/authentication.conf fails. (Jelmer Vernooij, 
  Vincent Ladeuil, #321918)

* New hook ``Lock.lock_broken`` which runs when a lock is
  broken. This is mainly for testing that lock/unlock are
  balanced in tests. (Vincent Ladeuil)

* New MergeDirective hook 'merge_request_body' allows hooks to supply or
  alter a body for the message produced by ``bzr send``.

* New smart server verb ``BzrDir.initialize_ex`` which implements a
  refactoring to the core of clone allowing less round trips on new
  branches. (Robert Collins)

* New method ``Tags.rename_revisions`` that can rename revision ids tags
  are pointing at. (Jelmer Vernooij)

* Updated the bundled ``ConfigObj`` library to 4.6.0 (Matt Nordhoff)

Testing
*******

* ``bzr selftest`` will now fail if lock/unlock are not correctly balanced in
  tests. Using ``-Dlock`` will turn the related failures into warnings.
  (Vincent Ladeuil, Robert Collins)

bzr 1.14
########
:Codename: brisbane-core
:1.14rc1: 2009-04-06
:1.14rc2: 2009-04-19
:1.14: 2009-04-28
:1.14.1: 2009-05-01

New formats 1.14 and 1.14-rich-root supporting End-Of-Line (EOL) conversions,
keyword templating (via the bzr-keywords plugin) and generic content filtering.
End-of-line conversion is now supported for formats supporting content
filtering.

Changes from 1.14final to 1.14.1
********************************

* Change api_minimum_version back to api_minimum_version = (1, 13, 0)

Changes from 1.14rc2 to 1.14final
*********************************

* Fix a bug in the pure-python ``GroupCompress`` code when handling copies
  longer than 64KiB. (John Arbash Meinel, #364900)

Changes from 1.14rc1 to 1.14rc2
*******************************

* Fix for bug 358037 Revision not in
  bzrlib.groupcompress.GroupCompressVersionedFiles (Brian de Alwis, 
  John A Meinel)

* Fix for bug 354036 ErrorFromSmartServer - AbsentContentFactory object has no
  attribute 'get_bytes_as' exception while pulling from Launchpad 
  (Jean-Francois Roy, Andrew Bennetts, Robert Collins)

* Fix for bug 355280 eol content filters are never loaded and thus never
  applied (Brian de Alwis, Ian Clatworthy)
 
* bzr.dev -r4280  Change _fetch_uses_deltas = False for CHK repos until we can
  write a better fix. (John Arbash Meinel, Robert Collins)

* Fix for bug 361574 uncommit recommends undefined --levels and -n options
  (Marius Kruger, Ian Clatworthy)

* bzr.dev r4289 as cherrypicked at lp:~spiv/bzr/stacking-cherrypick-1.14 
  (Andrew Bennetts, Robert Collins)

Compatibility Breaks
********************

* A previously disabled code path to accelerate getting configuration
  settings from a smart server has been reinstated. We think this *may*
  cause a incompatibility with servers older than bzr 0.15. We intend
  to issue a point release to address this if it turns out to be a
  problem. (Robert Collins, Andrew Bennetts)

* bzr no longer autodetects nested trees as 'tree-references'.  They
  must now be explicitly added tree references.  At the commandline, use
  join --reference instead of add.  (Aaron Bentley)

* The ``--long`` log format (the default) no longer shows merged
  revisions implicitly, making it consistent with the ``short`` and
  ``line`` log formats.  To see merged revisions for just a given
  revision, use ``bzr log -n0 -rX``. To see every merged revision,
  use ``bzr log -n0``.  (Ian Clatworthy)

New Features
************

* New formats ``1.14`` and ``1.14-rich-root`` supporting End-Of-Line
  (EOL) conversions, keyword templating (via the bzr-keywords plugin)
  and generic content filtering. These formats replace the experimental
  ``development-wt5`` and ``development-wt5-rich-root`` formats
  respectively, but have support for filtered views disabled.
  (Ian Clatworthy)

* New ``mv --auto`` option recognizes renames after they occur.
  (Aaron Bentley)

* ``bzr`` can now get passwords from stdin without requiring a controlling
  terminal (i.e. by redirecting stdin). (Vincent Ladeuil)

* ``bzr log`` now supports filtering of multiple files and directories
  and will show changes that touch any of them. Furthermore,
  directory filtering now shows the changes to any children of that
  directory, not just the directory object itself.
  (Ian Clatworthy, #97715)

* ``bzr shelve`` can now apply changes without storing anything on the
  shelf, via the new --destroy option.  (Aaron Bentley)

* ``bzr send`` now accepts --body to specify an initial message body.
  (Aaron bentley)

* ``bzr xxx --usage`` where xxx is a command now shows a usage
  message and the options without the descriptive help sections
  (like Description and Examples). A message is also given
  explaining how to see the complete help, i.e. ``bzr help xxx``.
  (Ian Clatworthy)

* Content filters can now be used to provide custom conversion
  between the canonical format of content (i.e. as stored) and
  the convenience format of content (i.e. as created in working
  trees). See ``bzr help content-filters`` for further details.
  (Ian Clatworthy, Alexander Belchenko)

* End-of-line conversion is now supported for formats supporting
  content filtering. See ``bzr help eol`` for details.
  (Ian Clatworthy)

* Newly-blessed `join` command allows combining two trees into one.
  (Aaron Bentley)

Improvements
************

* A new format name alias ``default-rich-root`` has been added and
  points at the closest relative of the default format that supports 
  rich roots. (Jelmer Vernooij, #338061)

* Branching from a stacked branch using ``bzr*://`` will now stream
  the data when the target repository does not need topological
  ordering, reducing round trips and network overhead. This uses the
  existing smart server methods added in 1.13, so will work on any
  1.13 or newer server. (Robert Collins, Andrew Bennetts)

* ``bzr cat`` and ``bzr export`` now supports a ``--filters`` option
  that displays/saves the content after content filters are applied.
  (Ian Clatworthy)

* ``bzr ignore`` gives a more informative message when existing
  version controlled files match the ignore pattern. (Neil
  Martinsen-Burrell, #248895)

* ``bzr log`` now has ``--include-merges`` as an alias for ``--levels 0``.
  (Ian Clatworthy)

* ``bzr send`` is faster on repositories with deep histories.
  (Ian Clatworthy)

* IPv6 literals are accepted in URLs.
  (stlman, Martin Pool, Jelmer Vernooij, #165014)

* Progress bars now show the rate of network activity for
  ``bzr+ssh://`` and ``bzr://`` connections.  (Andrew Bennetts)

* Prompt for user names if they are not in the configuration. 
  (Jelmer Vernooij, #256612)

* Pushing to a stacked pack-format branch on a 1.12 or older smart server
  now takes many less round trips.  (Andrew Bennetts, Robert Collins,
  #294479)
  
* Streaming push can be done to older repository formats.  This is
  implemented using a new ``Repository.insert_stream_locked`` RPC.
  (Andrew Bennetts, Robert Collins)

* The "ignoring files outside view: .." message has been re-worded
  to "Ignoring files outside view. View is .." to reduce confusion
  about what was being considered and what was being ignored.
  (Ian Clatworthy)

* The ``long`` log formatter now shows [merge] indicators. If
  only one level of revisions is displayed and merges are found,
  the ``long`` and ``short`` log formatters now tell the user
  how to see the hidden merged revisions.  (Ian Clatworthy)

* The ``brisbane-core`` project has delivered its beta format
  ``development6-rich-root``. This format is suitable for judicious
  testing by early adopters. In particular if you are benchmarking bzr
  performance please be sure to test using this format. At this stage
  more information is best obtained by contacting the Bazaar mailing list
  or IRC channel if you are interested in using this format. We will make
  end user documentation available closer to blessing the format as
  production ready. (Robert Collins, John Arbash Meinel, Ian Clatworthy,
  Vincent Ladeuil, Andrew Bennetts, Martin Pool)

* Tildes are no longer escaped. No more %7Euser/project/branch!
  (Jonathan Lange)

Bug Fixes
*********

* Pushing a new stacked branch will also push the parent inventories for
  revisions at the stacking boundary.  This makes sure that the stacked
  branch has enough data to calculate inventory deltas for all of its
  revisions (without requiring the fallback branch).  This avoids
  "'AbsentContentFactory' object has no attribute 'get_bytes_as'" errors
  when fetching the stacked branch from a 1.13 (or later) smart server.
  This partially fixes #354036.  (Andrew Bennetts, Robert Collins)

* End-Of-Line content filters are now loaded correctly.
  (Ian Clatworthy, Brian de Alwis, #355280)

* Authentication plugins now receive all the parameters from the request
  itself (aka host, port, realm, path, etc). Previously, only the 
  authentication section name, username and encoded password were 
  provided. (Jean-Francois Roy)

* bzr gives a better message if an invalid regexp is passed to ``bzr log
  -m``.  (Anne Mohsen, Martin Pool)

* ``bzr split`` now says "See also: join" (Aaron Bentley, #335015)

* ``bzr version-info`` now works in empty branches. (Jelmer Vernooij,
  #313028)

* Fix "is not a stackable format" error when pushing a
  stackable-format branch with an unstackable-format repository to a
  destination with a default stacking policy.  (Andrew Bennetts)

* Fixed incorrect "Source format does not support stacking" warning
  when pushing to a smart server.  (Andrew Bennetts, #334114)

* Fix 'make check-dist-tarball' failure by converting paths to unicode when
  needed. (Vincent Ladeuil, #355454)

* Fixed "Specified file 'x/y/z' is outside current view: " occurring
  on ``bzr add x/y/z`` in formats supporting views when no view is
  defined.  (Ian Clatworthy, #344708)

* It is no longer possible to fetch between repositories while the
  target repository is in a write group. This prevents race conditions
  that prevent the use of RPC's to perform fetch, and thus allows
  optimising more operations. (Robert Collins, Andrew Bennetts)

* ``merge --force`` works again. (Robert Collins, #342105)

* No more warnings are issued about ``sha`` being deprecated under python-2.6.
  (Vincent Ladeuil, #346593)

* Pushing a new branch to a server that has a stacking policy will now
  upgrade from the local branch format when the stacking policy points at
  a branch which is itself stackable, because we know the client can read
  both branches, we know that the trunk for the project can be read too,
  so the upgrade will not inconvenience users. (Robert Collins, #345169)

* Pushing a new stacked branch will also push the parent inventories for
  revisions at the stacking boundary.  This makes sure that the stacked
  branch has enough data to calculate inventory deltas for all of its
  revisions (without requiring the fallback branch).  This avoids
  "'AbsentContentFactory' object has no attribute 'get_bytes_as'" errors
  when fetching the stacked branch from a 1.13 (or later) smart server.
  This partially fixes #354036.  (Andrew Bennetts, Robert Collins)

* The full test suite is passing again on OSX. Several minor issues (mostly
  test related) have been fixed. (Vincent Ladeuil, #355273).

* The GNU Changelog formatter is slightly improved in the case where
  the delta is empty, and now correctly claims not to support tags.
  (Andrea Bolognani)

* Shelve can now shelve changes to a symlink target.
  (James Westby, #341558)

* The help for the ``info`` command has been corrected.
  (Ian Clatworthy, #351931)

* Upgrade will now use a sensible default format if the source repository
  uses rich roots.  (Jelmer Vernooij, #252908)

Documentation
*************

* Expanded the index of the developer documentation. (Eric Siegerman)

* New topic `bzr help debug-flags`.  (Martin Pool)

* The generated manpage now explicitly lists aliases as commands.
  (James Westby, #336998)

API Changes
***********

* APIs deprecated in 1.6 and previous versions of bzr are now removed.
  (Martin Pool)

* ``CommitReporter`` is no longer called with ``unchanged`` status during
  commit - this was a full-tree overhead that bzr no longer performs.
  (Robert Collins)

* New abstract ``UIFactory`` method ``get_username`` which will be called to 
  obtain the username to use when connecting to remote machines. 
  (Jelmer Vernooij)

* New API ``Inventory.filter()`` added that filters an inventory by
  a set of file-ids so that only those fileids, their parents and
  their children are included.  (Ian Clatworthy)

* New sort order for ``get_record_stream`` ``groupcompress`` which
  sorts optimally for use with groupcompress compressors. (John Arbash
  Meinel, Robert Collins)

* Repository APIs ``get_deltas_for_revisions()`` and
  ``get_revision_delta()`` now support an optional ``specific_fileids``
  parameter. If provided, the deltas are filtered so that only those
  file-ids, their parents and their children are included.
  (Ian Clatworthy)

* The ``get_credentials`` and ``set_credentials`` methods of 
  ``AuthenticationConfig`` now accept an optional realm argument.
  (Jean-Francois Roy)

* The ``pb`` argument to ``fetch()`` is deprecated.
  (Martin Pool)

* The ``Serializer`` class and the serializer ``format registry`` have moved
  from ``bzrlib.xml_serializer`` to ``bzrlib.serializer``. (Jelmer Vernooij)

* The smart server jail now hooks into BzrDir.open to prevent any BzrDir
  that is not inside the backing transport from being opened.  See the
  module documentation for ``bzrlib.smart.request`` for details.
  (Andrew Bennetts, Robert Collins)

* ``Tree.get_symlink_target`` now always returns a unicode string result
  or None. Previously it would return the bytes from reading the link
  which could be in any arbitrary encoding. (Robert Collins)

Testing
*******

* ``bzrlib.tests.TestCase`` now fails the test if its own ``setUp``
  and ``tearDown`` weren't called.  This catches faulty tests that
  forget to upcall when overriding ``setUp`` and ``tearDown``.  Those
  faulty tests were not properly isolated.
  (Andrew Bennetts, Robert Collins)

* Fix test_msgeditor.MsgEditorTest test isolation.
  (Vincent Ladeuil, #347130)

* ``medusa`` is not used anymore as an FTP test server starting with
  python2.6. A new FTP test server based on ``pyftplib`` can be used
  instead. This new server is a soft dependency as medusa which is still
  preferred if both are available (modulo python version).
  (Vincent Ladeuil)

Internals
*********

* Added ``chk_map`` for fast, trie-based storage of tuple to string maps.
  (Robert Collins, John Arbash Meinel, Vincent Ladeuil)

* Added ``bzrlib.chk_map`` for fast, trie-based storage of tuple to string
  maps.  (Robert Collins, John Arbash Meinel, Vincent Ladeuil)

* Added ``bzrlib.inventory_delta`` module.  This will be used for
  serializing and deserializing inventory deltas for more efficient
  streaming on the the network.  (Robert Collins, Andrew Bennetts)

* ``Branch._get_config`` has been added, which splits out access to the
  specific config file from the branch. This is used to let RemoteBranch
  avoid constructing real branch objects to access configuration settings.
  (Robert Collins, Andrew Bennetts)

* ``Branch`` now implements ``set_stacked_on_url`` in the base class as
  the implementation is generic and should impact foreign formats. This
  helps performance for ``RemoteBranch`` push operations to new stacked
  branches. (Robert Collins, Andrew Bennetts)

* ``BtreeIndex._spill_mem_keys_to_disk()`` now generates disk index with
  optmizations turned off. This only has effect when processing > 100,000
  keys during something like ``bzr pack``. (John Arbash Meinel)

* ``bzr selftest`` now accepts ``--subunit`` to run in subunit output
  mode. Requires ``lp:subunit`` installed to work, but is not a hard
  dependency. (Robert Collins)

* ``BzrDir.open_branch`` now takes an optional ``ignore_fallbacks``
  parameter for controlling opening of stacked branches.
  (Andrew Bennetts, Robert Collins)
  
* ``CommitBuilder`` has a new method, ``record_iter_changes`` which works
  in terms of an iter_changes iterator rather than full tree scanning.
  (Robert Collins)

* ``DirState`` can now be passed a custom ``SHA1Provider`` object
  enabling it to store the SHA1 and stat of the canonical (post
  content filtered) form. (Ian Clatworthy)

* New ``assertLength`` method based on one Martin has squirreled away
  somewhere. (Robert Collins, Martin Pool)

* New hook ``BzrDir.pre_open`` which runs before opening ``BzrDir``
  objects, allowing better enforcement of the smart server jail when
  dealing with stacked branches. (Robert Collins, Andrew Bennetts)

* New hook ``RioVersionInfoBuilder.revision``, allowing extra entries 
  to be added to the stanza that is printed for a particular revision.
  (Jelmer Vernooij)

* New repository method ``refresh_data`` to cause any repository to
  make visible data inserted into the repository by a smart server
  fetch operation. (Robert Collins, Andrew Bennetts)

* ``register_filter_stack_map`` now takes an optional fallback parameter,
  a callable to invoke if a preference has a value not in the map
  of filter stacks. This enhancement allows, for example,  bzr-svn to
  handle existing svn properties that define a list of keywords to be
  expanded.  (Ian Clatworthy)

* ``RemoteBranchConfig`` will use a new verb ``Branch.set_config_option``
  to write config settings to smart servers that support this, saving
  5 round trips on the stacked streaming acceptance test.
  (Robert Collins, Andrew Bennetts)

* ``RemoteBranch`` now provides ``_get_config`` for access to just the
  branch specific configuration from a remote server, which uses the 
  already existing ``Branch.get_config_file`` smart verb.
  (Robert Collins, Andrew Bennetts)

* ``RemoteRepository`` will now negatively cache missing revisions during
  ``get_parent_map`` while read-locked. Write-locks are unaffected.
  (Robert Collins, Andrew Bennetts)

* Removed ``InterRemoteToOther``, ``InterOtherToRemote`` and
  ``InterPackToRemotePack`` classes, as they are now unnecessary.
  (Andrew Bennetts)

* ``RepositoryFormat`` as a new attribute ``fast_deltas`` to indicate
  whether the repository can efficiently generate deltas between trees
  regardless of tree size. (Robert Collins)

* ``Repository.iter_files_bytes()`` now properly returns an "iterable of
  byte strings" (aka 'chunked') for the content. It previously was
  returning a plain string, which worked, but performed very poorly when
  building a working tree (file.writelines(str) is very inefficient). This
  can have a large effect on ``bzr checkout`` times. (John Arbash Meinel)

* selftest now supports a --parallel option, with values of 'fork' or
  'subprocess' to run the test suite in parallel. Currently only linux
  machine work, other platforms need patches submitted. (Robert Collins,
  Vincent Ladeuil)

* ``tests.run_suite`` has a new parameter ``suite_decorators``, a list of 
  callables to use to decorate the test suite. Such decorators can add or
  remove tests, or even remote the test suite to another machine if
  desired. (Robert Collins)

* The smart server verb ``Repository.get_parent_map`` can now include
  information about ghosts when the special revision ``include-missing:``
  is in the requested parents map list. With this flag, ghosts are
  included as ``missing:REVISION_ID``. (Robert Collins, Andrew Bennetts)

* ``_walk_to_common_revisions`` will now batch up at least 50
  revisions before calling ``get_parent_map`` on the target,
  regardless of ``InterRepository``.
  (Andrew Bennetts, Robert Collins)

bzr 1.13
########

:Codename: paraskavedekatriaphobia
:1.13: 2009-03-14
:1.13rc1: 2009-03-10
:1.13.1: 2009-03-23
:1.13.2: 2009-04-27

GNU Changelog output can now be produced by ``bzr log --gnu-changelog``.  Debug
flags can now be set in ``~/.bazaar/bazaar.conf``.  Lightweight checkouts and
stacked branches should both be much faster over remote connections.  

Changes From 1.13.1 to 1.13.2
*****************************

A regression was found in the 1.13.1 release. When bzr 1.13.1 and earlier push
a stacked branch they do not take care to push all the parent inventories for
the transferred revisions. This means that a smart server serving that branch
often cannot calculate inventory deltas for the branch (because smart server
does not/cannot open fallback repositories). Prior to 1.13 the server did not
have a verb to stream revisions out of a repository, so that's why this bug has
appeared now.

Bug Fixes
*********

* Fix for bug 354036 ErrorFromSmartServer - AbsentContentFactory object has no
  attribute 'get_bytes_as' exception while pulling from Launchpad 
  (Jean-Francois Roy, Andrew Bennetts, Robert Collins)

Changes From 1.13final to 1.13.1
********************************

A couple regessions where found in the 1.13 release. The pyrex-generated C
extensions are missing from the .tar.gz and .zip files.  Documentation on how
to generate GNU ChangeLogs is wrong.

Bug Fixes
*********

* Change ``./bzr``'s ``_script_version`` to match ./bzrlib/__init__.py
  version_info. (Bob Tanner, Martin Pool, #345232)

* Distribution archives for 1.13 do not contain generated C extension modules
  (Jean-Francois Roy, Bob Tanner, #344465)

* GNU ChangeLog output can now be produced by bzr log --format gnu-changelog is
  incorrect (Deejay, Bob Tanner, Martin Pool, Robert Collins, #343928)

* ``merge --force`` works again. (Robert Collins, #342105)

Changes From 1.13rc1 to 1.13final
*********************************

* Fix "is not a stackable format" error when pushing a
  stackable-format branch with an unstackable-format repository to a
  destination with a default stacking policy.  (Andrew Bennetts)

* Progress bars now show the rate of network activity for
  ``bzr+ssh://`` and ``bzr://`` connections.  (Andrew Bennetts)

Compatibility Breaks
********************

* ``bzr log --line`` now indicates which revisions are merges with
  `[merge]` after the date.  Scripts which parse the output of this
  command may need to be adjusted.
  (Neil Martinsen-Burrell)

New Features
************

* ``bzr reconfigure`` now supports --with-trees and --with-no-trees
  options to change the default tree-creation policy of shared
  repositories.  (Matthew Fuller, Marius Kruger, #145033)

* Debug flags can now be set in ``~/.bazaar/bazaar.conf``.
  (Martin Pool)

* Filtered views provide a mask over the tree so that users can focus
  on a subset of a tree when doing their work. See ``Filtered views``
  in chapter 7 of the User Guide and ``bzr help view`` for details.
  (Ian Clatworthy)

* GNU Changelog output can now be produced by ``bzr log --gnu-changelog``.
  (Andrea Bolognani, Martin Pool)

* The ``-Dmemory`` flag now gives memory information on Windows.
  (John Arbash Meinel)

* Multiple authors for a commit can now be recorded by using the "--author"
  option multiple times. (James Westby, #185772)

* New clean-tree command, from bzrtools.  (Aaron Bentley, Jelmer Vernoij)

* New command ``bzr launchpad-open`` opens a Launchpad web page for that
  branch in your web browser, as long as the branch is on Launchpad at all.
  (Jonathan Lange)

* New API for getting bugs fixed by a revision: Revision.iter_bugs().
  (Jonathan Lange)

Improvements
************

* All bzr ``Hooks`` classes are now registered in
  ``bzrlib.hooks.known_hooks``. This removes the separate list from
  ``bzrlib.tests`` and ensures that all hooks registered there are
  correctly isolated by the test suite (previously
  ``MutableTreeHooks`` were not being isolated correctly). Further, 
  documentation for hooks is now dynamically generated from the
  present HookPoints. ``bzr hooks`` will now also report on all the
  hooks present in the ``bzrlib.hooks.known_hooks`` registry.
  (Robert Collins)

* ``bzr add`` no longer prints ``add completed`` on success. Failure
  still prints an error message. (Robert Collins)

* ``bzr branch`` now has a ``--no-tree`` option which turns off the
  generation of a working tree in the new branch.
  (Daniel Watkins, John Klinger, #273993)

* Bazaar will now point out ``bzr+ssh://`` to the user when they 
  use ssh://. (Jelmer Vernooij, #330535)

* ``bzr -v info`` now omits the number of committers branch statistic,
  making it many times faster for large projects. To include that
  statistic in the output, use ``bzr -vv info``.
  (Ian Clatworthy)

* ``bzr push`` to a ``bzr`` url (``bzr://``, ``bzr+ssh://`` etc) will
  stream if the server is version 1.13 or greater, reducing roundtrips
  significantly. (Andrew Bennetts, Robert Collins)

* Lightweight Checkouts and Stacked Branches should both be much
  faster over remote connections. Building the working tree now
  batches up requests into approx 5MB requests, rather than a separate
  request for each file. (John Arbash Meinel)

* Support for GSSAPI authentication when using HTTP or HTTPS. 
  (Jelmer Vernooij)

* The ``bzr shelve`` prompt now includes a '?' help option to explain the
  short options better. (Daniel Watkins, #327429)

* ``bzr lp-open`` now falls back to the push location if it cannot find a
  public location. (Jonathan Lange, #332372)

* ``bzr lp-open`` will try to find the Launchpad URL for the location
  passed on the command line. This makes ``bzr lp-open lp:foo`` work as
  expected. (Jonathan Lange, #332705)

* ``bzr send`` now supports MH-E via ``emacsclient``. (Eric Gillespie)

Bug Fixes
*********

* Allows ``bzr log <FILE>`` to be called in an empty branch without
  backtracing. (Vincent Ladeuil, #346431)

* Bazaar now gives a better message including the filename if it's
  unable to read a file in the working directory, for example because
  of a permission error.  (Martin Pool, #338653)

* ``bzr cat -r<old> <path>`` doesn't traceback anymore when <path> has a
  file id in the working tree different from the one in revision <old>.
  (Vincent Ladeuil, #341517, #253806)

* ``bzr send`` help is more specific about how to apply merge
  directives.  (Neil Martinsen-Burrell, #253470)

* ``bzr missing`` now uses ``Repository.get_revision_delta()`` rather
  than fetching trees and determining a delta itself. (Jelmer
  Vernooij, #315048)

* ``bzr push`` to a smart server no longer causes "Revision
  {set([('null:',)])} not present ..." errors when the branch has
  multiple root revisions. (Andrew Bennetts, #317654)

* ``bzr shelve`` now properly handle patches with no terminating newline.
  (Benoît PIERRE, #303569)

* ``bzr unshelve`` gives a more palatable error if passed a non-integer
  shelf id. (Daniel Watkins)

* Export now handles files that are not present in the tree.
  (James Westby, #174539)

* Fixed incorrect "Source format does not support stacking" warning
  when pushing to a smart server.  (Andrew Bennetts, #334114)
  
* Fixed "sprout() got an unexpected keyword argument 'source_branch'"
  error branching from old repositories.
  (Martin Pool, #321695)

* Make ``bzr push --quiet <non-local location>`` less chatty.
  (Kent Gibson, #221461)

* Many Branch hooks would not fire with ``bzr://`` and ``bzr+ssh://``
  branches, and this was not noticed due to a bug in the test logic
  for branches. This is now fixed and a test added to prevent it
  reoccuring. (Robert Collins, Andrew Bennetts)

* Restore the progress bar on Windows. We were disabling it when TERM
  wasn't set, but Windows doesn't set TERM. (Alexander Belchenko,
  #334808)

* ``setup.py build_ext`` now gives a proper error when an extension
  fails to build. (John Arbash Meinel)

* Symlinks to non ascii file names are now supported.
  (Robert Collins, Vincent Ladeuil, #339055, #272444)    

* Under rare circumstances (aka nobody reported a bug about it), the ftp
  transport could revert to ascii mode. It now stays in binary mode except
  when needed.  (Vincent Ladeuil)

* Unshelve does not generate warnings about progress bars.
  (Aaron Bentley, #328148)

* shelve cleans up properly when unversioned files are specified.
  (Benoît Pierre, Aaron Bentley)

Documentation
*************

* Added ``Organizing your workspace`` to the User Guide appendices,
  summarizing some common ways of organizing trees, branches and
  repositories and the processes/workflows implied/enabled by each.
  (Ian Clatworthy)

* Hooks can now be self documenting. ``bzrlib.hooks.Hooks.create_hook``
  is the entry point for this feature. (Robert Collins)

* The documentation for ``shelve`` and ``unshelve`` has been clarified.
  (Daniel Watkins, #327421, #327425)

API Changes
***********

* ``bzr selftest`` now fails if the bazaar sources contain trailing
  whitespace, non-unix style line endings and files not ending in a
  newline. About 372 files and 3243 lines with trailing whitespace was
  updated to comply with this. The code already complied with the other
  criteria, but now it is enforced. (Marius Kruger)

* ``bzrlib.branch.PushResult`` was renamed to 
  ``bzrlib.branch.BranchPushResult``. (Jelmer Vernooij)

* ``Branch.fetch`` and ``Repository.fetch`` now return None rather
  than a count of copied revisions and failed revisions. A while back
  we stopped ever reporting failed revisions because we started
  erroring instead, and the copied revisions count is not used in the
  UI at all - indeed it only reflects the repository status not
  changes to the branch itself. (Robert Collins)

* ``Inventory.apply_delta`` now raises an AssertionError if a file-id
  appears multiple times within the delta. (Ian Clatworthy)

* MutableTree.commit now favours the "authors" argument, with the old
  "author" argument being deprecated.

* Remove deprecated EmptyTree.  (Martin Pool)

* ``Repository.fetch`` now accepts an optional ``fetch_spec``
  parameter.  A ``SearchResult`` or ``MiniSearchResult`` may be passed
  to ``fetch_spec`` instead of a ``last_revision`` to specify exactly
  which revisions to fetch. (Andrew Bennetts)

* ``RepositoryAcquisitionPolicy.acquire_repository`` now returns a
  tuple of ``(repository, is_new_flag)``, rather than just the
  repository.  (Andrew Bennetts)

* Revision.get_apparent_author() is now deprecated, replaced by
  Revision.get_apparent_authors(), which returns a list. The former
  now returns the first item that would be returned from the second.

* The ``BranchBuilder`` test helper now accepts a ``timestamp``
  parameter to ``build_commit`` and ``build_snapshot``.  (Martin Pool)

* The ``_fetch_*`` attributes on ``Repository`` are now on
  ``RepositoryFormat``, more accurately reflecting their intent (they
  describe a disk format capability, not state of a particular
  repository of that format). (Robert Collins)

Internals
*********

* Branching from a non-stacked branch on a smart protocol is now
  free of virtual file system methods.
  (Robert Collins, Andrew Bennetts)

* Branch and Repository creation on a bzr+ssh://server are now done
  via RPC calls rather than VFS calls, reducing round trips for
  pushing new branches substantially. (Robert Collins)

* ``Branch.clone`` now takes the ``repository_policy`` formerly used
  inside ``BzrDir.clone_on_transport``, allowing stacking to be
  configured before the branch tags and revision tip are set. This
  fixes a race condition cloning stacked branches that would cause
  plugins to have hooks called on non-stacked instances.
  (Robert Collins, #334187)

* ``BzrDir.cloning_metadir`` now has a RPC call. (Robert Collins)

* ``BzrDirFormat.__str__`` now uses the human readable description
  rather than the sometimes-absent disk label. (Robert Collins)

* ``bzrlib.fetch`` is now composed of a sender and a sink component
  allowing for decoupling over a network connection. Fetching from
  or into a RemoteRepository with a 1.13 server will use this to
  stream the operation.
  (Andrew Bennetts, Robert Collins)

* ``bzrlib.tests.run_suite`` accepts a runner_class parameter
  supporting the use of different runners. (Robert Collins)

* Change how file_ids and revision_ids are interned as part of
  inventory deserialization. Now we use the real ``intern()``, rather
  than our own workaround that would also cache a Unicode copy of the
  string, and never emptied the cache. This should slightly reduce
  memory consumption. (John Arbash Meinel)

* New branch method ``create_clone_on_transport`` that returns a
  branch object. (Robert Collins)

* New hook Commands['extend_command'] to allow plugins to access a
  command object before the command is run (or help generated from
  it), without overriding the command. (Robert Collins)

* New version of the ``BzrDir.find_repository`` verb supporting
  ``_network_name`` to support removing more _ensure_real calls.
  (Robert Collins)

* ``RemoteBranchFormat`` no longer claims to have a disk format string.
  (Robert Collins)

* ``Repository`` objects now have ``suspend_write_group`` and
  ``resume_write_group`` methods.  These are currently only useful
  with pack repositories. (Andrew Bennetts, Robert Collins)

* ``BzrDirFormat``, ``BranchFormat`` and ``RepositoryFormat`` objects
  now have a ``network_name`` for passing the format across RPC calls.
  (Robert Collins, Andrew Bennetts)

* ``RepositoryFormat`` objects now all have a new attribute
  ``_serializer`` used by fetch when reserialising is required.
  (Robert Collins, Andrew Bennetts)

* Some methods have been pulled up from ``BzrBranch`` to ``Branch``
  to aid branch types that are not bzr branch objects (like
  RemoteBranch). (Robert Collins, Andrew Bennetts)

* Test adaptation has been made consistent throughout the built in
  tests. ``TestScenarioApplier``, ``multiply_tests_from_modules``,
  ``adapt_tests``, ``adapt_modules`` have all been deleted. Please
  use ``multiply_tests``, or for lower level needs ``apply_scenarios``
  and ``apply_scenario``. (Robert Collins)

* ``TestSkipped`` is now detected by TestCase and passed to the
  ``TestResult`` by calling ``addSkip``. For older TestResult objects,
  where ``addSkip`` is not available, ``addError`` is still called.
  This permits test filtering in subunit to strip out skipped tests
  resulting in a faster fix-shrink-list-run cycle. This is compatible
  with the testtools protocol for skips. (Robert Collins)

* The ``_index`` of ``KnitVersionedFiles`` now supports the ability
  to scan an underlying index that is going to be incorporated into
  the ``KnitVersionedFiles`` object, to determine if it has missing
  delta references. The method is ``scan_unvalidated_index``.
  (Andrew Bennetts, Robert Collins)

* There is a RemoteSink object which handles pushing to smart servers.
  (Andrew Bennetts, Robert Collins)

* ``TransportTraceDecorator`` now logs ``put_bytes_non_atomic`` and
  ``rmdir`` calls. (Robert Collins)

* ``VersionedFiles`` record adapters have had their signature change
  from ``(record, record.get_bytes_as(record.storage_kind))`` to
  ``(record)`` reducing excess duplication and allowing adapters
  to access private data in record to obtain content more
  efficiently. (Robert Collins)

* We no longer probe to see if we should create a working tree during
  clone if we cannot get a local_abspath for the new bzrdir.
  (Robert Collins)


bzr 1.12
########

:Codename: 1234567890
:1.12: 2009-02-13
:1.12rc1: 2009-02-10

This release of Bazaar contains many improvements to the speed,
documentation and functionality of ``bzr log`` and the display of logged
revisions by ``bzr status``.  bzr now also gives a better indication of
progress, both in the way operations are drawn onto a text terminal, and
by showing the rate of network IO.

Changes from RC1 to Final
*************************

* ``bzr init --development-wt5[-rich-root]`` would fail because of
  circular import errors. (John Arbash Meinel, #328135)

* Expanded the help for log and added a new help topic called
  ``log-formats``.  (Ian Clatworthy)

Compatibility Breaks
********************

* By default, ``bzr status`` after a merge now shows just the pending
  merge tip revisions. This improves the signal-to-noise ratio after
  merging from trunk and completes much faster. To see all merged
  revisions, use the new ``-v`` flag.  (Ian Clatworthy)

* ``bzr log --line`` now shows any tags after the date and before
  the commit message. If you have scripts which parse the output
  from this command, you may need to adjust them accordingly.
  (Ian Clatworthy)

* ``bzr log --short`` now shows any additional revision properties
  after the date and before the commit message.  Scripts that parse 
  output of the log command in this situation may need to adjust.
  (Neil Martinsen-Burrell)

* The experimental formats ``1.12-preview`` and ``1.12-preview-rich-root``
  have been renamed ``development-wt5`` and ``development-wt5-rich-root``
  respectively, given they are not ready for release in 1.12.
  (Ian Clatworthy)

* ``read_bundle_from_url`` has been deprecated. (Vincent Ladeuil)

New Features
************

* Add support for filtering ``bzr missing`` on revisions.  Remote revisions
  can be filtered using ``bzr missing -r -20..-10`` and local revisions can
  be filtered using ``bzr missing --my-revision -20..-10``.
  (Marius Kruger)

* ``bzr log -p`` displays the patch diff for each revision.
  When logging a file, the diff only includes changes to that file.
  (Ian Clatworthy, #202331, #227335)

* ``bzr log`` supports a new option called ``-n N`` or ``--level N``.
  A value of 0 (zero) means "show all nested merge revisions" while
  a value of 1 (one) means "show just the top level". Values above
  1 can be used to see a limited amount of nesting. That can be
  useful for seeing the level or two below PQM submits for example.
  To force the ``--short`` and ``--line`` formats to display all nested
  merge revisions just like ``--long`` does by default, use a command
  like ``bzr log --short -n0``. To display just the mainline using
  ``--long`` format, ``bzr log --long -n1``.
  (Ian Clatworthy)

Improvements
************

* ``bzr add`` more clearly communicates success vs failure.
  (Daniel Watkins)

* ``bzr init`` will now print a little less verbose output.
  (Marius Kruger)

* ``bzr log`` is now much faster in many use cases, particularly
  at incrementally displaying results and filtering by a
  revision range. (Ian Clatworthy)

* ``bzr log --short`` and ``bzr log --line`` now show tags, if any,
  for each revision. The tags are shown comma-separated inside
  ``{}``. For short format, the tags appear at the end of line
  before the optional ``[merge]`` indicator. For line format,
  the tags appear after the date. (Ian Clatworthy)

* Progress bars now show the rate of activity for some sftp 
  operations, and they are drawn different.  (Martin Pool, #172741)

* Progress bars now show the rate of activity for urllib and pycurl based
  http client implementations. The operations are tracked at the socket
  level for better precision.
  (Vincent Ladeuil)

* Rule-based preferences can now accept multiple patterns for a set of
  rules.  (Marius Kruger)

* The ``ancestor:`` revision spec will now default to referring to the
  parent of the branch if no other location is given.
  (Daniel Watkins, #198417)

* The debugger started as a result of setting ``$BZR_PDB`` works
  around a bug in ``pdb``, http://bugs.python.org/issue4150.  The bug
  can cause truncated tracebacks in Python versions before 2.6.
  (Andrew Bennetts)

* VirtualVersionedFiles now implements
  ``iter_lines_added_or_present_in_keys``. This allows the creation of 
  new branches based on stacked bzr-svn branches. (#311997)

Bug Fixes
*********

* ``bzr annotate --show-ids`` doesn't give a backtrace on empty files
  anymore.
  (Anne Mohsen, Vincent Ladeuil, #314525)

* ``bzr log FILE`` now correctly shows mainline revisions merging
  a change to FILE when the ``--short`` and ``--line`` log formats
  are used. (Ian Clatworthy, #317417)

* ``bzr log -rX..Y FILE`` now shows the history of FILE provided
  it existed in Y or X, even if the file has since been deleted or
  renamed. If no range is given, the current/basis tree and
  initial tree are searched in that order. More generally, log
  now interprets filenames in their historical context.
  (Ian Clatworthy, #175520)

* ``bzr status`` now reports nonexistent files and continues, then
  errors (with code 3) at the end.  (Karl Fogel, #306394)

* Don't require the present compression base in knits to be the same
  when adding records in knits. (Jelmer Vernooij, #307394)

* Fix a problem with CIFS client/server lag on Windows colliding with
  an invariant-per-process algorithm for generating AtomicFile names
  (Adrian Wilkins, #304023)

* Many socket operations now handle EINTR by retrying the operation.
  Previously EINTR was treated as an unrecoverable failure.  There is
  a new ``until_no_eintr`` helper function in ``bzrlib.osutils``.
  (Andrew Bennetts)

* Support symlinks with non-ascii characters in the symlink filename.
  (Jelmer Vernooij, #319323)

* There was a bug in how we handled resolving when a file is deleted
  in one branch, and modified in the other. If there was a criss-cross
  merge, we would cause the deletion to conflict a second time.
  (Vincent Ladeuil, John Arbash Meinel)

* There was another bug in how we chose the correct intermediate LCA in
  criss-cross merges leading to several kind of changes be incorrectly
  handled.
  (John Arbash Meinel, Vincent Ladeuil)

* Unshelve now handles deleted paths without crashing. (Robert Collins)

Documentation
*************

* Improved plugin developer documentation.  (Martin Pool)

API Changes
***********

* ``ProgressBarStack`` is deprecated; instead use
  ``ui_factory.nested_progress_bar`` to create new progress bars.
  (Martin Pool)

* ForeignVcsMapping() now requires a ForeignVcs object as first
  argument. (Jelmer Vernooij)

* ForeignVcsMapping.show_foreign_revid() has been moved to
  ForeignVcs. (Jelmer Vernooij)

* ``read_bundle_from_url`` is deprecated in favor of
  ``read_mergeable_from_url``.  (Vincent Ladeuil)

* Revision specifiers are now registered in
  ``bzrlib.revisionspec.revspec_registry``, and the old list of 
  revisionspec classes (``bzrlib.revisionspec.SPEC_TYPES``) has been
  deprecated. (Jelmer Vernooij, #321183)

* The progress and UI classes have changed; the main APIs remain the
  same but code that provides a new UI or progress bar class may
  need to be updated.  (Martin Pool)

Internals
*********

* Default User Interface (UI) is CLIUIFactory when bzr runs in a dumb
  terminal. It is sometimes desirable do override this default by forcing
  bzr to use TextUIFactory. This can be achieved by setting the
  BZR_USE_TEXT_UI environment variable (emacs shells, as opposed to
  compile buffers, are such an example).
  (Vincent Ladeuil)

* New API ``Branch.iter_merge_sorted_revisions()`` that iterates over
  ``(revision_id, depth, revno, end_of_merge)`` tuples.
  (Ian Clatworthy)

* New ``Branch.dotted_revno_to_revision_id()`` and
  ``Branch.revision_id_to_dotted_revno()`` APIs that pick the most
  efficient way of doing the mapping.
  (Ian Clatworthy)

* Refactor cmd_serve so that it's a little easier to build commands that
  extend it, and perhaps even a bit easier to read.  (Jonathan Lange)

* ``TreeDelta.show()`` now accepts a ``filter`` parameter allowing log
  formatters to retrict the output.
  (Vincent Ladeuil)


bzr 1.11 "Eyes up!" 2009-01-19
##############################

This first monthly release of Bazaar for 2009 improves Bazaar's operation
in Windows, Mac OS X, and other situations where file names are matched
without regard to capitalization: Bazaar tries to match the case of an
existing file.  This release of Bazaar also improves the efficiency of
Tortoise Windows Shell integration and lets it work on 64-bit platforms.

The UI through which Bazaar supports historic formats has been improved,
so 'bzr help formats' now gives a simpler and shorter list, with clear
advice.

This release also fixes a number of bugs, particularly a glitch that can
occur when there are concurrent writes to a pack repository.

Bug Fixes
*********

* Fix failing test when CompiledChunksToLines is not available.
  (Vincent Ladeuil)

* Stacked branches don't repeatedly open their transport connection.
  (John Arbash Meinel)



bzr 1.11rc1 "Eyes up!" 2009-01-09
#################################

Changes
*******

* Formats using Knit-based repository formats are now explicitly
  marked as deprecated. (Ian Clatworthy)

New Features
************

* Add support for `bzr tags -r 1..2`, that is we now support showing
  tags applicable for a specified revision range. (Marius Kruger)

* ``authentication.conf`` now accepts pluggable read-only credential
  stores. Such a plugin (``netrc_credential_store``) is now included,
  handles the ``$HOME/.netrc`` file and can server as an example to
  implement other plugins.
  (Vincent Ladeuil)

* ``shelve --list`` can now be used to list shelved changes.
  (Aaron Bentley)

Improvements
************

* Add trailing slash to directories in all output of ``bzr ls``, except
  ``bzr ls --null``. (Gordon P. Hemsley, #306424)

* ``bzr revision-info`` now supports a -d option to specify an
  alternative branch. (Michael Hudson)

* Add connection to a C++ implementation of the Windows Shell Extension
  which is able to fully replace the current Python implemented one.
  Advantages include 64bit support and reduction in overhead for
  processes which drag in shell extensions.
  (Mark Hammond)

* Support the Claws mail client directly, rather than via
  xdg-email. This prevents the display of an unnecessary modal
  dialog in Claws, informing the user that a file has been
  attached to the message, and works around bug #291847 in
  xdg-utils which corrupts the destination address.

* When working on a case-insensitive case-preserving file-system, as
  commonly found with Windows, bzr will often ignore the case of the
  arguments specified by the user in preference to the case of an existing
  item on the file-system or in the inventory to help prevent
  counter-intuitive behaviour on Windows. (Mark Hammond)

Bug Fixes
*********
  
* Allow BzrDir implementation to implement backing up of 
  control directory. (#139691)

* ``bzr push`` creating a new stacked branch will now only open a
  single connection to the target machine. (John Arbash Meinel)

* Don't call iteritems on transport_list_registry, because it may
  change during iteration.  (Martin Pool, #277048)

* Don't make a broken branch when pushing an unstackable-format branch
  that's in a stackable shared repository to a location with default
  stack-on location.  (Andrew Bennetts, #291046)

* Don't require embedding user in HTTP(S) URLs do use authentication.conf.
  (Ben Jansen, Vincent Ladeuil, #300347)

* Fix a problem with CIFS client/server lag on windows colliding with
  an invariant-per-process algorithm for generating AtomicFile names
  (Adrian Wilkins, #304023)

* Fix bogus setUp signature in UnavailableFTPServer.
  (Gary van der Merwe, #313498)

* Fix compilation error in ``_dirstate_helpers_c`` on SunOS/Solaris.
  (Jari Aalto)

* Fix SystemError in ``_patiencediff_c`` module by calling
  PyErr_NoMemory() before returning NULL in PatienceSequenceMatcher_new.
  (Andrew Bennetts, #303206)

* Give proper error message for diff with non-existent dotted revno.
  (Marius Kruger, #301969)

* Handle EACCES (permission denied) errors when launching a message
  editor, and emit warnings when a configured editor cannot be
  started. (Andrew Bennetts)

* ``$HOME/.netrc`` file is now recognized as a read-only credential store
  if configured in ``authentication.conf`` with 'password_encoding=netrc'
  in the appropriate sections.
  (Vincent Ladeuil, #103029)

* Opening a stacked branch now properly shares the connection, rather
  than opening a new connection for the stacked-on branch.
  (John Arbash meinel)

* Preserve transport decorators while following redirections.
  (Vincent Ladeuil, #245964, #270863)

* Provides a finer and more robust filter for accepted redirections.
  (Vincent Ladeuil, #303959, #265070)

* ``shelve`` paths are now interpreted relative to the current working
  tree.  (Aaron Bentley)

* ``Transport.readv()`` defaults to not reading more than 100MB in a
  single array. Further ``RemoteTransport.readv`` sets this to 5MB to
  work better with how it splits its requests.
  (John Arbash Meinel, #303538)

* Pack repositories are now able to reload the pack listing and retry
  the current operation if another action causes the data to be
  repacked.  (John Arbash Meinel, #153786)

* ``pull -v`` now respects the log_format configuration variable.
  (Aaron Bentley)

* ``push -v`` now works on non-initial pushes.  (Aaron Bentley)

* Use the short status format when the short format is used for log.
  (Vincent Ladeuil, #87179)

* Allow files to be renamed or moved via remove + add-by-id. (Charles
  Duffy, #314251)

Documentation
*************

* Improved the formats help topic to explain why multiple formats
  exist and to provide guidelines in selecting one. Introduced
  two new supporting help topics: current-formats and other-formats.
  (Ian Clatworthy)

API Changes
***********

* ``LRUCache(after_cleanup_size)`` was renamed to
  ``after_cleanup_count`` and the old name deprecated. The new name is
  used for clarity, and to avoid confusion with
  ``LRUSizeCache(after_cleanup_size)``. (John Arbash Meinel)

* New ``ForeignRepository`` base class, to help with foreign branch 
  support (e.g. svn).  (Jelmer Vernooij)

* ``node_distances`` and ``select_farthest`` can no longer be imported
  from ``bzrlib.graph``.  They can still be imported from
  ``bzrlib.deprecated_graph``, which has been the preferred way to
  import them since before 1.0.  (Andrew Bennetts)
  
* The logic in commit now delegates inventory basis calculations to
  the ``CommitBuilder`` object; this requires that the commit builder
  in use has been updated to support the new ``recording_deletes`` and
  ``record_delete`` methods. (Robert Collins)

Testing
*******

* An HTTPS server is now available (it requires python-2.6). Future bzr
  versions will allow the use of the python-2.6 ssl module that can be
  installed for 2.5 and 2.4.

* ``bzr selftest`` now fails if new trailing white space is added to
  the bazaar sources. It only checks changes not committed yet. This
  means that PQM will now reject changes that introduce new trailing
  whitespace. (Marius Kruger)

* Introduced new experimental formats called ``1.12-preview`` and
  ``1.12-preview-rich-root`` to enable testing of related pending
  features, namely content filtering and filtered views.
  (Ian Clatworthy)

Internals
*********

* Added an ``InventoryEntry`` cache when deserializing inventories.
  Can cut the time to iterate over multiple RevisionsTrees in half.
  (John Arbash Meinel)

* Added ``bzrlib.fifo_cache.FIFOCache`` which is designed to have
  minimal overhead versus using a plain dict for cache hits, at the
  cost of not preserving the 'active' set as well as an ``LRUCache``.
  (John Arbash Meinel)

* ``bzrlib.patience_diff.unified_diff`` now properly uses a tab
  character to separate the filename from the date stamp, and doesn't
  add trailing whitespace when a date stamp is not supplied.
  (Adeodato Simó, John Arbash Meinel)

* ``DirStateWorkingTree`` and ``DirStateWorkingTreeFormat`` added
  as base classes of ``WorkingTree4`` and ``WorkingTreeFormat4``
  respectively. (Ian Clatworthy)

* ``KnitVersionedFiles._check_should_delta()`` now uses the
  ``get_build_details`` api to avoid multiple hits to the index, and
  to properly follow the ``compression_parent`` rather than assuming
  it is the left-hand parent. (John Arbash Meinel)

* ``KnitVersionedFiles.get_record_stream()`` will now chose a
  more optimal ordering when the keys are requested 'unordered'.
  Previously the order was fully random, now the records should be
  returned from each pack in turn, in forward I/O order.
  (John Arbash Meinel)
    
* ``mutter()`` will now flush the ``~/.bzr.log`` if it has been more
  than 2s since the last time it flushed. (John Arbash Meinel)

* New method ``bzrlib.repository.Repository.add_inventory_by_delta``
  allows adding an inventory via an inventory delta, which can be
  more efficient for some repository types. (Robert Collins)

* Repository ``CommitBuilder`` objects can now accumulate an inventory
  delta. To enable this functionality call ``builder.recording_deletes``
  and additionally call ``builder.record_delete`` when a delete
  against the basis occurs. (Robert Collins)

* The default http handler has been changed from pycurl to urllib.
  The default is still pycurl for https connections. (The only
  advantage of pycurl is that it checks ssl certificates.)
  (John Arbash Meinel)

* ``VersionedFiles.get_record_stream()`` can now return objects with a
  storage_kind of ``chunked``. This is a collection (list/tuple) of
  strings. You can use ``osutils.chunks_to_lines()`` to turn them into
  guaranteed 'lines' or you can use ``''.join(chunks)`` to turn it
  into a fulltext. This allows for some very good memory savings when
  asking for many texts that share ancestry, as the individual chunks
  can be shared between versions of the file. (John Arbash Meinel)

* ``pull -v`` and ``push -v`` use new function
  ``bzrlib.log.show_branch_change`` (Aaron Bentley)



bzr 1.10 2008-12-05
###################

Bazaar 1.10 has several performance improvements for copying revisions
(especially for small updates to large projects).  There has also been a
significant amount of effort in polishing stacked branches.  The commands
``shelve`` and ``unshelve`` have become core commands, with an improved
implementation.

The only changes versus bzr-1.10rc1 are bugfixes for stacked branches.

bug Fixes
*********

* Don't set a pack write cache size from RepoFetcher, because the
  cache is not coherent with reads and causes ShortReadvErrors.
  This reverses the change that fixed #294479.
  (Martin Pool, #303856)

* Properly handle when a revision can be inserted as a delta versus
  when it needs to be expanded to a fulltext for stacked branches.
  There was a bug involving merge revisions. As a method to help
  prevent future difficulties, also make stacked fetches sort
  topologically. (John Arbash Meinel, #304841)


bzr 1.10rc1 2008-11-28
######################

This release of Bazaar focuses on performance improvements when pushing
and pulling revisions, both locally and to remote networks.  The popular
``shelve`` and ``unshelve`` commands, used to interactively revert and
restore work in progress, have been merged from bzrtools into the bzr
core.  There are also bug fixes for portability, and for stacked branches.

New Features
************

* New ``commit_message_template`` hook that is called by the commit
  code to generate a template commit message. (Jelmer Vernooij)

* New `shelve` and `unshelve` commands allow undoing and redoing changes.
  (Aaron Bentley)

Improvements
************

* ``(Remote)Branch.copy_content_into`` no longer generates the full revision
  history just to set the last revision info.
  (Andrew Bennetts, John Arbash Meinel)

* Fetches between formats with different serializers (such as
  pack-0.92-subtree and 1.9-rich-root) are faster now.  This is due to
  operating on batches of 100 revisions at time rather than
  one-by-one.  (Andrew Bennetts, John Arbash Meinel)

* Search index files corresponding to pack files we've already used
  before searching others, because they are more likely to have the
  keys we're looking for.  This reduces the number of iix and tix
  files accessed when pushing 1 new revision, for instance.
  (John Arbash Meinel)

* Signatures to transfer are calculated more efficiently in
  ``item_keys_introduced_by``.  (Andrew Bennetts, John Arbash Meinel)

* The generic fetch code can once again copy revisions and signatures
  without extracting them completely to fulltexts and then serializing
  them back down into byte strings. This is a significant performance
  improvement when fetching from a stacked branch.
  (John Arbash Meinel, #300289)

* When making a large readv() request over ``bzr+ssh``, break up the
  request into more manageable chunks. Because the RPC is not yet able
  to stream, this helps keep us from buffering too much information at
  once. (John Arbash Meinel)

Bug Fixes
*********

* Better message when the user needs to set their Launchpad ID.
  (Martin Pool, #289148)

* ``bzr commit --local`` doesn't access the master branch anymore.
  This fixes a regression introduced in 1.9.  (Marius Kruger, #299313)

* Don't call the system ``chdir()`` with an empty path. Sun OS seems
  to give an error in that case.  Also, don't count on ``getcwd()``
  being able to allocate a new buffer, which is a gnu extension.
  (John Arbash Meinel, Martin Pool, Harry Hirsch, #297831)

* Don't crash when requesting log --forward <file> for a revision range
  starting with a dotted revno.
  (Vincent Ladeuil, #300055)

* Don't create text deltas spanning stacked repositories; this could
  cause "Revision X not present in Y" when later accessing them.
  (Martin Pool, #288751)

* Pack repositories are now able to reload the pack listing and retry
  the current operation if another action causes the data to be
  repacked.  (John Arbash Meinel, #153786)

* PermissionDenied errors from smart servers no longer cause
  "PermissionDenied: "None"" on the client.
  (Andrew Bennetts, #299254)

* Pushing to a stacked pack repository now batches writes, the same
  way writes are batched to ordinary pack repository.  This makes
  pushing to a stacked branch over the network much faster.
  (Andrew Bennetts, #294479)

* TooManyConcurrentRequests no longer occur when a fetch fails and
  tries to abort a write group.  This allows the root cause (e.g. a
  network interruption) to be reported.  (Andrew Bennetts, #297014)

* RemoteRepository.get_parent_map now uses fallback repositories.
  (Aaron Bentley, #297991?, #293679?)

API Changes
***********

* ``CommitBuilder`` now validates the strings it will be committing,
  to ensure that they do not have characters that will not be properly
  round-tripped. For now, it just checks for characters that are
  invalid in the XML form. (John Arbash Meinel, #295161)

* Constructor parameters for NewPack (internal to pack repositories)
  have changed incompatibly.

* ``Repository.abort_write_group`` now accepts an optional
  ``suppress_errors`` flag.  Repository implementations that override
  ``abort_write_group`` will need to be updated to accept the new
  argument.  Subclasses that only override ``_abort_write_group``
  don't need to change.

* Transport implementations must provide copy_tree_to_transport.  A default
  implementation is provided for Transport subclasses.

Testing
*******

* ``bzr selftest`` now fails if no doctests are found in a module
  that's expected to have them.  (Martin Pool)

* Doctests now only report the first failure.  (Martin Pool)


bzr 1.9 2008-11-07
##################

This release of Bazaar adds a new repository format, ``1.9``, with smaller
and more efficient index files.  This format can be specified when
creating a new repository, or used to losslessly upgrade an existing
repository.  bzr 1.9 also speeds most operations over the smart server
protocol, makes annotate faster, and uses less memory when making
checkouts or pulling large amounts of data.

Bug Fixes
*********

* Fix "invalid property value 'branch-nick' for None" regression with
  branches bound to svn branches.  (Martin Pool, #293440)

* Fix SSL/https on Python2.6.  (Vincent Ladeuil, #293054)

* ``SFTPTransport.readv()`` had a bug when requests were out-of-order.
  This only triggers some-of-the-time on Knit format repositories.
  (John Arbash Meinel, #293746)


bzr 1.9rc1 2008-10-31
#####################

New Features
************

* New Branch hook ``transform_fallback_location`` allows a function to
  be called when looking up the stacked source. (Michael Hudson)

* New repository formats ``1.9`` and ``1.9-rich-root``. These have all
  the functionality of ``1.6``, but use the new btree indexes.
  These indexes are both smaller and faster for access to historical
  information.  (John Arbash Meinel)

Improvements
************

* ``BTreeIndex`` code now is able to prefetch extra pages to help tune
  the tradeoff between bandwidth and latency. Should be tuned
  appropriately to not impact commands which need minimal information,
  but provide a significant boost to ones that need more context. Only
  has a direct impact on the ``--development2`` format which uses
  btree's for the indexes. (John Arbash Meinel)

* ``bzr dump-btree`` is a hidden command introduced to allow dumping
  the contents of a compressed btree file.  (John Arbash Meinel)

* ``bzr pack`` now tells the index builders to optimize for size. For
  btree index repositories, this can save 25% of the index size
  (mostly in the text indexes). (John Arbash Meinel)

* ``bzr push`` to an existing branch or repository on a smart server
  is faster, due to Bazaar making more use of the ``get_parent_map``
  RPC when querying the remote branch's revision graph.
  (Andrew Bennetts)

* default username for bzr+ssh and sftp can be configured in
  authentication.conf. (Aaron Bentley)

* launchpad-login now provides a default username for bzr+ssh and sftp
  URLs, allowing username-free URLs to work for everyone. (Aaron Bentley)

* ``lp:`` lookups no longer include usernames, making them shareable and
  shorter. (Aaron Bentley)

* New ``PackRepository.autopack`` smart server RPC, which does
  autopacking entirely on the server.  This is much faster than
  autopacking via plain file methods, which downloads a large amount
  of pack data and then re-uploads the same pack data into a single
  file.  This fixes a major (although infrequent) cause of lengthy
  delays when using a smart server.  For example, pushing the 10th
  revision to a repository with 9 packs now takes 44 RPCs rather than
  179, and much less bandwidth too.  This requires Bazaar 1.9 on both
  the client and the server, otherwise the client will fallback to the
  slower method.  (Andrew Bennetts)

Bug Fixes
*********

* A failure to load a plugin due to an IncompatibleAPI exception is
  now correctly reported. (Robert Collins, #279451)

* API versioning support now has a multiple-version checking api
  ``require_any_api``. (Robert Collins, #279447)

* ``bzr branch --stacked`` from a smart server to a standalone branch
  works again.  This fixes a regression in 1.7 and 1.8.
  (Andrew Bennetts, #270397)

* ``bzr co`` uses less memory. It used to unpack the entire WT into
  memory before writing it to disk. This was a little bit faster, but
  consumed lots of memory. (John Arbash Meinel, #269456)

* ``bzr missing --quiet`` no longer prints messages about whether
  there are missing revisions.  The exit code indicates whether there
  were or not.  (Martin Pool, #284748)

* Fixes to the ``annotate`` code. The fast-path which re-used the
  stored deltas was accidentally disabled all the time, instead of
  only when a branch was stacked. Second, the code would accidentally
  re-use a delta even if it wasn't against the left-parent, this
  could only happen if ``bzr reconcile`` decided that the parent
  ordering was incorrect in the file graph.  (John Arbash Meinel)

* "Permission denied" errors that occur when pushing a new branch to a
  smart server no longer cause tracebacks.  (Andrew Bennetts, #278673)

* Some compatibility fixes for building the extensions with MSVC and
  for python2.4. (John Arbash Meinel, #277484)

* The index logic is now able to reload the list of pack files if and
  index ends up disappearing. We still don't reload if the pack data
  itself goes missing after checking the index. This bug appears as a
  transient failure (file not found) when another process is writing
  to the repository.  (John Arbash Meinel, #153786)

* ``bzr switch`` and ``bzr bind`` will now update the branch nickname if
  it was previously set. All checkouts will now refer to the bound branch
  for a nickname if one was not explicitly set.
  (Marius Kruger, #230903)

Documentation
*************

* Improved hook documentation. (Michael Ernst)

API Changes
***********

* commands.plugins_cmds is now a CommandRegistry, not a dict.

Internals
*********

* New AuthenticationConfig.set_credentials method allows easy programmatic
  configuration of authetication credentials.


bzr 1.8 2008-10-16
##################

Bazaar 1.8 includes several fixes that improve working tree performance,
display of revision logs, and merges.  The bzr testsuite now passes on OS
X and Python 2.6, and almost completely passes on Windows.  The
smartserver code has gained several bug fixes and performance
improvements, and can now run server-side hooks within an http server.

Bug Fixes
*********

* Fix "Must end write group" error when another error occurs during
  ``bzr push``.  (Andrew Bennetts, #230902)

Portability
***********

* Some Pyrex versions require the WIN32 macro defined to compile on
  that platform.  (Alexander Belchenko, Martin Pool, #277481)


bzr 1.8rc1 2008-10-07
#####################

Changes
*******

* ``bzr log file`` has been changed. It now uses a different method
  for determining which revisions to show as merging the changes to
  the file. It now only shows revisions which merged the change
  towards your mainline. This simplifies the output, makes it faster,
  and reduces memory consumption.  (John Arbash Meinel)

* ``bzr merge`` now defaults to having ``--reprocess`` set, whenever
  ``--show-base`` is not supplied.  (John Arbash Meinel)

* ``bzr+http//`` will now optionally load plugins and write logs on the
  server. (Marius Kruger)

* ``bzrlib._dirstate_helpers_c.pyx`` does not compile correctly with
  Pyrex 0.9.4.1 (it generates C code which causes segfaults). We
  explicitly blacklist that version of the compiler for that
  extension. Packaged versions will include .c files created with
  pyrex >= 0.9.6 so it doesn't effect releases, only users running
  from the source tree. (John Arbash Meinel, #276868)

Features
********

* bzr is now compatible with python-2.6. python-2.6 is not yet officially
  supported (nor released, tests were conducted with the dev version of
  python-2.6rc2), but all known problems have been fixed.  Feedback
  welcome.
  (Vincent Ladeuil, #269535)

Improvements
************

* ``bzr annotate`` will now include uncommitted changes from the local
  working tree by default. Such uncommitted changes are given the
  revision number they would get if a commit was done, followed with a
  ? to indicate that its not actually known. (Robert Collins, #3439)

* ``bzr branch`` now accepts a ``--standalone`` option, which creates a
  standalone branch regardless of the presence of shared repositories.
  (Daniel Watkins)

* ``bzr push`` is faster in the case there are no new revisions to
  push.  It is also faster if there are no tags in the local branch.
  (Andrew Bennetts)

* File changes during a commit will update the tree stat cache.
  (Robert Collins)

* Location aliases can now accept a trailing path.  (Micheal Hudson)

* New hooks ``Lock.hooks`` when LockDirs are acquired and released.
  (Robert Collins, MartinPool)

* Switching in heavyweight checkouts uses the master branch's context, not
  the checkout's context.  (Adrian Wilkins)

* ``status`` on large trees is now faster, due to optimisations in the
  walkdirs code. Of particular note, the walkdirs code now performs
  a temporary ``chdir()`` while reading a single directory; if your
  platform has non thread-local current working directories (and is
  not windows which has its own implementation), this may introduce a
  race condition during concurrent uses of bzrlib. The bzrlib CLI
  will not encounter this as it is single threaded for working tree
  operations. (Robert Collins)

* The C extensions now build on python 2.4 (Robert Collins, #271939)

* The ``-Dhpss`` debug flag now reports the number of smart server
  calls per medium to stderr.  This is in addition to the existing
  detailed logging to the .bzr.log trace file.  (Andrew Bennetts)

Bug Fixes
*********

* Avoid random failures arising from misinterpreted ``errno`` values
  in ``_readdir_pyx.read_dir``.
  (Martin Pool, #279381)

* Branching from a shared repository on a smart server into a new
  repository now preserves the repository format.
  (Andrew Bennetts, #269214)

* ``bzr log`` now accepts a ``--change`` option.
  (Vincent Ladeuil, #248427)

* ``bzr missing`` now accepts an ``--include-merges`` option.
  (Vincent Ladeuil, #233817)

* Don't try to filter (internally) '.bzr' from the files to be deleted if
  it's not there.
  (Vincent Ladeuil, #272648)

* Fix '_in_buffer' AttributeError when using the -Dhpss debug flag.
  (Andrew Bennetts)

* Fix TooManyConcurrentRequests errors caused by a connection failure
  when doing ``bzr pull`` or ``bzr merge`` from a ``bzr+ssh`` URL.
  (Andrew Bennetts, #246233)

* Fixed ``bzr st -r branch:PATH_TO_BRANCH`` where the other branch
  is in a different repository than the current one.
  (Lukáš Lalinský, #144421)

* Make the first line of the manpage preamble a comment again.
  (David Futcher, #242106)

* Remove use of optional parameter in GSSAPI FTP support, since
  it breaks newer versions of Python-Kerberos. (Jelmer Vernooij)

* The autopacking logic will now always create a single new pack from
  all of the content which it deems is worth moving. This avoids the
  'repack a single pack' bug and should result in better packing
  overall.  (John Arbash Meinel, #242510, #172644)

* Trivial documentation fix.
  (John Arbash Meinel, #270471)

* ``bzr switch`` and ``bzr bind`` will now update the branch nickname if
  it was previously set. All checkouts will now refer to the bound branch
  for a nickname if one was not explicitly set.
  (Marius Kruger, #230903)

Documentation
*************

* Explain revision/range identifiers. (Daniel Clemente)

API Changes
***********

* ``CommitBuilder.record_entry_contents`` returns one more element in
  its result tuple - an optional file system hash for the hash cache
  to use. (Robert Collins)

* ``dirstate.DirState.update_entry`` will now only calculate the sha1
  of a file if it is likely to be needed in determining the output
  of iter_changes. (Robert Collins)

* The PackRepository, RepositoryPackCollection, NewPack classes have a
  slightly changed interface to support different index types; as a
  result other users of these classes need to supply the index types
  they want. (Robert Collins)

Testing
*******

* ``bzrlib.tests.repository_implementations`` has been renamed to
  ``bzrlib.tests.per_repository`` so that we have a common structure
  (and it is shorter). (John Arbash Meinel, #239343)

* ``LocalTransport.abspath()`` now returns a drive letter if the
  transport has one, fixing numerous tests on Windows.
  (Mark Hammond)

* PreviewTree is now tested via intertree_implementations.
  (Aaron Bentley)

* The full test suite is passing again on OSX.
  (Guillermo Gonzalez, Vincent Ladeuil)

* The full test suite passes when run with ``-Eallow_debug``.
  (Andrew Bennetts)

Internals
*********

* A new hook, ``Branch.open``, has been added, which is called when
  branch objects are opened. (Robert Collins)

* ``bzrlib.osutils._walkdirs_utf8`` has been refactored into common
  tree walking, and modular directory listing code to aid future
  performance optimisations and refactoring. (Robert Collins)

* ``bzrlib.trace.debug_memory`` can be used to get a quick memory dump
  in the middle of processing. It only reports memory if
  ``/proc/PID/status`` is available. (John Arbash Meinel)

* New method ``RevisionSpec.as_tree`` for representing the revision
  specifier as a revision tree object. (Lukáš Lalinský)

* New race-free method on MutableTree ``get_file_with_stat`` for use
  when generating stat cache results. (Robert Collins)

* New win32utils.get_local_appdata_location() provides access to a local
  directory for storing data.  (Mark Hammond)

* To be compatible with python-2.6 a few new rules should be
  observed. 'message' attribute can't be used anymore in exception
  classes, 'sha' and 'md5' modules have been deprecated (use
  osutils.[md5|sha]), object__init__ and object.__new__ don't accept
  parameters anymore.
  (Vincent Ladeuil)


bzr 1.7.1 2008-10-01
####################

No changes from 1.7.1rc1.


bzr 1.7.1rc1 2008-09-24
#######################

This release just includes an update to how the merge algorithm handles
file paths when we encounter complex history.

Features
********

* If we encounter a criss-cross in history, use information from
  direct Least Common Ancestors to resolve inventory shape (locations
  of files, adds, deletes, etc). This is similar in concept to using
  ``--lca`` for merging file texts, only applied to paths.
  (John Arbash Meinel)


bzr 1.7 2008-09-23
##################

This release includes many bug fixes and a few performance and feature
improvements.  ``bzr rm`` will now scan for missing files and remove them,
like how ``bzr add`` scans for unknown files and adds them. A bit more
polish has been applied to the stacking code. The b-tree indexing code has
been brought in, with an eye on using it in a future repository format.
There are only minor installer changes since bzr-1.7rc2.

Features
********

* Some small updates to the win32 installer. Include localization
  files found in plugins, and include the builtin distutils as part of
  packaging qbzr. (Mark Hammond)


bzr 1.7rc2 2008-09-17
#####################

A few bug fixes from 1.7rc1. The biggest change is a new
``RemoteBranch.get_stacked_on_url`` rpc. This allows clients that are
trying to access a Stacked branch over the smart protocol, to properly
connect to the stacked-on location.

Bug Fixes
*********

* Branching from a shared repository on a smart server into a new
  repository now preserves the repository format.
  (Andrew Bennetts, #269214)

* Branching from a stacked branch via ``bzr+ssh`` can properly connect
  to the stacked-on branch.  (Martin Pool, #261315)

* ``bzr init`` no longer re-opens the BzrDir multiple times.
  (Vincent Ladeuil)

* Fix '_in_buffer' AttributeError when using the -Dhpss debug flag.
  (Andrew Bennetts)


bzr 1.7rc1 2008-09-09
#####################

This release candidate for bzr 1.7 has several bug fixes and a few
performance and feature improvements.  ``bzr rm`` will now scan for
missing files and remove them, like how ``bzr add`` scans for unknown
files and adds them. A bit more polish has been applied to the stacking
code. The b-tree indexing code has been brought in, with an eye on using
it in a future repository format.


Changes
*******

* ``bzr export`` can now export a subdirectory of a project.
  (Robert Collins)

* ``bzr remove-tree`` will now refuse to remove a tree with uncommitted
  changes, unless the ``--force`` option is specified.
  (Lukáš Lalinský, #74101)

* ``bzr rm`` will now scan for files that are missing and remove just
  them automatically, much as ``bzr add`` scans for new files that
  are not ignored and adds them automatically. (Robert Collins)

Features
********

* Support for GSSAPI authentication when using FTP as documented in
  RFC2228. (Jelmer Vernooij, #49623)

* Add support for IPv6 in the smart server. (Jelmer Vernooij, #165014)

Improvements
************

* A url like ``log+file:///tmp`` will log all access to that Transport
  to ``.bzr.log``, which may help in debugging or profiling.
  (Martin Pool)

* ``bzr branch`` and ``bzr push`` use the default stacking policy if the
  branch format supports it. (Aaron Bentley)

* ``bzr init`` and ``bzr init-repo`` will now print out the same as
  ``bzr info`` if it completed successfully.
  (Marius Kruger)

* ``bzr uncommit`` logs the old tip revision id, and displays how to
  restore the branch to that tip using ``bzr pull``.  This allows you
  to recover if you realize you uncommitted the wrong thing.
  (John Arbash Meinel)

* Fix problems in accessing stacked repositories over ``bzr://``.
  (Martin Pool, #261315)

* ``SFTPTransport.readv()`` was accidentally using ``list += string``,
  which 'works', but adds each character separately to the list,
  rather than using ``list.append(string)``. Fixing this makes the
  SFTP transport a little bit faster (~20%) and use a bit less memory.
  (John Arbash Meinel)

* When reading index files, if we happen to read the whole file in a
  single request treat it as a ``_buffer_all`` request. This happens
  most often on small indexes over remote transports, where we default
  to reading 64kB. It saves a round trip for each small index during
  fetch operations. Also, if we have read more than 50% of an index
  file, trigger a ``_buffer_all`` on the next request. This works
  around some inefficiencies because reads don't fall neatly on page
  boundaries, so we would ignore those bytes, but request them again
  later. This could trigger a total read size of more than the whole
  file. (John Arbash Meinel)

Bug Fixes
*********

* ``bzr rm`` is now aliased to ``bzr del`` for the convenience of svn
  users. (Robert Collins, #205416)

* Catch the infamous "select/poll returned error" which occurs when
  pycurl try to send a body request to an HTTP/1.0 server which has
  already refused to handle the request. (Vincent Ladeuil, #225020)

* Fix ``ObjectNotLocked`` errors when using various commands
  (including ``bzr cat`` and ``bzr annotate``) in combination with a
  smart server URL.  (Andrew Bennetts, #237067)

* ``FTPTransport.stat()`` would return ``0000`` as the permission bits
  for the containing ``.bzr/`` directory (it does not implement
  permissions). This would cause us to set all subdirectories to
  ``0700`` and files to ``0600`` rather than leaving them unmodified.
  Now we ignore ``0000`` as the permissions and assume they are
  invalid. (John Arbash Meinel, #259855)

* Merging from a previously joined branch will no longer cause
  a traceback. (Jelmer Vernooij, #203376)

* Pack operations on windows network shares will work even with large
  files. (Robert Collins, #255656)

* Running ``bzr st PATH_TO_TREE`` will no longer suppress merge
  status. Status is also about 7% faster on mozilla sized trees
  when the path to the root of the tree has been given. Users of
  the internal ``show_tree_status`` function should be aware that
  the show_pending flag is now authoritative for showing pending
  merges, as it was originally. (Robert Collins, #225204)

* Set valid default _param_name for Option so that ListOption can embed
  '-' in names. (Vincent Ladeuil, #263249)

* Show proper error rather than traceback when an unknown revision
  id is specified to ``bzr cat-revision``. (Jelmer Vernooij, #175569)

* Trailing text in the dirstate file could cause the C dirstate parser
  to try to allocate an invalid amount of memory. We now properly
  check and test for parsing a dirstate with invalid trailing data.
  (John Arbash Meinel, #186014)

* Unexpected error responses from a smart server no longer cause the
  client to traceback.  (Andrew Bennetts, #263527)

* Use a Windows api function to get a Unicode host name, rather than
  assuming the host name is ascii.
  (Mark Hammond, John Arbash Meinel, #256550)

* ``WorkingTree4`` trees will now correctly report missing-and-new
  paths in the output of ``iter_changes``. (Robert Collins)

Documentation
*************

* Updated developer documentation.  (Martin Pool)

API Changes
***********

* Exporters now take 4 parameters. (Robert Collins)

* ``Tree.iter_changes`` will now return False for the content change
  field when a file is missing in the basis tree and not present in
  the target tree. Previously it returned True unconditionally.
  (Robert Collins)

* The deprecated ``Branch.abspath`` and unimplemented
  ``Branch.rename_one`` and ``Branch.move`` were removed. (Jelmer Vernooij)

* BzrDir.clone_on_transport implementations must now accept a stacked_on
  parameter.  (Aaron Bentley)

* BzrDir.cloning_metadir implementations must now take a require_stacking
  parameter.  (Aaron Bentley)

Testing
*******

* ``addCleanup`` now takes ``*arguments`` and ``**keyword_arguments``
  which are then passed to the cleanup callable as it is run. In
  addition, addCleanup no longer requires that the callables passed to
  it be unique. (Jonathan Lange)

* Fix some tests that fail on Windows because files are deleted while
  still in use.
  (Mark Hammond)

* ``selftest``'s ``--starting-with`` option can now use predefined
  prefixes so that one can say ``bzr selftest -s bp.loom`` instead of
  ``bzr selftest -s bzrlib.plugins.loom``. (Vincent Ladeuil)

* ``selftest``'s ``--starting-with`` option now accepts multiple values.
  (Vincent Ladeuil)

Internals
*********

* A new plugin interface, ``bzrlib.log.log_adapters``, has been added.
  This allows dynamic log output filtering by plugins.
  (Robert Collins)

* ``bzrlib.btree_index`` is now available, providing a b-tree index
  layer. The design is memory conservative (limited memory cache),
  faster to seek (approx 100 nodes per page, gives 100-way fan out),
  and stores compressed pages allowing more keys per page.
  (Robert Collins, John Arbash Meinel)

* ``bzrlib.diff.DiffTree.show_diff`` now skips changes where the kind
  is unknown in both source and target.
  (Robert Collins, Aaron Bentley)

* ``GraphIndexBuilder.add_node`` and ``BTreeBuilder`` have been
  streamlined a bit. This should make creating large indexes faster.
  (In benchmarking, it now takes less time to create a BTree index than
  it takes to read the GraphIndex one.) (John Arbash Meinel)

* Mail clients for `bzr send` are now listed in a registry.  This
  allows plugins to add new clients by registering them with
  ``bzrlib.mail_client.mail_client_registry``.  All of the built-in
  clients now use this mechanism.  (Neil Martinsen-Burrell)


bzr 1.6.1 2008-09-05
####################

A couple regressions were found in the 1.6 release. There was a
performance issue when using ``bzr+ssh`` to branch large repositories,
and some problems with stacking and ``rich-root`` capable repositories.


bzr 1.6.1rc2 2008-09-03
#######################

Bug Fixes
*********

* Copying between ``rich-root`` and ``rich-root-pack`` (and vice
  versa) was accidentally using the inter-model fetcher, instead of
  recognizing that both were 'rich root' formats.
  (John Arbash Meinel, #264321)


bzr 1.6.1rc1 2008-08-29
#######################

This release fixes a few regressions found in the 1.6 client. Fetching
changes was using an O(N^2) buffering algorithm, so for large projects it
would cause memory thrashing. There is also a specific problem with the
``--1.6-rich-root`` format, which prevented stacking on top of
``--rich-root-pack`` repositories, and could allow users to accidentally
fetch experimental data (``-subtree``) without representing it properly.
The ``--1.6-rich-root`` format has been deprecated and users are
recommended to upgrade to ``--1.6.1-rich-root`` immediately.  Also we
re-introduced a workaround for users who have repositories with incorrect
nodes (not possible if you only used official releases).
I should also clarify that none of this is data loss level issues, but
still sufficient enough to warrant an updated release.

Bug Fixes
*********

* ``RemoteTransport.readv()`` was being inefficient about how it
  buffered the readv data and processed it. It would keep appending to
  the same string (causing many copies) and then pop bytes out of the
  start of the string (causing more copies).
  With this patch "bzr+ssh://local" can improve dramatically,
  especially for projects with large files.
  (John Arbash Meinel)

* Revision texts were always meant to be stored as fulltexts. There
  was a bug in a bzr.dev version that would accidentally create deltas
  when copying from a Pack repo to a Knit repo. This has been fixed,
  but to support those repositories, we know always request full texts
  for Revision texts. (John Arbash Meinel, #261339)

* The previous ``--1.6-rich-root`` format used an incorrect xml
  serializer, which would accidentally support fetching from a
  repository that supported subtrees, even though the local one would
  not. We deprecated that format, and introduced a new one that uses
  the correct serializer ``--1.6.1-rich-root``.
  (John Arbash Meinel, #262333)


bzr 1.6 2008-08-25
##################

Finally, the long awaited bzr 1.6 has been released. This release includes
new features like Stacked Branches, improved weave merge, and an updated
server protocol (now on v3) which will allow for better cross version
compatibility. With this release we have deprecated Knit format
repositories, and recommend that users upgrade them, we will continue to
support reading and writing them for the forseeable future, but we will
not be tuning them for performance as pack repositories have proven to be
better at scaling. This will also be the first release to bundle
TortoiseBzr in the standalone Windows installer.


bzr 1.6rc5 2008-08-19
#####################

Bug Fixes
*********

* Disable automatic detection of stacking based on a containing
  directory of the target. It interacted badly with push, and needs a
  bit more work to get the edges polished before it should happen
  automatically. (John Arbash Meinel, #259275)
  (This change was reverted when merged to bzr.dev)


bzr 1.6rc4 2008-08-18
#####################

Bug Fixes
*********

* Fix a regression in knit => pack fetching.  We had a logic
  inversion, causing the fetch to insert fulltexts in random order,
  rather than preserving deltas.  (John Arbash Meinel, #256757)


bzr 1.6rc3 2008-08-14
#####################

Changes
*******

* Disable reading ``.bzrrules`` as a per-branch rule preferences
  file. The feature was not quite ready for a full release.
  (Robert Collins)

Improvements
************

* Update the windows installer to bundle TortoiseBzr and ``qbzr``
  into the standalone installer. This will be the first official
  windows release that installs Tortoise by default.
  (Mark Hammond)

Bug Fixes
*********

* Fix a regression in ``bzr+http`` support. There was a missing
  function (``_read_line``) that needed to be carried over from
  ``bzr+ssh`` support. (Andrew Bennetts)

* ``GraphIndex`` objects will internally read an entire index if more
  than 1/20th of their keyspace is requested in a single operation.
  This largely mitigates a performance regression in ``bzr log FILE``
  and completely corrects the performance regression in ``bzr log``.
  The regression was caused by removing an accomodation which had been
  supporting the index format in use. A newer index format is in
  development which is substantially faster. (Robert Collins)


bzr 1.6rc2 2008-08-13
#####################

This release candidate has a few minor bug fixes, and some regression
fixes for Windows.

Bug Fixes
*********

* ``bzr upgrade`` on remote branches accessed via bzr:// and
  bzr+ssh:// now works.  (Andrew Bennetts)

* Change the ``get_format_description()`` strings for
  ``RepositoryFormatKnitPack5`` et al to be single line messages.
  (Aaron Bentley)

* Fix for a regression on Win32 where we would try to call
  ``os.listdir()`` on a file and not catch the exception properly.
  (Windows raises a different exception.) This would manifest in
  places like ``bzr rm file`` or ``bzr switch``.
  (Mark Hammond, John Arbash Meinel)

* ``Inventory.copy()`` was failing to set the revision property for
  the root entry. (Jelmer Vernooij)

* sftp transport: added missing ``FileExists`` case to
  ``_translate_io_exception`` (Christophe Troestler, #123475)

* The help for ``bzr ignored`` now suggests ``bzr ls --ignored`` for
  scripting use. (Robert Collins, #3834)

* The default ``annotate`` logic will now always assign the
  last-modified value of a line to one of the revisions that modified
  it, rather than a merge revision. This would happen when both sides
  claimed to have modified the line resulting in the same text. The
  choice is arbitrary but stable, so merges in different directions
  will get the same results.  (John Arbash Meinel, #232188)


bzr 1.6rc1 2008-08-06
#####################

This release candidate for bzr 1.6 solidifies the new branch stacking
feature.  Bazaar now recommends that users upgrade all knit repositories,
because later formats are much faster.  However, we plan to continue read/write and
upgrade support for knit repostories for the forseeable future.  Several
other bugs and performance issues were fixed.

Changes
*******

* Knit format repositories are deprecated and bzr will now emit
  warnings whenever it encounters one.  Use ``bzr upgrade`` to upgrade
  knit repositories to pack format.  (Andrew Bennetts)

Improvements
************

* ``bzr check`` can now be told which elements at a location it should
  check.  (Daniel Watkins)

* Commit now supports ``--exclude`` (or ``-x``) to exclude some files
  from the commit. (Robert Collins, #3117)

* Fetching data between repositories that have the same model but no
  optimised fetcher will not reserialise all the revisions, increasing
  performance. (Robert Collins, John Arbash Meinel)

* Give a more specific error when target branch is not reachable.
  (James Westby)

* Implemented a custom ``walkdirs_utf8`` implementation for win32.
  This uses a pyrex extension to get direct access to the
  ``FindFirstFileW`` style apis, rather than using ``listdir`` +
  ``lstat``. Shows a very strong improvement in commands like
  ``status`` and ``diff`` which have to iterate the working tree.
  Anywhere from 2x-6x faster depending on the size of the tree (bigger
  trees, bigger benefit.) (John Arbash Meinel)

* New registry for log properties handles  and the method in
  LongLogFormatter to display the custom properties returned by the
  registered handlers. (Guillermo Gonzalez, #162469)

Bug Fixes
*********

* Add more tests that stacking does not create deltas spanning
  physical repository boundaries.
  (Martin Pool, #252428)

* Better message about incompatible repositories.
  (Martin Pool, #206258)

* ``bzr branch --stacked`` ensures the destination branch format can
  support stacking, even if the origin does not.
  (Martin Pool)

* ``bzr export`` no longer exports ``.bzrrules``.
  (Ian Clatworthy)

* ``bzr serve --directory=/`` now correctly allows the whole
  filesystem to be accessed on Windows, not just the root of the drive
  that Python is running from.
  (Adrian Wilkins, #240910)

* Deleting directories by hand before running ``bzr rm`` will not
  cause subsequent errors in ``bzr st`` and ``bzr commit``.
  (Robert Collins, #150438)

* Fix a test case that was failing if encoding wasn't UTF-8.
  (John Arbash Meinel, #247585)

* Fix "no buffer space available" error when branching with the new
  smart server protocol to or from Windows.
  (Andrew Bennetts, #246180)

* Fixed problem in branching from smart server.
  (#249256, Michael Hudson, Martin Pool)

* Handle a file turning in to a directory in TreeTransform.
  (James Westby, #248448)

API Changes
***********

* ``MutableTree.commit`` has an extra optional keywork parameter
  ``exclude`` that will be unconditionally supplied by the command
  line UI - plugins that add tree formats may need an update.
  (Robert Collins)

* The API minimum version for plugin compatibility has been raised to
  1.6 - there are significant changes throughout the code base.
  (Robert Collins)

* The generic fetch code now uses three attributes on Repository objects
  to control fetch. The streams requested are controlled via :
  ``_fetch_order`` and ``_fetch_uses_deltas``. Setting these
  appropriately allows different repository implementations to recieve
  data in their optimial form. If the ``_fetch_reconcile`` is set then
  a reconcile operation is triggered at the end of the fetch.
  (Robert Collins)

* The ``put_on_disk`` and ``get_tar_item`` methods in
  ``InventoryEntry`` were deprecated. (Ian Clatworthy)

* ``Repository.is_shared`` doesn't take a read lock. It didn't
  need one in the first place (nobody cached the value, and
  ``RemoteRepository`` wasn't taking one either). This saves a round
  trip when probing Pack repositories, as they read the ``pack-names``
  file when locked. And during probe, locking the repo isn't very
  useful. (John Arbash Meinel)

Internals
*********

* ``bzrlib.branchbuilder.BranchBuilder`` is now much more capable of
  putting together a real history without having to create a full
  WorkingTree. It is recommended that tests that are not directly
  testing the WorkingTree use BranchBuilder instead.  See
  ``BranchBuilder.build_snapshot`` or
  ``TestCaseWithMemoryTree.make_branch_builder``.  (John Arbash Meinel)

* ``bzrlib.builtins.internal_tree_files`` broken into two giving a new
  helper ``safe_relpath_files`` - used by the new ``exclude``
  parameter to commit. (Robert Collins)

* Make it easier to introduce new WorkingTree formats.
  (Ian Clatworthy)

* The code for exporting trees was refactored not to use the
  deprecated ``InventoryEntry`` methods. (Ian Clatworthy)

* RuleSearchers return () instead of [] now when there are no matches.
  (Ian Clatworthy)


bzr 1.6beta3 2008-07-17
#######################

This release adds a new 'stacked branches' feature allowing branches to
share storage without being in the same repository or on the same machine.
(See the user guide for more details.)  It also adds a new hook, improved
weaves, aliases for related locations, faster bzr+ssh push, and several
bug fixes.

Features
********

* New ``pre_change_branch_tip`` hook that is called before the
  branch tip is moved, while the branch is write-locked.  See the User
  Reference for signature details.  (Andrew Bennetts)

* Rule-based preferences can now be defined for selected files in
  selected branches, allowing commands and plugins to provide
  custom behaviour for files matching defined patterns.
  See ``Rule-based preferences`` (part of ``Configuring Bazaar``)
  in the User Guide and ``bzr help rules`` for more information.
  (Ian Clatworthy)

* Sites may suggest a branch to stack new branches on.  (Aaron Bentley)

* Stacked branches are now supported. See ``bzr help branch`` and
  ``bzr help push``.  Branches must be in the ``development1`` format
  to stack, though the stacked-on branch can be of any format.
  (Robert Collins)

Improvements
************

* ``bzr export --format=tgz --root=NAME -`` to export a gzipped tarball
  to stdout; also ``tar`` and ``tbz2``.
  (Martin Pool)

* ``bzr (re)merge --weave`` will now use a standard Weave algorithm,
  rather than the annotation-based merge it was using. It does so by
  building up a Weave of the important texts, without needing to build
  the full ancestry. (John Arbash Meinel, #238895)

* ``bzr send`` documents and better supports ``emacsclient`` (proper
  escaping of mail headers and handling of the MUA Mew).
  (Christophe Troestler)

* Remembered locations can be specified by aliases, e.g. :parent, :public,
  :submit.  (Aaron Bentley)

* The smart protocol now has improved support for setting branches'
  revision info directly.  This makes operations like push
  faster.  The new request method name is
  ``Branch.set_last_revision_ex``.  (Andrew Bennetts)

Bug Fixes
*********

* Bazaar is now able to be a client to the web server of IIS 6 and 7.
  The broken implementations of RFC822 in Python and RFC2046 in IIS
  combined with boundary-line checking in Bazaar previously made this
  impossible. (NB, IIS 5 does not suffer from this problem).
  (Adrian Wilkins, #247585)

* ``bzr log --long`` with a ghost in your mainline now handles that
  ghost properly. (John Arbash Meinel, #243536)

* ``check`` handles the split-up .bzr layout correctly, so no longer
  requires a branch to be present.
  (Daniel Watkins, #64783)

* Clearer message about how to set the PYTHONPATH if bzrlib can't be
  loaded.
  (Martin Pool, #205230)

* Errors about missing libraries are now shown without a traceback,
  and with a suggestion to install the library.  The full traceback is
  still in ``.bzr.log`` and can be shown with ``-Derror``.
  (Martin Pool, #240161)

* Fetch from a stacked branch copies all required data.
  (Aaron Bentley, #248506)

* Handle urls such as ftp://user@host.com@www.host.com where the user
  name contains an @.
  (Neil Martinsen-Burrell, #228058)

* ``needs_read_lock`` and ``needs_write_lock`` now suppress an error during
  ``unlock`` if there was an error in the original function. This helps
  most when there is a failure with a smart server action, since often the
  connection closes and we cannot unlock.
  (Andrew Bennetts, John Arbash Meinel, #125784)

* Obsolete hidden command ``bzr fetch`` removed.
  (Martin Pool, #172870)

* Raise the correct exception when doing ``-rbefore:0`` or ``-c0``.
  (John Arbash Meinel, #239933)

* You can now compare file revisions in Windows diff programs from
  Cygwin Bazaar.
  (Matt McClure, #209281)

* revision_history now tolerates mainline ghosts for Branch format 6.
  (Aaron Bentley, #235055)

* Set locale from environment for third party libs.
  (Martin von Gagern, #128496)

Documentation
*************

* Added *Using stacked branches* to the User Guide.
  (Ian Clatworthy)

* Updated developer documentation.
  (Martin Pool)

Testing
*******

* ``-Dmemory`` will cause /proc/PID/status to be catted before bzr
  exits, allowing low-key analysis of peak memory use. (Robert Collins)

* ``TestCaseWithTransport.make_branch_and_tree`` tries harder to return
  a tree with a ``branch`` attribute of the right format.  This was
  preventing some ``RemoteBranch`` tests from actually running with
  ``RemoteBranch`` instances.  (Andrew Bennetts)

API Changes
***********

* Removed ``Repository.text_store``, ``control_store``, etc.  Instead,
  there are new attributes ``texts, inventories, revisions,
  signatures``, each of which is a ``VersionedFiles``.  See the
  Repository docstring for more details.
  (Robert Collins)

* ``Branch.pull`` now accepts an ``_override_hook_target`` optional
  parameter.  If you have a subclass of ``Branch`` that overrides
  ``pull`` then you should add this parameter.  (Andrew Bennetts)

* ``bzrlib.check.check()`` has been deprecated in favour of the more
  aptly-named ``bzrlib.check.check_branch()``.
  (Daniel Watkins)

* ``Tree.print_file`` and ``Repository.print_file`` are deprecated.
  These methods are bad APIs because they write directly to sys.stdout.
  bzrlib does not use them internally, and there are no direct tests
  for them. (Alexander Belchenko)

Internals
*********

* ``cat`` command no longer uses ``Tree.print_file()`` internally.
  (Alexander Belchenko)

* New class method ``BzrDir.open_containing_tree_branch_or_repository``
  which eases the discovery of the tree, the branch and the repository
  containing a given location.
  (Daniel Watkins)

* New ``versionedfile.KeyMapper`` interface to abstract out the access to
  underlying .knit/.kndx etc files in repositories with partitioned
  storage. (Robert Collins)

* Obsolete developer-use command ``weave-join`` has been removed.
  (Robert Collins)

* ``RemoteToOtherFetcher`` and ``get_data_stream_for_search`` removed,
  to support new ``VersionedFiles`` layering.
  (Robert Collins)


bzr 1.6beta2 2008-06-10
#######################

This release contains further progress towards our 1.6 goals of shallow
repositories, and contains a fix for some user-affecting bugs in the
repository layer.  Building working trees during checkout and branch is
now faster.

Bug Fixes
*********

* Avoid KnitCorrupt error extracting inventories from some repositories.
  (The data is not corrupt; an internal check is detecting a problem
  reading from the repository.)
  (Martin Pool, Andrew Bennetts, Robert Collins, #234748)

* ``bzr status`` was breaking if you merged the same revision twice.
  (John Arbash Meinel, #235407)

* Fix infinite loop consuming 100% CPU when a connection is lost while
  reading a response body via the smart protocol v1 or v2.
  (Andrew Bennetts)

* Inserting a bundle which changes the contents of a file with no trailing
  end of line, causing a knit snapshot in a 'knits' repository will no longer
  cause KnitCorrupt. (Robert Collins)

* ``RemoteBranch.pull`` needs to return the ``self._real_branch``'s
  pull result. It was instead just returning None, which breaks ``bzr
  pull``. (John Arbash Meinel, #238149)

* Sanitize branch nick before using it as an attachment filename in
  ``bzr send``. (Lukáš Lalinský, #210218)

* Squash ``inv_entry.symlink_target`` to a plain string when
  generating DirState details. This prevents from getting a
  ``UnicodeError`` when you have symlinks and non-ascii filenames.
  (John Arbash Meinel, #135320)

Improvements
************

* Added the 'alias' command to set/unset and display aliases. (Tim Penhey)

* ``added``, ``modified``, and ``unknowns`` behaviour made consistent (all three
  now quote paths where required). Added ``--null`` option to ``added`` and
  ``modified`` (for null-separated unknowns, use ``ls --unknown --null``)
  (Adrian Wilkins)

* Faster branching (1.09x) and lightweight checkouts (1.06x) on large trees.
  (Ian Clatworthy, Aaron Bentley)

Documentation
*************

* Added *Bazaar Zen* section to the User Guide. (Ian Clatworthy)

Testing
*******

* Fix the test HTTPServer to be isolated from chdir calls made while it is
  running, allowing it to be used in blackbox tests. (Robert Collins)

API Changes
***********

* ``WorkingTree.set_parent_(ids/trees)`` will now filter out revisions
  which are in the ancestry of other revisions. So if you merge the same
  tree twice, or merge an ancestor of an existing merge, it will only
  record the newest. (If you merge a descendent, it will replace its
  ancestor). (John Arbash Meinel, #235407)

* ``RepositoryPolicy.__init__`` now requires stack_on and stack_on_pwd,
  through the derived classes do not.  (Aaron Bentley)

Internals
*********

* ``bzrlib.bzrdir.BzrDir.sprout`` now accepts ``stacked`` to control
  creating stacked branches. (Robert Collins)

* Knit record serialisation is now stricter on what it will accept, to
  guard against potential internal bugs, or broken input. (Robert Collins)

bzr 1.6beta1 2008-06-02
#######################


Commands that work on the revision history such as push, pull, missing,
uncommit and log are now substantially faster.  This release adds a
translation of some of the user documentation into Spanish.  (Contributions of
other translations would be very welcome.)  Bazaar 1.6beta1 adds a new network
protocol which is used by default and which allows for more efficient transfers
and future extensions.


Notes When Upgrading
********************

* There is a new version of the network protocol used for bzr://, bzr+ssh://
  and bzr+http:// connections.  This will allow more efficient requests and
  responses, and more graceful fallback when a server is too old to
  recognise a request from a more recent client.  Bazaar 1.6 will
  interoperate with 0.16 and later versions, but servers should be upgraded
  when possible.  Bazaar 1.6 no longer interoperates with 0.15 and earlier via
  these protocols.  Use alternatives like SFTP or upgrade those servers.
  (Andrew Bennetts, #83935)

Changes
*******

* Deprecation warnings will not be suppressed when running ``bzr selftest``
  so that developers can see if their code is using deprecated functions.
  (John Arbash Meinel)

Features
********

* Adding ``-Derror`` will now display a traceback when a plugin fails to
  load. (James Westby)

Improvements
************

* ``bzr branch/push/pull -r XXX`` now have a helper function for finding
  the revno of the new revision (``Graph.find_distance_to_null``). This
  should make something like ``bzr branch -r -100`` in a shared, no-trees
  repository much snappier. (John Arbash Meinel)

* ``bzr log --short -r X..Y`` no longer needs to access the full revision
  history. This makes it noticeably faster when logging the last few
  revisions. (John Arbash Meinel)

* ``bzr ls`` now accepts ``-V`` as an alias for ``--versioned``.
  (Jerad Cramp, #165086)

* ``bzr missing`` uses the new ``Graph.find_unique_ancestors`` and
  ``Graph.find_differences`` to determine missing revisions without having
  to search the whole ancestry. (John Arbash Meinel, #174625)

* ``bzr uncommit`` now uses partial history access, rather than always
  extracting the full revision history for a branch. This makes it
  resolve the appropriate revisions much faster (in testing it drops
  uncommit from 1.5s => 0.4s). It also means ``bzr log --short`` is one
  step closer to not using full revision history.
  (John Arbash Meinel, #172649)

Bugfixes
********

* ``bzr merge --lca`` should handle when two revisions have no common
  ancestor other than NULL_REVISION. (John Arbash Meinel, #235715)

* ``bzr status`` was breaking if you merged the same revision twice.
  (John Arbash Meinel, #235407)

* ``bzr push`` with both ``--overwrite`` and ``-r NNN`` options no longer
  fails.  (Andrew Bennetts, #234229)

* Correctly track the base URL of a smart medium when using bzr+http://
  URLs, which was causing spurious "No repository present" errors with
  branches in shared repositories accessed over bzr+http.
  (Andrew Bennetts, #230550)

* Define ``_remote_is_at_least_1_2`` on ``SmartClientMedium`` so that all
  implementations have the attribute.  Fixes 'PyCurlTransport' object has no
  attribute '_remote_is_at_least_1_2' attribute errors.
  (Andrew Bennetts, #220806)

* Failure to delete an obsolete pack file should just give a warning
  message, not a fatal error.  It may for example fail if the file is still
  in use by another process.
  (Martin Pool)

* Fix MemoryError during large fetches over HTTP by limiting the amount of
  data we try to read per ``recv`` call.  The problem was observed with
  Windows and a proxy, but might affect other environments as well.
  (Eric Holmberg, #215426)

* Handle old merge directives correctly in Merger.from_mergeable.  Stricter
  get_parent_map requirements exposed a latent bug here.  (Aaron Bentley)

* Issue a warning and ignore passwords declared in authentication.conf when
  used for an ssh scheme (sftp or bzr+ssh).
  (Vincent Ladeuil, #203186)

* Make both http implementations raise appropriate exceptions on 403
  Forbidden when POSTing smart requests.
  (Vincent Ladeuil, #230223)

* Properly *title* header names in http requests instead of capitalizing
  them.
  (Vincent Ladeuil, #229076)

* The "Unable to obtain lock" error message now also suggests using
  ``bzr break-lock`` to fix it.  (Martin Albisetti, #139202)

* Treat an encoding of '' as ascii; this can happen when bzr is run
  under vim on Mac OS X.
  (Neil Martinsen-Burrell)

* ``VersionedFile.make_mpdiffs()`` was raising an exception that wasn't in
  scope. (Daniel Fischer #235687)

Documentation
*************

* Added directory structure and started translation of docs in spanish.
  (Martin Albisetti, Lucio Albenga)

* Incorporate feedback from Jelmer Vernooij and Neil Martinsen-Burrell
  on the plugin and integration chapters of the User Guide.
  (Ian Clatworthy)

* More Bazaar developer documentation about packaging and release process,
  and about use of Python reprs.
  (Martin Pool, Martin Albisetti)

* Updated Tortise strategy document. (Mark Hammond)

Testing
*******

* ``bzrlib.tests.adapt_tests`` was broken and unused - it has been fixed.
  (Robert Collins)

* Fix the test HTTPServer to be isolated from chdir calls made while it is
  running, allowing it to be used in blackbox tests. (Robert Collins)

* New helper function for splitting test suites
  ``split_suite_by_condition``. (Robert Collins)

Internals
*********

* ``Branch.missing_revisions`` has been deprecated. Similar functionality
  can be obtained using ``bzrlib.missing.find_unmerged``. The api was
  fairly broken, and the function was unused, so we are getting rid of it.
  (John Arbash Meinel)

API Changes
***********

* ``Branch.abspath`` is deprecated; use the Tree or Transport
  instead.  (Martin Pool)

* ``Branch.update_revisions`` now takes an optional ``Graph``
  object. This can be used by ``update_revisions`` when it is
  checking ancestry, and allows callers to prefer request to go to a
  local branch.  (John Arbash Meinel)

* Branch, Repository, Tree and BzrDir should expose a Transport as an
  attribute if they have one, rather than having it indirectly accessible
  as ``.control_files._transport``.  This doesn't add a requirement
  to support a Transport in cases where it was not needed before;
  it just simplifies the way it is reached.  (Martin Pool)

* ``bzr missing --mine-only`` will return status code 0 if you have no
  new revisions, but the remote does. Similarly for ``--theirs-only``.
  The new code only checks one side, so it doesn't know if the other
  side has changes. This seems more accurate with the request anyway.
  It also changes the output to print '[This|Other] branch is up to
  date.' rather than displaying nothing.  (John Arbash Meinel)

* ``LockableFiles.put_utf8``, ``put_bytes`` and ``controlfilename``
  are now deprecated in favor of using Transport operations.
  (Martin Pool)

* Many methods on ``VersionedFile``, ``Repository`` and in
  ``bzrlib.revision``  deprecated before bzrlib 1.5 have been removed.
  (Robert Collins)

* ``RevisionSpec.wants_revision_history`` can be set to False for a given
  ``RevisionSpec``. This will disable the existing behavior of passing in
  the full revision history to ``self._match_on``. Useful for specs that
  don't actually need access to the full history. (John Arbash Meinel)

* The constructors of ``SmartClientMedium`` and its subclasses now require a
  ``base`` parameter.  ``SmartClientMedium`` implementations now also need
  to provide a ``remote_path_from_transport`` method.  (Andrew Bennetts)

* The default permissions for creating new files and directories
  should now be obtained from ``BzrDir._get_file_mode()`` and
  ``_get_dir_mode()``, rather than from LockableFiles.  The ``_set_file_mode``
  and ``_set_dir_mode`` variables on LockableFiles which were advertised
  as a way for plugins to control this are no longer consulted.
  (Martin Pool)

* ``VersionedFile.join`` is deprecated. This method required local
  instances of both versioned file objects and was thus hostile to being
  used for streaming from a smart server. The new get_record_stream and
  insert_record_stream are meant to efficiently replace this method.
  (Robert Collins)

* ``WorkingTree.set_parent_(ids/trees)`` will now filter out revisions
  which are in the ancestry of other revisions. So if you merge the same
  tree twice, or merge an ancestor of an existing merge, it will only
  record the newest. (If you merge a descendent, it will replace its
  ancestor). (John Arbash Meinel, #235407)

* ``WorkingTreeFormat2.stub_initialize_remote`` is now private.
  (Martin Pool)


bzr 1.5 2008-05-16
##################

This release of Bazaar includes several updates to the documentation, and fixes
to prepare for making rich root support the default format. Many bugs have been
squashed, including fixes to log, bzr+ssh inter-operation with older servers.

Changes
*******

* Suppress deprecation warnings when bzrlib is a 'final' release. This way
  users of packaged software won't be bothered with DeprecationWarnings,
  but developers and testers will still see them. (John Arbash Meinel)

Documentation
*************

* Incorporate feedback from Jelmer Vernooij and Neil Martinsen-Burrell
  on the plugin and integration chapters of the User Guide.
  (Ian Clatworthy)


bzr 1.5rc1 2008-05-09
#####################

Changes
*******

* Broader support of GNU Emacs mail clients. Set
  ``mail_client=emacsclient`` in your bazaar.conf and ``send`` will pop the
  bundle in a mail buffer according to the value of ``mail-user-agent``
  variable. (Xavier Maillard)

Improvements
************

* Diff now handles revision specs like "branch:" and "submit:" more
  efficiently.  (Aaron Bentley, #202928)

* More friendly error given when attempt to start the smart server
  on an address already in use. (Andrea Corbellini, #200575)

* Pull completes much faster when there is nothing to pull.
  (Aaron Bentley)

Bugfixes
********

* Authentication.conf can define sections without password.
  (Vincent Ladeuil, #199440)

* Avoid muttering every time a child update does not cause a progress bar
  update. (John Arbash Meinel, #213771)

* ``Branch.reconcile()`` is now implemented. This allows ``bzr reconcile``
  to fix when a Branch has a non-canonical mainline history. ``bzr check``
  also detects this condition. (John Arbash Meinel, #177855)

* ``bzr log -r ..X bzr://`` was failing, because it was getting a request
  for ``revision_id=None`` which was not a string.
  (John Arbash Meinel, #211661)

* ``bzr commit`` now works with Microsoft's FTP service.
  (Andreas Deininger)

* Catch definitions outside sections in authentication.conf.
  (Vincent Ladeuil, #217650)

* Conversion from non-rich-root to rich-root(-pack) updates inventory
  sha1s, even when bundles are used.  (Aaron Bentley, #181391)

* Conversion from non-rich-root to rich-root(-pack) works correctly even
  though search keys are not topologically sorted.  (Aaron Bentley)

* Conversion from non-rich-root to rich-root(-pack) works even when a
  parent revision has a different root id.  (Aaron Bentley, #177874)

* Disable strace testing until strace is fixed (see bug #103133) and emit a
  warning when selftest ends to remind us of leaking tests.
  (Vincent Ladeuil, #226769)

* Fetching all revisions from a repository does not cause pack collisions.
  (Robert Collins, Aaron Bentley, #212908)

* Fix error about "attempt to add line-delta in non-delta knit".
  (Andrew Bennetts, #217701)

* Pushing a branch in "dirstate" format (Branch5) over bzr+ssh would break
  if the remote server was < version 1.2. This was due to a bug in the
  RemoteRepository.get_parent_map() fallback code.
  (John Arbash Meinel, #214894)

* Remove leftover code in ``bzr_branch`` that inappropriately creates
  a ``branch-name`` file in the branch control directory.
  (Martin Pool)

* Set SO_REUSEADDR on server sockets of ``bzr serve`` to avoid problems
  rebinding the socket when starting the server a second time.
  (John Arbash Meinel, Martin Pool, #164288)

* Severe performance degradation in fetching from knit repositories to
  knits and packs due to parsing the entire revisions.kndx on every graph
  walk iteration fixed by using the Repository.get_graph API.  There was
  another regression in knit => knit fetching which re-read the index for
  every revision each side had in common.
  (Robert Collins, John Arbash Meinel)

* When logging the changes to a particular file, there was a bug if there
  were ghosts in the revision ancestry. (John Arbash Meinel, #209948)

* xs4all's ftp server returns a temporary error when trying to list an
  empty directory, rather than returning an empty list. Adding a
  workaround so that we don't get spurious failures.
  (John Arbash Meinel, #215522)

Documentation
*************

* Expanded the User Guide to include new chapters on popular plugins and
  integrating Bazaar into your environment. The *Best practices* chapter
  was renamed to *Miscellaneous topics* as suggested by community
  feedback as well. (Ian Clatworthy)

* Document outlining strategies for TortoiseBzr. (Mark Hammond)

* Improved the documentation on hooks. (Ian Clatworthy)

* Update authentication docs regarding ssh agents.
  (Vincent Ladeuil, #183705)

Testing
*******

* Add ``thread_name_suffix`` parameter to SmartTCPServer_for_testing, to
  make it easy to identify which test spawned a thread with an unhandled
  exception. (Andrew Bennetts)

* New ``--debugflag``/``-E`` option to ``bzr selftest`` for setting
  options for debugging tests, these are complementary to the the -D
  options.  The ``-Dselftest_debug`` global option has been replaced by the
  ``-E=allow_debug`` option for selftest. (Andrew Bennetts)

* Parameterised test ids are preserved correctly to aid diagnosis of test
  failures. (Robert Collins, Andrew Bennetts)

* selftest now accepts --starting-with <id> to load only the tests whose id
  starts with the one specified. This greatly speeds up running the test
  suite on a limited set of tests and can be used to run the tests for a
  single module, a single class or even a single test.  (Vincent Ladeuil)

* The test suite modules have been modified to define load_tests() instead
  of test_suite(). That speeds up selective loading (via --load-list)
  significantly and provides many examples on how to migrate (grep for
  load_tests).  (Vincent Ladeuil)

Internals
*********

* ``Hooks.install_hook`` is now deprecated in favour of
  ``Hooks.install_named_hook`` which adds a required ``name`` parameter, to
  avoid having to call ``Hooks.name_hook``. (Daniel Watkins)

* Implement xml8 serializer.  (Aaron Bentley)

* New form ``@deprecated_method(deprecated_in(1, 5, 0))`` for making
  deprecation wrappers.  (Martin Pool)

* ``Repository.revision_parents`` is now deprecated in favour of
  ``Repository.get_parent_map([revid])[revid]``. (Jelmer Vernooij)

* The Python ``assert`` statement is no longer used in Bazaar source, and
  a test checks this.  (Martin Pool)

API Changes
***********

* ``bzrlib.status.show_pending_merges`` requires the repository to be
  locked by the caller. Callers should have been doing it anyway, but it
  will now raise an exception if they do not. (John Arbash Meinel)

* Repository.get_data_stream, Repository.get_data_stream_for_search(),
  Repository.get_deltas_for_revsions(), Repository.revision_trees(),
  Repository.item_keys_introduced_by() no longer take read locks.
  (Aaron Bentley)

* ``LockableFiles.get_utf8`` and ``.get`` are deprecated, as a start
  towards removing LockableFiles and ``.control_files`` entirely.
  (Martin Pool)

* Methods deprecated prior to 1.1 have been removed.
  (Martin Pool)


bzr 1.4 2008-04-28
##################

This release of Bazaar includes handy improvements to the speed of log and
status, new options for several commands, improved documentation, and better
hooks, including initial code for server-side hooks.  A number of bugs have
been fixed, particularly in interoperability between different formats or
different releases of Bazaar over there network.  There's been substantial
internal work in both the repository and network code to enable new features
and faster performance.

Bug Fixes
*********

* Pushing a branch in "dirstate" format (Branch5) over bzr+ssh would break
  if the remote server was < version 1.2.  This was due to a bug in the
  RemoteRepository.get_parent_map() fallback code.
  (John Arbash Meinel, Andrew Bennetts, #214894)


bzr 1.4rc2 2008-04-21
#####################

Bug Fixes
*********

* ``bzr log -r ..X bzr://`` was failing, because it was getting a request
  for ``revision_id=None`` which was not a string.
  (John Arbash Meinel, #211661)

* Fixed a bug in handling ghost revisions when logging changes in a
  particular file.  (John Arbash Meinel, #209948)

* Fix error about "attempt to add line-delta in non-delta knit".
  (Andrew Bennetts, #205156)

* Fixed performance degradation in fetching from knit repositories to
  knits and packs due to parsing the entire revisions.kndx on every graph
  walk iteration fixed by using the Repository.get_graph API.  There was
  another regression in knit => knit fetching which re-read the index for
  every revision each side had in common.
  (Robert Collins, John Arbash Meinel)


bzr 1.4rc1 2008-04-11
#####################

Changes
*******

* bzr main script cannot be imported (Benjamin Peterson)

* On Linux bzr additionally looks for plugins in arch-independent site
  directory. (Toshio Kuratomi)

* The ``set_rh`` branch hook is now deprecated. Please migrate
  any plugins using this hook to use an alternative, e.g.
  ``post_change_branch_tip``. (Ian Clatworthy)

* When a plugin cannot be loaded as the file path is not a valid
  python module name bzr will now strip a ``bzr_`` prefix from the
  front of the suggested name, as many plugins (e.g. bzr-svn)
  want to be installed without this prefix. It is a common mistake
  to have a folder named "bzr-svn" for that plugin, especially
  as this is what bzr branch lp:bzr-svn will give you. (James Westby,
  Andrew Cowie)

* UniqueIntegerBugTracker now appends bug-ids instead of joining
  them to the base URL. Plugins that register bug trackers may
  need a trailing / added to the base URL if one is not already there.
  (James Wesby, Andrew Cowie)

Features
********

* Added start_commit hook for mutable trees. (Jelmer Vernooij, #186422)

* ``status`` now accepts ``--no-pending`` to show the status without
  listing pending merges, which speeds up the command a lot on large
  histories.  (James Westby, #202830)

* New ``post_change_branch_tip`` hook that is called after the
  branch tip is moved but while the branch is still write-locked.
  See the User Reference for signature details.
  (Ian Clatworthy, James Henstridge)

* Reconfigure can convert a branch to be standalone or to use a shared
  repository.  (Aaron Bentley)

Improvements
************

* The smart protocol now has support for setting branches' revision info
  directly.  This should make operations like push slightly faster, and is a
  step towards server-side hooks.  The new request method name is
  ``Branch.set_last_revision_info``.  (Andrew Bennetts)

* ``bzr commit --fixes`` now recognises "gnome" as a tag by default.
  (James Westby, Andrew Cowie)

* ``bzr switch`` will attempt to find branches to switch to relative to the
  current branch. E.g. ``bzr switch branchname`` will look for
  ``current_branch/../branchname``. (Robert Collins, Jelmer Vernooij,
  Wouter van Heyst)

* Diff is now more specific about execute-bit changes it describes
  (Chad Miller)

* Fetching data over HTTP is a bit faster when urllib is used.  This is done
  by forcing it to recv 64k at a time when reading lines in HTTP headers,
  rather than just 1 byte at a time.  (Andrew Bennetts)

* Log --short and --line are much faster when -r is not specified.
  (Aaron Bentley)

* Merge is faster.  We no longer check a file's existence unnecessarily
  when merging the execute bit.  (Aaron Bentley)

* ``bzr status`` on an explicit list of files no longer shows pending
  merges, making it much faster on large trees. (John Arbash Meinel)

* The launchpad directory service now warns the user if they have not set
  their launchpad login and are trying to resolve a URL using it, just
  in case they want to do a write operation with it.  (James Westby)

* The smart protocol client is slightly faster, because it now only queries
  the server for the protocol version once per connection.  Also, the HTTP
  transport will now automatically probe for and use a smart server if
  one is present.  You can use the new ``nosmart+`` transport decorator
  to get the old behaviour.  (Andrew Bennetts)

* The ``version`` command takes a ``--short`` option to print just the
  version number, for easier use in scripts.  (Martin Pool)

* Various operations with revision specs and commands that calculate
  revnos and revision ids are faster.  (John A. Meinel, Aaron Bentley)

Bugfixes
********

* Add ``root_client_path`` parameter to SmartWSGIApp and
  SmartServerRequest.  This makes it possible to publish filesystem
  locations that don't exactly match URL paths. SmartServerRequest
  subclasses should use the new ``translate_client_path`` and
  ``transport_from_client_path`` methods when dealing with paths received
  from a client to take this into account.  (Andrew Bennetts, #124089)

* ``bzr mv a b`` can be now used also to rename previously renamed
  directories, not only files. (Lukáš Lalinský, #107967)

* ``bzr uncommit --local`` can now remove revisions from the local
  branch to be symmetric with ``bzr commit --local``.
  (John Arbash Meinel, #93412)

* Don't ask for a password if there is no real terminal.
  (Alexander Belchenko, #69851)

* Fix a bug causing a ValueError crash in ``parse_line_delta_iter`` when
  fetching revisions from a knit to pack repository or vice versa using
  bzr:// (including over http or ssh).
  (#208418, Andrew Bennetts, Martin Pool, Robert Collins)

* Fixed ``_get_line`` in ``bzrlib.smart.medium``, which was buggy.  Also
  fixed ``_get_bytes`` in the same module to use the push back buffer.
  These bugs had no known impact in normal use, but were problematic for
  developers working on the code, and were likely to cause real bugs sooner
  or later.  (Andrew Bennetts)

* Implement handling of basename parameter for DefaultMail.  (James Westby)

* Incompatibility with Paramiko versions newer than 1.7.2 was fixed.
  (Andrew Bennetts, #213425)

* Launchpad locations (lp: URLs) can be pulled.  (Aaron Bentley, #181945)

* Merges that add files to deleted root directories complete.  They
  do create conflicts.  (Aaron Bentley, #210092)

* vsftp's return ``550 RNFR command failed.`` supported.
  (Marcus Trautwig, #129786)

Documentation
*************

* Improved documentation on send/merge relationship. (Peter Schuller)

* Minor fixes to the User Guide. (Matthew Fuller)

* Reduced the evangelism in the User Guide. (Ian Clatworthy)

* Added Integrating with Bazaar document for developers (Martin Albisetti)

API Breaks
**********

* Attempting to pull data from a ghost aware repository (e.g. knits) into a
  non-ghost aware repository such as weaves will now fail if there are
  ghosts.  (Robert Collins)

* ``KnitVersionedFile`` no longer accepts an ``access_mode`` parameter, and
  now requires the ``index`` and ``access_method`` parameters to be
  supplied. A compatible shim has been kept in the new function
  ``knit.make_file_knit``. (Robert Collins)

* Log formatters must now provide log_revision instead of show and
  show_merge_revno methods. The latter had been deprecated since the 0.17
  release. (James Westby)

* ``LoopbackSFTP`` is now called ``SocketAsChannelAdapter``.
  (Andrew Bennetts)

* ``osutils.backup_file`` is removed. (Alexander Belchenko)

* ``Repository.get_revision_graph`` is deprecated, with no replacement
  method. The method was size(history) and not desirable. (Robert Collins)

* ``revision.revision_graph`` is deprecated, with no replacement function.
  The function was size(history) and not desirable. (Robert Collins)

* ``Transport.get_shared_medium`` is deprecated.  Use
  ``Transport.get_smart_medium`` instead.  (Andrew Bennetts)

* ``VersionedFile`` factories now accept a get_scope parameter rather
  than using a call to ``transaction_finished``, allowing the removal of
  the fixed list of versioned files per repository. (Robert Collins)

* ``VersionedFile.annotate_iter`` is deprecated. While in principle this
  allowed lower memory use, all users of annotations wanted full file
  annotations, and there is no storage format suitable for incremental
  line-by-line annotation. (Robert Collins)

* ``VersionedFile.clone_text`` is deprecated. This performance optimisation
  is no longer used - reading the content of a file that is undergoing a
  file level merge to identical state on two branches is rare enough, and
  not expensive enough to special case. (Robert Collins)

* ``VersionedFile.clear_cache`` and ``enable_cache`` are deprecated.
  These methods added significant complexity to the ``VersionedFile``
  implementation, but were only used for optimising fetches from knits -
  which can be done from outside the knit layer, or via a caching
  decorator. As knits are not the default format, the complexity is no
  longer worth paying. (Robert Collins)

* ``VersionedFile.create_empty`` is removed. This method presupposed a
  sensible mapping to a transport for individual files, but pack backed
  versioned files have no such mapping. (Robert Collins)

* ``VersionedFile.get_graph`` is deprecated, with no replacement method.
  The method was size(history) and not desirable. (Robert Collins)

* ``VersionedFile.get_graph_with_ghosts`` is deprecated, with no
  replacement method.  The method was size(history) and not desirable.
  (Robert Collins)

* ``VersionedFile.get_parents`` is deprecated, please use
  ``VersionedFile.get_parent_map``. (Robert Collins)

* ``VersionedFile.get_sha1`` is deprecated, please use
  ``VersionedFile.get_sha1s``. (Robert Collins)

* ``VersionedFile.has_ghost`` is now deprecated, as it is both expensive
  and unused outside of a single test. (Robert Collins)

* ``VersionedFile.iter_parents`` is now deprecated in favour of
  ``get_parent_map`` which can be used to instantiate a Graph on a
  VersionedFile. (Robert Collins)

* ``VersionedFileStore`` no longer uses the transaction parameter given
  to most methods; amongst other things this means that the
  get_weave_or_empty method no longer guarantees errors on a missing weave
  in a readonly transaction, and no longer caches versioned file instances
  which reduces memory pressure (but requires more careful management by
  callers to preserve performance). (Robert Collins)

Testing
*******

* New -Dselftest_debug flag disables clearing of the debug flags during
  tests.  This is useful if you want to use e.g. -Dhpss to help debug a
  failing test.  Be aware that using this feature is likely to cause
  spurious test failures if used with the full suite. (Andrew Bennetts)

* selftest --load-list now uses a new more agressive test loader that will
  avoid loading unneeded modules and building their tests. Plugins can use
  this new loader by defining a load_tests function instead of a test_suite
  function. (a forthcoming patch will provide many examples on how to
  implement this).
  (Vincent Ladeuil)

* selftest --load-list now does some sanity checks regarding duplicate test
  IDs and tests present in the list but not found in the actual test suite.
  (Vincent Ladeuil)

* Slightly more concise format for the selftest progress bar, so there's
  more space to show the test name.  (Martin Pool) ::

    [2500/10884, 1fail, 3miss in 1m29s] test_revisionnamespaces.TestRev

* The test suite takes much less memory to run, and is a bit faster.  This
  is done by clearing most attributes of TestCases after running them, if
  they succeeded.  (Andrew Bennetts)

Internals
*********

* Added ``_build_client_protocol`` to ``_SmartClient``.  (Andrew Bennetts)

* Added basic infrastructure for automatic plugin suggestion.
  (Martin Albisetti)

* If a ``LockableFiles`` object is not explicitly unlocked (for example
  because of a missing ``try/finally`` block, it will give a warning but
  not automatically unlock itself.  (Previously they did.)  This
  sometimes caused knock-on errors if for example the network connection
  had already failed, and should not be relied upon by code.
  (Martin Pool, #109520)

* ``make dist`` target to build a release tarball, and also
  ``check-dist-tarball`` and ``dist-upload-escudero``.  (Martin Pool)

* The ``read_response_tuple`` method of ``SmartClientRequestProtocol*``
  classes will now raise ``UnknownSmartMethod`` when appropriate, so that
  callers don't need to try distinguish unknown request errors from other
  errors.  (Andrew Bennetts)

* ``set_make_working_trees`` is now implemented provided on all repository
  implementations (Aaron Bentley)

* ``VersionedFile`` now has a new method ``get_parent_map`` which, like
  ``Graph.get_parent_map`` returns a dict of key:parents. (Robert Collins)


bzr 1.3.1 2008-04-09
####################

No changes from 1.3.1rc1.


bzr 1.3.1rc1 2008-04-04
#######################

Bug Fixes
*********

* Fix a bug causing a ValueError crash in ``parse_line_delta_iter`` when
  fetching revisions from a knit to pack repository or vice versa using
  bzr:// (including over http or ssh).
  (#208418, Andrew Bennetts, Martin Pool, Robert Collins)


bzr 1.3 2008-03-20
##################

Bazaar has become part of the GNU project <http://www.gnu.org>

Many operations that act on history, including ``log`` and ``annotate`` are now
substantially faster.  Several bugs have been fixed and several new options and
features have been added.

Testing
*******

* Avoid spurious failure of ``TestVersion.test_version`` matching
  directory names.
  (#202778, Martin Pool)


bzr 1.3rc1 2008-03-16
#####################

Notes When Upgrading
********************

* The backup directory created by ``upgrade`` is now called
  ``backup.bzr``, not ``.bzr.backup``. (Martin Albisetti)

Changes
*******

* A new repository format 'development' has been added. This format will
  represent the latest 'in-progress' format that the bzr developers are
  interested in getting early-adopter testing and feedback on.
  ``doc/developers/development-repo.txt`` has detailed information.
  (Robert Collins)

* BZR_LOG environment variable controls location of .bzr.log trace file.
  User can suppress writing messages to .bzr.log by using '/dev/null'
  filename (on Linux) or 'NUL' (on Windows). If BZR_LOG variable
  is not defined but BZR_HOME is defined then default location
  for .bzr.log trace file is ``$BZR_HOME/.bzr.log``.
  (Alexander Belchenko, #106117)

* ``launchpad`` builtin plugin now shipped as separate part in standalone
  bzr.exe, installed to ``C:\Program Files\Bazaar\plugins`` directory,
  and standalone installer allows user to skip installation of this plugin.
  (Alexander Belchenko)

* Restore auto-detection of plink.exe on Windows. (Dmitry Vasiliev)

* Version number is now shown as "1.2" or "1.2pr2", without zeroed or
  missing final fields.  (Martin Pool)

Features
********

* ``branch`` and ``checkout`` can hard-link working tree files, which is
  faster and saves space.  (Aaron Bentley)

* ``bzr send`` will now also look at the ``child_submit_to`` setting in
  the submit branch to determine the email address to send to.
  (Jelmer Vernooij)

Improvements
************

* BzrBranch._lefthand_history is faster on pack repos.  (Aaron Bentley)

* Branch6.generate_revision_history is faster.  (Aaron Bentley)

* Directory services can now be registered, allowing special URLs to be
  dereferenced into real URLs.  This is a generalization and cleanup of
  the lp: transport lookup.  (Aaron Bentley)

* Merge directives that are automatically attached to emails have nicer
  filenames, based on branch-nick + revno. (Aaron Bentley)

* ``push`` has a ``--revision`` option, to specify what revision to push up
  to.  (Daniel Watkins)

* Significantly reducing execution time and network traffic for trivial
  case of running ``bzr missing`` command for two identical branches.
  (Alexander Belchenko)

* Speed up operations that look at the revision graph (such as 'bzr log').
  ``KnitPackRepositor.get_revision_graph`` uses ``Graph.iter_ancestry`` to
  extract the revision history. This allows filtering ghosts while
  stepping instead of needing to peek ahead. (John Arbash Meinel)

* The ``hooks`` command lists installed hooks, to assist in debugging.
  (Daniel Watkins)

* Updates to how ``annotate`` work. Should see a measurable improvement in
  performance and memory consumption for file with a lot of merges.
  Also, correctly handle when a line is introduced by both parents (it
  should be attributed to the first merge which notices this, and not
  to all subsequent merges.) (John Arbash Meinel)

Bugfixes
********

* Autopacking no longer holds the full set of inventory lines in
  memory while copying. For large repositories, this can amount to
  hundreds of MB of ram consumption.
  (Ian Clatworthy, John Arbash Meinel)

* Cherrypicking when using ``--format=merge3`` now explictly excludes
  BASE lines. (John Arbash Meinel, #151731)

* Disable plink's interactive prompt for password.
  (#107593, Dmitry Vasiliev)

* Encode command line arguments from unicode to user_encoding before
  invoking external mail client in `bzr send` command.
  (#139318, Alexander Belchenko)

* Fixed problem connecting to ``bzr+https://`` servers.
  (#198793, John Ferlito)

* Improved error reporting in the Launchpad plugin. (Daniel Watkins,
  #196618)

* Include quick-start-summary.svg file to python-based installer(s)
  for Windows. (#192924, Alexander Belchenko)

* lca merge now respects specified files. (Aaron Bentley)

* Make version-info --custom imply --all. (#195560, James Westby)

* ``merge --preview`` now works for merges that add or modify
  symlinks (James Henstridge)

* Redirecting the output from ``bzr merge`` (when the remembered
  location is used) now works. (John Arbash Meinel)

* setup.py script explicitly checks for Python version.
  (Jari Aalto, Alexander Belchenko, #200569)

* UnknownFormatErrors no longer refer to branches regardless of kind of
  unknown format. (Daniel Watkins, #173980)

* Upgrade bundled ConfigObj to version 4.5.2, which properly quotes #
  signs, among other small improvements. (Matt Nordhoff, #86838)

* Use correct indices when emitting LCA conflicts.  This fixes IndexError
  errors.  (Aaron Bentley, #196780)

Documentation
*************

* Explained how to use ``version-info --custom`` in the User Guide.
  (Neil Martinsen-Burrell)

API Breaks
**********

* Support for loading plugins from zip files and
  ``bzrlib.plugin.load_from_zip()`` function are deprecated.
  (Alexander Belchenko)

Testing
*******

* Added missing blackbox tests for ``modified`` (Adrian Wilkins)

* The branch interface tests were invalid for branches using rich-root
  repositories because the empty string is not a valid file-id.
  (Robert Collins)

Internals
*********

* ``Graph.iter_ancestry`` returns the ancestry of revision ids. Similar to
  ``Repository.get_revision_graph()`` except it includes ghosts and you can
  stop part-way through. (John Arbash Meinel)

* New module ``tools/package_mf.py`` provide custom module finder for
  python packages (improves standard python library's modulefinder.py)
  used by ``setup.py`` script while building standalone bzr.exe.
  (Alexander Belchenko)

* New remote method ``RemoteBzrDir.find_repositoryV2`` adding support for
  detecting external lookup support on remote repositories. This method is
  now attempted first when lookup up repositories, leading to an extra
  round trip on older bzr smart servers. (Robert Collins)

* Repository formats have a new supported-feature attribute
  ``supports_external_lookups`` used to indicate repositories which support
  falling back to other repositories when they have partial data.
  (Robert Collins)

* ``Repository.get_revision_graph_with_ghosts`` and
  ``bzrlib.revision.(common_ancestor,MultipleRevisionSources,common_graph)``
  have been deprecated.  (John Arbash Meinel)

* ``Tree.iter_changes`` is now a public API, replacing the work-in-progress
  ``Tree._iter_changes``. The api is now considered stable and ready for
  external users.  (Aaron Bentley)

* The bzrdir format registry now accepts an ``alias`` keyword to
  register_metadir, used to indicate that a format name is an alias for
  some other format and thus should not be reported when describing the
  format. (Robert Collins)


bzr 1.2 2008-02-15
##################

Bug Fixes
*********

* Fix failing test in Launchpad plugin. (Martin Pool)


bzr 1.2rc1 2008-02-13
#####################

Notes When Upgrading
********************

* Fetching via the smart protocol may need to reconnect once during a fetch
  if the remote server is running Bazaar 1.1 or earlier, because the client
  attempts to use more efficient requests that confuse older servers.  You
  may be required to re-enter a password or passphrase when this happens.
  This won't happen if the server is upgraded to Bazaar 1.2.
  (Andrew Bennetts)

Changes
*******

* Fetching via bzr+ssh will no longer fill ghosts by default (this is
  consistent with pack-0.92 fetching over SFTP). (Robert Collins)

* Formatting of ``bzr plugins`` output is changed to be more human-
  friendly. Full path of plugins locations will be shown only with
  ``--verbose`` command-line option. (Alexander Belchenko)

* ``merge`` now prefers to use the submit branch, but will fall back to
  parent branch.  For many users, this has no effect.  But some users who
  pull and merge on the same branch will notice a change.  This change
  makes it easier to work on a branch on two different machines, pulling
  between the machines, while merging from the upstream.
  ``merge --remember`` can now be used to set the submit_branch.
  (Aaron Bentley)

Features
********

* ``merge --preview`` produces a diff of the changes merge would make,
  but does not actually perform the merge.  (Aaron Bentley)

* New smart method ``Repository.get_parent_map`` for getting revision
  parent data. This returns additional parent information topologically
  adjacent to the requested data to reduce round trip latency impacts.
  (Robert Collins)

* New smart method, ``Repository.stream_revisions_chunked``, for fetching
  revision data that streams revision data via a chunked encoding.  This
  avoids buffering large amounts of revision data on the server and on the
  client, and sends less data to the server to request the revisions.
  (Andrew Bennetts, Robert Collins, #178353)

* The launchpad plugin now handles lp urls of the form
  ``lp://staging/``, ``lp://demo/``, ``lp://dev/`` to use the appropriate
  launchpad instance to do the resolution of the branch identities.
  This is primarily of use to Launchpad developers, but can also
  be used by other users who want to try out Launchpad as
  a branch location without messing up their public Launchpad
  account.  Branches that are pushed to the staging environment
  have an expected lifetime of one day. (Tim Penhey)

Improvements
************

* Creating a new branch no longer tries to read the entire revision-history
  unnecessarily over smart server operations. (Robert Collins)

* Fetching between different repository formats with compatible models now
  takes advantage of the smart method to stream revisions.  (Andrew Bennetts)

* The ``--coverage`` option is now global, rather specific to ``bzr
  selftest``.  (Andrew Bennetts)

* The ``register-branch`` command will now use the public url of the branch
  containing the current directory, if one has been set and no explicit
  branch is provided.  (Robert Collins)

* Tweak the ``reannotate`` code path to optimize the 2-parent case.
  Speeds up ``bzr annotate`` with a pack repository by approx 3:2.
  (John Arbash Meinel)

Bugfixes
********

* Calculate remote path relative to the shared medium in _SmartClient.  This
  is related to the problem in bug #124089.  (Andrew Bennetts)

* Cleanly handle connection errors in smart protocol version two, the same
  way as they are handled by version one.  (Andrew Bennetts)

* Clearer error when ``version-info --custom`` is used without
  ``--template`` (Lukáš Lalinský)

* Don't raise UnavailableFeature during test setup when medusa is not
  available or tearDown is never called leading to nasty side effects.
  (#137823, Vincent Ladeuil)

* If a plugin's test suite cannot be loaded, for example because of a syntax
  error in the tests, then ``selftest`` fails, rather than just printing
  a warning.  (Martin Pool, #189771)

* List possible values for BZR_SSH environment variable in env-variables
  help topic. (Alexander Belchenko, #181842)

* New methods ``push_log_file`` and ``pop_log_file`` to intercept messages:
  popping the log redirection now precisely restores the previous state,
  which makes it easier to use bzr log output from other programs.
  TestCaseInTempDir no longer depends on a log redirection being established
  by the test framework, which lets bzr tests cleanly run from a normal
  unittest runner.
  (#124153, #124849, Martin Pool, Jonathan Lange)

* ``pull --quiet`` is now more quiet, in particular a message is no longer
  printed when the remembered pull location is used. (James Westby,
  #185907)

* ``reconfigure`` can safely be interrupted while fetching.
  (Aaron Bentley, #179316)

* ``reconfigure`` preserves tags when converting to and from lightweight
  checkouts.  (Aaron Bentley, #182040)

* Stop polluting /tmp when running selftest.
  (Vincent Ladeuil, #123623)

* Switch from NFKC => NFC for normalization checks. NFC allows a few
  more characters which should be considered valid.
  (John Arbash Meinel, #185458)

* The launchpad plugin now uses the ``edge`` xmlrpc server to avoid
  interacting badly with a bug on the launchpad side. (Robert Collins)

* Unknown hostnames when connecting to a ``bzr://`` URL no longer cause
  tracebacks.  (Andrew Bennetts, #182849)

API Breaks
**********

* Classes implementing Merge types like Merge3Merger must now accept (and
  honour) a do_merge flag in their constructor.  (Aaron Bentley)

* ``Repository.add_inventory`` and ``add_revision`` now require the caller
  to previously take a write lock (and start a write group.)
  (Martin Pool)

Testing
*******

* selftest now accepts --load-list <file> to load a test id list. This
  speeds up running the test suite on a limited set of tests.
  (Vincent Ladeuil)

Internals
*********

* Add a new method ``get_result`` to graph search objects. The resulting
  ``SearchResult`` can be used to recreate the search later, which will
  be useful in reducing network traffic. (Robert Collins)

* Use convenience function to check whether two repository handles
  are referring to the same repository in ``Repository.get_graph``.
  (Jelmer Vernooij, #187162)

* Fetching now passes the find_ghosts flag through to the
  ``InterRepository.missing_revision_ids`` call consistently for all
  repository types. This will enable faster missing revision discovery with
  bzr+ssh. (Robert Collins)

* Fix error handling in Repository.insert_data_stream. (Lukas Lalinsky)

* ``InterRepository.missing_revision_ids`` is now deprecated in favour of
  ``InterRepository.search_missing_revision_ids`` which returns a
  ``bzrlib.graph.SearchResult`` suitable for making requests from the smart
  server. (Robert Collins)

* New error ``NoPublicBranch`` for commands that need a public branch to
  operate. (Robert Collins)

* New method ``iter_inventories`` on Repository for access to many
  inventories. This is primarily used by the ``revision_trees`` method, as
  direct access to inventories is discouraged. (Robert Collins)

* New method ``next_with_ghosts`` on the Graph breadth-first-search objects
  which will split out ghosts and present parents into two separate sets,
  useful for code which needs to be aware of ghosts (e.g. fetching data
  cares about ghosts during revision selection). (Robert Collins)

* Record a timestamp against each mutter to the trace file, relative to the
  first import of bzrlib.  (Andrew Bennetts)

* ``Repository.get_data_stream`` is now deprecated in favour of
  ``Repository.get_data_stream_for_search`` which allows less network
  traffic when requesting data streams over a smart server. (Robert Collins)

* ``RemoteBzrDir._get_tree_branch`` no longer triggers ``_ensure_real``,
  removing one round trip on many network operations. (Robert Collins)

* RemoteTransport's ``recommended_page_size`` method now returns 64k, like
  SFTPTransport and HttpTransportBase.  (Andrew Bennetts)

* Repository has a new method ``has_revisions`` which signals the presence
  of many revisions by returning a set of the revisions listed which are
  present. This can be done by index queries without reading data for parent
  revision names etc. (Robert Collins)


bzr 1.1 2008-01-15
##################

(no changes from 1.1rc1)

bzr 1.1rc1 2008-01-05
#####################

Changes
*******

* Dotted revision numbers have been revised. Instead of growing longer with
  nested branches the branch number just increases. (eg instead of 1.1.1.1.1
  we now report 1.2.1.) This helps scale long lived branches which have many
  feature branches merged between them. (John Arbash Meinel)

* The syntax ``bzr diff branch1 branch2`` is no longer supported.
  Use ``bzr diff branch1 --new branch2`` instead. This change has
  been made to remove the ambiguity where ``branch2`` is in fact a
  specific file to diff within ``branch1``.

Features
********

* New option to use custom template-based formats in  ``bzr version-info``.
  (Lukáš Lalinský)

* diff '--using' allows an external diff tool to be used for files.
  (Aaron Bentley)

* New "lca" merge-type for fast everyday merging that also supports
  criss-cross merges.  (Aaron Bentley)

Improvements
************

* ``annotate`` now doesn't require a working tree. (Lukáš Lalinský,
  #90049)

* ``branch`` and ``checkout`` can now use files from a working tree to
  to speed up the process.  For checkout, this requires the new
  --files-from flag.  (Aaron Bentley)

* ``bzr diff`` now sorts files in alphabetical order.  (Aaron Bentley)

* ``bzr diff`` now works on branches without working trees. Tree-less
  branches can also be compared to each other and to working trees using
  the new diff options ``--old`` and ``--new``. Diffing between branches,
  with or without trees, now supports specific file filtering as well.
  (Ian Clatworthy, #6700)

* ``bzr pack`` now orders revision texts in topological order, with newest
  at the start of the file, promoting linear reads for ``bzr log`` and the
  like. This partially fixes #154129. (Robert Collins)

* Merge directives now fetch prerequisites from the target branch if
  needed.  (Aaron Bentley)

* pycurl now handles digest authentication.
  (Vincent Ladeuil)

* ``reconfigure`` can now convert from repositories.  (Aaron Bentley)

* ``-l`` is now a short form for ``--limit`` in ``log``.  (Matt Nordhoff)

* ``merge`` now warns when merge directives cause cherrypicks.
  (Aaron Bentley)

* ``split`` now supported, to enable splitting large trees into smaller
  pieces.  (Aaron Bentley)

Bugfixes
********

* Avoid AttributeError when unlocking a pack repository when an error occurs.
  (Martin Pool, #180208)

* Better handle short reads when processing multiple range requests.
  (Vincent Ladeuil, #179368)

* build_tree acceleration uses the correct path when a file has been moved.
  (Aaron Bentley)

* ``commit`` now succeeds when a checkout and its master branch share a
  repository.  (Aaron Bentley, #177592)

* Fixed error reporting of unsupported timezone format in
  ``log --timezone``. (Lukáš Lalinský, #178722)

* Fixed Unicode encoding error in ``ignored`` when the output is
  redirected to a pipe. (Lukáš Lalinský)

* Fix traceback when sending large response bodies over the smart protocol
  on Windows. (Andrew Bennetts, #115781)

* Fix ``urlutils.relative_url`` for the case of two ``file:///`` URLs
  pointed to different logical drives on Windows.
  (Alexander Belchenko, #90847)

* HTTP test servers are now compatible with the http protocol version 1.1.
  (Vincent Ladeuil, #175524)

* _KnitParentsProvider.get_parent_map now handles requests for ghosts
  correctly, instead of erroring or attributing incorrect parents to ghosts.
  (Aaron Bentley)

* ``merge --weave --uncommitted`` now works.  (Aaron Bentley)

* pycurl authentication handling was broken and incomplete. Fix handling of
  user:pass embedded in the urls.
  (Vincent Ladeuil, #177643)

* Files inside non-directories are now handled like other conflict types.
  (Aaron Bentley, #177390)

* ``reconfigure`` is able to convert trees into lightweight checkouts.
  (Aaron Bentley)

* Reduce lockdir timeout to 0 when running ``bzr serve``.  (Andrew Bennetts,
  #148087)

* Test that the old ``version_info_format`` functions still work, even
  though they are deprecated. (John Arbash Meinel, ShenMaq, #177872)

* Transform failures no longer cause ImmortalLimbo errors (Aaron Bentley,
  #137681)

* ``uncommit`` works even when the commit messages of revisions to be
  removed use characters not supported in the terminal encoding.
  (Aaron Bentley)

* When dumb http servers return whole files instead of the requested ranges,
  read the remaining bytes by chunks to avoid overflowing network buffers.
  (Vincent Ladeuil, #175886)

Documentation
*************

* Minor tweaks made to the bug tracker integration documentation.
  (Ian Clatworthy)

* Reference material has now be moved out of the User Guide and added
  to the User Reference. The User Reference has gained 4 sections as
  a result: Authenication Settings, Configuration Settings, Conflicts
  and Hooks. All help topics are now dumped into text format in the
  doc/en/user-reference directory for those who like browsing that
  information in their editor. (Ian Clatworthy)

* *Using Bazaar with Launchpad* tutorial added. (Ian Clatworthy)

Internals
*********

* find_* methods available for BzrDirs, Branches and WorkingTrees.
  (Aaron Bentley)

* Help topics can now be loaded from files.
  (Ian Clatworthy, Alexander Belchenko)

* get_parent_map now always provides tuples as its output.  (Aaron Bentley)

* Parent Providers should now implement ``get_parent_map`` returning a
  dictionary instead of ``get_parents`` returning a list.
  ``Graph.get_parents`` is now deprecated. (John Arbash Meinel,
  Robert Collins)

* Patience Diff now supports arbitrary python objects, as long as they
  support ``hash()``. (John Arbash Meinel)

* Reduce selftest overhead to establish test names by memoization.
  (Vincent Ladeuil)

API Breaks
**********

Testing
*******

* Modules can now customise their tests by defining a ``load_tests``
  attribute. ``pydoc bzrlib.tests.TestUtil.TestLoader.loadTestsFromModule``
  for the documentation on this attribute. (Robert Collins)

* New helper function ``bzrlib.tests.condition_id_re`` which helps
  filter tests based on a regular expression search on the tests id.
  (Robert Collins)

* New helper function ``bzrlib.tests.condition_isinstance`` which helps
  filter tests based on class. (Robert Collins)

* New helper function ``bzrlib.tests.exclude_suite_by_condition`` which
  generalises the ``exclude_suite_by_re`` function. (Robert Collins)

* New helper function ``bzrlib.tests.filter_suite_by_condition`` which
  generalises the ``filter_suite_by_re`` function. (Robert Collins)

* New helper method ``bzrlib.tests.exclude_tests_by_re`` which gives a new
  TestSuite that does not contain tests from the input that matched a
  regular expression. (Robert Collins)

* New helper method ``bzrlib.tests.randomize_suite`` which returns a
  randomized copy of the input suite. (Robert Collins)

* New helper method ``bzrlib.tests.split_suite_by_re`` which splits a test
  suite into two according to a regular expression. (Robert Collins)

* Parametrize all http tests for the transport implementations, the http
  protocol versions (1.0 and 1.1) and the authentication schemes.
  (Vincent Ladeuil)

* The ``exclude_pattern`` and ``random_order`` parameters to the function
  ``bzrlib.tests.filter_suite_by_re`` have been deprecated. (Robert Collins)

* The method ``bzrlib.tests.sort_suite_by_re`` has been deprecated. It is
  replaced by the new helper methods added in this release. (Robert Collins)


bzr 1.0 2007-12-14
##################

Documentation
*************

* More improvements and fixes to the User Guide.  (Ian Clatworthy)

* Add information on cherrypicking/rebasing to the User Guide.
  (Ian Clatworthy)

* Improve bug tracker integration documentation. (Ian Clatworthy)

* Minor edits to ``Bazaar in five minutes`` from David Roberts and
  to the rebasing section of the User Guide from Aaron Bentley.
  (Ian Clatworthy)


bzr 1.0rc3 2007-12-11
#####################

Changes
*******

* If a traceback occurs, users are now asked to report the bug
  through Launchpad (https://bugs.launchpad.net/bzr/), rather than
  by mail to the mailing list.
  (Martin Pool)

Bugfixes
********

* Fix Makefile rules for doc generation. (Ian Clatworthy, #175207)

* Give more feedback during long http downloads by making readv deliver data
  as it arrives for urllib, and issue more requests for pycurl. High latency
  networks are better handled by urllib, the pycurl implementation give more
  feedback but also incur more latency.
  (Vincent Ladeuil, #173010)

* Implement _make_parents_provider on RemoteRepository, allowing generating
  bundles against branches on a smart server.  (Andrew Bennetts, #147836)

Documentation
*************

* Improved user guide.  (Ian Clatworthy)

* The single-page quick reference guide is now available as a PDF.
  (Ian Clatworthy)

Internals
*********

* readv urllib http implementation is now a real iterator above the
  underlying socket and deliver data as soon as it arrives. 'get' still
  wraps its output in a StringIO.
  (Vincent Ladeuil)


bzr 1.0rc2 2007-12-07
#####################

Improvements
************

* Added a --coverage option to selftest. (Andrew Bennetts)

* Annotate merge (merge-type=weave) now supports cherrypicking.
  (Aaron Bentley)

* ``bzr commit`` now doesn't print the revision number twice. (Matt
  Nordhoff, #172612)

* New configuration option ``bugtracker_<tracker_abbrevation>_url`` to
  define locations of bug trackers that are not directly supported by
  bzr or a plugin. The URL will be treated as a template and ``{id}``
  placeholders will be replaced by specific bug IDs.  (Lukáš Lalinský)

* Support logging single merge revisions with short and line log formatters.
  (Kent Gibson)

* User Guide enhanced with suggested readability improvements from
  Matt Revell and corrections from John Arbash Meinel. (Ian Clatworthy)

* Quick Start Guide renamed to Quick Start Card, moved down in
  the catalog, provided in pdf and png format and updated to refer
  to ``send`` instead of ``bundle``. (Ian Clatworthy, #165080)

* ``switch`` can now be used on heavyweight checkouts as well as
  lightweight ones. After switching a heavyweight checkout, the
  local branch is a mirror/cache of the new bound branch and
  uncommitted changes in the working tree are merged. As a safety
  check, if there are local commits in a checkout which have not
  been committed to the previously bound branch, then ``switch``
  fails unless the ``--force`` option is given. This option is
  now also required if the branch a lightweight checkout is pointing
  to has been moved. (Ian Clatworthy)

Internals
*********

* New -Dhttp debug option reports http connections, requests and responses.
  (Vincent Ladeuil)

* New -Dmerge debug option, which emits merge plans for merge-type=weave.

Bugfixes
********

* Better error message when running ``bzr cat`` on a non-existant branch.
  (Lukáš Lalinský, #133782)

* Catch OSError 17 (file exists) in final phase of tree transform and show
  filename to user.
  (Alexander Belchenko, #111758)

* Catch ShortReadvErrors while using pycurl. Also make readv more robust by
  allowing multiple GET requests to be issued if too many ranges are
  required.
  (Vincent Ladeuil, #172701)

* Check for missing basis texts when fetching from packs to packs.
  (John Arbash Meinel, #165290)

* Fall back to showing e-mail in ``log --short/--line`` if the
  committer/author has only e-mail. (Lukáš Lalinský, #157026)

API Breaks
**********

* Deprecate not passing a ``location`` argument to commit reporters'
  ``started`` methods. (Matt Nordhoff)


bzr 1.0rc1 2007-11-30
#####################

Notes When Upgrading
********************

* The default repository format is now ``pack-0.92``.  This
  default is used when creating new repositories with ``init`` and
  ``init-repo``, and when branching over bzr+ssh or bzr+hpss.
  (See https://bugs.launchpad.net/bugs/164626)

  This format can be read and written by Bazaar 0.92 and later, and
  data can be transferred to and from older formats.

  To upgrade, please reconcile your repository (``bzr reconcile``), and then
  upgrade (``bzr upgrade``).

  ``pack-0.92`` offers substantially better scaling and performance than the
  previous knits format. Some operations are slower where the code already
  had bad scaling characteristics under knits, the pack format makes such
  operations more visible as part of being more scalable overall. We will
  correct such operations over the coming releases and encourage the filing
  of bugs on any operation which you observe to be slower in a packs
  repository. One particular case that we do not intend to fix is pulling
  data from a pack repository into a knit repository over a high latency
  link;  downgrading such data requires reinsertion of the file texts, and
  this is a classic space/time tradeoff. The current implementation is
  conservative on memory usage because we need to support converting data
  from any tree without problems.
  (Robert Collins, Martin Pool, #164476)

Changes
*******

* Disable detection of plink.exe as possible ssh vendor. Plink vendor
  still available if user selects it explicitly with BZR_SSH environment
  variable. (Alexander Belchenko, workaround for bug #107593)

* The pack format is now accessible as "pack-0.92", or "pack-0.92-subtree"
  to enable the subtree functions (for example, for bzr-svn).
  (Martin Pool)

Features
********

* New ``authentication.conf`` file holding the password or other credentials
  for remote servers. This can be used for ssh, sftp, smtp and other
  supported transports.
  (Vincent Ladeuil)

* New rich-root and rich-root-pack formats, recording the same data about
  tree roots that's recorded for all other directories.
  (Aaron Bentley, #164639)

* ``pack-0.92`` repositories can now be reconciled.
  (Robert Collins, #154173)

* ``switch`` command added for changing the branch a lightweight checkout
  is associated with and updating the tree to reflect the latest content
  accordingly. This command was previously part of the BzrTools plug-in.
  (Ian Clatworthy, Aaron Bentley, David Allouche)

* ``reconfigure`` command can now convert branches, trees, or checkouts to
  lightweight checkouts.  (Aaron Bentley)

Performance
***********

* Commit updates the state of the working tree via a delta rather than
  supplying entirely new basis trees. For commit of a single specified file
  this reduces the wall clock time for commit by roughly a 30%.
  (Robert Collins, Martin Pool)

* Commit with many automatically found deleted paths no longer performs
  linear scanning for the children of those paths during inventory
  iteration. This should fix commit performance blowing out when many such
  paths occur during commit. (Robert Collins, #156491)

* Fetch with pack repositories will no longer read the entire history graph.
  (Robert Collins, #88319)

* Revert takes out an appropriate lock when reverting to a basis tree, and
  does not read the basis inventory twice. (Robert Collins)

* Diff does not require an inventory to be generated on dirstate trees.
  (Aaron Bentley, #149254)

* New annotate merge (--merge-type=weave) implementation is fast on
  versionedfiles withough cached annotations, e.g. pack-0.92.
  (Aaron Bentley)

Improvements
************

* ``bzr merge`` now warns when it encounters a criss-cross merge.
  (Aaron Bentley)

* ``bzr send`` now doesn't require the target e-mail address to be
  specified on the command line if an interactive e-mail client is used.
  (Lukáš Lalinský)

* ``bzr tags`` now prints the revision number for each tag, instead of
  the revision id, unless --show-ids is passed. In addition, tags can be
  sorted chronologically instead of lexicographically with --sort=time.
  (Adeodato Simó, #120231)

* Windows standalone version of bzr is able to load system-wide plugins from
  "plugins" subdirectory in installation directory. In addition standalone
  installer write to the registry (HKLM\SOFTWARE\Bazaar) useful info
  about paths and bzr version. (Alexander Belchenko, #129298)

Documentation
*************

Bug Fixes
*********

* A progress bar has been added for knitpack -> knitpack fetching.
  (Robert Collins, #157789, #159147)

* Branching from a branch via smart server now preserves the repository
  format. (Andrew Bennetts,  #164626)

* ``commit`` is now able to invoke an external editor in a non-ascii
  directory. (Daniel Watkins, #84043)

* Catch connection errors for ftp.
  (Vincent Ladeuil, #164567)

* ``check`` no longer reports spurious unreferenced text versions.
  (Robert Collins, John A Meinel, #162931, #165071)

* Conflicts are now resolved recursively by ``revert``.
  (Aaron Bentley, #102739)

* Detect invalid transport reuse attempts by catching invalid URLs.
  (Vincent Ladeuil, #161819)

* Deleting a file without removing it shows a correct diff, not a traceback.
  (Aaron Bentley)

* Do no use timeout in HttpServer anymore.
  (Vincent Ladeuil, #158972).

* Don't catch the exceptions related to the http pipeline status before
  retrying an http request or some programming errors may be masked.
  (Vincent Ladeuil, #160012)

* Fix ``bzr rm`` to not delete modified and ignored files.
  (Lukáš Lalinský, #172598)

* Fix exception when revisionspec contains merge revisons but log
  formatter doesn't support merge revisions. (Kent Gibson, #148908)

* Fix exception when ScopeReplacer is assigned to before any members have
  been retrieved.  (Aaron Bentley)

* Fix multiple connections during checkout --lightweight.
  (Vincent Ladeuil, #159150)

* Fix possible error in insert_data_stream when copying between
  pack repositories over bzr+ssh or bzr+http.
  KnitVersionedFile.get_data_stream now makes sure that requested
  compression parents are sent before any delta hunks that depend
  on them.
  (Martin Pool, #164637)

* Fix typo in limiting offsets coalescing for http, leading to
  whole files being downloaded instead of parts.
  (Vincent Ladeuil, #165061)

* FTP server errors don't error in the error handling code.
  (Robert Collins, #161240)

* Give a clearer message when a pull fails because the source needs
  to be reconciled.
  (Martin Pool, #164443)

* It is clearer when a plugin cannot be loaded because of its name, and a
  suggestion for an acceptable name is given. (Daniel Watkins, #103023)

* Leave port as None in transport objects if user doesn't
  specify a port in urls.
  (vincent Ladeuil, #150860)

* Make sure Repository.fetch(self) is properly a no-op for all
  Repository implementations. (John Arbash Meinel, #158333)

* Mark .bzr directories as "hidden" on Windows.
  (Alexander Belchenko, #71147)

* ``merge --uncommitted`` can now operate on a single file.
  (Aaron Bentley, Lukáš Lalinský, #136890)

* Obsolete packs are now cleaned up by pack and autopack operations.
  (Robert Collins, #153789)

* Operations pulling data from a smart server where the underlying
  repositories are not both annotated/both unannotated will now work.
  (Robert Collins, #165304).

* Reconcile now shows progress bars. (Robert Collins, #159351)

* ``RemoteBranch`` was not initializing ``self._revision_id_to_revno_map``
  properly. (John Arbash Meinel, #162486)

* Removing an already-removed file reports the file does not exist. (Daniel
  Watkins, #152811)

* Rename on Windows is able to change filename case.
  (Alexander Belchenko, #77740)

* Return error instead of a traceback for ``bzr log -r0``.
  (Kent Gibson, #133751)

* Return error instead of a traceback when bzr is unable to create
  symlink on some platforms (e.g. on Windows).
  (Alexander Belchenko, workaround for #81689)

* Revert doesn't crash when restoring a single file from a deleted
  directory. (Aaron Bentley)

* Stderr output via logging mechanism now goes through encoded wrapper
  and no more uses utf-8, but terminal encoding instead. So all unicode
  strings now should be readable in non-utf-8 terminal.
  (Alexander Belchenko, #54173)

* The error message when ``move --after`` should be used makes how to do so
  clearer. (Daniel Watkins, #85237)

* Unicode-safe output from ``bzr info``. The output will be encoded
  using the terminal encoding and unrepresentable characters will be
  replaced by '?'. (Lukáš Lalinský, #151844)

* Working trees are no longer created when pushing into a local no-trees
  repo. (Daniel Watkins, #50582)

* Upgrade util/configobj to version 4.4.0.
  (Vincent Ladeuil, #151208).

* Wrap medusa ftp test server as an FTPServer feature.
  (Vincent Ladeuil, #157752)

API Breaks
**********

* ``osutils.backup_file`` is deprecated. Actually it's not used in bzrlib
  during very long time. (Alexander Belchenko)

* The return value of
  ``VersionedFile.iter_lines_added_or_present_in_versions`` has been
  changed. Previously it was an iterator of lines, now it is an iterator of
  (line, version_id) tuples. This change has been made to aid reconcile and
  fetch operations. (Robert Collins)

* ``bzrlib.repository.get_versioned_file_checker`` is now private.
  (Robert Collins)

* The Repository format registry default has been removed; it was previously
  obsoleted by the bzrdir format default, which implies a default repository
  format.
  (Martin Pool)

Internals
*********

* Added ``ContainerSerialiser`` and ``ContainerPushParser`` to
  ``bzrlib.pack``.  These classes provide more convenient APIs for generating
  and parsing containers from streams rather than from files.  (Andrew
  Bennetts)

* New module ``lru_cache`` providing a cache for use by tasks that need
  semi-random access to large amounts of data. (John A Meinel)

* InventoryEntry.diff is now deprecated.  Please use diff.DiffTree instead.


bzr 0.92 2007-11-05
###################

Changes
*******

  * New uninstaller on Win32.  (Alexander Belchenko)


bzr 0.92rc1 2007-10-29
######################

Changes
*******

* ``bzr`` now returns exit code 4 if an internal error occurred, and
  3 if a normal error occurred.  (Martin Pool)

* ``pull``, ``merge`` and ``push`` will no longer silently correct some
  repository index errors that occured as a result of the Weave disk format.
  Instead the ``reconcile`` command needs to be run to correct those
  problems if they exist (and it has been able to fix most such problems
  since bzr 0.8). Some new problems have been identified during this release
  and you should run ``bzr check`` once on every repository to see if you
  need to reconcile. If you cannot ``pull`` or ``merge`` from a remote
  repository due to mismatched parent errors - a symptom of index errors -
  you should simply take a full copy of that remote repository to a clean
  directory outside any local repositories, then run reconcile on it, and
  finally pull from it locally. (And naturally email the repositories owner
  to ask them to upgrade and run reconcile).
  (Robert Collins)

Features
********

* New ``knitpack-experimental`` repository format. This is interoperable with
  the ``dirstate-tags`` format but uses a smarter storage design that greatly
  speeds up many operations, both local and remote. This new format can be
  used as an option to the ``init``, ``init-repository`` and ``upgrade``
  commands. (Robert Collins)

* For users of bzr-svn (and those testing the prototype subtree support) that
  wish to try packs, a new ``knitpack-subtree-experimental`` format has also
  been added. This is interoperable with the ``dirstate-subtrees`` format.
  (Robert Collins)

* New ``reconfigure`` command. (Aaron Bentley)

* New ``revert --forget-merges`` command, which removes the record of a pending
  merge without affecting the working tree contents.  (Martin Pool)

* New ``bzr_remote_path`` configuration variable allows finer control of
  remote bzr locations than BZR_REMOTE_PATH environment variable.
  (Aaron Bentley)

* New ``launchpad-login`` command to tell Bazaar your Launchpad
  user ID.  This can then be used by other functions of the
  Launchpad plugin. (James Henstridge)

Performance
***********

* Commit in quiet mode is now slightly faster as the information to
  output is no longer calculated. (Ian Clatworthy)

* Commit no longer checks for new text keys during insertion when the
  revision id was deterministically unique. (Robert Collins)

* Committing a change which is not a merge and does not change the number of
  files in the tree is faster by utilising the data about whether files are
  changed to determine if the tree is unchanged rather than recalculating
  it at the end of the commit process. (Robert Collins)

* Inventory serialisation no longer double-sha's the content.
  (Robert Collins)

* Knit text reconstruction now avoids making copies of the lines list for
  interim texts when building a single text. The new ``apply_delta`` method
  on ``KnitContent`` aids this by allowing modification of the revision id
  such objects represent. (Robert Collins)

* Pack indices are now partially parsed for specific key lookup using a
  bisection approach. (Robert Collins)

* Partial commits are now approximately 40% faster by walking over the
  unselected current tree more efficiently. (Robert Collins)

* XML inventory serialisation takes 20% less time while being stricter about
  the contents. (Robert Collins)

* Graph ``heads()`` queries have been fixed to no longer access all history
  unnecessarily. (Robert Collins)

Improvements
************

* ``bzr+https://`` smart server across https now supported.
  (John Ferlito, Martin Pool, #128456)

* Mutt is now a supported mail client; set ``mail_client=mutt`` in your
  bazaar.conf and ``send`` will use mutt. (Keir Mierle)

* New option ``-c``/``--change`` for ``merge`` command for cherrypicking
  changes from one revision. (Alexander Belchenko, #141368)

* Show encodings, locale and list of plugins in the traceback message.
  (Martin Pool, #63894)

* Experimental directory formats can now be marked with
  ``experimental = True`` during registration. (Ian Clatworthy)

Documentation
*************

* New *Bazaar in Five Minutes* guide.  (Matthew Revell)

* The hooks reference documentation is now converted to html as expected.
  (Ian Clatworthy)

Bug Fixes
*********

* Connection error reporting for the smart server has been fixed to
  display a user friendly message instead of a traceback.
  (Ian Clatworthy, #115601)

* Make sure to use ``O_BINARY`` when opening files to check their
  sha1sum. (Alexander Belchenko, John Arbash Meinel, #153493)

* Fix a problem with Win32 handling of the executable bit.
  (John Arbash Meinel, #149113)

* ``bzr+ssh://`` and ``sftp://`` URLs that do not specify ports explicitly
  no longer assume that means port 22.  This allows people using OpenSSH to
  override the default port in their ``~/.ssh/config`` if they wish.  This
  fixes a bug introduced in bzr 0.91.  (Andrew Bennetts, #146715)

* Commands reporting exceptions can now be profiled and still have their
  data correctly dumped to a file. For example, a ``bzr commit`` with
  no changes still reports the operation as pointless but doing so no
  longer throws away the profiling data if this command is run with
  ``--lsprof-file callgrind.out.ci`` say. (Ian Clatworthy)

* Fallback to ftp when paramiko is not installed and sftp can't be used for
  ``tests/commands`` so that the test suite is still usable without
  paramiko.
  (Vincent Ladeuil, #59150)

* Fix commit ordering in corner case. (Aaron Bentley, #94975)

* Fix long standing bug in partial commit when there are renames
  left in tree. (Robert Collins, #140419)

* Fix selftest semi-random noise during http related tests.
  (Vincent Ladeuil, #140614)

* Fix typo in ftp.py making the reconnection fail on temporary errors.
  (Vincent Ladeuil, #154259)

* Fix failing test by comparing real paths to cover the case where the TMPDIR
  contains a symbolic link.
  (Vincent Ladeuil, #141382).

* Fix log against smart server branches that don't support tags.
  (James Westby, #140615)

* Fix pycurl http implementation by defining error codes from
  pycurl instead of relying on an old curl definition.
  (Vincent Ladeuil, #147530)

* Fix 'unprintable error' message when displaying BzrCheckError and
  some other exceptions on Python 2.5.
  (Martin Pool, #144633)

* Fix ``Inventory.copy()`` and add test for it. (Jelmer Vernooij)

* Handles default value for ListOption in cmd_commit.
  (Vincent Ladeuil, #140432)

* HttpServer and FtpServer need to be closed properly or a listening socket
  will remain opened.
  (Vincent Ladeuil, #140055)

* Monitor the .bzr directory created in the top level test
  directory to detect leaking tests.
  (Vincent Ladeuil, #147986)

* The basename, not the full path, is now used when checking whether
  the profiling dump file begins with ``callgrind.out`` or not. This
  fixes a bug reported by Aaron Bentley on IRC. (Ian Clatworthy)

* Trivial fix for invoking command ``reconfigure`` without arguments.
  (Rob Weir, #141629)

* ``WorkingTree.rename_one`` will now raise an error if normalisation of the
  new path causes bzr to be unable to access the file. (Robert Collins)

* Correctly detect a NoSuchFile when using a filezilla server. (Gary van der
  Merwe)

API Breaks
**********

* ``bzrlib.index.GraphIndex`` now requires a size parameter to the
  constructor, for enabling bisection searches. (Robert Collins)

* ``CommitBuilder.record_entry_contents`` now requires the root entry of a
  tree be supplied to it, previously failing to do so would trigger a
  deprecation warning. (Robert Collins)

* ``KnitVersionedFile.add*`` will no longer cache added records even when
  enable_cache() has been called - the caching feature is now exclusively for
  reading existing data. (Robert Collins)

* ``ReadOnlyLockError`` is deprecated; ``LockFailed`` is usually more
  appropriate.  (Martin Pool)

* Removed ``bzrlib.transport.TransportLogger`` - please see the new
  ``trace+`` transport instead. (Robert Collins)

* Removed previously deprecated varargs interface to ``TestCase.run_bzr`` and
  deprecated methods ``TestCase.capture`` and ``TestCase.run_bzr_captured``.
  (Martin Pool)

* Removed previous deprecated ``basis_knit`` parameter to the
  ``KnitVersionedFile`` constructor. (Robert Collins)

* Special purpose method ``TestCase.run_bzr_decode`` is moved to the test_non_ascii
  class that needs it.
  (Martin Pool)

* The class ``bzrlib.repofmt.knitrepo.KnitRepository3`` has been folded into
  ``KnitRepository`` by parameters to the constructor. (Robert Collins)

* The ``VersionedFile`` interface now allows content checks to be bypassed
  by supplying check_content=False.  This saves nearly 30% of the minimum
  cost to store a version of a file. (Robert Collins)

* Tree's with bad state such as files with no length or sha will no longer
  be silently accepted by the repository XML serialiser. To serialise
  inventories without such data, pass working=True to write_inventory.
  (Robert Collins)

* ``VersionedFile.fix_parents`` has been removed as a harmful API.
  ``VersionedFile.join`` will no longer accept different parents on either
  side of a join - it will either ignore them, or error, depending on the
  implementation. See notes when upgrading for more information.
  (Robert Collins)

Internals
*********

* ``bzrlib.transport.Transport.put_file`` now returns the number of bytes
  put by the method call, to allow avoiding stat-after-write or
  housekeeping in callers. (Robert Collins)

* ``bzrlib.xml_serializer.Serializer`` is now responsible for checking that
  mandatory attributes are present on serialisation and deserialisation.
  This fixes some holes in API usage and allows better separation between
  physical storage and object serialisation. (Robert Collins)

* New class ``bzrlib.errors.InternalBzrError`` which is just a convenient
  shorthand for deriving from BzrError and setting internal_error = True.
  (Robert Collins)

* New method ``bzrlib.mutabletree.update_to_one_parent_via_delta`` for
  moving the state of a parent tree to a new version via a delta rather than
  a complete replacement tree. (Robert Collins)

* New method ``bzrlib.osutils.minimum_path_selection`` useful for removing
  duplication from user input, when a user mentions both a path and an item
  contained within that path. (Robert Collins)

* New method ``bzrlib.repository.Repository.is_write_locked`` useful for
  determining if a repository is write locked. (Robert Collins)

* New method on ``bzrlib.tree.Tree`` ``path_content_summary`` provides a
  tuple containing the key information about a path for commit processing
  to complete. (Robert Collins)

* New method on xml serialisers, write_inventory_to_lines, which matches the
  API used by knits for adding content. (Robert Collins)

* New module ``bzrlib.bisect_multi`` with generic multiple-bisection-at-once
  logic, currently only available for byte-based lookup
  (``bisect_multi_bytes``). (Robert Collins)

* New helper ``bzrlib.tuned_gzip.bytes_to_gzip`` which takes a byte string
  and returns a gzipped version of the same. This is used to avoid a bunch
  of api friction during adding of knit hunks. (Robert Collins)

* New parameter on ``bzrlib.transport.Transport.readv``
  ``adjust_for_latency`` which changes readv from returning strictly the
  requested data to inserted return larger ranges and in forward read order
  to reduce the effect of network latency. (Robert Collins)

* New parameter yield_parents on ``Inventory.iter_entries_by_dir`` which
  causes the parents of a selected id to be returned recursively, so all the
  paths from the root down to each element of selected_file_ids are
  returned. (Robert Collins)

* Knit joining has been enhanced to support plain to annotated conversion
  and annotated to plain conversion. (Ian Clatworthy)

* The CommitBuilder method ``record_entry_contents`` now returns summary
  information about the effect of the commit on the repository. This tuple
  contains an inventory delta item if the entry changed from the basis, and a
  boolean indicating whether a new file graph node was recorded.
  (Robert Collins)

* The python path used in the Makefile can now be overridden.
  (Andrew Bennetts, Ian Clatworthy)

Testing
*******

* New transport implementation ``trace+`` which is useful for testing,
  logging activity taken to its _activity attribute. (Robert Collins)

* When running bzr commands within the test suite, internal exceptions are
  not caught and reported in the usual way, but rather allowed to propagate
  up and be visible to the test suite.  A new API ``run_bzr_catch_user_errors``
  makes this behavior available to other users.
  (Martin Pool)

* New method ``TestCase.call_catch_warnings`` for testing methods that
  raises a Python warning.  (Martin Pool)


bzr 0.91 2007-09-26
###################

Bug Fixes
*********

* Print a warning instead of aborting the ``python setup.py install``
  process if building of a C extension is not possible.
  (Lukáš Lalinský, Alexander Belchenko)

* Fix commit ordering in corner case (Aaron Bentley, #94975)

* Fix ''bzr info bzr://host/'' and other operations on ''bzr://' URLs with
  an implicit port.  We were incorrectly raising PathNotChild due to
  inconsistent treatment of the ''_port'' attribute on the Transport object.
  (Andrew Bennetts, #133965)

* Make RemoteRepository.sprout cope gracefully with servers that don't
  support the ``Repository.tarball`` request.
  (Andrew Bennetts)


bzr 0.91rc2 2007-09-11
######################

* Replaced incorrect tarball for previous release; a debug statement was left
  in bzrlib/remote.py.


bzr 0.91rc1 2007-09-11
######################

Changes
*******

* The default branch and repository format has changed to
  ``dirstate-tags``, so tag commands are active by default.
  This format is compatible with Bazaar 0.15 and later.
  This incidentally fixes bug #126141.
  (Martin Pool)

* ``--quiet`` or ``-q`` is no longer a global option. If present, it
  must now appear after the command name. Scripts doing things like
  ``bzr -q missing`` need to be rewritten as ``bzr missing -q``.
  (Ian Clatworthy)

Features
********

* New option ``--author`` in ``bzr commit`` to specify the author of the
  change, if it's different from the committer. ``bzr log`` and
  ``bzr annotate`` display the author instead of the committer.
  (Lukáš Lalinský)

* In addition to global options and command specific options, a set of
  standard options are now supported. Standard options are legal for
  all commands. The initial set of standard options are:

  * ``--help`` or ``-h`` - display help message
  * ``--verbose`` or ``-v`` - display additional information
  * ``--quiet``  or ``-q`` - only output warnings and errors.

  Unlike global options, standard options can be used in aliases and
  may have command-specific help. (Ian Clatworthy)

* Verbosity level processing has now been unified. If ``--verbose``
  or ``-v`` is specified on the command line multiple times, the
  verbosity level is made positive the first time then increased.
  If ``--quiet`` or ``-q`` is specified on the command line
  multiple times, the verbosity level is made negative the first
  time then decreased. To get the default verbosity level of zero,
  either specify none of the above , ``--no-verbose`` or ``--no-quiet``.
  Note that most commands currently ignore the magnitude of the
  verbosity level but do respect *quiet vs normal vs verbose* when
  generating output. (Ian Clatworthy)

* ``Branch.hooks`` now supports ``pre_commit`` hook. The hook's signature
  is documented in BranchHooks constructor. (Nam T. Nguyen, #102747)

* New ``Repository.stream_knit_data_for_revisions`` request added to the
  network protocol for greatly reduced roundtrips when retrieving a set of
  revisions. (Andrew Bennetts)

Bug Fixes
*********

* ``bzr plugins`` now lists the version number for each plugin in square
  brackets after the path. (Robert Collins, #125421)

* Pushing, pulling and branching branches with subtree references was not
  copying the subtree weave, preventing the file graph from being accessed
  and causing errors in commits in clones. (Robert Collins)

* Suppress warning "integer argument expected, got float" from Paramiko,
  which sometimes caused false test failures.  (Martin Pool)

* Fix bug in bundle 4 that could cause attempts to write data to wrong
  versionedfile.  (Aaron Bentley)

* Diffs generated using "diff -p" no longer break the patch parser.
  (Aaron Bentley)

* get_transport treats an empty possible_transports list the same as a non-
  empty one.  (Aaron Bentley)

* patch verification for merge directives is reactivated, and works with
  CRLF and CR files.  (Aaron Bentley)

* Accept ..\ as a path in revision specifiers. This fixes for example
  "-r branch:..\other-branch" on Windows.  (Lukáš Lalinský)

* ``BZR_PLUGIN_PATH`` may now contain trailing slashes.
  (Blake Winton, #129299)

* man page no longer lists hidden options (#131667, Aaron Bentley)

* ``uncommit --help`` now explains the -r option adequately.  (Daniel
  Watkins, #106726)

* Error messages are now better formatted with parameters (such as
  filenames) quoted when necessary. This avoids confusion when directory
  names ending in a '.' at the end of messages were confused with a
  full stop that may or not have been there. (Daniel Watkins, #129791)

* Fix ``status FILE -r X..Y``. (Lukáš Lalinský)

* If a particular command is an alias, ``help`` will show the alias
  instead of claiming there is no help for said alias. (Daniel Watkins,
  #133548)

* TreeTransform-based operations, like pull, merge, revert, and branch,
  now roll back if they encounter an error.  (Aaron Bentley, #67699)

* ``bzr commit`` now exits cleanly if a character unsupported by the
  current encoding is used in the commit message.  (Daniel Watkins,
  #116143)

* bzr send uses default values for ranges when only half of an elipsis
  is specified ("-r..5" or "-r5..").  (#61685, Aaron Bentley)

* Avoid trouble when Windows ssh calls itself 'plink' but no plink
  binary is present.  (Martin Albisetti, #107155)

* ``bzr remove`` should remove clean subtrees.  Now it will remove (without
  needing ``--force``) subtrees that contain no files with text changes or
  modified files.  With ``--force`` it removes the subtree regardless of
  text changes or unknown files. Directories with renames in or out (but
  not changed otherwise) will now be removed without needing ``--force``.
  Unknown ignored files will be deleted without needing ``--force``.
  (Marius Kruger, #111665)

* When two plugins conflict, the source of both the losing and now the
  winning definition is shown.  (Konstantin Mikhaylov, #5454)

* When committing to a branch, the location being committed to is
  displayed.  (Daniel Watkins, #52479)

* ``bzr --version`` takes care about encoding of stdout, especially
  when output is redirected. (Alexander Belchenko, #131100)

* Prompt for an ftp password if none is provided.
  (Vincent Ladeuil, #137044)

* Reuse bound branch associated transport to avoid multiple
  connections.
  (Vincent Ladeuil, #128076, #131396)

* Overwrite conflicting tags by ``push`` and ``pull`` if the
  ``--overwrite`` option is specified.  (Lukáš Lalinský, #93947)

* In checkouts, tags are copied into the master branch when created,
  changed or deleted, and are copied into the checkout when it is
  updated.  (Martin Pool, #93856, #93860)

* Print a warning instead of aborting the ``python setup.py install``
  process if building of a C extension is not possible.
  (Lukáš Lalinský, Alexander Belchenko)

Improvements
************

* Add the option "--show-diff" to the commit command in order to display
  the diff during the commit log creation. (Goffredo Baroncelli)

* ``pull`` and ``merge`` are much faster at installing bundle format 4.
  (Aaron Bentley)

* ``pull -v`` no longer includes deltas, making it much faster.
  (Aaron Bentley)

* ``send`` now sends the directive as an attachment by default.
  (Aaron Bentley, Lukáš Lalinský, Alexander Belchenko)

* Documentation updates (Martin Albisetti)

* Help on debug flags is now included in ``help global-options``.
  (Daniel Watkins, #124853)

* Parameters passed on the command line are checked to ensure they are
  supported by the encoding in use. (Daniel Watkins)

* The compression used within the bzr repository has changed from zlib
  level 9 to the zlib default level. This improves commit performance with
  only a small increase in space used (and in some cases a reduction in
  space). (Robert Collins)

* Initial commit no longer SHAs files twice and now reuses the path
  rather than looking it up again, making it faster.
  (Ian Clatworthy)

* New option ``-c``/``--change`` for ``diff`` and ``status`` to show
  changes in one revision.  (Lukáš Lalinský)

* If versioned files match a given ignore pattern, a warning is now
  given. (Daniel Watkins, #48623)

* ``bzr status`` now has -S as a short name for --short and -V as a
  short name for --versioned. These have been added to assist users
  migrating from Subversion: ``bzr status -SV`` is now like
  ``svn status -q``.  (Daniel Watkins, #115990)

* Added C implementation of  ``PatienceSequenceMatcher``, which is about
  10x faster than the Python version. This speeds up commands that
  need file diffing, such as ``bzr commit`` or ``bzr diff``.
  (Lukáš Lalinský)

* HACKING has been extended with a large section on core developer tasks.
  (Ian Clatworthy)

* Add ``branches`` and ``standalone-trees`` as online help topics and
  include them as Concepts within the User Reference.
  (Paul Moore, Ian Clatworthy)

* ``check`` can detect versionedfile parent references that are
  inconsistent with revision and inventory info, and ``reconcile`` can fix
  them.  These faulty references were generated by 0.8-era releases,
  so repositories which were manipulated by old bzrs should be
  checked, and possibly reconciled ASAP.  (Aaron Bentley, Andrew Bennetts)

API Breaks
**********

* ``Branch.append_revision`` is removed altogether; please use
  ``Branch.set_last_revision_info`` instead.  (Martin Pool)

* CommitBuilder now advertises itself as requiring the root entry to be
  supplied. This only affects foreign repository implementations which reuse
  CommitBuilder directly and have changed record_entry_contents to require
  that the root not be supplied. This should be precisely zero plugins
  affected. (Robert Collins)

* The ``add_lines`` methods on ``VersionedFile`` implementations has changed
  its return value to include the sha1 and length of the inserted text. This
  allows the avoidance of double-sha1 calculations during commit.
  (Robert Collins)

* ``Transport.should_cache`` has been removed.  It was not called in the
  previous release.  (Martin Pool)

Testing
*******

* Tests may now raise TestNotApplicable to indicate they shouldn't be
  run in a particular scenario.  (Martin Pool)

* New function multiply_tests_from_modules to give a simpler interface
  to test parameterization.  (Martin Pool, Robert Collins)

* ``Transport.should_cache`` has been removed.  It was not called in the
  previous release.  (Martin Pool)

* NULL_REVISION is returned to indicate the null revision, not None.
  (Aaron Bentley)

* Use UTF-8 encoded StringIO for log tests to avoid failures on
  non-ASCII committer names.  (Lukáš Lalinský)

Internals
*********

* ``bzrlib.plugin.all_plugins`` has been deprecated in favour of
  ``bzrlib.plugin.plugins()`` which returns PlugIn objects that provide
  useful functionality for determining the path of a plugin, its tests, and
  its version information. (Robert Collins)

* Add the option user_encoding to the function 'show_diff_trees()'
  in order to move the user encoding at the UI level. (Goffredo Baroncelli)

* Add the function make_commit_message_template_encoded() and the function
  edit_commit_message_encoded() which handle encoded strings.
  This is done in order to mix the commit messages (which is a unicode
  string), and the diff which is a raw string. (Goffredo Baroncelli)

* CommitBuilder now defaults to using add_lines_with_ghosts, reducing
  overhead on non-weave repositories which don't require all parents to be
  present. (Robert Collins)

* Deprecated method ``find_previous_heads`` on
  ``bzrlib.inventory.InventoryEntry``. This has been superseded by the use
  of ``parent_candidates`` and a separate heads check via the repository
  API. (Robert Collins)

* New trace function ``mutter_callsite`` will print out a subset of the
  stack to the log, which can be useful for gathering debug details.
  (Robert Collins)

* ``bzrlib.pack.ContainerWriter`` now tracks how many records have been
  added via a public attribute records_written. (Robert Collins)

* New method ``bzrlib.transport.Transport.get_recommended_page_size``.
  This provides a hint to users of transports as to the reasonable
  minimum data to read. In principle this can take latency and
  bandwidth into account on a per-connection basis, but for now it
  just has hard coded values based on the url. (e.g. http:// has a large
  page size, file:// has a small one.) (Robert Collins)

* New method on ``bzrlib.transport.Transport`` ``open_write_stream`` allows
  incremental addition of data to a file without requiring that all the
  data be buffered in memory. (Robert Collins)

* New methods on ``bzrlib.knit.KnitVersionedFile``:
  ``get_data_stream(versions)``, ``insert_data_stream(stream)`` and
  ``get_format_signature()``.  These provide some infrastructure for
  efficiently streaming the knit data for a set of versions over the smart
  protocol.

* Knits with no annotation cache still produce correct annotations.
  (Aaron Bentley)

* Three new methods have been added to ``bzrlib.trace``:
  ``set_verbosity_level``, ``get_verbosity_level`` and ``is_verbose``.
  ``set_verbosity_level`` expects a numeric value: negative for quiet,
  zero for normal, positive for verbose. The size of the number can be
  used to determine just how quiet or verbose the application should be.
  The existing ``be_quiet`` and ``is_quiet`` routines have been
  integrated into this new scheme. (Ian Clatworthy)

* Options can now be delcared with a ``custom_callback`` parameter. If
  set, this routine is called after the option is processed. This feature
  is now used by the standard options ``verbose`` and ``quiet`` so that
  setting one implicitly resets the other. (Ian Clatworthy)

* Rather than declaring a new option from scratch in order to provide
  custom help, a centrally registered option can be decorated using the
  new ``bzrlib.Option.custom_help`` routine. In particular, this routine
  is useful when declaring better help for the ``verbose`` and ``quiet``
  standard options as the base definition of these is now more complex
  than before thanks to their use of a custom callback. (Ian Clatworthy)

* Tree._iter_changes(specific_file=[]) now iterates through no files,
  instead of iterating through all files.  None is used to iterate through
  all files.  (Aaron Bentley)

* WorkingTree.revert() now accepts None to revert all files.  The use of
  [] to revert all files is deprecated.  (Aaron Bentley)


bzr 0.90 2007-08-28
###################

Improvements
************

* Documentation is now organized into multiple directories with a level
  added for different languages or locales. Added the Mini Tutorial
  and Quick Start Summary (en) documents from the Wiki, improving the
  content and readability of the former. Formatted NEWS as Release Notes
  complete with a Table of Conents, one heading per release. Moved the
  Developer Guide into the main document catalog and provided a link
  from the developer document catalog back to the main one.
  (Ian Clatworthy, Sabin Iacob, Alexander Belchenko)


API Changes
***********

* The static convenience method ``BzrDir.create_repository``
  is deprecated.  Callers should instead create a ``BzrDir`` instance
  and call ``create_repository`` on that.  (Martin Pool)


bzr 0.90rc1 2007-08-14
######################

Bugfixes
********

* ``bzr init`` should connect to the remote location one time only.  We
  have been connecting several times because we forget to pass around the
  Transport object. This modifies ``BzrDir.create_branch_convenience``,
  so that we can give it the Transport we already have.
  (John Arbash Meinel, Vincent Ladeuil, #111702)

* Get rid of sftp connection cache (get rid of the FTP one too).
  (Vincent Ladeuil, #43731)

* bzr branch {local|remote} remote don't try to create a working tree
  anymore.
  (Vincent Ladeuil, #112173)

* All identified multiple connections for a single bzr command have been
  fixed. See bzrlib/tests/commands directory.
  (Vincent Ladeuil)

* ``bzr rm`` now does not insist on ``--force`` to delete files that
  have been renamed but not otherwise modified.  (Marius Kruger,
  #111664)

* ``bzr selftest --bench`` no longer emits deprecation warnings
  (Lukáš Lalinský)

* ``bzr status`` now honours FILE parameters for conflict lists
  (Aaron Bentley, #127606)

* ``bzr checkout`` now honours -r when reconstituting a working tree.
  It also honours -r 0.  (Aaron Bentley, #127708)

* ``bzr add *`` no more fails on Windows if working tree contains
  non-ascii file names. (Kuno Meyer, #127361)

* allow ``easy_install bzr`` runs without fatal errors.
  (Alexander Belchenko, #125521)

* Graph._filter_candidate_lca does not raise KeyError if a candidate
  is eliminated just before it would normally be examined.  (Aaron Bentley)

* SMTP connection failures produce a nice message, not a traceback.
  (Aaron Bentley)

Improvements
************

* Don't show "dots" progress indicators when run non-interactively, such
  as from cron.  (Martin Pool)

* ``info`` now formats locations more nicely and lists "submit" and
  "public" branches (Aaron Bentley)

* New ``pack`` command that will trigger database compression within
  the repository (Robert Collins)

* Implement ``_KnitIndex._load_data`` in a pyrex extension. The pyrex
  version is approximately 2-3x faster at parsing a ``.kndx`` file.
  Which yields a measurable improvement for commands which have to
  read from the repository, such as a 1s => 0.75s improvement in
  ``bzr diff`` when there are changes to be shown.  (John Arbash Meinel)

* Merge is now faster.  Depending on the scenario, it can be more than 2x
  faster. (Aaron Bentley)

* Give a clearer warning, and allow ``python setup.py install`` to
  succeed even if pyrex is not available.
  (John Arbash Meinel)

* ``DirState._read_dirblocks`` now has an optional Pyrex
  implementation. This improves the speed of any command that has to
  read the entire DirState. (``diff``, ``status``, etc, improve by
  about 10%).
  ``bisect_dirblocks`` has also been improved, which helps all
  ``_get_entry`` type calls (whenever we are searching for a
  particular entry in the in-memory DirState).
  (John Arbash Meinel)

* ``bzr pull`` and ``bzr push`` no longer do a complete walk of the
  branch revision history for ui display unless -v is supplied.
  (Robert Collins)

* ``bzr log -rA..B`` output shifted to the left margin if the log only
  contains merge revisions. (Kent Gibson)

* The ``plugins`` command is now public with improved help.
  (Ian Clatworthy)

* New bundle and merge directive formats are faster to generate, and

* Annotate merge now works when there are local changes. (Aaron Bentley)

* Commit now only shows the progress in terms of directories instead of
  entries. (Ian Clatworthy)

* Fix ``KnitRepository.get_revision_graph`` to not request the graph 2
  times. This makes ``get_revision_graph`` 2x faster. (John Arbash
  Meinel)

* Fix ``VersionedFile.get_graph()`` to avoid using
  ``set.difference_update(other)``, which has bad scaling when
  ``other`` is large. This improves ``VF.get_graph([version_id])`` for
  a 12.5k graph from 2.9s down to 200ms. (John Arbash Meinel)

* The ``--lsprof-file`` option now generates output for KCacheGrind if
  the file starts with ``callgrind.out``. This matches the default file
  filtering done by KCacheGrind's Open Dialog. (Ian Clatworthy)

* Fix ``bzr update`` to avoid an unnecessary
  ``branch.get_master_branch`` call, which avoids 1 extra connection
  to the remote server. (Partial fix for #128076, John Arbash Meinel)

* Log errors from the smart server in the trace file, to make debugging
  test failures (and live failures!) easier.  (Andrew Bennetts)

* The HTML version of the man page has been superceded by a more
  comprehensive manual called the Bazaar User Reference. This manual
  is completed generated from the online help topics. As part of this
  change, limited reStructuredText is now explicitly supported in help
  topics and command help with 'unnatural' markup being removed prior
  to display by the online help or inclusion in the man page.
  (Ian Clatworthy)

* HTML documentation now use files extension ``*.html``
  (Alexander Belchenko)

* The cache of ignore definitions is now cleared in WorkingTree.unlock()
  so that changes to .bzrignore aren't missed. (#129694, Daniel Watkins)

* ``bzr selftest --strict`` fails if there are any missing features or
  expected test failures. (Daniel Watkins, #111914)

* Link to registration survey added to README. (Ian Clatworthy)

* Windows standalone installer show link to registration survey
  when installation finished. (Alexander Belchenko)

Library API Breaks
******************

* Deprecated dictionary ``bzrlib.option.SHORT_OPTIONS`` removed.
  Options are now required to provide a help string and it must
  comply with the style guide by being one or more sentences with an
  initial capital and final period. (Martin Pool)

* KnitIndex.get_parents now returns tuples. (Robert Collins)

* Ancient unused ``Repository.text_store`` attribute has been removed.
  (Robert Collins)

* The ``bzrlib.pack`` interface has changed to use tuples of bytestrings
  rather than just bytestrings, making it easier to represent multiple
  element names. As this interface was not used by any internal facilities
  since it was introduced in 0.18 no API compatibility is being preserved.
  The serialised form of these packs is identical with 0.18 when a single
  element tuple is in use. (Robert Collins)

Internals
*********

* merge now uses ``iter_changes`` to calculate changes, which makes room for
  future performance increases.  It is also more consistent with other
  operations that perform comparisons, and reduces reliance on
  Tree.inventory.  (Aaron Bentley)

* Refactoring of transport classes connected to a remote server.
  ConnectedTransport is a new class that serves as a basis for all
  transports needing to connect to a remote server.  transport.split_url
  have been deprecated, use the static method on the object instead. URL
  tests have been refactored too.
  (Vincent Ladeuil)

* Better connection sharing for ConnectedTransport objects.
  transport.get_transport() now accepts a 'possible_transports' parameter.
  If a newly requested transport can share a connection with one of the
  list, it will.
  (Vincent Ladeuil)

* Most functions now accept ``bzrlib.revision.NULL_REVISION`` to indicate
  the null revision, and consider using ``None`` for this purpose
  deprecated.  (Aaron Bentley)

* New ``index`` module with abstract index functionality. This will be
  used during the planned changes in the repository layer. Currently the
  index layer provides a graph aware immutable index, a builder for the
  same index type to allow creating them, and finally a composer for
  such indices to allow the use of many indices in a single query. The
  index performance is not optimised, however the API is stable to allow
  development on top of the index. (Robert Collins)

* ``bzrlib.dirstate.cmp_by_dirs`` can be used to compare two paths by
  their directory sections. This is equivalent to comparing
  ``path.split('/')``, only without having to split the paths.
  This has a Pyrex implementation available.
  (John Arbash Meinel)

* New transport decorator 'unlistable+' which disables the list_dir
  functionality for testing.

* Deprecated ``change_entry`` in transform.py. (Ian Clatworthy)

* RevisionTree.get_weave is now deprecated.  Tree.plan_merge is now used
  for performing annotate-merge.  (Aaron Bentley)

* New EmailMessage class to create email messages. (Adeodato Simó)

* Unused functions on the private interface KnitIndex have been removed.
  (Robert Collins)

* New ``knit.KnitGraphIndex`` which provides a ``KnitIndex`` layered on top
  of a ``index.GraphIndex``. (Robert Collins)

* New ``knit.KnitVersionedFile.iter_parents`` method that allows querying
  the parents of many knit nodes at once, reducing round trips to the
  underlying index. (Robert Collins)

* Graph now has an is_ancestor method, various bits use it.
  (Aaron Bentley)

* The ``-Dhpss`` flag now includes timing information. As well as
  logging when a new connection is opened. (John Arbash Meinel)

* ``bzrlib.pack.ContainerWriter`` now returns an offset, length tuple to
  callers when inserting data, allowing generation of readv style access
  during pack creation, without needing a separate pass across the output
  pack to gather such details. (Robert Collins)

* ``bzrlib.pack.make_readv_reader`` allows readv based access to pack
  files that are stored on a transport. (Robert Collins)

* New ``Repository.has_same_location`` method that reports if two
  repository objects refer to the same repository (although with some risk
  of false negatives).  (Andrew Bennetts)

* InterTree.compare now passes require_versioned on correctly.
  (Marius Kruger)

* New methods on Repository - ``start_write_group``,
  ``commit_write_group``, ``abort_write_group`` and ``is_in_write_group`` -
  which provide a clean hook point for transactional Repositories - ones
  where all the data for a fetch or commit needs to be made atomically
  available in one step. This allows the write lock to remain while making
  a series of data insertions.  (e.g. data conversion). (Robert Collins)

* In ``bzrlib.knit`` the internal interface has been altered to use
  3-tuples (index, pos, length) rather than two-tuples (pos, length) to
  describe where data in a knit is, allowing knits to be split into
  many files. (Robert Collins)

* ``bzrlib.knit._KnitData`` split into cache management and physical access
  with two access classes - ``_PackAccess`` and ``_KnitAccess`` defined.
  The former provides access into a .pack file, and the latter provides the
  current production repository form of .knit files. (Robert Collins)

Testing
*******

* Remove selftest ``--clean-output``, ``--numbered-dirs`` and
  ``--keep-output`` options, which are obsolete now that tests
  are done within directories in $TMPDIR.  (Martin Pool)

* The SSH_AUTH_SOCK environment variable is now reset to avoid
  interaction with any running ssh agents.  (Jelmer Vernooij, #125955)

* run_bzr_subprocess handles parameters the same way as run_bzr:
  either a string or a list of strings should be passed as the first
  parameter.  Varargs-style parameters are deprecated. (Aaron Bentley)


bzr 0.18  2007-07-17
####################

Bugfixes
********

* Fix 'bzr add' crash under Win32 (Kuno Meyer)


bzr 0.18rc1  2007-07-10
#######################

Bugfixes
********

* Do not suppress pipe errors, etc. in non-display commands
  (Alexander Belchenko, #87178)

* Display a useful error message when the user requests to annotate
  a file that is not present in the specified revision.
  (James Westby, #122656)

* Commands that use status flags now have a reference to 'help
  status-flags'.  (Daniel Watkins, #113436)

* Work around python-2.4.1 inhability to correctly parse the
  authentication header.
  (Vincent Ladeuil, #121889)

* Use exact encoding for merge directives. (Adeodato Simó, #120591)

* Fix tempfile permissions error in smart server tar bundling under
  Windows. (Martin _, #119330)

* Fix detection of directory entries in the inventory. (James Westby)

* Fix handling of http code 400: Bad Request When issuing too many ranges.
  (Vincent Ladeuil, #115209)

* Issue a CONNECT request when connecting to an https server
  via a proxy to enable SSL tunneling.
  (Vincent Ladeuil, #120678)

* Fix ``bzr log -r`` to support selecting merge revisions, both
  individually and as part of revision ranges.
  (Kent Gibson, #4663)

* Don't leave cruft behind when failing to acquire a lockdir.
  (Martin Pool, #109169)

* Don't use the '-f' strace option during tests.
  (Vincent Ladeuil, #102019).

* Warn when setting ``push_location`` to a value that will be masked by
  locations.conf.  (Aaron Bentley, #122286)

* Fix commit ordering in corner case (Aaron Bentley, #94975)

*  Make annotate behave in a non-ASCII world (Adeodato Simó).

Improvements
************

* The --lsprof-file option now dumps a text rendering of the profiling
  information if the filename ends in ".txt". It will also convert the
  profiling information to a format suitable for KCacheGrind if the
  output filename ends in ".callgrind". Fixes to the lsprofcalltree
  conversion process by Jean Paul Calderone and Itamar were also merged.
  See http://ddaa.net/blog/python/lsprof-calltree. (Ian Clatworthy)

* ``info`` now defaults to non-verbose mode, displaying only paths and
  abbreviated format info.  ``info -v`` displays all the information
  formerly displayed by ``info``.  (Aaron Bentley, Adeodato Simó)

* ``bzr missing`` now has better option names ``--this`` and ``--other``.
  (Elliot Murphy)

* The internal ``weave-list`` command has become ``versionedfile-list``,
  and now lists knits as well as weaves.  (Aaron Bentley)

* Automatic merge base selection uses a faster algorithm that chooses
  better bases in criss-cross merge situations (Aaron Bentley)

* Progress reporting in ``commit`` has been improved. The various logical
  stages are now reported on as follows, namely:

  * Collecting changes [Entry x/y] - Stage n/m
  * Saving data locally - Stage n/m
  * Uploading data to master branch - Stage n/m
  * Updating the working tree - Stage n/m
  * Running post commit hooks - Stage n/m

  If there is no master branch, the 3rd stage is omitted and the total
  number of stages is adjusted accordingly.

  Each hook that is run after commit is listed with a name (as hooks
  can be slow it is useful feedback).
  (Ian Clatworthy, Robert Collins)

* Various operations that are now faster due to avoiding unnecessary
  topological sorts. (Aaron Bentley)

* Make merge directives robust against broken bundles. (Aaron Bentley)

* The lsprof filename note is emitted via trace.note(), not standard
  output.  (Aaron Bentley)

* ``bzrlib`` now exports explicit API compatibility information to assist
  library users and plugins. See the ``bzrlib.api`` module for details.
  (Robert Collins)

* Remove unnecessary lock probes when acquiring a lockdir.
  (Martin Pool)

* ``bzr --version`` now shows the location of the bzr log file, which
  is especially useful on Windows.  (Martin Pool)

* -D now supports hooks to get debug tracing of hooks (though its currently
  minimal in nature). (Robert Collins)

* Long log format reports deltas on merge revisions.
  (John Arbash Meinel, Kent Gibson)

* Make initial push over ftp more resilient. (John Arbash Meinel)

* Print a summary of changes for update just like pull does.
  (Daniel Watkins, #113990)

* Add a -Dhpss option to trace smart protocol requests and responses.
  (Andrew Bennetts)

Library API Breaks
******************

* Testing cleanups -
  ``bzrlib.repository.RepositoryTestProviderAdapter`` has been moved
  to ``bzrlib.tests.repository_implementations``;
  ``bzrlib.repository.InterRepositoryTestProviderAdapter`` has been moved
  to ``bzrlib.tests.interrepository_implementations``;
  ``bzrlib.transport.TransportTestProviderAdapter`` has moved to
  ``bzrlib.tests.test_transport_implementations``.
  ``bzrlib.branch.BranchTestProviderAdapter`` has moved to
  ``bzrlib.tests.branch_implementations``.
  ``bzrlib.bzrdir.BzrDirTestProviderAdapter`` has moved to
  ``bzrlib.tests.bzrdir_implementations``.
  ``bzrlib.versionedfile.InterVersionedFileTestProviderAdapter`` has moved
  to ``bzrlib.tests.interversionedfile_implementations``.
  ``bzrlib.store.revision.RevisionStoreTestProviderAdapter`` has moved to
  ``bzrlib.tests.revisionstore_implementations``.
  ``bzrlib.workingtree.WorkingTreeTestProviderAdapter`` has moved to
  ``bzrlib.tests.workingtree_implementations``.
  These changes are an API break in the testing infrastructure only.
  (Robert Collins)

* Relocate TestCaseWithRepository to be more central. (Robert Collins)

* ``bzrlib.add.smart_add_tree`` will no longer perform glob expansion on
  win32. Callers of the function should do this and use the new
  ``MutableTree.smart_add`` method instead. (Robert Collins)

* ``bzrlib.add.glob_expand_for_win32`` is now
  ``bzrlib.win32utils.glob_expand``.  (Robert Collins)

* ``bzrlib.add.FastPath`` is now private and moved to
  ``bzrlib.mutabletree._FastPath``. (Robert Collins, Martin Pool)

* ``LockDir.wait`` removed.  (Martin Pool)

* The ``SmartServer`` hooks API has changed for the ``server_started`` and
  ``server_stopped`` hooks. The first parameter is now an iterable of
  backing URLs rather than a single URL. This is to reflect that many
  URLs may map to the external URL of the server. E.g. the server interally
  may have a chrooted URL but also the local file:// URL will be at the
  same location. (Robert Collins)

Internals
*********

* New SMTPConnection class to unify email handling.  (Adeodato Simó)

* Fix documentation of BzrError. (Adeodato Simó)

* Make BzrBadParameter an internal error. (Adeodato Simó)

* Remove use of 'assert False' to raise an exception unconditionally.
  (Martin Pool)

* Give a cleaner error when failing to decode knit index entry.
  (Martin Pool)

* TreeConfig would mistakenly search the top level when asked for options
  from a section. It now respects the section argument and only
  searches the specified section. (James Westby)

* Improve ``make api-docs`` output. (John Arbash Meinel)

* Use os.lstat rather than os.stat for osutils.make_readonly and
  osutils.make_writeable. This makes the difftools plugin more
  robust when dangling symlinks are found. (Elliot Murphy)

* New ``-Dlock`` option to log (to ~/.bzr.log) information on when
  lockdirs are taken or released.  (Martin Pool)

* ``bzrlib`` Hooks are now nameable using ``Hooks.name_hook``. This
  allows a nicer UI when hooks are running as the current hook can
  be displayed. (Robert Collins)

* ``Transport.get`` has had its interface made more clear for ease of use.
  Retrieval of a directory must now fail with either 'PathError' at open
  time, or raise 'ReadError' on a read. (Robert Collins)

* New method ``_maybe_expand_globs`` on the ``Command`` class for
  dealing with unexpanded glob lists - e.g. on the win32 platform. This
  was moved from ``bzrlib.add._prepare_file_list``. (Robert Collins)

* ``bzrlib.add.smart_add`` and ``bzrlib.add.smart_add_tree`` are now
  deprecated in favour of ``MutableTree.smart_add``. (Robert Collins,
  Martin Pool)

* New method ``external_url`` on Transport for obtaining the url to
  hand to external processes. (Robert Collins)

* Teach windows installers to build pyrex/C extensions.
  (Alexander Belchenko)

Testing
*******

* Removed the ``--keep-output`` option from selftest and clean up test
  directories as they're used.  This reduces the IO load from
  running the test suite and cuts the time by about half.
  (Andrew Bennetts, Martin Pool)

* Add scenarios as a public attribute on the TestAdapter classes to allow
  modification of the generated scenarios before adaption and easier
  testing. (Robert Collins)

* New testing support class ``TestScenarioApplier`` which multiplies
  out a single teste by a list of supplied scenarios. (RobertCollins)

* Setting ``repository_to_test_repository`` on a repository_implementations
  test will cause it to be called during repository creation, allowing the
  testing of repository classes which are not based around the Format
  concept. For example a repository adapter can be tested in this manner,
  by altering the repository scenarios to include a scenario that sets this
  attribute during the test parameterisation in
  ``bzrlib.tests.repository.repository_implementations``. (Robert Collins)

* Clean up many of the APIs for blackbox testing of Bazaar.  The standard
  interface is now self.run_bzr.  The command to run can be passed as
  either a list of parameters, a string containing the command line, or
  (deprecated) varargs parameters.  (Martin Pool)

* The base TestCase now isolates tests from -D parameters by clearing
  ``debug.debug_flags`` and restores it afterwards. (Robert Collins)

* Add a relpath parameter to get_transport methods in test framework to
  avoid useless cloning.
  (Vincent Ladeuil, #110448)


bzr 0.17  2007-06-18
####################

Bugfixes
********

* Fix crash of commit due to wrong lookup of filesystem encoding.
  (Colin Watson, #120647)

* Revert logging just to stderr in commit as broke unicode filenames.
  (Aaron Bentley, Ian Clatworthy, #120930)


bzr 0.17rc1  2007-06-12
#######################

Notes When Upgrading
********************

* The kind() and is_executable() APIs on the WorkingTree interface no
  longer implicitly (read) locks and unlocks the tree. This *might*
  impact some plug-ins and tools using this part of the API. If you find
  an issue that may be caused by this change, please let us know,
  particularly the plug-in/tool maintainer. If encountered, the API
  fix is to surround kind() and is_executable() calls with lock_read()
  and unlock() like so::

    work_tree.lock_read()
    try:
        kind = work_tree.kind(...)
    finally:
        work_tree.unlock()

Internals
*********
* Rework of LogFormatter API to provide beginning/end of log hooks and to
  encapsulate the details of the revision to be logged in a LogRevision
  object.
  In long log formats, merge revision ids are only shown when --show-ids
  is specified, and are labelled "revision-id:", as per mainline
  revisions, instead of "merged:". (Kent Gibson)

* New ``BranchBuilder`` API which allows the construction of particular
  histories quickly. Useful for testing and potentially other applications
  too. (Robert Collins)

Improvements
************

* There are two new help topics, working-trees and repositories that
  attempt to explain these concepts. (James Westby, John Arbash Meinel,
  Aaron Bentley)

* Added ``bzr log --limit`` to report a limited number of revisions.
  (Kent Gibson, #3659)

* Revert does not try to preserve file contents that were originally
  produced by reverting to a historical revision.  (Aaron Bentley)

* ``bzr log --short`` now includes ``[merge]`` for revisions which
  have more than one parent. This is a small improvement to help
  understanding what changes have occurred
  (John Arbash Meinel, #83887)

* TreeTransform avoids many renames when contructing large trees,
  improving speed.  3.25x speedups have been observed for construction of
  kernel-sized-trees, and checkouts are 1.28x faster.  (Aaron Bentley)

* Commit on large trees is now faster. In my environment, a commit of
  a small change to the Mozilla tree (55k files) has dropped from
  66 seconds to 32 seconds. For a small tree of 600 files, commit of a
  small change is 33% faster. (Ian Clatworthy)

* New --create-prefix option to bzr init, like for push.  (Daniel Watkins,
  #56322)

Bugfixes
********

* ``bzr push`` should only connect to the remote location one time.
  We have been connecting 3 times because we forget to pass around
  the Transport object. This adds ``BzrDir.clone_on_transport()``, so
  that we can pass in the Transport that we already have.
  (John Arbash Meinel, #75721)

* ``DirState.set_state_from_inventory()`` needs to properly order
  based on split paths, not just string paths.
  (John Arbash Meinel, #115947)

* Let TestUIFactoy encode the password prompt with its own stdout.
  (Vincent Ladeuil, #110204)

* pycurl should take use the range header that takes the range hint
  into account.
  (Vincent Ladeuil, #112719)

* WorkingTree4.get_file_sha1 no longer raises an exception when invoked
  on a missing file.  (Aaron Bentley, #118186)

* WorkingTree.remove works correctly with tree references, and when pwd is
  not the tree root. (Aaron Bentley)

* Merge no longer fails when a file is renamed in one tree and deleted
  in the other. (Aaron Bentley, #110279)

* ``revision-info`` now accepts dotted revnos, doesn't require a tree,
  and defaults to the last revision (Matthew Fuller, #90048)

* Tests no longer fail when BZR_REMOTE_PATH is set in the environment.
  (Daniel Watkins, #111958)

* ``bzr branch -r revid:foo`` can be used to branch any revision in
  your repository. (Previously Branch6 only supported revisions in your
  mainline). (John Arbash Meinel, #115343)

bzr 0.16  2007-05-07
####################

Bugfixes
********

* Handle when you have 2 directories with similar names, but one has a
  hyphen. (``'abc'`` versus ``'abc-2'``). The WT4._iter_changes
  iterator was using direct comparison and ``'abc/a'`` sorts after
  ``'abc-2'``, but ``('abc', 'a')`` sorts before ``('abc-2',)``.
  (John Arbash Meinel, #111227)

* Handle when someone renames a file on disk without telling bzr.
  Previously we would report the first file as missing, but not show
  the new unknown file. (John Arbash Meinel, #111288)

* Avoid error when running hooks after pulling into or pushing from
  a branch bound to a smartserver branch.  (Martin Pool, #111968)

Improvements
************

* Move developer documentation to doc/developers/. This reduces clutter in
  the root of the source tree and allows HACKING to be split into multiple
  files. (Robert Collins, Alexander Belchenko)

* Clean up the ``WorkingTree4._iter_changes()`` internal loops as well as
  ``DirState.update_entry()``. This optimizes the core logic for ``bzr
  diff`` and ``bzr status`` significantly improving the speed of
  both. (John Arbash Meinel)

bzr 0.16rc2  2007-04-30
#######################

Bugfixes
********

* Handle the case when you delete a file, and then rename another file
  on top of it. Also handle the case of ``bzr rm --keep foo``. ``bzr
  status`` should show the removed file and an unknown file in its
  place. (John Arbash Meinel, #109993)

* Bundles properly read and write revision properties that have an
  empty value. And when the value is not ASCII.
  (John Arbash Meinel, #109613)

* Fix the bzr commit message to be in text mode.
  (Alexander Belchenko, #110901)

* Also handle when you rename a file and create a file where it used
  to be. (John Arbash Meinel, #110256)

* ``WorkingTree4._iter_changes`` should not descend into unversioned
  directories. (John Arbash Meinel, #110399)

bzr 0.16rc1  2007-04-26
#######################

Notes When Upgrading
********************

* ``bzr remove`` and ``bzr rm`` will now remove the working file, if
  it could be recovered again.
  This has been done for consistency with svn and the unix rm command.
  The old ``remove`` behaviour has been retained in the new option
  ``bzr remove --keep``, which will just stop versioning the file,
  but not delete it.
  ``bzr remove --force`` have been added which will always delete the
  files.
  ``bzr remove`` is also more verbose.
  (Marius Kruger, #82602)

Improvements
************

* Merge directives can now be supplied as input to `merge` and `pull`,
  like bundles can.  (Aaron Bentley)

* Sending the SIGQUIT signal to bzr, which can be done on Unix by
  pressing Control-Backslash, drops bzr into a debugger.  Type ``'c'``
  to continue.  This can be disabled by setting the environment variable
  ``BZR_SIGQUIT_PDB=0``.  (Martin Pool)

* selftest now supports --list-only to list tests instead of running
  them. (Ian Clatworthy)

* selftest now supports --exclude PATTERN (or -x PATTERN) to exclude
  tests with names that match that regular expression.
  (Ian Clatworthy, #102679)

* selftest now supports --randomize SEED to run tests in a random order.
  SEED is typically the value 'now' meaning 'use the current time'.
  (Ian Clatworthy, #102686)

* New option ``--fixes`` to commit, which stores bug fixing annotations as
  revision properties. Built-in support for Launchpad, Debian, Trac and
  Bugzilla bug trackers. (Jonathan Lange, James Henstridge, Robert Collins)

* New API, ``bzrlib.bugtracker.tracker_registry``, for adding support for
  other bug trackers to ``fixes``. (Jonathan Lange, James Henstridge,
  Robert Collins)

* ``selftest`` has new short options ``-f`` and ``-1``.  (Martin
  Pool)

* ``bzrlib.tsort.MergeSorter`` optimizations. Change the inner loop
  into using local variables instead of going through ``self._var``.
  Improves the time to ``merge_sort`` a 10k revision graph by
  approximately 40% (~700->400ms).  (John Arbash Meinel)

* ``make docs`` now creates a man page at ``man1/bzr.1`` fixing bug 107388.
  (Robert Collins)

* ``bzr help`` now provides cross references to other help topics using
  the _see_also facility on command classes. Likewise the bzr_man
  documentation, and the bzr.1 man page also include this information.
  (Robert Collins)

* Tags are now included in logs, that use the long log formatter.
  (Erik Bågfors, Alexander Belchenko)

* ``bzr help`` provides a clearer message when a help topic cannot be
  found. (Robert Collins, #107656)

* ``bzr help`` now accepts optional prefixes for command help. The help
  for all commands can now be found at ``bzr help commands/COMMANDNAME``
  as well as ``bzr help COMMANDNAME`` (which only works for commands
  where the name is not the same as a more general help topic).
  (Robert Collins)

* ``bzr help PLUGINNAME`` will now return the module docstring from the
  plugin PLUGINNAME. (Robert Collins, #50408)

* New help topic ``urlspec`` which lists the availables transports.
  (Goffredo Baroncelli)

* doc/server.txt updated to document the default bzr:// port
  and also update the blurb about the hpss' current status.
  (Robert Collins, #107125).

* ``bzr serve`` now listens on interface 0.0.0.0 by default, making it
  serve out to the local LAN (and anyone in the world that can reach the
  machine running ``bzr serve``. (Robert Collins, #98918)

* A new smart server protocol version has been added.  It prefixes requests
  and responses with an explicit version identifier so that future protocol
  revisions can be dealt with gracefully.  (Andrew Bennetts, Robert Collins)

* The bzr protocol version 2 indicates success or failure in every response
  without depending on particular commands encoding that consistently,
  allowing future client refactorings to be much more robust about error
  handling. (Robert Collins, Martin Pool, Andrew Bennetts)

* The smart protocol over HTTP client has been changed to always post to the
  same ``.bzr/smart`` URL under the original location when it can.  This allows
  HTTP servers to only have to pass URLs ending in .bzr/smart to the smart
  server handler, and not arbitrary ``.bzr/*/smart`` URLs.  (Andrew Bennetts)

* digest authentication is now supported for proxies and HTTP by the urllib
  based http implementation. Tested against Apache 2.0.55 and Squid
  2.6.5. Basic and digest authentication are handled coherently for HTTP
  and proxy: if the user is provided in the url (bzr command line for HTTP,
  proxy environment variables for proxies), the password is prompted for
  (only once). If the password is provided, it is taken into account. Once
  the first authentication is successful, all further authentication
  roundtrips are avoided by preventively setting the right authentication
  header(s).
  (Vincent Ladeuil).

Internals
*********

* bzrlib API compatability with 0.8 has been dropped, cleaning up some
  code paths. (Robert Collins)

* Change the format of chroot urls so that they can be safely manipulated
  by generic url utilities without causing the resulting urls to have
  escaped the chroot. A side effect of this is that creating a chroot
  requires an explicit action using a ChrootServer.
  (Robert Collins, Andrew Bennetts)

* Deprecate ``Branch.get_root_id()`` because branches don't have root ids,
  rather than fixing bug #96847.  (Aaron Bentley)

* ``WorkingTree.apply_inventory_delta`` provides a better alternative to
  ``WorkingTree._write_inventory``.  (Aaron Bentley)

* Convenience method ``TestCase.expectFailure`` ensures that known failures
  do not silently pass.  (Aaron Bentley)

* ``Transport.local_abspath`` now raises ``NotLocalUrl`` rather than
  ``TransportNotPossible``. (Martin Pool, Ian Clatworthy)

* New SmartServer hooks facility. There are two initial hooks documented
  in ``bzrlib.transport.smart.SmartServerHooks``. The two initial hooks allow
  plugins to execute code upon server startup and shutdown.
  (Robert Collins).

* SmartServer in standalone mode will now close its listening socket
  when it stops, rather than waiting for garbage collection. This primarily
  fixes test suite hangs when a test tries to connect to a shutdown server.
  It may also help improve behaviour when dealing with a server running
  on a specific port (rather than dynamically assigned ports).
  (Robert Collins)

* Move most SmartServer code into a new package, bzrlib/smart.
  bzrlib/transport/remote.py contains just the Transport classes that used
  to be in bzrlib/transport/smart.py.  (Andrew Bennetts)

* urllib http implementation avoid roundtrips associated with
  401 (and 407) errors once the authentication succeeds.
  (Vincent Ladeuil).

* urlib http now supports querying the user for a proxy password if
  needed. Realm is shown in the prompt for both HTTP and proxy
  authentication when the user is required to type a password.
  (Vincent Ladeuil).

* Renamed SmartTransport (and subclasses like SmartTCPTransport) to
  RemoteTransport (and subclasses to RemoteTCPTransport, etc).  This is more
  consistent with its new home in ``bzrlib/transport/remote.py``, and because
  it's not really a "smart" transport, just one that does file operations
  via remote procedure calls.  (Andrew Bennetts)

* The ``lock_write`` method of ``LockableFiles``, ``Repository`` and
  ``Branch`` now accept a ``token`` keyword argument, so that separate
  instances of those objects can share a lock if it has the right token.
  (Andrew Bennetts, Robert Collins)

* New method ``get_branch_reference`` on ``BzrDir`` allows the detection of
  branch references - which the smart server component needs.

* The Repository API ``make_working_trees`` is now permitted to return
  False when ``set_make_working_trees`` is not implemented - previously
  an unimplemented ``set_make_working_trees`` implied the result True
  from ``make_working_trees``. This has been changed to accomodate the
  smart server, where it does not make sense (at this point) to ever
  make working trees by default. (Robert Collins)

* Command objects can now declare related help topics by having _see_also
  set to a list of related topic. (Robert Collins)

* ``bzrlib.help`` now delegates to the Command class for Command specific
  help. (Robert Collins)

* New class ``TransportListRegistry``, derived from the Registry class, which
  simplifies tracking the available Transports. (Goffredo Baroncelli)

* New function ``Branch.get_revision_id_to_revno_map`` which will
  return a dictionary mapping revision ids to dotted revnos. Since
  dotted revnos are defined in the context of the branch tip, it makes
  sense to generate them from a ``Branch`` object.
  (John Arbash Meinel)

* Fix the 'Unprintable error' message display to use the repr of the
  exception that prevented printing the error because the str value
  for it is often not useful in debugging (e.g. KeyError('foo') has a
  str() of 'foo' but a repr of 'KeyError('foo')' which is much more
  useful. (Robert Collins)

* ``urlutils.normalize_url`` now unescapes unreserved characters, such as "~".
  (Andrew Bennetts)

Bugfixes
********

* Don't fail bundle selftest if email has 'two' embedded.
  (Ian Clatworthy, #98510)

* Remove ``--verbose`` from ``bzr bundle``. It didn't work anyway.
  (Robert Widhopf-Fenk, #98591)

* Remove ``--basis`` from the checkout/branch commands - it didn't work
  properly and is no longer beneficial.
  (Robert Collins, #53675, #43486)

* Don't produce encoding error when adding duplicate files.
  (Aaron Bentley)

* Fix ``bzr log <file>`` so it only logs the revisions that changed
  the file, and does it faster.
  (Kent Gibson, John Arbash Meinel, #51980, #69477)

* Fix ``InterDirstateTre._iter_changes`` to handle when we come across
  an empty versioned directory, which now has files in it.
  (John Arbash Meinel, #104257)

* Teach ``common_ancestor`` to shortcut when the tip of one branch is
  inside the ancestry of the other. Saves a lot of graph processing
  (with an ancestry of 16k revisions, ``bzr merge ../already-merged``
  changes from 2m10s to 13s).  (John Arbash Meinel, #103757)

* Fix ``show_diff_trees`` to handle the case when a file is modified,
  and the containing directory is renamed. (The file path is different
  in this versus base, but it isn't marked as a rename).
  (John Arbash Meinel, #103870)

* FTP now works even when the FTP server does not support atomic rename.
  (Aaron Bentley, #89436)

* Correct handling in bundles and merge directives of timezones with
  that are not an integer number of hours offset from UTC.  Always
  represent the epoch time in UTC to avoid problems with formatting
  earlier times on win32.  (Martin Pool, Alexander Belchenko, John
  Arbash Meinel)

* Typo in the help for ``register-branch`` fixed. (Robert Collins, #96770)

* "dirstate" and "dirstate-tags" formats now produce branches compatible
  with old versions of bzr. (Aaron Bentley, #107168))

* Handle moving a directory when children have been added, removed,
  and renamed. (John Arbash Meinel, #105479)

* Don't preventively use basic authentication for proxy before receiving a
  407 error. Otherwise people willing to use other authentication schemes
  may expose their password in the clear (or nearly). This add one
  roundtrip in case basic authentication should be used, but plug the
  security hole.
  (Vincent Ladeuil)

* Handle http and proxy digest authentication.
  (Vincent Ladeuil, #94034).

Testing
*******

* Added ``bzrlib.strace.strace`` which will strace a single callable and
  return a StraceResult object which contains just the syscalls involved
  in running it. (Robert Collins)

* New test method ``reduceLockdirTimeout`` to drop the default (ui-centric)
  default time down to one suitable for tests. (Andrew Bennetts)

* Add new ``vfs_transport_factory`` attribute on tests which provides the
  common vfs backing for both the readonly and readwrite transports.
  This allows the RemoteObject tests to back onto local disk or memory,
  and use the existing ``transport_server`` attribute all tests know about
  to be the smart server transport. This in turn allows tests to
  differentiate between 'transport to access the branch', and
  'transport which is a VFS' - which matters in Remote* tests.
  (Robert Collins, Andrew Bennetts)

* The ``make_branch_and_tree`` method for tests will now create a
  lightweight checkout for the tree if the ``vfs_transport_factory`` is not
  a LocalURLServer. (Robert Collins, Andrew Bennetts)

* Branch implementation tests have been audited to ensure that all urls
  passed to Branch APIs use proper urls, except when local-disk paths
  are intended. This is so that tests correctly access the test transport
  which is often not equivalent to local disk in Remote* tests. As part
  of this many tests were adjusted to remove dependencies on local disk
  access.
  (Robert Collins, Andrew Bennetts)

* Mark bzrlib.tests and bzrlib.tests.TestUtil as providing assertFOO helper
  functions by adding a ``__unittest`` global attribute. (Robert Collins,
  Andrew Bennetts, Martin Pool, Jonathan Lange)

* Refactored proxy and authentication handling to simplify the
  implementation of new auth schemes for both http and proxy.
  (Vincent Ladeuil)

bzr 0.15 2007-04-01
###################

Bugfixes
********

* Handle incompatible repositories as a user issue when fetching.
  (Aaron Bentley)

* Don't give a recommendation to upgrade when branching or
  checking out a branch that contains an old-format working tree.
  (Martin Pool)

bzr 0.15rc3  2007-03-26
#######################

Changes
*******

* A warning is now displayed when opening working trees in older
  formats, to encourage people to upgrade to WorkingTreeFormat4.
  (Martin Pool)

Improvements
************

* HTTP redirections are now taken into account when a branch (or a
  bundle) is accessed for the first time. A message is issued at each
  redirection to inform the user. In the past, http redirections were
  silently followed for each request which significantly degraded the
  performances. The http redirections are not followed anymore by
  default, instead a RedirectRequested exception is raised. For bzrlib
  users needing to follow http redirections anyway,
  ``bzrlib.transport.do_catching_redirections`` provide an easy transition
  path.  (vila)

Internals
*********

* Added ``ReadLock.temporary_write_lock()`` to allow upgrading an OS read
  lock to an OS write lock. Linux can do this without unlocking, Win32
  needs to unlock in between. (John Arbash Meinel)

* New parameter ``recommend_upgrade`` to ``BzrDir.open_workingtree``
  to silence (when false) warnings about opening old formats.
  (Martin Pool)

* Fix minor performance regression with bzr-0.15 on pre-dirstate
  trees. (We were reading the working inventory too many times).
  (John Arbash Meinel)

* Remove ``Branch.get_transaction()`` in favour of a simple cache of
  ``revision_history``.  Branch subclasses should override
  ``_gen_revision_history`` rather than ``revision_history`` to make use of
  this cache, and call ``_clear_revision_history_cache`` and
  ``_cache_revision_history`` at appropriate times. (Andrew Bennetts)

Bugfixes
********

* Take ``smtp_server`` from user config into account.
  (vila, #92195)

* Restore Unicode filename handling for versioned and unversioned files.
  (John Arbash Meinel, #92608)

* Don't fail during ``bzr commit`` if a file is marked removed, and
  the containing directory is auto-removed.  (John Arbash Meinel, #93681)

* ``bzr status FILENAME`` failed on Windows because of an uncommon
  errno. (``ERROR_DIRECTORY == 267 != ENOTDIR``).
  (Wouter van Heyst, John Arbash Meinel, #90819)

* ``bzr checkout source`` should create a local branch in the same
  format as source. (John Arbash Meinel, #93854)

* ``bzr commit`` with a kind change was failing to update the
  last-changed-revision for directories.  The
  InventoryDirectory._unchanged only looked at the ``parent_id`` and name,
  ignoring the fact that the kind could have changed, too.
  (John Arbash Meinel, #90111)

* ``bzr mv dir/subdir other`` was incorrectly updating files inside
  the directory. So that there was a chance it would break commit,
  etc. (John Arbash Meinel, #94037)

* Correctly handles mutiple permanent http redirections.
  (vila, #88780)

bzr 0.15rc2  2007-03-14
#######################

Notes When Upgrading
********************

* Release 0.15rc2 of bzr changes the ``bzr init-repo`` command to
  default to ``--trees`` instead of ``--no-trees``.
  Existing shared repositories are not affected.

Improvements
************

* New ``merge-directive`` command to generate machine- and human-readable
  merge requests.  (Aaron Bentley)

* New ``submit:`` revision specifier makes it easy to diff against the
  common ancestor with the submit location (Aaron Bentley)

* Added support for Putty's SSH implementation. (Dmitry Vasiliev)

* Added ``bzr status --versioned`` to report only versioned files,
  not unknowns. (Kent Gibson)

* Merge now autodetects the correct line-ending style for its conflict
  markers.  (Aaron Bentley)

Internals
*********

* Refactored SSH vendor registration into SSHVendorManager class.
  (Dmitry Vasiliev)

Bugfixes
********

* New ``--numbered-dirs`` option to ``bzr selftest`` to use
  numbered dirs for TestCaseInTempDir. This is default behavior
  on Windows. Anyone can force named dirs on Windows
  with ``--no-numbered-dirs``. (Alexander Belchenko)

* Fix ``RevisionSpec_revid`` to handle the Unicode strings passed in
  from the command line. (Marien Zwart, #90501)

* Fix ``TreeTransform._iter_changes`` when both the source and
  destination are missing. (Aaron Bentley, #88842)

* Fix commit of merges with symlinks in dirstate trees.
  (Marien Zwart)

* Switch the ``bzr init-repo`` default from --no-trees to --trees.
  (Wouter van Heyst, #53483)


bzr 0.15rc1  2007-03-07
#######################

Surprises
*********

* The default disk format has changed. Please run 'bzr upgrade' in your
  working trees to upgrade. This new default is compatible for network
  operations, but not for local operations. That is, if you have two
  versions of bzr installed locally, after upgrading you can only use the
  bzr 0.15 version. This new default does not enable tags or nested-trees
  as they are incompatible with bzr versions before 0.15 over the network.

* For users of bzrlib: Two major changes have been made to the working tree
  api in bzrlib. The first is that many methods and attributes, including
  the inventory attribute, are no longer valid for use until one of
  ``lock_read``/``lock_write``/``lock_tree_write`` has been called,
  and become invalid again after unlock is called. This has been done
  to improve performance and correctness as part of the dirstate
  development.
  (Robert Collins, John A Meinel, Martin Pool, and others).

* For users of bzrlib: The attribute 'tree.inventory' should be considered
  readonly. Previously it was possible to directly alter this attribute, or
  its contents, and have the tree notice this. This has been made
  unsupported - it may work in some tree formats, but in the newer dirstate
  format such actions will have no effect and will be ignored, or even
  cause assertions. All operations possible can still be carried out by a
  combination of the tree API, and the bzrlib.transform API. (Robert
  Collins, John A Meinel, Martin Pool, and others).

Improvements
************

* Support for OS Windows 98. Also .bzr.log on any windows system
  saved in My Documents folder. (Alexander Belchenko)

* ``bzr mv`` enhanced to support already moved files.
  In the past the mv command would have failed if the source file doesn't
  exist. In this situation ``bzr mv`` would now detect that the file has
  already moved and update the repository accordingly, if the target file
  does exist.
  A new option ``--after`` has been added so that if two files already
  exist, you could notify Bazaar that you have moved a (versioned) file
  and replaced it with another. Thus in this case ``bzr move --after``
  will only update the Bazaar identifier.
  (Steffen Eichenberg, Marius Kruger)

* ``ls`` now works on treeless branches and remote branches.
  (Aaron Bentley)

* ``bzr help global-options`` describes the global options.
  (Aaron Bentley)

* ``bzr pull --overwrite`` will now correctly overwrite checkouts.
  (Robert Collins)

* Files are now allowed to change kind (e.g. from file to symlink).
  Supported by ``commit``, ``revert`` and ``status``
  (Aaron Bentley)

* ``inventory`` and ``unknowns`` hidden in favour of ``ls``
  (Aaron Bentley)

* ``bzr help checkouts`` descibes what checkouts are and some possible
  uses of them. (James Westby, Aaron Bentley)

* A new ``-d`` option to push, pull and merge overrides the default
  directory.  (Martin Pool)

* Branch format 6: smaller, and potentially faster than format 5.  Supports
  ``append_history_only`` mode, where the log view and revnos do not change,
  except by being added to.  Stores policy settings in
  ".bzr/branch/branch.conf".

* ``append_only`` branches:  Format 6 branches may be configured so that log
  view and revnos are always consistent.  Either create the branch using
  "bzr init --append-revisions-only" or edit the config file as descriped
  in docs/configuration.txt.

* rebind: Format 6 branches retain the last-used bind location, so if you
  "bzr unbind", you can "bzr bind" to bind to the previously-selected
  bind location.

* Builtin tags support, created and deleted by the ``tag`` command and
  stored in the branch.  Tags can be accessed with the revisionspec
  ``-rtag:``, and listed with ``bzr tags``.  Tags are not versioned
  at present. Tags require a network incompatible upgrade. To perform this
  upgrade, run ``bzr upgrade --dirstate-tags`` in your branch and
  repositories. (Martin Pool)

* The ``bzr://`` transport now has a well-known port number, 4155,
  which it will use by default.  (Andrew Bennetts, Martin Pool)

* Bazaar now looks for user-installed plugins before looking for site-wide
  plugins. (Jonathan Lange)

* ``bzr resolve`` now detects and marks resolved text conflicts.
  (Aaron Bentley)

Internals
*********

* Internally revision ids and file ids are now passed around as utf-8
  bytestrings, rather than treating them as Unicode strings. This has
  performance benefits for Knits, since we no longer need to decode the
  revision id for each line of content, nor for each entry in the index.
  This will also help with the future dirstate format.
  (John Arbash Meinel)

* Reserved ids (any revision-id ending in a colon) are rejected by
  versionedfiles, repositories, branches, and working trees
  (Aaron Bentley)

* Minor performance improvement by not creating a ProgressBar for
  every KnitIndex we create. (about 90ms for a bzr.dev tree)
  (John Arbash Meinel)

* New easier to use Branch hooks facility. There are five initial hooks,
  all documented in bzrlib.branch.BranchHooks.__init__ - ``'set_rh'``,
  ``'post_push'``, ``'post_pull'``, ``'post_commit'``,
  ``'post_uncommit'``. These hooks fire after the matching operation
  on a branch has taken place, and were originally added for the
  branchrss plugin. (Robert Collins)

* New method ``Branch.push()`` which should be used when pushing from a
  branch as it makes performance and policy decisions to match the UI
  level command ``push``. (Robert Collins).

* Add a new method ``Tree.revision_tree`` which allows access to cached
  trees for arbitrary revisions. This allows the in development dirstate
  tree format to provide access to the callers to cached copies of
  inventory data which are cheaper to access than inventories from the
  repository.
  (Robert Collins, Martin Pool)

* New ``Branch.last_revision_info`` method, this is being done to allow
  optimization of requests for both the number of revisions and the last
  revision of a branch with smartservers and potentially future branch
  formats. (Wouter van Heyst, Robert Collins)

* Allow ``'import bzrlib.plugins.NAME'`` to work when the plugin NAME has not
  yet been loaded by ``load_plugins()``. This allows plugins to depend on each
  other for code reuse without requiring users to perform file-renaming
  gymnastics. (Robert Collins)

* New Repository method ``'gather_stats'`` for statistic data collection.
  This is expected to grow to cover a number of related uses mainly
  related to bzr info. (Robert Collins)

* Log formatters are now managed with a registry.
  ``log.register_formatter`` continues to work, but callers accessing
  the FORMATTERS dictionary directly will not.

* Allow a start message to be passed to the ``edit_commit_message``
  function.  This will be placed in the message offered to the user
  for editing above the separator. It allows a template commit message
  to be used more easily. (James Westby)

* ``GPGStrategy.sign()`` will now raise ``BzrBadParameterUnicode`` if
  you pass a Unicode string rather than an 8-bit string. Callers need
  to be updated to encode first. (John Arbash Meinel)

* Branch.push, pull, merge now return Result objects with information
  about what happened, rather than a scattering of various methods.  These
  are also passed to the post hooks.  (Martin Pool)

* File formats and architecture is in place for managing a forest of trees
  in bzr, and splitting up existing trees into smaller subtrees, and
  finally joining trees to make a larger tree. This is the first iteration
  of this support, and the user-facing aspects still require substantial
  work.  If you wish to experiment with it, use ``bzr upgrade
  --dirstate-with-subtree`` in your working trees and repositories.
  You can use the hidden commands ``split`` and ``join`` and to create
  and manipulate nested trees, but please consider using the nested-trees
  branch, which contains substantial UI improvements, instead.
  http://code.aaronbentley.com/bzr/bzrrepo/nested-trees/
  (Aaron Bentley, Martin Pool, Robert Collins).

Bugfixes
********

* ``bzr annotate`` now uses dotted revnos from the viewpoint of the
  branch, rather than the last changed revision of the file.
  (John Arbash Meinel, #82158)

* Lock operations no longer hang if they encounter a permission problem.
  (Aaron Bentley)

* ``bzr push`` can resume a push that was canceled before it finished.
  Also, it can push even if the target directory exists if you supply
  the ``--use-existing-dir`` flag.
  (John Arbash Meinel, #30576, #45504)

* Fix http proxy authentication when user and an optional
  password appears in the ``*_proxy`` vars. (Vincent Ladeuil,
  #83954).

* ``bzr log branch/file`` works for local treeless branches
  (Aaron Bentley, #84247)

* Fix problem with UNC paths on Windows 98. (Alexander Belchenko, #84728)

* Searching location of CA bundle for PyCurl in env variable
  (``CURL_CA_BUNDLE``), and on win32 along the PATH.
  (Alexander Belchenko, #82086)

* ``bzr init`` works with unicode argument LOCATION.
  (Alexander Belchenko, #85599)

* Raise ``DependencyNotPresent`` if pycurl do not support https.
  (Vincent Ladeuil, #85305)

* Invalid proxy env variables should not cause a traceback.
  (Vincent Ladeuil, #87765)

* Ignore patterns normalised to use '/' path separator.
  (Kent Gibson, #86451)

* bzr rocks. It sure does! Fix case. (Vincent Ladeuil, #78026)

* Fix bzrtools shelve command for removed lines beginning with "--"
  (Johan Dahlberg, #75577)

Testing
*******

* New ``--first`` option to ``bzr selftest`` to run specified tests
  before the rest of the suite.  (Martin Pool)


bzr 0.14  2007-01-23
####################

Improvements
************

* ``bzr help global-options`` describes the global options. (Aaron Bentley)

Bug Fixes
*********

* Skip documentation generation tests if the tools to do so are not
  available. Fixes running selftest for installled copies of bzr.
  (John Arbash Meinel, #80330)

* Fix the code that discovers whether bzr is being run from it's
  working tree to handle the case when it isn't but the directory
  it is in is below a repository. (James Westby, #77306)


bzr 0.14rc1  2007-01-16
#######################

Improvements
************

* New connection: ``bzr+http://`` which supports tunnelling the smart
  protocol over an HTTP connection. If writing is enabled on the bzr
  server, then you can write over the http connection.
  (Andrew Bennetts, John Arbash Meinel)

* Aliases now support quotation marks, so they can contain whitespace
  (Marius Kruger)

* PyCurlTransport now use a single curl object. By specifying explicitly
  the 'Range' header, we avoid the need to use two different curl objects
  (and two connections to the same server). (Vincent Ladeuil)

* ``bzr commit`` does not prompt for a message until it is very likely to
  succeed.  (Aaron Bentley)

* ``bzr conflicts`` now takes --text to list pathnames of text conflicts
  (Aaron Bentley)

* Fix ``iter_lines_added_or_present_in_versions`` to use a set instead
  of a list while checking if a revision id was requested. Takes 10s
  off of the ``fileids_affected_by_revision_ids`` time, which is 10s
  of the ``bzr branch`` time. Also improve ``fileids_...`` time by
  filtering lines with a regex rather than multiple ``str.find()``
  calls. (saves another 300ms) (John Arbash Meinel)

* Policy can be set for each configuration key. This allows keys to be
  inherited properly across configuration entries. For example, this
  should enable you to do::

    [/home/user/project]
    push_location = sftp://host/srv/project/
    push_location:policy = appendpath

  And then a branch like ``/home/user/project/mybranch`` should get an
  automatic push location of ``sftp://host/srv/project/mybranch``.
  (James Henstridge)

* Added ``bzr status --short`` to make status report svn style flags
  for each file.  For example::

    $ bzr status --short
    A  foo
    A  bar
    D  baz
    ?  wooley

* 'bzr selftest --clean-output' allows easily clean temporary tests
  directories without running tests. (Alexander Belchenko)

* ``bzr help hidden-commands`` lists all hidden commands. (Aaron Bentley)

* ``bzr merge`` now has an option ``--pull`` to fall back to pull if
  local is fully merged into remote. (Jan Hudec)

* ``bzr help formats`` describes available directory formats. (Aaron Bentley)

Internals
*********

* A few tweaks directly to ``fileids_affected_by_revision_ids`` to
  help speed up processing, as well allowing to extract unannotated
  lines. Between the two ``fileids_affected_by_revision_ids`` is
  improved by approx 10%. (John Arbash Meinel)

* Change Revision serialization to only write out millisecond
  resolution. Rather than expecting floating point serialization to
  preserve more resolution than we need. (Henri Weichers, Martin Pool)

* Test suite ends cleanly on Windows.  (Vincent Ladeuil)

* When ``encoding_type`` attribute of class Command is equal to 'exact',
  force sys.stdout to be a binary stream on Windows, and therefore
  keep exact line-endings (without LF -> CRLF conversion).
  (Alexander Belchenko)

* Single-letter short options are no longer globally declared.  (Martin
  Pool)

* Before using detected user/terminal encoding bzr should check
  that Python has corresponding codec. (Alexander Belchenko)

* Formats for end-user selection are provided via a FormatRegistry (Aaron Bentley)

Bug Fixes
*********

* ``bzr missing --verbose`` was showing adds/removals in the wrong
  direction. (John Arbash Meinel)

* ``bzr annotate`` now defaults to showing dotted revnos for merged
  revisions. It cuts them off at a depth of 12 characters, but you can
  supply ``--long`` to see the full number. You can also use
  ``--show-ids`` to display the original revision ids, rather than
  revision numbers and committer names. (John Arbash Meinel, #75637)

* bzr now supports Win32 UNC path (e.g. ``\HOST\path``.
  (Alexander Belchenko, #57869)

* Win32-specific: output of cat, bundle and diff commands don't mangle
  line-endings (Alexander Belchenko, #55276)

* Replace broken fnmatch based ignore pattern matching with custom pattern
  matcher.
  (Kent Gibson, Jan Hudec #57637)

* pycurl and urllib can detect short reads at different places. Update
  the test suite to test more cases. Also detect http error code 416
  which was raised for that specific bug. Also enhance the urllib
  robustness by detecting invalid ranges (and pycurl's one by detecting
  short reads during the initial GET). (Vincent Ladeuil, #73948)

* The urllib connection sharing interacts badly with urllib2
  proxy setting (the connections didn't go thru the proxy
  anymore). Defining a proper ProxyHandler solves the
  problem.  (Vincent Ladeuil, #74759)

* Use urlutils to generate relative URLs, not osutils
  (Aaron Bentley, #76229)

* ``bzr status`` in a readonly directory should work without giving
  lots of errors. (John Arbash Meinel, #76299)

* Mention the revisionspec topic for the revision option help.
  (Wouter van Heyst, #31663)

* Allow plugins import from zip archives.
  (Alexander Belchenko, #68124)


bzr 0.13  2006-12-05
####################

No changes from 0.13rc


bzr 0.13rc1  2006-11-27
#######################

Improvements
************

* New command ``bzr remove-tree`` allows the removal of the working
  tree from a branch.
  (Daniel Silverstone)

* urllib uses shared keep-alive connections, so http
  operations are substantially faster.
  (Vincent Ladeuil, #53654)

* ``bzr export`` allows an optional branch parameter, to export a bzr
  tree from some other url. For example:
  ``bzr export bzr.tar.gz http://bazaar-vcs.org/bzr/bzr.dev``
  (Daniel Silverstone)

* Added ``bzr help topics`` to the bzr help system. This gives a
  location for general information, outside of a specific command.
  This includes updates for ``bzr help revisionspec`` the first topic
  included. (Goffredo Baroncelli, John Arbash Meinel, #42714)

* WSGI-compatible HTTP smart server.  See ``doc/http_smart_server.txt``.
  (Andrew Bennetts)

* Knit files will now cache full texts only when the size of the
  deltas is as large as the size of the fulltext. (Or after 200
  deltas, whichever comes first). This has the most benefit on large
  files with small changes, such as the inventory for a large project.
  (eg For a project with 2500 files, and 7500 revisions, it changes
  the size of inventory.knit from 11MB to 5.4MB) (John Arbash Meinel)

Internals
*********

* New -D option given before the command line turns on debugging output
  for particular areas.  -Derror shows tracebacks on all errors.
  (Martin Pool)

* Clean up ``bzr selftest --benchmark bundle`` to correct an import,
  and remove benchmarks that take longer than 10min to run.
  (John Arbash Meinel)

* Use ``time.time()`` instead of ``time.clock()`` to decide on
  progress throttling. Because ``time.clock()`` is actually CPU time,
  so over a high-latency connection, too many updates get throttled.
  (John Arbash Meinel)

* ``MemoryTransport.list_dir()`` would strip the first character for
  files or directories in root directory. (John Arbash Meinel)

* New method ``get_branch_reference`` on 'BzrDir' allows the detection of
  branch references - which the smart server component needs.

* New ``ChrootTransportDecorator``, accessible via the ``chroot+`` url
  prefix.  It disallows any access to locations above a set URL.  (Andrew
  Bennetts)

Bug Fixes
*********

* Now ``_KnitIndex`` properly decode revision ids when loading index data.
  And optimize the knit index parsing code.
  (Dmitry Vasiliev, John Arbash Meinel)

* ``bzrlib/bzrdir.py`` was directly referencing ``bzrlib.workingtree``,
  without importing it. This prevented ``bzr upgrade`` from working
  unless a plugin already imported ``bzrlib.workingtree``
  (John Arbash Meinel, #70716)

* Suppress the traceback on invalid URLs (Vincent Ladeuil, #70803).

* Give nicer error message when an http server returns a 403
  error code. (Vincent Ladeuil, #57644).

* When a multi-range http GET request fails, try a single
  range one. If it fails too, forget about ranges. Remember that until
  the death of the transport and propagates that to the clones.
  (Vincent Ladeuil, #62276, #62029).

* Handles user/passwords supplied in url from command
  line (for the urllib implementation). Don't request already
  known passwords (Vincent Ladeuil, #42383, #44647, #48527)

* ``_KnitIndex.add_versions()`` dictionary compresses revision ids as they
  are added. This fixes bug where fetching remote revisions records
  them as full references rather than integers.
  (John Arbash Meinel, #64789)

* ``bzr ignore`` strips trailing slashes in patterns.
  Also ``bzr ignore`` rejects absolute paths. (Kent Gibson, #4559)

* ``bzr ignore`` takes multiple arguments. (Cheuksan Edward Wang, #29488)

* mv correctly handles paths that traverse symlinks.
  (Aaron Bentley, #66964)

* Give nicer looking error messages when failing to connect over ssh.
  (John Arbash Meinel, #49172)

* Pushing to a remote branch does not currently update the remote working
  tree. After a remote push, ``bzr status`` and ``bzr diff`` on the remote
  machine now show that the working tree is out of date.
  (Cheuksan Edward Wang #48136)

* Use patiencediff instead of difflib for determining deltas to insert
  into knits. This avoids the O(N^3) behavior of difflib. Patience
  diff should be O(N^2). (Cheuksan Edward Wang, #65714)

* Running ``bzr log`` on nonexistent file gives an error instead of the
  entire log history. (Cheuksan Edward Wang #50793)

* ``bzr cat`` can look up contents of removed or renamed files. If the
  pathname is ambiguous, i.e. the files in the old and new trees have
  different id's, the default is the file in the new tree. The user can
  use "--name-from-revision" to select the file in the old tree.
  (Cheuksan Edward Wang, #30190)

Testing
*******

* TestingHTTPRequestHandler really handles the Range header
  (previously it was ignoring it and returning the whole file,).

bzr 0.12  2006-10-30
####################

Internals
*********

* Clean up ``bzr selftest --benchmark bundle`` to correct an import,
  and remove benchmarks that take longer than 10min to run.
  (John Arbash Meinel)

bzr 0.12rc1  2006-10-23
#######################

Improvements
************

* ``bzr log`` now shows dotted-decimal revision numbers for all revisions,
  rather than just showing a decimal revision number for revisions on the
  mainline. These revision numbers are not yet accepted as input into bzr
  commands such as log, diff etc. (Robert Collins)

* revisions can now be specified using dotted-decimal revision numbers.
  For instance, ``bzr diff -r 1.2.1..1.2.3``. (Robert Collins)

* ``bzr help commands`` output is now shorter (Aaron Bentley)

* ``bzr`` now uses lazy importing to reduce the startup time. This has
  a moderate effect on lots of actions, especially ones that have
  little to do. For example ``bzr rocks`` time is down to 116ms from
  283ms. (John Arbash Meinel)

* New Registry class to provide name-to-object registry-like support,
  for example for schemes where plugins can register new classes to
  do certain tasks (e.g. log formatters). Also provides lazy registration
  to allow modules to be loaded on request.
  (John Arbash Meinel, Adeodato Simó)

API Incompatability
*******************

* LogFormatter subclasses show now expect the 'revno' parameter to
  show() to be a string rather than an int. (Robert Collins)

Internals
*********

* ``TestCase.run_bzr``, ``run_bzr_captured``, and ``run_bzr_subprocess``
  can take a ``working_dir='foo'`` parameter, which will change directory
  for the command. (John Arbash Meinel)

* ``bzrlib.lazy_regex.lazy_compile`` can be used to create a proxy
  around a regex, which defers compilation until first use.
  (John Arbash Meinel)

* ``TestCase.run_bzr_subprocess`` defaults to supplying the
  ``--no-plugins`` parameter to ensure test reproducability, and avoid
  problems with system-wide installed plugins. (John Arbash Meinel)

* Unique tree root ids are now supported. Newly created trees still
  use the common root id for compatibility with bzr versions before 0.12.
  (Aaron Bentley)

* ``WorkingTree.set_root_id(None)`` is now deprecated. Please
  pass in ``inventory.ROOT_ID`` if you want the default root id value.
  (Robert Collins, John Arbash Meinel)

* New method ``WorkingTree.flush()`` which will write the current memory
  inventory out to disk. At the same time, ``read_working_inventory`` will
  no longer trash the current tree inventory if it has been modified within
  the current lock, and the tree will now ``flush()`` automatically on
  ``unlock()``. ``WorkingTree.set_root_id()`` has been updated to take
  advantage of this functionality. (Robert Collins, John Arbash Meinel)

* ``bzrlib.tsort.merge_sorted`` now accepts ``generate_revnos``. This
  parameter will cause it to add another column to its output, which
  contains the dotted-decimal revno for each revision, as a tuple.
  (Robert Collins)

* ``LogFormatter.show_merge`` is deprecated in favour of
  ``LogFormatter.show_merge_revno``. (Robert Collins)

Bug Fixes
*********

* Avoid circular imports by creating a deprecated function for
  ``bzrlib.tree.RevisionTree``. Callers should have been using
  ``bzrlib.revisontree.RevisionTree`` anyway. (John Arbash Meinel,
  #66349)

* Don't use ``socket.MSG_WAITALL`` as it doesn't exist on all
  platforms. (Martin Pool, #66356)

* Don't require ``Content-Type`` in range responses. Assume they are a
  single range if ``Content-Type`` does not exist.
  (John Arbash Meinel, #62473)

* bzr branch/pull no longer complain about progress bar cleanup when
  interrupted during fetch.  (Aaron Bentley, #54000)

* ``WorkingTree.set_parent_trees()`` uses the trees to directly write
  the basis inventory, rather than going through the repository. This
  allows us to have 1 inventory read, and 2 inventory writes when
  committing a new tree. (John Arbash Meinel)

* When reverting, files that are not locally modified that do not exist
  in the target are deleted, not just unversioned (Aaron Bentley)

* When trying to acquire a lock, don't fail immediately. Instead, try
  a few times (up to 1 hour) before timing out. Also, report why the
  lock is unavailable (John Arbash Meinel, #43521, #49556)

* Leave HttpTransportBase daughter classes decides how they
  implement cloning. (Vincent Ladeuil, #61606)

* diff3 does not indicate conflicts on clean merge. (Aaron Bentley)

* If a commit fails, the commit message is stored in a file at the root of
  the tree for later commit. (Cheuksan Edward Wang, Stefan Metzmacher,
  #32054)

Testing
*******

* New test base class TestCaseWithMemoryTransport offers memory-only
  testing facilities: its not suitable for tests that need to mutate disk
  state, but most tests should not need that and should be converted to
  TestCaseWithMemoryTransport. (Robert Collins)

* ``TestCase.make_branch_and_memory_tree`` now takes a format
  option to set the BzrDir, Repository and Branch formats of the
  created objects. (Robert Collins, John Arbash Meinel)

bzr 0.11  2006-10-02
####################

* Smart server transport test failures on windows fixed. (Lukáš Lalinský).

bzr 0.11rc2  2006-09-27
#######################

Bug Fixes
*********

* Test suite hangs on windows fixed. (Andrew Bennets, Alexander Belchenko).

* Commit performance regression fixed. (Aaron Bentley, Robert Collins, John
  Arbash Meinel).

bzr 0.11rc1  2006-09-25
#######################

Improvements
************

* Knit files now wait to create their contents until the first data is
  added. The old code used to create an empty .knit and a .kndx with just
  the header. However, this caused a lot of extra round trips over sftp.
  This can change the time for ``bzr push`` to create a new remote branch
  from 160s down to 100s. This also affects ``bzr commit`` performance when
  adding new files, ``bzr commit`` on a new kernel-like tree drops from 50s
  down to 40s (John Arbash Meinel, #44692)

* When an entire subtree has been deleted, commit will now report that
  just the top of the subtree has been deleted, rather than reporting
  all the individual items. (Robert Collins)

* Commit performs one less XML parse. (Robert Collins)

* ``bzr checkout`` now operates on readonly branches as well
  as readwrite branches. This fixes bug #39542. (Robert Collins)

* ``bzr bind`` no longer synchronises history with the master branch.
  Binding should be followed by an update or push to synchronise the
  two branches. This is closely related to the fix for bug #39542.
  (Robert Collins)

* ``bzrlib.lazy_import.lazy_import`` function to create on-demand
  objects.  This allows all imports to stay at the global scope, but
  modules will not actually be imported if they are not used.
  (John Arbash Meinel)

* Support ``bzr://`` and ``bzr+ssh://`` urls to work with the new RPC-based
  transport which will be used with the upcoming high-performance smart
  server. The new command ``bzr serve`` will invoke bzr in server mode,
  which processes these requests. (Andrew Bennetts, Robert Collins, Martin
  Pool)

* New command ``bzr version-info`` which can be used to get a summary
  of the current state of the tree. This is especially useful as part
  of a build commands. See ``doc/version_info.txt`` for more information
  (John Arbash Meinel)

Bug Fixes
*********

* ``'bzr inventory [FILE...]'`` allows restricting the file list to a
  specific set of files. (John Arbash Meinel, #3631)

* Don't abort when annotating empty files (John Arbash Meinel, #56814)

* Add ``Stanza.to_unicode()`` which can be passed to another Stanza
  when nesting stanzas. Also, add ``read_stanza_unicode`` to handle when
  reading a nested Stanza. (John Arbash Meinel)

* Transform._set_mode() needs to stat the right file.
  (John Arbash Meinel, #56549)

* Raise WeaveFormatError rather than StopIteration when trying to read
  an empty Weave file. (John Arbash Meinel, #46871)

* Don't access e.code for generic URLErrors, only HTTPErrors have .code.
  (Vincent Ladeuil, #59835)

* Handle boundary="" lines properly to allow access through a Squid proxy.
  (John Arbash Meinel, #57723)

* revert now removes newly-added directories (Aaron Bentley, #54172)

* ``bzr upgrade sftp://`` shouldn't fail to upgrade v6 branches if there
  isn't a working tree. (David Allouche, #40679)

* Give nicer error messages when a user supplies an invalid --revision
  parameter. (John Arbash Meinel, #55420)

* Handle when LANG is not recognized by python. Emit a warning, but
  just revert to using 'ascii'. (John Arbash Meinel, #35392)

* Don't use ``preexec_fn`` on win32, as it is not supported by subprocess.
  (John Arbash Meinel)

* Skip specific tests when the dependencies aren't met. This includes
  some ``setup.py`` tests when ``python-dev`` is not available, and
  some tests that depend on paramiko. (John Arbash Meinel, Mattheiu Moy)

* Fallback to Paramiko properly, if no ``ssh`` executable exists on
  the system. (Andrew Bennetts, John Arbash Meinel)

* ``Branch.bind(other_branch)`` no longer takes a write lock on the
  other branch, and will not push or pull between the two branches.
  API users will need to perform a push or pull or update operation if they
  require branch synchronisation to take place. (Robert Collins, #47344)

* When creating a tarball or zipfile export, export unicode names as utf-8
  paths. This may not work perfectly on all platforms, but has the best
  chance of working in the common case. (John Arbash Meinel, #56816)

* When committing, only files that exist in working tree or basis tree
  may be specified (Aaron Bentley, #50793)

Portability
***********

* Fixes to run on Python 2.5 (Brian M. Carlson, Martin Pool, Marien Zwart)

Internals
*********

* TestCaseInTempDir now creates a separate directory for HOME, rather
  than having HOME set to the same location as the working directory.
  (John Arbash Meinel)

* ``run_bzr_subprocess()`` can take an optional ``env_changes={}`` parameter,
  which will update os.environ inside the spawned child. It also can
  take a ``universal_newlines=True``, which helps when checking the output
  of the command. (John Arbash Meinel)

* Refactor SFTP vendors to allow easier re-use when ssh is used.
  (Andrew Bennetts)

* ``Transport.list_dir()`` and ``Transport.iter_files_recursive()`` should always
  return urlescaped paths. This is now tested (there were bugs in a few
  of the transports) (Andrew Bennetts, David Allouche, John Arbash Meinel)

* New utility function ``symbol_versioning.deprecation_string``. Returns the
  formatted string for a callable, deprecation format pair. (Robert Collins)

* New TestCase helper applyDeprecated. This allows you to call a callable
  which is deprecated without it spewing to the screen, just by supplying
  the deprecation format string issued for it. (Robert Collins)

* Transport.append and Transport.put have been deprecated in favor of
  ``.append_bytes``, ``.append_file``, ``.put_bytes``, and
  ``.put_file``. This removes the ambiguity in what type of object the
  functions take.  ``Transport.non_atomic_put_{bytes,file}`` has also
  been added. Which works similarly to ``Transport.append()`` except for
  SFTP, it doesn't have a round trip when opening the file. Also, it
  provides functionality for creating a parent directory when trying
  to create a file, rather than raise NoSuchFile and forcing the
  caller to repeat their request.
  (John Arbash Meinel)

* WorkingTree has a new api ``unversion`` which allow the unversioning of
  entries by their file id. (Robert Collins)

* ``WorkingTree.pending_merges`` is deprecated.  Please use the
  ``get_parent_ids`` (introduced in 0.10) method instead. (Robert Collins)

* WorkingTree has a new ``lock_tree_write`` method which locks the branch for
  read rather than write. This is appropriate for actions which only need
  the branch data for reference rather than mutation. A new decorator
  ``needs_tree_write_lock`` is provided in the workingtree module. Like the
  ``needs_read_lock`` and ``needs_write_lock`` decorators this allows static
  declaration of the locking requirements of a function to ensure that
  a lock is taken out for casual scripts. (Robert Collins, #54107)

* All WorkingTree methods which write to the tree, but not to the branch
  have been converted to use ``needs_tree_write_lock`` rather than
  ``needs_write_lock``. Also converted is the revert, conflicts and tree
  transform modules. This provides a modest performance improvement on
  metadir style trees, due to the reduce lock-acquisition, and a more
  significant performance improvement on lightweight checkouts from
  remote branches, where trivial operations used to pay a significant
  penalty. It also provides the basis for allowing readonly checkouts.
  (Robert Collins)

* Special case importing the standard library 'copy' module. This shaves
  off 40ms of startup time, while retaining compatibility. See:
  ``bzrlib/inspect_for_copy.py`` for more details. (John Arbash Meinel)

* WorkingTree has a new parent class MutableTree which represents the
  specialisations of Tree which are able to be altered. (Robert Collins)

* New methods mkdir and ``put_file_bytes_non_atomic`` on MutableTree that
  mutate the tree and its contents. (Robert Collins)

* Transport behaviour at the root of the URL is now defined and tested.
  (Andrew Bennetts, Robert Collins)

Testing
*******

* New test helper classs MemoryTree. This is typically accessed via
  ``self.make_branch_and_memory_tree()`` in test cases. (Robert Collins)

* Add ``start_bzr_subprocess`` and ``stop_bzr_subprocess`` to allow test
  code to continue running concurrently with a subprocess of bzr.
  (Andrew Bennetts, Robert Collins)

* Add a new method ``Transport.get_smart_client()``. This is provided to
  allow upgrades to a richer interface than the VFS one provided by
  Transport. (Andrew Bennetts, Martin Pool)

bzr 0.10  2006-08-29
####################

Improvements
************
* 'merge' now takes --uncommitted, to apply uncommitted changes from a
  tree.  (Aaron Bentley)

* 'bzr add --file-ids-from' can be used to specify another path to use
  for creating file ids, rather than generating all new ones. Internally,
  the 'action' passed to ``smart_add_tree()`` can return ``file_ids`` that
  will be used, rather than having bzrlib generate new ones.
  (John Arbash Meinel, #55781)

* ``bzr selftest --benchmark`` now allows a ``--cache-dir`` parameter.
  This will cache some of the intermediate trees, and decrease the
  setup time for benchmark tests. (John Arbash Meinel)

* Inverse forms are provided for all boolean options.  For example,
  --strict has --no-strict, --no-recurse has --recurse (Aaron Bentley)

* Serialize out Inventories directly, rather than using ElementTree.
  Writing out a kernel sized inventory drops from 2s down to ~350ms.
  (Robert Collins, John Arbash Meinel)

Bug Fixes
*********

* Help diffutils 2.8.4 get along with binary tests (Marien Zwart: #57614)

* Change LockDir so that if the lock directory doesn't exist when
  ``lock_write()`` is called, an attempt will be made to create it.
  (John Arbash Meinel, #56974)

* ``bzr uncommit`` preserves pending merges. (John Arbash Meinel, #57660)

* Active FTP transport now works as intended. (ghozzy, #56472)

* Really fix mutter() so that it won't ever raise a UnicodeError.
  It means it is possible for ~/.bzr.log to contain non UTF-8 characters.
  But it is a debugging log, not a real user file.
  (John Arbash Meinel, #56947, #53880)

* Change Command handle to allow Unicode command and options.
  At present we cannot register Unicode command names, so we will get
  BzrCommandError('unknown command'), or BzrCommandError('unknown option')
  But that is better than a UnicodeError + a traceback.
  (John Arbash Meinel, #57123)

* Handle TZ=UTC properly when reading/writing revisions.
  (John Arbash Meinel, #55783, #56290)

* Use ``GPG_TTY`` to allow gpg --cl to work with gpg-agent in a pipeline,
  (passing text to sign in on stdin). (John Arbash Meinel, #54468)

* External diff does the right thing for binaries even in foreign
  languages. (John Arbash Meinel, #56307)

* Testament handles more cases when content is unicode. Specific bug was
  in handling of revision properties.
  (John Arbash Meinel, Holger Krekel, #54723)

* The bzr selftest was failing on installed versions due to a bug in a new
  test helper. (John Arbash Meinel, Robert Collins, #58057)

Internals
*********

* ``bzrlib.cache_utf8`` contains ``encode()`` and ``decode()`` functions
  which can be used to cache the conversion between utf8 and Unicode.
  Especially helpful for some of the knit annotation code, which has to
  convert revision ids to utf8 to annotate lines in storage.
  (John Arbash Meinel)

* ``setup.py`` now searches the filesystem to find all packages which
  need to be installed. This should help make the life of packagers
  easier. (John Arbash Meinel)

bzr 0.9.0  2006-08-11
#####################

Surprises
*********

* The hard-coded built-in ignore rules have been removed. There are
  now two rulesets which are enforced. A user global one in
  ``~/.bazaar/ignore`` which will apply to every tree, and the tree
  specific one '.bzrignore'.
  ``~/.bazaar/ignore`` will be created if it does not exist, but with
  a more conservative list than the old default.
  This fixes bugs with default rules being enforced no matter what.
  The old list of ignore rules from bzr is available by
  running 'bzr ignore --old-default-rules'.
  (Robert Collins, Martin Pool, John Arbash Meinel)

* 'branches.conf' has been changed to 'locations.conf', since it can apply
  to more locations than just branch locations.
  (Aaron Bentley)

Improvements
************

* The revision specifier "revno:" is extended to accept the syntax
  revno:N:branch. For example,
  revno:42:http://bazaar-vcs.org/bzr/bzr.dev/ means revision 42 in
  bzr.dev.  (Matthieu Moy)

* Tests updates to ensure proper URL handling, UNICODE support, and
  proper printing when the user's terminal encoding cannot display
  the path of a file that has been versioned.
  ``bzr branch`` can take a target URL rather than only a local directory.
  ``Branch.get_parent()/set_parent()`` now save a relative path if possible,
  and normalize the parent based on root, allowing access across
  different transports. (John Arbash Meinel, Wouter van Heyst, Martin Pool)
  (Malone #48906, #42699, #40675, #5281, #3980, #36363, #43689,
  #42517, #42514)

* On Unix, detect terminal width using an ioctl not just $COLUMNS.
  Use terminal width for single-line logs from ``bzr log --line`` and
  pending-merge display.  (Robert Widhopf-Fenk, Gustavo Niemeyer)
  (Malone #3507)

* On Windows, detect terminal width using GetConsoleScreenBufferInfo.
  (Alexander Belchenko)

* Speedup improvement for 'date:'-revision search. (Guillaume Pinot).

* Show the correct number of revisions pushed when pushing a new branch.
  (Robert Collins).

* 'bzr selftest' now shows a progress bar with the number of tests, and
  progress made. 'make check' shows tests in -v mode, to be more useful
  for the PQM status window. (Robert Collins).
  When using a progress bar, failed tests are printed out, rather than
  being overwritten by the progress bar until the suite finishes.
  (John Arbash Meinel)

* 'bzr selftest --benchmark' will run a new benchmarking selftest.
  'bzr selftest --benchmark --lsprof-timed' will use lsprofile to generate
  profile data for the individual profiled calls, allowing for fine
  grained analysis of performance.
  (Robert Collins, Martin Pool).

* 'bzr commit' shows a progress bar. This is useful for commits over sftp
  where commit can take an appreciable time. (Robert Collins)

* 'bzr add' is now less verbose in telling you what ignore globs were
  matched by files being ignored. Instead it just tells you how many
  were ignored (because you might reasonably be expecting none to be
  ignored). 'bzr add -v' is unchanged and will report every ignored
  file. (Robert Collins).

* ftp now has a test server if medusa is installed. As part of testing,
  ftp support has been improved, including support for supplying a
  non-standard port. (John Arbash Meinel).

* 'bzr log --line' shows the revision number, and uses only the
  first line of the log message (#5162, Alexander Belchenko;
  Matthieu Moy)

* 'bzr status' has had the --all option removed. The 'bzr ls' command
  should be used to retrieve all versioned files. (Robert Collins)

* 'bzr bundle OTHER/BRANCH' will create a bundle which can be sent
  over email, and applied on the other end, while maintaining ancestry.
  This bundle can be applied with either 'bzr merge' or 'bzr pull',
  the same way you would apply another branch.
  (John Arbash Meinel, Aaron Bentley)

* 'bzr whoami' can now be used to set your identity from the command line,
  for a branch or globally.  (Robey Pointer)

* 'bzr checkout' now aliased to 'bzr co', and 'bzr annotate' to 'bzr ann'.
  (Michael Ellerman)

* 'bzr revert DIRECTORY' now reverts the contents of the directory as well.
  (Aaron Bentley)

* 'bzr get sftp://foo' gives a better error when paramiko is not present.
  Also updates things like 'http+pycurl://' if pycurl is not present.
  (John Arbash Meinel) (Malone #47821, #52204)

* New env variable ``BZR_PROGRESS_BAR``, sets the default progress bar type.
  Can be set to 'none' or 'dummy' to disable the progress bar, 'dots' or
  'tty' to create the respective type. (John Arbash Meinel, #42197, #51107)

* Improve the help text for 'bzr diff' to explain what various options do.
  (John Arbash Meinel, #6391)

* 'bzr uncommit -r 10' now uncommits revisions 11.. rather than uncommitting
  revision 10. This makes -r10 more in line with what other commands do.
  'bzr uncommit' also now saves the pending merges of the revisions that
  were removed. So it is safe to uncommit after a merge, fix something,
  and commit again. (John Arbash Meinel, #32526, #31426)

* 'bzr init' now also works on remote locations.
  (Wouter van Heyst, #48904)

* HTTP support has been updated. When using pycurl we now support
  connection keep-alive, which reduces dns requests and round trips.
  And for both urllib and pycurl we support multi-range requests,
  which decreases the number of round-trips. Performance results for
  ``bzr branch http://bazaar-vcs.org/bzr/bzr.dev/`` indicate
  http branching is now 2-3x faster, and ``bzr pull`` in an existing
  branch is as much as 4x faster.
  (Michael Ellerman, Johan Rydberg, John Arbash Meinel, #46768)

* Performance improvements for sftp. Branching and pulling are now up to
  2x faster. Utilize paramiko.readv() support for async requests if it
  is available (paramiko > 1.6) (John Arbash Meinel)

Bug Fixes
*********

* Fix shadowed definition of TestLocationConfig that caused some
  tests not to run.
  (Erik Bågfors, Michael Ellerman, Martin Pool, #32587)

* Fix unnecessary requirement of sign-my-commits that it be run from
  a working directory.  (Martin Pool, Robert Collins)

* 'bzr push location' will only remember the push location if it succeeds
  in connecting to the remote location. (John Arbash Meinel, #49742)

* 'bzr revert' no longer toggles the executable bit on win32
  (John Arbash Meinel, #45010)

* Handle broken pipe under win32 correctly. (John Arbash Meinel)

* sftp tests now work correctly on win32 if you have a newer paramiko
  (John Arbash Meinel)

* Cleanup win32 test suite, and general cleanup of places where
  file handles were being held open. (John Arbash Meinel)

* When specifying filenames for 'diff -r x..y', the name of the file in the
  working directory can be used, even if its name is different in both x
  and y.

* File-ids containing single- or double-quotes are handled correctly by
  push. (Aaron Bentley, #52227)

* Normalize unicode filenames to ensure cross-platform consistency.
  (John Arbash Meinel, #43689)

* The argument parser can now handle '-' as an argument. Currently
  no code interprets it specially (it is mostly handled as a file named
  '-'). But plugins, and future operations can use it.
  (John Arbash meinel, #50984)

* Bundles can properly read binary files with a plain '\r' in them.
  (John Arbash Meinel, #51927)

* Tuning ``iter_entries()`` to be more efficient (John Arbash Meinel, #5444)

* Lots of win32 fixes (the test suite passes again).
  (John Arbash Meinel, #50155)

* Handle openbsd returning None for sys.getfilesystemencoding() (#41183)

* Support ftp APPE (append) to allow Knits to be used over ftp (#42592)

* Removals are only committed if they match the filespec (or if there is
  no filespec).  (#46635, Aaron Bentley)

* smart-add recurses through all supplied directories
  (John Arbash Meinel, #52578)

* Make the bundle reader extra lines before and after the bundle text.
  This allows you to parse an email with the bundle inline.
  (John Arbash Meinel, #49182)

* Change the file id generator to squash a little bit more. Helps when
  working with long filenames on windows. (Also helps for unicode filenames
  not generating hidden files). (John Arbash Meinel, #43801)

* Restore terminal mode on C-c while reading sftp password.  (#48923,
  Nicholas Allen, Martin Pool)

* Timestamps are rounded to 1ms, and revision entries can be recreated
  exactly. (John Arbash Meinel, Jamie Wilkinson, #40693)

* Branch.base has changed to a URL, but ~/.bazaar/locations.conf should
  use local paths, since it is user visible (John Arbash Meinel, #53653)

* ``bzr status foo`` when foo was unversioned used to cause a full delta
  to be generated (John Arbash Meinel, #53638)

* When reading revision properties, an empty value should be considered
  the empty string, not None (John Arbash Meinel, #47782)

* ``bzr diff --diff-options`` can now handle binary files being changed.
  Also, the output is consistent when --diff-options is not supplied.
  (John Arbash Meinel, #54651, #52930)

* Use the right suffixes for loading plugins (John Arbash Meinel, #51810)

* Fix ``Branch.get_parent()`` to handle the case when the parent is not
  accessible (John Arbash Meinel, #52976)

Internals
*********

* Combine the ignore rules into a single regex rather than looping over
  them to reduce the threshold where  N^2 behaviour occurs in operations
  like status. (Jan Hudec, Robert Collins).

* Appending to ``bzrlib.DEFAULT_IGNORE`` is now deprecated. Instead, use
  one of the add functions in bzrlib.ignores. (John Arbash Meinel)

* 'bzr push' should only push the ancestry of the current revision, not
  all of the history in the repository. This is especially important for
  shared repositories. (John Arbash Meinel)

* ``bzrlib.delta.compare_trees`` now iterates in alphabetically sorted order,
  rather than randomly walking the inventories. (John Arbash Meinel)

* Doctests are now run in temporary directories which are cleaned up when
  they finish, rather than using special ScratchDir/ScratchBranch objects.
  (Martin Pool)

* Split ``check`` into separate methods on the branch and on the repository,
  so that it can be specialized in ways that are useful or efficient for
  different formats.  (Martin Pool, Robert Collins)

* Deprecate ``Repository.all_revision_ids``; most methods don't really need
  the global revision graph but only that part leading up to a particular
  revision.  (Martin Pool, Robert Collins)

* Add a BzrDirFormat ``control_formats`` list which allows for control formats
  that do not use '.bzr' to store their data - i.e. '.svn', '.hg' etc.
  (Robert Collins, Jelmer Vernooij).

* ``bzrlib.diff.external_diff`` can be redirected to any file-like object.
  Uses subprocess instead of spawnvp.
  (James Henstridge, John Arbash Meinel, #4047, #48914)

* New command line option '--profile-imports', which will install a custom
  importer to log time to import modules and regex compilation time to
  sys.stderr (John Arbash Meinel)

* 'EmptyTree' is now deprecated, please use ``repository.revision_tree(None)``
  instead. (Robert Collins)

* "RevisionTree" is now in bzrlib/revisiontree.py. (Robert Collins)

bzr 0.8.2  2006-05-17
#####################

Bug Fixes
*********

* setup.py failed to install launchpad plugin.  (Martin Pool)

bzr 0.8.1  2006-05-16
#####################

Bug Fixes
*********

* Fix failure to commit a merge in a checkout.  (Martin Pool,
  Robert Collins, Erik Bågfors, #43959)

* Nicer messages from 'commit' in the case of renames, and correct
  messages when a merge has occured. (Robert Collins, Martin Pool)

* Separate functionality from assert statements as they are skipped in
  optimized mode of python. Add the same check to pending merges.
  (Olaf Conradi, #44443)

Changes
*******

* Do not show the None revision in output of bzr ancestry. (Olaf Conradi)

* Add info on standalone branches without a working tree.
  (Olaf Conradi, #44155)

* Fix bug in knits when raising InvalidRevisionId. (Olaf Conradi, #44284)

Changes
*******

* Make editor invocation comply with Debian Policy. First check
  environment variables VISUAL and EDITOR, then try editor from
  alternatives system. If that all fails, fall back to the pre-defined
  list of editors. (Olaf Conradi, #42904)

New Features
************

* New 'register-branch' command registers a public branch into
  Launchpad.net, where it can be associated with bugs, etc.
  (Martin Pool, Bjorn Tillenius, Robert Collins)

Internals
*********

* New public api in InventoryEntry - ``describe_change(old, new)`` which
  provides a human description of the changes between two old and
  new. (Robert Collins, Martin Pool)

Testing
*******

* Fix test case for bzr info in upgrading a standalone branch to metadir,
  uses bzrlib api now. (Olaf Conradi)

bzr 0.8  2006-05-08
###################

Notes When Upgrading
********************

Release 0.8 of bzr introduces a new format for history storage, called
'knit', as an evolution of to the 'weave' format used in 0.7.  Local
and remote operations are faster using knits than weaves.  Several
operations including 'init', 'init-repo', and 'upgrade' take a
--format option that controls this.  Branching from an existing branch
will keep the same format.

It is possible to merge, pull and push between branches of different
formats but this is slower than moving data between homogenous
branches.  It is therefore recommended (but not required) that you
upgrade all branches for a project at the same time.  Information on
formats is shown by 'bzr info'.

bzr 0.8 now allows creation of 'repositories', which hold the history
of files and revisions for several branches.  Previously bzr kept all
the history for a branch within the .bzr directory at the root of the
branch, and this is still the default.  To create a repository, use
the new 'bzr init-repo' command.  Branches exist as directories under
the repository and contain just a small amount of information
indicating the current revision of the branch.

bzr 0.8 also supports 'checkouts', which are similar to in cvs and
subversion.  Checkouts are associated with a branch (optionally in a
repository), which contains all the historical information.  The
result is that a checkout can be deleted without losing any
already-committed revisions.  A new 'update' command is also available.

Repositories and checkouts are not supported with the 0.7 storage
format.  To use them you must upgrad to either knits, or to the
'metaweave' format, which uses weaves but changes the .bzr directory
arrangement.


Improvements
************

* sftp paths can now be relative, or local, according to the lftp
  convention. Paths now take the form::

      sftp://user:pass@host:port/~/relative/path
      or
      sftp://user:pass@host:port/absolute/path

* The FTP transport now tries to reconnect after a temporary
  failure. ftp put is made atomic. (Matthieu Moy)

* The FTP transport now maintains a pool of connections, and
  reuses them to avoid multiple connections to the same host (like
  sftp did). (Daniel Silverstone)

* The ``bzr_man.py`` file has been removed. To create the man page now,
  use ``./generate_docs.py man``. The new program can also create other files.
  Run ``python generate_docs.py --help`` for usage information.
  (Hans Ulrich Niedermann & James Blackwell).

* Man Page now gives full help (James Blackwell).
  Help also updated to reflect user config now being stored in .bazaar
  (Hans Ulrich Niedermann)

* It's now possible to set aliases in bazaar.conf (Erik Bågfors)

* Pull now accepts a --revision argument (Erik Bågfors)

* ``bzr re-sign`` now allows multiple revisions to be supplied on the command
  line. You can now use the following command to sign all of your old
  commits::

    find .bzr/revision-store// -name my@email-* \
      | sed 's/.*\/\/..\///' \
      | xargs bzr re-sign

* Upgrade can now upgrade over the network. (Robert Collins)

* Two new commands 'bzr checkout' and 'bzr update' allow for CVS/SVN-alike
  behaviour.  By default they will cache history in the checkout, but
  with --lightweight almost all data is kept in the master branch.
  (Robert Collins)

* 'revert' unversions newly-versioned files, instead of deleting them.

* 'merge' is more robust.  Conflict messages have changed.

* 'merge' and 'revert' no longer clobber existing files that end in '~' or
  '.moved'.

* Default log format can be set in configuration and plugins can register
  their own formatters. (Erik Bågfors)

* New 'reconcile' command will check branch consistency and repair indexes
  that can become out of sync in pre 0.8 formats. (Robert Collins,
  Daniel Silverstone)

* New 'bzr init --format' and 'bzr upgrade --format' option to control
  what storage format is created or produced.  (Robert Collins,
  Martin Pool)

* Add parent location to 'bzr info', if there is one.  (Olaf Conradi)

* New developer commands 'weave-list' and 'weave-join'.  (Martin Pool)

* New 'init-repository' command, plus support for repositories in 'init'
  and 'branch' (Aaron Bentley, Erik Bågfors, Robert Collins)

* Improve output of 'info' command. Show all relevant locations related to
  working tree, branch and repository. Use kibibytes for binary quantities.
  Fix off-by-one error in missing revisions of working tree.  Make 'info'
  work on branches, repositories and remote locations.  Show locations
  relative to the shared repository, if applicable.  Show locking status
  of locations.  (Olaf Conradi)

* Diff and merge now safely handle binary files. (Aaron Bentley)

* 'pull' and 'push' now normalise the revision history, so that any two
  branches with the same tip revision will have the same output from 'log'.
  (Robert Collins)

* 'merge' accepts --remember option to store parent location, like 'push'
  and 'pull'. (Olaf Conradi)

* bzr status and diff when files given as arguments do not exist
  in the relevant trees.  (Martin Pool, #3619)

* Add '.hg' to the default ignore list.  (Martin Pool)

* 'knit' is now the default disk format. This improves disk performance and
  utilization, increases incremental pull performance, robustness with SFTP
  and allows checkouts over SFTP to perform acceptably.
  The initial Knit code was contributed by Johan Rydberg based on a
  specification by Martin Pool.
  (Robert Collins, Aaron Bentley, Johan Rydberg, Martin Pool).

* New tool to generate all-in-one html version of the manual.  (Alexander
  Belchenko)

* Hitting CTRL-C while doing an SFTP push will no longer cause stale locks
  to be left in the SFTP repository. (Robert Collins, Martin Pool).

* New option 'diff --prefix' to control how files are named in diff
  output, with shortcuts '-p0' and '-p1' corresponding to the options for
  GNU patch.  (Alexander Belchenko, Goffredo Baroncelli, Martin Pool)

* Add --revision option to 'annotate' command.  (Olaf Conradi)

* If bzr shows an unexpected revision-history after pulling (perhaps due
  to a reweave) it can now be corrected by 'bzr reconcile'.
  (Robert Collins)

Changes
*******

* Commit is now verbose by default, and shows changed filenames and the
  new revision number.  (Robert Collins, Martin Pool)

* Unify 'mv', 'move', 'rename'.  (Matthew Fuller, #5379)

* 'bzr -h' shows help.  (Martin Pool, Ian Bicking, #35940)

* Make 'pull' and 'push' remember location on failure using --remember.
  (Olaf Conradi)

* For compatibility, make old format for using weaves inside metadir
  available as 'metaweave' format.  Rename format 'metadir' to 'default'.
  Clean up help for option --format in commands 'init', 'init-repo' and
  'upgrade'.  (Olaf Conradi)

Internals
*********

* The internal storage of history, and logical branch identity have now
  been split into Branch, and Repository. The common locking and file
  management routines are now in bzrlib.lockablefiles.
  (Aaron Bentley, Robert Collins, Martin Pool)

* Transports can now raise DependencyNotPresent if they need a library
  which is not installed, and then another implementation will be
  tried.  (Martin Pool)

* Remove obsolete (and no-op) `decode` parameter to `Transport.get`.
  (Martin Pool)

* Using Tree Transform for merge, revert, tree-building

* WorkingTree.create, Branch.create, ``WorkingTree.create_standalone``,
  Branch.initialize are now deprecated. Please see ``BzrDir.create_*`` for
  replacement API's. (Robert Collins)

* New BzrDir class represents the .bzr control directory and manages
  formatting issues. (Robert Collins)

* New repository.InterRepository class encapsulates Repository to
  Repository actions and allows for clean selection of optimised code
  paths. (Robert Collins)

* ``bzrlib.fetch.fetch`` and ``bzrlib.fetch.greedy_fetch`` are now
  deprecated, please use ``branch.fetch`` or ``repository.fetch``
  depending on your needs. (Robert Collins)

* deprecated methods now have a ``is_deprecated`` flag on them that can
  be checked, if you need to determine whether a given callable is
  deprecated at runtime. (Robert Collins)

* Progress bars are now nested - see
  ``bzrlib.ui.ui_factory.nested_progress_bar``.
  (Robert Collins, Robey Pointer)

* New API call ``get_format_description()`` for each type of format.
  (Olaf Conradi)

* Changed ``branch.set_parent()`` to accept None to remove parent.
  (Olaf Conradi)

* Deprecated BzrError AmbiguousBase.  (Olaf Conradi)

* WorkingTree.branch is now a read only property.  (Robert Collins)

* bzrlib.ui.text.TextUIFactory now accepts a ``bar_type`` parameter which
  can be None or a factory that will create a progress bar. This is
  useful for testing or for overriding the bzrlib.progress heuristic.
  (Robert Collins)

* New API method ``get_physical_lock_status()`` to query locks present on a
  transport.  (Olaf Conradi)

* Repository.reconcile now takes a thorough keyword parameter to allow
  requesting an indepth reconciliation, rather than just a data-loss
  check. (Robert Collins)

* ``bzrlib.ui.ui_factory protocol`` now supports ``get_boolean`` to prompt
  the user for yes/no style input. (Robert Collins)

Testing
*******

* SFTP tests now shortcut the SSH negotiation, reducing test overhead
  for testing SFTP protocol support. (Robey Pointer)

* Branch formats are now tested once per implementation (see ``bzrlib.
  tests.branch_implementations``. This is analagous to the transport
  interface tests, and has been followed up with working tree,
  repository and BzrDir tests. (Robert Collins)

* New test base class TestCaseWithTransport provides a transport aware
  test environment, useful for testing any transport-interface using
  code. The test suite option --transport controls the transport used
  by this class (when its not being used as part of implementation
  contract testing). (Robert Collins)

* Close logging handler on disabling the test log. This will remove the
  handler from the internal list inside python's logging module,
  preventing shutdown from closing it twice.  (Olaf Conradi)

* Move test case for uncommit to blackbox tests.  (Olaf Conradi)

* ``run_bzr`` and ``run_bzr_captured`` now accept a 'stdin="foo"'
  parameter which will provide String("foo") to the command as its stdin.

bzr 0.7 2006-01-09
##################

Changes
*******

* .bzrignore is excluded from exports, on the grounds that it's a bzr
  internal-use file and may not be wanted.  (Jamie Wilkinson)

* The "bzr directories" command were removed in favor of the new
  --kind option to the "bzr inventory" command.  To list all
  versioned directories, now use "bzr inventory --kind directory".
  (Johan Rydberg)

* Under Windows configuration directory is now ``%APPDATA%\bazaar\2.0``
  by default. (John Arbash Meinel)

* The parent of Bzr configuration directory can be set by ``BZR_HOME``
  environment variable. Now the path for it is searched in ``BZR_HOME``,
  then in HOME. Under Windows the order is: ``BZR_HOME``, ``APPDATA``
  (usually points to ``C:\Documents and Settings\User Name\Application Data``),
  ``HOME``. (John Arbash Meinel)

* Plugins with the same name in different directories in the bzr plugin
  path are no longer loaded: only the first successfully loaded one is
  used. (Robert Collins)

* Use systems' external ssh command to open connections if possible.
  This gives better integration with user settings such as ProxyCommand.
  (James Henstridge)

* Permissions on files underneath .bzr/ are inherited from the .bzr
  directory. So for a shared repository, simply doing 'chmod -R g+w .bzr/'
  will mean that future file will be created with group write permissions.

* configure.in and config.guess are no longer in the builtin default
  ignore list.

* '.sw[nop]' pattern ignored, to ignore vim swap files for nameless
  files.  (John Arbash Meinel, Martin Pool)

Improvements
************

* "bzr INIT dir" now initializes the specified directory, and creates
  it if it does not exist.  (John Arbash Meinel)

* New remerge command (Aaron Bentley)

* Better zsh completion script.  (Steve Borho)

* 'bzr diff' now returns 1 when there are changes in the working
  tree. (Robert Collins)

* 'bzr push' now exists and can push changes to a remote location.
  This uses the transport infrastructure, and can store the remote
  location in the ~/.bazaar/branches.conf configuration file.
  (Robert Collins)

* Test directories are only kept if the test fails and the user requests
  that they be kept.

* Tweaks to short log printing

* Added branch nicks, new nick command, printing them in log output.
  (Aaron Bentley)

* If ``$BZR_PDB`` is set, pop into the debugger when an uncaught exception
  occurs.  (Martin Pool)

* Accept 'bzr resolved' (an alias for 'bzr resolve'), as this is
  the same as Subversion.  (Martin Pool)

* New ftp transport support (on ftplib), for ftp:// and aftp://
  URLs.  (Daniel Silverstone)

* Commit editor temporary files now start with ``bzr_log.``, to allow
  text editors to match the file name and set up appropriate modes or
  settings.  (Magnus Therning)

* Improved performance when integrating changes from a remote weave.
  (Goffredo Baroncelli)

* Sftp will attempt to cache the connection, so it is more likely that
  a connection will be reused, rather than requiring multiple password
  requests.

* bzr revno now takes an optional argument indicating the branch whose
  revno should be printed.  (Michael Ellerman)

* bzr cat defaults to printing the last version of the file.
  (Matthieu Moy, #3632)

* New global option 'bzr --lsprof COMMAND' runs bzr under the lsprof
  profiler.  (Denys Duchier)

* Faster commits by reading only the headers of affected weave files.
  (Denys Duchier)

* 'bzr add' now takes a --dry-run parameter which shows you what would be
  added, but doesn't actually add anything. (Michael Ellerman)

* 'bzr add' now lists how many files were ignored per glob.  add --verbose
  lists the specific files.  (Aaron Bentley)

* 'bzr missing' now supports displaying changes in diverged trees and can
  be limited to show what either end of the comparison is missing.
  (Aaron Bently, with a little prompting from Daniel Silverstone)

Bug Fixes
*********

* SFTP can walk up to the root path without index errors. (Robert Collins)

* Fix bugs in running bzr with 'python -O'.  (Martin Pool)

* Error when run with -OO

* Fix bug in reporting http errors that don't have an http error code.
  (Martin Pool)

* Handle more cases of pipe errors in display commands

* Change status to 3 for all errors

* Files that are added and unlinked before committing are completely
  ignored by diff and status

* Stores with some compressed texts and some uncompressed texts are now
  able to be used. (John A Meinel)

* Fix for bzr pull failing sometimes under windows

* Fix for sftp transport under windows when using interactive auth

* Show files which are both renamed and modified as such in 'bzr
  status' output.  (Daniel Silverstone, #4503)

* Make annotate cope better with revisions committed without a valid
  email address.  (Marien Zwart)

* Fix representation of tab characters in commit messages.
  (Harald Meland)

* List of plugin directories in ``BZR_PLUGIN_PATH`` environment variable is
  now parsed properly under Windows. (Alexander Belchenko)

* Show number of revisions pushed/pulled/merged. (Robey Pointer)

* Keep a cached copy of the basis inventory to speed up operations
  that need to refer to it.  (Johan Rydberg, Martin Pool)

* Fix bugs in bzr status display of non-ascii characters.
  (Martin Pool)

* Remove Makefile.in from default ignore list.
  (Tollef Fog Heen, Martin Pool, #6413)

* Fix failure in 'bzr added'.  (Nathan McCallum, Martin Pool)

Testing
*******

* Fix selftest asking for passwords when there are no SFTP keys.
  (Robey Pointer, Jelmer Vernooij)

* Fix selftest run with 'python -O'.  (Martin Pool)

* Fix HTTP tests under Windows. (John Arbash Meinel)

* Make tests work even if HOME is not set (Aaron Bentley)

* Updated ``build_tree`` to use fixed line-endings for tests which read
  the file cotents and compare. Make some tests use this to pass under
  Windows. (John Arbash Meinel)

* Skip stat and symlink tests under Windows. (Alexander Belchenko)

* Delay in selftest/testhashcash is now issued under win32 and Cygwin.
  (John Arbash Meinel)

* Use terminal width to align verbose test output.  (Martin Pool)

* Blackbox tests are maintained within the bzrlib.tests.blackbox directory.
  If adding a new test script please add that to
  ``bzrlib.tests.blackbox.__init__``. (Robert Collins)

* Much better error message if one of the test suites can't be
  imported.  (Martin Pool)

* Make check now runs the test suite twice - once with the default locale,
  and once with all locales forced to C, to expose bugs. This is not
  trivially done within python, so for now its only triggered by running
  Make check. Integrators and packagers who wish to check for full
  platform support should run 'make check' to test the source.
  (Robert Collins)

* Tests can now run TestSkipped if they can't execute for any reason.
  (Martin Pool) (NB: TestSkipped should only be raised for correctable
  reasons - see the wiki spec ImprovingBzrTestSuite).

* Test sftp with relative, absolute-in-homedir and absolute-not-in-homedir
  paths for the transport tests. Introduce blackbox remote sftp tests that
  test the same permutations. (Robert Collins, Robey Pointer)

* Transport implementation tests are now independent of the local file
  system, which allows tests for esoteric transports, and for features
  not available in the local file system. They also repeat for variations
  on the URL scheme that can introduce issues in the transport code,
  see bzrlib.transport.TransportTestProviderAdapter() for this.
  (Robert Collins).

* ``TestCase.build_tree`` uses the transport interface to build trees,
  pass in a transport parameter to give it an existing connection.
  (Robert Collins).

Internals
*********

* WorkingTree.pull has been split across Branch and WorkingTree,
  to allow Branch only pulls. (Robert Collins)

* ``commands.display_command`` now returns the result of the decorated
  function. (Robert Collins)

* LocationConfig now has a ``set_user_option(key, value)`` call to save
  a setting in its matching location section (a new one is created
  if needed). (Robert Collins)

* Branch has two new methods, ``get_push_location`` and
  ``set_push_location`` to respectively, get and set the push location.
  (Robert Collins)

* ``commands.register_command`` now takes an optional flag to signal that
  the registrant is planning to decorate an existing command. When
  given multiple plugins registering a command is not an error, and
  the original command class (whether built in or a plugin based one) is
  returned to the caller. There is a new error 'MustUseDecorated' for
  signalling when a wrapping command should switch to the original
  version. (Robert Collins)

* Some option parsing errors will raise 'BzrOptionError', allowing
  granular detection for decorating commands. (Robert Collins).

* ``Branch.read_working_inventory`` has moved to
  ``WorkingTree.read_working_inventory``. This necessitated changes to
  ``Branch.get_root_id``, and a move of ``Branch.set_inventory`` to
  WorkingTree as well. To make it clear that a WorkingTree cannot always
  be obtained ``Branch.working_tree()`` will raise
  ``errors.NoWorkingTree`` if one cannot be obtained. (Robert Collins)

* All pending merges operations from Branch are now on WorkingTree.
  (Robert Collins)

* The follow operations from Branch have moved to WorkingTree::

      add()
      commit()
      move()
      rename_one()
      unknowns()

  (Robert Collins)

* ``bzrlib.add.smart_add_branch`` is now ``smart_add_tree``. (Robert Collins)

* New "rio" serialization format, similar to rfc-822. (Martin Pool)

* Rename selftests to ``bzrlib.tests.test_foo``.  (John A Meinel, Martin
  Pool)

* ``bzrlib.plugin.all_plugins`` has been changed from an attribute to a
  query method. (Robert Collins)

* New options to read only the table-of-contents of a weave.
  (Denys Duchier)

* Raise NoSuchFile when someone tries to add a non-existant file.
  (Michael Ellerman)

* Simplify handling of DivergedBranches in ``cmd_pull()``.
  (Michael Ellerman)

* Branch.controlfile* logic has moved to lockablefiles.LockableFiles, which
  is exposed as ``Branch().control_files``. Also this has been altered with the
  controlfile pre/suffix replaced by simple method names like 'get' and
  'put'. (Aaron Bentley, Robert Collins).

* Deprecated functions and methods can now be marked as such using the
  ``bzrlib.symbol_versioning`` module. Marked method have their docstring
  updated and will issue a DeprecationWarning using the warnings module
  when they are used. (Robert Collins)

* ``bzrlib.osutils.safe_unicode`` now exists to provide parameter coercion
  for functions that need unicode strings. (Robert Collins)

bzr 0.6 2005-10-28
##################

Improvements
************

* pull now takes --verbose to show you what revisions are added or removed
  (John A Meinel)

* merge now takes a --show-base option to include the base text in
  conflicts.
  (Aaron Bentley)

* The config files are now read using ConfigObj, so '=' should be used as
  a separator, not ':'.
  (Aaron Bentley)

* New 'bzr commit --strict' option refuses to commit if there are
  any unknown files in the tree.  To commit, make sure all files are
  either ignored, added, or deleted.  (Michael Ellerman)

* The config directory is now ~/.bazaar, and there is a single file
  ~/.bazaar/bazaar.conf storing email, editor and other preferences.
  (Robert Collins)

* 'bzr add' no longer takes a --verbose option, and a --quiet option
  has been added that suppresses all output.

* Improved zsh completion support in contrib/zsh, from Clint
  Adams.

* Builtin 'bzr annotate' command, by Martin Pool with improvements from
  Goffredo Baroncelli.

* 'bzr check' now accepts -v for verbose reporting, and checks for
  ghosts in the branch. (Robert Collins)

* New command 're-sign' which will regenerate the gpg signature for
  a revision. (Robert Collins)

* If you set ``check_signatures=require`` for a path in
  ``~/.bazaar/branches.conf`` then bzr will invoke your
  ``gpg_signing_command`` (defaults to gpg) and record a digital signature
  of your commit. (Robert Collins)

* New sftp transport, based on Paramiko.  (Robey Pointer)

* 'bzr pull' now accepts '--clobber' which will discard local changes
  and make this branch identical to the source branch. (Robert Collins)

* Just give a quieter warning if a plugin can't be loaded, and
  put the details in .bzr.log.  (Martin Pool)

* 'bzr branch' will now set the branch-name to the last component of the
  output directory, if one was supplied.

* If the option ``post_commit`` is set to one (or more) python function
  names (must be in the bzrlib namespace), then they will be invoked
  after the commit has completed, with the branch and ``revision_id`` as
  parameters. (Robert Collins)

* Merge now has a retcode of 1 when conflicts occur. (Robert Collins)

* --merge-type weave is now supported for file contents.  Tree-shape
  changes are still three-way based.  (Martin Pool, Aaron Bentley)

* 'bzr check' allows the first revision on revision-history to have
  parents - something that is expected for cheap checkouts, and occurs
  when conversions from baz do not have all history.  (Robert Collins).

* 'bzr merge' can now graft unrelated trees together, if your specify
  0 as a base. (Aaron Bentley)

* 'bzr commit branch' and 'bzr commit branch/file1 branch/file2' now work
  (Aaron Bentley)

* Add '.sconsign*' to default ignore list.  (Alexander Belchenko)

* 'bzr merge --reprocess' minimizes conflicts

Testing
*******

* The 'bzr selftest --pattern' option for has been removed, now
  test specifiers on the command line can be simple strings, or
  regexps, or both. (Robert Collins)

* Passing -v to selftest will now show the time each test took to
  complete, which will aid in analysing performance regressions and
  related questions. (Robert Collins)

* 'bzr selftest' runs all tests, even if one fails, unless '--one'
  is given. (Martin Pool)

* There is a new method for TestCaseInTempDir, assertFileEqual, which
  will check that a given content is equal to the content of the named
  file. (Robert Collins)

* Fix test suite's habit of leaving many temporary log files in $TMPDIR.
  (Martin Pool)

Internals
*********

* New 'testament' command and concept for making gpg-signatures
  of revisions that are not tied to a particular internal
  representation.  (Martin Pool).

* Per-revision properties ('revprops') as key-value associated
  strings on each revision created when the revision is committed.
  Intended mainly for the use of external tools.  (Martin Pool).

* Config options have moved from bzrlib.osutils to bzrlib.config.
  (Robert Collins)

* Improved command line option definitions allowing explanations
  for individual options, among other things.  Contributed by
  Magnus Therning.

* Config options have moved from bzrlib.osutils to bzrlib.config.
  Configuration is now done via the config.Config interface:
  Depending on whether you have a Branch, a Location or no information
  available, construct a ``*Config``, and use its ``signature_checking``,
  ``username`` and ``user_email`` methods. (Robert Collins)

* Plugins are now loaded under bzrlib.plugins, not bzrlib.plugin, and
  they are made available for other plugins to use. You should not
  import other plugins during the ``__init__`` of your plugin though, as
  no ordering is guaranteed, and the plugins directory is not on the
  python path. (Robert Collins)

* Branch.relpath has been moved to WorkingTree.relpath. WorkingTree no
  no longer takes an inventory, rather it takes an option branch
  parameter, and if None is given will open the branch at basedir
  implicitly. (Robert Collins)

* Cleaner exception structure and error reporting.  Suggested by
  Scott James Remnant.  (Martin Pool)

* Branch.remove has been moved to WorkingTree, which has also gained
  ``lock_read``, ``lock_write`` and ``unlock`` methods for convenience.
  (Robert Collins)

* Two decorators, ``needs_read_lock`` and ``needs_write_lock`` have been
  added to the branch module. Use these to cause a function to run in a
  read or write lock respectively. (Robert Collins)

* ``Branch.open_containing`` now returns a tuple (Branch, relative-path),
  which allows direct access to the common case of 'get me this file
  from its branch'. (Robert Collins)

* Transports can register using ``register_lazy_transport``, and they
  will be loaded when first used.  (Martin Pool)

* 'pull' has been factored out of the command as ``WorkingTree.pull()``.
  A new option to WorkingTree.pull has been added, clobber, which will
  ignore diverged history and pull anyway.
  (Robert Collins)

* config.Config has a ``get_user_option`` call that accepts an option name.
  This will be looked up in branches.conf and bazaar.conf as normal.
  It is intended that this be used by plugins to support options -
  options of built in programs should have specific methods on the config.
  (Robert Collins)

* ``merge.merge_inner`` now has tempdir as an optional parameter.
  (Robert Collins)

* Tree.kind is not recorded at the top level of the hierarchy, as it was
  missing on EmptyTree, leading to a bug with merge on EmptyTrees.
  (Robert Collins)

* ``WorkingTree.__del__`` has been removed, it was non deterministic and not
  doing what it was intended to. See ``WorkingTree.__init__`` for a comment
  about future directions. (Robert Collins/Martin Pool)

* bzrlib.transport.http has been modified so that only 404 urllib errors
  are returned as NoSuchFile. Other exceptions will propagate as normal.
  This allows debuging of actual errors. (Robert Collins)

* bzrlib.transport.Transport now accepts *ONLY* url escaped relative paths
  to apis like 'put', 'get' and 'has'. This is to provide consistent
  behaviour - it operates on url's only. (Robert Collins)

* Transports can register using ``register_lazy_transport``, and they
  will be loaded when first used.  (Martin Pool)

* ``merge_flex`` no longer calls ``conflict_handler.finalize()``, instead that
  is called by ``merge_inner``. This is so that the conflict count can be
  retrieved (and potentially manipulated) before returning to the caller
  of ``merge_inner``. Likewise 'merge' now returns the conflict count to the
  caller. (Robert Collins)

* ``revision.revision_graph`` can handle having only partial history for
  a revision - that is no revisions in the graph with no parents.
  (Robert Collins).

* New ``builtins.branch_files`` uses the standard ``file_list`` rules to
  produce a branch and a list of paths, relative to that branch
  (Aaron Bentley)

* New TestCase.addCleanup facility.

* New ``bzrlib.version_info`` tuple (similar to ``sys.version_info``),
  which can be used by programs importing bzrlib.

Bug Fixes
*********

* Better handling of branches in directories with non-ascii names.
  (Joel Rosdahl, Panagiotis Papadakos)

* Upgrades of trees with no commits will not fail due to accessing
  [-1] in the revision-history. (Andres Salomon)


bzr 0.1.1 2005-10-12
####################

Bug Fixes
*********

* Fix problem in pulling over http from machines that do not
  allow directories to be listed.

* Avoid harmless warning about invalid hash cache after
  upgrading branch format.

Performance
***********

* Avoid some unnecessary http operations in branch and pull.


bzr 0.1 2005-10-11
##################

Notes
*****

* 'bzr branch' over http initially gives a very high estimate
  of completion time but it should fall as the first few
  revisions are pulled in.  branch is still slow on
  high-latency connections.

Bug Fixes
*********

* bzr-man.py has been updated to work again. Contributed by
  Rob Weir.

* Locking is now done with fcntl.lockf which works with NFS
  file systems. Contributed by Harald Meland.

* When a merge encounters a file that has been deleted on
  one side and modified on the other, the old contents are
  written out to foo.BASE and foo.SIDE, where SIDE is this
  or OTHER. Contributed by Aaron Bentley.

* Export was choosing incorrect file paths for the content of
  the tarball, this has been fixed by Aaron Bentley.

* Commit will no longer commit without a log message, an
  error is returned instead. Contributed by Jelmer Vernooij.

* If you commit a specific file in a sub directory, any of its
  parent directories that are added but not listed will be
  automatically included. Suggested by Michael Ellerman.

* bzr commit and upgrade did not correctly record new revisions
  for files with only a change to their executable status.
  bzr will correct this when it encounters it. Fixed by
  Robert Collins

* HTTP tests now force off the use of ``http_proxy`` for the duration.
  Contributed by Gustavo Niemeyer.

* Fix problems in merging weave-based branches that have
  different partial views of history.

* Symlink support: working with symlinks when not in the root of a
  bzr tree was broken, patch from Scott James Remnant.

Improvements
************

* 'branch' now accepts a --basis parameter which will take advantage
  of local history when making a new branch. This allows faster
  branching of remote branches. Contributed by Aaron Bentley.

* New tree format based on weave files, called version 5.
  Existing branches can be upgraded to this format using
  'bzr upgrade'.

* Symlinks are now versionable. Initial patch by
  Erik Toubro Nielsen, updated to head by Robert Collins.

* Executable bits are tracked on files. Patch from Gustavo
  Niemeyer.

* 'bzr status' now shows unknown files inside a selected directory.
  Patch from Heikki Paajanen.

* Merge conflicts are recorded in .bzr. Two new commands 'conflicts'
  and 'resolve' have needed added, which list and remove those
  merge conflicts respectively. A conflicted tree cannot be committed
  in. Contributed by Aaron Bentley.

* 'rm' is now an alias for 'remove'.

* Stores now split out their content in a single byte prefixed hash,
  dropping the density of files per directory by 256. Contributed by
  Gustavo Niemeyer.

* 'bzr diff -r branch:URL' will now perform a diff between two branches.
  Contributed by Robert Collins.

* 'bzr log' with the default formatter will show merged revisions,
  indented to the right. Initial implementation contributed by Gustavo
  Niemeyer, made incremental by Robert Collins.


Internals
*********

* Test case failures have the exception printed after the log
  for your viewing pleasure.

* InventoryEntry is now an abstract base class, use one of the
  concrete InventoryDirectory etc classes instead.

* Branch raises an UnsupportedFormatError when it detects a
  bzr branch it cannot understand. This allows for precise
  handling of such circumstances.

* Remove RevisionReference class; ``Revision.parent_ids`` is now simply a
  list of their ids and ``parent_sha1s`` is a list of their corresponding
  sha1s (for old branches only at the moment.)

* New method-object style interface for Commit() and Fetch().

* Renamed ``Branch.last_patch()`` to ``Branch.last_revision()``, since
  we call them revisions not patches.

* Move ``copy_branch`` to ``bzrlib.clone.copy_branch``.  The destination
  directory is created if it doesn't exist.

* Inventories now identify the files which were present by
  giving the revision *of that file*.

* Inventory and Revision XML contains a version identifier.
  This must be consistent with the overall branch version
  but allows for more flexibility in future upgrades.

Testing
*******

* Removed testsweet module so that tests can be run after
  bzr installed by 'bzr selftest'.

* 'bzr selftest' command-line arguments can now be partial ids
  of tests to run, e.g. ``bzr selftest test_weave``


bzr 0.0.9 2005-09-23
####################

Bug Fixes
*********

* Fixed "branch -r" option.

* Fix remote access to branches containing non-compressed history.
  (Robert Collins).

* Better reliability of http server tests.  (John Arbash-Meinel)

* Merge graph maximum distance calculation fix.  (Aaron Bentley)

* Various minor bug in windows support have been fixed, largely in the
  test suite. Contributed by Alexander Belchenko.

Improvements
************

* Status now accepts a -r argument to give status between chosen
  revisions. Contributed by Heikki Paajanen.

* Revision arguments no longer use +/-/= to control ranges, instead
  there is a 'before' namespace, which limits the successive namespace.
  For example '$ bzr log -r date:yesterday..before:date:today' will
  select everything from yesterday and before today. Contributed by
  Robey Pointer

* There is now a bzr.bat file created by distutils when building on
  Windows. Contributed by Alexander Belchenko.

Internals
*********

* Removed uuid() as it was unused.

* Improved 'fetch' code for pulling revisions from one branch into
  another (used by pull, merged, etc.)


bzr 0.0.8 2005-09-20
####################

Improvements
************

* Adding a file whose parent directory is not versioned will
  implicitly add the parent, and so on up to the root. This means
  you should never need to explictly add a directory, they'll just
  get added when you add a file in the directory.  Contributed by
  Michael Ellerman.

* Ignore ``.DS_Store`` (contains Mac metadata) by default.
  (Nir Soffer)

* If you set ``BZR_EDITOR`` in the environment, it is checked in
  preference to EDITOR and the config file for the interactive commit
  editing program. Related to this is a bugfix where a missing program
  set in EDITOR would cause editing to fail, now the fallback program
  for the operating system is still tried.

* Files that are not directories/symlinks/regular files will no longer
  cause bzr to fail, it will just ignore them by default. You cannot add
  them to the tree though - they are not versionable.


Internals
*********

* Refactor xml packing/unpacking.

Bug Fixes
*********

* Fixed 'bzr mv' by Ollie Rutherfurd.

* Fixed strange error when trying to access a nonexistent http
  branch.

* Make sure that the hashcache gets written out if it can't be
  read.


Portability
***********

* Various Windows fixes from Ollie Rutherfurd.

* Quieten warnings about locking; patch from Matt Lavin.


bzr-0.0.7 2005-09-02
####################

New Features
************

* ``bzr shell-complete`` command contributed by Clint Adams to
  help with intelligent shell completion.

* New expert command ``bzr find-merge-base`` for debugging merges.


Enhancements
************

* Much better merge support.

* merge3 conflicts are now reported with markers like '<<<<<<<'
  (seven characters) which is the same as CVS and pleases things
  like emacs smerge.


Bug Fixes
*********

* ``bzr upgrade`` no longer fails when trying to fix trees that
  mention revisions that are not present.

* Fixed bugs in listing plugins from ``bzr plugins``.

* Fix case of $EDITOR containing options for the editor.

* Fix log -r refusing to show the last revision.
  (Patch from Goffredo Baroncelli.)


Changes
*******

* ``bzr log --show-ids`` shows the revision ids of all parents.

* Externally provided commands on your $BZRPATH no longer need
  to recognize --bzr-usage to work properly, and can just handle
  --help themselves.


Library
*******

* Changed trace messages to go through the standard logging
  framework, so that they can more easily be redirected by
  libraries.



bzr-0.0.6 2005-08-18
####################

New Features
************

* Python plugins, automatically loaded from the directories on
  ``BZR_PLUGIN_PATH`` or ``~/.bzr.conf/plugins`` by default.

* New 'bzr mkdir' command.

* Commit mesage is fetched from an editor if not given on the
  command line; patch from Torsten Marek.

* ``bzr log -m FOO`` displays commits whose message matches regexp
  FOO.

* ``bzr add`` with no arguments adds everything under the current directory.

* ``bzr mv`` does move or rename depending on its arguments, like
  the Unix command.

* ``bzr missing`` command shows a summary of the differences
  between two trees.  (Merged from John Arbash-Meinel.)

* An email address for commits to a particular tree can be
  specified by putting it into .bzr/email within a branch.  (Based
  on a patch from Heikki Paajanen.)


Enhancements
************

* Faster working tree operations.


Changes
*******

* 3rd-party modules shipped with bzr are copied within the bzrlib
  python package, so that they can be installed by the setup
  script without clashing with anything already existing on the
  system.  (Contributed by Gustavo Niemeyer.)

* Moved plugins directory to bzrlib/, so that there's a standard
  plugin directory which is not only installed with bzr itself but
  is also available when using bzr from the development tree.
  ``BZR_PLUGIN_PATH`` and ``DEFAULT_PLUGIN_PATH`` are then added to the
  standard plugins directory.

* When exporting to a tarball with ``bzr export --format tgz``, put
  everything under a top directory rather than dumping it into the
  current directory.   This can be overridden with the ``--root``
  option.  Patch from William Dodé and John Meinel.

* New ``bzr upgrade`` command to upgrade the format of a branch,
  replacing ``bzr check --update``.

* Files within store directories are no longer marked readonly on
  disk.

* Changed ``bzr log`` output to a more compact form suggested by
  John A Meinel.  Old format is available with the ``--long`` or
  ``-l`` option, patched by William Dodé.

* By default the commit command refuses to record a revision with
  no changes unless the ``--unchanged`` option is given.

* The ``--no-plugins``, ``--profile`` and ``--builtin`` command
  line options must come before the command name because they
  affect what commands are available; all other options must come
  after the command name because their interpretation depends on
  it.

* ``branch`` and ``clone`` added as aliases for ``branch``.

* Default log format is back to the long format; the compact one
  is available with ``--short``.


Bug Fixes
*********

* Fix bugs in committing only selected files or within a subdirectory.


bzr-0.0.5  2005-06-15
#####################

Changes
*******

* ``bzr`` with no command now shows help rather than giving an
  error.  Suggested by Michael Ellerman.

* ``bzr status`` output format changed, because svn-style output
  doesn't really match the model of bzr.  Now files are grouped by
  status and can be shown with their IDs.  ``bzr status --all``
  shows all versioned files and unknown files but not ignored files.

* ``bzr log`` runs from most-recent to least-recent, the reverse
  of the previous order.  The previous behaviour can be obtained
  with the ``--forward`` option.

* ``bzr inventory`` by default shows only filenames, and also ids
  if ``--show-ids`` is given, in which case the id is the second
  field.


Enhancements
************

* New 'bzr whoami --email' option shows only the email component
  of the user identification, from Jo Vermeulen.

* New ``bzr ignore PATTERN`` command.

* Nicer error message for broken pipe, interrupt and similar
  conditions that don't indicate an internal error.

* Add ``.*.sw[nop] .git .*.tmp *,v`` to default ignore patterns.

* Per-branch locks keyed on ``.bzr/branch-lock``, available in
  either read or write mode.

* New option ``bzr log --show-ids`` shows revision and file ids.

* New usage ``bzr log FILENAME`` shows only revisions that
  affected that file.

* Changed format for describing changes in ``bzr log -v``.

* New option ``bzr commit --file`` to take a message from a file,
  suggested by LarstiQ.

* New syntax ``bzr status [FILE...]`` contributed by Bartosz
  Oler.  File may be in a branch other than the working directory.

* ``bzr log`` and ``bzr root`` can be given an http URL instead of
  a filename.

* Commands can now be defined by external programs or scripts
  in a directory on $BZRPATH.

* New "stat cache" avoids reading the contents of files if they
  haven't changed since the previous time.

* If the Python interpreter is too old, try to find a better one
  or give an error.  Based on a patch from Fredrik Lundh.

* New optional parameter ``bzr info [BRANCH]``.

* New form ``bzr commit SELECTED`` to commit only selected files.

* New form ``bzr log -r FROM:TO`` shows changes in selected
  range; contributed by John A Meinel.

* New option ``bzr diff --diff-options 'OPTS'`` allows passing
  options through to an external GNU diff.

* New option ``bzr add --no-recurse`` to add a directory but not
  their contents.

* ``bzr --version`` now shows more information if bzr is being run
  from a branch.


Bug Fixes
*********

* Fixed diff format so that added and removed files will be
  handled properly by patch.  Fix from Lalo Martins.

* Various fixes for files whose names contain spaces or other
  metacharacters.


Testing
*******

* Converted black-box test suites from Bourne shell into Python;
  now run using ``./testbzr``.  Various structural improvements to
  the tests.

* testbzr by default runs the version of bzr found in the same
  directory as the tests, or the one given as the first parameter.

* testbzr also runs the internal tests, so the only command
  required to check is just ``./testbzr``.

* testbzr requires python2.4, but can be used to test bzr running
  under a different version.

* Tests added for many other changes in this release.


Internal
********

* Included ElementTree library upgraded to 1.2.6 by Fredrik Lundh.

* Refactor command functions into Command objects based on HCT by
  Scott James Remnant.

* Better help messages for many commands.

* Expose ``bzrlib.open_tracefile()`` to start the tracefile; until
  this is called trace messages are just discarded.

* New internal function ``find_touching_revisions()`` and hidden
  command touching-revisions trace the changes to a given file.

* Simpler and faster ``compare_inventories()`` function.

* ``bzrlib.open_tracefile()`` takes a tracefilename parameter.

* New AtomicFile class.

* New developer commands ``added``, ``modified``.


Portability
***********

* Cope on Windows on python2.3 by using the weaker random seed.
  2.4 is now only recommended.


bzr-0.0.4  2005-04-22
#####################

Enhancements
************

* 'bzr diff' optionally takes a list of files to diff.  Still a bit
  basic.  Patch from QuantumG.

* More default ignore patterns.

* New 'bzr log --verbose' shows a list of files changed in the
  changeset.  Patch from Sebastian Cote.

* Roll over ~/.bzr.log if it gets too large.

* Command abbreviations 'ci', 'st', 'stat', '?' based on a patch
  by Jason Diamon.

* New 'bzr help commands' based on a patch from Denys Duchier.


Changes
*******

* User email is determined by looking at $BZREMAIL or ~/.bzr.email
  or $EMAIL.  All are decoded by the locale preferred encoding.
  If none of these are present user@hostname is used.  The host's
  fully-qualified name is not used because that tends to fail when
  there are DNS problems.

* New 'bzr whoami' command instead of username user-email.


Bug Fixes
*********

* Make commit safe for hardlinked bzr trees.

* Some Unicode/locale fixes.

* Partial workaround for ``difflib.unified_diff`` not handling
  trailing newlines properly.


Internal
********

* Allow docstrings for help to be in PEP0257 format.  Patch from
  Matt Brubeck.

* More tests in test.sh.

* Write profile data to a temporary file not into working
  directory and delete it when done.

* Smaller .bzr.log with process ids.


Portability
***********

* Fix opening of ~/.bzr.log on Windows.  Patch from Andrew
  Bennetts.

* Some improvements in handling paths on Windows, based on a patch
  from QuantumG.


bzr-0.0.3  2005-04-06
#####################

Enhancements
************

* New "directories" internal command lists versioned directories
  in the tree.

* Can now say "bzr commit --help".

* New "rename" command to rename one file to a different name
  and/or directory.

* New "move" command to move one or more files into a different
  directory.

* New "renames" command lists files renamed since base revision.

* New cat command contributed by janmar.

Changes
*******

* .bzr.log is placed in $HOME (not pwd) and is always written in
  UTF-8.  (Probably not a completely good long-term solution, but
  will do for now.)

Portability
***********

* Workaround for difflib bug in Python 2.3 that causes an
  exception when comparing empty files.  Reported by Erik Toubro
  Nielsen.

Internal
********

* Refactored inventory storage to insert a root entry at the top.

Testing
*******

* Start of shell-based black-box testing in test.sh.


bzr-0.0.2.1
###########

Portability
***********

* Win32 fixes from Steve Brown.


bzr-0.0.2  "black cube"  2005-03-31
###################################

Enhancements
************

* Default ignore list extended (see bzrlib/__init__.py).

* Patterns in .bzrignore are now added to the default ignore list,
  rather than replacing it.

* Ignore list isn't reread for every file.

* More help topics.

* Reinstate the 'bzr check' command to check invariants of the
  branch.

* New 'ignored' command lists which files are ignored and why;
  'deleted' lists files deleted in the current working tree.

* Performance improvements.

* New global --profile option.

* Ignore patterns like './config.h' now correctly match files in
  the root directory only.


bzr-0.0.1  2005-03-26
#####################

Enhancements
************

* More information from info command.

* Can now say "bzr help COMMAND" for more detailed help.

* Less file flushing and faster performance when writing logs and
  committing to stores.

* More useful verbose output from some commands.

Bug Fixes
*********

* Fix inverted display of 'R' and 'M' during 'commit -v'.

Portability
***********

* Include a subset of ElementTree-1.2.20040618 to make
  installation easier.

* Fix time.localtime call to work with Python 2.3 (the minimum
  supported).


bzr-0.0.0.69  2005-03-22
########################

Enhancements
************

* First public release.

* Storage of local versions: init, add, remove, rm, info, log,
  diff, status, etc.

..
   vim: tw=74 ft=rst ff=unix<|MERGE_RESOLUTION|>--- conflicted
+++ resolved
@@ -9,8 +9,6 @@
 bzr 2.0rc1
 ##########
 
-<<<<<<< HEAD
-=======
 
 :Codename: no worries
 :2.0rc1: 2009-08-26
@@ -24,7 +22,6 @@
 least six months or until the following stable release (we said
 that previously, but that's worth repeating).
 
->>>>>>> bd04bedd
 Compatibility Breaks
 ********************
 
@@ -42,28 +39,12 @@
 New Features
 ************
 
-<<<<<<< HEAD
-* ``upgrade`` now upgrades dependent branches when a shared repository is
-  specified. It also supports several new options:
-
-  * ``--dry-run`` for showing what will happen
-
-  * ``--clean`` to remove the backup.dir directory on successful completion.
-
-  (Ian Clatworthy)
-=======
 * ``bzr branch --switch`` can now switch the checkout in the current directory
   to the newly created branch. (Lukáš Lalinský)
->>>>>>> bd04bedd
 
 Bug Fixes
 *********
 
-<<<<<<< HEAD
-* Fix a test failure on karmic by making a locale test more robust.
-  (Vincent Ladeuil, #413514)
-
-=======
 * Fetches were being requested in 'groupcompress' order, but weren't
   recombining the groups. Thus they would 'fragment' to get the correct
   order, but not 'recombine' to acutally benefit from it. Until we get
@@ -89,7 +70,6 @@
   fetching only a few hundred bytes at a time.
   (Andrew Bennetts, #402657)
 
->>>>>>> bd04bedd
 Improvements
 ************
 
@@ -315,7 +295,6 @@
   if password authentication is even supported. This fixes a bug where
   users would be prompted for a launchpad password, even though launchpad
   only supports publickey authentication. (John Arbash Meinel, #375867)
->>>>>>> MERGE-SOURCE
 
 * BranchBuilder now accepts timezone to avoid test failures in countries far
   from GMT. (Vincent Ladeuil, #397716)
@@ -10310,4 +10289,14 @@
   diff, status, etc.
 
 ..
-   vim: tw=74 ft=rst ff=unix+   vim: tw=74 ft=rst ff=unix
+
+
+* ``upgrade`` now upgrades dependent branches when a shared repository is
+  specified. It also supports several new options:
+
+  * ``--dry-run`` for showing what will happen
+
+  * ``--clean`` to remove the backup.dir directory on successful completion.
+
+  (Ian Clatworthy)