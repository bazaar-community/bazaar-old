####################
Bazaar Release Notes
####################

2.0.1 (not released)
####################

Compatibility Breaks
********************

New Features
************

Bug Fixes
*********

* ``bzr add`` in a tree that has files with ``\r`` or ``\n`` in the
  filename will issue a warning and skip over those files.
  (Robert Collins, #3918)

* bzr will attempt to authenticate with SSH servers that support
  ``keyboard-interactive`` auth but not ``password`` auth when using
  Paramiko.   (Andrew Bennetts, #433846)

* Fixed fetches from a stacked branch on a smart server that were failing
  with some combinations of remote and local formats.  This was causing
  "unknown object type identifier 60" errors.  (Andrew Bennetts, #427736)

* Fixed ``ObjectNotLocked`` errors when doing some log and diff operations
  on branches via a smart server.  (Andrew Bennetts, #389413)

* Handle things like ``bzr add foo`` and ``bzr rm foo`` when the tree is
  at the root of a drive. ``osutils._cicp_canonical_relpath`` always
  assumed that ``abspath()`` returned a path that did not have a trailing
  ``/``, but that is not true when working at the root of the filesystem.
  (John Arbash Meinel, Jason Spashett, #322807)

* Improve the time for ``bzr log DIR`` for 2a format repositories.
  We had been using the same code path as for <2a formats, which required
  iterating over all objects in all revisions.
  (John Arbash Meinel, #374730)

* Make sure that we unlock the tree if we fail to create a TreeTransform
  object when doing a merge, and there is limbo, or pending-deletions
  directory.  (Gary van der Merwe, #427773)

* Occasional IndexError on renamed files have been fixed. Operations that
  set a full inventory in the working tree will now go via the
  apply_inventory_delta code path which is simpler and easier to
  understand than dirstates set_state_from_inventory method. This may
  have a small performance impact on operations built on _write_inventory,
  but such operations are already doing full tree scans, so no radical
  performance change should be observed. (Robert Collins, #403322)

* Retrieving file text or mtime from a _PreviewTree has good performance when
  there are many changes.  (Aaron Bentley)

* When a file kind becomes unversionable after being added, a sensible
  error will be shown instead of a traceback. (Robert Collins, #438569)

Improvements
************

Documentation
*************

* Improved README. (Ian Clatworthy)

* Improved upgrade documentation for Launchpad branches.
  (Barry Warsaw)

API Changes
***********

Internals
*********

Testing
*******

bzr 2.0.0
#########

:2.0.0: 2009-09-22
:Codename: Instant Karma

This release of Bazaar makes the 2a (previously 'brisbane-core') format
the default when new branches or repositories are created.  This format is
substantially smaller and faster for many operations.  Most of the work in
this release focuses on bug fixes and stabilization, covering both 2a and
previous formats.  (See the Upgrade Guide for information on migrating
existing projects.)

This release also improves the documentation content and presentation,
including adding Windows HtmlHelp manuals.

The Bazaar team decided that 2.0 will be a long-term supported release,
with bugfix-only 2.0.x releases based on it, continuing for at least six
months or until the following stable release.

<<<<<<< HEAD
bzr 2.0.1 (not released yet)
############################

Bug Fixes
*********

* The CHK index pages now use an unlimited cache size. With a limited
  cache and a large project, the random access of chk pages could cause us
  to download the entire cix file many times.
  (John Arbash Meinel, #402623)


bzr 2.0rc2 (not released yet)
#############################
=======
Changes from 2.0.0rc2 to final
******************************

* Officially branded as 2.0.0 rather than 2.0 to clarify between things
  that "want to happen on the 2.0.x stable series" versus things that want
  to "land in 2.0.0". (Changes how bzrlib._format_version_tuple() handles
  micro = 0.) (John Arbash Meinel)

bzr 2.0.0rc2
############

:2.0.0rc2: 2009-09-10
>>>>>>> 1ad037c1

New Features
************

* Added post_commit hook for mutable trees. This allows the keywords
  plugin to expand keywords on files changed by the commit.
  (Ian Clatworthy, #408841)

Bug Fixes
*********

* Bazaar's native protocol code now correctly handles EINTR, which most
  noticeably occurs if you break in to the debugger while connected to a
  bzr+ssh server.  You can now can continue from the debugger (by typing
  'c') and the process continues.  However, note that pressing C-\ in the
  shell may still kill the SSH process, which is bug 162509, so you must
  sent a signal to the bzr process specifically, for example by typing
  ``kill -QUIT PID`` in another shell.  (Martin Pool, #341535)

* ``bzr check`` in pack-0.92, 1.6 and 1.9 format repositories will no
  longer report incorrect errors about ``Missing inventory ('TREE_ROOT', ...)``
  (Robert Collins, #416732)

* ``bzr info -v`` on a 2a format still claimed that it was a "Development
  format" (John Arbash Meinel, #424392)

* ``bzr log stacked-branch`` shows the full log including
  revisions that are in the fallback repository. (Regressed in 2.0rc1).
  (John Arbash Meinel, #419241)

* Clearer message when Bazaar runs out of memory, instead of a ``MemoryError``
  traceback.  (Martin Pool, #109115)

* Conversion to 2a will create a single pack for all the new revisions (as
  long as it ran without interruption). This improves both ``bzr upgrade``
  and ``bzr pull`` or ``bzr merge`` from local branches in older formats.
  The autopack logic that occurs every 100 revisions during local
  conversions was not returning that pack's identifier, which resulted in
  the partial packs created during the conversion not being consolidated
  at the end of the conversion process. (Robert Collins, #423818)

* Fetches from 2a to 2a are now again requested in 'groupcompress' order.
  Groups that are seen as 'underutilized' will be repacked on-the-fly.
  This means that when the source is fully packed, there is minimal
  overhead during the fetch, but if the source is poorly packed the result
  is a fairly well packed repository (not as good as 'bzr pack' but
  good-enough.) (Robert Collins, John Arbash Meinel, #402652)

* Fix a potential segmentation fault when doing 'log' of a branch that had
  ghosts in its mainline.  (Evaluating None as a tuple is bad.)
  (John Arbash Meinel, #419241)

* Fix a segmentation fault when computing the ``merge_sort`` of a graph
  that has a ghost in the mainline ancestry.
  (John Arbash Meinel, #419241)

* ``groupcompress`` sort order is now more stable, rather than relying on
  ``topo_sort`` ordering. The implementation is now
  ``KnownGraph.gc_sort``. (John Arbash Meinel)

* Local data conversion will generate correct deltas. This is a critical
  bugfix vs 2.0rc1, and all 2.0rc1 users should upgrade to 2.0rc2 before
  converting repositories. (Robert Collins, #422849)

* Network streams now decode adjacent records of the same type into a
  single stream, reducing layering churn. (Robert Collins)

* Prevent some kinds of incomplete data from being committed to a 2a
  repository, such as revisions without inventories, a missing chk_bytes
  record for an inventory, or a missing text referenced by an inventory.
  (Andrew Bennetts, #423506, #406687)
  
Documentation
*************

* Fix assertion error about "_remember_remote_is_before" when pushing to
  older smart servers.
  (Andrew Bennetts, #418931)

* Help on hooks no longer says 'Not deprecated' for hooks that are
  currently supported. (Ian Clatworthy, #422415)

* PDF and CHM (Windows HtmlHelp) formats are now supported for the
  user documentation. The HTML documentation is better broken up into
  topics. (Ian Clatworthy)

* The developer and foreign language documents are now separated
  out so that searching in the HTML and CHM files produces more
  useful results. (Ian Clatworthy)

* The main table of contents now provides links to the new Migration Docs
  and Plugins Guide. (Ian Clatworthy)


bzr 2.0.0rc1
############

:Codename: no worries
:2.0.0rc1: 2009-08-26

Compatibility Breaks
********************

* The default format for bzr is now ``2a``. This format brings many
  significant performance and size improvements. bzr can pull from
  any existing repository into a ``2a`` one, but can only transfer
  from ``2a`` into ``rich-root`` repositories. The Upgrade guide
  has more information about this change. (Robert Collins)

* On Windows auto-detection of Putty's plink.exe is disabled.
  Default SSH client for Windows is paramiko. User still can force
  usage of plink if explicitly set environment variable BZR_SSH=plink.
  (#414743, Alexander Belchenko)

New Features
************

* ``bzr branch --switch`` can now switch the checkout in the current directory
  to the newly created branch. (Lukáš Lalinský)

Bug Fixes
*********

* Fetches were being requested in 'groupcompress' order, but weren't
  recombining the groups. Thus they would 'fragment' to get the correct
  order, but not 'recombine' to actually benefit from it. Until we get
  recombining to work, switching to 'unordered' fetches avoids the
  fragmentation. (John Arbash Meinel, #402645)

* Fix a pycurl related test failure on karmic by recognizing an error
  raised by newer versions of pycurl.
  (Vincent Ladeuil, #306264)

* Fix a test failure on karmic by making a locale test more robust.
  (Vincent Ladeuil, #413514)

* Fix IndexError printing CannotBindAddress errors.
  (Martin Pool, #286871)

* Fix "Revision ... not present" errors when upgrading stacked branches,
  or when doing fetches from a stacked source to a stacked target.
  (Andrew Bennetts, #399140)

* ``bzr branch`` of 2a repositories over HTTP is much faster.  bzr now
  batches together small fetches from 2a repositories, rather than
  fetching only a few hundred bytes at a time.
  (Andrew Bennetts, #402657)

Improvements
************

* A better description of the platform is shown in crash tracebacks, ``bzr
  --version`` and ``bzr selftest``.
  (Martin Pool, #409137)

* bzr can now (again) capture crash data through the apport library, 
  so that a single human-readable file can be attached to bug reports.
  This can be disabled by using ``-Dno_apport`` on the command line, or by
  putting ``no_apport`` into the ``debug_flags`` section of
  ``bazaar.conf``.
  (Martin Pool, Robert Collins, #389328)

* ``bzr push`` locally on windows will no longer give a locking error with
  dirstate based formats. (Robert Collins)

* ``bzr shelve`` and ``bzr unshelve`` now work on windows.
  (Robert Collins, #305006)

* Commit of specific files no longer prevents using the the iter_changes
  codepath. On 2a repositories, commit of specific files should now be as
  fast, or slightly faster, than a full commit. (Robert Collins)

* The internal core code that handles specific file operations like
  ``bzr st FILENAME`` or ``bzr commit FILENAME`` has been changed to
  include the parent directories if they have altered, and when a
  directory stops being a directory its children are always included. This
  fixes a number of causes for ``InconsistentDelta`` errors, and permits
  faster commit of specific paths. (Robert Collins, #347649)

Documentation
*************

* New developer documentation for content filtering.
  (Martin Pool)

API Changes
***********

* ``bzrlib.shelf_ui`` has had the ``from_args`` convenience methods of its
  classes changed to manage lock lifetime of the trees they open in a way
  consistent with reader-exclusive locks. (Robert Collins, #305006)

Internals
*********

Testing
*******

bzr 1.18.1
##########

:Codename:     nein nein nein!
:1.18.1:       2009-09-09

This release fixes two small but worthwhile bugs relevant to users on
Microsoft Windows: some commands that failed on with locking errors will
now work, and a bug that caused poor performance after committing a file
with line-ending conversion has now been fixed.  It also fixes a bug in
pushing to older servers.

Bug Fixes
*********

* Fixed a problem where using content filtering and especially end-of-line
  conversion will commit too many copies a file.
  (Martin Pool, #415508)

* Fix assertion error about ``_remember_remote_is_before`` in
  ``set_tags_bytes`` when pushing to older smart servers.  
  (Andrew Bennetts, Alexander Belchenko, #418931)

Improvements
************

* ``bzr push`` locally on Windows will no longer give a locking error with
  dirstate based formats. (Robert Collins)

* ``bzr shelve`` and ``bzr unshelve`` now work on Windows.
  (Robert Collins, #305006)

API Changes
***********

* ``bzrlib.shelf_ui`` has had the ``from_args`` convenience methods of its
  classes changed to manage lock lifetime of the trees they open in a way
  consistent with reader-exclusive locks. (Robert Collins, #305006)

* ``Tree.path_content_summary`` may return a size of None, when called on
  a tree with content filtering where the size of the canonical form
  cannot be cheaply determined.  (Martin Pool)


bzr 1.18
########

Compatibility Breaks
********************

* Committing directly to a stacked branch from a lightweight checkout will
  no longer work. In previous versions this would appear to work but would
  generate repositories with insufficient data to create deltas, leading
  to later errors when branching or reading from the repository.
  (Robert Collins, bug #375013)

New Features
************

Bug Fixes
*********

* Fetching from 2a branches from a version-2 bzr protocol would fail to
  copy the internal inventory pages from the CHK store. This cannot happen
  in normal use as all 2a compatible clients and servers support the
  version-3 protocol, but it does cause test suite failures when testing
  downlevel protocol behaviour. (Robert Collins)

* Fix a test failure on karmic by making a locale test more robust.
  (Vincent Ladeuil, #413514)

* Fixed "Pack ... already exists" error when running ``bzr pack`` on a
  fully packed 2a repository.  (Andrew Bennetts, #382463)

* Further tweaks to handling of ``bzr add`` messages about ignored files.
  (Jason Spashett, #76616)

* Properly handle fetching into a stacked branch while converting the
  data, especially when there are also ghosts. The code was filling in
  parent inventories incorrectly, and also not handling when one of the
  parents was a ghost. (John Arbash Meinel, #402778, #412198)

* ``RemoteStreamSource.get_stream_for_missing_keys`` will fetch CHK
  inventory pages when appropriate (by falling back to the vfs stream
  source).  (Andrew Bennetts, #406686)

* StreamSource generates rich roots from non-rich root sources correctly
  now.  (Andrew Bennetts, #368921)

* When deciding whether a repository was compatible for upgrading or
  fetching, we previously incorrectly checked the default repository
  format for the bzrdir format, rather than the format that was actually
  present on disk.  (Martin Pool, #408824)

Improvements
************

* A better description of the platform is shown in crash tracebacks, ``bzr
  --version`` and ``bzr selftest``.
  (Martin Pool, #409137)

* Cross-format fetches (such as between 1.9-rich-root and 2a) via the
  smart server are more efficient now.  They send inventory deltas rather
  than full inventories.  The smart server has two new requests,
  ``Repository.get_stream_1.19`` and ``Repository.insert_stream_1.19`` to
  support this.  (Andrew Bennetts, #374738, #385826)

* Extracting the full ancestry and computing the ``merge_sort`` is now
  significantly faster. This effects things like ``bzr log -n0``. (For
  example, ``bzr log -r -10..-1 -n0 bzr.dev`` is 2.5s down to 1.0s.
  (John Arbash Meinel)

Documentation
*************

API Changes
***********

Internals
*********

* ``-Dstrict_locks`` can now be used to check that read and write locks
  are treated properly w.r.t. exclusivity. (We don't try to take an OS
  read lock on a file that we already have an OS write lock on.) This is
  now set by default for all tests, if you have a test which cannot be
  fixed, you can use ``self.thisFailsStrictLockCheck()`` as a
  compatibility knob. (John Arbash Meinel)

* InterDifferingSerializer is now only used locally.  Other fetches that
  would have used InterDifferingSerializer now use the more network
  friendly StreamSource, which now automatically does the same
  transformations as InterDifferingSerializer.  (Andrew Bennetts)

* ``KnownGraph`` now has a ``.topo_sort`` and ``.merge_sort`` member which
  are implemented in pyrex and significantly faster. This is exposed along
  with ``CombinedGraphIndex.find_ancestry()`` as
  ``VersionedFiles.get_known_graph_ancestry(keys)``.
  (John Arbash Meinel)

* RemoteBranch.open now honours ignore_fallbacks correctly on bzr-v2
  protocols. (Robert Collins)

* The index code now has some specialized routines to extract the full
  ancestry of a key in a more efficient manner.
  ``CombinedGraphIndex.find_ancestry()``. (Time to get ancestry for
  bzr.dev drops from 1.5s down to 300ms. For OOo from 33s => 10.5s) (John
  Arbash Meinel)

Testing
*******

* Install the test ssl certificate and key so that installed bzr
  can run the https tests. (Denys Duchier, #392401)
  

bzr 1.18rc1
###########

:Codename: little traveller
:1.18:    2009-08-20
:1.18rc1: 2009-08-10

This release of Bazaar marches on towards the 2.0 release in which the 2a
'brisbane-core' format becomes generally recommended.  Most of the work in
this release now focusses on bug fixes and stabilization, covering both 2a
and previous formats.  There is a new text-mode interactive merge feature,
a new guide to migration to 2a format in the user documentation, and
pushing branches to a smart server is now much faster.  

The Bazaar team decided that 2.0 will be a long-term supported release,
with bugfix-only releases based on it continuing for at least six months
or until the following stable release.

There are no changes from 1.18rc1 to 1.18.

New Features
************

* ``bzr merge --interactive`` applies a user-selected portion of the
  merge.  The UI is similar to ``shelve``.  (Aaron Bentley)

* ``bzr reconfigure`` now takes options ``--stacked-on URL`` and
  ``--unstacked`` to change stacking of a branch.
  (Martin Pool, #391411)

Bug Fixes
*********

* Annotating on a stacked branch will now succeed in simple scenarios.
  There are still some complex scenarios where it will fail (bug #399884)
  (John Arbash Meinel, #393366)

* A progress bar is no longer left dangling when ``bzr selftest``
  completes, and the progress bar updates with zero latency so the
  displayed test name is always the one that's actually running.
  (Martin Pool, #123688)

* Authenticating against an ssh server now uses ``auth_none`` to determine
  if password authentication is even supported. This fixes a bug where
  users would be prompted for a launchpad password, even though launchpad
  only supports publickey authentication. (John Arbash Meinel, #375867)

* BranchBuilder now accepts timezone to avoid test failures in countries far
  from GMT. (Vincent Ladeuil, #397716)

* ``bzr commit`` no longer saves the unversioning of missing files until
  the commit has completed on the branch. This means that aborting a
  commit that found a missing file will leave the tree unedited.
  (Robert Collins, #282402)

* ``bzr mv`` no longer takes out branch locks, which allows it to work
  when the branch is readonly. (Robert Collins, #216541)

* ``bzr revert .`` no longer generates an InconsistentDelta error when
  there are missing subtrees. (Robert Collins, #367632)

* ``bzr send`` now generates valid bundles with ``--2a`` formats. However,
  do to internal changes necessary to support this, older clients will
  fail when trying to insert them. For newer clients, the bundle can be
  used to apply the changes to any rich-root compatible format.
  (John Arbash Meinel, #393349)

* Cope with FTP servers that don't support restart/append by falling back
  to reading and then rewriting the whole file, such as TahoeLAFS.  (This
  fallback may be slow for some access patterns.)  (Nils Durner, #294709)

* Encode the paths in ``mbcs`` encoding on Windows when spawning an
  external diff client. This at least allows supporting filenames that are
  not ascii, but are present in the current locale. Ideally we would be
  able to pass the Unicode path, but that would be client dependent.
  (John Arbash Meinel, #382709)

* Fix a compile bug on Solaris having to do with const and
  pointer-to-pointers. (John Arbash Meinel, #408441)

* Fixed a NameError that occurs when merging or pulling from a URL that
  causes a redirection loop when bzr tries to read a URL as a bundle.
  (Andrew Bennetts, #400847)

* Fix ``AttributeError: 'TestUIFactory' object has no attribute 'tick'``
  running send and similar commands on 2a formats.
  (Martin Pool, #408201)
  
* Fix crash in some invocations of ``bzr status`` in format 2a.
  (Martin Pool, #403523)

* Fixed export to existing directory: if directory is empty then export 
  will succeed, otherwise it fails with error.
  (Alexander Belchenko, #406174)

* Fixed spurious "Source branch does not support stacking" warning when
  pushing. (Andrew Bennetts, #388908)

* Fixed spurious transport activity indicator appearing while tests are
  running.  (Martin Pool, #343532)

* Merge now correctly handles empty right-hand revision specs.
  (Aaron Bentley, #333961)

* Renames to lexographically lower basenames in trees that have never been
  committed to will no longer corrupt the dirstate. This was caused by an
  bug in the dirstate update_minimal method. (Robert Collins, #395556)

* Requests for unknown methods no longer cause the smart server to log
  lots of backtraces about ``UnknownSmartMethod``, ``do_chunk`` or
  ``do_end``.  (Andrew Bennetts, #338561)

* Shelve will not shelve the initial add of the tree root.  (Aaron Bentley)

* Streaming from bzr servers where there is a chain of stacked branches
  (A stacked on B stacked on C) will now work. (Robert Collins, #406597)

* The environment variable ``BZR_PROGRESS_BAR`` set to either ``text`` or ``none``
  always forces progress bars either on or off respectively.  Otherwise,
  they're turned on if ``TERM`` is not ``dumb`` and stderr is a terminal.
  bzr always uses the 'text' user interface when run as a command, so
  ``BZR_USE_TEXT_UI`` is no longer needed.
  (Martin Pool, #339385, #387717)

* The optional ``_knit_load_data_pyx`` C extension was never being
  imported.  This caused significant slowdowns when reading data from
  repositories.  (Andrew Bennetts, #405653)
  
* The ``--hardlink`` option to ``branch`` and ``checkout`` is not
  supported at the moment on workingtree formats that can do content
  filtering.  (See <https://bugs.edge.launchpad.net/bzr/+bug/408193>.)
  bzr now says so, rather than just ignoring the option.  (Martin Pool)

* There was a bug in ``osutils.relpath`` that was only triggered on
  Windows. Essentially if you were at the root of a drive, and did
  something to a branch/repo on another drive, we would go into an
  infinite loop while trying to find a 'relative path'.
  (John Arbash Meinel, #394227)

* ``WorkingTree4.unversion`` will no longer fail to unversion ids which
  were present in a parent tree but renamed in the working tree.
  (Robert Collins, #187207)

Improvements
************

* Can now rename/move files even if they have been removed from the inventory.
  (Marius Kruger)

* Pushing branches with tags via ``bzr://`` and ``bzr+ssh://`` is much
  faster, using a new ``Branch.set_tags_bytes`` smart server verb rather
  than VFS methods.  For example, pushes of small branches with tags take
  11 rather than 18 smart server requests.  (Andrew Bennetts, #398608)

* Sending Ctrl-Break on Windows will now drop you into the debugger, in
  the same way that sending Ctrl-\\ does on other platforms.
  (John Arbash Meinel)

Documentation
*************

* Added Bazaar 2.0 Upgrade Guide. (Ian Clatworthy)

API Changes
***********

* ``CLIUIFactory`` is deprecated; use ``TextUIFactory`` instead if you
  need to subclass or create a specific class, or better yet the existing
  ``make_ui_for_terminal``.  ``SilentUIFactory`` is clarified to do no
  user interaction at all, rather than trying to read from stdin but not
  writing any output, which would be strange if reading prompts or
  passwords.  (Martin Pool)

* New TransformPreview.commit() allows committing without a working tree.
  (Aaron Bentley)

* ``pb`` parameter to ``TextTestResult`` is deprecated and ignored.
  (Martin Pool)

* ProgressTasks now prefer to talk direct to their ProgressView not to the
  UIFactory. 
  (Martin Pool)

* ``WorkingTree._check`` now requires a references dict with keys matching
  those returned by ``WorkingTree._get_check_refs``. (Robert Collins)

Internals
*********

* ``CHKInventory.path2id`` uses the parent_id to basename hash to avoid
  reading the entries along the path, reducing work to lookup ids from
  paths. (Robert Collins)

* ``CHKMap.apply_delta`` now raises ``InconsistentDelta`` if a delta adds
  as new a key which was already mapped. (Robert Collins)

* Inventory delta application catches more cases of corruption and can
  prevent corrupt deltas from affecting consistency of data structures on
  disk. (Robert Collins)

* --subunit support now adds timestamps if the subunit version supports
  it. (Robert Collins)

* The Windows all-in-one installer now bundles the PyQt image format
  plugins, which allows previewing more images as part of 'qdiff'.
  (Alexander Belchenko)


Testing
*******

* Merge directive cherrypick tests must use the same root id.
  (Martin Pool, #409684)

* Spurious failure in ``check`` tests on rich-root formats fixed.
  (Martin Pool, #408199)

* The ``bzrlib.tests.TextTestRunner`` will no longer call
  ``countTestsCases`` on the test being run. Progress information is
  instead handled by having the test passed in call ``result.progress``
  before running its contents. This improves the behaviour when using
  ``TextTestRunner`` with test suites that don't support
  ``countTestsCases``. (Robert Collins)


bzr 1.17
########
:Codename: so-late-its-brunch
:1.17rc1: 2009-07-13
:1.17: 2009-07-20


Bazaar continues to blaze a straight and shining path to the 2.0 release and
the elevation of the ``2a`` beta format to the full glory of "supported and
stable".

Highlights in this release include greatly reduced memory consumption during
commits, faster ``ls``, faster ``annotate``, faster network operations if
you're specifying a revision number and the final destruction of those
annoying progress bar artifacts.


Changes from 1.17rc1 to 1.17final
*********************************

* Change an extension to call the python ``frozenset()`` rather than the C
  api ``PyFrozenSet_New``. It turns out that python2.4 did not expose the
  C api. (John Arbash Meinel, #399366)

* Fixes for the Makefile and the rename of ``generate_docs.py`` to
  ``tools/generate_docs.py`` to allow everything to be built on Windows.
  (John Arbash Meinel, #399356)

* ``bzr serve`` once again applies a ``ChrootServer`` to the given
  directory before serving it. (Andrew Bennetts, #400535)


Compatibility Breaks
********************

* ``bzr register-branch`` from the Launchpad plugin now refers to "project"
  instead of "product" which is the correct Launchpad terminology.  The
  --product option is deprecated and users should switch to using --project.
  (Neil Martinsen-Burrell, #238764)


New Features
************

* ``bzr push`` now aborts if uncommitted changes (including pending merges)
  are present in the working tree (if one is present) and no revision is
  specified. The configuration option ``push_strict`` can be used to set the
  default for this behavior.  (Vincent Ladeuil, #284038, #322808, #65286)

* ``bzr revno`` and ``bzr revision-info`` now have a ``--tree`` option to
  show revision info for the working tree instead of the branch.
  (Matthew Fuller, John Arbash Meinel)

* ``bzr send`` now aborts if uncommitted changes (including pending merges)
  are present in the working tree and no revision is specified. The
  configuration option ``send_strict`` can be used to set the default for this
  behavior.
  (Vincent Ladeuil, #206577)

* ``bzr switch --create-branch/-b`` can now be used to create and switch
  to a new branch. Supplying a name without a ``/`` will create the branch
  relative to the existing branch. (similar to how ``bzr switch name``
  works when the branch already exists.) (John Arbash Meinel)


Bug Fixes
*********

* Accept uppercase "Y/N" to prompts such as from break lock. 
  (#335182, Tim Powell, Martin Pool)

* Add documentation about diverged branches and how to fix them in the
  centralized workflow with local commits.  Mention ``bzr help
  diverged-branches`` when a push fails because the branches have
  diverged.  (Neil Martinsen-Burrell, #269477)

* Annotate would sometimes 'latch on' to trivial lines, causing important
  lines to be incorrectly annotated. (John Arbash Meinel, #387952)

* Automatic format upgrades triggered by default stacking policies on a
  1.16rc1 (or later) smart server work again.
  (Andrew Bennetts, #388675)

* Avoid progress bar artifacts being left behind on the screen.
  (Martin Pool, #321935)

* Better message in ``bzr split`` error suggesting a rich root format.
  (Neil Martinsen-Burrell, #220067)

* ``Branch.set_append_revisions_only`` now works with branches on a smart
  server. (Andrew Bennetts, #365865)

* By default, ``bzr branch`` will fail if the target directory exists, but
  does not already have a control directory.  The flag ``--use-existing-dir``
  will allow operation to proceed.  (Alexander Belchenko, #307554)

* ``bzr ls DIR --from-root`` now shows only things in DIR, not everything.
  (Ian Clatworthy)

* Fetch between repositories does not error if they have inconsistent data
  that should be irrelevant to the fetch operation. (Aaron Bentley)

* Fix ``AttributeError`` exception when reconfiguring lightweight checkout 
  of a remote repository.
  (Jelmer Vernooij, #332194)

* Fix bug in decoding v3 smart server messages when receiving multiple
  lots of excess bytes after an end-of-message.
  (Andrew Bennetts)

* Force deletion of readonly files during merge, update and other tree
  transforms.
  (Craig Hewetson, Martin Pool, #218206)

* Force socket shutdown in threaded http test servers to avoid client hangs
  (pycurl).  (Vincent Ladeuil, #383920).

* ``LRUCache`` will maintain the linked list pointers even if a nodes
  cleanup function raises an exception. (John Arbash Meinel, #396838)

* Progress bars are now suppressed again when the environment variable
  ``BZR_PROGRESS_BAR`` is set to ``none``.
  (Martin Pool, #339385)

* Reduced memory consumption during ``bzr commit`` of large files. For
  pre 2a formats, should be down to ~3x the size of a file.
  For ``--2a`` format repositories, it is down to the size of the file
  content plus the size of the compressed text.  Related to bug #109114.
  (John Arbash Meinel)

* Set hidden attribute on .bzr directory below unicode path should never
  fail with error. The operation should succeed even if bzr unable to set 
  the attribute.  (Alexander Belchenko, related to bug #335362).
  
* Stacking will no longer accept requests to stack on the same
  branch/repository. Existing branches that incorrectly reference the same
  repository in a stacking configuration will now raise
  UnstackableLocationError when the branch is opened. This can be fixed by
  removing the stacking location inside ``.bzr/branch``.
  (Robert Collins, #376243)

* The ``log+`` decorator, useful in debugging or profiling, could cause
  "AttributeError: 'list' object has no attribute 'next'".  This is now
  fixed.  The log decorator no longer shows the elapsed time or transfer
  rate because they're available in the log prefixes and the transport
  activity display respectively.
  (Martin Pool, #340347)

* Unshelve works correctly when multiple zero-length files are present on
  the shelf. (Aaron Bentley, #363444)

* Progress bars no longer show the network transport scheme or direction.
  (Martin Pool)

* launchpad-login now respects the 'verbose' option.
  (Jonathan Lange, #217031)


Internals
*********

* ``bzrlib.user_encoding`` is now officially deprecated. It is not
  possible to write a deprecation wrapper, but the variable will be
  removed in the near future. Use ``bzrlib.osutils.get_user_encoding()``
  instead. (Alexander Belchenko)

* Command lookup has had hooks added. ``bzrlib.Command.hooks`` has
  three new hook points: ``get_command``, ``get_missing_command`` and
  ``list_commands``, which allow just-in-time command name provision
  rather than requiring all command names be known a-priori.
  (Robert Collins)

* ``get_app_path`` from win32utils.py now supports REG_EXPAND_SZ data type
  and can read path to wordpad.exe. (Alexander Belchenko, #392046)

* ``graph.KnownGraph`` has been added. This is a class that can give
  answers to ``heads()`` very quickly. However, it has the assumption that
  the whole graph has already been loaded. This is true during
  ``annotate`` so it is used there with good success (as much as 2x faster
  for files with long ancestry and 'cherrypicked' changes.)
  (John Arbash Meinel, Vincent Ladeuil)

* OS file locks are now taken out using ``CreateFile`` rather than
  ``LockFileEx`` on Windows. The locking remains exclusive with
  ``LockFileEx`` but now it also works on older versions of Windows (such
  as Win98). (Martin <gzlist>)

* pack <=> pack fetching is now done via a ``PackStreamSource`` rather
  than the ``Packer`` code. The user visible change is that we now
  properly fetch the minimum number of texts for non-smart fetching.
  (John Arbash Meinel)


* ``VersionedFiles._add_text`` is a new api that lets us insert text into
  the repository as a single string, rather than a list of lines. This can
  improve memory overhead and performance of committing large files.
  (Currently a private api, used only by commit). (John Arbash Meinel)


Improvements
************

* ``bzr annotate`` can now be significantly faster. The time for
  ``bzr annotate NEWS`` is down to 7s from 22s in 1.16. Files with long
  histories and lots of 'duplicate insertions' will be improved more than
  others. (John Arbash Meinel, Vincent Ladeuil)

* ``bzr ls`` is now faster. On OpenOffice.org, the time drops from 2.4
  to 1.1 seconds. The improvement for ``bzr ls -r-1`` is more
  substantial dropping from 54.3 to 1.1 seconds. (Ian Clatworthy)

* Improve "Path(s) are not versioned" error reporting for some commands.
  (Benoît PIERRE)

* Initial commit performance in ``--2a`` repositories has been improved by
  making it cheaper to build the initial CHKMap. (John Arbash Meinel)

* Resolving a revno to a revision id on a branch accessed via ``bzr://``
  or ``bzr+ssh://`` is now much faster and involves no VFS operations.
  This speeds up commands like ``bzr pull -r 123``.  (Andrew Bennetts)

* ``revision-info`` now properly aligns the revnos/revids in the output
  and doesn't traceback when given revisions not in the current branch.
  Performance is also significantly improved when requesting multiple revs
  at once.  (Matthew Fuller, John Arbash Meinel)

* Tildes are no longer escaped by Transports. (Andy Kilner)


Documentation
*************

* Avoid bad text wrapping in generated documentation.  Slightly better
  formatting in the user reference.
  (Martin Pool, #249908)

* Minor clarifications to the help for End-Of-Line conversions.
  (Ian Clatworthy)

API Changes
***********

* Removed overspecific error class ``InvalidProgressBarType``.
  (Martin Pool)

* The method ``ProgressView._show_transport_activity`` is now
  ``show_transport_activity`` because it's part of the contract between
  this class and the UI.  (Martin Pool)


bzr 1.16.1
##########

:Released: 2009-06-26

End user testing of the 2a format revealed two serious bugs. The first,
#365615, caused bzr to raise AbsentContentFactory errors when autopacking.
This meant that commits or pushes to 2a-format repositories failed
intermittently.

The second bug, #390563, caused the smart server to raise AbsentContentFactory
when streaming 2a stacked 2a-format branches. This particularly affected
branches stored on Launchpad in the 2a format.

Both of these bugs cause command failures only, neither of them cause data
corruption or data loss. And, of course, both of these bugs are now fixed.

Bug Fixes
*********

* We now properly request a more minimal set of file texts when fetching
  multiple revisions. (Robert Collins, John Arbash Meinel, #390563)

* Repositories using CHK pages (which includes the new 2a format) will no
  longer error during commit or push operations when an autopack operation
  is triggered. (Robert Collins, #365615)

* ``chk_map.iter_interesting_nodes`` now properly uses the *intersection*
  of referenced nodes rather than the *union* to determine what
  uninteresting pages we still need to look at. Prior to this,
  incrementally pushing to stacked branch would push the minimal data, but
  fetching everything would request extra texts. There are some unhandled
  cases wrt trees of different depths, but this fixes the common cases.
  (Robert Collins, John Arbash Meinel, #390563)

* ``GroupCompress`` repositories now take advantage of the pack hints
  parameter to permit cross-format fetching to incrementally pack the
  converted data. (Robert Collins)

* ``Repository.commit_write_group`` now returns opaque data about what
  was committed, for passing to the ``Repository.pack``. Repositories
  without atomic commits will still return None. (Robert Collins)

* ``Repository.pack`` now takes an optional ``hint`` parameter
  which will support doing partial packs for repositories that can do
  that. (Robert Collins)

* RepositoryFormat has a new attribute 'pack_compresses' which is True
  when doing a pack operation changes the compression of content in the
  repository. (Robert Collins)

* ``StreamSink`` and ``InterDifferingSerialiser`` will call
  ``Repository.pack`` with the hint returned by
  ``Repository.commit_write_group`` if the formats were different and the
  repository can increase compression by doing a pack operation.
  (Robert Collins, #376748)


bzr 1.16
########
:Codename: yesterday-in-california
:1.16rc1: 2009-06-11
:1.16: 2009-06-18

This version of Bazaar contains the beta release of the new ``2a`` repository
format, suitable for testing by fearless, advanced users. This format or an
updated version of it will become the default format in Bazaar 2.0. Please
read the NEWS entry before even thinking about upgrading to the new format.

Also included are speedups for many operations on huge projects, a bug fix for
pushing stacked new stacked branches to smart servers and the usual bevy of
bug fixes and improvements.


Changes from 1.16rc1 to 1.16final
*********************************

* Fix the nested tree flag check so that upgrade from development formats to
  2a can work correctly.
  (Jelmer Vernooij, #388727)

* Automatic format upgrades triggered by default stacking policies on a
  1.16rc1 (or later) smart server work again.
  (Andrew Bennetts, #388675)


Compatibility Breaks
********************

* Display prompt on stderr (instead of stdout) when querying users so
  that the output of commands can be safely redirected.
  (Vincent Ladeuil, #376582)


New Features
************

* A new repository format ``2a`` has been added.  This is a beta release
  of the the brisbane-core (aka group-compress) project.  This format now
  suitable for wider testing by advanced users willing to deal with some
  bugs.  We would appreciate test reports, either positive or negative.
  Format 2a is substantially smaller and faster for many operations on
  many trees.  This format or an updated version will become the default
  in bzr 2.0.

  This is a rich-root format, so this repository format can be used with
  bzr-svn.  Bazaar branches in previous non-rich-root formats can be
  converted (including by merge, push and pull) to format 2a, but not vice
  versa.  We recommend upgrading previous development formats to 2a.

  Upgrading to this format can take considerable time because it expands
  and more concisely repacks the full history.

  If you use stacked branches, you must upgrade the stacked branches
  before the stacked-on branches.  (See <https://bugs.launchpad.net/bugs/374735>)

* ``--development7-rich-root`` is a new dev format, similar to ``--dev6``
  but using a Revision serializer using bencode rather than XML.
  (Jelmer Vernooij, John Arbash Meinel)

* mail_client=claws now supports --body (and message body hooks).  Also uses
  configured from address.  (Barry Warsaw)

Improvements
************


* ``--development6-rich-root`` can now stack. (Modulo some smart-server
  bugs with stacking and non default formats.)
  (John Arbash Meinel, #373455)

* ``--development6-rich-root`` delays generating a delta index for the
  first object inserted into a group. This has a beneficial impact on
  ``bzr commit`` since each committed texts goes to its own group. For
  committing a 90MB file, it drops peak memory by about 200MB, and speeds
  up commit from 7s => 4s. (John Arbash Meinel)

* Numerous operations are now faster for huge projects, i.e. those
  with a large number of files and/or a large number of revisions,
  particularly when the latest development format is used. These
  operations (and improvements on OpenOffice.org) include:

  * branch in a shared repository (2X faster)
  * branch --no-tree (100X faster)
  * diff (2X faster)
  * tags (70X faster)

  (Ian Clatworthy)

* Pyrex version of ``bencode`` support. This provides optimized support
  for both encoding and decoding, and is now found at ``bzrlib.bencode``.
  ``bzrlib.utils.bencode`` is now deprecated.
  (Alexander Belchenko, Jelmer Vernooij, John Arbash Meinel)


Bug Fixes
*********

* Bazaar can now pass attachment files to the mutt email client.
  (Edwin Grubbs, #384158)

* Better message in ``bzr add`` output suggesting using ``bzr ignored`` to
  see which files can also be added.  (Jason Spashett, #76616)

* ``bzr pull -r 123`` from a stacked branch on a smart server no longer fails.
  Also, the ``Branch.revision_history()`` API now works in the same
  situation.  (Andrew Bennetts, #380314)
  
* ``bzr serve`` on Windows no longer displays a traceback simply because a
  TCP client disconnected. (Andrew Bennetts)

* Clarify the rules for locking and fallback repositories. Fix bugs in how
  ``RemoteRepository`` was handling fallbacks along with the
  ``_real_repository``. (Andrew Bennetts, John Arbash Meinel, #375496)

* Fix a small bug with fetching revisions w/ ghosts into a new stacked
  branch. Not often triggered, because it required ghosts to be part of
  the fetched revisions, not in the stacked-on ancestry.
  (John Arbash Meinel)

* Fix status and commit to work with content filtered trees, addressing
  numerous bad bugs with line-ending support. (Ian Clatworthy, #362030)

* Fix problem of "directory not empty" when contending for a lock over
  sftp.  (Martin Pool, #340352)

* Fix rule handling so that eol is optional, not mandatory.
  (Ian Clatworthy, #379370)

* Pushing a new stacked branch to a 1.15 smart server was broken due to a
  bug in the ``BzrDirFormat.initialize_ex`` smart verb.  This is fixed in
  1.16, but required changes to the network protocol, so the
  ``BzrDirFormat.initialize_ex`` verb has been removed and replaced with a
  corrected ``BzrDirFormat.initialize_ex_1.16`` verb.  1.15 clients will
  still work with a 1.16 server as they will fallback to slower (and
  bug-free) methods.
  (Jonathan Lange, Robert Collins, Andrew Bennetts, #385132)

* Reconcile can now deal with text revisions that originated in revisions 
  that are ghosts. (Jelmer Vernooij, #336749)

* Support cloning of branches with ghosts in the left hand side history.
  (Jelmer Vernooij, #248540)

* The ''bzr diff'' now catches OSError from osutils.rmtree and logs a
  helpful message to the trace file, unless the temp directory really was
  removed (which would be very strange).  Since the diff operation has
  succeeded from the user's perspective, no output is written to stderr 
  or stdout.  (Maritza Mendez, #363837)

* Translate errors received from a smart server in response to a
  ``BzrDirFormat.initialize`` or ``BzrDirFormat.initialize_ex`` request.
  This was causing tracebacks even for mundane errors like
  ``PermissionDenied``.  (Andrew Bennetts, #381329)

Documentation
*************

* Added directory structure and started translation of docs in Russian.
  (Alexey Shtokalo, Alexander Iljin, Alexander Belchenko, Dmitry Vasiliev,
  Volodymyr Kotulskyi)

API Changes
***********

* Added osutils.parent_directories(). (Ian Clatworthy)

* ``bzrlib.progress.ProgressBar``, ``ChildProgress``, ``DotsProgressBar``,
  ``TTYProgressBar`` and ``child_progress`` are now deprecated; use
  ``ui_factory.nested_progress_bar`` instead.  (Martin Pool)

* ``graph.StackedParentsProvider`` is now a public API, replacing
  ``graph._StackedParentsProvider``. The api is now considered stable and ready
  for external users. (Gary van der Merwe)

* ``bzrlib.user_encoding`` is deprecated in favor of
  ``get_user_encoding``.  (Alexander Belchenko)

* TreeTransformBase no longer assumes that limbo is provided via disk.
  DiskTreeTransform now provides disk functionality.  (Aaron Bentley)

Internals
*********

* Remove ``weave.py`` script for accessing internals of old weave-format
  repositories.  (Martin Pool)

Testing
*******

* The number of cores is now correctly detected on OSX. (John Szakmeister)

* The number of cores is also detected on Solaris and win32. (Vincent Ladeuil)

* The number of cores is also detected on FreeBSD. (Matthew Fuller)


bzr 1.15
########
:1.15rc1: 2009-05-16
:1.15: 2009-05-22
:1.15.1: 2009-06-09

The smart server will no longer raise 'NoSuchRevision' when streaming content
with a size mismatch in a reconstructed graph search. New command ``bzr
dpush``. Plugins can now define their own annotation tie-breaker when two
revisions introduce the exact same line.

Changes from 1.15.1 to 1.15.2
*****************************

* Use zdll on Windows to build ``_chk_map_pyx`` extension.
  (Alexander Belchenko)

Changes from 1.15final to 1.15.1
*********************************

* Translate errors received from a smart server in response to a
  ``BzrDirFormat.initialize`` or ``BzrDirFormat.initialize_ex`` request.
  This was causing tracebacks even for mundane errors like
  ``PermissionDenied``.  (Andrew Bennetts, #381329)

Changes from 1.15rc1 to 1.15final
*********************************

* No changes

Compatibility Breaks
********************

* ``bzr ls`` is no longer recursive by default. To recurse, use the
  new ``-R`` option. The old ``--non-recursive`` option has been removed.
  If you alias ``ls`` to ``ls -R``, you can disable recursion using
  ``--no-recursive`` instead.  (Ian Clatworthy)

New Features
************

* New command ``bzr dpush`` that can push changes to foreign 
  branches (svn, git) without setting custom bzr-specific metadata.
  (Jelmer Vernooij)

* The new development format ``--development6-rich-root`` now supports
  stacking. We chose not to use a new format marker, since old clients
  will just fail to open stacked branches, the same as if we used a new
  format flag. (John Arbash Meinel, #373455)

* Plugins can now define their own annotation tie-breaker when two revisions
  introduce the exact same line. See ``bzrlib.annotate._break_annotation_tie``
  Be aware though that this is temporary, private (as indicated by the leading
  '_') and a first step to address the problem. (Vincent Ladeuil, #348459)

* New command ``bzr dpush`` that can push changes to foreign 
  branches (svn, git) without setting custom bzr-specific metadata.
  (Jelmer Vernooij)

* ``bzr send`` will now check the ``child_submit_format`` setting in
  the submit branch to determine what format to use, if none was 
  specified on the command-line.  (Jelmer Vernooij)

Improvements
************

* -Dhpss output now includes the number of VFS calls made to the remote
  server. (Jonathan Lange)

* ``--coverage`` works for code running in threads too.
  (Andrew Bennets, Vincent Ladeuil)

* ``bzr pull`` now has a ``--local`` option to only make changes to the
  local branch, and not the bound master branch.
  (Gary van der Merwe, #194716)

* ``bzr rm *`` is now as fast as ``bzr rm * --keep``. (Johan Walles, #180116)

Bug Fixes
*********

* Adding now works properly when path contains a symbolic link.
  (Geoff Bache, #183831)

* An error is now raised for unknown eol values. (Brian de Alwis, #358199)

* ``bzr merge --weave`` will now generate a conflict if one side deletes a
  line, and the other side modifies the line. (John Arbash Meinel, #328171)

* ``bzr reconfigure --standalone`` no longer raises IncompatibleRepositories.
  (Martin von Gagern, #248932)

* ``bzr send`` works to send emails again using MAPI.
  (Neil Martinsen-Burrell, #346998)

* Check for missing parent inventories in StreamSink.  This prevents
  incomplete stacked branches being created by 1.13 bzr:// and
  bzr+ssh:// clients (which have bug #354036).  Instead, the server now
  causes those clients to send the missing records.  (Andrew Bennetts)

* Correctly handle http servers proposing multiple authentication schemes.
  (Vincent Ladeuil, #366107)

* End-Of-Line content filters are now loaded correctly.
  (Ian Clatworthy, Brian de Alwis, #355280)

* Fix a bug in the pure-python ``GroupCompress`` code when handling copies
  longer than 64KiB. (John Arbash Meinel, #364900)

* Fix TypeError in running ``bzr break-lock`` on some URLs.
  (Alexander Belchenko, Martin Pool, #365891)

* Non-recursive ``bzr ls`` now works properly when a path is specified.
  (Jelmer Vernooij, #357863)

* ssh usernames (defined in ~/.ssh/config) are honoured for bzr+ssh connections.
  (Vincent Ladeuil, #367726)

* Several bugs related to unicode symlinks have been fixed and the test suite
  enhanced to better catch regressions for them. (Vincent Ladeuil)

* The smart server will no longer raise 'NoSuchRevision' when streaming
  content with a size mismatch in a reconstructed graph search: it assumes
  that the client will make sure it is happy with what it got, and this
  sort of mismatch is normal for stacked environments.
  bzr 1.13.0/1 will stream from unstacked branches only - in that case not
  getting all the content expected would be a bug. However the graph
  search is how we figured out what we wanted, so a mismatch is both odd
  and unrecoverable without starting over, and starting over will end up
  with the same data as if we just permitted the mismatch. If data is
  gc'd, doing a new search will find only the truncated data, so sending
  only the truncated data seems reasonable. bzr versions newer than this
  will stream from stacked branches and check the stream to find missing
  content in the stacked-on branch, and thus will handle the situation
  implicitly.  (Robert Collins, #360791)

* Upgrading to, or fetching into a 'rich-root' format will now correctly
  set the root data the same way that reconcile does.
  (Robert Collins, #368921)

* Using unicode Windows API to obtain command-line arguments.
  (Alexander Belchenko, #375934)

Documentation
*************

API Changes
***********

* ``InterPackRepo.fetch`` and ``RepoFetcher`` now raise ``NoSuchRevision``
  instead of ``InstallFailed`` when they detect a missing revision.
  ``InstallFailed`` itself has been deleted. (Jonathan Lange)

* Not passing arguments to ``bzrlib.commands.main()`` will now grab the
  arguments from ``osutils.get_unicode_argv()`` which has proper support
  for unicode arguments on windows. Further, the supplied arguments are now 
  required to be unicode strings, rather than user_encoded strings.
  (Alexander Belchenko)

Internals
*********

* ``bzrlib.branch.Branch.set_parent`` is now present on the base branch
  class and will call ``_set_parent_location`` after doing unicode 
  encoding. (Robert Collins)

* ``bzrlib.remote.RemoteBranch._set_parent_location`` will use a new verb
  ``Branch.set_parent_location`` removing further VFS operations.
  (Robert Collins)

* ``bzrlib.bzrdir.BzrDir._get_config`` now returns a ``TransportConfig``
  or similar when the dir supports configuration settings. The base class
  defaults to None. There is a matching new server verb
  ``BzrDir.get-config_file`` to reduce roundtrips for getting BzrDir
  configuration. (Robert Collins)

* ``bzrlib.tests.ExtendedTestResult`` has new methods ``startTests``
  called before the first test is started, ``done`` called after the last
  test completes, and a new parameter ``strict``. (Robert Collins)

* ``-Dhpss`` when passed to bzr will cause a backtrace to be printed when
  VFS operations are started on a smart server repository. This should not
  occur on regular push and pull operations, and is a key indicator for
  performance regressions. (Robert Collins)

* ``-Dlock`` when passed to the selftest (e.g. ``bzr -Dlock selftest``) will
  cause mismatched physical locks to cause test errors rather than just
  reporting to the screen. (Robert Collins)

* -Dprogress will cause pdb to start up if a progress view jumps
  backwards. (Robert Collins)

* Fallback ``CredentialStore`` instances registered with ``fallback=True``
  are now be able to provide credentials if obtaining credentials 
  via ~/.bazaar/authentication.conf fails. (Jelmer Vernooij, 
  Vincent Ladeuil, #321918)

* New hook ``Lock.lock_broken`` which runs when a lock is
  broken. This is mainly for testing that lock/unlock are
  balanced in tests. (Vincent Ladeuil)

* New MergeDirective hook 'merge_request_body' allows hooks to supply or
  alter a body for the message produced by ``bzr send``.

* New smart server verb ``BzrDir.initialize_ex`` which implements a
  refactoring to the core of clone allowing less round trips on new
  branches. (Robert Collins)

* New method ``Tags.rename_revisions`` that can rename revision ids tags
  are pointing at. (Jelmer Vernooij)

* Updated the bundled ``ConfigObj`` library to 4.6.0 (Matt Nordhoff)

Testing
*******

* ``bzr selftest`` will now fail if lock/unlock are not correctly balanced in
  tests. Using ``-Dlock`` will turn the related failures into warnings.
  (Vincent Ladeuil, Robert Collins)

bzr 1.14
########
:Codename: brisbane-core
:1.14rc1: 2009-04-06
:1.14rc2: 2009-04-19
:1.14: 2009-04-28
:1.14.1: 2009-05-01

New formats 1.14 and 1.14-rich-root supporting End-Of-Line (EOL) conversions,
keyword templating (via the bzr-keywords plugin) and generic content filtering.
End-of-line conversion is now supported for formats supporting content
filtering.

Changes from 1.14final to 1.14.1
********************************

* Change api_minimum_version back to api_minimum_version = (1, 13, 0)

Changes from 1.14rc2 to 1.14final
*********************************

* Fix a bug in the pure-python ``GroupCompress`` code when handling copies
  longer than 64KiB. (John Arbash Meinel, #364900)

Changes from 1.14rc1 to 1.14rc2
*******************************

* Fix for bug 358037 Revision not in
  bzrlib.groupcompress.GroupCompressVersionedFiles (Brian de Alwis, 
  John A Meinel)

* Fix for bug 354036 ErrorFromSmartServer - AbsentContentFactory object has no
  attribute 'get_bytes_as' exception while pulling from Launchpad 
  (Jean-Francois Roy, Andrew Bennetts, Robert Collins)

* Fix for bug 355280 eol content filters are never loaded and thus never
  applied (Brian de Alwis, Ian Clatworthy)
 
* bzr.dev -r4280  Change _fetch_uses_deltas = False for CHK repos until we can
  write a better fix. (John Arbash Meinel, Robert Collins)

* Fix for bug 361574 uncommit recommends undefined --levels and -n options
  (Marius Kruger, Ian Clatworthy)

* bzr.dev r4289 as cherrypicked at lp:~spiv/bzr/stacking-cherrypick-1.14 
  (Andrew Bennetts, Robert Collins)

Compatibility Breaks
********************

* A previously disabled code path to accelerate getting configuration
  settings from a smart server has been reinstated. We think this *may*
  cause a incompatibility with servers older than bzr 0.15. We intend
  to issue a point release to address this if it turns out to be a
  problem. (Robert Collins, Andrew Bennetts)

* bzr no longer autodetects nested trees as 'tree-references'.  They
  must now be explicitly added tree references.  At the commandline, use
  join --reference instead of add.  (Aaron Bentley)

* The ``--long`` log format (the default) no longer shows merged
  revisions implicitly, making it consistent with the ``short`` and
  ``line`` log formats.  To see merged revisions for just a given
  revision, use ``bzr log -n0 -rX``. To see every merged revision,
  use ``bzr log -n0``.  (Ian Clatworthy)

New Features
************

* New formats ``1.14`` and ``1.14-rich-root`` supporting End-Of-Line
  (EOL) conversions, keyword templating (via the bzr-keywords plugin)
  and generic content filtering. These formats replace the experimental
  ``development-wt5`` and ``development-wt5-rich-root`` formats
  respectively, but have support for filtered views disabled.
  (Ian Clatworthy)

* New ``mv --auto`` option recognizes renames after they occur.
  (Aaron Bentley)

* ``bzr`` can now get passwords from stdin without requiring a controlling
  terminal (i.e. by redirecting stdin). (Vincent Ladeuil)

* ``bzr log`` now supports filtering of multiple files and directories
  and will show changes that touch any of them. Furthermore,
  directory filtering now shows the changes to any children of that
  directory, not just the directory object itself.
  (Ian Clatworthy, #97715)

* ``bzr shelve`` can now apply changes without storing anything on the
  shelf, via the new --destroy option.  (Aaron Bentley)

* ``bzr send`` now accepts --body to specify an initial message body.
  (Aaron bentley)

* ``bzr xxx --usage`` where xxx is a command now shows a usage
  message and the options without the descriptive help sections
  (like Description and Examples). A message is also given
  explaining how to see the complete help, i.e. ``bzr help xxx``.
  (Ian Clatworthy)

* Content filters can now be used to provide custom conversion
  between the canonical format of content (i.e. as stored) and
  the convenience format of content (i.e. as created in working
  trees). See ``bzr help content-filters`` for further details.
  (Ian Clatworthy, Alexander Belchenko)

* End-of-line conversion is now supported for formats supporting
  content filtering. See ``bzr help eol`` for details.
  (Ian Clatworthy)

* Newly-blessed `join` command allows combining two trees into one.
  (Aaron Bentley)

Improvements
************

* A new format name alias ``default-rich-root`` has been added and
  points at the closest relative of the default format that supports 
  rich roots. (Jelmer Vernooij, #338061)

* Branching from a stacked branch using ``bzr*://`` will now stream
  the data when the target repository does not need topological
  ordering, reducing round trips and network overhead. This uses the
  existing smart server methods added in 1.13, so will work on any
  1.13 or newer server. (Robert Collins, Andrew Bennetts)

* ``bzr cat`` and ``bzr export`` now supports a ``--filters`` option
  that displays/saves the content after content filters are applied.
  (Ian Clatworthy)

* ``bzr ignore`` gives a more informative message when existing
  version controlled files match the ignore pattern. (Neil
  Martinsen-Burrell, #248895)

* ``bzr log`` now has ``--include-merges`` as an alias for ``--levels 0``.
  (Ian Clatworthy)

* ``bzr send`` is faster on repositories with deep histories.
  (Ian Clatworthy)

* IPv6 literals are accepted in URLs.
  (stlman, Martin Pool, Jelmer Vernooij, #165014)

* Progress bars now show the rate of network activity for
  ``bzr+ssh://`` and ``bzr://`` connections.  (Andrew Bennetts)

* Prompt for user names if they are not in the configuration. 
  (Jelmer Vernooij, #256612)

* Pushing to a stacked pack-format branch on a 1.12 or older smart server
  now takes many less round trips.  (Andrew Bennetts, Robert Collins,
  #294479)
  
* Streaming push can be done to older repository formats.  This is
  implemented using a new ``Repository.insert_stream_locked`` RPC.
  (Andrew Bennetts, Robert Collins)

* The "ignoring files outside view: .." message has been re-worded
  to "Ignoring files outside view. View is .." to reduce confusion
  about what was being considered and what was being ignored.
  (Ian Clatworthy)

* The ``long`` log formatter now shows [merge] indicators. If
  only one level of revisions is displayed and merges are found,
  the ``long`` and ``short`` log formatters now tell the user
  how to see the hidden merged revisions.  (Ian Clatworthy)

* The ``brisbane-core`` project has delivered its beta format
  ``development6-rich-root``. This format is suitable for judicious
  testing by early adopters. In particular if you are benchmarking bzr
  performance please be sure to test using this format. At this stage
  more information is best obtained by contacting the Bazaar mailing list
  or IRC channel if you are interested in using this format. We will make
  end user documentation available closer to blessing the format as
  production ready. (Robert Collins, John Arbash Meinel, Ian Clatworthy,
  Vincent Ladeuil, Andrew Bennetts, Martin Pool)

* Tildes are no longer escaped. No more %7Euser/project/branch!
  (Jonathan Lange)

Bug Fixes
*********

* Pushing a new stacked branch will also push the parent inventories for
  revisions at the stacking boundary.  This makes sure that the stacked
  branch has enough data to calculate inventory deltas for all of its
  revisions (without requiring the fallback branch).  This avoids
  "'AbsentContentFactory' object has no attribute 'get_bytes_as'" errors
  when fetching the stacked branch from a 1.13 (or later) smart server.
  This partially fixes #354036.  (Andrew Bennetts, Robert Collins)

* End-Of-Line content filters are now loaded correctly.
  (Ian Clatworthy, Brian de Alwis, #355280)

* Authentication plugins now receive all the parameters from the request
  itself (aka host, port, realm, path, etc). Previously, only the 
  authentication section name, username and encoded password were 
  provided. (Jean-Francois Roy)

* bzr gives a better message if an invalid regexp is passed to ``bzr log
  -m``.  (Anne Mohsen, Martin Pool)

* ``bzr split`` now says "See also: join" (Aaron Bentley, #335015)

* ``bzr version-info`` now works in empty branches. (Jelmer Vernooij,
  #313028)

* Fix "is not a stackable format" error when pushing a
  stackable-format branch with an unstackable-format repository to a
  destination with a default stacking policy.  (Andrew Bennetts)

* Fixed incorrect "Source format does not support stacking" warning
  when pushing to a smart server.  (Andrew Bennetts, #334114)

* Fix 'make check-dist-tarball' failure by converting paths to unicode when
  needed. (Vincent Ladeuil, #355454)

* Fixed "Specified file 'x/y/z' is outside current view: " occurring
  on ``bzr add x/y/z`` in formats supporting views when no view is
  defined.  (Ian Clatworthy, #344708)

* It is no longer possible to fetch between repositories while the
  target repository is in a write group. This prevents race conditions
  that prevent the use of RPC's to perform fetch, and thus allows
  optimising more operations. (Robert Collins, Andrew Bennetts)

* ``merge --force`` works again. (Robert Collins, #342105)

* No more warnings are issued about ``sha`` being deprecated under python-2.6.
  (Vincent Ladeuil, #346593)

* Pushing a new branch to a server that has a stacking policy will now
  upgrade from the local branch format when the stacking policy points at
  a branch which is itself stackable, because we know the client can read
  both branches, we know that the trunk for the project can be read too,
  so the upgrade will not inconvenience users. (Robert Collins, #345169)

* Pushing a new stacked branch will also push the parent inventories for
  revisions at the stacking boundary.  This makes sure that the stacked
  branch has enough data to calculate inventory deltas for all of its
  revisions (without requiring the fallback branch).  This avoids
  "'AbsentContentFactory' object has no attribute 'get_bytes_as'" errors
  when fetching the stacked branch from a 1.13 (or later) smart server.
  This partially fixes #354036.  (Andrew Bennetts, Robert Collins)

* The full test suite is passing again on OSX. Several minor issues (mostly
  test related) have been fixed. (Vincent Ladeuil, #355273).

* The GNU Changelog formatter is slightly improved in the case where
  the delta is empty, and now correctly claims not to support tags.
  (Andrea Bolognani)

* Shelve can now shelve changes to a symlink target.
  (James Westby, #341558)

* The help for the ``info`` command has been corrected.
  (Ian Clatworthy, #351931)

* Upgrade will now use a sensible default format if the source repository
  uses rich roots.  (Jelmer Vernooij, #252908)

Documentation
*************

* Expanded the index of the developer documentation. (Eric Siegerman)

* New topic `bzr help debug-flags`.  (Martin Pool)

* The generated manpage now explicitly lists aliases as commands.
  (James Westby, #336998)

API Changes
***********

* APIs deprecated in 1.6 and previous versions of bzr are now removed.
  (Martin Pool)

* ``CommitReporter`` is no longer called with ``unchanged`` status during
  commit - this was a full-tree overhead that bzr no longer performs.
  (Robert Collins)

* New abstract ``UIFactory`` method ``get_username`` which will be called to 
  obtain the username to use when connecting to remote machines. 
  (Jelmer Vernooij)

* New API ``Inventory.filter()`` added that filters an inventory by
  a set of file-ids so that only those fileids, their parents and
  their children are included.  (Ian Clatworthy)

* New sort order for ``get_record_stream`` ``groupcompress`` which
  sorts optimally for use with groupcompress compressors. (John Arbash
  Meinel, Robert Collins)

* Repository APIs ``get_deltas_for_revisions()`` and
  ``get_revision_delta()`` now support an optional ``specific_fileids``
  parameter. If provided, the deltas are filtered so that only those
  file-ids, their parents and their children are included.
  (Ian Clatworthy)

* The ``get_credentials`` and ``set_credentials`` methods of 
  ``AuthenticationConfig`` now accept an optional realm argument.
  (Jean-Francois Roy)

* The ``pb`` argument to ``fetch()`` is deprecated.
  (Martin Pool)

* The ``Serializer`` class and the serializer ``format registry`` have moved
  from ``bzrlib.xml_serializer`` to ``bzrlib.serializer``. (Jelmer Vernooij)

* The smart server jail now hooks into BzrDir.open to prevent any BzrDir
  that is not inside the backing transport from being opened.  See the
  module documentation for ``bzrlib.smart.request`` for details.
  (Andrew Bennetts, Robert Collins)

* ``Tree.get_symlink_target`` now always returns a unicode string result
  or None. Previously it would return the bytes from reading the link
  which could be in any arbitrary encoding. (Robert Collins)

Testing
*******

* ``bzrlib.tests.TestCase`` now fails the test if its own ``setUp``
  and ``tearDown`` weren't called.  This catches faulty tests that
  forget to upcall when overriding ``setUp`` and ``tearDown``.  Those
  faulty tests were not properly isolated.
  (Andrew Bennetts, Robert Collins)

* Fix test_msgeditor.MsgEditorTest test isolation.
  (Vincent Ladeuil, #347130)

* ``medusa`` is not used anymore as an FTP test server starting with
  python2.6. A new FTP test server based on ``pyftplib`` can be used
  instead. This new server is a soft dependency as medusa which is still
  preferred if both are available (modulo python version).
  (Vincent Ladeuil)

Internals
*********

* Added ``chk_map`` for fast, trie-based storage of tuple to string maps.
  (Robert Collins, John Arbash Meinel, Vincent Ladeuil)

* Added ``bzrlib.chk_map`` for fast, trie-based storage of tuple to string
  maps.  (Robert Collins, John Arbash Meinel, Vincent Ladeuil)

* Added ``bzrlib.inventory_delta`` module.  This will be used for
  serializing and deserializing inventory deltas for more efficient
  streaming on the the network.  (Robert Collins, Andrew Bennetts)

* ``Branch._get_config`` has been added, which splits out access to the
  specific config file from the branch. This is used to let RemoteBranch
  avoid constructing real branch objects to access configuration settings.
  (Robert Collins, Andrew Bennetts)

* ``Branch`` now implements ``set_stacked_on_url`` in the base class as
  the implementation is generic and should impact foreign formats. This
  helps performance for ``RemoteBranch`` push operations to new stacked
  branches. (Robert Collins, Andrew Bennetts)

* ``BtreeIndex._spill_mem_keys_to_disk()`` now generates disk index with
  optmizations turned off. This only has effect when processing > 100,000
  keys during something like ``bzr pack``. (John Arbash Meinel)

* ``bzr selftest`` now accepts ``--subunit`` to run in subunit output
  mode. Requires ``lp:subunit`` installed to work, but is not a hard
  dependency. (Robert Collins)

* ``BzrDir.open_branch`` now takes an optional ``ignore_fallbacks``
  parameter for controlling opening of stacked branches.
  (Andrew Bennetts, Robert Collins)
  
* ``CommitBuilder`` has a new method, ``record_iter_changes`` which works
  in terms of an iter_changes iterator rather than full tree scanning.
  (Robert Collins)

* ``DirState`` can now be passed a custom ``SHA1Provider`` object
  enabling it to store the SHA1 and stat of the canonical (post
  content filtered) form. (Ian Clatworthy)

* New ``assertLength`` method based on one Martin has squirreled away
  somewhere. (Robert Collins, Martin Pool)

* New hook ``BzrDir.pre_open`` which runs before opening ``BzrDir``
  objects, allowing better enforcement of the smart server jail when
  dealing with stacked branches. (Robert Collins, Andrew Bennetts)

* New hook ``RioVersionInfoBuilder.revision``, allowing extra entries 
  to be added to the stanza that is printed for a particular revision.
  (Jelmer Vernooij)

* New repository method ``refresh_data`` to cause any repository to
  make visible data inserted into the repository by a smart server
  fetch operation. (Robert Collins, Andrew Bennetts)

* ``register_filter_stack_map`` now takes an optional fallback parameter,
  a callable to invoke if a preference has a value not in the map
  of filter stacks. This enhancement allows, for example,  bzr-svn to
  handle existing svn properties that define a list of keywords to be
  expanded.  (Ian Clatworthy)

* ``RemoteBranchConfig`` will use a new verb ``Branch.set_config_option``
  to write config settings to smart servers that support this, saving
  5 round trips on the stacked streaming acceptance test.
  (Robert Collins, Andrew Bennetts)

* ``RemoteBranch`` now provides ``_get_config`` for access to just the
  branch specific configuration from a remote server, which uses the 
  already existing ``Branch.get_config_file`` smart verb.
  (Robert Collins, Andrew Bennetts)

* ``RemoteRepository`` will now negatively cache missing revisions during
  ``get_parent_map`` while read-locked. Write-locks are unaffected.
  (Robert Collins, Andrew Bennetts)

* Removed ``InterRemoteToOther``, ``InterOtherToRemote`` and
  ``InterPackToRemotePack`` classes, as they are now unnecessary.
  (Andrew Bennetts)

* ``RepositoryFormat`` as a new attribute ``fast_deltas`` to indicate
  whether the repository can efficiently generate deltas between trees
  regardless of tree size. (Robert Collins)

* ``Repository.iter_files_bytes()`` now properly returns an "iterable of
  byte strings" (aka 'chunked') for the content. It previously was
  returning a plain string, which worked, but performed very poorly when
  building a working tree (file.writelines(str) is very inefficient). This
  can have a large effect on ``bzr checkout`` times. (John Arbash Meinel)

* selftest now supports a --parallel option, with values of 'fork' or
  'subprocess' to run the test suite in parallel. Currently only linux
  machine work, other platforms need patches submitted. (Robert Collins,
  Vincent Ladeuil)

* ``tests.run_suite`` has a new parameter ``suite_decorators``, a list of 
  callables to use to decorate the test suite. Such decorators can add or
  remove tests, or even remote the test suite to another machine if
  desired. (Robert Collins)

* The smart server verb ``Repository.get_parent_map`` can now include
  information about ghosts when the special revision ``include-missing:``
  is in the requested parents map list. With this flag, ghosts are
  included as ``missing:REVISION_ID``. (Robert Collins, Andrew Bennetts)

* ``_walk_to_common_revisions`` will now batch up at least 50
  revisions before calling ``get_parent_map`` on the target,
  regardless of ``InterRepository``.
  (Andrew Bennetts, Robert Collins)

bzr 1.13
########

:Codename: paraskavedekatriaphobia
:1.13: 2009-03-14
:1.13rc1: 2009-03-10
:1.13.1: 2009-03-23
:1.13.2: 2009-04-27

GNU Changelog output can now be produced by ``bzr log --gnu-changelog``.  Debug
flags can now be set in ``~/.bazaar/bazaar.conf``.  Lightweight checkouts and
stacked branches should both be much faster over remote connections.  

Changes From 1.13.1 to 1.13.2
*****************************

A regression was found in the 1.13.1 release. When bzr 1.13.1 and earlier push
a stacked branch they do not take care to push all the parent inventories for
the transferred revisions. This means that a smart server serving that branch
often cannot calculate inventory deltas for the branch (because smart server
does not/cannot open fallback repositories). Prior to 1.13 the server did not
have a verb to stream revisions out of a repository, so that's why this bug has
appeared now.

Bug Fixes
*********

* Fix for bug 354036 ErrorFromSmartServer - AbsentContentFactory object has no
  attribute 'get_bytes_as' exception while pulling from Launchpad 
  (Jean-Francois Roy, Andrew Bennetts, Robert Collins)

Changes From 1.13final to 1.13.1
********************************

A couple regessions where found in the 1.13 release. The pyrex-generated C
extensions are missing from the .tar.gz and .zip files.  Documentation on how
to generate GNU ChangeLogs is wrong.

Bug Fixes
*********

* Change ``./bzr``'s ``_script_version`` to match ./bzrlib/__init__.py
  version_info. (Bob Tanner, Martin Pool, #345232)

* Distribution archives for 1.13 do not contain generated C extension modules
  (Jean-Francois Roy, Bob Tanner, #344465)

* GNU ChangeLog output can now be produced by bzr log --format gnu-changelog is
  incorrect (Deejay, Bob Tanner, Martin Pool, Robert Collins, #343928)

* ``merge --force`` works again. (Robert Collins, #342105)

Changes From 1.13rc1 to 1.13final
*********************************

* Fix "is not a stackable format" error when pushing a
  stackable-format branch with an unstackable-format repository to a
  destination with a default stacking policy.  (Andrew Bennetts)

* Progress bars now show the rate of network activity for
  ``bzr+ssh://`` and ``bzr://`` connections.  (Andrew Bennetts)

Compatibility Breaks
********************

* ``bzr log --line`` now indicates which revisions are merges with
  `[merge]` after the date.  Scripts which parse the output of this
  command may need to be adjusted.
  (Neil Martinsen-Burrell)

New Features
************

* ``bzr reconfigure`` now supports --with-trees and --with-no-trees
  options to change the default tree-creation policy of shared
  repositories.  (Matthew Fuller, Marius Kruger, #145033)

* Debug flags can now be set in ``~/.bazaar/bazaar.conf``.
  (Martin Pool)

* Filtered views provide a mask over the tree so that users can focus
  on a subset of a tree when doing their work. See ``Filtered views``
  in chapter 7 of the User Guide and ``bzr help view`` for details.
  (Ian Clatworthy)

* GNU Changelog output can now be produced by ``bzr log --gnu-changelog``.
  (Andrea Bolognani, Martin Pool)

* The ``-Dmemory`` flag now gives memory information on Windows.
  (John Arbash Meinel)

* Multiple authors for a commit can now be recorded by using the "--author"
  option multiple times. (James Westby, #185772)

* New clean-tree command, from bzrtools.  (Aaron Bentley, Jelmer Vernoij)

* New command ``bzr launchpad-open`` opens a Launchpad web page for that
  branch in your web browser, as long as the branch is on Launchpad at all.
  (Jonathan Lange)

* New API for getting bugs fixed by a revision: Revision.iter_bugs().
  (Jonathan Lange)

Improvements
************

* All bzr ``Hooks`` classes are now registered in
  ``bzrlib.hooks.known_hooks``. This removes the separate list from
  ``bzrlib.tests`` and ensures that all hooks registered there are
  correctly isolated by the test suite (previously
  ``MutableTreeHooks`` were not being isolated correctly). Further, 
  documentation for hooks is now dynamically generated from the
  present HookPoints. ``bzr hooks`` will now also report on all the
  hooks present in the ``bzrlib.hooks.known_hooks`` registry.
  (Robert Collins)

* ``bzr add`` no longer prints ``add completed`` on success. Failure
  still prints an error message. (Robert Collins)

* ``bzr branch`` now has a ``--no-tree`` option which turns off the
  generation of a working tree in the new branch.
  (Daniel Watkins, John Klinger, #273993)

* Bazaar will now point out ``bzr+ssh://`` to the user when they 
  use ssh://. (Jelmer Vernooij, #330535)

* ``bzr -v info`` now omits the number of committers branch statistic,
  making it many times faster for large projects. To include that
  statistic in the output, use ``bzr -vv info``.
  (Ian Clatworthy)

* ``bzr push`` to a ``bzr`` url (``bzr://``, ``bzr+ssh://`` etc) will
  stream if the server is version 1.13 or greater, reducing roundtrips
  significantly. (Andrew Bennetts, Robert Collins)

* Lightweight Checkouts and Stacked Branches should both be much
  faster over remote connections. Building the working tree now
  batches up requests into approx 5MB requests, rather than a separate
  request for each file. (John Arbash Meinel)

* Support for GSSAPI authentication when using HTTP or HTTPS. 
  (Jelmer Vernooij)

* The ``bzr shelve`` prompt now includes a '?' help option to explain the
  short options better. (Daniel Watkins, #327429)

* ``bzr lp-open`` now falls back to the push location if it cannot find a
  public location. (Jonathan Lange, #332372)

* ``bzr lp-open`` will try to find the Launchpad URL for the location
  passed on the command line. This makes ``bzr lp-open lp:foo`` work as
  expected. (Jonathan Lange, #332705)

* ``bzr send`` now supports MH-E via ``emacsclient``. (Eric Gillespie)

Bug Fixes
*********

* Allows ``bzr log <FILE>`` to be called in an empty branch without
  backtracing. (Vincent Ladeuil, #346431)

* Bazaar now gives a better message including the filename if it's
  unable to read a file in the working directory, for example because
  of a permission error.  (Martin Pool, #338653)

* ``bzr cat -r<old> <path>`` doesn't traceback anymore when <path> has a
  file id in the working tree different from the one in revision <old>.
  (Vincent Ladeuil, #341517, #253806)

* ``bzr send`` help is more specific about how to apply merge
  directives.  (Neil Martinsen-Burrell, #253470)

* ``bzr missing`` now uses ``Repository.get_revision_delta()`` rather
  than fetching trees and determining a delta itself. (Jelmer
  Vernooij, #315048)

* ``bzr push`` to a smart server no longer causes "Revision
  {set([('null:',)])} not present ..." errors when the branch has
  multiple root revisions. (Andrew Bennetts, #317654)

* ``bzr shelve`` now properly handle patches with no terminating newline.
  (Benoît PIERRE, #303569)

* ``bzr unshelve`` gives a more palatable error if passed a non-integer
  shelf id. (Daniel Watkins)

* Export now handles files that are not present in the tree.
  (James Westby, #174539)

* Fixed incorrect "Source format does not support stacking" warning
  when pushing to a smart server.  (Andrew Bennetts, #334114)
  
* Fixed "sprout() got an unexpected keyword argument 'source_branch'"
  error branching from old repositories.
  (Martin Pool, #321695)

* Make ``bzr push --quiet <non-local location>`` less chatty.
  (Kent Gibson, #221461)

* Many Branch hooks would not fire with ``bzr://`` and ``bzr+ssh://``
  branches, and this was not noticed due to a bug in the test logic
  for branches. This is now fixed and a test added to prevent it
  reoccuring. (Robert Collins, Andrew Bennetts)

* Restore the progress bar on Windows. We were disabling it when TERM
  wasn't set, but Windows doesn't set TERM. (Alexander Belchenko,
  #334808)

* ``setup.py build_ext`` now gives a proper error when an extension
  fails to build. (John Arbash Meinel)

* Symlinks to non ascii file names are now supported.
  (Robert Collins, Vincent Ladeuil, #339055, #272444)    

* Under rare circumstances (aka nobody reported a bug about it), the ftp
  transport could revert to ascii mode. It now stays in binary mode except
  when needed.  (Vincent Ladeuil)

* Unshelve does not generate warnings about progress bars.
  (Aaron Bentley, #328148)

* shelve cleans up properly when unversioned files are specified.
  (Benoît Pierre, Aaron Bentley)

Documentation
*************

* Added ``Organizing your workspace`` to the User Guide appendices,
  summarizing some common ways of organizing trees, branches and
  repositories and the processes/workflows implied/enabled by each.
  (Ian Clatworthy)

* Hooks can now be self documenting. ``bzrlib.hooks.Hooks.create_hook``
  is the entry point for this feature. (Robert Collins)

* The documentation for ``shelve`` and ``unshelve`` has been clarified.
  (Daniel Watkins, #327421, #327425)

API Changes
***********

* ``bzr selftest`` now fails if the bazaar sources contain trailing
  whitespace, non-unix style line endings and files not ending in a
  newline. About 372 files and 3243 lines with trailing whitespace was
  updated to comply with this. The code already complied with the other
  criteria, but now it is enforced. (Marius Kruger)

* ``bzrlib.branch.PushResult`` was renamed to 
  ``bzrlib.branch.BranchPushResult``. (Jelmer Vernooij)

* ``Branch.fetch`` and ``Repository.fetch`` now return None rather
  than a count of copied revisions and failed revisions. A while back
  we stopped ever reporting failed revisions because we started
  erroring instead, and the copied revisions count is not used in the
  UI at all - indeed it only reflects the repository status not
  changes to the branch itself. (Robert Collins)

* ``Inventory.apply_delta`` now raises an AssertionError if a file-id
  appears multiple times within the delta. (Ian Clatworthy)

* MutableTree.commit now favours the "authors" argument, with the old
  "author" argument being deprecated.

* Remove deprecated EmptyTree.  (Martin Pool)

* ``Repository.fetch`` now accepts an optional ``fetch_spec``
  parameter.  A ``SearchResult`` or ``MiniSearchResult`` may be passed
  to ``fetch_spec`` instead of a ``last_revision`` to specify exactly
  which revisions to fetch. (Andrew Bennetts)

* ``RepositoryAcquisitionPolicy.acquire_repository`` now returns a
  tuple of ``(repository, is_new_flag)``, rather than just the
  repository.  (Andrew Bennetts)

* Revision.get_apparent_author() is now deprecated, replaced by
  Revision.get_apparent_authors(), which returns a list. The former
  now returns the first item that would be returned from the second.

* The ``BranchBuilder`` test helper now accepts a ``timestamp``
  parameter to ``build_commit`` and ``build_snapshot``.  (Martin Pool)

* The ``_fetch_*`` attributes on ``Repository`` are now on
  ``RepositoryFormat``, more accurately reflecting their intent (they
  describe a disk format capability, not state of a particular
  repository of that format). (Robert Collins)

Internals
*********

* Branching from a non-stacked branch on a smart protocol is now
  free of virtual file system methods.
  (Robert Collins, Andrew Bennetts)

* Branch and Repository creation on a bzr+ssh://server are now done
  via RPC calls rather than VFS calls, reducing round trips for
  pushing new branches substantially. (Robert Collins)

* ``Branch.clone`` now takes the ``repository_policy`` formerly used
  inside ``BzrDir.clone_on_transport``, allowing stacking to be
  configured before the branch tags and revision tip are set. This
  fixes a race condition cloning stacked branches that would cause
  plugins to have hooks called on non-stacked instances.
  (Robert Collins, #334187)

* ``BzrDir.cloning_metadir`` now has a RPC call. (Robert Collins)

* ``BzrDirFormat.__str__`` now uses the human readable description
  rather than the sometimes-absent disk label. (Robert Collins)

* ``bzrlib.fetch`` is now composed of a sender and a sink component
  allowing for decoupling over a network connection. Fetching from
  or into a RemoteRepository with a 1.13 server will use this to
  stream the operation.
  (Andrew Bennetts, Robert Collins)

* ``bzrlib.tests.run_suite`` accepts a runner_class parameter
  supporting the use of different runners. (Robert Collins)

* Change how file_ids and revision_ids are interned as part of
  inventory deserialization. Now we use the real ``intern()``, rather
  than our own workaround that would also cache a Unicode copy of the
  string, and never emptied the cache. This should slightly reduce
  memory consumption. (John Arbash Meinel)

* New branch method ``create_clone_on_transport`` that returns a
  branch object. (Robert Collins)

* New hook Commands['extend_command'] to allow plugins to access a
  command object before the command is run (or help generated from
  it), without overriding the command. (Robert Collins)

* New version of the ``BzrDir.find_repository`` verb supporting
  ``_network_name`` to support removing more _ensure_real calls.
  (Robert Collins)

* ``RemoteBranchFormat`` no longer claims to have a disk format string.
  (Robert Collins)

* ``Repository`` objects now have ``suspend_write_group`` and
  ``resume_write_group`` methods.  These are currently only useful
  with pack repositories. (Andrew Bennetts, Robert Collins)

* ``BzrDirFormat``, ``BranchFormat`` and ``RepositoryFormat`` objects
  now have a ``network_name`` for passing the format across RPC calls.
  (Robert Collins, Andrew Bennetts)

* ``RepositoryFormat`` objects now all have a new attribute
  ``_serializer`` used by fetch when reserialising is required.
  (Robert Collins, Andrew Bennetts)

* Some methods have been pulled up from ``BzrBranch`` to ``Branch``
  to aid branch types that are not bzr branch objects (like
  RemoteBranch). (Robert Collins, Andrew Bennetts)

* Test adaptation has been made consistent throughout the built in
  tests. ``TestScenarioApplier``, ``multiply_tests_from_modules``,
  ``adapt_tests``, ``adapt_modules`` have all been deleted. Please
  use ``multiply_tests``, or for lower level needs ``apply_scenarios``
  and ``apply_scenario``. (Robert Collins)

* ``TestSkipped`` is now detected by TestCase and passed to the
  ``TestResult`` by calling ``addSkip``. For older TestResult objects,
  where ``addSkip`` is not available, ``addError`` is still called.
  This permits test filtering in subunit to strip out skipped tests
  resulting in a faster fix-shrink-list-run cycle. This is compatible
  with the testtools protocol for skips. (Robert Collins)

* The ``_index`` of ``KnitVersionedFiles`` now supports the ability
  to scan an underlying index that is going to be incorporated into
  the ``KnitVersionedFiles`` object, to determine if it has missing
  delta references. The method is ``scan_unvalidated_index``.
  (Andrew Bennetts, Robert Collins)

* There is a RemoteSink object which handles pushing to smart servers.
  (Andrew Bennetts, Robert Collins)

* ``TransportTraceDecorator`` now logs ``put_bytes_non_atomic`` and
  ``rmdir`` calls. (Robert Collins)

* ``VersionedFiles`` record adapters have had their signature change
  from ``(record, record.get_bytes_as(record.storage_kind))`` to
  ``(record)`` reducing excess duplication and allowing adapters
  to access private data in record to obtain content more
  efficiently. (Robert Collins)

* We no longer probe to see if we should create a working tree during
  clone if we cannot get a local_abspath for the new bzrdir.
  (Robert Collins)


bzr 1.12
########

:Codename: 1234567890
:1.12: 2009-02-13
:1.12rc1: 2009-02-10

This release of Bazaar contains many improvements to the speed,
documentation and functionality of ``bzr log`` and the display of logged
revisions by ``bzr status``.  bzr now also gives a better indication of
progress, both in the way operations are drawn onto a text terminal, and
by showing the rate of network IO.

Changes from RC1 to Final
*************************

* ``bzr init --development-wt5[-rich-root]`` would fail because of
  circular import errors. (John Arbash Meinel, #328135)

* Expanded the help for log and added a new help topic called
  ``log-formats``.  (Ian Clatworthy)

Compatibility Breaks
********************

* By default, ``bzr status`` after a merge now shows just the pending
  merge tip revisions. This improves the signal-to-noise ratio after
  merging from trunk and completes much faster. To see all merged
  revisions, use the new ``-v`` flag.  (Ian Clatworthy)

* ``bzr log --line`` now shows any tags after the date and before
  the commit message. If you have scripts which parse the output
  from this command, you may need to adjust them accordingly.
  (Ian Clatworthy)

* ``bzr log --short`` now shows any additional revision properties
  after the date and before the commit message.  Scripts that parse 
  output of the log command in this situation may need to adjust.
  (Neil Martinsen-Burrell)

* The experimental formats ``1.12-preview`` and ``1.12-preview-rich-root``
  have been renamed ``development-wt5`` and ``development-wt5-rich-root``
  respectively, given they are not ready for release in 1.12.
  (Ian Clatworthy)

* ``read_bundle_from_url`` has been deprecated. (Vincent Ladeuil)

New Features
************

* Add support for filtering ``bzr missing`` on revisions.  Remote revisions
  can be filtered using ``bzr missing -r -20..-10`` and local revisions can
  be filtered using ``bzr missing --my-revision -20..-10``.
  (Marius Kruger)

* ``bzr log -p`` displays the patch diff for each revision.
  When logging a file, the diff only includes changes to that file.
  (Ian Clatworthy, #202331, #227335)

* ``bzr log`` supports a new option called ``-n N`` or ``--level N``.
  A value of 0 (zero) means "show all nested merge revisions" while
  a value of 1 (one) means "show just the top level". Values above
  1 can be used to see a limited amount of nesting. That can be
  useful for seeing the level or two below PQM submits for example.
  To force the ``--short`` and ``--line`` formats to display all nested
  merge revisions just like ``--long`` does by default, use a command
  like ``bzr log --short -n0``. To display just the mainline using
  ``--long`` format, ``bzr log --long -n1``.
  (Ian Clatworthy)

Improvements
************

* ``bzr add`` more clearly communicates success vs failure.
  (Daniel Watkins)

* ``bzr init`` will now print a little less verbose output.
  (Marius Kruger)

* ``bzr log`` is now much faster in many use cases, particularly
  at incrementally displaying results and filtering by a
  revision range. (Ian Clatworthy)

* ``bzr log --short`` and ``bzr log --line`` now show tags, if any,
  for each revision. The tags are shown comma-separated inside
  ``{}``. For short format, the tags appear at the end of line
  before the optional ``[merge]`` indicator. For line format,
  the tags appear after the date. (Ian Clatworthy)

* Progress bars now show the rate of activity for some sftp 
  operations, and they are drawn different.  (Martin Pool, #172741)

* Progress bars now show the rate of activity for urllib and pycurl based
  http client implementations. The operations are tracked at the socket
  level for better precision.
  (Vincent Ladeuil)

* Rule-based preferences can now accept multiple patterns for a set of
  rules.  (Marius Kruger)

* The ``ancestor:`` revision spec will now default to referring to the
  parent of the branch if no other location is given.
  (Daniel Watkins, #198417)

* The debugger started as a result of setting ``$BZR_PDB`` works
  around a bug in ``pdb``, http://bugs.python.org/issue4150.  The bug
  can cause truncated tracebacks in Python versions before 2.6.
  (Andrew Bennetts)

* VirtualVersionedFiles now implements
  ``iter_lines_added_or_present_in_keys``. This allows the creation of 
  new branches based on stacked bzr-svn branches. (#311997)

Bug Fixes
*********

* ``bzr annotate --show-ids`` doesn't give a backtrace on empty files
  anymore.
  (Anne Mohsen, Vincent Ladeuil, #314525)

* ``bzr log FILE`` now correctly shows mainline revisions merging
  a change to FILE when the ``--short`` and ``--line`` log formats
  are used. (Ian Clatworthy, #317417)

* ``bzr log -rX..Y FILE`` now shows the history of FILE provided
  it existed in Y or X, even if the file has since been deleted or
  renamed. If no range is given, the current/basis tree and
  initial tree are searched in that order. More generally, log
  now interprets filenames in their historical context.
  (Ian Clatworthy, #175520)

* ``bzr status`` now reports nonexistent files and continues, then
  errors (with code 3) at the end.  (Karl Fogel, #306394)

* Don't require the present compression base in knits to be the same
  when adding records in knits. (Jelmer Vernooij, #307394)

* Fix a problem with CIFS client/server lag on Windows colliding with
  an invariant-per-process algorithm for generating AtomicFile names
  (Adrian Wilkins, #304023)

* Many socket operations now handle EINTR by retrying the operation.
  Previously EINTR was treated as an unrecoverable failure.  There is
  a new ``until_no_eintr`` helper function in ``bzrlib.osutils``.
  (Andrew Bennetts)

* Support symlinks with non-ascii characters in the symlink filename.
  (Jelmer Vernooij, #319323)

* There was a bug in how we handled resolving when a file is deleted
  in one branch, and modified in the other. If there was a criss-cross
  merge, we would cause the deletion to conflict a second time.
  (Vincent Ladeuil, John Arbash Meinel)

* There was another bug in how we chose the correct intermediate LCA in
  criss-cross merges leading to several kind of changes be incorrectly
  handled.
  (John Arbash Meinel, Vincent Ladeuil)

* Unshelve now handles deleted paths without crashing. (Robert Collins)

Documentation
*************

* Improved plugin developer documentation.  (Martin Pool)

API Changes
***********

* ``ProgressBarStack`` is deprecated; instead use
  ``ui_factory.nested_progress_bar`` to create new progress bars.
  (Martin Pool)

* ForeignVcsMapping() now requires a ForeignVcs object as first
  argument. (Jelmer Vernooij)

* ForeignVcsMapping.show_foreign_revid() has been moved to
  ForeignVcs. (Jelmer Vernooij)

* ``read_bundle_from_url`` is deprecated in favor of
  ``read_mergeable_from_url``.  (Vincent Ladeuil)

* Revision specifiers are now registered in
  ``bzrlib.revisionspec.revspec_registry``, and the old list of 
  revisionspec classes (``bzrlib.revisionspec.SPEC_TYPES``) has been
  deprecated. (Jelmer Vernooij, #321183)

* The progress and UI classes have changed; the main APIs remain the
  same but code that provides a new UI or progress bar class may
  need to be updated.  (Martin Pool)

Internals
*********

* Default User Interface (UI) is CLIUIFactory when bzr runs in a dumb
  terminal. It is sometimes desirable do override this default by forcing
  bzr to use TextUIFactory. This can be achieved by setting the
  BZR_USE_TEXT_UI environment variable (emacs shells, as opposed to
  compile buffers, are such an example).
  (Vincent Ladeuil)

* New API ``Branch.iter_merge_sorted_revisions()`` that iterates over
  ``(revision_id, depth, revno, end_of_merge)`` tuples.
  (Ian Clatworthy)

* New ``Branch.dotted_revno_to_revision_id()`` and
  ``Branch.revision_id_to_dotted_revno()`` APIs that pick the most
  efficient way of doing the mapping.
  (Ian Clatworthy)

* Refactor cmd_serve so that it's a little easier to build commands that
  extend it, and perhaps even a bit easier to read.  (Jonathan Lange)

* ``TreeDelta.show()`` now accepts a ``filter`` parameter allowing log
  formatters to retrict the output.
  (Vincent Ladeuil)


bzr 1.11
########

:Codename: "Eyes up!"
:Released: 2009-01-19

This first monthly release of Bazaar for 2009 improves Bazaar's operation
in Windows, Mac OS X, and other situations where file names are matched
without regard to capitalization: Bazaar tries to match the case of an
existing file.  This release of Bazaar also improves the efficiency of
Tortoise Windows Shell integration and lets it work on 64-bit platforms.

The UI through which Bazaar supports historic formats has been improved,
so 'bzr help formats' now gives a simpler and shorter list, with clear
advice.

This release also fixes a number of bugs, particularly a glitch that can
occur when there are concurrent writes to a pack repository.

Bug Fixes
*********

* Fix failing test when CompiledChunksToLines is not available.
  (Vincent Ladeuil)

* Stacked branches don't repeatedly open their transport connection.
  (John Arbash Meinel)



bzr 1.11rc1
###########

:Codename: "Eyes up!"
:Released: 2009-01-09

Changes
*******

* Formats using Knit-based repository formats are now explicitly
  marked as deprecated. (Ian Clatworthy)

New Features
************

* Add support for `bzr tags -r 1..2`, that is we now support showing
  tags applicable for a specified revision range. (Marius Kruger)

* ``authentication.conf`` now accepts pluggable read-only credential
  stores. Such a plugin (``netrc_credential_store``) is now included,
  handles the ``$HOME/.netrc`` file and can server as an example to
  implement other plugins.
  (Vincent Ladeuil)

* ``shelve --list`` can now be used to list shelved changes.
  (Aaron Bentley)

Improvements
************

* Add trailing slash to directories in all output of ``bzr ls``, except
  ``bzr ls --null``. (Gordon P. Hemsley, #306424)

* ``bzr revision-info`` now supports a -d option to specify an
  alternative branch. (Michael Hudson)

* Add connection to a C++ implementation of the Windows Shell Extension
  which is able to fully replace the current Python implemented one.
  Advantages include 64bit support and reduction in overhead for
  processes which drag in shell extensions.
  (Mark Hammond)

* Support the Claws mail client directly, rather than via
  xdg-email. This prevents the display of an unnecessary modal
  dialog in Claws, informing the user that a file has been
  attached to the message, and works around bug #291847 in
  xdg-utils which corrupts the destination address.

* When working on a case-insensitive case-preserving file-system, as
  commonly found with Windows, bzr will often ignore the case of the
  arguments specified by the user in preference to the case of an existing
  item on the file-system or in the inventory to help prevent
  counter-intuitive behaviour on Windows. (Mark Hammond)

Bug Fixes
*********
  
* Allow BzrDir implementation to implement backing up of 
  control directory. (#139691)

* ``bzr push`` creating a new stacked branch will now only open a
  single connection to the target machine. (John Arbash Meinel)

* Don't call iteritems on transport_list_registry, because it may
  change during iteration.  (Martin Pool, #277048)

* Don't make a broken branch when pushing an unstackable-format branch
  that's in a stackable shared repository to a location with default
  stack-on location.  (Andrew Bennetts, #291046)

* Don't require embedding user in HTTP(S) URLs do use authentication.conf.
  (Ben Jansen, Vincent Ladeuil, #300347)

* Fix a problem with CIFS client/server lag on windows colliding with
  an invariant-per-process algorithm for generating AtomicFile names
  (Adrian Wilkins, #304023)

* Fix bogus setUp signature in UnavailableFTPServer.
  (Gary van der Merwe, #313498)

* Fix compilation error in ``_dirstate_helpers_c`` on SunOS/Solaris.
  (Jari Aalto)

* Fix SystemError in ``_patiencediff_c`` module by calling
  PyErr_NoMemory() before returning NULL in PatienceSequenceMatcher_new.
  (Andrew Bennetts, #303206)

* Give proper error message for diff with non-existent dotted revno.
  (Marius Kruger, #301969)

* Handle EACCES (permission denied) errors when launching a message
  editor, and emit warnings when a configured editor cannot be
  started. (Andrew Bennetts)

* ``$HOME/.netrc`` file is now recognized as a read-only credential store
  if configured in ``authentication.conf`` with 'password_encoding=netrc'
  in the appropriate sections.
  (Vincent Ladeuil, #103029)

* Opening a stacked branch now properly shares the connection, rather
  than opening a new connection for the stacked-on branch.
  (John Arbash meinel)

* Preserve transport decorators while following redirections.
  (Vincent Ladeuil, #245964, #270863)

* Provides a finer and more robust filter for accepted redirections.
  (Vincent Ladeuil, #303959, #265070)

* ``shelve`` paths are now interpreted relative to the current working
  tree.  (Aaron Bentley)

* ``Transport.readv()`` defaults to not reading more than 100MB in a
  single array. Further ``RemoteTransport.readv`` sets this to 5MB to
  work better with how it splits its requests.
  (John Arbash Meinel, #303538)

* Pack repositories are now able to reload the pack listing and retry
  the current operation if another action causes the data to be
  repacked.  (John Arbash Meinel, #153786)

* ``pull -v`` now respects the log_format configuration variable.
  (Aaron Bentley)

* ``push -v`` now works on non-initial pushes.  (Aaron Bentley)

* Use the short status format when the short format is used for log.
  (Vincent Ladeuil, #87179)

* Allow files to be renamed or moved via remove + add-by-id. (Charles
  Duffy, #314251)

Documentation
*************

* Improved the formats help topic to explain why multiple formats
  exist and to provide guidelines in selecting one. Introduced
  two new supporting help topics: current-formats and other-formats.
  (Ian Clatworthy)

API Changes
***********

* ``LRUCache(after_cleanup_size)`` was renamed to
  ``after_cleanup_count`` and the old name deprecated. The new name is
  used for clarity, and to avoid confusion with
  ``LRUSizeCache(after_cleanup_size)``. (John Arbash Meinel)

* New ``ForeignRepository`` base class, to help with foreign branch 
  support (e.g. svn).  (Jelmer Vernooij)

* ``node_distances`` and ``select_farthest`` can no longer be imported
  from ``bzrlib.graph``.  They can still be imported from
  ``bzrlib.deprecated_graph``, which has been the preferred way to
  import them since before 1.0.  (Andrew Bennetts)
  
* The logic in commit now delegates inventory basis calculations to
  the ``CommitBuilder`` object; this requires that the commit builder
  in use has been updated to support the new ``recording_deletes`` and
  ``record_delete`` methods. (Robert Collins)

Testing
*******

* An HTTPS server is now available (it requires python-2.6). Future bzr
  versions will allow the use of the python-2.6 ssl module that can be
  installed for 2.5 and 2.4.

* ``bzr selftest`` now fails if new trailing white space is added to
  the bazaar sources. It only checks changes not committed yet. This
  means that PQM will now reject changes that introduce new trailing
  whitespace. (Marius Kruger)

* Introduced new experimental formats called ``1.12-preview`` and
  ``1.12-preview-rich-root`` to enable testing of related pending
  features, namely content filtering and filtered views.
  (Ian Clatworthy)

Internals
*********

* Added an ``InventoryEntry`` cache when deserializing inventories.
  Can cut the time to iterate over multiple RevisionsTrees in half.
  (John Arbash Meinel)

* Added ``bzrlib.fifo_cache.FIFOCache`` which is designed to have
  minimal overhead versus using a plain dict for cache hits, at the
  cost of not preserving the 'active' set as well as an ``LRUCache``.
  (John Arbash Meinel)

* ``bzrlib.patience_diff.unified_diff`` now properly uses a tab
  character to separate the filename from the date stamp, and doesn't
  add trailing whitespace when a date stamp is not supplied.
  (Adeodato Simó, John Arbash Meinel)

* ``DirStateWorkingTree`` and ``DirStateWorkingTreeFormat`` added
  as base classes of ``WorkingTree4`` and ``WorkingTreeFormat4``
  respectively. (Ian Clatworthy)

* ``KnitVersionedFiles._check_should_delta()`` now uses the
  ``get_build_details`` api to avoid multiple hits to the index, and
  to properly follow the ``compression_parent`` rather than assuming
  it is the left-hand parent. (John Arbash Meinel)

* ``KnitVersionedFiles.get_record_stream()`` will now chose a
  more optimal ordering when the keys are requested 'unordered'.
  Previously the order was fully random, now the records should be
  returned from each pack in turn, in forward I/O order.
  (John Arbash Meinel)
    
* ``mutter()`` will now flush the ``~/.bzr.log`` if it has been more
  than 2s since the last time it flushed. (John Arbash Meinel)

* New method ``bzrlib.repository.Repository.add_inventory_by_delta``
  allows adding an inventory via an inventory delta, which can be
  more efficient for some repository types. (Robert Collins)

* Repository ``CommitBuilder`` objects can now accumulate an inventory
  delta. To enable this functionality call ``builder.recording_deletes``
  and additionally call ``builder.record_delete`` when a delete
  against the basis occurs. (Robert Collins)

* The default http handler has been changed from pycurl to urllib.
  The default is still pycurl for https connections. (The only
  advantage of pycurl is that it checks ssl certificates.)
  (John Arbash Meinel)

* ``VersionedFiles.get_record_stream()`` can now return objects with a
  storage_kind of ``chunked``. This is a collection (list/tuple) of
  strings. You can use ``osutils.chunks_to_lines()`` to turn them into
  guaranteed 'lines' or you can use ``''.join(chunks)`` to turn it
  into a fulltext. This allows for some very good memory savings when
  asking for many texts that share ancestry, as the individual chunks
  can be shared between versions of the file. (John Arbash Meinel)

* ``pull -v`` and ``push -v`` use new function
  ``bzrlib.log.show_branch_change`` (Aaron Bentley)



bzr 1.10
########

:Released: 2008-12-05

Bazaar 1.10 has several performance improvements for copying revisions
(especially for small updates to large projects).  There has also been a
significant amount of effort in polishing stacked branches.  The commands
``shelve`` and ``unshelve`` have become core commands, with an improved
implementation.

The only changes versus bzr-1.10rc1 are bugfixes for stacked branches.

bug Fixes
*********

* Don't set a pack write cache size from RepoFetcher, because the
  cache is not coherent with reads and causes ShortReadvErrors.
  This reverses the change that fixed #294479.
  (Martin Pool, #303856)

* Properly handle when a revision can be inserted as a delta versus
  when it needs to be expanded to a fulltext for stacked branches.
  There was a bug involving merge revisions. As a method to help
  prevent future difficulties, also make stacked fetches sort
  topologically. (John Arbash Meinel, #304841)


bzr 1.10rc1
###########

:Released: 2008-11-28

This release of Bazaar focuses on performance improvements when pushing
and pulling revisions, both locally and to remote networks.  The popular
``shelve`` and ``unshelve`` commands, used to interactively revert and
restore work in progress, have been merged from bzrtools into the bzr
core.  There are also bug fixes for portability, and for stacked branches.

New Features
************

* New ``commit_message_template`` hook that is called by the commit
  code to generate a template commit message. (Jelmer Vernooij)

* New `shelve` and `unshelve` commands allow undoing and redoing changes.
  (Aaron Bentley)

Improvements
************

* ``(Remote)Branch.copy_content_into`` no longer generates the full revision
  history just to set the last revision info.
  (Andrew Bennetts, John Arbash Meinel)

* Fetches between formats with different serializers (such as
  pack-0.92-subtree and 1.9-rich-root) are faster now.  This is due to
  operating on batches of 100 revisions at time rather than
  one-by-one.  (Andrew Bennetts, John Arbash Meinel)

* Search index files corresponding to pack files we've already used
  before searching others, because they are more likely to have the
  keys we're looking for.  This reduces the number of iix and tix
  files accessed when pushing 1 new revision, for instance.
  (John Arbash Meinel)

* Signatures to transfer are calculated more efficiently in
  ``item_keys_introduced_by``.  (Andrew Bennetts, John Arbash Meinel)

* The generic fetch code can once again copy revisions and signatures
  without extracting them completely to fulltexts and then serializing
  them back down into byte strings. This is a significant performance
  improvement when fetching from a stacked branch.
  (John Arbash Meinel, #300289)

* When making a large readv() request over ``bzr+ssh``, break up the
  request into more manageable chunks. Because the RPC is not yet able
  to stream, this helps keep us from buffering too much information at
  once. (John Arbash Meinel)

Bug Fixes
*********

* Better message when the user needs to set their Launchpad ID.
  (Martin Pool, #289148)

* ``bzr commit --local`` doesn't access the master branch anymore.
  This fixes a regression introduced in 1.9.  (Marius Kruger, #299313)

* Don't call the system ``chdir()`` with an empty path. Sun OS seems
  to give an error in that case.  Also, don't count on ``getcwd()``
  being able to allocate a new buffer, which is a gnu extension.
  (John Arbash Meinel, Martin Pool, Harry Hirsch, #297831)

* Don't crash when requesting log --forward <file> for a revision range
  starting with a dotted revno.
  (Vincent Ladeuil, #300055)

* Don't create text deltas spanning stacked repositories; this could
  cause "Revision X not present in Y" when later accessing them.
  (Martin Pool, #288751)

* Pack repositories are now able to reload the pack listing and retry
  the current operation if another action causes the data to be
  repacked.  (John Arbash Meinel, #153786)

* PermissionDenied errors from smart servers no longer cause
  "PermissionDenied: "None"" on the client.
  (Andrew Bennetts, #299254)

* Pushing to a stacked pack repository now batches writes, the same
  way writes are batched to ordinary pack repository.  This makes
  pushing to a stacked branch over the network much faster.
  (Andrew Bennetts, #294479)

* TooManyConcurrentRequests no longer occur when a fetch fails and
  tries to abort a write group.  This allows the root cause (e.g. a
  network interruption) to be reported.  (Andrew Bennetts, #297014)

* RemoteRepository.get_parent_map now uses fallback repositories.
  (Aaron Bentley, #297991?, #293679?)

API Changes
***********

* ``CommitBuilder`` now validates the strings it will be committing,
  to ensure that they do not have characters that will not be properly
  round-tripped. For now, it just checks for characters that are
  invalid in the XML form. (John Arbash Meinel, #295161)

* Constructor parameters for NewPack (internal to pack repositories)
  have changed incompatibly.

* ``Repository.abort_write_group`` now accepts an optional
  ``suppress_errors`` flag.  Repository implementations that override
  ``abort_write_group`` will need to be updated to accept the new
  argument.  Subclasses that only override ``_abort_write_group``
  don't need to change.

* Transport implementations must provide copy_tree_to_transport.  A default
  implementation is provided for Transport subclasses.

Testing
*******

* ``bzr selftest`` now fails if no doctests are found in a module
  that's expected to have them.  (Martin Pool)

* Doctests now only report the first failure.  (Martin Pool)


bzr 1.9
#######

:Released: 2008-11-07

This release of Bazaar adds a new repository format, ``1.9``, with smaller
and more efficient index files.  This format can be specified when
creating a new repository, or used to losslessly upgrade an existing
repository.  bzr 1.9 also speeds most operations over the smart server
protocol, makes annotate faster, and uses less memory when making
checkouts or pulling large amounts of data.

Bug Fixes
*********

* Fix "invalid property value 'branch-nick' for None" regression with
  branches bound to svn branches.  (Martin Pool, #293440)

* Fix SSL/https on Python2.6.  (Vincent Ladeuil, #293054)

* ``SFTPTransport.readv()`` had a bug when requests were out-of-order.
  This only triggers some-of-the-time on Knit format repositories.
  (John Arbash Meinel, #293746)


bzr 1.9rc1
##########

:Released: 2008-10-31

New Features
************

* New Branch hook ``transform_fallback_location`` allows a function to
  be called when looking up the stacked source. (Michael Hudson)

* New repository formats ``1.9`` and ``1.9-rich-root``. These have all
  the functionality of ``1.6``, but use the new btree indexes.
  These indexes are both smaller and faster for access to historical
  information.  (John Arbash Meinel)

Improvements
************

* ``BTreeIndex`` code now is able to prefetch extra pages to help tune
  the tradeoff between bandwidth and latency. Should be tuned
  appropriately to not impact commands which need minimal information,
  but provide a significant boost to ones that need more context. Only
  has a direct impact on the ``--development2`` format which uses
  btree's for the indexes. (John Arbash Meinel)

* ``bzr dump-btree`` is a hidden command introduced to allow dumping
  the contents of a compressed btree file.  (John Arbash Meinel)

* ``bzr pack`` now tells the index builders to optimize for size. For
  btree index repositories, this can save 25% of the index size
  (mostly in the text indexes). (John Arbash Meinel)

* ``bzr push`` to an existing branch or repository on a smart server
  is faster, due to Bazaar making more use of the ``get_parent_map``
  RPC when querying the remote branch's revision graph.
  (Andrew Bennetts)

* default username for bzr+ssh and sftp can be configured in
  authentication.conf. (Aaron Bentley)

* launchpad-login now provides a default username for bzr+ssh and sftp
  URLs, allowing username-free URLs to work for everyone. (Aaron Bentley)

* ``lp:`` lookups no longer include usernames, making them shareable and
  shorter. (Aaron Bentley)

* New ``PackRepository.autopack`` smart server RPC, which does
  autopacking entirely on the server.  This is much faster than
  autopacking via plain file methods, which downloads a large amount
  of pack data and then re-uploads the same pack data into a single
  file.  This fixes a major (although infrequent) cause of lengthy
  delays when using a smart server.  For example, pushing the 10th
  revision to a repository with 9 packs now takes 44 RPCs rather than
  179, and much less bandwidth too.  This requires Bazaar 1.9 on both
  the client and the server, otherwise the client will fallback to the
  slower method.  (Andrew Bennetts)

Bug Fixes
*********

* A failure to load a plugin due to an IncompatibleAPI exception is
  now correctly reported. (Robert Collins, #279451)

* API versioning support now has a multiple-version checking api
  ``require_any_api``. (Robert Collins, #279447)

* ``bzr branch --stacked`` from a smart server to a standalone branch
  works again.  This fixes a regression in 1.7 and 1.8.
  (Andrew Bennetts, #270397)

* ``bzr co`` uses less memory. It used to unpack the entire WT into
  memory before writing it to disk. This was a little bit faster, but
  consumed lots of memory. (John Arbash Meinel, #269456)

* ``bzr missing --quiet`` no longer prints messages about whether
  there are missing revisions.  The exit code indicates whether there
  were or not.  (Martin Pool, #284748)

* Fixes to the ``annotate`` code. The fast-path which re-used the
  stored deltas was accidentally disabled all the time, instead of
  only when a branch was stacked. Second, the code would accidentally
  re-use a delta even if it wasn't against the left-parent, this
  could only happen if ``bzr reconcile`` decided that the parent
  ordering was incorrect in the file graph.  (John Arbash Meinel)

* "Permission denied" errors that occur when pushing a new branch to a
  smart server no longer cause tracebacks.  (Andrew Bennetts, #278673)

* Some compatibility fixes for building the extensions with MSVC and
  for python2.4. (John Arbash Meinel, #277484)

* The index logic is now able to reload the list of pack files if and
  index ends up disappearing. We still don't reload if the pack data
  itself goes missing after checking the index. This bug appears as a
  transient failure (file not found) when another process is writing
  to the repository.  (John Arbash Meinel, #153786)

* ``bzr switch`` and ``bzr bind`` will now update the branch nickname if
  it was previously set. All checkouts will now refer to the bound branch
  for a nickname if one was not explicitly set.
  (Marius Kruger, #230903)

Documentation
*************

* Improved hook documentation. (Michael Ernst)

API Changes
***********

* commands.plugins_cmds is now a CommandRegistry, not a dict.

Internals
*********

* New AuthenticationConfig.set_credentials method allows easy programmatic
  configuration of authetication credentials.


bzr 1.8
#######

:Released: 2008-10-16

Bazaar 1.8 includes several fixes that improve working tree performance,
display of revision logs, and merges.  The bzr testsuite now passes on OS
X and Python 2.6, and almost completely passes on Windows.  The
smartserver code has gained several bug fixes and performance
improvements, and can now run server-side hooks within an http server.

Bug Fixes
*********

* Fix "Must end write group" error when another error occurs during
  ``bzr push``.  (Andrew Bennetts, #230902)

Portability
***********

* Some Pyrex versions require the WIN32 macro defined to compile on
  that platform.  (Alexander Belchenko, Martin Pool, #277481)


bzr 1.8rc1
##########

:Released: 2008-10-07

Changes
*******

* ``bzr log file`` has been changed. It now uses a different method
  for determining which revisions to show as merging the changes to
  the file. It now only shows revisions which merged the change
  towards your mainline. This simplifies the output, makes it faster,
  and reduces memory consumption.  (John Arbash Meinel)

* ``bzr merge`` now defaults to having ``--reprocess`` set, whenever
  ``--show-base`` is not supplied.  (John Arbash Meinel)

* ``bzr+http//`` will now optionally load plugins and write logs on the
  server. (Marius Kruger)

* ``bzrlib._dirstate_helpers_c.pyx`` does not compile correctly with
  Pyrex 0.9.4.1 (it generates C code which causes segfaults). We
  explicitly blacklist that version of the compiler for that
  extension. Packaged versions will include .c files created with
  pyrex >= 0.9.6 so it doesn't effect releases, only users running
  from the source tree. (John Arbash Meinel, #276868)

Features
********

* bzr is now compatible with python-2.6. python-2.6 is not yet officially
  supported (nor released, tests were conducted with the dev version of
  python-2.6rc2), but all known problems have been fixed.  Feedback
  welcome.
  (Vincent Ladeuil, #269535)

Improvements
************

* ``bzr annotate`` will now include uncommitted changes from the local
  working tree by default. Such uncommitted changes are given the
  revision number they would get if a commit was done, followed with a
  ? to indicate that its not actually known. (Robert Collins, #3439)

* ``bzr branch`` now accepts a ``--standalone`` option, which creates a
  standalone branch regardless of the presence of shared repositories.
  (Daniel Watkins)

* ``bzr push`` is faster in the case there are no new revisions to
  push.  It is also faster if there are no tags in the local branch.
  (Andrew Bennetts)

* File changes during a commit will update the tree stat cache.
  (Robert Collins)

* Location aliases can now accept a trailing path.  (Micheal Hudson)

* New hooks ``Lock.hooks`` when LockDirs are acquired and released.
  (Robert Collins, MartinPool)

* Switching in heavyweight checkouts uses the master branch's context, not
  the checkout's context.  (Adrian Wilkins)

* ``status`` on large trees is now faster, due to optimisations in the
  walkdirs code. Of particular note, the walkdirs code now performs
  a temporary ``chdir()`` while reading a single directory; if your
  platform has non thread-local current working directories (and is
  not windows which has its own implementation), this may introduce a
  race condition during concurrent uses of bzrlib. The bzrlib CLI
  will not encounter this as it is single threaded for working tree
  operations. (Robert Collins)

* The C extensions now build on python 2.4 (Robert Collins, #271939)

* The ``-Dhpss`` debug flag now reports the number of smart server
  calls per medium to stderr.  This is in addition to the existing
  detailed logging to the .bzr.log trace file.  (Andrew Bennetts)

Bug Fixes
*********

* Avoid random failures arising from misinterpreted ``errno`` values
  in ``_readdir_pyx.read_dir``.
  (Martin Pool, #279381)

* Branching from a shared repository on a smart server into a new
  repository now preserves the repository format.
  (Andrew Bennetts, #269214)

* ``bzr log`` now accepts a ``--change`` option.
  (Vincent Ladeuil, #248427)

* ``bzr missing`` now accepts an ``--include-merges`` option.
  (Vincent Ladeuil, #233817)

* Don't try to filter (internally) '.bzr' from the files to be deleted if
  it's not there.
  (Vincent Ladeuil, #272648)

* Fix '_in_buffer' AttributeError when using the -Dhpss debug flag.
  (Andrew Bennetts)

* Fix TooManyConcurrentRequests errors caused by a connection failure
  when doing ``bzr pull`` or ``bzr merge`` from a ``bzr+ssh`` URL.
  (Andrew Bennetts, #246233)

* Fixed ``bzr st -r branch:PATH_TO_BRANCH`` where the other branch
  is in a different repository than the current one.
  (Lukáš Lalinský, #144421)

* Make the first line of the manpage preamble a comment again.
  (David Futcher, #242106)

* Remove use of optional parameter in GSSAPI FTP support, since
  it breaks newer versions of Python-Kerberos. (Jelmer Vernooij)

* The autopacking logic will now always create a single new pack from
  all of the content which it deems is worth moving. This avoids the
  'repack a single pack' bug and should result in better packing
  overall.  (John Arbash Meinel, #242510, #172644)

* Trivial documentation fix.
  (John Arbash Meinel, #270471)

* ``bzr switch`` and ``bzr bind`` will now update the branch nickname if
  it was previously set. All checkouts will now refer to the bound branch
  for a nickname if one was not explicitly set.
  (Marius Kruger, #230903)

Documentation
*************

* Explain revision/range identifiers. (Daniel Clemente)

API Changes
***********

* ``CommitBuilder.record_entry_contents`` returns one more element in
  its result tuple - an optional file system hash for the hash cache
  to use. (Robert Collins)

* ``dirstate.DirState.update_entry`` will now only calculate the sha1
  of a file if it is likely to be needed in determining the output
  of iter_changes. (Robert Collins)

* The PackRepository, RepositoryPackCollection, NewPack classes have a
  slightly changed interface to support different index types; as a
  result other users of these classes need to supply the index types
  they want. (Robert Collins)

Testing
*******

* ``bzrlib.tests.repository_implementations`` has been renamed to
  ``bzrlib.tests.per_repository`` so that we have a common structure
  (and it is shorter). (John Arbash Meinel, #239343)

* ``LocalTransport.abspath()`` now returns a drive letter if the
  transport has one, fixing numerous tests on Windows.
  (Mark Hammond)

* PreviewTree is now tested via intertree_implementations.
  (Aaron Bentley)

* The full test suite is passing again on OSX.
  (Guillermo Gonzalez, Vincent Ladeuil)

* The full test suite passes when run with ``-Eallow_debug``.
  (Andrew Bennetts)

Internals
*********

* A new hook, ``Branch.open``, has been added, which is called when
  branch objects are opened. (Robert Collins)

* ``bzrlib.osutils._walkdirs_utf8`` has been refactored into common
  tree walking, and modular directory listing code to aid future
  performance optimisations and refactoring. (Robert Collins)

* ``bzrlib.trace.debug_memory`` can be used to get a quick memory dump
  in the middle of processing. It only reports memory if
  ``/proc/PID/status`` is available. (John Arbash Meinel)

* New method ``RevisionSpec.as_tree`` for representing the revision
  specifier as a revision tree object. (Lukáš Lalinský)

* New race-free method on MutableTree ``get_file_with_stat`` for use
  when generating stat cache results. (Robert Collins)

* New win32utils.get_local_appdata_location() provides access to a local
  directory for storing data.  (Mark Hammond)

* To be compatible with python-2.6 a few new rules should be
  observed. 'message' attribute can't be used anymore in exception
  classes, 'sha' and 'md5' modules have been deprecated (use
  osutils.[md5|sha]), object__init__ and object.__new__ don't accept
  parameters anymore.
  (Vincent Ladeuil)


bzr 1.7.1
#########

:Released:  2008-10-01

No changes from 1.7.1rc1.


bzr 1.7.1rc1
############

:Released: 2008-09-24

This release just includes an update to how the merge algorithm handles
file paths when we encounter complex history.

Features
********

* If we encounter a criss-cross in history, use information from
  direct Least Common Ancestors to resolve inventory shape (locations
  of files, adds, deletes, etc). This is similar in concept to using
  ``--lca`` for merging file texts, only applied to paths.
  (John Arbash Meinel)


bzr 1.7
#######

:Released: 2008-09-23

This release includes many bug fixes and a few performance and feature
improvements.  ``bzr rm`` will now scan for missing files and remove them,
like how ``bzr add`` scans for unknown files and adds them. A bit more
polish has been applied to the stacking code. The b-tree indexing code has
been brought in, with an eye on using it in a future repository format.
There are only minor installer changes since bzr-1.7rc2.

Features
********

* Some small updates to the win32 installer. Include localization
  files found in plugins, and include the builtin distutils as part of
  packaging qbzr. (Mark Hammond)


bzr 1.7rc2
##########

:Released: 2008-09-17

A few bug fixes from 1.7rc1. The biggest change is a new
``RemoteBranch.get_stacked_on_url`` rpc. This allows clients that are
trying to access a Stacked branch over the smart protocol, to properly
connect to the stacked-on location.

Bug Fixes
*********

* Branching from a shared repository on a smart server into a new
  repository now preserves the repository format.
  (Andrew Bennetts, #269214)

* Branching from a stacked branch via ``bzr+ssh`` can properly connect
  to the stacked-on branch.  (Martin Pool, #261315)

* ``bzr init`` no longer re-opens the BzrDir multiple times.
  (Vincent Ladeuil)

* Fix '_in_buffer' AttributeError when using the -Dhpss debug flag.
  (Andrew Bennetts)


bzr 1.7rc1
##########

:Released: 2008-09-09

This release candidate for bzr 1.7 has several bug fixes and a few
performance and feature improvements.  ``bzr rm`` will now scan for
missing files and remove them, like how ``bzr add`` scans for unknown
files and adds them. A bit more polish has been applied to the stacking
code. The b-tree indexing code has been brought in, with an eye on using
it in a future repository format.


Changes
*******

* ``bzr export`` can now export a subdirectory of a project.
  (Robert Collins)

* ``bzr remove-tree`` will now refuse to remove a tree with uncommitted
  changes, unless the ``--force`` option is specified.
  (Lukáš Lalinský, #74101)

* ``bzr rm`` will now scan for files that are missing and remove just
  them automatically, much as ``bzr add`` scans for new files that
  are not ignored and adds them automatically. (Robert Collins)

Features
********

* Support for GSSAPI authentication when using FTP as documented in
  RFC2228. (Jelmer Vernooij, #49623)

* Add support for IPv6 in the smart server. (Jelmer Vernooij, #165014)

Improvements
************

* A url like ``log+file:///tmp`` will log all access to that Transport
  to ``.bzr.log``, which may help in debugging or profiling.
  (Martin Pool)

* ``bzr branch`` and ``bzr push`` use the default stacking policy if the
  branch format supports it. (Aaron Bentley)

* ``bzr init`` and ``bzr init-repo`` will now print out the same as
  ``bzr info`` if it completed successfully.
  (Marius Kruger)

* ``bzr uncommit`` logs the old tip revision id, and displays how to
  restore the branch to that tip using ``bzr pull``.  This allows you
  to recover if you realize you uncommitted the wrong thing.
  (John Arbash Meinel)

* Fix problems in accessing stacked repositories over ``bzr://``.
  (Martin Pool, #261315)

* ``SFTPTransport.readv()`` was accidentally using ``list += string``,
  which 'works', but adds each character separately to the list,
  rather than using ``list.append(string)``. Fixing this makes the
  SFTP transport a little bit faster (~20%) and use a bit less memory.
  (John Arbash Meinel)

* When reading index files, if we happen to read the whole file in a
  single request treat it as a ``_buffer_all`` request. This happens
  most often on small indexes over remote transports, where we default
  to reading 64kB. It saves a round trip for each small index during
  fetch operations. Also, if we have read more than 50% of an index
  file, trigger a ``_buffer_all`` on the next request. This works
  around some inefficiencies because reads don't fall neatly on page
  boundaries, so we would ignore those bytes, but request them again
  later. This could trigger a total read size of more than the whole
  file. (John Arbash Meinel)

Bug Fixes
*********

* ``bzr rm`` is now aliased to ``bzr del`` for the convenience of svn
  users. (Robert Collins, #205416)

* Catch the infamous "select/poll returned error" which occurs when
  pycurl try to send a body request to an HTTP/1.0 server which has
  already refused to handle the request. (Vincent Ladeuil, #225020)

* Fix ``ObjectNotLocked`` errors when using various commands
  (including ``bzr cat`` and ``bzr annotate``) in combination with a
  smart server URL.  (Andrew Bennetts, #237067)

* ``FTPTransport.stat()`` would return ``0000`` as the permission bits
  for the containing ``.bzr/`` directory (it does not implement
  permissions). This would cause us to set all subdirectories to
  ``0700`` and files to ``0600`` rather than leaving them unmodified.
  Now we ignore ``0000`` as the permissions and assume they are
  invalid. (John Arbash Meinel, #259855)

* Merging from a previously joined branch will no longer cause
  a traceback. (Jelmer Vernooij, #203376)

* Pack operations on windows network shares will work even with large
  files. (Robert Collins, #255656)

* Running ``bzr st PATH_TO_TREE`` will no longer suppress merge
  status. Status is also about 7% faster on mozilla sized trees
  when the path to the root of the tree has been given. Users of
  the internal ``show_tree_status`` function should be aware that
  the show_pending flag is now authoritative for showing pending
  merges, as it was originally. (Robert Collins, #225204)

* Set valid default _param_name for Option so that ListOption can embed
  '-' in names. (Vincent Ladeuil, #263249)

* Show proper error rather than traceback when an unknown revision
  id is specified to ``bzr cat-revision``. (Jelmer Vernooij, #175569)

* Trailing text in the dirstate file could cause the C dirstate parser
  to try to allocate an invalid amount of memory. We now properly
  check and test for parsing a dirstate with invalid trailing data.
  (John Arbash Meinel, #186014)

* Unexpected error responses from a smart server no longer cause the
  client to traceback.  (Andrew Bennetts, #263527)

* Use a Windows api function to get a Unicode host name, rather than
  assuming the host name is ascii.
  (Mark Hammond, John Arbash Meinel, #256550)

* ``WorkingTree4`` trees will now correctly report missing-and-new
  paths in the output of ``iter_changes``. (Robert Collins)

Documentation
*************

* Updated developer documentation.  (Martin Pool)

API Changes
***********

* Exporters now take 4 parameters. (Robert Collins)

* ``Tree.iter_changes`` will now return False for the content change
  field when a file is missing in the basis tree and not present in
  the target tree. Previously it returned True unconditionally.
  (Robert Collins)

* The deprecated ``Branch.abspath`` and unimplemented
  ``Branch.rename_one`` and ``Branch.move`` were removed. (Jelmer Vernooij)

* BzrDir.clone_on_transport implementations must now accept a stacked_on
  parameter.  (Aaron Bentley)

* BzrDir.cloning_metadir implementations must now take a require_stacking
  parameter.  (Aaron Bentley)

Testing
*******

* ``addCleanup`` now takes ``*arguments`` and ``**keyword_arguments``
  which are then passed to the cleanup callable as it is run. In
  addition, addCleanup no longer requires that the callables passed to
  it be unique. (Jonathan Lange)

* Fix some tests that fail on Windows because files are deleted while
  still in use.
  (Mark Hammond)

* ``selftest``'s ``--starting-with`` option can now use predefined
  prefixes so that one can say ``bzr selftest -s bp.loom`` instead of
  ``bzr selftest -s bzrlib.plugins.loom``. (Vincent Ladeuil)

* ``selftest``'s ``--starting-with`` option now accepts multiple values.
  (Vincent Ladeuil)

Internals
*********

* A new plugin interface, ``bzrlib.log.log_adapters``, has been added.
  This allows dynamic log output filtering by plugins.
  (Robert Collins)

* ``bzrlib.btree_index`` is now available, providing a b-tree index
  layer. The design is memory conservative (limited memory cache),
  faster to seek (approx 100 nodes per page, gives 100-way fan out),
  and stores compressed pages allowing more keys per page.
  (Robert Collins, John Arbash Meinel)

* ``bzrlib.diff.DiffTree.show_diff`` now skips changes where the kind
  is unknown in both source and target.
  (Robert Collins, Aaron Bentley)

* ``GraphIndexBuilder.add_node`` and ``BTreeBuilder`` have been
  streamlined a bit. This should make creating large indexes faster.
  (In benchmarking, it now takes less time to create a BTree index than
  it takes to read the GraphIndex one.) (John Arbash Meinel)

* Mail clients for `bzr send` are now listed in a registry.  This
  allows plugins to add new clients by registering them with
  ``bzrlib.mail_client.mail_client_registry``.  All of the built-in
  clients now use this mechanism.  (Neil Martinsen-Burrell)


bzr 1.6.1
#########

:Released: 2008-09-05

A couple regressions were found in the 1.6 release. There was a
performance issue when using ``bzr+ssh`` to branch large repositories,
and some problems with stacking and ``rich-root`` capable repositories.


bzr 1.6.1rc2
############

:Released: 2008-09-03

Bug Fixes
*********

* Copying between ``rich-root`` and ``rich-root-pack`` (and vice
  versa) was accidentally using the inter-model fetcher, instead of
  recognizing that both were 'rich root' formats.
  (John Arbash Meinel, #264321)


bzr 1.6.1rc1
############

:Released: 2008-08-29

This release fixes a few regressions found in the 1.6 client. Fetching
changes was using an O(N^2) buffering algorithm, so for large projects it
would cause memory thrashing. There is also a specific problem with the
``--1.6-rich-root`` format, which prevented stacking on top of
``--rich-root-pack`` repositories, and could allow users to accidentally
fetch experimental data (``-subtree``) without representing it properly.
The ``--1.6-rich-root`` format has been deprecated and users are
recommended to upgrade to ``--1.6.1-rich-root`` immediately.  Also we
re-introduced a workaround for users who have repositories with incorrect
nodes (not possible if you only used official releases).
I should also clarify that none of this is data loss level issues, but
still sufficient enough to warrant an updated release.

Bug Fixes
*********

* ``RemoteTransport.readv()`` was being inefficient about how it
  buffered the readv data and processed it. It would keep appending to
  the same string (causing many copies) and then pop bytes out of the
  start of the string (causing more copies).
  With this patch "bzr+ssh://local" can improve dramatically,
  especially for projects with large files.
  (John Arbash Meinel)

* Revision texts were always meant to be stored as fulltexts. There
  was a bug in a bzr.dev version that would accidentally create deltas
  when copying from a Pack repo to a Knit repo. This has been fixed,
  but to support those repositories, we know always request full texts
  for Revision texts. (John Arbash Meinel, #261339)

* The previous ``--1.6-rich-root`` format used an incorrect xml
  serializer, which would accidentally support fetching from a
  repository that supported subtrees, even though the local one would
  not. We deprecated that format, and introduced a new one that uses
  the correct serializer ``--1.6.1-rich-root``.
  (John Arbash Meinel, #262333)


bzr 1.6
#######

:Released: 2008-08-25

Finally, the long awaited bzr 1.6 has been released. This release includes
new features like Stacked Branches, improved weave merge, and an updated
server protocol (now on v3) which will allow for better cross version
compatibility. With this release we have deprecated Knit format
repositories, and recommend that users upgrade them, we will continue to
support reading and writing them for the forseeable future, but we will
not be tuning them for performance as pack repositories have proven to be
better at scaling. This will also be the first release to bundle
TortoiseBzr in the standalone Windows installer.


bzr 1.6rc5
##########

:Released: 2008-08-19

Bug Fixes
*********

* Disable automatic detection of stacking based on a containing
  directory of the target. It interacted badly with push, and needs a
  bit more work to get the edges polished before it should happen
  automatically. (John Arbash Meinel, #259275)
  (This change was reverted when merged to bzr.dev)


bzr 1.6rc4
##########

:Released: 2008-08-18

Bug Fixes
*********

* Fix a regression in knit => pack fetching.  We had a logic
  inversion, causing the fetch to insert fulltexts in random order,
  rather than preserving deltas.  (John Arbash Meinel, #256757)


bzr 1.6rc3
##########

:Released: 2008-08-14

Changes
*******

* Disable reading ``.bzrrules`` as a per-branch rule preferences
  file. The feature was not quite ready for a full release.
  (Robert Collins)

Improvements
************

* Update the windows installer to bundle TortoiseBzr and ``qbzr``
  into the standalone installer. This will be the first official
  windows release that installs Tortoise by default.
  (Mark Hammond)

Bug Fixes
*********

* Fix a regression in ``bzr+http`` support. There was a missing
  function (``_read_line``) that needed to be carried over from
  ``bzr+ssh`` support. (Andrew Bennetts)

* ``GraphIndex`` objects will internally read an entire index if more
  than 1/20th of their keyspace is requested in a single operation.
  This largely mitigates a performance regression in ``bzr log FILE``
  and completely corrects the performance regression in ``bzr log``.
  The regression was caused by removing an accomodation which had been
  supporting the index format in use. A newer index format is in
  development which is substantially faster. (Robert Collins)


bzr 1.6rc2
##########

:Released: 2008-08-13

This release candidate has a few minor bug fixes, and some regression
fixes for Windows.

Bug Fixes
*********

* ``bzr upgrade`` on remote branches accessed via bzr:// and
  bzr+ssh:// now works.  (Andrew Bennetts)

* Change the ``get_format_description()`` strings for
  ``RepositoryFormatKnitPack5`` et al to be single line messages.
  (Aaron Bentley)

* Fix for a regression on Win32 where we would try to call
  ``os.listdir()`` on a file and not catch the exception properly.
  (Windows raises a different exception.) This would manifest in
  places like ``bzr rm file`` or ``bzr switch``.
  (Mark Hammond, John Arbash Meinel)

* ``Inventory.copy()`` was failing to set the revision property for
  the root entry. (Jelmer Vernooij)

* sftp transport: added missing ``FileExists`` case to
  ``_translate_io_exception`` (Christophe Troestler, #123475)

* The help for ``bzr ignored`` now suggests ``bzr ls --ignored`` for
  scripting use. (Robert Collins, #3834)

* The default ``annotate`` logic will now always assign the
  last-modified value of a line to one of the revisions that modified
  it, rather than a merge revision. This would happen when both sides
  claimed to have modified the line resulting in the same text. The
  choice is arbitrary but stable, so merges in different directions
  will get the same results.  (John Arbash Meinel, #232188)


bzr 1.6rc1
##########

:Released: 2008-08-06

This release candidate for bzr 1.6 solidifies the new branch stacking
feature.  Bazaar now recommends that users upgrade all knit repositories,
because later formats are much faster.  However, we plan to continue read/write and
upgrade support for knit repostories for the forseeable future.  Several
other bugs and performance issues were fixed.

Changes
*******

* Knit format repositories are deprecated and bzr will now emit
  warnings whenever it encounters one.  Use ``bzr upgrade`` to upgrade
  knit repositories to pack format.  (Andrew Bennetts)

Improvements
************

* ``bzr check`` can now be told which elements at a location it should
  check.  (Daniel Watkins)

* Commit now supports ``--exclude`` (or ``-x``) to exclude some files
  from the commit. (Robert Collins, #3117)

* Fetching data between repositories that have the same model but no
  optimised fetcher will not reserialise all the revisions, increasing
  performance. (Robert Collins, John Arbash Meinel)

* Give a more specific error when target branch is not reachable.
  (James Westby)

* Implemented a custom ``walkdirs_utf8`` implementation for win32.
  This uses a pyrex extension to get direct access to the
  ``FindFirstFileW`` style apis, rather than using ``listdir`` +
  ``lstat``. Shows a very strong improvement in commands like
  ``status`` and ``diff`` which have to iterate the working tree.
  Anywhere from 2x-6x faster depending on the size of the tree (bigger
  trees, bigger benefit.) (John Arbash Meinel)

* New registry for log properties handles  and the method in
  LongLogFormatter to display the custom properties returned by the
  registered handlers. (Guillermo Gonzalez, #162469)

Bug Fixes
*********

* Add more tests that stacking does not create deltas spanning
  physical repository boundaries.
  (Martin Pool, #252428)

* Better message about incompatible repositories.
  (Martin Pool, #206258)

* ``bzr branch --stacked`` ensures the destination branch format can
  support stacking, even if the origin does not.
  (Martin Pool)

* ``bzr export`` no longer exports ``.bzrrules``.
  (Ian Clatworthy)

* ``bzr serve --directory=/`` now correctly allows the whole
  filesystem to be accessed on Windows, not just the root of the drive
  that Python is running from.
  (Adrian Wilkins, #240910)

* Deleting directories by hand before running ``bzr rm`` will not
  cause subsequent errors in ``bzr st`` and ``bzr commit``.
  (Robert Collins, #150438)

* Fix a test case that was failing if encoding wasn't UTF-8.
  (John Arbash Meinel, #247585)

* Fix "no buffer space available" error when branching with the new
  smart server protocol to or from Windows.
  (Andrew Bennetts, #246180)

* Fixed problem in branching from smart server.
  (#249256, Michael Hudson, Martin Pool)

* Handle a file turning in to a directory in TreeTransform.
  (James Westby, #248448)

API Changes
***********

* ``MutableTree.commit`` has an extra optional keywork parameter
  ``exclude`` that will be unconditionally supplied by the command
  line UI - plugins that add tree formats may need an update.
  (Robert Collins)

* The API minimum version for plugin compatibility has been raised to
  1.6 - there are significant changes throughout the code base.
  (Robert Collins)

* The generic fetch code now uses three attributes on Repository objects
  to control fetch. The streams requested are controlled via :
  ``_fetch_order`` and ``_fetch_uses_deltas``. Setting these
  appropriately allows different repository implementations to recieve
  data in their optimial form. If the ``_fetch_reconcile`` is set then
  a reconcile operation is triggered at the end of the fetch.
  (Robert Collins)

* The ``put_on_disk`` and ``get_tar_item`` methods in
  ``InventoryEntry`` were deprecated. (Ian Clatworthy)

* ``Repository.is_shared`` doesn't take a read lock. It didn't
  need one in the first place (nobody cached the value, and
  ``RemoteRepository`` wasn't taking one either). This saves a round
  trip when probing Pack repositories, as they read the ``pack-names``
  file when locked. And during probe, locking the repo isn't very
  useful. (John Arbash Meinel)

Internals
*********

* ``bzrlib.branchbuilder.BranchBuilder`` is now much more capable of
  putting together a real history without having to create a full
  WorkingTree. It is recommended that tests that are not directly
  testing the WorkingTree use BranchBuilder instead.  See
  ``BranchBuilder.build_snapshot`` or
  ``TestCaseWithMemoryTree.make_branch_builder``.  (John Arbash Meinel)

* ``bzrlib.builtins.internal_tree_files`` broken into two giving a new
  helper ``safe_relpath_files`` - used by the new ``exclude``
  parameter to commit. (Robert Collins)

* Make it easier to introduce new WorkingTree formats.
  (Ian Clatworthy)

* The code for exporting trees was refactored not to use the
  deprecated ``InventoryEntry`` methods. (Ian Clatworthy)

* RuleSearchers return () instead of [] now when there are no matches.
  (Ian Clatworthy)


bzr 1.6beta3
############

:Released: 2008-07-17

This release adds a new 'stacked branches' feature allowing branches to
share storage without being in the same repository or on the same machine.
(See the user guide for more details.)  It also adds a new hook, improved
weaves, aliases for related locations, faster bzr+ssh push, and several
bug fixes.

Features
********

* New ``pre_change_branch_tip`` hook that is called before the
  branch tip is moved, while the branch is write-locked.  See the User
  Reference for signature details.  (Andrew Bennetts)

* Rule-based preferences can now be defined for selected files in
  selected branches, allowing commands and plugins to provide
  custom behaviour for files matching defined patterns.
  See ``Rule-based preferences`` (part of ``Configuring Bazaar``)
  in the User Guide and ``bzr help rules`` for more information.
  (Ian Clatworthy)

* Sites may suggest a branch to stack new branches on.  (Aaron Bentley)

* Stacked branches are now supported. See ``bzr help branch`` and
  ``bzr help push``.  Branches must be in the ``development1`` format
  to stack, though the stacked-on branch can be of any format.
  (Robert Collins)

Improvements
************

* ``bzr export --format=tgz --root=NAME -`` to export a gzipped tarball
  to stdout; also ``tar`` and ``tbz2``.
  (Martin Pool)

* ``bzr (re)merge --weave`` will now use a standard Weave algorithm,
  rather than the annotation-based merge it was using. It does so by
  building up a Weave of the important texts, without needing to build
  the full ancestry. (John Arbash Meinel, #238895)

* ``bzr send`` documents and better supports ``emacsclient`` (proper
  escaping of mail headers and handling of the MUA Mew).
  (Christophe Troestler)

* Remembered locations can be specified by aliases, e.g. :parent, :public,
  :submit.  (Aaron Bentley)

* The smart protocol now has improved support for setting branches'
  revision info directly.  This makes operations like push
  faster.  The new request method name is
  ``Branch.set_last_revision_ex``.  (Andrew Bennetts)

Bug Fixes
*********

* Bazaar is now able to be a client to the web server of IIS 6 and 7.
  The broken implementations of RFC822 in Python and RFC2046 in IIS
  combined with boundary-line checking in Bazaar previously made this
  impossible. (NB, IIS 5 does not suffer from this problem).
  (Adrian Wilkins, #247585)

* ``bzr log --long`` with a ghost in your mainline now handles that
  ghost properly. (John Arbash Meinel, #243536)

* ``check`` handles the split-up .bzr layout correctly, so no longer
  requires a branch to be present.
  (Daniel Watkins, #64783)

* Clearer message about how to set the PYTHONPATH if bzrlib can't be
  loaded.
  (Martin Pool, #205230)

* Errors about missing libraries are now shown without a traceback,
  and with a suggestion to install the library.  The full traceback is
  still in ``.bzr.log`` and can be shown with ``-Derror``.
  (Martin Pool, #240161)

* Fetch from a stacked branch copies all required data.
  (Aaron Bentley, #248506)

* Handle urls such as ftp://user@host.com@www.host.com where the user
  name contains an @.
  (Neil Martinsen-Burrell, #228058)

* ``needs_read_lock`` and ``needs_write_lock`` now suppress an error during
  ``unlock`` if there was an error in the original function. This helps
  most when there is a failure with a smart server action, since often the
  connection closes and we cannot unlock.
  (Andrew Bennetts, John Arbash Meinel, #125784)

* Obsolete hidden command ``bzr fetch`` removed.
  (Martin Pool, #172870)

* Raise the correct exception when doing ``-rbefore:0`` or ``-c0``.
  (John Arbash Meinel, #239933)

* You can now compare file revisions in Windows diff programs from
  Cygwin Bazaar.
  (Matt McClure, #209281)

* revision_history now tolerates mainline ghosts for Branch format 6.
  (Aaron Bentley, #235055)

* Set locale from environment for third party libs.
  (Martin von Gagern, #128496)

Documentation
*************

* Added *Using stacked branches* to the User Guide.
  (Ian Clatworthy)

* Updated developer documentation.
  (Martin Pool)

Testing
*******

* ``-Dmemory`` will cause /proc/PID/status to be catted before bzr
  exits, allowing low-key analysis of peak memory use. (Robert Collins)

* ``TestCaseWithTransport.make_branch_and_tree`` tries harder to return
  a tree with a ``branch`` attribute of the right format.  This was
  preventing some ``RemoteBranch`` tests from actually running with
  ``RemoteBranch`` instances.  (Andrew Bennetts)

API Changes
***********

* Removed ``Repository.text_store``, ``control_store``, etc.  Instead,
  there are new attributes ``texts, inventories, revisions,
  signatures``, each of which is a ``VersionedFiles``.  See the
  Repository docstring for more details.
  (Robert Collins)

* ``Branch.pull`` now accepts an ``_override_hook_target`` optional
  parameter.  If you have a subclass of ``Branch`` that overrides
  ``pull`` then you should add this parameter.  (Andrew Bennetts)

* ``bzrlib.check.check()`` has been deprecated in favour of the more
  aptly-named ``bzrlib.check.check_branch()``.
  (Daniel Watkins)

* ``Tree.print_file`` and ``Repository.print_file`` are deprecated.
  These methods are bad APIs because they write directly to sys.stdout.
  bzrlib does not use them internally, and there are no direct tests
  for them. (Alexander Belchenko)

Internals
*********

* ``cat`` command no longer uses ``Tree.print_file()`` internally.
  (Alexander Belchenko)

* New class method ``BzrDir.open_containing_tree_branch_or_repository``
  which eases the discovery of the tree, the branch and the repository
  containing a given location.
  (Daniel Watkins)

* New ``versionedfile.KeyMapper`` interface to abstract out the access to
  underlying .knit/.kndx etc files in repositories with partitioned
  storage. (Robert Collins)

* Obsolete developer-use command ``weave-join`` has been removed.
  (Robert Collins)

* ``RemoteToOtherFetcher`` and ``get_data_stream_for_search`` removed,
  to support new ``VersionedFiles`` layering.
  (Robert Collins)


bzr 1.6beta2
############

:Released: 2008-06-10

This release contains further progress towards our 1.6 goals of shallow
repositories, and contains a fix for some user-affecting bugs in the
repository layer.  Building working trees during checkout and branch is
now faster.

Bug Fixes
*********

* Avoid KnitCorrupt error extracting inventories from some repositories.
  (The data is not corrupt; an internal check is detecting a problem
  reading from the repository.)
  (Martin Pool, Andrew Bennetts, Robert Collins, #234748)

* ``bzr status`` was breaking if you merged the same revision twice.
  (John Arbash Meinel, #235407)

* Fix infinite loop consuming 100% CPU when a connection is lost while
  reading a response body via the smart protocol v1 or v2.
  (Andrew Bennetts)

* Inserting a bundle which changes the contents of a file with no trailing
  end of line, causing a knit snapshot in a 'knits' repository will no longer
  cause KnitCorrupt. (Robert Collins)

* ``RemoteBranch.pull`` needs to return the ``self._real_branch``'s
  pull result. It was instead just returning None, which breaks ``bzr
  pull``. (John Arbash Meinel, #238149)

* Sanitize branch nick before using it as an attachment filename in
  ``bzr send``. (Lukáš Lalinský, #210218)

* Squash ``inv_entry.symlink_target`` to a plain string when
  generating DirState details. This prevents from getting a
  ``UnicodeError`` when you have symlinks and non-ascii filenames.
  (John Arbash Meinel, #135320)

Improvements
************

* Added the 'alias' command to set/unset and display aliases. (Tim Penhey)

* ``added``, ``modified``, and ``unknowns`` behaviour made consistent (all three
  now quote paths where required). Added ``--null`` option to ``added`` and
  ``modified`` (for null-separated unknowns, use ``ls --unknown --null``)
  (Adrian Wilkins)

* Faster branching (1.09x) and lightweight checkouts (1.06x) on large trees.
  (Ian Clatworthy, Aaron Bentley)

Documentation
*************

* Added *Bazaar Zen* section to the User Guide. (Ian Clatworthy)

Testing
*******

* Fix the test HTTPServer to be isolated from chdir calls made while it is
  running, allowing it to be used in blackbox tests. (Robert Collins)

API Changes
***********

* ``WorkingTree.set_parent_(ids/trees)`` will now filter out revisions
  which are in the ancestry of other revisions. So if you merge the same
  tree twice, or merge an ancestor of an existing merge, it will only
  record the newest. (If you merge a descendent, it will replace its
  ancestor). (John Arbash Meinel, #235407)

* ``RepositoryPolicy.__init__`` now requires stack_on and stack_on_pwd,
  through the derived classes do not.  (Aaron Bentley)

Internals
*********

* ``bzrlib.bzrdir.BzrDir.sprout`` now accepts ``stacked`` to control
  creating stacked branches. (Robert Collins)

* Knit record serialisation is now stricter on what it will accept, to
  guard against potential internal bugs, or broken input. (Robert Collins)

bzr 1.6beta1
############

:Released: 2008-06-02

Commands that work on the revision history such as push, pull, missing,
uncommit and log are now substantially faster.  This release adds a
translation of some of the user documentation into Spanish.  (Contributions of
other translations would be very welcome.)  Bazaar 1.6beta1 adds a new network
protocol which is used by default and which allows for more efficient transfers
and future extensions.


Notes When Upgrading
********************

* There is a new version of the network protocol used for bzr://, bzr+ssh://
  and bzr+http:// connections.  This will allow more efficient requests and
  responses, and more graceful fallback when a server is too old to
  recognise a request from a more recent client.  Bazaar 1.6 will
  interoperate with 0.16 and later versions, but servers should be upgraded
  when possible.  Bazaar 1.6 no longer interoperates with 0.15 and earlier via
  these protocols.  Use alternatives like SFTP or upgrade those servers.
  (Andrew Bennetts, #83935)

Changes
*******

* Deprecation warnings will not be suppressed when running ``bzr selftest``
  so that developers can see if their code is using deprecated functions.
  (John Arbash Meinel)

Features
********

* Adding ``-Derror`` will now display a traceback when a plugin fails to
  load. (James Westby)

Improvements
************

* ``bzr branch/push/pull -r XXX`` now have a helper function for finding
  the revno of the new revision (``Graph.find_distance_to_null``). This
  should make something like ``bzr branch -r -100`` in a shared, no-trees
  repository much snappier. (John Arbash Meinel)

* ``bzr log --short -r X..Y`` no longer needs to access the full revision
  history. This makes it noticeably faster when logging the last few
  revisions. (John Arbash Meinel)

* ``bzr ls`` now accepts ``-V`` as an alias for ``--versioned``.
  (Jerad Cramp, #165086)

* ``bzr missing`` uses the new ``Graph.find_unique_ancestors`` and
  ``Graph.find_differences`` to determine missing revisions without having
  to search the whole ancestry. (John Arbash Meinel, #174625)

* ``bzr uncommit`` now uses partial history access, rather than always
  extracting the full revision history for a branch. This makes it
  resolve the appropriate revisions much faster (in testing it drops
  uncommit from 1.5s => 0.4s). It also means ``bzr log --short`` is one
  step closer to not using full revision history.
  (John Arbash Meinel, #172649)

Bugfixes
********

* ``bzr merge --lca`` should handle when two revisions have no common
  ancestor other than NULL_REVISION. (John Arbash Meinel, #235715)

* ``bzr status`` was breaking if you merged the same revision twice.
  (John Arbash Meinel, #235407)

* ``bzr push`` with both ``--overwrite`` and ``-r NNN`` options no longer
  fails.  (Andrew Bennetts, #234229)

* Correctly track the base URL of a smart medium when using bzr+http://
  URLs, which was causing spurious "No repository present" errors with
  branches in shared repositories accessed over bzr+http.
  (Andrew Bennetts, #230550)

* Define ``_remote_is_at_least_1_2`` on ``SmartClientMedium`` so that all
  implementations have the attribute.  Fixes 'PyCurlTransport' object has no
  attribute '_remote_is_at_least_1_2' attribute errors.
  (Andrew Bennetts, #220806)

* Failure to delete an obsolete pack file should just give a warning
  message, not a fatal error.  It may for example fail if the file is still
  in use by another process.
  (Martin Pool)

* Fix MemoryError during large fetches over HTTP by limiting the amount of
  data we try to read per ``recv`` call.  The problem was observed with
  Windows and a proxy, but might affect other environments as well.
  (Eric Holmberg, #215426)

* Handle old merge directives correctly in Merger.from_mergeable.  Stricter
  get_parent_map requirements exposed a latent bug here.  (Aaron Bentley)

* Issue a warning and ignore passwords declared in authentication.conf when
  used for an ssh scheme (sftp or bzr+ssh).
  (Vincent Ladeuil, #203186)

* Make both http implementations raise appropriate exceptions on 403
  Forbidden when POSTing smart requests.
  (Vincent Ladeuil, #230223)

* Properly *title* header names in http requests instead of capitalizing
  them.
  (Vincent Ladeuil, #229076)

* The "Unable to obtain lock" error message now also suggests using
  ``bzr break-lock`` to fix it.  (Martin Albisetti, #139202)

* Treat an encoding of '' as ascii; this can happen when bzr is run
  under vim on Mac OS X.
  (Neil Martinsen-Burrell)

* ``VersionedFile.make_mpdiffs()`` was raising an exception that wasn't in
  scope. (Daniel Fischer #235687)

Documentation
*************

* Added directory structure and started translation of docs in spanish.
  (Martin Albisetti, Lucio Albenga)

* Incorporate feedback from Jelmer Vernooij and Neil Martinsen-Burrell
  on the plugin and integration chapters of the User Guide.
  (Ian Clatworthy)

* More Bazaar developer documentation about packaging and release process,
  and about use of Python reprs.
  (Martin Pool, Martin Albisetti)

* Updated Tortise strategy document. (Mark Hammond)

Testing
*******

* ``bzrlib.tests.adapt_tests`` was broken and unused - it has been fixed.
  (Robert Collins)

* Fix the test HTTPServer to be isolated from chdir calls made while it is
  running, allowing it to be used in blackbox tests. (Robert Collins)

* New helper function for splitting test suites
  ``split_suite_by_condition``. (Robert Collins)

Internals
*********

* ``Branch.missing_revisions`` has been deprecated. Similar functionality
  can be obtained using ``bzrlib.missing.find_unmerged``. The api was
  fairly broken, and the function was unused, so we are getting rid of it.
  (John Arbash Meinel)

API Changes
***********

* ``Branch.abspath`` is deprecated; use the Tree or Transport
  instead.  (Martin Pool)

* ``Branch.update_revisions`` now takes an optional ``Graph``
  object. This can be used by ``update_revisions`` when it is
  checking ancestry, and allows callers to prefer request to go to a
  local branch.  (John Arbash Meinel)

* Branch, Repository, Tree and BzrDir should expose a Transport as an
  attribute if they have one, rather than having it indirectly accessible
  as ``.control_files._transport``.  This doesn't add a requirement
  to support a Transport in cases where it was not needed before;
  it just simplifies the way it is reached.  (Martin Pool)

* ``bzr missing --mine-only`` will return status code 0 if you have no
  new revisions, but the remote does. Similarly for ``--theirs-only``.
  The new code only checks one side, so it doesn't know if the other
  side has changes. This seems more accurate with the request anyway.
  It also changes the output to print '[This|Other] branch is up to
  date.' rather than displaying nothing.  (John Arbash Meinel)

* ``LockableFiles.put_utf8``, ``put_bytes`` and ``controlfilename``
  are now deprecated in favor of using Transport operations.
  (Martin Pool)

* Many methods on ``VersionedFile``, ``Repository`` and in
  ``bzrlib.revision``  deprecated before bzrlib 1.5 have been removed.
  (Robert Collins)

* ``RevisionSpec.wants_revision_history`` can be set to False for a given
  ``RevisionSpec``. This will disable the existing behavior of passing in
  the full revision history to ``self._match_on``. Useful for specs that
  don't actually need access to the full history. (John Arbash Meinel)

* The constructors of ``SmartClientMedium`` and its subclasses now require a
  ``base`` parameter.  ``SmartClientMedium`` implementations now also need
  to provide a ``remote_path_from_transport`` method.  (Andrew Bennetts)

* The default permissions for creating new files and directories
  should now be obtained from ``BzrDir._get_file_mode()`` and
  ``_get_dir_mode()``, rather than from LockableFiles.  The ``_set_file_mode``
  and ``_set_dir_mode`` variables on LockableFiles which were advertised
  as a way for plugins to control this are no longer consulted.
  (Martin Pool)

* ``VersionedFile.join`` is deprecated. This method required local
  instances of both versioned file objects and was thus hostile to being
  used for streaming from a smart server. The new get_record_stream and
  insert_record_stream are meant to efficiently replace this method.
  (Robert Collins)

* ``WorkingTree.set_parent_(ids/trees)`` will now filter out revisions
  which are in the ancestry of other revisions. So if you merge the same
  tree twice, or merge an ancestor of an existing merge, it will only
  record the newest. (If you merge a descendent, it will replace its
  ancestor). (John Arbash Meinel, #235407)

* ``WorkingTreeFormat2.stub_initialize_remote`` is now private.
  (Martin Pool)


bzr 1.5
#######

:Released: 2008-05-16

This release of Bazaar includes several updates to the documentation, and fixes
to prepare for making rich root support the default format. Many bugs have been
squashed, including fixes to log, bzr+ssh inter-operation with older servers.

Changes
*******

* Suppress deprecation warnings when bzrlib is a 'final' release. This way
  users of packaged software won't be bothered with DeprecationWarnings,
  but developers and testers will still see them. (John Arbash Meinel)

Documentation
*************

* Incorporate feedback from Jelmer Vernooij and Neil Martinsen-Burrell
  on the plugin and integration chapters of the User Guide.
  (Ian Clatworthy)


bzr 1.5rc1
##########

:Released: 2008-05-09

Changes
*******

* Broader support of GNU Emacs mail clients. Set
  ``mail_client=emacsclient`` in your bazaar.conf and ``send`` will pop the
  bundle in a mail buffer according to the value of ``mail-user-agent``
  variable. (Xavier Maillard)

Improvements
************

* Diff now handles revision specs like "branch:" and "submit:" more
  efficiently.  (Aaron Bentley, #202928)

* More friendly error given when attempt to start the smart server
  on an address already in use. (Andrea Corbellini, #200575)

* Pull completes much faster when there is nothing to pull.
  (Aaron Bentley)

Bugfixes
********

* Authentication.conf can define sections without password.
  (Vincent Ladeuil, #199440)

* Avoid muttering every time a child update does not cause a progress bar
  update. (John Arbash Meinel, #213771)

* ``Branch.reconcile()`` is now implemented. This allows ``bzr reconcile``
  to fix when a Branch has a non-canonical mainline history. ``bzr check``
  also detects this condition. (John Arbash Meinel, #177855)

* ``bzr log -r ..X bzr://`` was failing, because it was getting a request
  for ``revision_id=None`` which was not a string.
  (John Arbash Meinel, #211661)

* ``bzr commit`` now works with Microsoft's FTP service.
  (Andreas Deininger)

* Catch definitions outside sections in authentication.conf.
  (Vincent Ladeuil, #217650)

* Conversion from non-rich-root to rich-root(-pack) updates inventory
  sha1s, even when bundles are used.  (Aaron Bentley, #181391)

* Conversion from non-rich-root to rich-root(-pack) works correctly even
  though search keys are not topologically sorted.  (Aaron Bentley)

* Conversion from non-rich-root to rich-root(-pack) works even when a
  parent revision has a different root id.  (Aaron Bentley, #177874)

* Disable strace testing until strace is fixed (see bug #103133) and emit a
  warning when selftest ends to remind us of leaking tests.
  (Vincent Ladeuil, #226769)

* Fetching all revisions from a repository does not cause pack collisions.
  (Robert Collins, Aaron Bentley, #212908)

* Fix error about "attempt to add line-delta in non-delta knit".
  (Andrew Bennetts, #217701)

* Pushing a branch in "dirstate" format (Branch5) over bzr+ssh would break
  if the remote server was < version 1.2. This was due to a bug in the
  RemoteRepository.get_parent_map() fallback code.
  (John Arbash Meinel, #214894)

* Remove leftover code in ``bzr_branch`` that inappropriately creates
  a ``branch-name`` file in the branch control directory.
  (Martin Pool)

* Set SO_REUSEADDR on server sockets of ``bzr serve`` to avoid problems
  rebinding the socket when starting the server a second time.
  (John Arbash Meinel, Martin Pool, #164288)

* Severe performance degradation in fetching from knit repositories to
  knits and packs due to parsing the entire revisions.kndx on every graph
  walk iteration fixed by using the Repository.get_graph API.  There was
  another regression in knit => knit fetching which re-read the index for
  every revision each side had in common.
  (Robert Collins, John Arbash Meinel)

* When logging the changes to a particular file, there was a bug if there
  were ghosts in the revision ancestry. (John Arbash Meinel, #209948)

* xs4all's ftp server returns a temporary error when trying to list an
  empty directory, rather than returning an empty list. Adding a
  workaround so that we don't get spurious failures.
  (John Arbash Meinel, #215522)

Documentation
*************

* Expanded the User Guide to include new chapters on popular plugins and
  integrating Bazaar into your environment. The *Best practices* chapter
  was renamed to *Miscellaneous topics* as suggested by community
  feedback as well. (Ian Clatworthy)

* Document outlining strategies for TortoiseBzr. (Mark Hammond)

* Improved the documentation on hooks. (Ian Clatworthy)

* Update authentication docs regarding ssh agents.
  (Vincent Ladeuil, #183705)

Testing
*******

* Add ``thread_name_suffix`` parameter to SmartTCPServer_for_testing, to
  make it easy to identify which test spawned a thread with an unhandled
  exception. (Andrew Bennetts)

* New ``--debugflag``/``-E`` option to ``bzr selftest`` for setting
  options for debugging tests, these are complementary to the the -D
  options.  The ``-Dselftest_debug`` global option has been replaced by the
  ``-E=allow_debug`` option for selftest. (Andrew Bennetts)

* Parameterised test ids are preserved correctly to aid diagnosis of test
  failures. (Robert Collins, Andrew Bennetts)

* selftest now accepts --starting-with <id> to load only the tests whose id
  starts with the one specified. This greatly speeds up running the test
  suite on a limited set of tests and can be used to run the tests for a
  single module, a single class or even a single test.  (Vincent Ladeuil)

* The test suite modules have been modified to define load_tests() instead
  of test_suite(). That speeds up selective loading (via --load-list)
  significantly and provides many examples on how to migrate (grep for
  load_tests).  (Vincent Ladeuil)

Internals
*********

* ``Hooks.install_hook`` is now deprecated in favour of
  ``Hooks.install_named_hook`` which adds a required ``name`` parameter, to
  avoid having to call ``Hooks.name_hook``. (Daniel Watkins)

* Implement xml8 serializer.  (Aaron Bentley)

* New form ``@deprecated_method(deprecated_in(1, 5, 0))`` for making
  deprecation wrappers.  (Martin Pool)

* ``Repository.revision_parents`` is now deprecated in favour of
  ``Repository.get_parent_map([revid])[revid]``. (Jelmer Vernooij)

* The Python ``assert`` statement is no longer used in Bazaar source, and
  a test checks this.  (Martin Pool)

API Changes
***********

* ``bzrlib.status.show_pending_merges`` requires the repository to be
  locked by the caller. Callers should have been doing it anyway, but it
  will now raise an exception if they do not. (John Arbash Meinel)

* Repository.get_data_stream, Repository.get_data_stream_for_search(),
  Repository.get_deltas_for_revsions(), Repository.revision_trees(),
  Repository.item_keys_introduced_by() no longer take read locks.
  (Aaron Bentley)

* ``LockableFiles.get_utf8`` and ``.get`` are deprecated, as a start
  towards removing LockableFiles and ``.control_files`` entirely.
  (Martin Pool)

* Methods deprecated prior to 1.1 have been removed.
  (Martin Pool)


bzr 1.4 
#######

:Released: 2008-04-28

This release of Bazaar includes handy improvements to the speed of log and
status, new options for several commands, improved documentation, and better
hooks, including initial code for server-side hooks.  A number of bugs have
been fixed, particularly in interoperability between different formats or
different releases of Bazaar over there network.  There's been substantial
internal work in both the repository and network code to enable new features
and faster performance.

Bug Fixes
*********

* Pushing a branch in "dirstate" format (Branch5) over bzr+ssh would break
  if the remote server was < version 1.2.  This was due to a bug in the
  RemoteRepository.get_parent_map() fallback code.
  (John Arbash Meinel, Andrew Bennetts, #214894)


bzr 1.4rc2
##########

:Released: 2008-04-21

Bug Fixes
*********

* ``bzr log -r ..X bzr://`` was failing, because it was getting a request
  for ``revision_id=None`` which was not a string.
  (John Arbash Meinel, #211661)

* Fixed a bug in handling ghost revisions when logging changes in a
  particular file.  (John Arbash Meinel, #209948)

* Fix error about "attempt to add line-delta in non-delta knit".
  (Andrew Bennetts, #205156)

* Fixed performance degradation in fetching from knit repositories to
  knits and packs due to parsing the entire revisions.kndx on every graph
  walk iteration fixed by using the Repository.get_graph API.  There was
  another regression in knit => knit fetching which re-read the index for
  every revision each side had in common.
  (Robert Collins, John Arbash Meinel)


bzr 1.4rc1
##########

:Released: 2008-04-11

Changes
*******

* bzr main script cannot be imported (Benjamin Peterson)

* On Linux bzr additionally looks for plugins in arch-independent site
  directory. (Toshio Kuratomi)

* The ``set_rh`` branch hook is now deprecated. Please migrate
  any plugins using this hook to use an alternative, e.g.
  ``post_change_branch_tip``. (Ian Clatworthy)

* When a plugin cannot be loaded as the file path is not a valid
  python module name bzr will now strip a ``bzr_`` prefix from the
  front of the suggested name, as many plugins (e.g. bzr-svn)
  want to be installed without this prefix. It is a common mistake
  to have a folder named "bzr-svn" for that plugin, especially
  as this is what bzr branch lp:bzr-svn will give you. (James Westby,
  Andrew Cowie)

* UniqueIntegerBugTracker now appends bug-ids instead of joining
  them to the base URL. Plugins that register bug trackers may
  need a trailing / added to the base URL if one is not already there.
  (James Wesby, Andrew Cowie)

Features
********

* Added start_commit hook for mutable trees. (Jelmer Vernooij, #186422)

* ``status`` now accepts ``--no-pending`` to show the status without
  listing pending merges, which speeds up the command a lot on large
  histories.  (James Westby, #202830)

* New ``post_change_branch_tip`` hook that is called after the
  branch tip is moved but while the branch is still write-locked.
  See the User Reference for signature details.
  (Ian Clatworthy, James Henstridge)

* Reconfigure can convert a branch to be standalone or to use a shared
  repository.  (Aaron Bentley)

Improvements
************

* The smart protocol now has support for setting branches' revision info
  directly.  This should make operations like push slightly faster, and is a
  step towards server-side hooks.  The new request method name is
  ``Branch.set_last_revision_info``.  (Andrew Bennetts)

* ``bzr commit --fixes`` now recognises "gnome" as a tag by default.
  (James Westby, Andrew Cowie)

* ``bzr switch`` will attempt to find branches to switch to relative to the
  current branch. E.g. ``bzr switch branchname`` will look for
  ``current_branch/../branchname``. (Robert Collins, Jelmer Vernooij,
  Wouter van Heyst)

* Diff is now more specific about execute-bit changes it describes
  (Chad Miller)

* Fetching data over HTTP is a bit faster when urllib is used.  This is done
  by forcing it to recv 64k at a time when reading lines in HTTP headers,
  rather than just 1 byte at a time.  (Andrew Bennetts)

* Log --short and --line are much faster when -r is not specified.
  (Aaron Bentley)

* Merge is faster.  We no longer check a file's existence unnecessarily
  when merging the execute bit.  (Aaron Bentley)

* ``bzr status`` on an explicit list of files no longer shows pending
  merges, making it much faster on large trees. (John Arbash Meinel)

* The launchpad directory service now warns the user if they have not set
  their launchpad login and are trying to resolve a URL using it, just
  in case they want to do a write operation with it.  (James Westby)

* The smart protocol client is slightly faster, because it now only queries
  the server for the protocol version once per connection.  Also, the HTTP
  transport will now automatically probe for and use a smart server if
  one is present.  You can use the new ``nosmart+`` transport decorator
  to get the old behaviour.  (Andrew Bennetts)

* The ``version`` command takes a ``--short`` option to print just the
  version number, for easier use in scripts.  (Martin Pool)

* Various operations with revision specs and commands that calculate
  revnos and revision ids are faster.  (John A. Meinel, Aaron Bentley)

Bugfixes
********

* Add ``root_client_path`` parameter to SmartWSGIApp and
  SmartServerRequest.  This makes it possible to publish filesystem
  locations that don't exactly match URL paths. SmartServerRequest
  subclasses should use the new ``translate_client_path`` and
  ``transport_from_client_path`` methods when dealing with paths received
  from a client to take this into account.  (Andrew Bennetts, #124089)

* ``bzr mv a b`` can be now used also to rename previously renamed
  directories, not only files. (Lukáš Lalinský, #107967)

* ``bzr uncommit --local`` can now remove revisions from the local
  branch to be symmetric with ``bzr commit --local``.
  (John Arbash Meinel, #93412)

* Don't ask for a password if there is no real terminal.
  (Alexander Belchenko, #69851)

* Fix a bug causing a ValueError crash in ``parse_line_delta_iter`` when
  fetching revisions from a knit to pack repository or vice versa using
  bzr:// (including over http or ssh).
  (#208418, Andrew Bennetts, Martin Pool, Robert Collins)

* Fixed ``_get_line`` in ``bzrlib.smart.medium``, which was buggy.  Also
  fixed ``_get_bytes`` in the same module to use the push back buffer.
  These bugs had no known impact in normal use, but were problematic for
  developers working on the code, and were likely to cause real bugs sooner
  or later.  (Andrew Bennetts)

* Implement handling of basename parameter for DefaultMail.  (James Westby)

* Incompatibility with Paramiko versions newer than 1.7.2 was fixed.
  (Andrew Bennetts, #213425)

* Launchpad locations (lp: URLs) can be pulled.  (Aaron Bentley, #181945)

* Merges that add files to deleted root directories complete.  They
  do create conflicts.  (Aaron Bentley, #210092)

* vsftp's return ``550 RNFR command failed.`` supported.
  (Marcus Trautwig, #129786)

Documentation
*************

* Improved documentation on send/merge relationship. (Peter Schuller)

* Minor fixes to the User Guide. (Matthew Fuller)

* Reduced the evangelism in the User Guide. (Ian Clatworthy)

* Added Integrating with Bazaar document for developers (Martin Albisetti)

API Breaks
**********

* Attempting to pull data from a ghost aware repository (e.g. knits) into a
  non-ghost aware repository such as weaves will now fail if there are
  ghosts.  (Robert Collins)

* ``KnitVersionedFile`` no longer accepts an ``access_mode`` parameter, and
  now requires the ``index`` and ``access_method`` parameters to be
  supplied. A compatible shim has been kept in the new function
  ``knit.make_file_knit``. (Robert Collins)

* Log formatters must now provide log_revision instead of show and
  show_merge_revno methods. The latter had been deprecated since the 0.17
  release. (James Westby)

* ``LoopbackSFTP`` is now called ``SocketAsChannelAdapter``.
  (Andrew Bennetts)

* ``osutils.backup_file`` is removed. (Alexander Belchenko)

* ``Repository.get_revision_graph`` is deprecated, with no replacement
  method. The method was size(history) and not desirable. (Robert Collins)

* ``revision.revision_graph`` is deprecated, with no replacement function.
  The function was size(history) and not desirable. (Robert Collins)

* ``Transport.get_shared_medium`` is deprecated.  Use
  ``Transport.get_smart_medium`` instead.  (Andrew Bennetts)

* ``VersionedFile`` factories now accept a get_scope parameter rather
  than using a call to ``transaction_finished``, allowing the removal of
  the fixed list of versioned files per repository. (Robert Collins)

* ``VersionedFile.annotate_iter`` is deprecated. While in principle this
  allowed lower memory use, all users of annotations wanted full file
  annotations, and there is no storage format suitable for incremental
  line-by-line annotation. (Robert Collins)

* ``VersionedFile.clone_text`` is deprecated. This performance optimisation
  is no longer used - reading the content of a file that is undergoing a
  file level merge to identical state on two branches is rare enough, and
  not expensive enough to special case. (Robert Collins)

* ``VersionedFile.clear_cache`` and ``enable_cache`` are deprecated.
  These methods added significant complexity to the ``VersionedFile``
  implementation, but were only used for optimising fetches from knits -
  which can be done from outside the knit layer, or via a caching
  decorator. As knits are not the default format, the complexity is no
  longer worth paying. (Robert Collins)

* ``VersionedFile.create_empty`` is removed. This method presupposed a
  sensible mapping to a transport for individual files, but pack backed
  versioned files have no such mapping. (Robert Collins)

* ``VersionedFile.get_graph`` is deprecated, with no replacement method.
  The method was size(history) and not desirable. (Robert Collins)

* ``VersionedFile.get_graph_with_ghosts`` is deprecated, with no
  replacement method.  The method was size(history) and not desirable.
  (Robert Collins)

* ``VersionedFile.get_parents`` is deprecated, please use
  ``VersionedFile.get_parent_map``. (Robert Collins)

* ``VersionedFile.get_sha1`` is deprecated, please use
  ``VersionedFile.get_sha1s``. (Robert Collins)

* ``VersionedFile.has_ghost`` is now deprecated, as it is both expensive
  and unused outside of a single test. (Robert Collins)

* ``VersionedFile.iter_parents`` is now deprecated in favour of
  ``get_parent_map`` which can be used to instantiate a Graph on a
  VersionedFile. (Robert Collins)

* ``VersionedFileStore`` no longer uses the transaction parameter given
  to most methods; amongst other things this means that the
  get_weave_or_empty method no longer guarantees errors on a missing weave
  in a readonly transaction, and no longer caches versioned file instances
  which reduces memory pressure (but requires more careful management by
  callers to preserve performance). (Robert Collins)

Testing
*******

* New -Dselftest_debug flag disables clearing of the debug flags during
  tests.  This is useful if you want to use e.g. -Dhpss to help debug a
  failing test.  Be aware that using this feature is likely to cause
  spurious test failures if used with the full suite. (Andrew Bennetts)

* selftest --load-list now uses a new more agressive test loader that will
  avoid loading unneeded modules and building their tests. Plugins can use
  this new loader by defining a load_tests function instead of a test_suite
  function. (a forthcoming patch will provide many examples on how to
  implement this).
  (Vincent Ladeuil)

* selftest --load-list now does some sanity checks regarding duplicate test
  IDs and tests present in the list but not found in the actual test suite.
  (Vincent Ladeuil)

* Slightly more concise format for the selftest progress bar, so there's
  more space to show the test name.  (Martin Pool) ::

    [2500/10884, 1fail, 3miss in 1m29s] test_revisionnamespaces.TestRev

* The test suite takes much less memory to run, and is a bit faster.  This
  is done by clearing most attributes of TestCases after running them, if
  they succeeded.  (Andrew Bennetts)

Internals
*********

* Added ``_build_client_protocol`` to ``_SmartClient``.  (Andrew Bennetts)

* Added basic infrastructure for automatic plugin suggestion.
  (Martin Albisetti)

* If a ``LockableFiles`` object is not explicitly unlocked (for example
  because of a missing ``try/finally`` block, it will give a warning but
  not automatically unlock itself.  (Previously they did.)  This
  sometimes caused knock-on errors if for example the network connection
  had already failed, and should not be relied upon by code.
  (Martin Pool, #109520)

* ``make dist`` target to build a release tarball, and also
  ``check-dist-tarball`` and ``dist-upload-escudero``.  (Martin Pool)

* The ``read_response_tuple`` method of ``SmartClientRequestProtocol*``
  classes will now raise ``UnknownSmartMethod`` when appropriate, so that
  callers don't need to try distinguish unknown request errors from other
  errors.  (Andrew Bennetts)

* ``set_make_working_trees`` is now implemented provided on all repository
  implementations (Aaron Bentley)

* ``VersionedFile`` now has a new method ``get_parent_map`` which, like
  ``Graph.get_parent_map`` returns a dict of key:parents. (Robert Collins)


bzr 1.3.1
#########

:Released: 2008-04-09

No changes from 1.3.1rc1.


bzr 1.3.1rc1
############

:Released: 2008-04-04

Bug Fixes
*********

* Fix a bug causing a ValueError crash in ``parse_line_delta_iter`` when
  fetching revisions from a knit to pack repository or vice versa using
  bzr:// (including over http or ssh).
  (#208418, Andrew Bennetts, Martin Pool, Robert Collins)


bzr 1.3
#######

:Released: 2008-03-20

Bazaar has become part of the GNU project <http://www.gnu.org>

Many operations that act on history, including ``log`` and ``annotate`` are now
substantially faster.  Several bugs have been fixed and several new options and
features have been added.

Testing
*******

* Avoid spurious failure of ``TestVersion.test_version`` matching
  directory names.
  (#202778, Martin Pool)


bzr 1.3rc1
##########

:Released: 2008-03-16

Notes When Upgrading
********************

* The backup directory created by ``upgrade`` is now called
  ``backup.bzr``, not ``.bzr.backup``. (Martin Albisetti)

Changes
*******

* A new repository format 'development' has been added. This format will
  represent the latest 'in-progress' format that the bzr developers are
  interested in getting early-adopter testing and feedback on.
  ``doc/developers/development-repo.txt`` has detailed information.
  (Robert Collins)

* BZR_LOG environment variable controls location of .bzr.log trace file.
  User can suppress writing messages to .bzr.log by using '/dev/null'
  filename (on Linux) or 'NUL' (on Windows). If BZR_LOG variable
  is not defined but BZR_HOME is defined then default location
  for .bzr.log trace file is ``$BZR_HOME/.bzr.log``.
  (Alexander Belchenko, #106117)

* ``launchpad`` builtin plugin now shipped as separate part in standalone
  bzr.exe, installed to ``C:\Program Files\Bazaar\plugins`` directory,
  and standalone installer allows user to skip installation of this plugin.
  (Alexander Belchenko)

* Restore auto-detection of plink.exe on Windows. (Dmitry Vasiliev)

* Version number is now shown as "1.2" or "1.2pr2", without zeroed or
  missing final fields.  (Martin Pool)

Features
********

* ``branch`` and ``checkout`` can hard-link working tree files, which is
  faster and saves space.  (Aaron Bentley)

* ``bzr send`` will now also look at the ``child_submit_to`` setting in
  the submit branch to determine the email address to send to.
  (Jelmer Vernooij)

Improvements
************

* BzrBranch._lefthand_history is faster on pack repos.  (Aaron Bentley)

* Branch6.generate_revision_history is faster.  (Aaron Bentley)

* Directory services can now be registered, allowing special URLs to be
  dereferenced into real URLs.  This is a generalization and cleanup of
  the lp: transport lookup.  (Aaron Bentley)

* Merge directives that are automatically attached to emails have nicer
  filenames, based on branch-nick + revno. (Aaron Bentley)

* ``push`` has a ``--revision`` option, to specify what revision to push up
  to.  (Daniel Watkins)

* Significantly reducing execution time and network traffic for trivial
  case of running ``bzr missing`` command for two identical branches.
  (Alexander Belchenko)

* Speed up operations that look at the revision graph (such as 'bzr log').
  ``KnitPackRepositor.get_revision_graph`` uses ``Graph.iter_ancestry`` to
  extract the revision history. This allows filtering ghosts while
  stepping instead of needing to peek ahead. (John Arbash Meinel)

* The ``hooks`` command lists installed hooks, to assist in debugging.
  (Daniel Watkins)

* Updates to how ``annotate`` work. Should see a measurable improvement in
  performance and memory consumption for file with a lot of merges.
  Also, correctly handle when a line is introduced by both parents (it
  should be attributed to the first merge which notices this, and not
  to all subsequent merges.) (John Arbash Meinel)

Bugfixes
********

* Autopacking no longer holds the full set of inventory lines in
  memory while copying. For large repositories, this can amount to
  hundreds of MB of ram consumption.
  (Ian Clatworthy, John Arbash Meinel)

* Cherrypicking when using ``--format=merge3`` now explictly excludes
  BASE lines. (John Arbash Meinel, #151731)

* Disable plink's interactive prompt for password.
  (#107593, Dmitry Vasiliev)

* Encode command line arguments from unicode to user_encoding before
  invoking external mail client in `bzr send` command.
  (#139318, Alexander Belchenko)

* Fixed problem connecting to ``bzr+https://`` servers.
  (#198793, John Ferlito)

* Improved error reporting in the Launchpad plugin. (Daniel Watkins,
  #196618)

* Include quick-start-summary.svg file to python-based installer(s)
  for Windows. (#192924, Alexander Belchenko)

* lca merge now respects specified files. (Aaron Bentley)

* Make version-info --custom imply --all. (#195560, James Westby)

* ``merge --preview`` now works for merges that add or modify
  symlinks (James Henstridge)

* Redirecting the output from ``bzr merge`` (when the remembered
  location is used) now works. (John Arbash Meinel)

* setup.py script explicitly checks for Python version.
  (Jari Aalto, Alexander Belchenko, #200569)

* UnknownFormatErrors no longer refer to branches regardless of kind of
  unknown format. (Daniel Watkins, #173980)

* Upgrade bundled ConfigObj to version 4.5.2, which properly quotes #
  signs, among other small improvements. (Matt Nordhoff, #86838)

* Use correct indices when emitting LCA conflicts.  This fixes IndexError
  errors.  (Aaron Bentley, #196780)

Documentation
*************

* Explained how to use ``version-info --custom`` in the User Guide.
  (Neil Martinsen-Burrell)

API Breaks
**********

* Support for loading plugins from zip files and
  ``bzrlib.plugin.load_from_zip()`` function are deprecated.
  (Alexander Belchenko)

Testing
*******

* Added missing blackbox tests for ``modified`` (Adrian Wilkins)

* The branch interface tests were invalid for branches using rich-root
  repositories because the empty string is not a valid file-id.
  (Robert Collins)

Internals
*********

* ``Graph.iter_ancestry`` returns the ancestry of revision ids. Similar to
  ``Repository.get_revision_graph()`` except it includes ghosts and you can
  stop part-way through. (John Arbash Meinel)

* New module ``tools/package_mf.py`` provide custom module finder for
  python packages (improves standard python library's modulefinder.py)
  used by ``setup.py`` script while building standalone bzr.exe.
  (Alexander Belchenko)

* New remote method ``RemoteBzrDir.find_repositoryV2`` adding support for
  detecting external lookup support on remote repositories. This method is
  now attempted first when lookup up repositories, leading to an extra
  round trip on older bzr smart servers. (Robert Collins)

* Repository formats have a new supported-feature attribute
  ``supports_external_lookups`` used to indicate repositories which support
  falling back to other repositories when they have partial data.
  (Robert Collins)

* ``Repository.get_revision_graph_with_ghosts`` and
  ``bzrlib.revision.(common_ancestor,MultipleRevisionSources,common_graph)``
  have been deprecated.  (John Arbash Meinel)

* ``Tree.iter_changes`` is now a public API, replacing the work-in-progress
  ``Tree._iter_changes``. The api is now considered stable and ready for
  external users.  (Aaron Bentley)

* The bzrdir format registry now accepts an ``alias`` keyword to
  register_metadir, used to indicate that a format name is an alias for
  some other format and thus should not be reported when describing the
  format. (Robert Collins)


bzr 1.2
#######

:Released: 2008-02-15

Bug Fixes
*********

* Fix failing test in Launchpad plugin. (Martin Pool)


bzr 1.2rc1
##########

:Released: 2008-02-13

Notes When Upgrading
********************

* Fetching via the smart protocol may need to reconnect once during a fetch
  if the remote server is running Bazaar 1.1 or earlier, because the client
  attempts to use more efficient requests that confuse older servers.  You
  may be required to re-enter a password or passphrase when this happens.
  This won't happen if the server is upgraded to Bazaar 1.2.
  (Andrew Bennetts)

Changes
*******

* Fetching via bzr+ssh will no longer fill ghosts by default (this is
  consistent with pack-0.92 fetching over SFTP). (Robert Collins)

* Formatting of ``bzr plugins`` output is changed to be more human-
  friendly. Full path of plugins locations will be shown only with
  ``--verbose`` command-line option. (Alexander Belchenko)

* ``merge`` now prefers to use the submit branch, but will fall back to
  parent branch.  For many users, this has no effect.  But some users who
  pull and merge on the same branch will notice a change.  This change
  makes it easier to work on a branch on two different machines, pulling
  between the machines, while merging from the upstream.
  ``merge --remember`` can now be used to set the submit_branch.
  (Aaron Bentley)

Features
********

* ``merge --preview`` produces a diff of the changes merge would make,
  but does not actually perform the merge.  (Aaron Bentley)

* New smart method ``Repository.get_parent_map`` for getting revision
  parent data. This returns additional parent information topologically
  adjacent to the requested data to reduce round trip latency impacts.
  (Robert Collins)

* New smart method, ``Repository.stream_revisions_chunked``, for fetching
  revision data that streams revision data via a chunked encoding.  This
  avoids buffering large amounts of revision data on the server and on the
  client, and sends less data to the server to request the revisions.
  (Andrew Bennetts, Robert Collins, #178353)

* The launchpad plugin now handles lp urls of the form
  ``lp://staging/``, ``lp://demo/``, ``lp://dev/`` to use the appropriate
  launchpad instance to do the resolution of the branch identities.
  This is primarily of use to Launchpad developers, but can also
  be used by other users who want to try out Launchpad as
  a branch location without messing up their public Launchpad
  account.  Branches that are pushed to the staging environment
  have an expected lifetime of one day. (Tim Penhey)

Improvements
************

* Creating a new branch no longer tries to read the entire revision-history
  unnecessarily over smart server operations. (Robert Collins)

* Fetching between different repository formats with compatible models now
  takes advantage of the smart method to stream revisions.  (Andrew Bennetts)

* The ``--coverage`` option is now global, rather specific to ``bzr
  selftest``.  (Andrew Bennetts)

* The ``register-branch`` command will now use the public url of the branch
  containing the current directory, if one has been set and no explicit
  branch is provided.  (Robert Collins)

* Tweak the ``reannotate`` code path to optimize the 2-parent case.
  Speeds up ``bzr annotate`` with a pack repository by approx 3:2.
  (John Arbash Meinel)

Bugfixes
********

* Calculate remote path relative to the shared medium in _SmartClient.  This
  is related to the problem in bug #124089.  (Andrew Bennetts)

* Cleanly handle connection errors in smart protocol version two, the same
  way as they are handled by version one.  (Andrew Bennetts)

* Clearer error when ``version-info --custom`` is used without
  ``--template`` (Lukáš Lalinský)

* Don't raise UnavailableFeature during test setup when medusa is not
  available or tearDown is never called leading to nasty side effects.
  (#137823, Vincent Ladeuil)

* If a plugin's test suite cannot be loaded, for example because of a syntax
  error in the tests, then ``selftest`` fails, rather than just printing
  a warning.  (Martin Pool, #189771)

* List possible values for BZR_SSH environment variable in env-variables
  help topic. (Alexander Belchenko, #181842)

* New methods ``push_log_file`` and ``pop_log_file`` to intercept messages:
  popping the log redirection now precisely restores the previous state,
  which makes it easier to use bzr log output from other programs.
  TestCaseInTempDir no longer depends on a log redirection being established
  by the test framework, which lets bzr tests cleanly run from a normal
  unittest runner.
  (#124153, #124849, Martin Pool, Jonathan Lange)

* ``pull --quiet`` is now more quiet, in particular a message is no longer
  printed when the remembered pull location is used. (James Westby,
  #185907)

* ``reconfigure`` can safely be interrupted while fetching.
  (Aaron Bentley, #179316)

* ``reconfigure`` preserves tags when converting to and from lightweight
  checkouts.  (Aaron Bentley, #182040)

* Stop polluting /tmp when running selftest.
  (Vincent Ladeuil, #123623)

* Switch from NFKC => NFC for normalization checks. NFC allows a few
  more characters which should be considered valid.
  (John Arbash Meinel, #185458)

* The launchpad plugin now uses the ``edge`` xmlrpc server to avoid
  interacting badly with a bug on the launchpad side. (Robert Collins)

* Unknown hostnames when connecting to a ``bzr://`` URL no longer cause
  tracebacks.  (Andrew Bennetts, #182849)

API Breaks
**********

* Classes implementing Merge types like Merge3Merger must now accept (and
  honour) a do_merge flag in their constructor.  (Aaron Bentley)

* ``Repository.add_inventory`` and ``add_revision`` now require the caller
  to previously take a write lock (and start a write group.)
  (Martin Pool)

Testing
*******

* selftest now accepts --load-list <file> to load a test id list. This
  speeds up running the test suite on a limited set of tests.
  (Vincent Ladeuil)

Internals
*********

* Add a new method ``get_result`` to graph search objects. The resulting
  ``SearchResult`` can be used to recreate the search later, which will
  be useful in reducing network traffic. (Robert Collins)

* Use convenience function to check whether two repository handles
  are referring to the same repository in ``Repository.get_graph``.
  (Jelmer Vernooij, #187162)

* Fetching now passes the find_ghosts flag through to the
  ``InterRepository.missing_revision_ids`` call consistently for all
  repository types. This will enable faster missing revision discovery with
  bzr+ssh. (Robert Collins)

* Fix error handling in Repository.insert_data_stream. (Lukas Lalinsky)

* ``InterRepository.missing_revision_ids`` is now deprecated in favour of
  ``InterRepository.search_missing_revision_ids`` which returns a
  ``bzrlib.graph.SearchResult`` suitable for making requests from the smart
  server. (Robert Collins)

* New error ``NoPublicBranch`` for commands that need a public branch to
  operate. (Robert Collins)

* New method ``iter_inventories`` on Repository for access to many
  inventories. This is primarily used by the ``revision_trees`` method, as
  direct access to inventories is discouraged. (Robert Collins)

* New method ``next_with_ghosts`` on the Graph breadth-first-search objects
  which will split out ghosts and present parents into two separate sets,
  useful for code which needs to be aware of ghosts (e.g. fetching data
  cares about ghosts during revision selection). (Robert Collins)

* Record a timestamp against each mutter to the trace file, relative to the
  first import of bzrlib.  (Andrew Bennetts)

* ``Repository.get_data_stream`` is now deprecated in favour of
  ``Repository.get_data_stream_for_search`` which allows less network
  traffic when requesting data streams over a smart server. (Robert Collins)

* ``RemoteBzrDir._get_tree_branch`` no longer triggers ``_ensure_real``,
  removing one round trip on many network operations. (Robert Collins)

* RemoteTransport's ``recommended_page_size`` method now returns 64k, like
  SFTPTransport and HttpTransportBase.  (Andrew Bennetts)

* Repository has a new method ``has_revisions`` which signals the presence
  of many revisions by returning a set of the revisions listed which are
  present. This can be done by index queries without reading data for parent
  revision names etc. (Robert Collins)


bzr 1.1
#######

:Released: 2008-01-15

(no changes from 1.1rc1)

bzr 1.1rc1
##########

:Released: 2008-01-05

Changes
*******

* Dotted revision numbers have been revised. Instead of growing longer with
  nested branches the branch number just increases. (eg instead of 1.1.1.1.1
  we now report 1.2.1.) This helps scale long lived branches which have many
  feature branches merged between them. (John Arbash Meinel)

* The syntax ``bzr diff branch1 branch2`` is no longer supported.
  Use ``bzr diff branch1 --new branch2`` instead. This change has
  been made to remove the ambiguity where ``branch2`` is in fact a
  specific file to diff within ``branch1``.

Features
********

* New option to use custom template-based formats in  ``bzr version-info``.
  (Lukáš Lalinský)

* diff '--using' allows an external diff tool to be used for files.
  (Aaron Bentley)

* New "lca" merge-type for fast everyday merging that also supports
  criss-cross merges.  (Aaron Bentley)

Improvements
************

* ``annotate`` now doesn't require a working tree. (Lukáš Lalinský,
  #90049)

* ``branch`` and ``checkout`` can now use files from a working tree to
  to speed up the process.  For checkout, this requires the new
  --files-from flag.  (Aaron Bentley)

* ``bzr diff`` now sorts files in alphabetical order.  (Aaron Bentley)

* ``bzr diff`` now works on branches without working trees. Tree-less
  branches can also be compared to each other and to working trees using
  the new diff options ``--old`` and ``--new``. Diffing between branches,
  with or without trees, now supports specific file filtering as well.
  (Ian Clatworthy, #6700)

* ``bzr pack`` now orders revision texts in topological order, with newest
  at the start of the file, promoting linear reads for ``bzr log`` and the
  like. This partially fixes #154129. (Robert Collins)

* Merge directives now fetch prerequisites from the target branch if
  needed.  (Aaron Bentley)

* pycurl now handles digest authentication.
  (Vincent Ladeuil)

* ``reconfigure`` can now convert from repositories.  (Aaron Bentley)

* ``-l`` is now a short form for ``--limit`` in ``log``.  (Matt Nordhoff)

* ``merge`` now warns when merge directives cause cherrypicks.
  (Aaron Bentley)

* ``split`` now supported, to enable splitting large trees into smaller
  pieces.  (Aaron Bentley)

Bugfixes
********

* Avoid AttributeError when unlocking a pack repository when an error occurs.
  (Martin Pool, #180208)

* Better handle short reads when processing multiple range requests.
  (Vincent Ladeuil, #179368)

* build_tree acceleration uses the correct path when a file has been moved.
  (Aaron Bentley)

* ``commit`` now succeeds when a checkout and its master branch share a
  repository.  (Aaron Bentley, #177592)

* Fixed error reporting of unsupported timezone format in
  ``log --timezone``. (Lukáš Lalinský, #178722)

* Fixed Unicode encoding error in ``ignored`` when the output is
  redirected to a pipe. (Lukáš Lalinský)

* Fix traceback when sending large response bodies over the smart protocol
  on Windows. (Andrew Bennetts, #115781)

* Fix ``urlutils.relative_url`` for the case of two ``file:///`` URLs
  pointed to different logical drives on Windows.
  (Alexander Belchenko, #90847)

* HTTP test servers are now compatible with the http protocol version 1.1.
  (Vincent Ladeuil, #175524)

* _KnitParentsProvider.get_parent_map now handles requests for ghosts
  correctly, instead of erroring or attributing incorrect parents to ghosts.
  (Aaron Bentley)

* ``merge --weave --uncommitted`` now works.  (Aaron Bentley)

* pycurl authentication handling was broken and incomplete. Fix handling of
  user:pass embedded in the urls.
  (Vincent Ladeuil, #177643)

* Files inside non-directories are now handled like other conflict types.
  (Aaron Bentley, #177390)

* ``reconfigure`` is able to convert trees into lightweight checkouts.
  (Aaron Bentley)

* Reduce lockdir timeout to 0 when running ``bzr serve``.  (Andrew Bennetts,
  #148087)

* Test that the old ``version_info_format`` functions still work, even
  though they are deprecated. (John Arbash Meinel, ShenMaq, #177872)

* Transform failures no longer cause ImmortalLimbo errors (Aaron Bentley,
  #137681)

* ``uncommit`` works even when the commit messages of revisions to be
  removed use characters not supported in the terminal encoding.
  (Aaron Bentley)

* When dumb http servers return whole files instead of the requested ranges,
  read the remaining bytes by chunks to avoid overflowing network buffers.
  (Vincent Ladeuil, #175886)

Documentation
*************

* Minor tweaks made to the bug tracker integration documentation.
  (Ian Clatworthy)

* Reference material has now be moved out of the User Guide and added
  to the User Reference. The User Reference has gained 4 sections as
  a result: Authenication Settings, Configuration Settings, Conflicts
  and Hooks. All help topics are now dumped into text format in the
  doc/en/user-reference directory for those who like browsing that
  information in their editor. (Ian Clatworthy)

* *Using Bazaar with Launchpad* tutorial added. (Ian Clatworthy)

Internals
*********

* find_* methods available for BzrDirs, Branches and WorkingTrees.
  (Aaron Bentley)

* Help topics can now be loaded from files.
  (Ian Clatworthy, Alexander Belchenko)

* get_parent_map now always provides tuples as its output.  (Aaron Bentley)

* Parent Providers should now implement ``get_parent_map`` returning a
  dictionary instead of ``get_parents`` returning a list.
  ``Graph.get_parents`` is now deprecated. (John Arbash Meinel,
  Robert Collins)

* Patience Diff now supports arbitrary python objects, as long as they
  support ``hash()``. (John Arbash Meinel)

* Reduce selftest overhead to establish test names by memoization.
  (Vincent Ladeuil)

API Breaks
**********

Testing
*******

* Modules can now customise their tests by defining a ``load_tests``
  attribute. ``pydoc bzrlib.tests.TestUtil.TestLoader.loadTestsFromModule``
  for the documentation on this attribute. (Robert Collins)

* New helper function ``bzrlib.tests.condition_id_re`` which helps
  filter tests based on a regular expression search on the tests id.
  (Robert Collins)

* New helper function ``bzrlib.tests.condition_isinstance`` which helps
  filter tests based on class. (Robert Collins)

* New helper function ``bzrlib.tests.exclude_suite_by_condition`` which
  generalises the ``exclude_suite_by_re`` function. (Robert Collins)

* New helper function ``bzrlib.tests.filter_suite_by_condition`` which
  generalises the ``filter_suite_by_re`` function. (Robert Collins)

* New helper method ``bzrlib.tests.exclude_tests_by_re`` which gives a new
  TestSuite that does not contain tests from the input that matched a
  regular expression. (Robert Collins)

* New helper method ``bzrlib.tests.randomize_suite`` which returns a
  randomized copy of the input suite. (Robert Collins)

* New helper method ``bzrlib.tests.split_suite_by_re`` which splits a test
  suite into two according to a regular expression. (Robert Collins)

* Parametrize all http tests for the transport implementations, the http
  protocol versions (1.0 and 1.1) and the authentication schemes.
  (Vincent Ladeuil)

* The ``exclude_pattern`` and ``random_order`` parameters to the function
  ``bzrlib.tests.filter_suite_by_re`` have been deprecated. (Robert Collins)

* The method ``bzrlib.tests.sort_suite_by_re`` has been deprecated. It is
  replaced by the new helper methods added in this release. (Robert Collins)


bzr 1.0
#######

:Released: 2007-12-14

Documentation
*************

* More improvements and fixes to the User Guide.  (Ian Clatworthy)

* Add information on cherrypicking/rebasing to the User Guide.
  (Ian Clatworthy)

* Improve bug tracker integration documentation. (Ian Clatworthy)

* Minor edits to ``Bazaar in five minutes`` from David Roberts and
  to the rebasing section of the User Guide from Aaron Bentley.
  (Ian Clatworthy)


bzr 1.0rc3
##########

:Released: 2007-12-11

Changes
*******

* If a traceback occurs, users are now asked to report the bug
  through Launchpad (https://bugs.launchpad.net/bzr/), rather than
  by mail to the mailing list.
  (Martin Pool)

Bugfixes
********

* Fix Makefile rules for doc generation. (Ian Clatworthy, #175207)

* Give more feedback during long http downloads by making readv deliver data
  as it arrives for urllib, and issue more requests for pycurl. High latency
  networks are better handled by urllib, the pycurl implementation give more
  feedback but also incur more latency.
  (Vincent Ladeuil, #173010)

* Implement _make_parents_provider on RemoteRepository, allowing generating
  bundles against branches on a smart server.  (Andrew Bennetts, #147836)

Documentation
*************

* Improved user guide.  (Ian Clatworthy)

* The single-page quick reference guide is now available as a PDF.
  (Ian Clatworthy)

Internals
*********

* readv urllib http implementation is now a real iterator above the
  underlying socket and deliver data as soon as it arrives. 'get' still
  wraps its output in a StringIO.
  (Vincent Ladeuil)


bzr 1.0rc2
##########

:Released: 2007-12-07

Improvements
************

* Added a --coverage option to selftest. (Andrew Bennetts)

* Annotate merge (merge-type=weave) now supports cherrypicking.
  (Aaron Bentley)

* ``bzr commit`` now doesn't print the revision number twice. (Matt
  Nordhoff, #172612)

* New configuration option ``bugtracker_<tracker_abbrevation>_url`` to
  define locations of bug trackers that are not directly supported by
  bzr or a plugin. The URL will be treated as a template and ``{id}``
  placeholders will be replaced by specific bug IDs.  (Lukáš Lalinský)

* Support logging single merge revisions with short and line log formatters.
  (Kent Gibson)

* User Guide enhanced with suggested readability improvements from
  Matt Revell and corrections from John Arbash Meinel. (Ian Clatworthy)

* Quick Start Guide renamed to Quick Start Card, moved down in
  the catalog, provided in pdf and png format and updated to refer
  to ``send`` instead of ``bundle``. (Ian Clatworthy, #165080)

* ``switch`` can now be used on heavyweight checkouts as well as
  lightweight ones. After switching a heavyweight checkout, the
  local branch is a mirror/cache of the new bound branch and
  uncommitted changes in the working tree are merged. As a safety
  check, if there are local commits in a checkout which have not
  been committed to the previously bound branch, then ``switch``
  fails unless the ``--force`` option is given. This option is
  now also required if the branch a lightweight checkout is pointing
  to has been moved. (Ian Clatworthy)

Internals
*********

* New -Dhttp debug option reports http connections, requests and responses.
  (Vincent Ladeuil)

* New -Dmerge debug option, which emits merge plans for merge-type=weave.

Bugfixes
********

* Better error message when running ``bzr cat`` on a non-existant branch.
  (Lukáš Lalinský, #133782)

* Catch OSError 17 (file exists) in final phase of tree transform and show
  filename to user.
  (Alexander Belchenko, #111758)

* Catch ShortReadvErrors while using pycurl. Also make readv more robust by
  allowing multiple GET requests to be issued if too many ranges are
  required.
  (Vincent Ladeuil, #172701)

* Check for missing basis texts when fetching from packs to packs.
  (John Arbash Meinel, #165290)

* Fall back to showing e-mail in ``log --short/--line`` if the
  committer/author has only e-mail. (Lukáš Lalinský, #157026)

API Breaks
**********

* Deprecate not passing a ``location`` argument to commit reporters'
  ``started`` methods. (Matt Nordhoff)


bzr 1.0rc1
##########

:Released: 2007-11-30

Notes When Upgrading
********************

* The default repository format is now ``pack-0.92``.  This
  default is used when creating new repositories with ``init`` and
  ``init-repo``, and when branching over bzr+ssh or bzr+hpss.
  (See https://bugs.launchpad.net/bugs/164626)

  This format can be read and written by Bazaar 0.92 and later, and
  data can be transferred to and from older formats.

  To upgrade, please reconcile your repository (``bzr reconcile``), and then
  upgrade (``bzr upgrade``).

  ``pack-0.92`` offers substantially better scaling and performance than the
  previous knits format. Some operations are slower where the code already
  had bad scaling characteristics under knits, the pack format makes such
  operations more visible as part of being more scalable overall. We will
  correct such operations over the coming releases and encourage the filing
  of bugs on any operation which you observe to be slower in a packs
  repository. One particular case that we do not intend to fix is pulling
  data from a pack repository into a knit repository over a high latency
  link;  downgrading such data requires reinsertion of the file texts, and
  this is a classic space/time tradeoff. The current implementation is
  conservative on memory usage because we need to support converting data
  from any tree without problems.
  (Robert Collins, Martin Pool, #164476)

Changes
*******

* Disable detection of plink.exe as possible ssh vendor. Plink vendor
  still available if user selects it explicitly with BZR_SSH environment
  variable. (Alexander Belchenko, workaround for bug #107593)

* The pack format is now accessible as "pack-0.92", or "pack-0.92-subtree"
  to enable the subtree functions (for example, for bzr-svn).
  (Martin Pool)

Features
********

* New ``authentication.conf`` file holding the password or other credentials
  for remote servers. This can be used for ssh, sftp, smtp and other
  supported transports.
  (Vincent Ladeuil)

* New rich-root and rich-root-pack formats, recording the same data about
  tree roots that's recorded for all other directories.
  (Aaron Bentley, #164639)

* ``pack-0.92`` repositories can now be reconciled.
  (Robert Collins, #154173)

* ``switch`` command added for changing the branch a lightweight checkout
  is associated with and updating the tree to reflect the latest content
  accordingly. This command was previously part of the BzrTools plug-in.
  (Ian Clatworthy, Aaron Bentley, David Allouche)

* ``reconfigure`` command can now convert branches, trees, or checkouts to
  lightweight checkouts.  (Aaron Bentley)

Performance
***********

* Commit updates the state of the working tree via a delta rather than
  supplying entirely new basis trees. For commit of a single specified file
  this reduces the wall clock time for commit by roughly a 30%.
  (Robert Collins, Martin Pool)

* Commit with many automatically found deleted paths no longer performs
  linear scanning for the children of those paths during inventory
  iteration. This should fix commit performance blowing out when many such
  paths occur during commit. (Robert Collins, #156491)

* Fetch with pack repositories will no longer read the entire history graph.
  (Robert Collins, #88319)

* Revert takes out an appropriate lock when reverting to a basis tree, and
  does not read the basis inventory twice. (Robert Collins)

* Diff does not require an inventory to be generated on dirstate trees.
  (Aaron Bentley, #149254)

* New annotate merge (--merge-type=weave) implementation is fast on
  versionedfiles withough cached annotations, e.g. pack-0.92.
  (Aaron Bentley)

Improvements
************

* ``bzr merge`` now warns when it encounters a criss-cross merge.
  (Aaron Bentley)

* ``bzr send`` now doesn't require the target e-mail address to be
  specified on the command line if an interactive e-mail client is used.
  (Lukáš Lalinský)

* ``bzr tags`` now prints the revision number for each tag, instead of
  the revision id, unless --show-ids is passed. In addition, tags can be
  sorted chronologically instead of lexicographically with --sort=time.
  (Adeodato Simó, #120231)

* Windows standalone version of bzr is able to load system-wide plugins from
  "plugins" subdirectory in installation directory. In addition standalone
  installer write to the registry (HKLM\SOFTWARE\Bazaar) useful info
  about paths and bzr version. (Alexander Belchenko, #129298)

Documentation
*************

Bug Fixes
*********

* A progress bar has been added for knitpack -> knitpack fetching.
  (Robert Collins, #157789, #159147)

* Branching from a branch via smart server now preserves the repository
  format. (Andrew Bennetts,  #164626)

* ``commit`` is now able to invoke an external editor in a non-ascii
  directory. (Daniel Watkins, #84043)

* Catch connection errors for ftp.
  (Vincent Ladeuil, #164567)

* ``check`` no longer reports spurious unreferenced text versions.
  (Robert Collins, John A Meinel, #162931, #165071)

* Conflicts are now resolved recursively by ``revert``.
  (Aaron Bentley, #102739)

* Detect invalid transport reuse attempts by catching invalid URLs.
  (Vincent Ladeuil, #161819)

* Deleting a file without removing it shows a correct diff, not a traceback.
  (Aaron Bentley)

* Do no use timeout in HttpServer anymore.
  (Vincent Ladeuil, #158972).

* Don't catch the exceptions related to the http pipeline status before
  retrying an http request or some programming errors may be masked.
  (Vincent Ladeuil, #160012)

* Fix ``bzr rm`` to not delete modified and ignored files.
  (Lukáš Lalinský, #172598)

* Fix exception when revisionspec contains merge revisons but log
  formatter doesn't support merge revisions. (Kent Gibson, #148908)

* Fix exception when ScopeReplacer is assigned to before any members have
  been retrieved.  (Aaron Bentley)

* Fix multiple connections during checkout --lightweight.
  (Vincent Ladeuil, #159150)

* Fix possible error in insert_data_stream when copying between
  pack repositories over bzr+ssh or bzr+http.
  KnitVersionedFile.get_data_stream now makes sure that requested
  compression parents are sent before any delta hunks that depend
  on them.
  (Martin Pool, #164637)

* Fix typo in limiting offsets coalescing for http, leading to
  whole files being downloaded instead of parts.
  (Vincent Ladeuil, #165061)

* FTP server errors don't error in the error handling code.
  (Robert Collins, #161240)

* Give a clearer message when a pull fails because the source needs
  to be reconciled.
  (Martin Pool, #164443)

* It is clearer when a plugin cannot be loaded because of its name, and a
  suggestion for an acceptable name is given. (Daniel Watkins, #103023)

* Leave port as None in transport objects if user doesn't
  specify a port in urls.
  (vincent Ladeuil, #150860)

* Make sure Repository.fetch(self) is properly a no-op for all
  Repository implementations. (John Arbash Meinel, #158333)

* Mark .bzr directories as "hidden" on Windows.
  (Alexander Belchenko, #71147)

* ``merge --uncommitted`` can now operate on a single file.
  (Aaron Bentley, Lukáš Lalinský, #136890)

* Obsolete packs are now cleaned up by pack and autopack operations.
  (Robert Collins, #153789)

* Operations pulling data from a smart server where the underlying
  repositories are not both annotated/both unannotated will now work.
  (Robert Collins, #165304).

* Reconcile now shows progress bars. (Robert Collins, #159351)

* ``RemoteBranch`` was not initializing ``self._revision_id_to_revno_map``
  properly. (John Arbash Meinel, #162486)

* Removing an already-removed file reports the file does not exist. (Daniel
  Watkins, #152811)

* Rename on Windows is able to change filename case.
  (Alexander Belchenko, #77740)

* Return error instead of a traceback for ``bzr log -r0``.
  (Kent Gibson, #133751)

* Return error instead of a traceback when bzr is unable to create
  symlink on some platforms (e.g. on Windows).
  (Alexander Belchenko, workaround for #81689)

* Revert doesn't crash when restoring a single file from a deleted
  directory. (Aaron Bentley)

* Stderr output via logging mechanism now goes through encoded wrapper
  and no more uses utf-8, but terminal encoding instead. So all unicode
  strings now should be readable in non-utf-8 terminal.
  (Alexander Belchenko, #54173)

* The error message when ``move --after`` should be used makes how to do so
  clearer. (Daniel Watkins, #85237)

* Unicode-safe output from ``bzr info``. The output will be encoded
  using the terminal encoding and unrepresentable characters will be
  replaced by '?'. (Lukáš Lalinský, #151844)

* Working trees are no longer created when pushing into a local no-trees
  repo. (Daniel Watkins, #50582)

* Upgrade util/configobj to version 4.4.0.
  (Vincent Ladeuil, #151208).

* Wrap medusa ftp test server as an FTPServer feature.
  (Vincent Ladeuil, #157752)

API Breaks
**********

* ``osutils.backup_file`` is deprecated. Actually it's not used in bzrlib
  during very long time. (Alexander Belchenko)

* The return value of
  ``VersionedFile.iter_lines_added_or_present_in_versions`` has been
  changed. Previously it was an iterator of lines, now it is an iterator of
  (line, version_id) tuples. This change has been made to aid reconcile and
  fetch operations. (Robert Collins)

* ``bzrlib.repository.get_versioned_file_checker`` is now private.
  (Robert Collins)

* The Repository format registry default has been removed; it was previously
  obsoleted by the bzrdir format default, which implies a default repository
  format.
  (Martin Pool)

Internals
*********

* Added ``ContainerSerialiser`` and ``ContainerPushParser`` to
  ``bzrlib.pack``.  These classes provide more convenient APIs for generating
  and parsing containers from streams rather than from files.  (Andrew
  Bennetts)

* New module ``lru_cache`` providing a cache for use by tasks that need
  semi-random access to large amounts of data. (John A Meinel)

* InventoryEntry.diff is now deprecated.  Please use diff.DiffTree instead.


bzr 0.92
########

:Released: 2007-11-05

Changes
*******

  * New uninstaller on Win32.  (Alexander Belchenko)


bzr 0.92rc1
###########

:Released: 2007-10-29

Changes
*******

* ``bzr`` now returns exit code 4 if an internal error occurred, and
  3 if a normal error occurred.  (Martin Pool)

* ``pull``, ``merge`` and ``push`` will no longer silently correct some
  repository index errors that occured as a result of the Weave disk format.
  Instead the ``reconcile`` command needs to be run to correct those
  problems if they exist (and it has been able to fix most such problems
  since bzr 0.8). Some new problems have been identified during this release
  and you should run ``bzr check`` once on every repository to see if you
  need to reconcile. If you cannot ``pull`` or ``merge`` from a remote
  repository due to mismatched parent errors - a symptom of index errors -
  you should simply take a full copy of that remote repository to a clean
  directory outside any local repositories, then run reconcile on it, and
  finally pull from it locally. (And naturally email the repositories owner
  to ask them to upgrade and run reconcile).
  (Robert Collins)

Features
********

* New ``knitpack-experimental`` repository format. This is interoperable with
  the ``dirstate-tags`` format but uses a smarter storage design that greatly
  speeds up many operations, both local and remote. This new format can be
  used as an option to the ``init``, ``init-repository`` and ``upgrade``
  commands. (Robert Collins)

* For users of bzr-svn (and those testing the prototype subtree support) that
  wish to try packs, a new ``knitpack-subtree-experimental`` format has also
  been added. This is interoperable with the ``dirstate-subtrees`` format.
  (Robert Collins)

* New ``reconfigure`` command. (Aaron Bentley)

* New ``revert --forget-merges`` command, which removes the record of a pending
  merge without affecting the working tree contents.  (Martin Pool)

* New ``bzr_remote_path`` configuration variable allows finer control of
  remote bzr locations than BZR_REMOTE_PATH environment variable.
  (Aaron Bentley)

* New ``launchpad-login`` command to tell Bazaar your Launchpad
  user ID.  This can then be used by other functions of the
  Launchpad plugin. (James Henstridge)

Performance
***********

* Commit in quiet mode is now slightly faster as the information to
  output is no longer calculated. (Ian Clatworthy)

* Commit no longer checks for new text keys during insertion when the
  revision id was deterministically unique. (Robert Collins)

* Committing a change which is not a merge and does not change the number of
  files in the tree is faster by utilising the data about whether files are
  changed to determine if the tree is unchanged rather than recalculating
  it at the end of the commit process. (Robert Collins)

* Inventory serialisation no longer double-sha's the content.
  (Robert Collins)

* Knit text reconstruction now avoids making copies of the lines list for
  interim texts when building a single text. The new ``apply_delta`` method
  on ``KnitContent`` aids this by allowing modification of the revision id
  such objects represent. (Robert Collins)

* Pack indices are now partially parsed for specific key lookup using a
  bisection approach. (Robert Collins)

* Partial commits are now approximately 40% faster by walking over the
  unselected current tree more efficiently. (Robert Collins)

* XML inventory serialisation takes 20% less time while being stricter about
  the contents. (Robert Collins)

* Graph ``heads()`` queries have been fixed to no longer access all history
  unnecessarily. (Robert Collins)

Improvements
************

* ``bzr+https://`` smart server across https now supported.
  (John Ferlito, Martin Pool, #128456)

* Mutt is now a supported mail client; set ``mail_client=mutt`` in your
  bazaar.conf and ``send`` will use mutt. (Keir Mierle)

* New option ``-c``/``--change`` for ``merge`` command for cherrypicking
  changes from one revision. (Alexander Belchenko, #141368)

* Show encodings, locale and list of plugins in the traceback message.
  (Martin Pool, #63894)

* Experimental directory formats can now be marked with
  ``experimental = True`` during registration. (Ian Clatworthy)

Documentation
*************

* New *Bazaar in Five Minutes* guide.  (Matthew Revell)

* The hooks reference documentation is now converted to html as expected.
  (Ian Clatworthy)

Bug Fixes
*********

* Connection error reporting for the smart server has been fixed to
  display a user friendly message instead of a traceback.
  (Ian Clatworthy, #115601)

* Make sure to use ``O_BINARY`` when opening files to check their
  sha1sum. (Alexander Belchenko, John Arbash Meinel, #153493)

* Fix a problem with Win32 handling of the executable bit.
  (John Arbash Meinel, #149113)

* ``bzr+ssh://`` and ``sftp://`` URLs that do not specify ports explicitly
  no longer assume that means port 22.  This allows people using OpenSSH to
  override the default port in their ``~/.ssh/config`` if they wish.  This
  fixes a bug introduced in bzr 0.91.  (Andrew Bennetts, #146715)

* Commands reporting exceptions can now be profiled and still have their
  data correctly dumped to a file. For example, a ``bzr commit`` with
  no changes still reports the operation as pointless but doing so no
  longer throws away the profiling data if this command is run with
  ``--lsprof-file callgrind.out.ci`` say. (Ian Clatworthy)

* Fallback to ftp when paramiko is not installed and sftp can't be used for
  ``tests/commands`` so that the test suite is still usable without
  paramiko.
  (Vincent Ladeuil, #59150)

* Fix commit ordering in corner case. (Aaron Bentley, #94975)

* Fix long standing bug in partial commit when there are renames
  left in tree. (Robert Collins, #140419)

* Fix selftest semi-random noise during http related tests.
  (Vincent Ladeuil, #140614)

* Fix typo in ftp.py making the reconnection fail on temporary errors.
  (Vincent Ladeuil, #154259)

* Fix failing test by comparing real paths to cover the case where the TMPDIR
  contains a symbolic link.
  (Vincent Ladeuil, #141382).

* Fix log against smart server branches that don't support tags.
  (James Westby, #140615)

* Fix pycurl http implementation by defining error codes from
  pycurl instead of relying on an old curl definition.
  (Vincent Ladeuil, #147530)

* Fix 'unprintable error' message when displaying BzrCheckError and
  some other exceptions on Python 2.5.
  (Martin Pool, #144633)

* Fix ``Inventory.copy()`` and add test for it. (Jelmer Vernooij)

* Handles default value for ListOption in cmd_commit.
  (Vincent Ladeuil, #140432)

* HttpServer and FtpServer need to be closed properly or a listening socket
  will remain opened.
  (Vincent Ladeuil, #140055)

* Monitor the .bzr directory created in the top level test
  directory to detect leaking tests.
  (Vincent Ladeuil, #147986)

* The basename, not the full path, is now used when checking whether
  the profiling dump file begins with ``callgrind.out`` or not. This
  fixes a bug reported by Aaron Bentley on IRC. (Ian Clatworthy)

* Trivial fix for invoking command ``reconfigure`` without arguments.
  (Rob Weir, #141629)

* ``WorkingTree.rename_one`` will now raise an error if normalisation of the
  new path causes bzr to be unable to access the file. (Robert Collins)

* Correctly detect a NoSuchFile when using a filezilla server. (Gary van der
  Merwe)

API Breaks
**********

* ``bzrlib.index.GraphIndex`` now requires a size parameter to the
  constructor, for enabling bisection searches. (Robert Collins)

* ``CommitBuilder.record_entry_contents`` now requires the root entry of a
  tree be supplied to it, previously failing to do so would trigger a
  deprecation warning. (Robert Collins)

* ``KnitVersionedFile.add*`` will no longer cache added records even when
  enable_cache() has been called - the caching feature is now exclusively for
  reading existing data. (Robert Collins)

* ``ReadOnlyLockError`` is deprecated; ``LockFailed`` is usually more
  appropriate.  (Martin Pool)

* Removed ``bzrlib.transport.TransportLogger`` - please see the new
  ``trace+`` transport instead. (Robert Collins)

* Removed previously deprecated varargs interface to ``TestCase.run_bzr`` and
  deprecated methods ``TestCase.capture`` and ``TestCase.run_bzr_captured``.
  (Martin Pool)

* Removed previous deprecated ``basis_knit`` parameter to the
  ``KnitVersionedFile`` constructor. (Robert Collins)

* Special purpose method ``TestCase.run_bzr_decode`` is moved to the test_non_ascii
  class that needs it.
  (Martin Pool)

* The class ``bzrlib.repofmt.knitrepo.KnitRepository3`` has been folded into
  ``KnitRepository`` by parameters to the constructor. (Robert Collins)

* The ``VersionedFile`` interface now allows content checks to be bypassed
  by supplying check_content=False.  This saves nearly 30% of the minimum
  cost to store a version of a file. (Robert Collins)

* Tree's with bad state such as files with no length or sha will no longer
  be silently accepted by the repository XML serialiser. To serialise
  inventories without such data, pass working=True to write_inventory.
  (Robert Collins)

* ``VersionedFile.fix_parents`` has been removed as a harmful API.
  ``VersionedFile.join`` will no longer accept different parents on either
  side of a join - it will either ignore them, or error, depending on the
  implementation. See notes when upgrading for more information.
  (Robert Collins)

Internals
*********

* ``bzrlib.transport.Transport.put_file`` now returns the number of bytes
  put by the method call, to allow avoiding stat-after-write or
  housekeeping in callers. (Robert Collins)

* ``bzrlib.xml_serializer.Serializer`` is now responsible for checking that
  mandatory attributes are present on serialisation and deserialisation.
  This fixes some holes in API usage and allows better separation between
  physical storage and object serialisation. (Robert Collins)

* New class ``bzrlib.errors.InternalBzrError`` which is just a convenient
  shorthand for deriving from BzrError and setting internal_error = True.
  (Robert Collins)

* New method ``bzrlib.mutabletree.update_to_one_parent_via_delta`` for
  moving the state of a parent tree to a new version via a delta rather than
  a complete replacement tree. (Robert Collins)

* New method ``bzrlib.osutils.minimum_path_selection`` useful for removing
  duplication from user input, when a user mentions both a path and an item
  contained within that path. (Robert Collins)

* New method ``bzrlib.repository.Repository.is_write_locked`` useful for
  determining if a repository is write locked. (Robert Collins)

* New method on ``bzrlib.tree.Tree`` ``path_content_summary`` provides a
  tuple containing the key information about a path for commit processing
  to complete. (Robert Collins)

* New method on xml serialisers, write_inventory_to_lines, which matches the
  API used by knits for adding content. (Robert Collins)

* New module ``bzrlib.bisect_multi`` with generic multiple-bisection-at-once
  logic, currently only available for byte-based lookup
  (``bisect_multi_bytes``). (Robert Collins)

* New helper ``bzrlib.tuned_gzip.bytes_to_gzip`` which takes a byte string
  and returns a gzipped version of the same. This is used to avoid a bunch
  of api friction during adding of knit hunks. (Robert Collins)

* New parameter on ``bzrlib.transport.Transport.readv``
  ``adjust_for_latency`` which changes readv from returning strictly the
  requested data to inserted return larger ranges and in forward read order
  to reduce the effect of network latency. (Robert Collins)

* New parameter yield_parents on ``Inventory.iter_entries_by_dir`` which
  causes the parents of a selected id to be returned recursively, so all the
  paths from the root down to each element of selected_file_ids are
  returned. (Robert Collins)

* Knit joining has been enhanced to support plain to annotated conversion
  and annotated to plain conversion. (Ian Clatworthy)

* The CommitBuilder method ``record_entry_contents`` now returns summary
  information about the effect of the commit on the repository. This tuple
  contains an inventory delta item if the entry changed from the basis, and a
  boolean indicating whether a new file graph node was recorded.
  (Robert Collins)

* The python path used in the Makefile can now be overridden.
  (Andrew Bennetts, Ian Clatworthy)

Testing
*******

* New transport implementation ``trace+`` which is useful for testing,
  logging activity taken to its _activity attribute. (Robert Collins)

* When running bzr commands within the test suite, internal exceptions are
  not caught and reported in the usual way, but rather allowed to propagate
  up and be visible to the test suite.  A new API ``run_bzr_catch_user_errors``
  makes this behavior available to other users.
  (Martin Pool)

* New method ``TestCase.call_catch_warnings`` for testing methods that
  raises a Python warning.  (Martin Pool)


bzr 0.91
########

:Released: 2007-09-26

Bug Fixes
*********

* Print a warning instead of aborting the ``python setup.py install``
  process if building of a C extension is not possible.
  (Lukáš Lalinský, Alexander Belchenko)

* Fix commit ordering in corner case (Aaron Bentley, #94975)

* Fix ''bzr info bzr://host/'' and other operations on ''bzr://' URLs with
  an implicit port.  We were incorrectly raising PathNotChild due to
  inconsistent treatment of the ''_port'' attribute on the Transport object.
  (Andrew Bennetts, #133965)

* Make RemoteRepository.sprout cope gracefully with servers that don't
  support the ``Repository.tarball`` request.
  (Andrew Bennetts)


bzr 0.91rc2
###########

:Released: 2007-09-11

* Replaced incorrect tarball for previous release; a debug statement was left
  in bzrlib/remote.py.


bzr 0.91rc1
###########

:Released: 2007-09-11

Changes
*******

* The default branch and repository format has changed to
  ``dirstate-tags``, so tag commands are active by default.
  This format is compatible with Bazaar 0.15 and later.
  This incidentally fixes bug #126141.
  (Martin Pool)

* ``--quiet`` or ``-q`` is no longer a global option. If present, it
  must now appear after the command name. Scripts doing things like
  ``bzr -q missing`` need to be rewritten as ``bzr missing -q``.
  (Ian Clatworthy)

Features
********

* New option ``--author`` in ``bzr commit`` to specify the author of the
  change, if it's different from the committer. ``bzr log`` and
  ``bzr annotate`` display the author instead of the committer.
  (Lukáš Lalinský)

* In addition to global options and command specific options, a set of
  standard options are now supported. Standard options are legal for
  all commands. The initial set of standard options are:

  * ``--help`` or ``-h`` - display help message
  * ``--verbose`` or ``-v`` - display additional information
  * ``--quiet``  or ``-q`` - only output warnings and errors.

  Unlike global options, standard options can be used in aliases and
  may have command-specific help. (Ian Clatworthy)

* Verbosity level processing has now been unified. If ``--verbose``
  or ``-v`` is specified on the command line multiple times, the
  verbosity level is made positive the first time then increased.
  If ``--quiet`` or ``-q`` is specified on the command line
  multiple times, the verbosity level is made negative the first
  time then decreased. To get the default verbosity level of zero,
  either specify none of the above , ``--no-verbose`` or ``--no-quiet``.
  Note that most commands currently ignore the magnitude of the
  verbosity level but do respect *quiet vs normal vs verbose* when
  generating output. (Ian Clatworthy)

* ``Branch.hooks`` now supports ``pre_commit`` hook. The hook's signature
  is documented in BranchHooks constructor. (Nam T. Nguyen, #102747)

* New ``Repository.stream_knit_data_for_revisions`` request added to the
  network protocol for greatly reduced roundtrips when retrieving a set of
  revisions. (Andrew Bennetts)

Bug Fixes
*********

* ``bzr plugins`` now lists the version number for each plugin in square
  brackets after the path. (Robert Collins, #125421)

* Pushing, pulling and branching branches with subtree references was not
  copying the subtree weave, preventing the file graph from being accessed
  and causing errors in commits in clones. (Robert Collins)

* Suppress warning "integer argument expected, got float" from Paramiko,
  which sometimes caused false test failures.  (Martin Pool)

* Fix bug in bundle 4 that could cause attempts to write data to wrong
  versionedfile.  (Aaron Bentley)

* Diffs generated using "diff -p" no longer break the patch parser.
  (Aaron Bentley)

* get_transport treats an empty possible_transports list the same as a non-
  empty one.  (Aaron Bentley)

* patch verification for merge directives is reactivated, and works with
  CRLF and CR files.  (Aaron Bentley)

* Accept ..\ as a path in revision specifiers. This fixes for example
  "-r branch:..\other-branch" on Windows.  (Lukáš Lalinský)

* ``BZR_PLUGIN_PATH`` may now contain trailing slashes.
  (Blake Winton, #129299)

* man page no longer lists hidden options (#131667, Aaron Bentley)

* ``uncommit --help`` now explains the -r option adequately.  (Daniel
  Watkins, #106726)

* Error messages are now better formatted with parameters (such as
  filenames) quoted when necessary. This avoids confusion when directory
  names ending in a '.' at the end of messages were confused with a
  full stop that may or not have been there. (Daniel Watkins, #129791)

* Fix ``status FILE -r X..Y``. (Lukáš Lalinský)

* If a particular command is an alias, ``help`` will show the alias
  instead of claiming there is no help for said alias. (Daniel Watkins,
  #133548)

* TreeTransform-based operations, like pull, merge, revert, and branch,
  now roll back if they encounter an error.  (Aaron Bentley, #67699)

* ``bzr commit`` now exits cleanly if a character unsupported by the
  current encoding is used in the commit message.  (Daniel Watkins,
  #116143)

* bzr send uses default values for ranges when only half of an elipsis
  is specified ("-r..5" or "-r5..").  (#61685, Aaron Bentley)

* Avoid trouble when Windows ssh calls itself 'plink' but no plink
  binary is present.  (Martin Albisetti, #107155)

* ``bzr remove`` should remove clean subtrees.  Now it will remove (without
  needing ``--force``) subtrees that contain no files with text changes or
  modified files.  With ``--force`` it removes the subtree regardless of
  text changes or unknown files. Directories with renames in or out (but
  not changed otherwise) will now be removed without needing ``--force``.
  Unknown ignored files will be deleted without needing ``--force``.
  (Marius Kruger, #111665)

* When two plugins conflict, the source of both the losing and now the
  winning definition is shown.  (Konstantin Mikhaylov, #5454)

* When committing to a branch, the location being committed to is
  displayed.  (Daniel Watkins, #52479)

* ``bzr --version`` takes care about encoding of stdout, especially
  when output is redirected. (Alexander Belchenko, #131100)

* Prompt for an ftp password if none is provided.
  (Vincent Ladeuil, #137044)

* Reuse bound branch associated transport to avoid multiple
  connections.
  (Vincent Ladeuil, #128076, #131396)

* Overwrite conflicting tags by ``push`` and ``pull`` if the
  ``--overwrite`` option is specified.  (Lukáš Lalinský, #93947)

* In checkouts, tags are copied into the master branch when created,
  changed or deleted, and are copied into the checkout when it is
  updated.  (Martin Pool, #93856, #93860)

* Print a warning instead of aborting the ``python setup.py install``
  process if building of a C extension is not possible.
  (Lukáš Lalinský, Alexander Belchenko)

Improvements
************

* Add the option "--show-diff" to the commit command in order to display
  the diff during the commit log creation. (Goffredo Baroncelli)

* ``pull`` and ``merge`` are much faster at installing bundle format 4.
  (Aaron Bentley)

* ``pull -v`` no longer includes deltas, making it much faster.
  (Aaron Bentley)

* ``send`` now sends the directive as an attachment by default.
  (Aaron Bentley, Lukáš Lalinský, Alexander Belchenko)

* Documentation updates (Martin Albisetti)

* Help on debug flags is now included in ``help global-options``.
  (Daniel Watkins, #124853)

* Parameters passed on the command line are checked to ensure they are
  supported by the encoding in use. (Daniel Watkins)

* The compression used within the bzr repository has changed from zlib
  level 9 to the zlib default level. This improves commit performance with
  only a small increase in space used (and in some cases a reduction in
  space). (Robert Collins)

* Initial commit no longer SHAs files twice and now reuses the path
  rather than looking it up again, making it faster.
  (Ian Clatworthy)

* New option ``-c``/``--change`` for ``diff`` and ``status`` to show
  changes in one revision.  (Lukáš Lalinský)

* If versioned files match a given ignore pattern, a warning is now
  given. (Daniel Watkins, #48623)

* ``bzr status`` now has -S as a short name for --short and -V as a
  short name for --versioned. These have been added to assist users
  migrating from Subversion: ``bzr status -SV`` is now like
  ``svn status -q``.  (Daniel Watkins, #115990)

* Added C implementation of  ``PatienceSequenceMatcher``, which is about
  10x faster than the Python version. This speeds up commands that
  need file diffing, such as ``bzr commit`` or ``bzr diff``.
  (Lukáš Lalinský)

* HACKING has been extended with a large section on core developer tasks.
  (Ian Clatworthy)

* Add ``branches`` and ``standalone-trees`` as online help topics and
  include them as Concepts within the User Reference.
  (Paul Moore, Ian Clatworthy)

* ``check`` can detect versionedfile parent references that are
  inconsistent with revision and inventory info, and ``reconcile`` can fix
  them.  These faulty references were generated by 0.8-era releases,
  so repositories which were manipulated by old bzrs should be
  checked, and possibly reconciled ASAP.  (Aaron Bentley, Andrew Bennetts)

API Breaks
**********

* ``Branch.append_revision`` is removed altogether; please use
  ``Branch.set_last_revision_info`` instead.  (Martin Pool)

* CommitBuilder now advertises itself as requiring the root entry to be
  supplied. This only affects foreign repository implementations which reuse
  CommitBuilder directly and have changed record_entry_contents to require
  that the root not be supplied. This should be precisely zero plugins
  affected. (Robert Collins)

* The ``add_lines`` methods on ``VersionedFile`` implementations has changed
  its return value to include the sha1 and length of the inserted text. This
  allows the avoidance of double-sha1 calculations during commit.
  (Robert Collins)

* ``Transport.should_cache`` has been removed.  It was not called in the
  previous release.  (Martin Pool)

Testing
*******

* Tests may now raise TestNotApplicable to indicate they shouldn't be
  run in a particular scenario.  (Martin Pool)

* New function multiply_tests_from_modules to give a simpler interface
  to test parameterization.  (Martin Pool, Robert Collins)

* ``Transport.should_cache`` has been removed.  It was not called in the
  previous release.  (Martin Pool)

* NULL_REVISION is returned to indicate the null revision, not None.
  (Aaron Bentley)

* Use UTF-8 encoded StringIO for log tests to avoid failures on
  non-ASCII committer names.  (Lukáš Lalinský)

Internals
*********

* ``bzrlib.plugin.all_plugins`` has been deprecated in favour of
  ``bzrlib.plugin.plugins()`` which returns PlugIn objects that provide
  useful functionality for determining the path of a plugin, its tests, and
  its version information. (Robert Collins)

* Add the option user_encoding to the function 'show_diff_trees()'
  in order to move the user encoding at the UI level. (Goffredo Baroncelli)

* Add the function make_commit_message_template_encoded() and the function
  edit_commit_message_encoded() which handle encoded strings.
  This is done in order to mix the commit messages (which is a unicode
  string), and the diff which is a raw string. (Goffredo Baroncelli)

* CommitBuilder now defaults to using add_lines_with_ghosts, reducing
  overhead on non-weave repositories which don't require all parents to be
  present. (Robert Collins)

* Deprecated method ``find_previous_heads`` on
  ``bzrlib.inventory.InventoryEntry``. This has been superseded by the use
  of ``parent_candidates`` and a separate heads check via the repository
  API. (Robert Collins)

* New trace function ``mutter_callsite`` will print out a subset of the
  stack to the log, which can be useful for gathering debug details.
  (Robert Collins)

* ``bzrlib.pack.ContainerWriter`` now tracks how many records have been
  added via a public attribute records_written. (Robert Collins)

* New method ``bzrlib.transport.Transport.get_recommended_page_size``.
  This provides a hint to users of transports as to the reasonable
  minimum data to read. In principle this can take latency and
  bandwidth into account on a per-connection basis, but for now it
  just has hard coded values based on the url. (e.g. http:// has a large
  page size, file:// has a small one.) (Robert Collins)

* New method on ``bzrlib.transport.Transport`` ``open_write_stream`` allows
  incremental addition of data to a file without requiring that all the
  data be buffered in memory. (Robert Collins)

* New methods on ``bzrlib.knit.KnitVersionedFile``:
  ``get_data_stream(versions)``, ``insert_data_stream(stream)`` and
  ``get_format_signature()``.  These provide some infrastructure for
  efficiently streaming the knit data for a set of versions over the smart
  protocol.

* Knits with no annotation cache still produce correct annotations.
  (Aaron Bentley)

* Three new methods have been added to ``bzrlib.trace``:
  ``set_verbosity_level``, ``get_verbosity_level`` and ``is_verbose``.
  ``set_verbosity_level`` expects a numeric value: negative for quiet,
  zero for normal, positive for verbose. The size of the number can be
  used to determine just how quiet or verbose the application should be.
  The existing ``be_quiet`` and ``is_quiet`` routines have been
  integrated into this new scheme. (Ian Clatworthy)

* Options can now be delcared with a ``custom_callback`` parameter. If
  set, this routine is called after the option is processed. This feature
  is now used by the standard options ``verbose`` and ``quiet`` so that
  setting one implicitly resets the other. (Ian Clatworthy)

* Rather than declaring a new option from scratch in order to provide
  custom help, a centrally registered option can be decorated using the
  new ``bzrlib.Option.custom_help`` routine. In particular, this routine
  is useful when declaring better help for the ``verbose`` and ``quiet``
  standard options as the base definition of these is now more complex
  than before thanks to their use of a custom callback. (Ian Clatworthy)

* Tree._iter_changes(specific_file=[]) now iterates through no files,
  instead of iterating through all files.  None is used to iterate through
  all files.  (Aaron Bentley)

* WorkingTree.revert() now accepts None to revert all files.  The use of
  [] to revert all files is deprecated.  (Aaron Bentley)


bzr 0.90
########

:Released: 2007-08-28

Improvements
************

* Documentation is now organized into multiple directories with a level
  added for different languages or locales. Added the Mini Tutorial
  and Quick Start Summary (en) documents from the Wiki, improving the
  content and readability of the former. Formatted NEWS as Release Notes
  complete with a Table of Conents, one heading per release. Moved the
  Developer Guide into the main document catalog and provided a link
  from the developer document catalog back to the main one.
  (Ian Clatworthy, Sabin Iacob, Alexander Belchenko)


API Changes
***********

* The static convenience method ``BzrDir.create_repository``
  is deprecated.  Callers should instead create a ``BzrDir`` instance
  and call ``create_repository`` on that.  (Martin Pool)


bzr 0.90rc1
###########

:Released: 2007-08-14

Bugfixes
********

* ``bzr init`` should connect to the remote location one time only.  We
  have been connecting several times because we forget to pass around the
  Transport object. This modifies ``BzrDir.create_branch_convenience``,
  so that we can give it the Transport we already have.
  (John Arbash Meinel, Vincent Ladeuil, #111702)

* Get rid of sftp connection cache (get rid of the FTP one too).
  (Vincent Ladeuil, #43731)

* bzr branch {local|remote} remote don't try to create a working tree
  anymore.
  (Vincent Ladeuil, #112173)

* All identified multiple connections for a single bzr command have been
  fixed. See bzrlib/tests/commands directory.
  (Vincent Ladeuil)

* ``bzr rm`` now does not insist on ``--force`` to delete files that
  have been renamed but not otherwise modified.  (Marius Kruger,
  #111664)

* ``bzr selftest --bench`` no longer emits deprecation warnings
  (Lukáš Lalinský)

* ``bzr status`` now honours FILE parameters for conflict lists
  (Aaron Bentley, #127606)

* ``bzr checkout`` now honours -r when reconstituting a working tree.
  It also honours -r 0.  (Aaron Bentley, #127708)

* ``bzr add *`` no more fails on Windows if working tree contains
  non-ascii file names. (Kuno Meyer, #127361)

* allow ``easy_install bzr`` runs without fatal errors.
  (Alexander Belchenko, #125521)

* Graph._filter_candidate_lca does not raise KeyError if a candidate
  is eliminated just before it would normally be examined.  (Aaron Bentley)

* SMTP connection failures produce a nice message, not a traceback.
  (Aaron Bentley)

Improvements
************

* Don't show "dots" progress indicators when run non-interactively, such
  as from cron.  (Martin Pool)

* ``info`` now formats locations more nicely and lists "submit" and
  "public" branches (Aaron Bentley)

* New ``pack`` command that will trigger database compression within
  the repository (Robert Collins)

* Implement ``_KnitIndex._load_data`` in a pyrex extension. The pyrex
  version is approximately 2-3x faster at parsing a ``.kndx`` file.
  Which yields a measurable improvement for commands which have to
  read from the repository, such as a 1s => 0.75s improvement in
  ``bzr diff`` when there are changes to be shown.  (John Arbash Meinel)

* Merge is now faster.  Depending on the scenario, it can be more than 2x
  faster. (Aaron Bentley)

* Give a clearer warning, and allow ``python setup.py install`` to
  succeed even if pyrex is not available.
  (John Arbash Meinel)

* ``DirState._read_dirblocks`` now has an optional Pyrex
  implementation. This improves the speed of any command that has to
  read the entire DirState. (``diff``, ``status``, etc, improve by
  about 10%).
  ``bisect_dirblocks`` has also been improved, which helps all
  ``_get_entry`` type calls (whenever we are searching for a
  particular entry in the in-memory DirState).
  (John Arbash Meinel)

* ``bzr pull`` and ``bzr push`` no longer do a complete walk of the
  branch revision history for ui display unless -v is supplied.
  (Robert Collins)

* ``bzr log -rA..B`` output shifted to the left margin if the log only
  contains merge revisions. (Kent Gibson)

* The ``plugins`` command is now public with improved help.
  (Ian Clatworthy)

* New bundle and merge directive formats are faster to generate, and

* Annotate merge now works when there are local changes. (Aaron Bentley)

* Commit now only shows the progress in terms of directories instead of
  entries. (Ian Clatworthy)

* Fix ``KnitRepository.get_revision_graph`` to not request the graph 2
  times. This makes ``get_revision_graph`` 2x faster. (John Arbash
  Meinel)

* Fix ``VersionedFile.get_graph()`` to avoid using
  ``set.difference_update(other)``, which has bad scaling when
  ``other`` is large. This improves ``VF.get_graph([version_id])`` for
  a 12.5k graph from 2.9s down to 200ms. (John Arbash Meinel)

* The ``--lsprof-file`` option now generates output for KCacheGrind if
  the file starts with ``callgrind.out``. This matches the default file
  filtering done by KCacheGrind's Open Dialog. (Ian Clatworthy)

* Fix ``bzr update`` to avoid an unnecessary
  ``branch.get_master_branch`` call, which avoids 1 extra connection
  to the remote server. (Partial fix for #128076, John Arbash Meinel)

* Log errors from the smart server in the trace file, to make debugging
  test failures (and live failures!) easier.  (Andrew Bennetts)

* The HTML version of the man page has been superceded by a more
  comprehensive manual called the Bazaar User Reference. This manual
  is completed generated from the online help topics. As part of this
  change, limited reStructuredText is now explicitly supported in help
  topics and command help with 'unnatural' markup being removed prior
  to display by the online help or inclusion in the man page.
  (Ian Clatworthy)

* HTML documentation now use files extension ``*.html``
  (Alexander Belchenko)

* The cache of ignore definitions is now cleared in WorkingTree.unlock()
  so that changes to .bzrignore aren't missed. (#129694, Daniel Watkins)

* ``bzr selftest --strict`` fails if there are any missing features or
  expected test failures. (Daniel Watkins, #111914)

* Link to registration survey added to README. (Ian Clatworthy)

* Windows standalone installer show link to registration survey
  when installation finished. (Alexander Belchenko)

Library API Breaks
******************

* Deprecated dictionary ``bzrlib.option.SHORT_OPTIONS`` removed.
  Options are now required to provide a help string and it must
  comply with the style guide by being one or more sentences with an
  initial capital and final period. (Martin Pool)

* KnitIndex.get_parents now returns tuples. (Robert Collins)

* Ancient unused ``Repository.text_store`` attribute has been removed.
  (Robert Collins)

* The ``bzrlib.pack`` interface has changed to use tuples of bytestrings
  rather than just bytestrings, making it easier to represent multiple
  element names. As this interface was not used by any internal facilities
  since it was introduced in 0.18 no API compatibility is being preserved.
  The serialised form of these packs is identical with 0.18 when a single
  element tuple is in use. (Robert Collins)

Internals
*********

* merge now uses ``iter_changes`` to calculate changes, which makes room for
  future performance increases.  It is also more consistent with other
  operations that perform comparisons, and reduces reliance on
  Tree.inventory.  (Aaron Bentley)

* Refactoring of transport classes connected to a remote server.
  ConnectedTransport is a new class that serves as a basis for all
  transports needing to connect to a remote server.  transport.split_url
  have been deprecated, use the static method on the object instead. URL
  tests have been refactored too.
  (Vincent Ladeuil)

* Better connection sharing for ConnectedTransport objects.
  transport.get_transport() now accepts a 'possible_transports' parameter.
  If a newly requested transport can share a connection with one of the
  list, it will.
  (Vincent Ladeuil)

* Most functions now accept ``bzrlib.revision.NULL_REVISION`` to indicate
  the null revision, and consider using ``None`` for this purpose
  deprecated.  (Aaron Bentley)

* New ``index`` module with abstract index functionality. This will be
  used during the planned changes in the repository layer. Currently the
  index layer provides a graph aware immutable index, a builder for the
  same index type to allow creating them, and finally a composer for
  such indices to allow the use of many indices in a single query. The
  index performance is not optimised, however the API is stable to allow
  development on top of the index. (Robert Collins)

* ``bzrlib.dirstate.cmp_by_dirs`` can be used to compare two paths by
  their directory sections. This is equivalent to comparing
  ``path.split('/')``, only without having to split the paths.
  This has a Pyrex implementation available.
  (John Arbash Meinel)

* New transport decorator 'unlistable+' which disables the list_dir
  functionality for testing.

* Deprecated ``change_entry`` in transform.py. (Ian Clatworthy)

* RevisionTree.get_weave is now deprecated.  Tree.plan_merge is now used
  for performing annotate-merge.  (Aaron Bentley)

* New EmailMessage class to create email messages. (Adeodato Simó)

* Unused functions on the private interface KnitIndex have been removed.
  (Robert Collins)

* New ``knit.KnitGraphIndex`` which provides a ``KnitIndex`` layered on top
  of a ``index.GraphIndex``. (Robert Collins)

* New ``knit.KnitVersionedFile.iter_parents`` method that allows querying
  the parents of many knit nodes at once, reducing round trips to the
  underlying index. (Robert Collins)

* Graph now has an is_ancestor method, various bits use it.
  (Aaron Bentley)

* The ``-Dhpss`` flag now includes timing information. As well as
  logging when a new connection is opened. (John Arbash Meinel)

* ``bzrlib.pack.ContainerWriter`` now returns an offset, length tuple to
  callers when inserting data, allowing generation of readv style access
  during pack creation, without needing a separate pass across the output
  pack to gather such details. (Robert Collins)

* ``bzrlib.pack.make_readv_reader`` allows readv based access to pack
  files that are stored on a transport. (Robert Collins)

* New ``Repository.has_same_location`` method that reports if two
  repository objects refer to the same repository (although with some risk
  of false negatives).  (Andrew Bennetts)

* InterTree.compare now passes require_versioned on correctly.
  (Marius Kruger)

* New methods on Repository - ``start_write_group``,
  ``commit_write_group``, ``abort_write_group`` and ``is_in_write_group`` -
  which provide a clean hook point for transactional Repositories - ones
  where all the data for a fetch or commit needs to be made atomically
  available in one step. This allows the write lock to remain while making
  a series of data insertions.  (e.g. data conversion). (Robert Collins)

* In ``bzrlib.knit`` the internal interface has been altered to use
  3-tuples (index, pos, length) rather than two-tuples (pos, length) to
  describe where data in a knit is, allowing knits to be split into
  many files. (Robert Collins)

* ``bzrlib.knit._KnitData`` split into cache management and physical access
  with two access classes - ``_PackAccess`` and ``_KnitAccess`` defined.
  The former provides access into a .pack file, and the latter provides the
  current production repository form of .knit files. (Robert Collins)

Testing
*******

* Remove selftest ``--clean-output``, ``--numbered-dirs`` and
  ``--keep-output`` options, which are obsolete now that tests
  are done within directories in $TMPDIR.  (Martin Pool)

* The SSH_AUTH_SOCK environment variable is now reset to avoid
  interaction with any running ssh agents.  (Jelmer Vernooij, #125955)

* run_bzr_subprocess handles parameters the same way as run_bzr:
  either a string or a list of strings should be passed as the first
  parameter.  Varargs-style parameters are deprecated. (Aaron Bentley)


bzr 0.18
########

:Released:  2007-07-17

Bugfixes
********

* Fix 'bzr add' crash under Win32 (Kuno Meyer)


bzr 0.18rc1
###########

:Released:  2007-07-10

Bugfixes
********

* Do not suppress pipe errors, etc. in non-display commands
  (Alexander Belchenko, #87178)

* Display a useful error message when the user requests to annotate
  a file that is not present in the specified revision.
  (James Westby, #122656)

* Commands that use status flags now have a reference to 'help
  status-flags'.  (Daniel Watkins, #113436)

* Work around python-2.4.1 inhability to correctly parse the
  authentication header.
  (Vincent Ladeuil, #121889)

* Use exact encoding for merge directives. (Adeodato Simó, #120591)

* Fix tempfile permissions error in smart server tar bundling under
  Windows. (Martin _, #119330)

* Fix detection of directory entries in the inventory. (James Westby)

* Fix handling of http code 400: Bad Request When issuing too many ranges.
  (Vincent Ladeuil, #115209)

* Issue a CONNECT request when connecting to an https server
  via a proxy to enable SSL tunneling.
  (Vincent Ladeuil, #120678)

* Fix ``bzr log -r`` to support selecting merge revisions, both
  individually and as part of revision ranges.
  (Kent Gibson, #4663)

* Don't leave cruft behind when failing to acquire a lockdir.
  (Martin Pool, #109169)

* Don't use the '-f' strace option during tests.
  (Vincent Ladeuil, #102019).

* Warn when setting ``push_location`` to a value that will be masked by
  locations.conf.  (Aaron Bentley, #122286)

* Fix commit ordering in corner case (Aaron Bentley, #94975)

*  Make annotate behave in a non-ASCII world (Adeodato Simó).

Improvements
************

* The --lsprof-file option now dumps a text rendering of the profiling
  information if the filename ends in ".txt". It will also convert the
  profiling information to a format suitable for KCacheGrind if the
  output filename ends in ".callgrind". Fixes to the lsprofcalltree
  conversion process by Jean Paul Calderone and Itamar were also merged.
  See http://ddaa.net/blog/python/lsprof-calltree. (Ian Clatworthy)

* ``info`` now defaults to non-verbose mode, displaying only paths and
  abbreviated format info.  ``info -v`` displays all the information
  formerly displayed by ``info``.  (Aaron Bentley, Adeodato Simó)

* ``bzr missing`` now has better option names ``--this`` and ``--other``.
  (Elliot Murphy)

* The internal ``weave-list`` command has become ``versionedfile-list``,
  and now lists knits as well as weaves.  (Aaron Bentley)

* Automatic merge base selection uses a faster algorithm that chooses
  better bases in criss-cross merge situations (Aaron Bentley)

* Progress reporting in ``commit`` has been improved. The various logical
  stages are now reported on as follows, namely:

  * Collecting changes [Entry x/y] - Stage n/m
  * Saving data locally - Stage n/m
  * Uploading data to master branch - Stage n/m
  * Updating the working tree - Stage n/m
  * Running post commit hooks - Stage n/m

  If there is no master branch, the 3rd stage is omitted and the total
  number of stages is adjusted accordingly.

  Each hook that is run after commit is listed with a name (as hooks
  can be slow it is useful feedback).
  (Ian Clatworthy, Robert Collins)

* Various operations that are now faster due to avoiding unnecessary
  topological sorts. (Aaron Bentley)

* Make merge directives robust against broken bundles. (Aaron Bentley)

* The lsprof filename note is emitted via trace.note(), not standard
  output.  (Aaron Bentley)

* ``bzrlib`` now exports explicit API compatibility information to assist
  library users and plugins. See the ``bzrlib.api`` module for details.
  (Robert Collins)

* Remove unnecessary lock probes when acquiring a lockdir.
  (Martin Pool)

* ``bzr --version`` now shows the location of the bzr log file, which
  is especially useful on Windows.  (Martin Pool)

* -D now supports hooks to get debug tracing of hooks (though its currently
  minimal in nature). (Robert Collins)

* Long log format reports deltas on merge revisions.
  (John Arbash Meinel, Kent Gibson)

* Make initial push over ftp more resilient. (John Arbash Meinel)

* Print a summary of changes for update just like pull does.
  (Daniel Watkins, #113990)

* Add a -Dhpss option to trace smart protocol requests and responses.
  (Andrew Bennetts)

Library API Breaks
******************

* Testing cleanups -
  ``bzrlib.repository.RepositoryTestProviderAdapter`` has been moved
  to ``bzrlib.tests.repository_implementations``;
  ``bzrlib.repository.InterRepositoryTestProviderAdapter`` has been moved
  to ``bzrlib.tests.interrepository_implementations``;
  ``bzrlib.transport.TransportTestProviderAdapter`` has moved to
  ``bzrlib.tests.test_transport_implementations``.
  ``bzrlib.branch.BranchTestProviderAdapter`` has moved to
  ``bzrlib.tests.branch_implementations``.
  ``bzrlib.bzrdir.BzrDirTestProviderAdapter`` has moved to
  ``bzrlib.tests.bzrdir_implementations``.
  ``bzrlib.versionedfile.InterVersionedFileTestProviderAdapter`` has moved
  to ``bzrlib.tests.interversionedfile_implementations``.
  ``bzrlib.store.revision.RevisionStoreTestProviderAdapter`` has moved to
  ``bzrlib.tests.revisionstore_implementations``.
  ``bzrlib.workingtree.WorkingTreeTestProviderAdapter`` has moved to
  ``bzrlib.tests.workingtree_implementations``.
  These changes are an API break in the testing infrastructure only.
  (Robert Collins)

* Relocate TestCaseWithRepository to be more central. (Robert Collins)

* ``bzrlib.add.smart_add_tree`` will no longer perform glob expansion on
  win32. Callers of the function should do this and use the new
  ``MutableTree.smart_add`` method instead. (Robert Collins)

* ``bzrlib.add.glob_expand_for_win32`` is now
  ``bzrlib.win32utils.glob_expand``.  (Robert Collins)

* ``bzrlib.add.FastPath`` is now private and moved to
  ``bzrlib.mutabletree._FastPath``. (Robert Collins, Martin Pool)

* ``LockDir.wait`` removed.  (Martin Pool)

* The ``SmartServer`` hooks API has changed for the ``server_started`` and
  ``server_stopped`` hooks. The first parameter is now an iterable of
  backing URLs rather than a single URL. This is to reflect that many
  URLs may map to the external URL of the server. E.g. the server interally
  may have a chrooted URL but also the local file:// URL will be at the
  same location. (Robert Collins)

Internals
*********

* New SMTPConnection class to unify email handling.  (Adeodato Simó)

* Fix documentation of BzrError. (Adeodato Simó)

* Make BzrBadParameter an internal error. (Adeodato Simó)

* Remove use of 'assert False' to raise an exception unconditionally.
  (Martin Pool)

* Give a cleaner error when failing to decode knit index entry.
  (Martin Pool)

* TreeConfig would mistakenly search the top level when asked for options
  from a section. It now respects the section argument and only
  searches the specified section. (James Westby)

* Improve ``make api-docs`` output. (John Arbash Meinel)

* Use os.lstat rather than os.stat for osutils.make_readonly and
  osutils.make_writeable. This makes the difftools plugin more
  robust when dangling symlinks are found. (Elliot Murphy)

* New ``-Dlock`` option to log (to ~/.bzr.log) information on when
  lockdirs are taken or released.  (Martin Pool)

* ``bzrlib`` Hooks are now nameable using ``Hooks.name_hook``. This
  allows a nicer UI when hooks are running as the current hook can
  be displayed. (Robert Collins)

* ``Transport.get`` has had its interface made more clear for ease of use.
  Retrieval of a directory must now fail with either 'PathError' at open
  time, or raise 'ReadError' on a read. (Robert Collins)

* New method ``_maybe_expand_globs`` on the ``Command`` class for
  dealing with unexpanded glob lists - e.g. on the win32 platform. This
  was moved from ``bzrlib.add._prepare_file_list``. (Robert Collins)

* ``bzrlib.add.smart_add`` and ``bzrlib.add.smart_add_tree`` are now
  deprecated in favour of ``MutableTree.smart_add``. (Robert Collins,
  Martin Pool)

* New method ``external_url`` on Transport for obtaining the url to
  hand to external processes. (Robert Collins)

* Teach windows installers to build pyrex/C extensions.
  (Alexander Belchenko)

Testing
*******

* Removed the ``--keep-output`` option from selftest and clean up test
  directories as they're used.  This reduces the IO load from
  running the test suite and cuts the time by about half.
  (Andrew Bennetts, Martin Pool)

* Add scenarios as a public attribute on the TestAdapter classes to allow
  modification of the generated scenarios before adaption and easier
  testing. (Robert Collins)

* New testing support class ``TestScenarioApplier`` which multiplies
  out a single teste by a list of supplied scenarios. (RobertCollins)

* Setting ``repository_to_test_repository`` on a repository_implementations
  test will cause it to be called during repository creation, allowing the
  testing of repository classes which are not based around the Format
  concept. For example a repository adapter can be tested in this manner,
  by altering the repository scenarios to include a scenario that sets this
  attribute during the test parameterisation in
  ``bzrlib.tests.repository.repository_implementations``. (Robert Collins)

* Clean up many of the APIs for blackbox testing of Bazaar.  The standard
  interface is now self.run_bzr.  The command to run can be passed as
  either a list of parameters, a string containing the command line, or
  (deprecated) varargs parameters.  (Martin Pool)

* The base TestCase now isolates tests from -D parameters by clearing
  ``debug.debug_flags`` and restores it afterwards. (Robert Collins)

* Add a relpath parameter to get_transport methods in test framework to
  avoid useless cloning.
  (Vincent Ladeuil, #110448)


bzr 0.17
########

:Released:  2007-06-18

Bugfixes
********

* Fix crash of commit due to wrong lookup of filesystem encoding.
  (Colin Watson, #120647)

* Revert logging just to stderr in commit as broke unicode filenames.
  (Aaron Bentley, Ian Clatworthy, #120930)


bzr 0.17rc1
###########

:Released:  2007-06-12

Notes When Upgrading
********************

* The kind() and is_executable() APIs on the WorkingTree interface no
  longer implicitly (read) locks and unlocks the tree. This *might*
  impact some plug-ins and tools using this part of the API. If you find
  an issue that may be caused by this change, please let us know,
  particularly the plug-in/tool maintainer. If encountered, the API
  fix is to surround kind() and is_executable() calls with lock_read()
  and unlock() like so::

    work_tree.lock_read()
    try:
        kind = work_tree.kind(...)
    finally:
        work_tree.unlock()

Internals
*********
* Rework of LogFormatter API to provide beginning/end of log hooks and to
  encapsulate the details of the revision to be logged in a LogRevision
  object.
  In long log formats, merge revision ids are only shown when --show-ids
  is specified, and are labelled "revision-id:", as per mainline
  revisions, instead of "merged:". (Kent Gibson)

* New ``BranchBuilder`` API which allows the construction of particular
  histories quickly. Useful for testing and potentially other applications
  too. (Robert Collins)

Improvements
************

* There are two new help topics, working-trees and repositories that
  attempt to explain these concepts. (James Westby, John Arbash Meinel,
  Aaron Bentley)

* Added ``bzr log --limit`` to report a limited number of revisions.
  (Kent Gibson, #3659)

* Revert does not try to preserve file contents that were originally
  produced by reverting to a historical revision.  (Aaron Bentley)

* ``bzr log --short`` now includes ``[merge]`` for revisions which
  have more than one parent. This is a small improvement to help
  understanding what changes have occurred
  (John Arbash Meinel, #83887)

* TreeTransform avoids many renames when contructing large trees,
  improving speed.  3.25x speedups have been observed for construction of
  kernel-sized-trees, and checkouts are 1.28x faster.  (Aaron Bentley)

* Commit on large trees is now faster. In my environment, a commit of
  a small change to the Mozilla tree (55k files) has dropped from
  66 seconds to 32 seconds. For a small tree of 600 files, commit of a
  small change is 33% faster. (Ian Clatworthy)

* New --create-prefix option to bzr init, like for push.  (Daniel Watkins,
  #56322)

Bugfixes
********

* ``bzr push`` should only connect to the remote location one time.
  We have been connecting 3 times because we forget to pass around
  the Transport object. This adds ``BzrDir.clone_on_transport()``, so
  that we can pass in the Transport that we already have.
  (John Arbash Meinel, #75721)

* ``DirState.set_state_from_inventory()`` needs to properly order
  based on split paths, not just string paths.
  (John Arbash Meinel, #115947)

* Let TestUIFactoy encode the password prompt with its own stdout.
  (Vincent Ladeuil, #110204)

* pycurl should take use the range header that takes the range hint
  into account.
  (Vincent Ladeuil, #112719)

* WorkingTree4.get_file_sha1 no longer raises an exception when invoked
  on a missing file.  (Aaron Bentley, #118186)

* WorkingTree.remove works correctly with tree references, and when pwd is
  not the tree root. (Aaron Bentley)

* Merge no longer fails when a file is renamed in one tree and deleted
  in the other. (Aaron Bentley, #110279)

* ``revision-info`` now accepts dotted revnos, doesn't require a tree,
  and defaults to the last revision (Matthew Fuller, #90048)

* Tests no longer fail when BZR_REMOTE_PATH is set in the environment.
  (Daniel Watkins, #111958)

* ``bzr branch -r revid:foo`` can be used to branch any revision in
  your repository. (Previously Branch6 only supported revisions in your
  mainline). (John Arbash Meinel, #115343)

bzr 0.16
########

:Released:  2007-05-07

Bugfixes
********

* Handle when you have 2 directories with similar names, but one has a
  hyphen. (``'abc'`` versus ``'abc-2'``). The WT4._iter_changes
  iterator was using direct comparison and ``'abc/a'`` sorts after
  ``'abc-2'``, but ``('abc', 'a')`` sorts before ``('abc-2',)``.
  (John Arbash Meinel, #111227)

* Handle when someone renames a file on disk without telling bzr.
  Previously we would report the first file as missing, but not show
  the new unknown file. (John Arbash Meinel, #111288)

* Avoid error when running hooks after pulling into or pushing from
  a branch bound to a smartserver branch.  (Martin Pool, #111968)

Improvements
************

* Move developer documentation to doc/developers/. This reduces clutter in
  the root of the source tree and allows HACKING to be split into multiple
  files. (Robert Collins, Alexander Belchenko)

* Clean up the ``WorkingTree4._iter_changes()`` internal loops as well as
  ``DirState.update_entry()``. This optimizes the core logic for ``bzr
  diff`` and ``bzr status`` significantly improving the speed of
  both. (John Arbash Meinel)

bzr 0.16rc2
###########

:Released:  2007-04-30

Bugfixes
********

* Handle the case when you delete a file, and then rename another file
  on top of it. Also handle the case of ``bzr rm --keep foo``. ``bzr
  status`` should show the removed file and an unknown file in its
  place. (John Arbash Meinel, #109993)

* Bundles properly read and write revision properties that have an
  empty value. And when the value is not ASCII.
  (John Arbash Meinel, #109613)

* Fix the bzr commit message to be in text mode.
  (Alexander Belchenko, #110901)

* Also handle when you rename a file and create a file where it used
  to be. (John Arbash Meinel, #110256)

* ``WorkingTree4._iter_changes`` should not descend into unversioned
  directories. (John Arbash Meinel, #110399)

bzr 0.16rc1
###########

:Released:  2007-04-26

Notes When Upgrading
********************

* ``bzr remove`` and ``bzr rm`` will now remove the working file, if
  it could be recovered again.
  This has been done for consistency with svn and the unix rm command.
  The old ``remove`` behaviour has been retained in the new option
  ``bzr remove --keep``, which will just stop versioning the file,
  but not delete it.
  ``bzr remove --force`` have been added which will always delete the
  files.
  ``bzr remove`` is also more verbose.
  (Marius Kruger, #82602)

Improvements
************

* Merge directives can now be supplied as input to `merge` and `pull`,
  like bundles can.  (Aaron Bentley)

* Sending the SIGQUIT signal to bzr, which can be done on Unix by
  pressing Control-Backslash, drops bzr into a debugger.  Type ``'c'``
  to continue.  This can be disabled by setting the environment variable
  ``BZR_SIGQUIT_PDB=0``.  (Martin Pool)

* selftest now supports --list-only to list tests instead of running
  them. (Ian Clatworthy)

* selftest now supports --exclude PATTERN (or -x PATTERN) to exclude
  tests with names that match that regular expression.
  (Ian Clatworthy, #102679)

* selftest now supports --randomize SEED to run tests in a random order.
  SEED is typically the value 'now' meaning 'use the current time'.
  (Ian Clatworthy, #102686)

* New option ``--fixes`` to commit, which stores bug fixing annotations as
  revision properties. Built-in support for Launchpad, Debian, Trac and
  Bugzilla bug trackers. (Jonathan Lange, James Henstridge, Robert Collins)

* New API, ``bzrlib.bugtracker.tracker_registry``, for adding support for
  other bug trackers to ``fixes``. (Jonathan Lange, James Henstridge,
  Robert Collins)

* ``selftest`` has new short options ``-f`` and ``-1``.  (Martin
  Pool)

* ``bzrlib.tsort.MergeSorter`` optimizations. Change the inner loop
  into using local variables instead of going through ``self._var``.
  Improves the time to ``merge_sort`` a 10k revision graph by
  approximately 40% (~700->400ms).  (John Arbash Meinel)

* ``make docs`` now creates a man page at ``man1/bzr.1`` fixing bug 107388.
  (Robert Collins)

* ``bzr help`` now provides cross references to other help topics using
  the _see_also facility on command classes. Likewise the bzr_man
  documentation, and the bzr.1 man page also include this information.
  (Robert Collins)

* Tags are now included in logs, that use the long log formatter.
  (Erik Bågfors, Alexander Belchenko)

* ``bzr help`` provides a clearer message when a help topic cannot be
  found. (Robert Collins, #107656)

* ``bzr help`` now accepts optional prefixes for command help. The help
  for all commands can now be found at ``bzr help commands/COMMANDNAME``
  as well as ``bzr help COMMANDNAME`` (which only works for commands
  where the name is not the same as a more general help topic).
  (Robert Collins)

* ``bzr help PLUGINNAME`` will now return the module docstring from the
  plugin PLUGINNAME. (Robert Collins, #50408)

* New help topic ``urlspec`` which lists the availables transports.
  (Goffredo Baroncelli)

* doc/server.txt updated to document the default bzr:// port
  and also update the blurb about the hpss' current status.
  (Robert Collins, #107125).

* ``bzr serve`` now listens on interface 0.0.0.0 by default, making it
  serve out to the local LAN (and anyone in the world that can reach the
  machine running ``bzr serve``. (Robert Collins, #98918)

* A new smart server protocol version has been added.  It prefixes requests
  and responses with an explicit version identifier so that future protocol
  revisions can be dealt with gracefully.  (Andrew Bennetts, Robert Collins)

* The bzr protocol version 2 indicates success or failure in every response
  without depending on particular commands encoding that consistently,
  allowing future client refactorings to be much more robust about error
  handling. (Robert Collins, Martin Pool, Andrew Bennetts)

* The smart protocol over HTTP client has been changed to always post to the
  same ``.bzr/smart`` URL under the original location when it can.  This allows
  HTTP servers to only have to pass URLs ending in .bzr/smart to the smart
  server handler, and not arbitrary ``.bzr/*/smart`` URLs.  (Andrew Bennetts)

* digest authentication is now supported for proxies and HTTP by the urllib
  based http implementation. Tested against Apache 2.0.55 and Squid
  2.6.5. Basic and digest authentication are handled coherently for HTTP
  and proxy: if the user is provided in the url (bzr command line for HTTP,
  proxy environment variables for proxies), the password is prompted for
  (only once). If the password is provided, it is taken into account. Once
  the first authentication is successful, all further authentication
  roundtrips are avoided by preventively setting the right authentication
  header(s).
  (Vincent Ladeuil).

Internals
*********

* bzrlib API compatability with 0.8 has been dropped, cleaning up some
  code paths. (Robert Collins)

* Change the format of chroot urls so that they can be safely manipulated
  by generic url utilities without causing the resulting urls to have
  escaped the chroot. A side effect of this is that creating a chroot
  requires an explicit action using a ChrootServer.
  (Robert Collins, Andrew Bennetts)

* Deprecate ``Branch.get_root_id()`` because branches don't have root ids,
  rather than fixing bug #96847.  (Aaron Bentley)

* ``WorkingTree.apply_inventory_delta`` provides a better alternative to
  ``WorkingTree._write_inventory``.  (Aaron Bentley)

* Convenience method ``TestCase.expectFailure`` ensures that known failures
  do not silently pass.  (Aaron Bentley)

* ``Transport.local_abspath`` now raises ``NotLocalUrl`` rather than
  ``TransportNotPossible``. (Martin Pool, Ian Clatworthy)

* New SmartServer hooks facility. There are two initial hooks documented
  in ``bzrlib.transport.smart.SmartServerHooks``. The two initial hooks allow
  plugins to execute code upon server startup and shutdown.
  (Robert Collins).

* SmartServer in standalone mode will now close its listening socket
  when it stops, rather than waiting for garbage collection. This primarily
  fixes test suite hangs when a test tries to connect to a shutdown server.
  It may also help improve behaviour when dealing with a server running
  on a specific port (rather than dynamically assigned ports).
  (Robert Collins)

* Move most SmartServer code into a new package, bzrlib/smart.
  bzrlib/transport/remote.py contains just the Transport classes that used
  to be in bzrlib/transport/smart.py.  (Andrew Bennetts)

* urllib http implementation avoid roundtrips associated with
  401 (and 407) errors once the authentication succeeds.
  (Vincent Ladeuil).

* urlib http now supports querying the user for a proxy password if
  needed. Realm is shown in the prompt for both HTTP and proxy
  authentication when the user is required to type a password.
  (Vincent Ladeuil).

* Renamed SmartTransport (and subclasses like SmartTCPTransport) to
  RemoteTransport (and subclasses to RemoteTCPTransport, etc).  This is more
  consistent with its new home in ``bzrlib/transport/remote.py``, and because
  it's not really a "smart" transport, just one that does file operations
  via remote procedure calls.  (Andrew Bennetts)

* The ``lock_write`` method of ``LockableFiles``, ``Repository`` and
  ``Branch`` now accept a ``token`` keyword argument, so that separate
  instances of those objects can share a lock if it has the right token.
  (Andrew Bennetts, Robert Collins)

* New method ``get_branch_reference`` on ``BzrDir`` allows the detection of
  branch references - which the smart server component needs.

* The Repository API ``make_working_trees`` is now permitted to return
  False when ``set_make_working_trees`` is not implemented - previously
  an unimplemented ``set_make_working_trees`` implied the result True
  from ``make_working_trees``. This has been changed to accomodate the
  smart server, where it does not make sense (at this point) to ever
  make working trees by default. (Robert Collins)

* Command objects can now declare related help topics by having _see_also
  set to a list of related topic. (Robert Collins)

* ``bzrlib.help`` now delegates to the Command class for Command specific
  help. (Robert Collins)

* New class ``TransportListRegistry``, derived from the Registry class, which
  simplifies tracking the available Transports. (Goffredo Baroncelli)

* New function ``Branch.get_revision_id_to_revno_map`` which will
  return a dictionary mapping revision ids to dotted revnos. Since
  dotted revnos are defined in the context of the branch tip, it makes
  sense to generate them from a ``Branch`` object.
  (John Arbash Meinel)

* Fix the 'Unprintable error' message display to use the repr of the
  exception that prevented printing the error because the str value
  for it is often not useful in debugging (e.g. KeyError('foo') has a
  str() of 'foo' but a repr of 'KeyError('foo')' which is much more
  useful. (Robert Collins)

* ``urlutils.normalize_url`` now unescapes unreserved characters, such as "~".
  (Andrew Bennetts)

Bugfixes
********

* Don't fail bundle selftest if email has 'two' embedded.
  (Ian Clatworthy, #98510)

* Remove ``--verbose`` from ``bzr bundle``. It didn't work anyway.
  (Robert Widhopf-Fenk, #98591)

* Remove ``--basis`` from the checkout/branch commands - it didn't work
  properly and is no longer beneficial.
  (Robert Collins, #53675, #43486)

* Don't produce encoding error when adding duplicate files.
  (Aaron Bentley)

* Fix ``bzr log <file>`` so it only logs the revisions that changed
  the file, and does it faster.
  (Kent Gibson, John Arbash Meinel, #51980, #69477)

* Fix ``InterDirstateTre._iter_changes`` to handle when we come across
  an empty versioned directory, which now has files in it.
  (John Arbash Meinel, #104257)

* Teach ``common_ancestor`` to shortcut when the tip of one branch is
  inside the ancestry of the other. Saves a lot of graph processing
  (with an ancestry of 16k revisions, ``bzr merge ../already-merged``
  changes from 2m10s to 13s).  (John Arbash Meinel, #103757)

* Fix ``show_diff_trees`` to handle the case when a file is modified,
  and the containing directory is renamed. (The file path is different
  in this versus base, but it isn't marked as a rename).
  (John Arbash Meinel, #103870)

* FTP now works even when the FTP server does not support atomic rename.
  (Aaron Bentley, #89436)

* Correct handling in bundles and merge directives of timezones with
  that are not an integer number of hours offset from UTC.  Always
  represent the epoch time in UTC to avoid problems with formatting
  earlier times on win32.  (Martin Pool, Alexander Belchenko, John
  Arbash Meinel)

* Typo in the help for ``register-branch`` fixed. (Robert Collins, #96770)

* "dirstate" and "dirstate-tags" formats now produce branches compatible
  with old versions of bzr. (Aaron Bentley, #107168))

* Handle moving a directory when children have been added, removed,
  and renamed. (John Arbash Meinel, #105479)

* Don't preventively use basic authentication for proxy before receiving a
  407 error. Otherwise people willing to use other authentication schemes
  may expose their password in the clear (or nearly). This add one
  roundtrip in case basic authentication should be used, but plug the
  security hole.
  (Vincent Ladeuil)

* Handle http and proxy digest authentication.
  (Vincent Ladeuil, #94034).

Testing
*******

* Added ``bzrlib.strace.strace`` which will strace a single callable and
  return a StraceResult object which contains just the syscalls involved
  in running it. (Robert Collins)

* New test method ``reduceLockdirTimeout`` to drop the default (ui-centric)
  default time down to one suitable for tests. (Andrew Bennetts)

* Add new ``vfs_transport_factory`` attribute on tests which provides the
  common vfs backing for both the readonly and readwrite transports.
  This allows the RemoteObject tests to back onto local disk or memory,
  and use the existing ``transport_server`` attribute all tests know about
  to be the smart server transport. This in turn allows tests to
  differentiate between 'transport to access the branch', and
  'transport which is a VFS' - which matters in Remote* tests.
  (Robert Collins, Andrew Bennetts)

* The ``make_branch_and_tree`` method for tests will now create a
  lightweight checkout for the tree if the ``vfs_transport_factory`` is not
  a LocalURLServer. (Robert Collins, Andrew Bennetts)

* Branch implementation tests have been audited to ensure that all urls
  passed to Branch APIs use proper urls, except when local-disk paths
  are intended. This is so that tests correctly access the test transport
  which is often not equivalent to local disk in Remote* tests. As part
  of this many tests were adjusted to remove dependencies on local disk
  access.
  (Robert Collins, Andrew Bennetts)

* Mark bzrlib.tests and bzrlib.tests.TestUtil as providing assertFOO helper
  functions by adding a ``__unittest`` global attribute. (Robert Collins,
  Andrew Bennetts, Martin Pool, Jonathan Lange)

* Refactored proxy and authentication handling to simplify the
  implementation of new auth schemes for both http and proxy.
  (Vincent Ladeuil)

bzr 0.15
########

:Released: 2007-04-01

Bugfixes
********

* Handle incompatible repositories as a user issue when fetching.
  (Aaron Bentley)

* Don't give a recommendation to upgrade when branching or
  checking out a branch that contains an old-format working tree.
  (Martin Pool)

bzr 0.15rc3
###########

:Released:  2007-03-26

Changes
*******

* A warning is now displayed when opening working trees in older
  formats, to encourage people to upgrade to WorkingTreeFormat4.
  (Martin Pool)

Improvements
************

* HTTP redirections are now taken into account when a branch (or a
  bundle) is accessed for the first time. A message is issued at each
  redirection to inform the user. In the past, http redirections were
  silently followed for each request which significantly degraded the
  performances. The http redirections are not followed anymore by
  default, instead a RedirectRequested exception is raised. For bzrlib
  users needing to follow http redirections anyway,
  ``bzrlib.transport.do_catching_redirections`` provide an easy transition
  path.  (vila)

Internals
*********

* Added ``ReadLock.temporary_write_lock()`` to allow upgrading an OS read
  lock to an OS write lock. Linux can do this without unlocking, Win32
  needs to unlock in between. (John Arbash Meinel)

* New parameter ``recommend_upgrade`` to ``BzrDir.open_workingtree``
  to silence (when false) warnings about opening old formats.
  (Martin Pool)

* Fix minor performance regression with bzr-0.15 on pre-dirstate
  trees. (We were reading the working inventory too many times).
  (John Arbash Meinel)

* Remove ``Branch.get_transaction()`` in favour of a simple cache of
  ``revision_history``.  Branch subclasses should override
  ``_gen_revision_history`` rather than ``revision_history`` to make use of
  this cache, and call ``_clear_revision_history_cache`` and
  ``_cache_revision_history`` at appropriate times. (Andrew Bennetts)

Bugfixes
********

* Take ``smtp_server`` from user config into account.
  (vila, #92195)

* Restore Unicode filename handling for versioned and unversioned files.
  (John Arbash Meinel, #92608)

* Don't fail during ``bzr commit`` if a file is marked removed, and
  the containing directory is auto-removed.  (John Arbash Meinel, #93681)

* ``bzr status FILENAME`` failed on Windows because of an uncommon
  errno. (``ERROR_DIRECTORY == 267 != ENOTDIR``).
  (Wouter van Heyst, John Arbash Meinel, #90819)

* ``bzr checkout source`` should create a local branch in the same
  format as source. (John Arbash Meinel, #93854)

* ``bzr commit`` with a kind change was failing to update the
  last-changed-revision for directories.  The
  InventoryDirectory._unchanged only looked at the ``parent_id`` and name,
  ignoring the fact that the kind could have changed, too.
  (John Arbash Meinel, #90111)

* ``bzr mv dir/subdir other`` was incorrectly updating files inside
  the directory. So that there was a chance it would break commit,
  etc. (John Arbash Meinel, #94037)

* Correctly handles mutiple permanent http redirections.
  (vila, #88780)

bzr 0.15rc2
###########

:Released:  2007-03-14

Notes When Upgrading
********************

* Release 0.15rc2 of bzr changes the ``bzr init-repo`` command to
  default to ``--trees`` instead of ``--no-trees``.
  Existing shared repositories are not affected.

Improvements
************

* New ``merge-directive`` command to generate machine- and human-readable
  merge requests.  (Aaron Bentley)

* New ``submit:`` revision specifier makes it easy to diff against the
  common ancestor with the submit location (Aaron Bentley)

* Added support for Putty's SSH implementation. (Dmitry Vasiliev)

* Added ``bzr status --versioned`` to report only versioned files,
  not unknowns. (Kent Gibson)

* Merge now autodetects the correct line-ending style for its conflict
  markers.  (Aaron Bentley)

Internals
*********

* Refactored SSH vendor registration into SSHVendorManager class.
  (Dmitry Vasiliev)

Bugfixes
********

* New ``--numbered-dirs`` option to ``bzr selftest`` to use
  numbered dirs for TestCaseInTempDir. This is default behavior
  on Windows. Anyone can force named dirs on Windows
  with ``--no-numbered-dirs``. (Alexander Belchenko)

* Fix ``RevisionSpec_revid`` to handle the Unicode strings passed in
  from the command line. (Marien Zwart, #90501)

* Fix ``TreeTransform._iter_changes`` when both the source and
  destination are missing. (Aaron Bentley, #88842)

* Fix commit of merges with symlinks in dirstate trees.
  (Marien Zwart)

* Switch the ``bzr init-repo`` default from --no-trees to --trees.
  (Wouter van Heyst, #53483)


bzr 0.15rc1
###########

:Released:  2007-03-07

Surprises
*********

* The default disk format has changed. Please run 'bzr upgrade' in your
  working trees to upgrade. This new default is compatible for network
  operations, but not for local operations. That is, if you have two
  versions of bzr installed locally, after upgrading you can only use the
  bzr 0.15 version. This new default does not enable tags or nested-trees
  as they are incompatible with bzr versions before 0.15 over the network.

* For users of bzrlib: Two major changes have been made to the working tree
  api in bzrlib. The first is that many methods and attributes, including
  the inventory attribute, are no longer valid for use until one of
  ``lock_read``/``lock_write``/``lock_tree_write`` has been called,
  and become invalid again after unlock is called. This has been done
  to improve performance and correctness as part of the dirstate
  development.
  (Robert Collins, John A Meinel, Martin Pool, and others).

* For users of bzrlib: The attribute 'tree.inventory' should be considered
  readonly. Previously it was possible to directly alter this attribute, or
  its contents, and have the tree notice this. This has been made
  unsupported - it may work in some tree formats, but in the newer dirstate
  format such actions will have no effect and will be ignored, or even
  cause assertions. All operations possible can still be carried out by a
  combination of the tree API, and the bzrlib.transform API. (Robert
  Collins, John A Meinel, Martin Pool, and others).

Improvements
************

* Support for OS Windows 98. Also .bzr.log on any windows system
  saved in My Documents folder. (Alexander Belchenko)

* ``bzr mv`` enhanced to support already moved files.
  In the past the mv command would have failed if the source file doesn't
  exist. In this situation ``bzr mv`` would now detect that the file has
  already moved and update the repository accordingly, if the target file
  does exist.
  A new option ``--after`` has been added so that if two files already
  exist, you could notify Bazaar that you have moved a (versioned) file
  and replaced it with another. Thus in this case ``bzr move --after``
  will only update the Bazaar identifier.
  (Steffen Eichenberg, Marius Kruger)

* ``ls`` now works on treeless branches and remote branches.
  (Aaron Bentley)

* ``bzr help global-options`` describes the global options.
  (Aaron Bentley)

* ``bzr pull --overwrite`` will now correctly overwrite checkouts.
  (Robert Collins)

* Files are now allowed to change kind (e.g. from file to symlink).
  Supported by ``commit``, ``revert`` and ``status``
  (Aaron Bentley)

* ``inventory`` and ``unknowns`` hidden in favour of ``ls``
  (Aaron Bentley)

* ``bzr help checkouts`` descibes what checkouts are and some possible
  uses of them. (James Westby, Aaron Bentley)

* A new ``-d`` option to push, pull and merge overrides the default
  directory.  (Martin Pool)

* Branch format 6: smaller, and potentially faster than format 5.  Supports
  ``append_history_only`` mode, where the log view and revnos do not change,
  except by being added to.  Stores policy settings in
  ".bzr/branch/branch.conf".

* ``append_only`` branches:  Format 6 branches may be configured so that log
  view and revnos are always consistent.  Either create the branch using
  "bzr init --append-revisions-only" or edit the config file as descriped
  in docs/configuration.txt.

* rebind: Format 6 branches retain the last-used bind location, so if you
  "bzr unbind", you can "bzr bind" to bind to the previously-selected
  bind location.

* Builtin tags support, created and deleted by the ``tag`` command and
  stored in the branch.  Tags can be accessed with the revisionspec
  ``-rtag:``, and listed with ``bzr tags``.  Tags are not versioned
  at present. Tags require a network incompatible upgrade. To perform this
  upgrade, run ``bzr upgrade --dirstate-tags`` in your branch and
  repositories. (Martin Pool)

* The ``bzr://`` transport now has a well-known port number, 4155,
  which it will use by default.  (Andrew Bennetts, Martin Pool)

* Bazaar now looks for user-installed plugins before looking for site-wide
  plugins. (Jonathan Lange)

* ``bzr resolve`` now detects and marks resolved text conflicts.
  (Aaron Bentley)

Internals
*********

* Internally revision ids and file ids are now passed around as utf-8
  bytestrings, rather than treating them as Unicode strings. This has
  performance benefits for Knits, since we no longer need to decode the
  revision id for each line of content, nor for each entry in the index.
  This will also help with the future dirstate format.
  (John Arbash Meinel)

* Reserved ids (any revision-id ending in a colon) are rejected by
  versionedfiles, repositories, branches, and working trees
  (Aaron Bentley)

* Minor performance improvement by not creating a ProgressBar for
  every KnitIndex we create. (about 90ms for a bzr.dev tree)
  (John Arbash Meinel)

* New easier to use Branch hooks facility. There are five initial hooks,
  all documented in bzrlib.branch.BranchHooks.__init__ - ``'set_rh'``,
  ``'post_push'``, ``'post_pull'``, ``'post_commit'``,
  ``'post_uncommit'``. These hooks fire after the matching operation
  on a branch has taken place, and were originally added for the
  branchrss plugin. (Robert Collins)

* New method ``Branch.push()`` which should be used when pushing from a
  branch as it makes performance and policy decisions to match the UI
  level command ``push``. (Robert Collins).

* Add a new method ``Tree.revision_tree`` which allows access to cached
  trees for arbitrary revisions. This allows the in development dirstate
  tree format to provide access to the callers to cached copies of
  inventory data which are cheaper to access than inventories from the
  repository.
  (Robert Collins, Martin Pool)

* New ``Branch.last_revision_info`` method, this is being done to allow
  optimization of requests for both the number of revisions and the last
  revision of a branch with smartservers and potentially future branch
  formats. (Wouter van Heyst, Robert Collins)

* Allow ``'import bzrlib.plugins.NAME'`` to work when the plugin NAME has not
  yet been loaded by ``load_plugins()``. This allows plugins to depend on each
  other for code reuse without requiring users to perform file-renaming
  gymnastics. (Robert Collins)

* New Repository method ``'gather_stats'`` for statistic data collection.
  This is expected to grow to cover a number of related uses mainly
  related to bzr info. (Robert Collins)

* Log formatters are now managed with a registry.
  ``log.register_formatter`` continues to work, but callers accessing
  the FORMATTERS dictionary directly will not.

* Allow a start message to be passed to the ``edit_commit_message``
  function.  This will be placed in the message offered to the user
  for editing above the separator. It allows a template commit message
  to be used more easily. (James Westby)

* ``GPGStrategy.sign()`` will now raise ``BzrBadParameterUnicode`` if
  you pass a Unicode string rather than an 8-bit string. Callers need
  to be updated to encode first. (John Arbash Meinel)

* Branch.push, pull, merge now return Result objects with information
  about what happened, rather than a scattering of various methods.  These
  are also passed to the post hooks.  (Martin Pool)

* File formats and architecture is in place for managing a forest of trees
  in bzr, and splitting up existing trees into smaller subtrees, and
  finally joining trees to make a larger tree. This is the first iteration
  of this support, and the user-facing aspects still require substantial
  work.  If you wish to experiment with it, use ``bzr upgrade
  --dirstate-with-subtree`` in your working trees and repositories.
  You can use the hidden commands ``split`` and ``join`` and to create
  and manipulate nested trees, but please consider using the nested-trees
  branch, which contains substantial UI improvements, instead.
  http://code.aaronbentley.com/bzr/bzrrepo/nested-trees/
  (Aaron Bentley, Martin Pool, Robert Collins).

Bugfixes
********

* ``bzr annotate`` now uses dotted revnos from the viewpoint of the
  branch, rather than the last changed revision of the file.
  (John Arbash Meinel, #82158)

* Lock operations no longer hang if they encounter a permission problem.
  (Aaron Bentley)

* ``bzr push`` can resume a push that was canceled before it finished.
  Also, it can push even if the target directory exists if you supply
  the ``--use-existing-dir`` flag.
  (John Arbash Meinel, #30576, #45504)

* Fix http proxy authentication when user and an optional
  password appears in the ``*_proxy`` vars. (Vincent Ladeuil,
  #83954).

* ``bzr log branch/file`` works for local treeless branches
  (Aaron Bentley, #84247)

* Fix problem with UNC paths on Windows 98. (Alexander Belchenko, #84728)

* Searching location of CA bundle for PyCurl in env variable
  (``CURL_CA_BUNDLE``), and on win32 along the PATH.
  (Alexander Belchenko, #82086)

* ``bzr init`` works with unicode argument LOCATION.
  (Alexander Belchenko, #85599)

* Raise ``DependencyNotPresent`` if pycurl do not support https.
  (Vincent Ladeuil, #85305)

* Invalid proxy env variables should not cause a traceback.
  (Vincent Ladeuil, #87765)

* Ignore patterns normalised to use '/' path separator.
  (Kent Gibson, #86451)

* bzr rocks. It sure does! Fix case. (Vincent Ladeuil, #78026)

* Fix bzrtools shelve command for removed lines beginning with "--"
  (Johan Dahlberg, #75577)

Testing
*******

* New ``--first`` option to ``bzr selftest`` to run specified tests
  before the rest of the suite.  (Martin Pool)


bzr 0.14
########

:Released:  2007-01-23

Improvements
************

* ``bzr help global-options`` describes the global options. (Aaron Bentley)

Bug Fixes
*********

* Skip documentation generation tests if the tools to do so are not
  available. Fixes running selftest for installled copies of bzr.
  (John Arbash Meinel, #80330)

* Fix the code that discovers whether bzr is being run from it's
  working tree to handle the case when it isn't but the directory
  it is in is below a repository. (James Westby, #77306)


bzr 0.14rc1
###########

:Released:  2007-01-16

Improvements
************

* New connection: ``bzr+http://`` which supports tunnelling the smart
  protocol over an HTTP connection. If writing is enabled on the bzr
  server, then you can write over the http connection.
  (Andrew Bennetts, John Arbash Meinel)

* Aliases now support quotation marks, so they can contain whitespace
  (Marius Kruger)

* PyCurlTransport now use a single curl object. By specifying explicitly
  the 'Range' header, we avoid the need to use two different curl objects
  (and two connections to the same server). (Vincent Ladeuil)

* ``bzr commit`` does not prompt for a message until it is very likely to
  succeed.  (Aaron Bentley)

* ``bzr conflicts`` now takes --text to list pathnames of text conflicts
  (Aaron Bentley)

* Fix ``iter_lines_added_or_present_in_versions`` to use a set instead
  of a list while checking if a revision id was requested. Takes 10s
  off of the ``fileids_affected_by_revision_ids`` time, which is 10s
  of the ``bzr branch`` time. Also improve ``fileids_...`` time by
  filtering lines with a regex rather than multiple ``str.find()``
  calls. (saves another 300ms) (John Arbash Meinel)

* Policy can be set for each configuration key. This allows keys to be
  inherited properly across configuration entries. For example, this
  should enable you to do::

    [/home/user/project]
    push_location = sftp://host/srv/project/
    push_location:policy = appendpath

  And then a branch like ``/home/user/project/mybranch`` should get an
  automatic push location of ``sftp://host/srv/project/mybranch``.
  (James Henstridge)

* Added ``bzr status --short`` to make status report svn style flags
  for each file.  For example::

    $ bzr status --short
    A  foo
    A  bar
    D  baz
    ?  wooley

* 'bzr selftest --clean-output' allows easily clean temporary tests
  directories without running tests. (Alexander Belchenko)

* ``bzr help hidden-commands`` lists all hidden commands. (Aaron Bentley)

* ``bzr merge`` now has an option ``--pull`` to fall back to pull if
  local is fully merged into remote. (Jan Hudec)

* ``bzr help formats`` describes available directory formats. (Aaron Bentley)

Internals
*********

* A few tweaks directly to ``fileids_affected_by_revision_ids`` to
  help speed up processing, as well allowing to extract unannotated
  lines. Between the two ``fileids_affected_by_revision_ids`` is
  improved by approx 10%. (John Arbash Meinel)

* Change Revision serialization to only write out millisecond
  resolution. Rather than expecting floating point serialization to
  preserve more resolution than we need. (Henri Weichers, Martin Pool)

* Test suite ends cleanly on Windows.  (Vincent Ladeuil)

* When ``encoding_type`` attribute of class Command is equal to 'exact',
  force sys.stdout to be a binary stream on Windows, and therefore
  keep exact line-endings (without LF -> CRLF conversion).
  (Alexander Belchenko)

* Single-letter short options are no longer globally declared.  (Martin
  Pool)

* Before using detected user/terminal encoding bzr should check
  that Python has corresponding codec. (Alexander Belchenko)

* Formats for end-user selection are provided via a FormatRegistry (Aaron Bentley)

Bug Fixes
*********

* ``bzr missing --verbose`` was showing adds/removals in the wrong
  direction. (John Arbash Meinel)

* ``bzr annotate`` now defaults to showing dotted revnos for merged
  revisions. It cuts them off at a depth of 12 characters, but you can
  supply ``--long`` to see the full number. You can also use
  ``--show-ids`` to display the original revision ids, rather than
  revision numbers and committer names. (John Arbash Meinel, #75637)

* bzr now supports Win32 UNC path (e.g. ``\HOST\path``.
  (Alexander Belchenko, #57869)

* Win32-specific: output of cat, bundle and diff commands don't mangle
  line-endings (Alexander Belchenko, #55276)

* Replace broken fnmatch based ignore pattern matching with custom pattern
  matcher.
  (Kent Gibson, Jan Hudec #57637)

* pycurl and urllib can detect short reads at different places. Update
  the test suite to test more cases. Also detect http error code 416
  which was raised for that specific bug. Also enhance the urllib
  robustness by detecting invalid ranges (and pycurl's one by detecting
  short reads during the initial GET). (Vincent Ladeuil, #73948)

* The urllib connection sharing interacts badly with urllib2
  proxy setting (the connections didn't go thru the proxy
  anymore). Defining a proper ProxyHandler solves the
  problem.  (Vincent Ladeuil, #74759)

* Use urlutils to generate relative URLs, not osutils
  (Aaron Bentley, #76229)

* ``bzr status`` in a readonly directory should work without giving
  lots of errors. (John Arbash Meinel, #76299)

* Mention the revisionspec topic for the revision option help.
  (Wouter van Heyst, #31663)

* Allow plugins import from zip archives.
  (Alexander Belchenko, #68124)


bzr 0.13
########

:Released:  2006-12-05

No changes from 0.13rc


bzr 0.13rc1
###########

:Released:  2006-11-27

Improvements
************

* New command ``bzr remove-tree`` allows the removal of the working
  tree from a branch.
  (Daniel Silverstone)

* urllib uses shared keep-alive connections, so http
  operations are substantially faster.
  (Vincent Ladeuil, #53654)

* ``bzr export`` allows an optional branch parameter, to export a bzr
  tree from some other url. For example:
  ``bzr export bzr.tar.gz http://bazaar-vcs.org/bzr/bzr.dev``
  (Daniel Silverstone)

* Added ``bzr help topics`` to the bzr help system. This gives a
  location for general information, outside of a specific command.
  This includes updates for ``bzr help revisionspec`` the first topic
  included. (Goffredo Baroncelli, John Arbash Meinel, #42714)

* WSGI-compatible HTTP smart server.  See ``doc/http_smart_server.txt``.
  (Andrew Bennetts)

* Knit files will now cache full texts only when the size of the
  deltas is as large as the size of the fulltext. (Or after 200
  deltas, whichever comes first). This has the most benefit on large
  files with small changes, such as the inventory for a large project.
  (eg For a project with 2500 files, and 7500 revisions, it changes
  the size of inventory.knit from 11MB to 5.4MB) (John Arbash Meinel)

Internals
*********

* New -D option given before the command line turns on debugging output
  for particular areas.  -Derror shows tracebacks on all errors.
  (Martin Pool)

* Clean up ``bzr selftest --benchmark bundle`` to correct an import,
  and remove benchmarks that take longer than 10min to run.
  (John Arbash Meinel)

* Use ``time.time()`` instead of ``time.clock()`` to decide on
  progress throttling. Because ``time.clock()`` is actually CPU time,
  so over a high-latency connection, too many updates get throttled.
  (John Arbash Meinel)

* ``MemoryTransport.list_dir()`` would strip the first character for
  files or directories in root directory. (John Arbash Meinel)

* New method ``get_branch_reference`` on 'BzrDir' allows the detection of
  branch references - which the smart server component needs.

* New ``ChrootTransportDecorator``, accessible via the ``chroot+`` url
  prefix.  It disallows any access to locations above a set URL.  (Andrew
  Bennetts)

Bug Fixes
*********

* Now ``_KnitIndex`` properly decode revision ids when loading index data.
  And optimize the knit index parsing code.
  (Dmitry Vasiliev, John Arbash Meinel)

* ``bzrlib/bzrdir.py`` was directly referencing ``bzrlib.workingtree``,
  without importing it. This prevented ``bzr upgrade`` from working
  unless a plugin already imported ``bzrlib.workingtree``
  (John Arbash Meinel, #70716)

* Suppress the traceback on invalid URLs (Vincent Ladeuil, #70803).

* Give nicer error message when an http server returns a 403
  error code. (Vincent Ladeuil, #57644).

* When a multi-range http GET request fails, try a single
  range one. If it fails too, forget about ranges. Remember that until
  the death of the transport and propagates that to the clones.
  (Vincent Ladeuil, #62276, #62029).

* Handles user/passwords supplied in url from command
  line (for the urllib implementation). Don't request already
  known passwords (Vincent Ladeuil, #42383, #44647, #48527)

* ``_KnitIndex.add_versions()`` dictionary compresses revision ids as they
  are added. This fixes bug where fetching remote revisions records
  them as full references rather than integers.
  (John Arbash Meinel, #64789)

* ``bzr ignore`` strips trailing slashes in patterns.
  Also ``bzr ignore`` rejects absolute paths. (Kent Gibson, #4559)

* ``bzr ignore`` takes multiple arguments. (Cheuksan Edward Wang, #29488)

* mv correctly handles paths that traverse symlinks.
  (Aaron Bentley, #66964)

* Give nicer looking error messages when failing to connect over ssh.
  (John Arbash Meinel, #49172)

* Pushing to a remote branch does not currently update the remote working
  tree. After a remote push, ``bzr status`` and ``bzr diff`` on the remote
  machine now show that the working tree is out of date.
  (Cheuksan Edward Wang #48136)

* Use patiencediff instead of difflib for determining deltas to insert
  into knits. This avoids the O(N^3) behavior of difflib. Patience
  diff should be O(N^2). (Cheuksan Edward Wang, #65714)

* Running ``bzr log`` on nonexistent file gives an error instead of the
  entire log history. (Cheuksan Edward Wang #50793)

* ``bzr cat`` can look up contents of removed or renamed files. If the
  pathname is ambiguous, i.e. the files in the old and new trees have
  different id's, the default is the file in the new tree. The user can
  use "--name-from-revision" to select the file in the old tree.
  (Cheuksan Edward Wang, #30190)

Testing
*******

* TestingHTTPRequestHandler really handles the Range header
  (previously it was ignoring it and returning the whole file,).

bzr 0.12
########

:Released:  2006-10-30

Internals
*********

* Clean up ``bzr selftest --benchmark bundle`` to correct an import,
  and remove benchmarks that take longer than 10min to run.
  (John Arbash Meinel)

bzr 0.12rc1
###########

:Released:  2006-10-23

Improvements
************

* ``bzr log`` now shows dotted-decimal revision numbers for all revisions,
  rather than just showing a decimal revision number for revisions on the
  mainline. These revision numbers are not yet accepted as input into bzr
  commands such as log, diff etc. (Robert Collins)

* revisions can now be specified using dotted-decimal revision numbers.
  For instance, ``bzr diff -r 1.2.1..1.2.3``. (Robert Collins)

* ``bzr help commands`` output is now shorter (Aaron Bentley)

* ``bzr`` now uses lazy importing to reduce the startup time. This has
  a moderate effect on lots of actions, especially ones that have
  little to do. For example ``bzr rocks`` time is down to 116ms from
  283ms. (John Arbash Meinel)

* New Registry class to provide name-to-object registry-like support,
  for example for schemes where plugins can register new classes to
  do certain tasks (e.g. log formatters). Also provides lazy registration
  to allow modules to be loaded on request.
  (John Arbash Meinel, Adeodato Simó)

API Incompatability
*******************

* LogFormatter subclasses show now expect the 'revno' parameter to
  show() to be a string rather than an int. (Robert Collins)

Internals
*********

* ``TestCase.run_bzr``, ``run_bzr_captured``, and ``run_bzr_subprocess``
  can take a ``working_dir='foo'`` parameter, which will change directory
  for the command. (John Arbash Meinel)

* ``bzrlib.lazy_regex.lazy_compile`` can be used to create a proxy
  around a regex, which defers compilation until first use.
  (John Arbash Meinel)

* ``TestCase.run_bzr_subprocess`` defaults to supplying the
  ``--no-plugins`` parameter to ensure test reproducability, and avoid
  problems with system-wide installed plugins. (John Arbash Meinel)

* Unique tree root ids are now supported. Newly created trees still
  use the common root id for compatibility with bzr versions before 0.12.
  (Aaron Bentley)

* ``WorkingTree.set_root_id(None)`` is now deprecated. Please
  pass in ``inventory.ROOT_ID`` if you want the default root id value.
  (Robert Collins, John Arbash Meinel)

* New method ``WorkingTree.flush()`` which will write the current memory
  inventory out to disk. At the same time, ``read_working_inventory`` will
  no longer trash the current tree inventory if it has been modified within
  the current lock, and the tree will now ``flush()`` automatically on
  ``unlock()``. ``WorkingTree.set_root_id()`` has been updated to take
  advantage of this functionality. (Robert Collins, John Arbash Meinel)

* ``bzrlib.tsort.merge_sorted`` now accepts ``generate_revnos``. This
  parameter will cause it to add another column to its output, which
  contains the dotted-decimal revno for each revision, as a tuple.
  (Robert Collins)

* ``LogFormatter.show_merge`` is deprecated in favour of
  ``LogFormatter.show_merge_revno``. (Robert Collins)

Bug Fixes
*********

* Avoid circular imports by creating a deprecated function for
  ``bzrlib.tree.RevisionTree``. Callers should have been using
  ``bzrlib.revisontree.RevisionTree`` anyway. (John Arbash Meinel,
  #66349)

* Don't use ``socket.MSG_WAITALL`` as it doesn't exist on all
  platforms. (Martin Pool, #66356)

* Don't require ``Content-Type`` in range responses. Assume they are a
  single range if ``Content-Type`` does not exist.
  (John Arbash Meinel, #62473)

* bzr branch/pull no longer complain about progress bar cleanup when
  interrupted during fetch.  (Aaron Bentley, #54000)

* ``WorkingTree.set_parent_trees()`` uses the trees to directly write
  the basis inventory, rather than going through the repository. This
  allows us to have 1 inventory read, and 2 inventory writes when
  committing a new tree. (John Arbash Meinel)

* When reverting, files that are not locally modified that do not exist
  in the target are deleted, not just unversioned (Aaron Bentley)

* When trying to acquire a lock, don't fail immediately. Instead, try
  a few times (up to 1 hour) before timing out. Also, report why the
  lock is unavailable (John Arbash Meinel, #43521, #49556)

* Leave HttpTransportBase daughter classes decides how they
  implement cloning. (Vincent Ladeuil, #61606)

* diff3 does not indicate conflicts on clean merge. (Aaron Bentley)

* If a commit fails, the commit message is stored in a file at the root of
  the tree for later commit. (Cheuksan Edward Wang, Stefan Metzmacher,
  #32054)

Testing
*******

* New test base class TestCaseWithMemoryTransport offers memory-only
  testing facilities: its not suitable for tests that need to mutate disk
  state, but most tests should not need that and should be converted to
  TestCaseWithMemoryTransport. (Robert Collins)

* ``TestCase.make_branch_and_memory_tree`` now takes a format
  option to set the BzrDir, Repository and Branch formats of the
  created objects. (Robert Collins, John Arbash Meinel)

bzr 0.11
########

:Released:  2006-10-02

* Smart server transport test failures on windows fixed. (Lukáš Lalinský).

bzr 0.11rc2
###########

:Released:  2006-09-27

Bug Fixes
*********

* Test suite hangs on windows fixed. (Andrew Bennets, Alexander Belchenko).

* Commit performance regression fixed. (Aaron Bentley, Robert Collins, John
  Arbash Meinel).

bzr 0.11rc1
###########

:Released:  2006-09-25

Improvements
************

* Knit files now wait to create their contents until the first data is
  added. The old code used to create an empty .knit and a .kndx with just
  the header. However, this caused a lot of extra round trips over sftp.
  This can change the time for ``bzr push`` to create a new remote branch
  from 160s down to 100s. This also affects ``bzr commit`` performance when
  adding new files, ``bzr commit`` on a new kernel-like tree drops from 50s
  down to 40s (John Arbash Meinel, #44692)

* When an entire subtree has been deleted, commit will now report that
  just the top of the subtree has been deleted, rather than reporting
  all the individual items. (Robert Collins)

* Commit performs one less XML parse. (Robert Collins)

* ``bzr checkout`` now operates on readonly branches as well
  as readwrite branches. This fixes bug #39542. (Robert Collins)

* ``bzr bind`` no longer synchronises history with the master branch.
  Binding should be followed by an update or push to synchronise the
  two branches. This is closely related to the fix for bug #39542.
  (Robert Collins)

* ``bzrlib.lazy_import.lazy_import`` function to create on-demand
  objects.  This allows all imports to stay at the global scope, but
  modules will not actually be imported if they are not used.
  (John Arbash Meinel)

* Support ``bzr://`` and ``bzr+ssh://`` urls to work with the new RPC-based
  transport which will be used with the upcoming high-performance smart
  server. The new command ``bzr serve`` will invoke bzr in server mode,
  which processes these requests. (Andrew Bennetts, Robert Collins, Martin
  Pool)

* New command ``bzr version-info`` which can be used to get a summary
  of the current state of the tree. This is especially useful as part
  of a build commands. See ``doc/version_info.txt`` for more information
  (John Arbash Meinel)

Bug Fixes
*********

* ``'bzr inventory [FILE...]'`` allows restricting the file list to a
  specific set of files. (John Arbash Meinel, #3631)

* Don't abort when annotating empty files (John Arbash Meinel, #56814)

* Add ``Stanza.to_unicode()`` which can be passed to another Stanza
  when nesting stanzas. Also, add ``read_stanza_unicode`` to handle when
  reading a nested Stanza. (John Arbash Meinel)

* Transform._set_mode() needs to stat the right file.
  (John Arbash Meinel, #56549)

* Raise WeaveFormatError rather than StopIteration when trying to read
  an empty Weave file. (John Arbash Meinel, #46871)

* Don't access e.code for generic URLErrors, only HTTPErrors have .code.
  (Vincent Ladeuil, #59835)

* Handle boundary="" lines properly to allow access through a Squid proxy.
  (John Arbash Meinel, #57723)

* revert now removes newly-added directories (Aaron Bentley, #54172)

* ``bzr upgrade sftp://`` shouldn't fail to upgrade v6 branches if there
  isn't a working tree. (David Allouche, #40679)

* Give nicer error messages when a user supplies an invalid --revision
  parameter. (John Arbash Meinel, #55420)

* Handle when LANG is not recognized by python. Emit a warning, but
  just revert to using 'ascii'. (John Arbash Meinel, #35392)

* Don't use ``preexec_fn`` on win32, as it is not supported by subprocess.
  (John Arbash Meinel)

* Skip specific tests when the dependencies aren't met. This includes
  some ``setup.py`` tests when ``python-dev`` is not available, and
  some tests that depend on paramiko. (John Arbash Meinel, Mattheiu Moy)

* Fallback to Paramiko properly, if no ``ssh`` executable exists on
  the system. (Andrew Bennetts, John Arbash Meinel)

* ``Branch.bind(other_branch)`` no longer takes a write lock on the
  other branch, and will not push or pull between the two branches.
  API users will need to perform a push or pull or update operation if they
  require branch synchronisation to take place. (Robert Collins, #47344)

* When creating a tarball or zipfile export, export unicode names as utf-8
  paths. This may not work perfectly on all platforms, but has the best
  chance of working in the common case. (John Arbash Meinel, #56816)

* When committing, only files that exist in working tree or basis tree
  may be specified (Aaron Bentley, #50793)

Portability
***********

* Fixes to run on Python 2.5 (Brian M. Carlson, Martin Pool, Marien Zwart)

Internals
*********

* TestCaseInTempDir now creates a separate directory for HOME, rather
  than having HOME set to the same location as the working directory.
  (John Arbash Meinel)

* ``run_bzr_subprocess()`` can take an optional ``env_changes={}`` parameter,
  which will update os.environ inside the spawned child. It also can
  take a ``universal_newlines=True``, which helps when checking the output
  of the command. (John Arbash Meinel)

* Refactor SFTP vendors to allow easier re-use when ssh is used.
  (Andrew Bennetts)

* ``Transport.list_dir()`` and ``Transport.iter_files_recursive()`` should always
  return urlescaped paths. This is now tested (there were bugs in a few
  of the transports) (Andrew Bennetts, David Allouche, John Arbash Meinel)

* New utility function ``symbol_versioning.deprecation_string``. Returns the
  formatted string for a callable, deprecation format pair. (Robert Collins)

* New TestCase helper applyDeprecated. This allows you to call a callable
  which is deprecated without it spewing to the screen, just by supplying
  the deprecation format string issued for it. (Robert Collins)

* Transport.append and Transport.put have been deprecated in favor of
  ``.append_bytes``, ``.append_file``, ``.put_bytes``, and
  ``.put_file``. This removes the ambiguity in what type of object the
  functions take.  ``Transport.non_atomic_put_{bytes,file}`` has also
  been added. Which works similarly to ``Transport.append()`` except for
  SFTP, it doesn't have a round trip when opening the file. Also, it
  provides functionality for creating a parent directory when trying
  to create a file, rather than raise NoSuchFile and forcing the
  caller to repeat their request.
  (John Arbash Meinel)

* WorkingTree has a new api ``unversion`` which allow the unversioning of
  entries by their file id. (Robert Collins)

* ``WorkingTree.pending_merges`` is deprecated.  Please use the
  ``get_parent_ids`` (introduced in 0.10) method instead. (Robert Collins)

* WorkingTree has a new ``lock_tree_write`` method which locks the branch for
  read rather than write. This is appropriate for actions which only need
  the branch data for reference rather than mutation. A new decorator
  ``needs_tree_write_lock`` is provided in the workingtree module. Like the
  ``needs_read_lock`` and ``needs_write_lock`` decorators this allows static
  declaration of the locking requirements of a function to ensure that
  a lock is taken out for casual scripts. (Robert Collins, #54107)

* All WorkingTree methods which write to the tree, but not to the branch
  have been converted to use ``needs_tree_write_lock`` rather than
  ``needs_write_lock``. Also converted is the revert, conflicts and tree
  transform modules. This provides a modest performance improvement on
  metadir style trees, due to the reduce lock-acquisition, and a more
  significant performance improvement on lightweight checkouts from
  remote branches, where trivial operations used to pay a significant
  penalty. It also provides the basis for allowing readonly checkouts.
  (Robert Collins)

* Special case importing the standard library 'copy' module. This shaves
  off 40ms of startup time, while retaining compatibility. See:
  ``bzrlib/inspect_for_copy.py`` for more details. (John Arbash Meinel)

* WorkingTree has a new parent class MutableTree which represents the
  specialisations of Tree which are able to be altered. (Robert Collins)

* New methods mkdir and ``put_file_bytes_non_atomic`` on MutableTree that
  mutate the tree and its contents. (Robert Collins)

* Transport behaviour at the root of the URL is now defined and tested.
  (Andrew Bennetts, Robert Collins)

Testing
*******

* New test helper classs MemoryTree. This is typically accessed via
  ``self.make_branch_and_memory_tree()`` in test cases. (Robert Collins)

* Add ``start_bzr_subprocess`` and ``stop_bzr_subprocess`` to allow test
  code to continue running concurrently with a subprocess of bzr.
  (Andrew Bennetts, Robert Collins)

* Add a new method ``Transport.get_smart_client()``. This is provided to
  allow upgrades to a richer interface than the VFS one provided by
  Transport. (Andrew Bennetts, Martin Pool)

bzr 0.10
########

:Released:  2006-08-29

Improvements
************
* 'merge' now takes --uncommitted, to apply uncommitted changes from a
  tree.  (Aaron Bentley)

* 'bzr add --file-ids-from' can be used to specify another path to use
  for creating file ids, rather than generating all new ones. Internally,
  the 'action' passed to ``smart_add_tree()`` can return ``file_ids`` that
  will be used, rather than having bzrlib generate new ones.
  (John Arbash Meinel, #55781)

* ``bzr selftest --benchmark`` now allows a ``--cache-dir`` parameter.
  This will cache some of the intermediate trees, and decrease the
  setup time for benchmark tests. (John Arbash Meinel)

* Inverse forms are provided for all boolean options.  For example,
  --strict has --no-strict, --no-recurse has --recurse (Aaron Bentley)

* Serialize out Inventories directly, rather than using ElementTree.
  Writing out a kernel sized inventory drops from 2s down to ~350ms.
  (Robert Collins, John Arbash Meinel)

Bug Fixes
*********

* Help diffutils 2.8.4 get along with binary tests (Marien Zwart: #57614)

* Change LockDir so that if the lock directory doesn't exist when
  ``lock_write()`` is called, an attempt will be made to create it.
  (John Arbash Meinel, #56974)

* ``bzr uncommit`` preserves pending merges. (John Arbash Meinel, #57660)

* Active FTP transport now works as intended. (ghozzy, #56472)

* Really fix mutter() so that it won't ever raise a UnicodeError.
  It means it is possible for ~/.bzr.log to contain non UTF-8 characters.
  But it is a debugging log, not a real user file.
  (John Arbash Meinel, #56947, #53880)

* Change Command handle to allow Unicode command and options.
  At present we cannot register Unicode command names, so we will get
  BzrCommandError('unknown command'), or BzrCommandError('unknown option')
  But that is better than a UnicodeError + a traceback.
  (John Arbash Meinel, #57123)

* Handle TZ=UTC properly when reading/writing revisions.
  (John Arbash Meinel, #55783, #56290)

* Use ``GPG_TTY`` to allow gpg --cl to work with gpg-agent in a pipeline,
  (passing text to sign in on stdin). (John Arbash Meinel, #54468)

* External diff does the right thing for binaries even in foreign
  languages. (John Arbash Meinel, #56307)

* Testament handles more cases when content is unicode. Specific bug was
  in handling of revision properties.
  (John Arbash Meinel, Holger Krekel, #54723)

* The bzr selftest was failing on installed versions due to a bug in a new
  test helper. (John Arbash Meinel, Robert Collins, #58057)

Internals
*********

* ``bzrlib.cache_utf8`` contains ``encode()`` and ``decode()`` functions
  which can be used to cache the conversion between utf8 and Unicode.
  Especially helpful for some of the knit annotation code, which has to
  convert revision ids to utf8 to annotate lines in storage.
  (John Arbash Meinel)

* ``setup.py`` now searches the filesystem to find all packages which
  need to be installed. This should help make the life of packagers
  easier. (John Arbash Meinel)

bzr 0.9.0
#########

:Released:  2006-08-11

Surprises
*********

* The hard-coded built-in ignore rules have been removed. There are
  now two rulesets which are enforced. A user global one in
  ``~/.bazaar/ignore`` which will apply to every tree, and the tree
  specific one '.bzrignore'.
  ``~/.bazaar/ignore`` will be created if it does not exist, but with
  a more conservative list than the old default.
  This fixes bugs with default rules being enforced no matter what.
  The old list of ignore rules from bzr is available by
  running 'bzr ignore --old-default-rules'.
  (Robert Collins, Martin Pool, John Arbash Meinel)

* 'branches.conf' has been changed to 'locations.conf', since it can apply
  to more locations than just branch locations.
  (Aaron Bentley)

Improvements
************

* The revision specifier "revno:" is extended to accept the syntax
  revno:N:branch. For example,
  revno:42:http://bazaar-vcs.org/bzr/bzr.dev/ means revision 42 in
  bzr.dev.  (Matthieu Moy)

* Tests updates to ensure proper URL handling, UNICODE support, and
  proper printing when the user's terminal encoding cannot display
  the path of a file that has been versioned.
  ``bzr branch`` can take a target URL rather than only a local directory.
  ``Branch.get_parent()/set_parent()`` now save a relative path if possible,
  and normalize the parent based on root, allowing access across
  different transports. (John Arbash Meinel, Wouter van Heyst, Martin Pool)
  (Malone #48906, #42699, #40675, #5281, #3980, #36363, #43689,
  #42517, #42514)

* On Unix, detect terminal width using an ioctl not just $COLUMNS.
  Use terminal width for single-line logs from ``bzr log --line`` and
  pending-merge display.  (Robert Widhopf-Fenk, Gustavo Niemeyer)
  (Malone #3507)

* On Windows, detect terminal width using GetConsoleScreenBufferInfo.
  (Alexander Belchenko)

* Speedup improvement for 'date:'-revision search. (Guillaume Pinot).

* Show the correct number of revisions pushed when pushing a new branch.
  (Robert Collins).

* 'bzr selftest' now shows a progress bar with the number of tests, and
  progress made. 'make check' shows tests in -v mode, to be more useful
  for the PQM status window. (Robert Collins).
  When using a progress bar, failed tests are printed out, rather than
  being overwritten by the progress bar until the suite finishes.
  (John Arbash Meinel)

* 'bzr selftest --benchmark' will run a new benchmarking selftest.
  'bzr selftest --benchmark --lsprof-timed' will use lsprofile to generate
  profile data for the individual profiled calls, allowing for fine
  grained analysis of performance.
  (Robert Collins, Martin Pool).

* 'bzr commit' shows a progress bar. This is useful for commits over sftp
  where commit can take an appreciable time. (Robert Collins)

* 'bzr add' is now less verbose in telling you what ignore globs were
  matched by files being ignored. Instead it just tells you how many
  were ignored (because you might reasonably be expecting none to be
  ignored). 'bzr add -v' is unchanged and will report every ignored
  file. (Robert Collins).

* ftp now has a test server if medusa is installed. As part of testing,
  ftp support has been improved, including support for supplying a
  non-standard port. (John Arbash Meinel).

* 'bzr log --line' shows the revision number, and uses only the
  first line of the log message (#5162, Alexander Belchenko;
  Matthieu Moy)

* 'bzr status' has had the --all option removed. The 'bzr ls' command
  should be used to retrieve all versioned files. (Robert Collins)

* 'bzr bundle OTHER/BRANCH' will create a bundle which can be sent
  over email, and applied on the other end, while maintaining ancestry.
  This bundle can be applied with either 'bzr merge' or 'bzr pull',
  the same way you would apply another branch.
  (John Arbash Meinel, Aaron Bentley)

* 'bzr whoami' can now be used to set your identity from the command line,
  for a branch or globally.  (Robey Pointer)

* 'bzr checkout' now aliased to 'bzr co', and 'bzr annotate' to 'bzr ann'.
  (Michael Ellerman)

* 'bzr revert DIRECTORY' now reverts the contents of the directory as well.
  (Aaron Bentley)

* 'bzr get sftp://foo' gives a better error when paramiko is not present.
  Also updates things like 'http+pycurl://' if pycurl is not present.
  (John Arbash Meinel) (Malone #47821, #52204)

* New env variable ``BZR_PROGRESS_BAR``, sets the default progress bar type.
  Can be set to 'none' or 'dummy' to disable the progress bar, 'dots' or
  'tty' to create the respective type. (John Arbash Meinel, #42197, #51107)

* Improve the help text for 'bzr diff' to explain what various options do.
  (John Arbash Meinel, #6391)

* 'bzr uncommit -r 10' now uncommits revisions 11.. rather than uncommitting
  revision 10. This makes -r10 more in line with what other commands do.
  'bzr uncommit' also now saves the pending merges of the revisions that
  were removed. So it is safe to uncommit after a merge, fix something,
  and commit again. (John Arbash Meinel, #32526, #31426)

* 'bzr init' now also works on remote locations.
  (Wouter van Heyst, #48904)

* HTTP support has been updated. When using pycurl we now support
  connection keep-alive, which reduces dns requests and round trips.
  And for both urllib and pycurl we support multi-range requests,
  which decreases the number of round-trips. Performance results for
  ``bzr branch http://bazaar-vcs.org/bzr/bzr.dev/`` indicate
  http branching is now 2-3x faster, and ``bzr pull`` in an existing
  branch is as much as 4x faster.
  (Michael Ellerman, Johan Rydberg, John Arbash Meinel, #46768)

* Performance improvements for sftp. Branching and pulling are now up to
  2x faster. Utilize paramiko.readv() support for async requests if it
  is available (paramiko > 1.6) (John Arbash Meinel)

Bug Fixes
*********

* Fix shadowed definition of TestLocationConfig that caused some
  tests not to run.
  (Erik Bågfors, Michael Ellerman, Martin Pool, #32587)

* Fix unnecessary requirement of sign-my-commits that it be run from
  a working directory.  (Martin Pool, Robert Collins)

* 'bzr push location' will only remember the push location if it succeeds
  in connecting to the remote location. (John Arbash Meinel, #49742)

* 'bzr revert' no longer toggles the executable bit on win32
  (John Arbash Meinel, #45010)

* Handle broken pipe under win32 correctly. (John Arbash Meinel)

* sftp tests now work correctly on win32 if you have a newer paramiko
  (John Arbash Meinel)

* Cleanup win32 test suite, and general cleanup of places where
  file handles were being held open. (John Arbash Meinel)

* When specifying filenames for 'diff -r x..y', the name of the file in the
  working directory can be used, even if its name is different in both x
  and y.

* File-ids containing single- or double-quotes are handled correctly by
  push. (Aaron Bentley, #52227)

* Normalize unicode filenames to ensure cross-platform consistency.
  (John Arbash Meinel, #43689)

* The argument parser can now handle '-' as an argument. Currently
  no code interprets it specially (it is mostly handled as a file named
  '-'). But plugins, and future operations can use it.
  (John Arbash meinel, #50984)

* Bundles can properly read binary files with a plain '\r' in them.
  (John Arbash Meinel, #51927)

* Tuning ``iter_entries()`` to be more efficient (John Arbash Meinel, #5444)

* Lots of win32 fixes (the test suite passes again).
  (John Arbash Meinel, #50155)

* Handle openbsd returning None for sys.getfilesystemencoding() (#41183)

* Support ftp APPE (append) to allow Knits to be used over ftp (#42592)

* Removals are only committed if they match the filespec (or if there is
  no filespec).  (#46635, Aaron Bentley)

* smart-add recurses through all supplied directories
  (John Arbash Meinel, #52578)

* Make the bundle reader extra lines before and after the bundle text.
  This allows you to parse an email with the bundle inline.
  (John Arbash Meinel, #49182)

* Change the file id generator to squash a little bit more. Helps when
  working with long filenames on windows. (Also helps for unicode filenames
  not generating hidden files). (John Arbash Meinel, #43801)

* Restore terminal mode on C-c while reading sftp password.  (#48923,
  Nicholas Allen, Martin Pool)

* Timestamps are rounded to 1ms, and revision entries can be recreated
  exactly. (John Arbash Meinel, Jamie Wilkinson, #40693)

* Branch.base has changed to a URL, but ~/.bazaar/locations.conf should
  use local paths, since it is user visible (John Arbash Meinel, #53653)

* ``bzr status foo`` when foo was unversioned used to cause a full delta
  to be generated (John Arbash Meinel, #53638)

* When reading revision properties, an empty value should be considered
  the empty string, not None (John Arbash Meinel, #47782)

* ``bzr diff --diff-options`` can now handle binary files being changed.
  Also, the output is consistent when --diff-options is not supplied.
  (John Arbash Meinel, #54651, #52930)

* Use the right suffixes for loading plugins (John Arbash Meinel, #51810)

* Fix ``Branch.get_parent()`` to handle the case when the parent is not
  accessible (John Arbash Meinel, #52976)

Internals
*********

* Combine the ignore rules into a single regex rather than looping over
  them to reduce the threshold where  N^2 behaviour occurs in operations
  like status. (Jan Hudec, Robert Collins).

* Appending to ``bzrlib.DEFAULT_IGNORE`` is now deprecated. Instead, use
  one of the add functions in bzrlib.ignores. (John Arbash Meinel)

* 'bzr push' should only push the ancestry of the current revision, not
  all of the history in the repository. This is especially important for
  shared repositories. (John Arbash Meinel)

* ``bzrlib.delta.compare_trees`` now iterates in alphabetically sorted order,
  rather than randomly walking the inventories. (John Arbash Meinel)

* Doctests are now run in temporary directories which are cleaned up when
  they finish, rather than using special ScratchDir/ScratchBranch objects.
  (Martin Pool)

* Split ``check`` into separate methods on the branch and on the repository,
  so that it can be specialized in ways that are useful or efficient for
  different formats.  (Martin Pool, Robert Collins)

* Deprecate ``Repository.all_revision_ids``; most methods don't really need
  the global revision graph but only that part leading up to a particular
  revision.  (Martin Pool, Robert Collins)

* Add a BzrDirFormat ``control_formats`` list which allows for control formats
  that do not use '.bzr' to store their data - i.e. '.svn', '.hg' etc.
  (Robert Collins, Jelmer Vernooij).

* ``bzrlib.diff.external_diff`` can be redirected to any file-like object.
  Uses subprocess instead of spawnvp.
  (James Henstridge, John Arbash Meinel, #4047, #48914)

* New command line option '--profile-imports', which will install a custom
  importer to log time to import modules and regex compilation time to
  sys.stderr (John Arbash Meinel)

* 'EmptyTree' is now deprecated, please use ``repository.revision_tree(None)``
  instead. (Robert Collins)

* "RevisionTree" is now in bzrlib/revisiontree.py. (Robert Collins)

bzr 0.8.2
#########

:Released:  2006-05-17

Bug Fixes
*********

* setup.py failed to install launchpad plugin.  (Martin Pool)

bzr 0.8.1
#########

:Released:  2006-05-16

Bug Fixes
*********

* Fix failure to commit a merge in a checkout.  (Martin Pool,
  Robert Collins, Erik Bågfors, #43959)

* Nicer messages from 'commit' in the case of renames, and correct
  messages when a merge has occured. (Robert Collins, Martin Pool)

* Separate functionality from assert statements as they are skipped in
  optimized mode of python. Add the same check to pending merges.
  (Olaf Conradi, #44443)

Changes
*******

* Do not show the None revision in output of bzr ancestry. (Olaf Conradi)

* Add info on standalone branches without a working tree.
  (Olaf Conradi, #44155)

* Fix bug in knits when raising InvalidRevisionId. (Olaf Conradi, #44284)

Changes
*******

* Make editor invocation comply with Debian Policy. First check
  environment variables VISUAL and EDITOR, then try editor from
  alternatives system. If that all fails, fall back to the pre-defined
  list of editors. (Olaf Conradi, #42904)

New Features
************

* New 'register-branch' command registers a public branch into
  Launchpad.net, where it can be associated with bugs, etc.
  (Martin Pool, Bjorn Tillenius, Robert Collins)

Internals
*********

* New public api in InventoryEntry - ``describe_change(old, new)`` which
  provides a human description of the changes between two old and
  new. (Robert Collins, Martin Pool)

Testing
*******

* Fix test case for bzr info in upgrading a standalone branch to metadir,
  uses bzrlib api now. (Olaf Conradi)

bzr 0.8
#######

:Released:  2006-05-08

Notes When Upgrading
********************

Release 0.8 of bzr introduces a new format for history storage, called
'knit', as an evolution of to the 'weave' format used in 0.7.  Local
and remote operations are faster using knits than weaves.  Several
operations including 'init', 'init-repo', and 'upgrade' take a
--format option that controls this.  Branching from an existing branch
will keep the same format.

It is possible to merge, pull and push between branches of different
formats but this is slower than moving data between homogenous
branches.  It is therefore recommended (but not required) that you
upgrade all branches for a project at the same time.  Information on
formats is shown by 'bzr info'.

bzr 0.8 now allows creation of 'repositories', which hold the history
of files and revisions for several branches.  Previously bzr kept all
the history for a branch within the .bzr directory at the root of the
branch, and this is still the default.  To create a repository, use
the new 'bzr init-repo' command.  Branches exist as directories under
the repository and contain just a small amount of information
indicating the current revision of the branch.

bzr 0.8 also supports 'checkouts', which are similar to in cvs and
subversion.  Checkouts are associated with a branch (optionally in a
repository), which contains all the historical information.  The
result is that a checkout can be deleted without losing any
already-committed revisions.  A new 'update' command is also available.

Repositories and checkouts are not supported with the 0.7 storage
format.  To use them you must upgrad to either knits, or to the
'metaweave' format, which uses weaves but changes the .bzr directory
arrangement.


Improvements
************

* sftp paths can now be relative, or local, according to the lftp
  convention. Paths now take the form::

      sftp://user:pass@host:port/~/relative/path
      or
      sftp://user:pass@host:port/absolute/path

* The FTP transport now tries to reconnect after a temporary
  failure. ftp put is made atomic. (Matthieu Moy)

* The FTP transport now maintains a pool of connections, and
  reuses them to avoid multiple connections to the same host (like
  sftp did). (Daniel Silverstone)

* The ``bzr_man.py`` file has been removed. To create the man page now,
  use ``./generate_docs.py man``. The new program can also create other files.
  Run ``python generate_docs.py --help`` for usage information.
  (Hans Ulrich Niedermann & James Blackwell).

* Man Page now gives full help (James Blackwell).
  Help also updated to reflect user config now being stored in .bazaar
  (Hans Ulrich Niedermann)

* It's now possible to set aliases in bazaar.conf (Erik Bågfors)

* Pull now accepts a --revision argument (Erik Bågfors)

* ``bzr re-sign`` now allows multiple revisions to be supplied on the command
  line. You can now use the following command to sign all of your old
  commits::

    find .bzr/revision-store// -name my@email-* \
      | sed 's/.*\/\/..\///' \
      | xargs bzr re-sign

* Upgrade can now upgrade over the network. (Robert Collins)

* Two new commands 'bzr checkout' and 'bzr update' allow for CVS/SVN-alike
  behaviour.  By default they will cache history in the checkout, but
  with --lightweight almost all data is kept in the master branch.
  (Robert Collins)

* 'revert' unversions newly-versioned files, instead of deleting them.

* 'merge' is more robust.  Conflict messages have changed.

* 'merge' and 'revert' no longer clobber existing files that end in '~' or
  '.moved'.

* Default log format can be set in configuration and plugins can register
  their own formatters. (Erik Bågfors)

* New 'reconcile' command will check branch consistency and repair indexes
  that can become out of sync in pre 0.8 formats. (Robert Collins,
  Daniel Silverstone)

* New 'bzr init --format' and 'bzr upgrade --format' option to control
  what storage format is created or produced.  (Robert Collins,
  Martin Pool)

* Add parent location to 'bzr info', if there is one.  (Olaf Conradi)

* New developer commands 'weave-list' and 'weave-join'.  (Martin Pool)

* New 'init-repository' command, plus support for repositories in 'init'
  and 'branch' (Aaron Bentley, Erik Bågfors, Robert Collins)

* Improve output of 'info' command. Show all relevant locations related to
  working tree, branch and repository. Use kibibytes for binary quantities.
  Fix off-by-one error in missing revisions of working tree.  Make 'info'
  work on branches, repositories and remote locations.  Show locations
  relative to the shared repository, if applicable.  Show locking status
  of locations.  (Olaf Conradi)

* Diff and merge now safely handle binary files. (Aaron Bentley)

* 'pull' and 'push' now normalise the revision history, so that any two
  branches with the same tip revision will have the same output from 'log'.
  (Robert Collins)

* 'merge' accepts --remember option to store parent location, like 'push'
  and 'pull'. (Olaf Conradi)

* bzr status and diff when files given as arguments do not exist
  in the relevant trees.  (Martin Pool, #3619)

* Add '.hg' to the default ignore list.  (Martin Pool)

* 'knit' is now the default disk format. This improves disk performance and
  utilization, increases incremental pull performance, robustness with SFTP
  and allows checkouts over SFTP to perform acceptably.
  The initial Knit code was contributed by Johan Rydberg based on a
  specification by Martin Pool.
  (Robert Collins, Aaron Bentley, Johan Rydberg, Martin Pool).

* New tool to generate all-in-one html version of the manual.  (Alexander
  Belchenko)

* Hitting CTRL-C while doing an SFTP push will no longer cause stale locks
  to be left in the SFTP repository. (Robert Collins, Martin Pool).

* New option 'diff --prefix' to control how files are named in diff
  output, with shortcuts '-p0' and '-p1' corresponding to the options for
  GNU patch.  (Alexander Belchenko, Goffredo Baroncelli, Martin Pool)

* Add --revision option to 'annotate' command.  (Olaf Conradi)

* If bzr shows an unexpected revision-history after pulling (perhaps due
  to a reweave) it can now be corrected by 'bzr reconcile'.
  (Robert Collins)

Changes
*******

* Commit is now verbose by default, and shows changed filenames and the
  new revision number.  (Robert Collins, Martin Pool)

* Unify 'mv', 'move', 'rename'.  (Matthew Fuller, #5379)

* 'bzr -h' shows help.  (Martin Pool, Ian Bicking, #35940)

* Make 'pull' and 'push' remember location on failure using --remember.
  (Olaf Conradi)

* For compatibility, make old format for using weaves inside metadir
  available as 'metaweave' format.  Rename format 'metadir' to 'default'.
  Clean up help for option --format in commands 'init', 'init-repo' and
  'upgrade'.  (Olaf Conradi)

Internals
*********

* The internal storage of history, and logical branch identity have now
  been split into Branch, and Repository. The common locking and file
  management routines are now in bzrlib.lockablefiles.
  (Aaron Bentley, Robert Collins, Martin Pool)

* Transports can now raise DependencyNotPresent if they need a library
  which is not installed, and then another implementation will be
  tried.  (Martin Pool)

* Remove obsolete (and no-op) `decode` parameter to `Transport.get`.
  (Martin Pool)

* Using Tree Transform for merge, revert, tree-building

* WorkingTree.create, Branch.create, ``WorkingTree.create_standalone``,
  Branch.initialize are now deprecated. Please see ``BzrDir.create_*`` for
  replacement API's. (Robert Collins)

* New BzrDir class represents the .bzr control directory and manages
  formatting issues. (Robert Collins)

* New repository.InterRepository class encapsulates Repository to
  Repository actions and allows for clean selection of optimised code
  paths. (Robert Collins)

* ``bzrlib.fetch.fetch`` and ``bzrlib.fetch.greedy_fetch`` are now
  deprecated, please use ``branch.fetch`` or ``repository.fetch``
  depending on your needs. (Robert Collins)

* deprecated methods now have a ``is_deprecated`` flag on them that can
  be checked, if you need to determine whether a given callable is
  deprecated at runtime. (Robert Collins)

* Progress bars are now nested - see
  ``bzrlib.ui.ui_factory.nested_progress_bar``.
  (Robert Collins, Robey Pointer)

* New API call ``get_format_description()`` for each type of format.
  (Olaf Conradi)

* Changed ``branch.set_parent()`` to accept None to remove parent.
  (Olaf Conradi)

* Deprecated BzrError AmbiguousBase.  (Olaf Conradi)

* WorkingTree.branch is now a read only property.  (Robert Collins)

* bzrlib.ui.text.TextUIFactory now accepts a ``bar_type`` parameter which
  can be None or a factory that will create a progress bar. This is
  useful for testing or for overriding the bzrlib.progress heuristic.
  (Robert Collins)

* New API method ``get_physical_lock_status()`` to query locks present on a
  transport.  (Olaf Conradi)

* Repository.reconcile now takes a thorough keyword parameter to allow
  requesting an indepth reconciliation, rather than just a data-loss
  check. (Robert Collins)

* ``bzrlib.ui.ui_factory protocol`` now supports ``get_boolean`` to prompt
  the user for yes/no style input. (Robert Collins)

Testing
*******

* SFTP tests now shortcut the SSH negotiation, reducing test overhead
  for testing SFTP protocol support. (Robey Pointer)

* Branch formats are now tested once per implementation (see ``bzrlib.
  tests.branch_implementations``. This is analagous to the transport
  interface tests, and has been followed up with working tree,
  repository and BzrDir tests. (Robert Collins)

* New test base class TestCaseWithTransport provides a transport aware
  test environment, useful for testing any transport-interface using
  code. The test suite option --transport controls the transport used
  by this class (when its not being used as part of implementation
  contract testing). (Robert Collins)

* Close logging handler on disabling the test log. This will remove the
  handler from the internal list inside python's logging module,
  preventing shutdown from closing it twice.  (Olaf Conradi)

* Move test case for uncommit to blackbox tests.  (Olaf Conradi)

* ``run_bzr`` and ``run_bzr_captured`` now accept a 'stdin="foo"'
  parameter which will provide String("foo") to the command as its stdin.

bzr 0.7
#######

:Released: 2006-01-09

Changes
*******

* .bzrignore is excluded from exports, on the grounds that it's a bzr
  internal-use file and may not be wanted.  (Jamie Wilkinson)

* The "bzr directories" command were removed in favor of the new
  --kind option to the "bzr inventory" command.  To list all
  versioned directories, now use "bzr inventory --kind directory".
  (Johan Rydberg)

* Under Windows configuration directory is now ``%APPDATA%\bazaar\2.0``
  by default. (John Arbash Meinel)

* The parent of Bzr configuration directory can be set by ``BZR_HOME``
  environment variable. Now the path for it is searched in ``BZR_HOME``,
  then in HOME. Under Windows the order is: ``BZR_HOME``, ``APPDATA``
  (usually points to ``C:\Documents and Settings\User Name\Application Data``),
  ``HOME``. (John Arbash Meinel)

* Plugins with the same name in different directories in the bzr plugin
  path are no longer loaded: only the first successfully loaded one is
  used. (Robert Collins)

* Use systems' external ssh command to open connections if possible.
  This gives better integration with user settings such as ProxyCommand.
  (James Henstridge)

* Permissions on files underneath .bzr/ are inherited from the .bzr
  directory. So for a shared repository, simply doing 'chmod -R g+w .bzr/'
  will mean that future file will be created with group write permissions.

* configure.in and config.guess are no longer in the builtin default
  ignore list.

* '.sw[nop]' pattern ignored, to ignore vim swap files for nameless
  files.  (John Arbash Meinel, Martin Pool)

Improvements
************

* "bzr INIT dir" now initializes the specified directory, and creates
  it if it does not exist.  (John Arbash Meinel)

* New remerge command (Aaron Bentley)

* Better zsh completion script.  (Steve Borho)

* 'bzr diff' now returns 1 when there are changes in the working
  tree. (Robert Collins)

* 'bzr push' now exists and can push changes to a remote location.
  This uses the transport infrastructure, and can store the remote
  location in the ~/.bazaar/branches.conf configuration file.
  (Robert Collins)

* Test directories are only kept if the test fails and the user requests
  that they be kept.

* Tweaks to short log printing

* Added branch nicks, new nick command, printing them in log output.
  (Aaron Bentley)

* If ``$BZR_PDB`` is set, pop into the debugger when an uncaught exception
  occurs.  (Martin Pool)

* Accept 'bzr resolved' (an alias for 'bzr resolve'), as this is
  the same as Subversion.  (Martin Pool)

* New ftp transport support (on ftplib), for ftp:// and aftp://
  URLs.  (Daniel Silverstone)

* Commit editor temporary files now start with ``bzr_log.``, to allow
  text editors to match the file name and set up appropriate modes or
  settings.  (Magnus Therning)

* Improved performance when integrating changes from a remote weave.
  (Goffredo Baroncelli)

* Sftp will attempt to cache the connection, so it is more likely that
  a connection will be reused, rather than requiring multiple password
  requests.

* bzr revno now takes an optional argument indicating the branch whose
  revno should be printed.  (Michael Ellerman)

* bzr cat defaults to printing the last version of the file.
  (Matthieu Moy, #3632)

* New global option 'bzr --lsprof COMMAND' runs bzr under the lsprof
  profiler.  (Denys Duchier)

* Faster commits by reading only the headers of affected weave files.
  (Denys Duchier)

* 'bzr add' now takes a --dry-run parameter which shows you what would be
  added, but doesn't actually add anything. (Michael Ellerman)

* 'bzr add' now lists how many files were ignored per glob.  add --verbose
  lists the specific files.  (Aaron Bentley)

* 'bzr missing' now supports displaying changes in diverged trees and can
  be limited to show what either end of the comparison is missing.
  (Aaron Bently, with a little prompting from Daniel Silverstone)

Bug Fixes
*********

* SFTP can walk up to the root path without index errors. (Robert Collins)

* Fix bugs in running bzr with 'python -O'.  (Martin Pool)

* Error when run with -OO

* Fix bug in reporting http errors that don't have an http error code.
  (Martin Pool)

* Handle more cases of pipe errors in display commands

* Change status to 3 for all errors

* Files that are added and unlinked before committing are completely
  ignored by diff and status

* Stores with some compressed texts and some uncompressed texts are now
  able to be used. (John A Meinel)

* Fix for bzr pull failing sometimes under windows

* Fix for sftp transport under windows when using interactive auth

* Show files which are both renamed and modified as such in 'bzr
  status' output.  (Daniel Silverstone, #4503)

* Make annotate cope better with revisions committed without a valid
  email address.  (Marien Zwart)

* Fix representation of tab characters in commit messages.
  (Harald Meland)

* List of plugin directories in ``BZR_PLUGIN_PATH`` environment variable is
  now parsed properly under Windows. (Alexander Belchenko)

* Show number of revisions pushed/pulled/merged. (Robey Pointer)

* Keep a cached copy of the basis inventory to speed up operations
  that need to refer to it.  (Johan Rydberg, Martin Pool)

* Fix bugs in bzr status display of non-ascii characters.
  (Martin Pool)

* Remove Makefile.in from default ignore list.
  (Tollef Fog Heen, Martin Pool, #6413)

* Fix failure in 'bzr added'.  (Nathan McCallum, Martin Pool)

Testing
*******

* Fix selftest asking for passwords when there are no SFTP keys.
  (Robey Pointer, Jelmer Vernooij)

* Fix selftest run with 'python -O'.  (Martin Pool)

* Fix HTTP tests under Windows. (John Arbash Meinel)

* Make tests work even if HOME is not set (Aaron Bentley)

* Updated ``build_tree`` to use fixed line-endings for tests which read
  the file cotents and compare. Make some tests use this to pass under
  Windows. (John Arbash Meinel)

* Skip stat and symlink tests under Windows. (Alexander Belchenko)

* Delay in selftest/testhashcash is now issued under win32 and Cygwin.
  (John Arbash Meinel)

* Use terminal width to align verbose test output.  (Martin Pool)

* Blackbox tests are maintained within the bzrlib.tests.blackbox directory.
  If adding a new test script please add that to
  ``bzrlib.tests.blackbox.__init__``. (Robert Collins)

* Much better error message if one of the test suites can't be
  imported.  (Martin Pool)

* Make check now runs the test suite twice - once with the default locale,
  and once with all locales forced to C, to expose bugs. This is not
  trivially done within python, so for now its only triggered by running
  Make check. Integrators and packagers who wish to check for full
  platform support should run 'make check' to test the source.
  (Robert Collins)

* Tests can now run TestSkipped if they can't execute for any reason.
  (Martin Pool) (NB: TestSkipped should only be raised for correctable
  reasons - see the wiki spec ImprovingBzrTestSuite).

* Test sftp with relative, absolute-in-homedir and absolute-not-in-homedir
  paths for the transport tests. Introduce blackbox remote sftp tests that
  test the same permutations. (Robert Collins, Robey Pointer)

* Transport implementation tests are now independent of the local file
  system, which allows tests for esoteric transports, and for features
  not available in the local file system. They also repeat for variations
  on the URL scheme that can introduce issues in the transport code,
  see bzrlib.transport.TransportTestProviderAdapter() for this.
  (Robert Collins).

* ``TestCase.build_tree`` uses the transport interface to build trees,
  pass in a transport parameter to give it an existing connection.
  (Robert Collins).

Internals
*********

* WorkingTree.pull has been split across Branch and WorkingTree,
  to allow Branch only pulls. (Robert Collins)

* ``commands.display_command`` now returns the result of the decorated
  function. (Robert Collins)

* LocationConfig now has a ``set_user_option(key, value)`` call to save
  a setting in its matching location section (a new one is created
  if needed). (Robert Collins)

* Branch has two new methods, ``get_push_location`` and
  ``set_push_location`` to respectively, get and set the push location.
  (Robert Collins)

* ``commands.register_command`` now takes an optional flag to signal that
  the registrant is planning to decorate an existing command. When
  given multiple plugins registering a command is not an error, and
  the original command class (whether built in or a plugin based one) is
  returned to the caller. There is a new error 'MustUseDecorated' for
  signalling when a wrapping command should switch to the original
  version. (Robert Collins)

* Some option parsing errors will raise 'BzrOptionError', allowing
  granular detection for decorating commands. (Robert Collins).

* ``Branch.read_working_inventory`` has moved to
  ``WorkingTree.read_working_inventory``. This necessitated changes to
  ``Branch.get_root_id``, and a move of ``Branch.set_inventory`` to
  WorkingTree as well. To make it clear that a WorkingTree cannot always
  be obtained ``Branch.working_tree()`` will raise
  ``errors.NoWorkingTree`` if one cannot be obtained. (Robert Collins)

* All pending merges operations from Branch are now on WorkingTree.
  (Robert Collins)

* The follow operations from Branch have moved to WorkingTree::

      add()
      commit()
      move()
      rename_one()
      unknowns()

  (Robert Collins)

* ``bzrlib.add.smart_add_branch`` is now ``smart_add_tree``. (Robert Collins)

* New "rio" serialization format, similar to rfc-822. (Martin Pool)

* Rename selftests to ``bzrlib.tests.test_foo``.  (John A Meinel, Martin
  Pool)

* ``bzrlib.plugin.all_plugins`` has been changed from an attribute to a
  query method. (Robert Collins)

* New options to read only the table-of-contents of a weave.
  (Denys Duchier)

* Raise NoSuchFile when someone tries to add a non-existant file.
  (Michael Ellerman)

* Simplify handling of DivergedBranches in ``cmd_pull()``.
  (Michael Ellerman)

* Branch.controlfile* logic has moved to lockablefiles.LockableFiles, which
  is exposed as ``Branch().control_files``. Also this has been altered with the
  controlfile pre/suffix replaced by simple method names like 'get' and
  'put'. (Aaron Bentley, Robert Collins).

* Deprecated functions and methods can now be marked as such using the
  ``bzrlib.symbol_versioning`` module. Marked method have their docstring
  updated and will issue a DeprecationWarning using the warnings module
  when they are used. (Robert Collins)

* ``bzrlib.osutils.safe_unicode`` now exists to provide parameter coercion
  for functions that need unicode strings. (Robert Collins)

bzr 0.6
#######

:Released: 2005-10-28

Improvements
************

* pull now takes --verbose to show you what revisions are added or removed
  (John A Meinel)

* merge now takes a --show-base option to include the base text in
  conflicts.
  (Aaron Bentley)

* The config files are now read using ConfigObj, so '=' should be used as
  a separator, not ':'.
  (Aaron Bentley)

* New 'bzr commit --strict' option refuses to commit if there are
  any unknown files in the tree.  To commit, make sure all files are
  either ignored, added, or deleted.  (Michael Ellerman)

* The config directory is now ~/.bazaar, and there is a single file
  ~/.bazaar/bazaar.conf storing email, editor and other preferences.
  (Robert Collins)

* 'bzr add' no longer takes a --verbose option, and a --quiet option
  has been added that suppresses all output.

* Improved zsh completion support in contrib/zsh, from Clint
  Adams.

* Builtin 'bzr annotate' command, by Martin Pool with improvements from
  Goffredo Baroncelli.

* 'bzr check' now accepts -v for verbose reporting, and checks for
  ghosts in the branch. (Robert Collins)

* New command 're-sign' which will regenerate the gpg signature for
  a revision. (Robert Collins)

* If you set ``check_signatures=require`` for a path in
  ``~/.bazaar/branches.conf`` then bzr will invoke your
  ``gpg_signing_command`` (defaults to gpg) and record a digital signature
  of your commit. (Robert Collins)

* New sftp transport, based on Paramiko.  (Robey Pointer)

* 'bzr pull' now accepts '--clobber' which will discard local changes
  and make this branch identical to the source branch. (Robert Collins)

* Just give a quieter warning if a plugin can't be loaded, and
  put the details in .bzr.log.  (Martin Pool)

* 'bzr branch' will now set the branch-name to the last component of the
  output directory, if one was supplied.

* If the option ``post_commit`` is set to one (or more) python function
  names (must be in the bzrlib namespace), then they will be invoked
  after the commit has completed, with the branch and ``revision_id`` as
  parameters. (Robert Collins)

* Merge now has a retcode of 1 when conflicts occur. (Robert Collins)

* --merge-type weave is now supported for file contents.  Tree-shape
  changes are still three-way based.  (Martin Pool, Aaron Bentley)

* 'bzr check' allows the first revision on revision-history to have
  parents - something that is expected for cheap checkouts, and occurs
  when conversions from baz do not have all history.  (Robert Collins).

* 'bzr merge' can now graft unrelated trees together, if your specify
  0 as a base. (Aaron Bentley)

* 'bzr commit branch' and 'bzr commit branch/file1 branch/file2' now work
  (Aaron Bentley)

* Add '.sconsign*' to default ignore list.  (Alexander Belchenko)

* 'bzr merge --reprocess' minimizes conflicts

Testing
*******

* The 'bzr selftest --pattern' option for has been removed, now
  test specifiers on the command line can be simple strings, or
  regexps, or both. (Robert Collins)

* Passing -v to selftest will now show the time each test took to
  complete, which will aid in analysing performance regressions and
  related questions. (Robert Collins)

* 'bzr selftest' runs all tests, even if one fails, unless '--one'
  is given. (Martin Pool)

* There is a new method for TestCaseInTempDir, assertFileEqual, which
  will check that a given content is equal to the content of the named
  file. (Robert Collins)

* Fix test suite's habit of leaving many temporary log files in $TMPDIR.
  (Martin Pool)

Internals
*********

* New 'testament' command and concept for making gpg-signatures
  of revisions that are not tied to a particular internal
  representation.  (Martin Pool).

* Per-revision properties ('revprops') as key-value associated
  strings on each revision created when the revision is committed.
  Intended mainly for the use of external tools.  (Martin Pool).

* Config options have moved from bzrlib.osutils to bzrlib.config.
  (Robert Collins)

* Improved command line option definitions allowing explanations
  for individual options, among other things.  Contributed by
  Magnus Therning.

* Config options have moved from bzrlib.osutils to bzrlib.config.
  Configuration is now done via the config.Config interface:
  Depending on whether you have a Branch, a Location or no information
  available, construct a ``*Config``, and use its ``signature_checking``,
  ``username`` and ``user_email`` methods. (Robert Collins)

* Plugins are now loaded under bzrlib.plugins, not bzrlib.plugin, and
  they are made available for other plugins to use. You should not
  import other plugins during the ``__init__`` of your plugin though, as
  no ordering is guaranteed, and the plugins directory is not on the
  python path. (Robert Collins)

* Branch.relpath has been moved to WorkingTree.relpath. WorkingTree no
  no longer takes an inventory, rather it takes an option branch
  parameter, and if None is given will open the branch at basedir
  implicitly. (Robert Collins)

* Cleaner exception structure and error reporting.  Suggested by
  Scott James Remnant.  (Martin Pool)

* Branch.remove has been moved to WorkingTree, which has also gained
  ``lock_read``, ``lock_write`` and ``unlock`` methods for convenience.
  (Robert Collins)

* Two decorators, ``needs_read_lock`` and ``needs_write_lock`` have been
  added to the branch module. Use these to cause a function to run in a
  read or write lock respectively. (Robert Collins)

* ``Branch.open_containing`` now returns a tuple (Branch, relative-path),
  which allows direct access to the common case of 'get me this file
  from its branch'. (Robert Collins)

* Transports can register using ``register_lazy_transport``, and they
  will be loaded when first used.  (Martin Pool)

* 'pull' has been factored out of the command as ``WorkingTree.pull()``.
  A new option to WorkingTree.pull has been added, clobber, which will
  ignore diverged history and pull anyway.
  (Robert Collins)

* config.Config has a ``get_user_option`` call that accepts an option name.
  This will be looked up in branches.conf and bazaar.conf as normal.
  It is intended that this be used by plugins to support options -
  options of built in programs should have specific methods on the config.
  (Robert Collins)

* ``merge.merge_inner`` now has tempdir as an optional parameter.
  (Robert Collins)

* Tree.kind is not recorded at the top level of the hierarchy, as it was
  missing on EmptyTree, leading to a bug with merge on EmptyTrees.
  (Robert Collins)

* ``WorkingTree.__del__`` has been removed, it was non deterministic and not
  doing what it was intended to. See ``WorkingTree.__init__`` for a comment
  about future directions. (Robert Collins/Martin Pool)

* bzrlib.transport.http has been modified so that only 404 urllib errors
  are returned as NoSuchFile. Other exceptions will propagate as normal.
  This allows debuging of actual errors. (Robert Collins)

* bzrlib.transport.Transport now accepts *ONLY* url escaped relative paths
  to apis like 'put', 'get' and 'has'. This is to provide consistent
  behaviour - it operates on url's only. (Robert Collins)

* Transports can register using ``register_lazy_transport``, and they
  will be loaded when first used.  (Martin Pool)

* ``merge_flex`` no longer calls ``conflict_handler.finalize()``, instead that
  is called by ``merge_inner``. This is so that the conflict count can be
  retrieved (and potentially manipulated) before returning to the caller
  of ``merge_inner``. Likewise 'merge' now returns the conflict count to the
  caller. (Robert Collins)

* ``revision.revision_graph`` can handle having only partial history for
  a revision - that is no revisions in the graph with no parents.
  (Robert Collins).

* New ``builtins.branch_files`` uses the standard ``file_list`` rules to
  produce a branch and a list of paths, relative to that branch
  (Aaron Bentley)

* New TestCase.addCleanup facility.

* New ``bzrlib.version_info`` tuple (similar to ``sys.version_info``),
  which can be used by programs importing bzrlib.

Bug Fixes
*********

* Better handling of branches in directories with non-ascii names.
  (Joel Rosdahl, Panagiotis Papadakos)

* Upgrades of trees with no commits will not fail due to accessing
  [-1] in the revision-history. (Andres Salomon)


bzr 0.1.1
#########

:Released: 2005-10-12

Bug Fixes
*********

* Fix problem in pulling over http from machines that do not
  allow directories to be listed.

* Avoid harmless warning about invalid hash cache after
  upgrading branch format.

Performance
***********

* Avoid some unnecessary http operations in branch and pull.


bzr 0.1
#######

:Released: 2005-10-11

Notes
*****

* 'bzr branch' over http initially gives a very high estimate
  of completion time but it should fall as the first few
  revisions are pulled in.  branch is still slow on
  high-latency connections.

Bug Fixes
*********

* bzr-man.py has been updated to work again. Contributed by
  Rob Weir.

* Locking is now done with fcntl.lockf which works with NFS
  file systems. Contributed by Harald Meland.

* When a merge encounters a file that has been deleted on
  one side and modified on the other, the old contents are
  written out to foo.BASE and foo.SIDE, where SIDE is this
  or OTHER. Contributed by Aaron Bentley.

* Export was choosing incorrect file paths for the content of
  the tarball, this has been fixed by Aaron Bentley.

* Commit will no longer commit without a log message, an
  error is returned instead. Contributed by Jelmer Vernooij.

* If you commit a specific file in a sub directory, any of its
  parent directories that are added but not listed will be
  automatically included. Suggested by Michael Ellerman.

* bzr commit and upgrade did not correctly record new revisions
  for files with only a change to their executable status.
  bzr will correct this when it encounters it. Fixed by
  Robert Collins

* HTTP tests now force off the use of ``http_proxy`` for the duration.
  Contributed by Gustavo Niemeyer.

* Fix problems in merging weave-based branches that have
  different partial views of history.

* Symlink support: working with symlinks when not in the root of a
  bzr tree was broken, patch from Scott James Remnant.

Improvements
************

* 'branch' now accepts a --basis parameter which will take advantage
  of local history when making a new branch. This allows faster
  branching of remote branches. Contributed by Aaron Bentley.

* New tree format based on weave files, called version 5.
  Existing branches can be upgraded to this format using
  'bzr upgrade'.

* Symlinks are now versionable. Initial patch by
  Erik Toubro Nielsen, updated to head by Robert Collins.

* Executable bits are tracked on files. Patch from Gustavo
  Niemeyer.

* 'bzr status' now shows unknown files inside a selected directory.
  Patch from Heikki Paajanen.

* Merge conflicts are recorded in .bzr. Two new commands 'conflicts'
  and 'resolve' have needed added, which list and remove those
  merge conflicts respectively. A conflicted tree cannot be committed
  in. Contributed by Aaron Bentley.

* 'rm' is now an alias for 'remove'.

* Stores now split out their content in a single byte prefixed hash,
  dropping the density of files per directory by 256. Contributed by
  Gustavo Niemeyer.

* 'bzr diff -r branch:URL' will now perform a diff between two branches.
  Contributed by Robert Collins.

* 'bzr log' with the default formatter will show merged revisions,
  indented to the right. Initial implementation contributed by Gustavo
  Niemeyer, made incremental by Robert Collins.


Internals
*********

* Test case failures have the exception printed after the log
  for your viewing pleasure.

* InventoryEntry is now an abstract base class, use one of the
  concrete InventoryDirectory etc classes instead.

* Branch raises an UnsupportedFormatError when it detects a
  bzr branch it cannot understand. This allows for precise
  handling of such circumstances.

* Remove RevisionReference class; ``Revision.parent_ids`` is now simply a
  list of their ids and ``parent_sha1s`` is a list of their corresponding
  sha1s (for old branches only at the moment.)

* New method-object style interface for Commit() and Fetch().

* Renamed ``Branch.last_patch()`` to ``Branch.last_revision()``, since
  we call them revisions not patches.

* Move ``copy_branch`` to ``bzrlib.clone.copy_branch``.  The destination
  directory is created if it doesn't exist.

* Inventories now identify the files which were present by
  giving the revision *of that file*.

* Inventory and Revision XML contains a version identifier.
  This must be consistent with the overall branch version
  but allows for more flexibility in future upgrades.

Testing
*******

* Removed testsweet module so that tests can be run after
  bzr installed by 'bzr selftest'.

* 'bzr selftest' command-line arguments can now be partial ids
  of tests to run, e.g. ``bzr selftest test_weave``


bzr 0.0.9
#########

:Released: 2005-09-23

Bug Fixes
*********

* Fixed "branch -r" option.

* Fix remote access to branches containing non-compressed history.
  (Robert Collins).

* Better reliability of http server tests.  (John Arbash-Meinel)

* Merge graph maximum distance calculation fix.  (Aaron Bentley)

* Various minor bug in windows support have been fixed, largely in the
  test suite. Contributed by Alexander Belchenko.

Improvements
************

* Status now accepts a -r argument to give status between chosen
  revisions. Contributed by Heikki Paajanen.

* Revision arguments no longer use +/-/= to control ranges, instead
  there is a 'before' namespace, which limits the successive namespace.
  For example '$ bzr log -r date:yesterday..before:date:today' will
  select everything from yesterday and before today. Contributed by
  Robey Pointer

* There is now a bzr.bat file created by distutils when building on
  Windows. Contributed by Alexander Belchenko.

Internals
*********

* Removed uuid() as it was unused.

* Improved 'fetch' code for pulling revisions from one branch into
  another (used by pull, merged, etc.)


bzr 0.0.8
#########

:Released: 2005-09-20


Improvements
************

* Adding a file whose parent directory is not versioned will
  implicitly add the parent, and so on up to the root. This means
  you should never need to explictly add a directory, they'll just
  get added when you add a file in the directory.  Contributed by
  Michael Ellerman.

* Ignore ``.DS_Store`` (contains Mac metadata) by default.
  (Nir Soffer)

* If you set ``BZR_EDITOR`` in the environment, it is checked in
  preference to EDITOR and the config file for the interactive commit
  editing program. Related to this is a bugfix where a missing program
  set in EDITOR would cause editing to fail, now the fallback program
  for the operating system is still tried.

* Files that are not directories/symlinks/regular files will no longer
  cause bzr to fail, it will just ignore them by default. You cannot add
  them to the tree though - they are not versionable.


Internals
*********

* Refactor xml packing/unpacking.

Bug Fixes
*********

* Fixed 'bzr mv' by Ollie Rutherfurd.

* Fixed strange error when trying to access a nonexistent http
  branch.

* Make sure that the hashcache gets written out if it can't be
  read.


Portability
***********

* Various Windows fixes from Ollie Rutherfurd.

* Quieten warnings about locking; patch from Matt Lavin.


bzr-0.0.7
#########

:Released: 2005-09-02

New Features
************

* ``bzr shell-complete`` command contributed by Clint Adams to
  help with intelligent shell completion.

* New expert command ``bzr find-merge-base`` for debugging merges.


Enhancements
************

* Much better merge support.

* merge3 conflicts are now reported with markers like '<<<<<<<'
  (seven characters) which is the same as CVS and pleases things
  like emacs smerge.


Bug Fixes
*********

* ``bzr upgrade`` no longer fails when trying to fix trees that
  mention revisions that are not present.

* Fixed bugs in listing plugins from ``bzr plugins``.

* Fix case of $EDITOR containing options for the editor.

* Fix log -r refusing to show the last revision.
  (Patch from Goffredo Baroncelli.)


Changes
*******

* ``bzr log --show-ids`` shows the revision ids of all parents.

* Externally provided commands on your $BZRPATH no longer need
  to recognize --bzr-usage to work properly, and can just handle
  --help themselves.


Library
*******

* Changed trace messages to go through the standard logging
  framework, so that they can more easily be redirected by
  libraries.



bzr-0.0.6
#########

:Released: 2005-08-18

New Features
************

* Python plugins, automatically loaded from the directories on
  ``BZR_PLUGIN_PATH`` or ``~/.bzr.conf/plugins`` by default.

* New 'bzr mkdir' command.

* Commit mesage is fetched from an editor if not given on the
  command line; patch from Torsten Marek.

* ``bzr log -m FOO`` displays commits whose message matches regexp
  FOO.

* ``bzr add`` with no arguments adds everything under the current directory.

* ``bzr mv`` does move or rename depending on its arguments, like
  the Unix command.

* ``bzr missing`` command shows a summary of the differences
  between two trees.  (Merged from John Arbash-Meinel.)

* An email address for commits to a particular tree can be
  specified by putting it into .bzr/email within a branch.  (Based
  on a patch from Heikki Paajanen.)


Enhancements
************

* Faster working tree operations.


Changes
*******

* 3rd-party modules shipped with bzr are copied within the bzrlib
  python package, so that they can be installed by the setup
  script without clashing with anything already existing on the
  system.  (Contributed by Gustavo Niemeyer.)

* Moved plugins directory to bzrlib/, so that there's a standard
  plugin directory which is not only installed with bzr itself but
  is also available when using bzr from the development tree.
  ``BZR_PLUGIN_PATH`` and ``DEFAULT_PLUGIN_PATH`` are then added to the
  standard plugins directory.

* When exporting to a tarball with ``bzr export --format tgz``, put
  everything under a top directory rather than dumping it into the
  current directory.   This can be overridden with the ``--root``
  option.  Patch from William Dodé and John Meinel.

* New ``bzr upgrade`` command to upgrade the format of a branch,
  replacing ``bzr check --update``.

* Files within store directories are no longer marked readonly on
  disk.

* Changed ``bzr log`` output to a more compact form suggested by
  John A Meinel.  Old format is available with the ``--long`` or
  ``-l`` option, patched by William Dodé.

* By default the commit command refuses to record a revision with
  no changes unless the ``--unchanged`` option is given.

* The ``--no-plugins``, ``--profile`` and ``--builtin`` command
  line options must come before the command name because they
  affect what commands are available; all other options must come
  after the command name because their interpretation depends on
  it.

* ``branch`` and ``clone`` added as aliases for ``branch``.

* Default log format is back to the long format; the compact one
  is available with ``--short``.


Bug Fixes
*********

* Fix bugs in committing only selected files or within a subdirectory.


bzr-0.0.5
#########

:Released:  2005-06-15

Changes
*******

* ``bzr`` with no command now shows help rather than giving an
  error.  Suggested by Michael Ellerman.

* ``bzr status`` output format changed, because svn-style output
  doesn't really match the model of bzr.  Now files are grouped by
  status and can be shown with their IDs.  ``bzr status --all``
  shows all versioned files and unknown files but not ignored files.

* ``bzr log`` runs from most-recent to least-recent, the reverse
  of the previous order.  The previous behaviour can be obtained
  with the ``--forward`` option.

* ``bzr inventory`` by default shows only filenames, and also ids
  if ``--show-ids`` is given, in which case the id is the second
  field.


Enhancements
************

* New 'bzr whoami --email' option shows only the email component
  of the user identification, from Jo Vermeulen.

* New ``bzr ignore PATTERN`` command.

* Nicer error message for broken pipe, interrupt and similar
  conditions that don't indicate an internal error.

* Add ``.*.sw[nop] .git .*.tmp *,v`` to default ignore patterns.

* Per-branch locks keyed on ``.bzr/branch-lock``, available in
  either read or write mode.

* New option ``bzr log --show-ids`` shows revision and file ids.

* New usage ``bzr log FILENAME`` shows only revisions that
  affected that file.

* Changed format for describing changes in ``bzr log -v``.

* New option ``bzr commit --file`` to take a message from a file,
  suggested by LarstiQ.

* New syntax ``bzr status [FILE...]`` contributed by Bartosz
  Oler.  File may be in a branch other than the working directory.

* ``bzr log`` and ``bzr root`` can be given an http URL instead of
  a filename.

* Commands can now be defined by external programs or scripts
  in a directory on $BZRPATH.

* New "stat cache" avoids reading the contents of files if they
  haven't changed since the previous time.

* If the Python interpreter is too old, try to find a better one
  or give an error.  Based on a patch from Fredrik Lundh.

* New optional parameter ``bzr info [BRANCH]``.

* New form ``bzr commit SELECTED`` to commit only selected files.

* New form ``bzr log -r FROM:TO`` shows changes in selected
  range; contributed by John A Meinel.

* New option ``bzr diff --diff-options 'OPTS'`` allows passing
  options through to an external GNU diff.

* New option ``bzr add --no-recurse`` to add a directory but not
  their contents.

* ``bzr --version`` now shows more information if bzr is being run
  from a branch.


Bug Fixes
*********

* Fixed diff format so that added and removed files will be
  handled properly by patch.  Fix from Lalo Martins.

* Various fixes for files whose names contain spaces or other
  metacharacters.


Testing
*******

* Converted black-box test suites from Bourne shell into Python;
  now run using ``./testbzr``.  Various structural improvements to
  the tests.

* testbzr by default runs the version of bzr found in the same
  directory as the tests, or the one given as the first parameter.

* testbzr also runs the internal tests, so the only command
  required to check is just ``./testbzr``.

* testbzr requires python2.4, but can be used to test bzr running
  under a different version.

* Tests added for many other changes in this release.


Internal
********

* Included ElementTree library upgraded to 1.2.6 by Fredrik Lundh.

* Refactor command functions into Command objects based on HCT by
  Scott James Remnant.

* Better help messages for many commands.

* Expose ``bzrlib.open_tracefile()`` to start the tracefile; until
  this is called trace messages are just discarded.

* New internal function ``find_touching_revisions()`` and hidden
  command touching-revisions trace the changes to a given file.

* Simpler and faster ``compare_inventories()`` function.

* ``bzrlib.open_tracefile()`` takes a tracefilename parameter.

* New AtomicFile class.

* New developer commands ``added``, ``modified``.


Portability
***********

* Cope on Windows on python2.3 by using the weaker random seed.
  2.4 is now only recommended.


bzr-0.0.4
#########

:Released:  2005-04-22

Enhancements
************

* 'bzr diff' optionally takes a list of files to diff.  Still a bit
  basic.  Patch from QuantumG.

* More default ignore patterns.

* New 'bzr log --verbose' shows a list of files changed in the
  changeset.  Patch from Sebastian Cote.

* Roll over ~/.bzr.log if it gets too large.

* Command abbreviations 'ci', 'st', 'stat', '?' based on a patch
  by Jason Diamon.

* New 'bzr help commands' based on a patch from Denys Duchier.


Changes
*******

* User email is determined by looking at $BZREMAIL or ~/.bzr.email
  or $EMAIL.  All are decoded by the locale preferred encoding.
  If none of these are present user@hostname is used.  The host's
  fully-qualified name is not used because that tends to fail when
  there are DNS problems.

* New 'bzr whoami' command instead of username user-email.


Bug Fixes
*********

* Make commit safe for hardlinked bzr trees.

* Some Unicode/locale fixes.

* Partial workaround for ``difflib.unified_diff`` not handling
  trailing newlines properly.


Internal
********

* Allow docstrings for help to be in PEP0257 format.  Patch from
  Matt Brubeck.

* More tests in test.sh.

* Write profile data to a temporary file not into working
  directory and delete it when done.

* Smaller .bzr.log with process ids.


Portability
***********

* Fix opening of ~/.bzr.log on Windows.  Patch from Andrew
  Bennetts.

* Some improvements in handling paths on Windows, based on a patch
  from QuantumG.


bzr-0.0.3
#########

:Released:  2005-04-06

Enhancements
************

* New "directories" internal command lists versioned directories
  in the tree.

* Can now say "bzr commit --help".

* New "rename" command to rename one file to a different name
  and/or directory.

* New "move" command to move one or more files into a different
  directory.

* New "renames" command lists files renamed since base revision.

* New cat command contributed by janmar.

Changes
*******

* .bzr.log is placed in $HOME (not pwd) and is always written in
  UTF-8.  (Probably not a completely good long-term solution, but
  will do for now.)

Portability
***********

* Workaround for difflib bug in Python 2.3 that causes an
  exception when comparing empty files.  Reported by Erik Toubro
  Nielsen.

Internal
********

* Refactored inventory storage to insert a root entry at the top.

Testing
*******

* Start of shell-based black-box testing in test.sh.


bzr-0.0.2.1
###########

Portability
***********

* Win32 fixes from Steve Brown.


bzr-0.0.2
#########

:Codename: "black cube"
:Released: 2005-03-31

Enhancements
************

* Default ignore list extended (see bzrlib/__init__.py).

* Patterns in .bzrignore are now added to the default ignore list,
  rather than replacing it.

* Ignore list isn't reread for every file.

* More help topics.

* Reinstate the 'bzr check' command to check invariants of the
  branch.

* New 'ignored' command lists which files are ignored and why;
  'deleted' lists files deleted in the current working tree.

* Performance improvements.

* New global --profile option.

* Ignore patterns like './config.h' now correctly match files in
  the root directory only.


bzr-0.0.1
#########

:Released:  2005-03-26

Enhancements
************

* More information from info command.

* Can now say "bzr help COMMAND" for more detailed help.

* Less file flushing and faster performance when writing logs and
  committing to stores.

* More useful verbose output from some commands.

Bug Fixes
*********

* Fix inverted display of 'R' and 'M' during 'commit -v'.

Portability
***********

* Include a subset of ElementTree-1.2.20040618 to make
  installation easier.

* Fix time.localtime call to work with Python 2.3 (the minimum
  supported).


bzr-0.0.0.69
############

:Released:  2005-03-22

Enhancements
************

* First public release.

* Storage of local versions: init, add, remove, rm, info, log,
  diff, status, etc.

..
   vim: tw=74 ft=rst ff=unix<|MERGE_RESOLUTION|>--- conflicted
+++ resolved
@@ -2,8 +2,11 @@
 Bazaar Release Notes
 ####################
 
-2.0.1 (not released)
-####################
+.. contents:: List of Releases
+   :depth: 1
+
+bzr 2.0.1 (not released)
+########################
 
 Compatibility Breaks
 ********************
@@ -55,6 +58,11 @@
 * Retrieving file text or mtime from a _PreviewTree has good performance when
   there are many changes.  (Aaron Bentley)
 
+* The CHK index pages now use an unlimited cache size. With a limited
+  cache and a large project, the random access of chk pages could cause us
+  to download the entire cix file many times.
+  (John Arbash Meinel, #402623)
+
 * When a file kind becomes unversionable after being added, a sensible
   error will be shown instead of a traceback. (Robert Collins, #438569)
 
@@ -98,22 +106,6 @@
 with bugfix-only 2.0.x releases based on it, continuing for at least six
 months or until the following stable release.
 
-<<<<<<< HEAD
-bzr 2.0.1 (not released yet)
-############################
-
-Bug Fixes
-*********
-
-* The CHK index pages now use an unlimited cache size. With a limited
-  cache and a large project, the random access of chk pages could cause us
-  to download the entire cix file many times.
-  (John Arbash Meinel, #402623)
-
-
-bzr 2.0rc2 (not released yet)
-#############################
-=======
 Changes from 2.0.0rc2 to final
 ******************************
 
@@ -126,7 +118,6 @@
 ############
 
 :2.0.0rc2: 2009-09-10
->>>>>>> 1ad037c1
 
 New Features
 ************
