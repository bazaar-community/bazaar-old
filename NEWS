####################
Bazaar Release Notes
####################

.. contents:: List of Releases
   :depth: 1

bzr 2.2.0b1 (not released yet)
##############################

:Codename: ???
:2.2.0b1: ???

Compatibility Breaks
********************

* ``Repository.get_inventory_sha1()`` has been removed. (Jelmer Vernooij)

New Features
************

* If the Apport crash-reporting tool is available, bzr crashes are now
  stored into the ``/var/crash`` apport spool directory, and the user is
  invited to report them to the developers from there, either
  automatically or by running ``apport-bug``.  No information is sent
  without specific permission from the user.  (Martin Pool, #515052)

Testing
*******

* Don't use Apport for errors while loading or running tests.
  (Martin Pool, #417881)

* Stop sending apport crash files to ``.cache`` in the directory from
  which ``bzr selftest`` was run.  (Martin Pool, #422350)

bzr 2.1.0 (not released yet)
############################

:Codename: 
:2.1.0: 

Bug Fixes
*********

<<<<<<< HEAD
* Fix "AttributeError in Inter1and2Helper" during fetch.
  (Martin Pool, #513432)

* Fix ``log`` to better check ancestors even if merged revisions are involved.
  (Vincent Ladeuil, #476293)

* Set the mtime of files exported to a directory by ``bzr export`` all to
  the same value to avoid confusing ``make`` and other date-based build
  systems. (Robert Collins, #515631)
=======
* Give a better error message when doing ``bzr bind`` in an already bound
  branch.  (Neil Martinsen-Burrell, #513063)
>>>>>>> c5290e89

Improvements
************

Documentation
*************

API Changes
***********

* ``Repository.deserialise_inventory`` has been renamed to 
  ``Repository._deserialise_inventory`` to indicate it is private.
  (Jelmer Vernooij)

* ``Repository.get_inventory_xml`` has been renamed to 
  ``Repository._get_inventory_xml`` to indicate it is private. 
  (Jelmer Vernooij)

* ``Repository.serialise_inventory`` has been renamed to 
  ``Repository._serialise_inventory`` to indicate it is private.

Internals
*********

Testing
*******
* Using the ``bzrlib.chk_map`` module from within multiple threads at the
  same time was broken due to race conditions with a module level page
  cache. This shows up as a KeyError in the ``bzrlib.lru_cache`` code with
  ``bzrlib.chk_map`` in the backtrace, and can be triggered without using
  the same high level objects such as ``bzrlib.repository.Repository``
  from different threads. chk_map now uses a thread local cache which may
  increase memory pressure on processes using threads.
  (Robert Collins, John Arbash Meinel, #514090)

* The new ``merge_file_content`` should now be ok with tests to avoid
  regressions.
  (Vincent Ladeuil, #515597)

bzr 2.1.0rc2
############

:Codename: after the bubbles
:2.1.0rc2: 2010-01-29

This is a quick-turn-around to update a small issue with our new per-file
merge hook. We expect no major changes from this to the final 2.1.0.

API Changes
***********

* The new ``merge_file_content`` hook point has been altered to provide a
  better API where state for extensions can be stored rather than the
  too-simple function based approach. This fixes a performance regression
  where branch configuration would be parsed per-file during merge. As
  part of this the included news_merger has been refactored into a base
  helper class ``bzrlib.merge.ConfigurableFileMerger``.
  (Robert Collins, John Arbash Meinel, #513822)


bzr 2.1.0rc1
############

:Codename: the 'new' stable
:2.1.0rc1: 2009-01-21

This is the first stable release candidate for Bazaar's 2.1 series. From
this point onwards, the 2.1 series will be considered stable (as the 2.0
series) and only bugfixes are expected to be incorporated. The dozen or so
bugfixes in the 2.0.4 release are also included in this release (along
with more than 15 more bugfixes). Some of the interesting features are
support for per-file merge hooks, ``bzr unshelve --preview``, support
for using ! in ignore files to exclude files from being ignored, a small
memory leak was squashed, and many ``ObjectNotLocked`` errors were fixed.
This looks to be a very good start for a new stable series.


New Features
************

* Add bug information to log output when available.
  (Neil Martinsen-Burrell, Guillermo Gonzalez, #251729)

* Added ``merge_file_content`` hook point to ``Merger``, allowing plugins
  to register custom merge logic, e.g. to provide smarter merging for
  particular files.

* Bazaar now includes the ``news_merge`` plugin.  It is disabled by
  default, to enable it add a ``news_merge_files`` option to your
  configuration.  Consult ``bzr help news_merge`` for more information.
  (Andrew Bennetts)
  
* ``bzr branch`` now takes a ``--bind`` option. This lets you
  branch and bind all in one command. (Ian Clatworthy)

* ``bzr switch`` now takes a ``--revision`` option, to allow switching to
  a specific revision of a branch. (Daniel Watkins, #183559)

* ``bzr unshelve --preview`` can now be used to show how a patch on the
  shelf would be applied to the working tree.
  (Guilherme Salgado, #308122)

* ``bzr update`` now takes a ``--revision`` argument. This lets you
  change the revision of the working tree to any revision in the
  ancestry of the current or master branch. (Matthieu Moy, Mark Hammond,
  Martin Pool, #45719)

* ``-Dbytes`` can now be used to display the total number of bytes
  transferred for the current command. This information is always logged
  to ``.bzr.log`` for later inspection. (John Arbash Meinel)

* New ignore patterns.  Patterns prefixed with '!' are exceptions to 
  ignore patterns and take precedence over regular ignores.  Such 
  exceptions are used to specify files that should be versioned which 
  would otherwise be ignored.  Patterns prefixed with '!!' act as regular 
  ignore patterns, but have highest precedence, even over the '!' 
  exception patterns. (John Whitley, #428031)

* The ``supress_warnings`` configuration option has been introduced to disable
  various warnings (it currently only supports the ``format_deprecation``
  warning). The new option can be set in any of the following locations:
  ``bazaar.conf``, ``locations.conf`` and/or ``branch.conf``.
  (Ted Gould, Matthew Fuller, Vincent Ladeuil)

Bug Fixes
*********

* Always show a message if an OS error occurs while trying to run a
  user-specified commit message editor.
  (Martin Pool, #504842)

* ``bzr diff`` will now use the epoch when it is unable to determine 
  the timestamp of a file, if the revision it was introduced in is a
  ghost. (Jelmer Vernooij, #295611)

* ``bzr switch -b`` can now create branches that are located using directory
  services such as ``lp:``, even when the branch name doesn't contain a
  '/'.  (Neil Martinsen-Burrell, #495263)

* ``bzr unshelve`` has improved messages about what it is doing.
  (Neil Martinsen-Burrell, #496917)

* Concurrent autopacking is more resilient to already-renamed pack files.
  If we find that a file we are about to obsolete is already obsoleted, we
  do not try to rename it, and we leave the file in ``obsolete_packs``.
  The code is also fault tolerant if a file goes missing, assuming that
  another process already removed the file.
  (John Arbash Meinel, Gareth White, #507557)

* Fix "Too many concurrent requests" in reconcile when network connection
  fails.  (Andrew Bennetts, #503878)

* Fixed a side effect mutation of ``RemoteBzrDirFormat._network_name``
  that caused some tests to fail when run in a non-default order.
  Probably no user impact.  (Martin Pool, #504102)

* Fixed ``ObjectNotLocked`` error in ``bzr cat -rbranch:../foo FILE``.
  (Andrew Bennetts, #506274)

* FTP transports support Unicode paths by encoding/decoding them as utf8.
  (Vincent Ladeuil, #472161)

* Listen to the SIGWINCH signal to update the terminal width.
  (Vincent Ladeuil, #316357)

* Progress bars are now hidden when ``--quiet`` is given.
  (Martin Pool, #320035)

* ``SilentUIFactory`` now supports ``make_output_stream`` and discards
  whatever is written to it.  This un-breaks some plugin tests that
  depended on this behaviour.
  (Martin Pool, #499757)

* When operations update the working tree, all affected files should end
  up with the same mtime. (eg. when versioning a generated file, if you
  update the source and the generated file together, the generated file
  should appear up-to-date.)
  (John Arbash Meinel, Martin <gzlist>, #488724)

Improvements
************

* Added ``add_cleanup`` and ``cleanup_now`` to ``bzrlib.command.Command``.
  All the builtin commands now use ``add_cleanup`` rather than
  ``try``/``finally`` blocks where applicable as it is simpler and more
  robust.  (Andrew Bennetts)

* All except a small number of storage formats are now hidden, making
  the help for numerous commands far more digestible. (Ian Clatworthy)

* Attempts to open a shared repository as a branch (e.g. ``bzr branch
  path/to/repo``) will now include "location is a repository" as a hint in
  the error message.  (Brian de Alwis, Andrew Bennetts, #440952)

* Push will now inform the user when they are trying to push to a foreign 
  VCS for which roundtripping is not supported, and will suggest them to 
  use dpush. (Jelmer Vernooij)

* The version of bzr being run is now written to the log file.
  (__monty__, #257170)

* Transport network activity indicator is shown more of the time when
  Bazaar is doing network IO.
  (Martin Pool)

Documentation
*************

* Add documentation on creating merges with more than one parent.
  (Neil Martinsen-Burrell, #481526)

* Better explain the --uncommitted option of merge.
  (Neil Martinsen-Burrell, #505088)

* Improve discussion of pending merges in the documentation for
  ``revert``.  (Neil Martinsen-Burrell, #505093)

* Improved help for ``bzr send``. 
  (Martin Pool, Bojan Nikolic)

* There is a System Administrator's Guide in ``doc/en/admin-guide``,
  including discussions of installation, relevant plugins, security and 
  backup. (Neil Martinsen-Burrell)

* The ``conflicts`` help topic has been renamed to ``conflict-types``.
  (Ian Clatworthy)

* The User Reference is now presented as a series of topics.
  Many of the included topics have link and format tweaks applied.
  (Ian Clatworthy)

API Changes
***********

* Added ``cachedproperty`` decorator to ``bzrlib.decorators``.
  (Andrew Bennetts)

* Many test features were renamed from ``FooFeature`` to ``foo_feature``
  to be consistent with instances being lower case and classes being
  CamelCase. For the features that were more likely to be used, we added a
  deprecation thunk, but not all. (John Arbash Meinel)

* Merger classes (such as ``Merge3Merger``) now expect a ``this_branch``
  parameter in their constructors, and provide ``this_branch`` as an
  attribute. (Andrew Bennetts)
  
* The Branch hooks pre_change_branch_tip no longer masks exceptions raised
  by plugins - the original exceptions are now preserved. (Robert Collins)

* The Transport ``Server.tearDown`` method is now renamed to
  ``stop_server`` and ``setUp`` to ``start_server`` for consistency with
  our normal naming pattern, and to avoid confusion with Python's
  ``TestCase.tearDown``.  (Martin Pool)

* ``WorkingTree.update`` implementations must now accept a ``revision``
  parameter.

Internals
*********

* Added ``BzrDir.open_branchV3`` smart server request, which can receive
  a string of details (such as "location is a repository") as part of a
  ``nobranch`` response.  (Andrew Bennetts, #440952)
  
* New helper osutils.UnicodeOrBytesToBytesWriter which encodes unicode
  objects but passes str objects straight through. This is used for
  selftest but may be useful for diff and other operations that generate
  mixed output. (Robert Collins)

* New exception ``NoRoundtrippingSupport``, for use by foreign branch 
  plugins. (Jelmer Vernooij)

Testing
*******

* ``bzrlib.tests.permute_for_extension`` is a helper that simplifies
  running all tests in the current module, once against a pure python
  implementation, and once against an extension (pyrex/C) implementation.
  It can be used to dramatically simplify the implementation of
  ``load_tests``.  (John Arbash Meinel)

* ``bzrlib.tests.TestCase`` now subclasses ``testtools.testcase.TestCase``.
  This permits features in testtools such as getUniqueInteger and
  getUniqueString to be used. Because of this, testtools version 0.9.2 or
  newer is now a dependency to run bzr selftest. Running with versions of
  testtools less than 0.9.2 will cause bzr to error while loading the test
  suite. (Robert Collins)

* Shell-like tests now support the command "mv" for moving files.  The
  syntax for ``mv file1 file2``, ``mv dir1 dir2`` and ``mv file dir`` is
  supported.  (Neil Martinsen-Burrell)

* The test progress bar no longer distinguishes tests that 'errored' from
  tests that 'failed' - they're all just failures.
  (Martin Pool)


bzr 2.0.4
#########

:Codename: smooth sailing
:2.0.4: 2010-01-21

The fourth bugfix-only release in the 2.0 series contains more than a
dozen bugfixes relative to 2.0.3. The primary focus is on handling
interruptions and concurrent operations more cleanly, there is also a fair
improvement to ``bzr export`` when exporting a remote branch.


Bug Fixes
*********

* ``bzr annotate`` on another branch with ``-r branch:...`` no longer
  fails with an ``ObjectNotLocked`` error.  (Andrew Bennetts, #496590)

* ``bzr export dir`` now requests all file content as a record stream,
  rather than requsting the file content one file-at-a-time. This can make
  exporting over the network significantly faster (54min => 9min in one
  case). (John Arbash Meinel, #343218)

* ``bzr serve`` no longer slowly leaks memory. The compiled
  ``bzrlib.bencode.Encoder()`` class was using ``__del__`` to cleanup and
  free resources, and it should have been using ``__dealloc__``.
  This will likely have an impact on any other process that is serving for
  an extended period of time.  (John Arbash Meinel, #494406)

* Check for SIGINT (Ctrl-C) and other signals immediately if ``readdir``
  returns ``EINTR`` by calling ``PyErr_CheckSignals``.  This affected the
  optional ``_readdir_pyx`` extension.  (Andrew Bennetts, #495023)

* Concurrent autopacks will no longer lose a newly created pack file.
  There was a race condition, where if the reload happened at the right
  time, the second packer would forget the name of the newly added pack
  file. (John Arbash Meinel, Gareth White, #507566)

* Give a clearer message if the lockdir disappears after being apparently
  successfully taken.  (Martin Pool, #498378)

* Give a warning when fetching between repositories (local or remote) with
  sufficiently different formats that the content will need to be
  serialized (ie ``InterDifferingSerializer`` or ``inventory-deltas``), so
  the user has a clue that upgrading could make it faster.
  (Martin Pool, #456077)

* If we fail to open ``~/.bzr.log`` write a clear message to stderr rather
  than using ``warning()``. The log file is opened before logging is set
  up, and it leads to very confusing: 'no handlers for "bzr"' messages for
  users, rather than something nicer.
  (John Arbash Meinel, Barry Warsaw, #503886)

* Refuse to build with any Pyrex 0.9.4 release, as they have known bugs.
  (Martin Pool, John Arbash Meinel, #449372)

* ``setup.py bdist_rpm`` now properly finds extra files needed for the
  build. (there is still the distutils bug
  http://bugs.python.org/issue644744) (Joe Julian, #175839)

* The 2a format wasn't properly restarting autopacks when something
  changed underneath it (like another autopack). Now concurrent
  autopackers will properly succeed. (John Arbash Meinel, #495000)

* ``TreeTransform`` can now handle when a delta says that the file id for
  the tree root changes. Rather than trying to rename your working
  directory, or failing early saying that you can't have multiple
  tree roots. This also fixes revert, update, and pull when the root id
  changes.  (John Arbash Meinel, #494269, #504390)

* ``_update_current_block`` no longer suppresses exceptions, so ^C at just
  the right time will get propagated, rather than silently failing to move
  the block pointer. (John Arbash Meinel, Gareth White, #495023)

Testing
*******

* We have a new ``test_source`` that ensures all pyrex ``cdef`` functions
  handle exceptions somehow. (Possibly by setting ``# cannot_raise``
  rather than an ``except ?:`` clause.) This should help prevent bugs like
  bug #495023. (John Arbash Meinel)


bzr 2.1.0b4
###########

:Codename: san francisco airport
:2.1.0b4: 2009-12-14

The fourth beta release in the 2.1 series brings with it a significant
number of bugfixes (~20). The test suite is once again (finally) "green"
on Windows, and should remain that way for future releases. There are a
few performance related updates (faster upgrade and log), and several UI
tweaks. There has also been a significant number of tweaks to the runtime
documentation. 2.1.0b4 include everything from the 2.0.3 release.


Compatibility Breaks
********************

* The BZR_SSH environmental variable may now be set to the path of a secure
  shell client. If currently set to the value ``ssh`` it will now guess the
  vendor of the program with that name, to restore the old behaviour that
  indicated the SSH Corporation client use ``sshcorp`` instead as the magic
  string. (Martin <gzlist@googlemail.com>, #176292)

New Features
************

* ``bzr commit`` now has a ``--commit-time`` option.
  (Alexander Sack, #459276)

* ``-Dhpss`` now increases logging done when run on the bzr server,
  similarly to how it works on the client. (John Arbash Meinel)

* New option ``bzr unshelve --keep`` applies the changes and leaves them
  on the shelf.  (Martin Pool, Oscar Fuentes, #492091)

* The ``BZR_COLUMNS`` envrionment variable can be set to force bzr to
  respect a given terminal width. This can be useful when output is
  redirected or in obscure cases where the default value is not
  appropriate. Pagers can use it to get a better control of the line
  lengths. 
  (Vincent Ladeuil)

* The new command ``bzr lp-mirror`` will request that Launchpad update its
  mirror of a local branch. This command will only function if launchpadlib
  is installed.
  (Jonathan Lange)


Bug Fixes
*********

* After renaming a file, the dirstate could accidentally reference
  ``source\\path`` rather than ``source/path`` on Windows. This might be a
  source of some dirstate-related failures. (John Arbash Meinel)

* ``bzr commit`` now detects commit messages that looks like file names
  and issues a warning.
  (Gioele Barabucci, #73073)

* ``bzr ignore /`` no longer causes an IndexError. (Gorden Tyler, #456036)

* ``bzr log -n0 -rN`` should not return revisions beyond its merged revisions.
  (#325618, #484109, Marius Kruger)

* ``bzr merge --weave`` and ``--lca`` will now create ``.BASE`` files for
  files with conflicts (similar to ``--merge3``). The contents of the file
  is a synthesis of all bases used for the merge.
  (John Arbash Meinel, #40412)

* ``bzr mv --quiet`` really is quiet now.  (Gordon Tyler, #271790)

* ``bzr serve`` is more clear about the risk of supplying --allow-writes.
  (Robert Collins, #84659)

* ``bzr serve --quiet`` really is quiet now.  (Gordon Tyler, #252834)

* Fix bug with redirected URLs over authenticated HTTP.
  (Glen Mailer, Neil Martinsen-Burrell, Vincent Ladeuil, #395714)

* Interactive merge doesn't leave branch locks behind.  (Aaron Bentley)

* Lots of bugfixes for the test suite on Windows. We should once again
  have a test suite with no failures on Windows. (John Arbash Meinel)

* ``osutils.terminal_width()`` obeys the BZR_COLUMNS environment
  variable but returns None if the terminal is not a tty (when output is
  redirected for example). Also fixes its usage under OSes that doesn't
  provide termios.TIOCGWINSZ. Make sure the corresponding tests runs on
  windows too.
  (Joke de Buhr, Vincent Ladeuil, #353370, #62539)
  (John Arbash Meinel, Vincent Ladeuil, #492561)

* Terminate ssh subprocesses when no references to them remain, fixing
  subprocess and file descriptor leaks.  (Andrew Bennetts, #426662)
  
* The ``--hardlink`` option of ``bzr branch`` and ``bzr checkout`` now
  works for 2a format trees.  Only files unaffected by content filters
  will be hardlinked.  (Andrew Bennetts, #408193)

* The new glob expansion on Windows would replace all ``\`` characters
  with ``/`` even if it there wasn't a glob to expand, the arg was quoted,
  etc. Now only change slashes if there is something being glob expanded.
  (John Arbash Meinel, #485771)

* Use our faster ``KnownGraph.heads()`` functionality when computing the
  new rich-root heads. This can cut a conversion time in half (mysql from
  13.5h => 6.2h) (John Arbash Meinel, #487632)

* When launching a external diff tool via bzr diff --using, temporary files
  are no longer created, rather, the path to the file in the working tree is
  passed to the external diff tool. This allows the file to be edited if the
  diff tool provides for this. (Gary van der Merwe, #490738)
  
* The launchpad-open command can now be used from a subdirectory of a
  branch, not just from the root of the branch. 
  (Neil Martinsen-Burrell, #489102)


Improvements
************

* ``bzr log`` is now faster. (Ian Clatworthy)

* ``bzr update`` provides feedback on which branch it is up to date with.
  (Neil Martinsen-Burrell)

* ``bzr upgrade`` from pre-2a to 2a can be significantly faster (4x).
  For details see the xml8 patch and heads() improvements.
  (John Arbash Meinel)

* ``bzrlib.urlutils.local_path_from_url`` now accepts
  'file://localhost/' as well as 'file:///' URLs on POSIX.  (Michael
  Hudson)

* The progress bar now shows only a spinner and per-operation counts,
  not an overall progress bar.  The previous bar was often not correlated
  with real overall operation progress, either because the operations take
  nonlinear time, or because at the start of the operation Bazaar couldn't
  estimate how much work there was to do.  (Martin Pool)

Documentation
*************

* Lots of documentation tweaks for inline help topics and command help
  information.

API Changes
***********

* ``bzrlib.textui`` (vestigial module) removed.  (Martin Pool)

* The Launchpad plugin now has a function ``login`` which will log in to
  Launchpad with launchpadlib, and ``load_branch`` which will return the
  Launchpad Branch object corresponding to a given Bazaar Branch object.
  (Jonathan Lange)

Internals
*********

* New test Feature: ``ModuleAvailableFeature``. It is designed to make it
  easier to handle what tests you want to run based on what modules can be
  imported. (Rather than lots of custom-implemented features that were
  basically copy-and-pasted.) (John Arbash Meinel)

* ``osutils.timer_func()`` can be used to get either ``time.time()`` or
  ``time.clock()`` when you want to do performance timing.
  ``time.time()`` is limited to 15ms resolution on Windows, but
  ``time.clock()`` gives CPU and not wall-clock time on other platforms.
  (John Arbash Meinel)

* Several code paths that were calling ``Transport.get().read()`` have
  been changed to the equalivent ``Transport.get_bytes()``. The main
  difference is that the latter will explicitly call ``file.close()``,
  rather than expecting the garbage collector to handle it. This helps
  with some race conditions on Windows during the test suite and sftp
  tests. (John Arbash Meinel)

Testing
*******

* TestCaseWithMemoryTransport no longer sets $HOME and $BZR_HOME to
  unicode strings. (Michael Hudson, #464174)


bzr 2.0.3
#########

:Codename: little italy
:2.0.3: 2009-12-14


The third stable release of Bazaar has a small handful of bugfixes. As
expected, this has no internal or external compatibility changes versus
2.0.2 (or 2.0.0).

Bug Fixes
*********

* ``bzr push --use-existing-dir`` no longer crashes if the directory
  exists but contains an invalid ``.bzr`` directory.
  (Andrew Bennetts, #423563)

* Content filters are now applied correctly after pull, merge and switch.
  (Ian Clatworthy, #385879)

* Fix a potential segfault in the groupcompress hash map handling code.
  When inserting new entries, if the final hash bucket was empty, we could
  end up trying to access if ``(last_entry+1)->ptr == NULL``.
  (John Arbash Meinel, #490228)

* Improve "Binary files differ" hunk handling.  (Aaron Bentley, #436325)


bzr 2.1.0b3
###########

:Codename: after sprint recovery
:2.1.0b3: 2009-11-16

This release was pushed up from its normal release cycle due to a
regression in python 2.4 compatibility in 2.1.0b2.  Since this regression
was caught before 2.1.0b2 was officially announced, the full changelog
includes both 2.1.0b3 and 2.1.0b2 changes.

Highlights of 2.1.0b3 are: new globbing code for all commands on Windows,
the test suite now conforms to python's trunk enhanced semantics (skip,
etc.), and ``bzr info -v`` will now report the correct branch and repo
formats for Remote objects.


New Features
************

* Users can define a shelve editor to provide shelf functionality at a
  granularity finer than per-patch-hunk. (Aaron Bentley)

Bug Fixes
*********

* Fix for shell completion and short options.  (Benoît PIERRE)

* Hooks daughter classes should always call the base constructor.
  (Alexander Belchenko, Vincent Ladeuil, #389648) 

* Improve "Binary files differ" hunk handling.  (Aaron Bentley, #436325)

* On Windows, do glob expansion at the command-line level (as is usually
  done in bash, etc.) This means that *all* commands get glob expansion
  (bzr status, bzr add, bzr mv, etc). It uses a custom command line
  parser, which allows us to know if a given section was quoted. It means
  you can now do ``bzr ignore "*.py"``.
  (John Arbash Meinel, #425510, #426410, #194450)

* Sanitize commit messages that come in from the '-m' flag. We translate
  '\r\n' => '\n' and a plain '\r' => '\n'. The storage layer doesn't
  allow those because XML store silently translate it anyway. (The parser
  auto-translates \r\n => \n in ways that are hard for us to catch.)

* Show correct branch and repository format descriptions in 
  ``bzr info -v`` on a smart server location.  (Andrew Bennetts, #196080)

* The fix for bug #186920 accidentally broke compatibility with python
  2.4.  (Vincent Ladeuil, #475585)

* Using ``Repository.get_commit_builder().record_iter_changes()`` now
  correctly sets ``self.inv_sha1`` to a sha1 string and
  ``self.new_inventory`` to an Inventory instance after calling
  ``self.finish_inventory()``. (Previously it accidently set both values
  as a tuple on ``self.inv_sha1``. This was missed because
  ``repo.add_revision`` ignores the supplied inventory sha1 and recomputes
  the sha1 from the repo directly. (John Arbash Meinel)

* Shelve command refuse to run if there is no real terminal.
  (Alexander Belchenko)

* Avoid unnecessarily flushing of trace file; it's now unbuffered at the
  Python level.  (Martin Pool)

Documentation
*************

* Include Japanese translations for documentation (Inada Naoki)

* New API ``ui_factory.make_output_stream`` to be used for sending bulk
  (rather than user-interaction) data to stdout.  This automatically
  coordinates with progress bars or other terminal activity, and can be
  overridden by GUIs.
  (Martin Pool, 493944)

Internals
*********

* Some of the core groupcompress functionality now releases the GIL before
  operation. Similar to how zlib and bz2 operate without the GIL in the
  core compression and decompression routines. (John Arbash Meinel)

Testing
*******

* -Dhpssvfs will now trigger on ``RemoteBzrDir._ensure_real``, providing
  more debugging of VFS access triggers. (Robert Collins)

* KnownFailure is now signalled to ``ExtendedTestResult`` using the same
  method that Python 2.7 uses - ``addExpectedFailure``. (Robert Collins)

* ``--parallel=fork`` is now compatible with --subunit.
  (Robert Collins, Vincent Ladeuil, #419776)

* Reporting of failures shows test ids not descriptions and thus shows
  parameterised tests correctly. (Robert Collins)

* TestNotApplicable is now handled within the TestCase.run method rather
  than being looked for within ``ExtendedTestResult.addError``. This
  provides better handling with other ``TestResult`` objects, degrading to
  sucess rather than error. (Robert Collins)

* The private method ``_testConcluded`` on ``ExtendedTestResult`` has been
  removed - it was empty and unused. (Robert Collins)

* UnavailableFeature is now handled within the TestCase.run method rather
  than being looked for within addError. If the Result object does not
  have an addNotSupported method, addSkip is attempted instead, and
  failing that addSuccess. (Robert Collins)

* When a TestResult does not have an addSkip method, skipped tests are now
  reported as successful tests, rather than as errors. This change is
  to make it possible to get a clean test run with a less capable
  TestResult. (Robert Collins)



bzr 2.1.0b2
###########

:Codename: a load off my mind
:2.1.0b2: 2009-11-02

This is our second feature-filled release since 2.0, pushing us down the
path to a 2.1.0. Once again, all bugfixes in 2.0.2 are present in 2.1.0b2.

Key highlights in this release are: improved handling of
failures-during-cleanup for commit, fixing a long-standing bug with
``bzr+http`` and shared repositories, all ``lp:`` urls to be resolved
behind proxies, and a new StaticTuple datatype, allowing us to reduce
memory consumption (50%) and garbage collector overhead (40% faster) for
many operations.

* A new ``--concurrency`` option has been added as well as an associated
  BZR_CONCURRENCY environment variable to specify the number of
  processes that can be run concurrently when running ``bzr selftest``. The
  command-line option overrides the environment variable if both are
  specified. If none is specified. the number of processes is obtained
  from the OS as before.  (Matt Nordhoff, Vincent Ladeuil)

Bug Fixes
*********

* ``bzr+http`` servers no longer give spurious jail break errors when
  serving branches inside a shared repository.  (Andrew Bennetts, #348308)

* Errors during commit are handled more robustly so that knock-on errors
  are less likely to occur, and will not obscure the original error if
  they do occur.  This fixes some causes of ``TooManyConcurrentRequests``
  and similar errors.  (Andrew Bennetts, #429747, #243391)

* Launchpad urls can now be resolved from behind proxies.
  (Gordon Tyler, Vincent Ladeuil, #186920)

* Reduce the strictness for StaticTuple, instead add a debug flag
  ``-Dstatic_tuple`` which will change apis to be strict and raise errors.
  This way, most users won't see failures, but developers can improve
  internals. (John Arbash Meinel, #471193)

* TreeTransform.adjust_path updates the limbo paths of descendants of adjusted
  files.  (Aaron Bentley)

* Unicode paths are now handled correctly and consistently by the smart
  server.  (Andrew Bennetts, Michael Hudson, #458762)

Improvements
************

* When reading index files, we now use a ``StaticTuple`` rather than a
  plain ``tuple`` object. This generally gives a 20% decrease in peak
  memory, and can give a performance boost up to 40% on large projects.
  (John Arbash Meinel)

* Peak memory under certain operations has been reduced significantly.
  (eg, 'bzr branch launchpad standalone' is cut in half)
  (John Arbash Meinel)

Documentation
*************

* Filtered views user documentation upgraded to refer to format 2a
  instead of pre-2.0 formats. (Ian Clatworthy)

API Changes
***********

* Remove deprecated ``CLIUIFactory``.  (Martin Pool)

* ``UIFactory`` now has new ``show_error``, ``show_message`` and
  ``show_warning`` methods, which can be hooked by non-text UIs.  
  (Martin Pool)

Internals
*********

* Added ``bzrlib._simple_set_pyx``. This is a hybrid between a Set and a
  Dict (it only holds keys, but you can lookup the object located at a
  given key). It has significantly reduced memory consumption versus the
  builtin objects (1/2 the size of Set, 1/3rd the size of Dict). This is
  used as the interning structure for StaticTuple objects.
  (John Arbash Meinel)

* ``bzrlib._static_tuple_c.StaticTuple`` is now available and used by
  the btree index parser and the chk map parser. This class functions
  similarly to ``tuple`` objects. However, it can only point to a limited
  collection of types.  (Currently StaticTuple, str, unicode, None, bool,
  int, long, float, but not subclasses).  This allows us to remove it from
  the garbage collector (it cannot be in a cycle), it also allows us to
  intern the objects. In testing, this can reduce peak memory by 20-40%,
  and significantly improve performance by removing objects from being
  inspected by the garbage collector.  (John Arbash Meinel)

* ``GroupCompressBlock._ensure_content()`` will now release the
  ``zlib.decompressobj()`` when the first request is for all of the
  content. (Previously it would only be released if you made a request for
  part of the content, and then all of it later.) This turns out to be a
  significant memory savings, as a ``zstream`` carries around approx 260kB
  of internal state and buffers. (For branching bzr.dev this drops peak
  memory from 382MB => 345MB.) (John Arbash Meinel)

* When streaming content between ``2a`` format repositories, we now clear
  caches from earlier versioned files. (So 'revisions' is cleared when we
  start reading 'inventories', etc.) This can have a significant impact on
  peak memory for initial copies (~200MB). (John Arbash Meinel)


bzr 2.0.2
#########

:Codename: after the scare
:2.0.2: 2009-11-02

The second in our "let's keep the stable bugfixes flowing" series. As
expected this has a few (~9) bugfixes relative to 2.0.1, and no major api
changes or features.

Bug Fixes
*********

* Avoid "NoneType has no attribute st_mode" error when files disappear
  from a directory while it's being read.  (Martin Pool, #446033)

* Content filters are now applied correctly after revert.
  (Ian Clatworthy)

* Diff parsing handles "Binary files differ" hunks.  (Aaron Bentley, #436325)

* Fetching from stacked pre-2a repository via a smart server no longer
  fails intermittently with "second push failed to complete".
  (Andrew Bennetts, #437626)

* Fix typos left after test_selftest refactoring.
  (Vincent Ladeuil, Matt Nordhoff, #461149)

* Fixed ``ObjectNotLocked`` errors during ``bzr log -r NNN somefile``.
  (Andrew Bennetts, #445171)
  
* PreviewTree file names are not limited by the encoding of the temp
  directory's filesystem. (Aaron Bentley, #436794)

Improvements
************

* ``bzr log`` now read-locks branches exactly once, so makes better use of
  data caches.  (Andrew Bennetts)

Documentation
*************

* Filtered views user documentation upgraded to refer to format 2a
  instead of pre-2.0 formats. (Ian Clatworthy)


bzr 2.1.0b1
###########

:Codename: While the cat is away
:2.1.0b1: 2009-10-14

This is the first development release in the new split "stable" and
"development" series. As such, the release is a snapshot of bzr.dev
without creating a release candidate first. This release includes a
fair amount of internal changes, with deprecated code being removed,
and several new feature developments. People looking for a stable code
base with only bugfixes should focus on the 2.0.1 release. All bugfixes
present in 2.0.1 are present in 2.1.0b1.

Highlights include support for ``bzr+ssh://host/~/homedir`` style urls,
finer control over the plugin search path via extended BZR_PLUGIN_PATH
syntax, visible warnings when extension modules fail to load, and improved
error handling during unlocking.


New Features
************

* Bazaar can now send mail through Apple OS X Mail.app. 
  (Brian de Alwis)

* ``bzr+ssh`` and ``bzr`` paths can now be relative to home directories
  specified in the URL.  Paths starting with a path segment of ``~`` are
  relative to the home directory of the user running the server, and paths
  starting with ``~user`` are relative to the home directory of the named
  user.  For example, for a user "bob" with a home directory of
  ``/home/bob``, these URLs are all equivalent:

  * ``bzr+ssh://bob@host/~/repo``
  * ``bzr+ssh://bob@host/~bob/repo``
  * ``bzr+ssh://bob@host/home/bob/repo``

  If ``bzr serve`` was invoked with a ``--directory`` argument, then no
  home directories outside that directory will be accessible via this
  method.

  This is a feature of ``bzr serve``, so pre-2.1 clients will
  automatically benefit from this feature when ``bzr`` on the server is
  upgraded.  (Andrew Bennetts, #109143)

* Extensions can now be compiled if either Cython or Pyrex is available.
  Currently Pyrex is preferred, but that may change in the future.
  (Arkanes)

* Give more control on BZR_PLUGIN_PATH by providing a way to refer to or
  disable the user, site and core plugin directories.
  (Vincent Ladeuil, #412930, #316192, #145612)

Bug Fixes
*********

* Bazaar's native protocol code now correctly handles EINTR, which most
  noticeably occurs if you break in to the debugger while connected to a
  bzr+ssh server.  You can now can continue from the debugger (by typing
  'c') and the process continues.  However, note that pressing C-\ in the
  shell may still kill the SSH process, which is bug 162509, so you must
  sent a signal to the bzr process specifically, for example by typing
  ``kill -QUIT PID`` in another shell.  (Martin Pool, #341535)

* ``bzr add`` in a tree that has files with ``\r`` or ``\n`` in the
  filename will issue a warning and skip over those files.
  (Robert Collins, #3918)

* ``bzr dpush`` now aborts if uncommitted changes (including pending merges)
  are present in the working tree. The configuration option ``dpush_strict``
  can be used to set the default for this behavior.
  (Vincent Ladeuil, #438158)

* ``bzr merge`` and ``bzr remove-tree`` now requires --force if pending
  merges are present in the working tree.
  (Vincent Ladeuil, #426344)

* Clearer message when Bazaar runs out of memory, instead of a ``MemoryError``
  traceback.  (Martin Pool, #109115)

* Don't give a warning on Windows when failing to import ``_readdir_pyx``
  as it is never built. (John Arbash Meinel, #430645)

* Don't restrict the command name used to run the test suite.
  (Vincent Ladeuil, #419950)

* ftp transports were built differently when the kerberos python module was
  present leading to obscure failures related to ASCII/BINARY modes.
  (Vincent Ladeuil, #443041)

* Network streams now decode adjacent records of the same type into a
  single stream, reducing layering churn. (Robert Collins)

* PreviewTree behaves correctly when get_file_mtime is invoked on an unmodified
  file. (Aaron Bentley, #251532)

* Registry objects should not use iteritems() when asked to use items().
  (Vincent Ladeuil, #430510)

* Weave based repositories couldn't be cloned when committers were using
  domains or user ids embedding '.sig'. Now they can.
  (Matthew Fuller, Vincent Ladeuil, #430868)

Improvements
************

* Revision specifiers can now be given in a more DWIM form, without
  needing explicit prefixes for specifiers like tags or revision id's.
  See ``bzr help revisionspec`` for full details.  (Matthew Fuller)

* Bazaar gives a warning before exiting, and writes into ``.bzr.log``, if 
  compiled extensions can't be loaded.  This typically indicates a
  packaging or installation problem.  In this case Bazaar will keep
  running using pure-Python versions, but this may be substantially
  slower.  The warning can be disabled by setting
  ``ignore_missing_extensions = True`` in ``bazaar.conf``.
  See also <https://answers.launchpad.net/bzr/+faq/703>.
  (Martin Pool, #406113, #430529)

* Secondary errors that occur during Branch.unlock and Repository.unlock
  no longer obscure the original error.  These methods now use a new
  decorator, ``only_raises``.  This fixes many causes of
  ``TooManyConcurrentRequests`` and similar errors.
  (Andrew Bennetts, #429747)

Documentation
*************

* Describe the new shell-like test feature. (Vincent Ladeuil)

* Help on hooks no longer says 'Not deprecated' for hooks that are
  currently supported. (Ian Clatworthy, #422415)

API Changes
***********

* ``bzrlib.user_encoding`` has been removed; use
  ``bzrlib.osutils.get_user_encoding`` instead.  (Martin Pool)

* ``bzrlib.tests`` now uses ``stopTestRun`` for its ``TestResult``
  subclasses - the same as python's unittest module. (Robert Collins)
  
* ``diff._get_trees_to_diff`` has been renamed to 
  ``diff.get_trees_and_branches_to_diff``. It is now a public API, and it 
  returns the old and new branches. (Gary van der Merwe)

* ``bzrlib.trace.log_error``, ``error`` and ``info`` have been deprecated.
  (Martin Pool)

* ``MutableTree.has_changes()`` does not require a tree parameter anymore. It
  now defaults to comparing to the basis tree. It now checks for pending
  merges too.  ``Merger.check_basis`` has been deprecated and replaced by the
  corresponding has_changes() calls. ``Merge.compare_basis``,
  ``Merger.file_revisions`` and ``Merger.ensure_revision_trees`` have also
  been deprecated.
  (Vincent Ladeuil, #440631)

* ``ProgressTask.note`` is deprecated.
  (Martin Pool)

Internals
*********

* Added ``-Drelock`` debug flag.  It will ``note`` a message every time a
  repository or branch object is unlocked then relocked the same way.
  (Andrew Bennetts)
  
* ``BTreeLeafParser.extract_key`` has been tweaked slightly to reduce
  mallocs while parsing the index (approx 3=>1 mallocs per key read).
  This results in a 10% speedup while reading an index.
  (John Arbash Meinel)

* The ``bzrlib.lsprof`` module has a new class ``BzrProfiler`` which makes
  profiling in some situations like callbacks and generators easier.
  (Robert Collins)

Testing
*******

* Passing ``--lsprof-tests -v`` to bzr selftest will cause lsprof output to
  be output for every test. Note that this is very verbose! (Robert Collins)

* Setting ``BZR_TEST_PDB=1`` when running selftest will cause a pdb
  post_mortem to be triggered when a test failure occurs. (Robert Collins)

* Shell-like tests can now be written. Code in ``bzrlib/tests/script.py`` ,
  documentation in ``developers/testing.txt`` for details.
  (Vincent Ladeuil)

* Some tests could end up with the same id, that was dormant for
  a long time.
  (Vincent Ladeuil, #442980)

* Stop showing the number of tests due to missing features in the test
  progress bar.  (Martin Pool)

* Test parameterisation now does a shallow copy, not a deep copy of the test
  to be parameterised. This is not expected to break external use of test
  parameterisation, and is substantially faster. (Robert Collins)

* Tests that try to open a bzr dir on an arbitrary transport will now
  fail unless they have explicitly permitted the transport via
  ``self.permit_url``. The standard test factories such as ``self.get_url``
  will permit the urls they provide automatically, so only exceptional
  tests should need to do this. (Robert Collins)

* The break-in test no longer cares about clean shutdown of the child,
  instead it is happy if the debugger starts up. (Robert  Collins)

* The full test suite is expected to pass when the C extensions are not
  present. (Vincent Ladeuil, #430749)


bzr 2.0.1
#########

:Codename: Stability First
:2.0.1: 2009-10-14

The first of our new ongoing bugfix-only stable releases has arrived. It
includes a collection of 12 bugfixes applied to bzr 2.0.0, but does not
include any of the feature development in the 2.1.0 series.


Bug Fixes
*********

* ``bzr add`` in a tree that has files with ``\r`` or ``\n`` in the
  filename will issue a warning and skip over those files.
  (Robert Collins, #3918)

* bzr will attempt to authenticate with SSH servers that support
  ``keyboard-interactive`` auth but not ``password`` auth when using
  Paramiko.   (Andrew Bennetts, #433846)

* Fixed fetches from a stacked branch on a smart server that were failing
  with some combinations of remote and local formats.  This was causing
  "unknown object type identifier 60" errors.  (Andrew Bennetts, #427736)

* Fixed ``ObjectNotLocked`` errors when doing some log and diff operations
  on branches via a smart server.  (Andrew Bennetts, #389413)

* Handle things like ``bzr add foo`` and ``bzr rm foo`` when the tree is
  at the root of a drive. ``osutils._cicp_canonical_relpath`` always
  assumed that ``abspath()`` returned a path that did not have a trailing
  ``/``, but that is not true when working at the root of the filesystem.
  (John Arbash Meinel, Jason Spashett, #322807)

* Hide deprecation warnings for 'final' releases for python2.6.
  (John Arbash Meinel, #440062)

* Improve the time for ``bzr log DIR`` for 2a format repositories.
  We had been using the same code path as for <2a formats, which required
  iterating over all objects in all revisions.
  (John Arbash Meinel, #374730)

* Make sure that we unlock the tree if we fail to create a TreeTransform
  object when doing a merge, and there is limbo, or pending-deletions
  directory.  (Gary van der Merwe, #427773)

* Occasional IndexError on renamed files have been fixed. Operations that
  set a full inventory in the working tree will now go via the
  apply_inventory_delta code path which is simpler and easier to
  understand than dirstates set_state_from_inventory method. This may
  have a small performance impact on operations built on _write_inventory,
  but such operations are already doing full tree scans, so no radical
  performance change should be observed. (Robert Collins, #403322)

* Retrieving file text or mtime from a _PreviewTree has good performance when
  there are many changes.  (Aaron Bentley)

* The CHK index pages now use an unlimited cache size. With a limited
  cache and a large project, the random access of chk pages could cause us
  to download the entire cix file many times.
  (John Arbash Meinel, #402623)

* When a file kind becomes unversionable after being added, a sensible
  error will be shown instead of a traceback. (Robert Collins, #438569)

Documentation
*************

* Improved README. (Ian Clatworthy)

* Improved upgrade documentation for Launchpad branches.
  (Barry Warsaw)


bzr 2.0.0
#########

:2.0.0: 2009-09-22
:Codename: Instant Karma

This release of Bazaar makes the 2a (previously 'brisbane-core') format
the default when new branches or repositories are created.  This format is
substantially smaller and faster for many operations.  Most of the work in
this release focuses on bug fixes and stabilization, covering both 2a and
previous formats.  (See the Upgrade Guide for information on migrating
existing projects.)

This release also improves the documentation content and presentation,
including adding Windows HtmlHelp manuals.

The Bazaar team decided that 2.0 will be a long-term supported release,
with bugfix-only 2.0.x releases based on it, continuing for at least six
months or until the following stable release.

Changes from 2.0.0rc2 to final
******************************

* Officially branded as 2.0.0 rather than 2.0 to clarify between things
  that "want to happen on the 2.0.x stable series" versus things that want
  to "land in 2.0.0". (Changes how bzrlib._format_version_tuple() handles
  micro = 0.) (John Arbash Meinel)


bzr 2.0.0rc2
############

:2.0.0rc2: 2009-09-10

New Features
************

* Added post_commit hook for mutable trees. This allows the keywords
  plugin to expand keywords on files changed by the commit.
  (Ian Clatworthy, #408841)

Bug Fixes
*********

* Bazaar's native protocol code now correctly handles EINTR, which most
  noticeably occurs if you break in to the debugger while connected to a
  bzr+ssh server.  You can now can continue from the debugger (by typing
  'c') and the process continues.  However, note that pressing C-\ in the
  shell may still kill the SSH process, which is bug 162509, so you must
  sent a signal to the bzr process specifically, for example by typing
  ``kill -QUIT PID`` in another shell.  (Martin Pool, #341535)

* ``bzr check`` in pack-0.92, 1.6 and 1.9 format repositories will no
  longer report incorrect errors about ``Missing inventory ('TREE_ROOT', ...)``
  (Robert Collins, #416732)

* ``bzr info -v`` on a 2a format still claimed that it was a "Development
  format" (John Arbash Meinel, #424392)

* ``bzr log stacked-branch`` shows the full log including
  revisions that are in the fallback repository. (Regressed in 2.0rc1).
  (John Arbash Meinel, #419241)

* Clearer message when Bazaar runs out of memory, instead of a ``MemoryError``
  traceback.  (Martin Pool, #109115)

* Conversion to 2a will create a single pack for all the new revisions (as
  long as it ran without interruption). This improves both ``bzr upgrade``
  and ``bzr pull`` or ``bzr merge`` from local branches in older formats.
  The autopack logic that occurs every 100 revisions during local
  conversions was not returning that pack's identifier, which resulted in
  the partial packs created during the conversion not being consolidated
  at the end of the conversion process. (Robert Collins, #423818)

* Fetches from 2a to 2a are now again requested in 'groupcompress' order.
  Groups that are seen as 'underutilized' will be repacked on-the-fly.
  This means that when the source is fully packed, there is minimal
  overhead during the fetch, but if the source is poorly packed the result
  is a fairly well packed repository (not as good as 'bzr pack' but
  good-enough.) (Robert Collins, John Arbash Meinel, #402652)

* Fix a potential segmentation fault when doing 'log' of a branch that had
  ghosts in its mainline.  (Evaluating None as a tuple is bad.)
  (John Arbash Meinel, #419241)

* ``groupcompress`` sort order is now more stable, rather than relying on
  ``topo_sort`` ordering. The implementation is now
  ``KnownGraph.gc_sort``. (John Arbash Meinel)

* Local data conversion will generate correct deltas. This is a critical
  bugfix vs 2.0rc1, and all 2.0rc1 users should upgrade to 2.0rc2 before
  converting repositories. (Robert Collins, #422849)

* Network streams now decode adjacent records of the same type into a
  single stream, reducing layering churn. (Robert Collins)

* Prevent some kinds of incomplete data from being committed to a 2a
  repository, such as revisions without inventories, a missing chk_bytes
  record for an inventory, or a missing text referenced by an inventory.
  (Andrew Bennetts, #423506, #406687)
  
Documentation
*************

* Fix assertion error about "_remember_remote_is_before" when pushing to
  older smart servers.
  (Andrew Bennetts, #418931)

* Help on hooks no longer says 'Not deprecated' for hooks that are
  currently supported. (Ian Clatworthy, #422415)

* PDF and CHM (Windows HtmlHelp) formats are now supported for the
  user documentation. The HTML documentation is better broken up into
  topics. (Ian Clatworthy)

* The developer and foreign language documents are now separated
  out so that searching in the HTML and CHM files produces more
  useful results. (Ian Clatworthy)

* The main table of contents now provides links to the new Migration Docs
  and Plugins Guide. (Ian Clatworthy)


bzr 2.0.0rc1
############

:Codename: no worries
:2.0.0rc1: 2009-08-26

Compatibility Breaks
********************

* The default format for bzr is now ``2a``. This format brings many
  significant performance and size improvements. bzr can pull from
  any existing repository into a ``2a`` one, but can only transfer
  from ``2a`` into ``rich-root`` repositories. The Upgrade guide
  has more information about this change. (Robert Collins)

* On Windows auto-detection of Putty's plink.exe is disabled.
  Default SSH client for Windows is paramiko. User still can force
  usage of plink if explicitly set environment variable BZR_SSH=plink.
  (#414743, Alexander Belchenko)

New Features
************

* ``bzr branch --switch`` can now switch the checkout in the current directory
  to the newly created branch. (Lukáš Lalinský)

Bug Fixes
*********

* Further tweaks to handling of ``bzr add`` messages about ignored files.
  (Jason Spashett, #76616)

* Fetches were being requested in 'groupcompress' order, but weren't
  recombining the groups. Thus they would 'fragment' to get the correct
  order, but not 'recombine' to actually benefit from it. Until we get
  recombining to work, switching to 'unordered' fetches avoids the
  fragmentation. (John Arbash Meinel, #402645)

* Fix a pycurl related test failure on karmic by recognizing an error
  raised by newer versions of pycurl.
  (Vincent Ladeuil, #306264)

* Fix a test failure on karmic by making a locale test more robust.
  (Vincent Ladeuil, #413514)

* Fix IndexError printing CannotBindAddress errors.
  (Martin Pool, #286871)

* Fix "Revision ... not present" errors when upgrading stacked branches,
  or when doing fetches from a stacked source to a stacked target.
  (Andrew Bennetts, #399140)

* ``bzr branch`` of 2a repositories over HTTP is much faster.  bzr now
  batches together small fetches from 2a repositories, rather than
  fetching only a few hundred bytes at a time.
  (Andrew Bennetts, #402657)

Improvements
************

* A better description of the platform is shown in crash tracebacks, ``bzr
  --version`` and ``bzr selftest``.
  (Martin Pool, #409137)

* bzr can now (again) capture crash data through the apport library, 
  so that a single human-readable file can be attached to bug reports.
  This can be disabled by using ``-Dno_apport`` on the command line, or by
  putting ``no_apport`` into the ``debug_flags`` section of
  ``bazaar.conf``.
  (Martin Pool, Robert Collins, #389328)

* ``bzr push`` locally on windows will no longer give a locking error with
  dirstate based formats. (Robert Collins)

* ``bzr shelve`` and ``bzr unshelve`` now work on windows.
  (Robert Collins, #305006)

* Commit of specific files no longer prevents using the iter_changes
  codepath. On 2a repositories, commit of specific files should now be as
  fast, or slightly faster, than a full commit. (Robert Collins)

* The internal core code that handles specific file operations like
  ``bzr st FILENAME`` or ``bzr commit FILENAME`` has been changed to
  include the parent directories if they have altered, and when a
  directory stops being a directory its children are always included. This
  fixes a number of causes for ``InconsistentDelta`` errors, and permits
  faster commit of specific paths. (Robert Collins, #347649)

Documentation
*************

* New developer documentation for content filtering.
  (Martin Pool)

API Changes
***********

* ``bzrlib.shelf_ui`` has had the ``from_args`` convenience methods of its
  classes changed to manage lock lifetime of the trees they open in a way
  consistent with reader-exclusive locks. (Robert Collins, #305006)

Testing
*******

bzr 1.18.1
##########

:Codename:     nein nein nein!
:1.18.1:       2009-09-09

This release fixes two small but worthwhile bugs relevant to users on
Microsoft Windows: some commands that failed on with locking errors will
now work, and a bug that caused poor performance after committing a file
with line-ending conversion has now been fixed.  It also fixes a bug in
pushing to older servers.

Bug Fixes
*********

* Fixed a problem where using content filtering and especially end-of-line
  conversion will commit too many copies a file.
  (Martin Pool, #415508)

* Fix assertion error about ``_remember_remote_is_before`` in
  ``set_tags_bytes`` when pushing to older smart servers.  
  (Andrew Bennetts, Alexander Belchenko, #418931)

Improvements
************

* ``bzr push`` locally on Windows will no longer give a locking error with
  dirstate based formats. (Robert Collins)

* ``bzr shelve`` and ``bzr unshelve`` now work on Windows.
  (Robert Collins, #305006)

API Changes
***********

* ``bzrlib.shelf_ui`` has had the ``from_args`` convenience methods of its
  classes changed to manage lock lifetime of the trees they open in a way
  consistent with reader-exclusive locks. (Robert Collins, #305006)

* ``Tree.path_content_summary`` may return a size of None, when called on
  a tree with content filtering where the size of the canonical form
  cannot be cheaply determined.  (Martin Pool)

* When manually creating transport servers in test cases, a new helper
  ``TestCase.start_server`` that registers a cleanup and starts the server
  should be used. (Robert Collins)

bzr 1.18
########

Compatibility Breaks
********************

* Committing directly to a stacked branch from a lightweight checkout will
  no longer work. In previous versions this would appear to work but would
  generate repositories with insufficient data to create deltas, leading
  to later errors when branching or reading from the repository.
  (Robert Collins, bug #375013)

New Features
************

Bug Fixes
*********

* Fetching from 2a branches from a version-2 bzr protocol would fail to
  copy the internal inventory pages from the CHK store. This cannot happen
  in normal use as all 2a compatible clients and servers support the
  version-3 protocol, but it does cause test suite failures when testing
  downlevel protocol behaviour. (Robert Collins)

* Fix a test failure on karmic by making a locale test more robust.
  (Vincent Ladeuil, #413514)

* Fixed "Pack ... already exists" error when running ``bzr pack`` on a
  fully packed 2a repository.  (Andrew Bennetts, #382463)

* Further tweaks to handling of ``bzr add`` messages about ignored files.
  (Jason Spashett, #76616)

* Properly handle fetching into a stacked branch while converting the
  data, especially when there are also ghosts. The code was filling in
  parent inventories incorrectly, and also not handling when one of the
  parents was a ghost. (John Arbash Meinel, #402778, #412198)

* ``RemoteStreamSource.get_stream_for_missing_keys`` will fetch CHK
  inventory pages when appropriate (by falling back to the vfs stream
  source).  (Andrew Bennetts, #406686)

* StreamSource generates rich roots from non-rich root sources correctly
  now.  (Andrew Bennetts, #368921)

* When deciding whether a repository was compatible for upgrading or
  fetching, we previously incorrectly checked the default repository
  format for the bzrdir format, rather than the format that was actually
  present on disk.  (Martin Pool, #408824)

Improvements
************

* A better description of the platform is shown in crash tracebacks, ``bzr
  --version`` and ``bzr selftest``.
  (Martin Pool, #409137)

* Cross-format fetches (such as between 1.9-rich-root and 2a) via the
  smart server are more efficient now.  They send inventory deltas rather
  than full inventories.  The smart server has two new requests,
  ``Repository.get_stream_1.19`` and ``Repository.insert_stream_1.19`` to
  support this.  (Andrew Bennetts, #374738, #385826)

* Extracting the full ancestry and computing the ``merge_sort`` is now
  significantly faster. This effects things like ``bzr log -n0``. (For
  example, ``bzr log -r -10..-1 -n0 bzr.dev`` is 2.5s down to 1.0s.
  (John Arbash Meinel)

Documentation
*************

API Changes
***********

Internals
*********

* ``-Dstrict_locks`` can now be used to check that read and write locks
  are treated properly w.r.t. exclusivity. (We don't try to take an OS
  read lock on a file that we already have an OS write lock on.) This is
  now set by default for all tests, if you have a test which cannot be
  fixed, you can use ``self.thisFailsStrictLockCheck()`` as a
  compatibility knob. (John Arbash Meinel)

* InterDifferingSerializer is now only used locally.  Other fetches that
  would have used InterDifferingSerializer now use the more network
  friendly StreamSource, which now automatically does the same
  transformations as InterDifferingSerializer.  (Andrew Bennetts)

* ``KnownGraph`` now has a ``.topo_sort`` and ``.merge_sort`` member which
  are implemented in pyrex and significantly faster. This is exposed along
  with ``CombinedGraphIndex.find_ancestry()`` as
  ``VersionedFiles.get_known_graph_ancestry(keys)``.
  (John Arbash Meinel)

* RemoteBranch.open now honours ignore_fallbacks correctly on bzr-v2
  protocols. (Robert Collins)

* The index code now has some specialized routines to extract the full
  ancestry of a key in a more efficient manner.
  ``CombinedGraphIndex.find_ancestry()``. (Time to get ancestry for
  bzr.dev drops from 1.5s down to 300ms. For OOo from 33s => 10.5s) (John
  Arbash Meinel)

Testing
*******

* Install the test ssl certificate and key so that installed bzr
  can run the https tests. (Denys Duchier, #392401)
  

bzr 1.18rc1
###########

:Codename: little traveller
:1.18:    2009-08-20
:1.18rc1: 2009-08-10

This release of Bazaar marches on towards the 2.0 release in which the 2a
'brisbane-core' format becomes generally recommended.  Most of the work in
this release now focusses on bug fixes and stabilization, covering both 2a
and previous formats.  There is a new text-mode interactive merge feature,
a new guide to migration to 2a format in the user documentation, and
pushing branches to a smart server is now much faster.  

The Bazaar team decided that 2.0 will be a long-term supported release,
with bugfix-only releases based on it continuing for at least six months
or until the following stable release.

There are no changes from 1.18rc1 to 1.18.

New Features
************

* ``bzr merge --interactive`` applies a user-selected portion of the
  merge.  The UI is similar to ``shelve``.  (Aaron Bentley)

* ``bzr reconfigure`` now takes options ``--stacked-on URL`` and
  ``--unstacked`` to change stacking of a branch.
  (Martin Pool, #391411)

Bug Fixes
*********

* Annotating on a stacked branch will now succeed in simple scenarios.
  There are still some complex scenarios where it will fail (bug #399884)
  (John Arbash Meinel, #393366)

* A progress bar is no longer left dangling when ``bzr selftest``
  completes, and the progress bar updates with zero latency so the
  displayed test name is always the one that's actually running.
  (Martin Pool, #123688)

* Authenticating against an ssh server now uses ``auth_none`` to determine
  if password authentication is even supported. This fixes a bug where
  users would be prompted for a launchpad password, even though launchpad
  only supports publickey authentication. (John Arbash Meinel, #375867)

* BranchBuilder now accepts timezone to avoid test failures in countries far
  from GMT. (Vincent Ladeuil, #397716)

* ``bzr commit`` no longer saves the unversioning of missing files until
  the commit has completed on the branch. This means that aborting a
  commit that found a missing file will leave the tree unedited.
  (Robert Collins, #282402)

* ``bzr mv`` no longer takes out branch locks, which allows it to work
  when the branch is readonly. (Robert Collins, #216541)

* ``bzr revert .`` no longer generates an InconsistentDelta error when
  there are missing subtrees. (Robert Collins, #367632)

* ``bzr send`` now generates valid bundles with ``--2a`` formats. However,
  do to internal changes necessary to support this, older clients will
  fail when trying to insert them. For newer clients, the bundle can be
  used to apply the changes to any rich-root compatible format.
  (John Arbash Meinel, #393349)

* Cope with FTP servers that don't support restart/append by falling back
  to reading and then rewriting the whole file, such as TahoeLAFS.  (This
  fallback may be slow for some access patterns.)  (Nils Durner, #294709)

* Encode the paths in ``mbcs`` encoding on Windows when spawning an
  external diff client. This at least allows supporting filenames that are
  not ascii, but are present in the current locale. Ideally we would be
  able to pass the Unicode path, but that would be client dependent.
  (John Arbash Meinel, #382709)

* Fix a compile bug on Solaris having to do with const and
  pointer-to-pointers. (John Arbash Meinel, #408441)

* Fixed a NameError that occurs when merging or pulling from a URL that
  causes a redirection loop when bzr tries to read a URL as a bundle.
  (Andrew Bennetts, #400847)

* Fix ``AttributeError: 'TestUIFactory' object has no attribute 'tick'``
  running send and similar commands on 2a formats.
  (Martin Pool, #408201)
  
* Fix crash in some invocations of ``bzr status`` in format 2a.
  (Martin Pool, #403523)

* Fixed export to existing directory: if directory is empty then export 
  will succeed, otherwise it fails with error.
  (Alexander Belchenko, #406174)

* Fixed spurious "Source branch does not support stacking" warning when
  pushing. (Andrew Bennetts, #388908)

* Fixed spurious transport activity indicator appearing while tests are
  running.  (Martin Pool, #343532)

* Merge now correctly handles empty right-hand revision specs.
  (Aaron Bentley, #333961)

* Renames to lexographically lower basenames in trees that have never been
  committed to will no longer corrupt the dirstate. This was caused by an
  bug in the dirstate update_minimal method. (Robert Collins, #395556)

* Requests for unknown methods no longer cause the smart server to log
  lots of backtraces about ``UnknownSmartMethod``, ``do_chunk`` or
  ``do_end``.  (Andrew Bennetts, #338561)

* Shelve will not shelve the initial add of the tree root.  (Aaron Bentley)

* Streaming from bzr servers where there is a chain of stacked branches
  (A stacked on B stacked on C) will now work. (Robert Collins, #406597)

* The environment variable ``BZR_PROGRESS_BAR`` set to either ``text`` or ``none``
  always forces progress bars either on or off respectively.  Otherwise,
  they're turned on if ``TERM`` is not ``dumb`` and stderr is a terminal.
  bzr always uses the 'text' user interface when run as a command, so
  ``BZR_USE_TEXT_UI`` is no longer needed.
  (Martin Pool, #339385, #387717)

* The optional ``_knit_load_data_pyx`` C extension was never being
  imported.  This caused significant slowdowns when reading data from
  repositories.  (Andrew Bennetts, #405653)
  
* The ``--hardlink`` option to ``branch`` and ``checkout`` is not
  supported at the moment on workingtree formats that can do content
  filtering.  (See <https://bugs.edge.launchpad.net/bzr/+bug/408193>.)
  bzr now says so, rather than just ignoring the option.  (Martin Pool)

* There was a bug in ``osutils.relpath`` that was only triggered on
  Windows. Essentially if you were at the root of a drive, and did
  something to a branch/repo on another drive, we would go into an
  infinite loop while trying to find a 'relative path'.
  (John Arbash Meinel, #394227)

* ``WorkingTree4.unversion`` will no longer fail to unversion ids which
  were present in a parent tree but renamed in the working tree.
  (Robert Collins, #187207)

Improvements
************

* Can now rename/move files even if they have been removed from the inventory.
  (Marius Kruger)

* Pushing branches with tags via ``bzr://`` and ``bzr+ssh://`` is much
  faster, using a new ``Branch.set_tags_bytes`` smart server verb rather
  than VFS methods.  For example, pushes of small branches with tags take
  11 rather than 18 smart server requests.  (Andrew Bennetts, #398608)

* Sending Ctrl-Break on Windows will now drop you into the debugger, in
  the same way that sending Ctrl-\\ does on other platforms.
  (John Arbash Meinel)

Documentation
*************

* Added Bazaar 2.0 Upgrade Guide. (Ian Clatworthy)

API Changes
***********

* ``CLIUIFactory`` is deprecated; use ``TextUIFactory`` instead if you
  need to subclass or create a specific class, or better yet the existing
  ``make_ui_for_terminal``.  ``SilentUIFactory`` is clarified to do no
  user interaction at all, rather than trying to read from stdin but not
  writing any output, which would be strange if reading prompts or
  passwords.  (Martin Pool)

* New TransformPreview.commit() allows committing without a working tree.
  (Aaron Bentley)

* ``pb`` parameter to ``TextTestResult`` is deprecated and ignored.
  (Martin Pool)

* ProgressTasks now prefer to talk direct to their ProgressView not to the
  UIFactory. 
  (Martin Pool)

* ``WorkingTree._check`` now requires a references dict with keys matching
  those returned by ``WorkingTree._get_check_refs``. (Robert Collins)

Internals
*********

* ``CHKInventory.path2id`` uses the parent_id to basename hash to avoid
  reading the entries along the path, reducing work to lookup ids from
  paths. (Robert Collins)

* ``CHKMap.apply_delta`` now raises ``InconsistentDelta`` if a delta adds
  as new a key which was already mapped. (Robert Collins)

* Inventory delta application catches more cases of corruption and can
  prevent corrupt deltas from affecting consistency of data structures on
  disk. (Robert Collins)

* --subunit support now adds timestamps if the subunit version supports
  it. (Robert Collins)

* The Windows all-in-one installer now bundles the PyQt image format
  plugins, which allows previewing more images as part of 'qdiff'.
  (Alexander Belchenko)


Testing
*******

* Merge directive cherrypick tests must use the same root id.
  (Martin Pool, #409684)

* Spurious failure in ``check`` tests on rich-root formats fixed.
  (Martin Pool, #408199)

* The ``bzrlib.tests.TextTestRunner`` will no longer call
  ``countTestsCases`` on the test being run. Progress information is
  instead handled by having the test passed in call ``result.progress``
  before running its contents. This improves the behaviour when using
  ``TextTestRunner`` with test suites that don't support
  ``countTestsCases``. (Robert Collins)


bzr 1.17.1 (unreleased)
#######################

Bug Fixes
*********

* The optional ``_knit_load_data_pyx`` C extension was never being
  imported.  This caused significant slowdowns when reading data from
  knit format repositories.  (Andrew Bennetts, #405653)
  

bzr 1.17
########
:Codename: so-late-its-brunch
:1.17rc1: 2009-07-13
:1.17: 2009-07-20


Bazaar continues to blaze a straight and shining path to the 2.0 release and
the elevation of the ``2a`` beta format to the full glory of "supported and
stable".

Highlights in this release include greatly reduced memory consumption during
commits, faster ``ls``, faster ``annotate``, faster network operations if
you're specifying a revision number and the final destruction of those
annoying progress bar artifacts.


Changes from 1.17rc1 to 1.17final
*********************************

* Change an extension to call the python ``frozenset()`` rather than the C
  api ``PyFrozenSet_New``. It turns out that python2.4 did not expose the
  C api. (John Arbash Meinel, #399366)

* Fixes for the Makefile and the rename of ``generate_docs.py`` to
  ``tools/generate_docs.py`` to allow everything to be built on Windows.
  (John Arbash Meinel, #399356)

* ``bzr serve`` once again applies a ``ChrootServer`` to the given
  directory before serving it. (Andrew Bennetts, #400535)


Compatibility Breaks
********************

* ``bzr register-branch`` from the Launchpad plugin now refers to "project"
  instead of "product" which is the correct Launchpad terminology.  The
  --product option is deprecated and users should switch to using --project.
  (Neil Martinsen-Burrell, #238764)


New Features
************

* ``bzr push`` now aborts if uncommitted changes (including pending merges)
  are present in the working tree (if one is present) and no revision is
  specified. The configuration option ``push_strict`` can be used to set the
  default for this behavior.  (Vincent Ladeuil, #284038, #322808, #65286)

* ``bzr revno`` and ``bzr revision-info`` now have a ``--tree`` option to
  show revision info for the working tree instead of the branch.
  (Matthew Fuller, John Arbash Meinel)

* ``bzr send`` now aborts if uncommitted changes (including pending merges)
  are present in the working tree and no revision is specified. The
  configuration option ``send_strict`` can be used to set the default for this
  behavior.
  (Vincent Ladeuil, #206577)

* ``bzr switch --create-branch/-b`` can now be used to create and switch
  to a new branch. Supplying a name without a ``/`` will create the branch
  relative to the existing branch. (similar to how ``bzr switch name``
  works when the branch already exists.) (John Arbash Meinel)


Bug Fixes
*********

* Accept uppercase "Y/N" to prompts such as from break lock. 
  (#335182, Tim Powell, Martin Pool)

* Add documentation about diverged branches and how to fix them in the
  centralized workflow with local commits.  Mention ``bzr help
  diverged-branches`` when a push fails because the branches have
  diverged.  (Neil Martinsen-Burrell, #269477)

* Annotate would sometimes 'latch on' to trivial lines, causing important
  lines to be incorrectly annotated. (John Arbash Meinel, #387952)

* Automatic format upgrades triggered by default stacking policies on a
  1.16rc1 (or later) smart server work again.
  (Andrew Bennetts, #388675)

* Avoid progress bar artifacts being left behind on the screen.
  (Martin Pool, #321935)

* Better message in ``bzr split`` error suggesting a rich root format.
  (Neil Martinsen-Burrell, #220067)

* ``Branch.set_append_revisions_only`` now works with branches on a smart
  server. (Andrew Bennetts, #365865)

* By default, ``bzr branch`` will fail if the target directory exists, but
  does not already have a control directory.  The flag ``--use-existing-dir``
  will allow operation to proceed.  (Alexander Belchenko, #307554)

* ``bzr ls DIR --from-root`` now shows only things in DIR, not everything.
  (Ian Clatworthy)

* Fetch between repositories does not error if they have inconsistent data
  that should be irrelevant to the fetch operation. (Aaron Bentley)

* Fix ``AttributeError`` exception when reconfiguring lightweight checkout 
  of a remote repository.
  (Jelmer Vernooij, #332194)

* Fix bug in decoding v3 smart server messages when receiving multiple
  lots of excess bytes after an end-of-message.
  (Andrew Bennetts)

* Force deletion of readonly files during merge, update and other tree
  transforms.
  (Craig Hewetson, Martin Pool, #218206)

* Force socket shutdown in threaded http test servers to avoid client hangs
  (pycurl).  (Vincent Ladeuil, #383920).

* ``LRUCache`` will maintain the linked list pointers even if a nodes
  cleanup function raises an exception. (John Arbash Meinel, #396838)

* Progress bars are now suppressed again when the environment variable
  ``BZR_PROGRESS_BAR`` is set to ``none``.
  (Martin Pool, #339385)

* Reduced memory consumption during ``bzr commit`` of large files. For
  pre 2a formats, should be down to ~3x the size of a file.
  For ``--2a`` format repositories, it is down to the size of the file
  content plus the size of the compressed text.  Related to bug #109114.
  (John Arbash Meinel)

* Set hidden attribute on .bzr directory below unicode path should never
  fail with error. The operation should succeed even if bzr unable to set 
  the attribute.  (Alexander Belchenko, related to bug #335362).
  
* Stacking will no longer accept requests to stack on the same
  branch/repository. Existing branches that incorrectly reference the same
  repository in a stacking configuration will now raise
  UnstackableLocationError when the branch is opened. This can be fixed by
  removing the stacking location inside ``.bzr/branch``.
  (Robert Collins, #376243)

* The ``log+`` decorator, useful in debugging or profiling, could cause
  "AttributeError: 'list' object has no attribute 'next'".  This is now
  fixed.  The log decorator no longer shows the elapsed time or transfer
  rate because they're available in the log prefixes and the transport
  activity display respectively.
  (Martin Pool, #340347)

* Unshelve works correctly when multiple zero-length files are present on
  the shelf. (Aaron Bentley, #363444)

* Progress bars no longer show the network transport scheme or direction.
  (Martin Pool)

* launchpad-login now respects the 'verbose' option.
  (Jonathan Lange, #217031)


Internals
*********

* ``bzrlib.user_encoding`` is now officially deprecated. It is not
  possible to write a deprecation wrapper, but the variable will be
  removed in the near future. Use ``bzrlib.osutils.get_user_encoding()``
  instead. (Alexander Belchenko)

* Command lookup has had hooks added. ``bzrlib.Command.hooks`` has
  three new hook points: ``get_command``, ``get_missing_command`` and
  ``list_commands``, which allow just-in-time command name provision
  rather than requiring all command names be known a-priori.
  (Robert Collins)

* ``get_app_path`` from win32utils.py now supports REG_EXPAND_SZ data type
  and can read path to wordpad.exe. (Alexander Belchenko, #392046)

* ``graph.KnownGraph`` has been added. This is a class that can give
  answers to ``heads()`` very quickly. However, it has the assumption that
  the whole graph has already been loaded. This is true during
  ``annotate`` so it is used there with good success (as much as 2x faster
  for files with long ancestry and 'cherrypicked' changes.)
  (John Arbash Meinel, Vincent Ladeuil)

* OS file locks are now taken out using ``CreateFile`` rather than
  ``LockFileEx`` on Windows. The locking remains exclusive with
  ``LockFileEx`` but now it also works on older versions of Windows (such
  as Win98). (Martin <gzlist>)

* pack <=> pack fetching is now done via a ``PackStreamSource`` rather
  than the ``Packer`` code. The user visible change is that we now
  properly fetch the minimum number of texts for non-smart fetching.
  (John Arbash Meinel)


* ``VersionedFiles._add_text`` is a new api that lets us insert text into
  the repository as a single string, rather than a list of lines. This can
  improve memory overhead and performance of committing large files.
  (Currently a private api, used only by commit). (John Arbash Meinel)


Improvements
************

* ``bzr annotate`` can now be significantly faster. The time for
  ``bzr annotate NEWS`` is down to 7s from 22s in 1.16. Files with long
  histories and lots of 'duplicate insertions' will be improved more than
  others. (John Arbash Meinel, Vincent Ladeuil)

* ``bzr ls`` is now faster. On OpenOffice.org, the time drops from 2.4
  to 1.1 seconds. The improvement for ``bzr ls -r-1`` is more
  substantial dropping from 54.3 to 1.1 seconds. (Ian Clatworthy)

* Improve "Path(s) are not versioned" error reporting for some commands.
  (Benoît PIERRE)

* Initial commit performance in ``--2a`` repositories has been improved by
  making it cheaper to build the initial CHKMap. (John Arbash Meinel)

* Resolving a revno to a revision id on a branch accessed via ``bzr://``
  or ``bzr+ssh://`` is now much faster and involves no VFS operations.
  This speeds up commands like ``bzr pull -r 123``.  (Andrew Bennetts)

* ``revision-info`` now properly aligns the revnos/revids in the output
  and doesn't traceback when given revisions not in the current branch.
  Performance is also significantly improved when requesting multiple revs
  at once.  (Matthew Fuller, John Arbash Meinel)

* Tildes are no longer escaped by Transports. (Andy Kilner)


Documentation
*************

* Avoid bad text wrapping in generated documentation.  Slightly better
  formatting in the user reference.
  (Martin Pool, #249908)

* Minor clarifications to the help for End-Of-Line conversions.
  (Ian Clatworthy)

API Changes
***********

* Removed overspecific error class ``InvalidProgressBarType``.
  (Martin Pool)

* The method ``ProgressView._show_transport_activity`` is now
  ``show_transport_activity`` because it's part of the contract between
  this class and the UI.  (Martin Pool)


bzr 1.16.1
##########

:Released: 2009-06-26

End user testing of the 2a format revealed two serious bugs. The first,
#365615, caused bzr to raise AbsentContentFactory errors when autopacking.
This meant that commits or pushes to 2a-format repositories failed
intermittently.

The second bug, #390563, caused the smart server to raise AbsentContentFactory
when streaming 2a stacked 2a-format branches. This particularly affected
branches stored on Launchpad in the 2a format.

Both of these bugs cause command failures only, neither of them cause data
corruption or data loss. And, of course, both of these bugs are now fixed.

Bug Fixes
*********

* We now properly request a more minimal set of file texts when fetching
  multiple revisions. (Robert Collins, John Arbash Meinel, #390563)

* Repositories using CHK pages (which includes the new 2a format) will no
  longer error during commit or push operations when an autopack operation
  is triggered. (Robert Collins, #365615)

* ``chk_map.iter_interesting_nodes`` now properly uses the *intersection*
  of referenced nodes rather than the *union* to determine what
  uninteresting pages we still need to look at. Prior to this,
  incrementally pushing to stacked branch would push the minimal data, but
  fetching everything would request extra texts. There are some unhandled
  cases wrt trees of different depths, but this fixes the common cases.
  (Robert Collins, John Arbash Meinel, #390563)

* ``GroupCompress`` repositories now take advantage of the pack hints
  parameter to permit cross-format fetching to incrementally pack the
  converted data. (Robert Collins)

* ``Repository.commit_write_group`` now returns opaque data about what
  was committed, for passing to the ``Repository.pack``. Repositories
  without atomic commits will still return None. (Robert Collins)

* ``Repository.pack`` now takes an optional ``hint`` parameter
  which will support doing partial packs for repositories that can do
  that. (Robert Collins)

* RepositoryFormat has a new attribute 'pack_compresses' which is True
  when doing a pack operation changes the compression of content in the
  repository. (Robert Collins)

* ``StreamSink`` and ``InterDifferingSerialiser`` will call
  ``Repository.pack`` with the hint returned by
  ``Repository.commit_write_group`` if the formats were different and the
  repository can increase compression by doing a pack operation.
  (Robert Collins, #376748)


bzr 1.16
########
:Codename: yesterday-in-california
:1.16rc1: 2009-06-11
:1.16: 2009-06-18

This version of Bazaar contains the beta release of the new ``2a`` repository
format, suitable for testing by fearless, advanced users. This format or an
updated version of it will become the default format in Bazaar 2.0. Please
read the NEWS entry before even thinking about upgrading to the new format.

Also included are speedups for many operations on huge projects, a bug fix for
pushing stacked new stacked branches to smart servers and the usual bevy of
bug fixes and improvements.


Changes from 1.16rc1 to 1.16final
*********************************

* Fix the nested tree flag check so that upgrade from development formats to
  2a can work correctly.
  (Jelmer Vernooij, #388727)

* Automatic format upgrades triggered by default stacking policies on a
  1.16rc1 (or later) smart server work again.
  (Andrew Bennetts, #388675)


Compatibility Breaks
********************

* Display prompt on stderr (instead of stdout) when querying users so
  that the output of commands can be safely redirected.
  (Vincent Ladeuil, #376582)


New Features
************

* A new repository format ``2a`` has been added.  This is a beta release
  of the brisbane-core (aka group-compress) project.  This format now
  suitable for wider testing by advanced users willing to deal with some
  bugs.  We would appreciate test reports, either positive or negative.
  Format 2a is substantially smaller and faster for many operations on
  many trees.  This format or an updated version will become the default
  in bzr 2.0.

  This is a rich-root format, so this repository format can be used with
  bzr-svn.  Bazaar branches in previous non-rich-root formats can be
  converted (including by merge, push and pull) to format 2a, but not vice
  versa.  We recommend upgrading previous development formats to 2a.

  Upgrading to this format can take considerable time because it expands
  and more concisely repacks the full history.

  If you use stacked branches, you must upgrade the stacked branches
  before the stacked-on branches.  (See <https://bugs.launchpad.net/bugs/374735>)

* ``--development7-rich-root`` is a new dev format, similar to ``--dev6``
  but using a Revision serializer using bencode rather than XML.
  (Jelmer Vernooij, John Arbash Meinel)

* mail_client=claws now supports --body (and message body hooks).  Also uses
  configured from address.  (Barry Warsaw)

Improvements
************


* ``--development6-rich-root`` can now stack. (Modulo some smart-server
  bugs with stacking and non default formats.)
  (John Arbash Meinel, #373455)

* ``--development6-rich-root`` delays generating a delta index for the
  first object inserted into a group. This has a beneficial impact on
  ``bzr commit`` since each committed texts goes to its own group. For
  committing a 90MB file, it drops peak memory by about 200MB, and speeds
  up commit from 7s => 4s. (John Arbash Meinel)

* Numerous operations are now faster for huge projects, i.e. those
  with a large number of files and/or a large number of revisions,
  particularly when the latest development format is used. These
  operations (and improvements on OpenOffice.org) include:

  * branch in a shared repository (2X faster)
  * branch --no-tree (100X faster)
  * diff (2X faster)
  * tags (70X faster)

  (Ian Clatworthy)

* Pyrex version of ``bencode`` support. This provides optimized support
  for both encoding and decoding, and is now found at ``bzrlib.bencode``.
  ``bzrlib.utils.bencode`` is now deprecated.
  (Alexander Belchenko, Jelmer Vernooij, John Arbash Meinel)


Bug Fixes
*********

* Bazaar can now pass attachment files to the mutt email client.
  (Edwin Grubbs, #384158)

* Better message in ``bzr add`` output suggesting using ``bzr ignored`` to
  see which files can also be added.  (Jason Spashett, #76616)

* ``bzr pull -r 123`` from a stacked branch on a smart server no longer fails.
  Also, the ``Branch.revision_history()`` API now works in the same
  situation.  (Andrew Bennetts, #380314)
  
* ``bzr serve`` on Windows no longer displays a traceback simply because a
  TCP client disconnected. (Andrew Bennetts)

* Clarify the rules for locking and fallback repositories. Fix bugs in how
  ``RemoteRepository`` was handling fallbacks along with the
  ``_real_repository``. (Andrew Bennetts, John Arbash Meinel, #375496)

* Fix a small bug with fetching revisions w/ ghosts into a new stacked
  branch. Not often triggered, because it required ghosts to be part of
  the fetched revisions, not in the stacked-on ancestry.
  (John Arbash Meinel)

* Fix status and commit to work with content filtered trees, addressing
  numerous bad bugs with line-ending support. (Ian Clatworthy, #362030)

* Fix problem of "directory not empty" when contending for a lock over
  sftp.  (Martin Pool, #340352)

* Fix rule handling so that eol is optional, not mandatory.
  (Ian Clatworthy, #379370)

* Pushing a new stacked branch to a 1.15 smart server was broken due to a
  bug in the ``BzrDirFormat.initialize_ex`` smart verb.  This is fixed in
  1.16, but required changes to the network protocol, so the
  ``BzrDirFormat.initialize_ex`` verb has been removed and replaced with a
  corrected ``BzrDirFormat.initialize_ex_1.16`` verb.  1.15 clients will
  still work with a 1.16 server as they will fallback to slower (and
  bug-free) methods.
  (Jonathan Lange, Robert Collins, Andrew Bennetts, #385132)

* Reconcile can now deal with text revisions that originated in revisions 
  that are ghosts. (Jelmer Vernooij, #336749)

* Support cloning of branches with ghosts in the left hand side history.
  (Jelmer Vernooij, #248540)

* The ''bzr diff'' now catches OSError from osutils.rmtree and logs a
  helpful message to the trace file, unless the temp directory really was
  removed (which would be very strange).  Since the diff operation has
  succeeded from the user's perspective, no output is written to stderr 
  or stdout.  (Maritza Mendez, #363837)

* Translate errors received from a smart server in response to a
  ``BzrDirFormat.initialize`` or ``BzrDirFormat.initialize_ex`` request.
  This was causing tracebacks even for mundane errors like
  ``PermissionDenied``.  (Andrew Bennetts, #381329)

Documentation
*************

* Added directory structure and started translation of docs in Russian.
  (Alexey Shtokalo, Alexander Iljin, Alexander Belchenko, Dmitry Vasiliev,
  Volodymyr Kotulskyi)

API Changes
***********

* Added osutils.parent_directories(). (Ian Clatworthy)

* ``bzrlib.progress.ProgressBar``, ``ChildProgress``, ``DotsProgressBar``,
  ``TTYProgressBar`` and ``child_progress`` are now deprecated; use
  ``ui_factory.nested_progress_bar`` instead.  (Martin Pool)

* ``graph.StackedParentsProvider`` is now a public API, replacing
  ``graph._StackedParentsProvider``. The api is now considered stable and ready
  for external users. (Gary van der Merwe)

* ``bzrlib.user_encoding`` is deprecated in favor of
  ``get_user_encoding``.  (Alexander Belchenko)

* TreeTransformBase no longer assumes that limbo is provided via disk.
  DiskTreeTransform now provides disk functionality.  (Aaron Bentley)

Internals
*********

* Remove ``weave.py`` script for accessing internals of old weave-format
  repositories.  (Martin Pool)

Testing
*******

* ``make check`` no longer repeats the test run in ``LANG=C``.
  (Martin Pool, #386180)

* The number of cores is now correctly detected on OSX. (John Szakmeister)

* The number of cores is also detected on Solaris and win32. (Vincent Ladeuil)

* The number of cores is also detected on FreeBSD. (Matthew Fuller)


bzr 1.15
########
:1.15rc1: 2009-05-16
:1.15: 2009-05-22
:1.15.1: 2009-06-09

The smart server will no longer raise 'NoSuchRevision' when streaming content
with a size mismatch in a reconstructed graph search. New command ``bzr
dpush``. Plugins can now define their own annotation tie-breaker when two
revisions introduce the exact same line.

Changes from 1.15.1 to 1.15.2
*****************************

* Use zdll on Windows to build ``_chk_map_pyx`` extension.
  (Alexander Belchenko)

Changes from 1.15final to 1.15.1
*********************************

* Translate errors received from a smart server in response to a
  ``BzrDirFormat.initialize`` or ``BzrDirFormat.initialize_ex`` request.
  This was causing tracebacks even for mundane errors like
  ``PermissionDenied``.  (Andrew Bennetts, #381329)

Changes from 1.15rc1 to 1.15final
*********************************

* No changes

Compatibility Breaks
********************

* ``bzr ls`` is no longer recursive by default. To recurse, use the
  new ``-R`` option. The old ``--non-recursive`` option has been removed.
  If you alias ``ls`` to ``ls -R``, you can disable recursion using
  ``--no-recursive`` instead.  (Ian Clatworthy)

New Features
************

* New command ``bzr dpush`` that can push changes to foreign 
  branches (svn, git) without setting custom bzr-specific metadata.
  (Jelmer Vernooij)

* The new development format ``--development6-rich-root`` now supports
  stacking. We chose not to use a new format marker, since old clients
  will just fail to open stacked branches, the same as if we used a new
  format flag. (John Arbash Meinel, #373455)

* Plugins can now define their own annotation tie-breaker when two revisions
  introduce the exact same line. See ``bzrlib.annotate._break_annotation_tie``
  Be aware though that this is temporary, private (as indicated by the leading
  '_') and a first step to address the problem. (Vincent Ladeuil, #348459)

* New command ``bzr dpush`` that can push changes to foreign 
  branches (svn, git) without setting custom bzr-specific metadata.
  (Jelmer Vernooij)

* ``bzr send`` will now check the ``child_submit_format`` setting in
  the submit branch to determine what format to use, if none was 
  specified on the command-line.  (Jelmer Vernooij)

Improvements
************

* -Dhpss output now includes the number of VFS calls made to the remote
  server. (Jonathan Lange)

* ``--coverage`` works for code running in threads too.
  (Andrew Bennets, Vincent Ladeuil)

* ``bzr pull`` now has a ``--local`` option to only make changes to the
  local branch, and not the bound master branch.
  (Gary van der Merwe, #194716)

* ``bzr rm *`` is now as fast as ``bzr rm * --keep``. (Johan Walles, #180116)

Bug Fixes
*********

* Adding now works properly when path contains a symbolic link.
  (Geoff Bache, #183831)

* An error is now raised for unknown eol values. (Brian de Alwis, #358199)

* ``bzr merge --weave`` will now generate a conflict if one side deletes a
  line, and the other side modifies the line. (John Arbash Meinel, #328171)

* ``bzr reconfigure --standalone`` no longer raises IncompatibleRepositories.
  (Martin von Gagern, #248932)

* ``bzr send`` works to send emails again using MAPI.
  (Neil Martinsen-Burrell, #346998)

* Check for missing parent inventories in StreamSink.  This prevents
  incomplete stacked branches being created by 1.13 bzr:// and
  bzr+ssh:// clients (which have bug #354036).  Instead, the server now
  causes those clients to send the missing records.  (Andrew Bennetts)

* Correctly handle http servers proposing multiple authentication schemes.
  (Vincent Ladeuil, #366107)

* End-Of-Line content filters are now loaded correctly.
  (Ian Clatworthy, Brian de Alwis, #355280)

* Fix a bug in the pure-python ``GroupCompress`` code when handling copies
  longer than 64KiB. (John Arbash Meinel, #364900)

* Fix TypeError in running ``bzr break-lock`` on some URLs.
  (Alexander Belchenko, Martin Pool, #365891)

* Non-recursive ``bzr ls`` now works properly when a path is specified.
  (Jelmer Vernooij, #357863)

* ssh usernames (defined in ~/.ssh/config) are honoured for bzr+ssh connections.
  (Vincent Ladeuil, #367726)

* Several bugs related to unicode symlinks have been fixed and the test suite
  enhanced to better catch regressions for them. (Vincent Ladeuil)

* The smart server will no longer raise 'NoSuchRevision' when streaming
  content with a size mismatch in a reconstructed graph search: it assumes
  that the client will make sure it is happy with what it got, and this
  sort of mismatch is normal for stacked environments.
  bzr 1.13.0/1 will stream from unstacked branches only - in that case not
  getting all the content expected would be a bug. However the graph
  search is how we figured out what we wanted, so a mismatch is both odd
  and unrecoverable without starting over, and starting over will end up
  with the same data as if we just permitted the mismatch. If data is
  gc'd, doing a new search will find only the truncated data, so sending
  only the truncated data seems reasonable. bzr versions newer than this
  will stream from stacked branches and check the stream to find missing
  content in the stacked-on branch, and thus will handle the situation
  implicitly.  (Robert Collins, #360791)

* Upgrading to, or fetching into a 'rich-root' format will now correctly
  set the root data the same way that reconcile does.
  (Robert Collins, #368921)

* Using unicode Windows API to obtain command-line arguments.
  (Alexander Belchenko, #375934)

Documentation
*************

API Changes
***********

* ``InterPackRepo.fetch`` and ``RepoFetcher`` now raise ``NoSuchRevision``
  instead of ``InstallFailed`` when they detect a missing revision.
  ``InstallFailed`` itself has been deleted. (Jonathan Lange)

* Not passing arguments to ``bzrlib.commands.main()`` will now grab the
  arguments from ``osutils.get_unicode_argv()`` which has proper support
  for unicode arguments on windows. Further, the supplied arguments are now 
  required to be unicode strings, rather than user_encoded strings.
  (Alexander Belchenko)

Internals
*********

* ``bzrlib.branch.Branch.set_parent`` is now present on the base branch
  class and will call ``_set_parent_location`` after doing unicode 
  encoding. (Robert Collins)

* ``bzrlib.remote.RemoteBranch._set_parent_location`` will use a new verb
  ``Branch.set_parent_location`` removing further VFS operations.
  (Robert Collins)

* ``bzrlib.bzrdir.BzrDir._get_config`` now returns a ``TransportConfig``
  or similar when the dir supports configuration settings. The base class
  defaults to None. There is a matching new server verb
  ``BzrDir.get-config_file`` to reduce roundtrips for getting BzrDir
  configuration. (Robert Collins)

* ``bzrlib.tests.ExtendedTestResult`` has new methods ``startTests``
  called before the first test is started, ``done`` called after the last
  test completes, and a new parameter ``strict``. (Robert Collins)

* ``-Dhpss`` when passed to bzr will cause a backtrace to be printed when
  VFS operations are started on a smart server repository. This should not
  occur on regular push and pull operations, and is a key indicator for
  performance regressions. (Robert Collins)

* ``-Dlock`` when passed to the selftest (e.g. ``bzr -Dlock selftest``) will
  cause mismatched physical locks to cause test errors rather than just
  reporting to the screen. (Robert Collins)

* -Dprogress will cause pdb to start up if a progress view jumps
  backwards. (Robert Collins)

* Fallback ``CredentialStore`` instances registered with ``fallback=True``
  are now be able to provide credentials if obtaining credentials 
  via ~/.bazaar/authentication.conf fails. (Jelmer Vernooij, 
  Vincent Ladeuil, #321918)

* New hook ``Lock.lock_broken`` which runs when a lock is
  broken. This is mainly for testing that lock/unlock are
  balanced in tests. (Vincent Ladeuil)

* New MergeDirective hook 'merge_request_body' allows hooks to supply or
  alter a body for the message produced by ``bzr send``.

* New smart server verb ``BzrDir.initialize_ex`` which implements a
  refactoring to the core of clone allowing less round trips on new
  branches. (Robert Collins)

* New method ``Tags.rename_revisions`` that can rename revision ids tags
  are pointing at. (Jelmer Vernooij)

* Updated the bundled ``ConfigObj`` library to 4.6.0 (Matt Nordhoff)

Testing
*******

* ``bzr selftest`` will now fail if lock/unlock are not correctly balanced in
  tests. Using ``-Dlock`` will turn the related failures into warnings.
  (Vincent Ladeuil, Robert Collins)

bzr 1.14
########
:Codename: brisbane-core
:1.14rc1: 2009-04-06
:1.14rc2: 2009-04-19
:1.14: 2009-04-28
:1.14.1: 2009-05-01

New formats 1.14 and 1.14-rich-root supporting End-Of-Line (EOL) conversions,
keyword templating (via the bzr-keywords plugin) and generic content filtering.
End-of-line conversion is now supported for formats supporting content
filtering.

Changes from 1.14final to 1.14.1
********************************

* Change api_minimum_version back to api_minimum_version = (1, 13, 0)

Changes from 1.14rc2 to 1.14final
*********************************

* Fix a bug in the pure-python ``GroupCompress`` code when handling copies
  longer than 64KiB. (John Arbash Meinel, #364900)

Changes from 1.14rc1 to 1.14rc2
*******************************

* Fix for bug 358037 Revision not in
  bzrlib.groupcompress.GroupCompressVersionedFiles (Brian de Alwis, 
  John A Meinel)

* Fix for bug 354036 ErrorFromSmartServer - AbsentContentFactory object has no
  attribute 'get_bytes_as' exception while pulling from Launchpad 
  (Jean-Francois Roy, Andrew Bennetts, Robert Collins)

* Fix for bug 355280 eol content filters are never loaded and thus never
  applied (Brian de Alwis, Ian Clatworthy)
 
* bzr.dev -r4280  Change _fetch_uses_deltas = False for CHK repos until we can
  write a better fix. (John Arbash Meinel, Robert Collins)

* Fix for bug 361574 uncommit recommends undefined --levels and -n options
  (Marius Kruger, Ian Clatworthy)

* bzr.dev r4289 as cherrypicked at lp:~spiv/bzr/stacking-cherrypick-1.14 
  (Andrew Bennetts, Robert Collins)

Compatibility Breaks
********************

* A previously disabled code path to accelerate getting configuration
  settings from a smart server has been reinstated. We think this *may*
  cause a incompatibility with servers older than bzr 0.15. We intend
  to issue a point release to address this if it turns out to be a
  problem. (Robert Collins, Andrew Bennetts)

* bzr no longer autodetects nested trees as 'tree-references'.  They
  must now be explicitly added tree references.  At the commandline, use
  join --reference instead of add.  (Aaron Bentley)

* The ``--long`` log format (the default) no longer shows merged
  revisions implicitly, making it consistent with the ``short`` and
  ``line`` log formats.  To see merged revisions for just a given
  revision, use ``bzr log -n0 -rX``. To see every merged revision,
  use ``bzr log -n0``.  (Ian Clatworthy)

New Features
************

* New formats ``1.14`` and ``1.14-rich-root`` supporting End-Of-Line
  (EOL) conversions, keyword templating (via the bzr-keywords plugin)
  and generic content filtering. These formats replace the experimental
  ``development-wt5`` and ``development-wt5-rich-root`` formats
  respectively, but have support for filtered views disabled.
  (Ian Clatworthy)

* New ``mv --auto`` option recognizes renames after they occur.
  (Aaron Bentley)

* ``bzr`` can now get passwords from stdin without requiring a controlling
  terminal (i.e. by redirecting stdin). (Vincent Ladeuil)

* ``bzr log`` now supports filtering of multiple files and directories
  and will show changes that touch any of them. Furthermore,
  directory filtering now shows the changes to any children of that
  directory, not just the directory object itself.
  (Ian Clatworthy, #97715)

* ``bzr shelve`` can now apply changes without storing anything on the
  shelf, via the new --destroy option.  (Aaron Bentley)

* ``bzr send`` now accepts --body to specify an initial message body.
  (Aaron bentley)

* ``bzr xxx --usage`` where xxx is a command now shows a usage
  message and the options without the descriptive help sections
  (like Description and Examples). A message is also given
  explaining how to see the complete help, i.e. ``bzr help xxx``.
  (Ian Clatworthy)

* Content filters can now be used to provide custom conversion
  between the canonical format of content (i.e. as stored) and
  the convenience format of content (i.e. as created in working
  trees). See ``bzr help content-filters`` for further details.
  (Ian Clatworthy, Alexander Belchenko)

* End-of-line conversion is now supported for formats supporting
  content filtering. See ``bzr help eol`` for details.
  (Ian Clatworthy)

* Newly-blessed `join` command allows combining two trees into one.
  (Aaron Bentley)

Improvements
************

* A new format name alias ``default-rich-root`` has been added and
  points at the closest relative of the default format that supports 
  rich roots. (Jelmer Vernooij, #338061)

* Branching from a stacked branch using ``bzr*://`` will now stream
  the data when the target repository does not need topological
  ordering, reducing round trips and network overhead. This uses the
  existing smart server methods added in 1.13, so will work on any
  1.13 or newer server. (Robert Collins, Andrew Bennetts)

* ``bzr cat`` and ``bzr export`` now supports a ``--filters`` option
  that displays/saves the content after content filters are applied.
  (Ian Clatworthy)

* ``bzr ignore`` gives a more informative message when existing
  version controlled files match the ignore pattern. (Neil
  Martinsen-Burrell, #248895)

* ``bzr log`` now has ``--include-merges`` as an alias for ``--levels 0``.
  (Ian Clatworthy)

* ``bzr send`` is faster on repositories with deep histories.
  (Ian Clatworthy)

* IPv6 literals are accepted in URLs.
  (stlman, Martin Pool, Jelmer Vernooij, #165014)

* Progress bars now show the rate of network activity for
  ``bzr+ssh://`` and ``bzr://`` connections.  (Andrew Bennetts)

* Prompt for user names if they are not in the configuration. 
  (Jelmer Vernooij, #256612)

* Pushing to a stacked pack-format branch on a 1.12 or older smart server
  now takes many less round trips.  (Andrew Bennetts, Robert Collins,
  #294479)
  
* Streaming push can be done to older repository formats.  This is
  implemented using a new ``Repository.insert_stream_locked`` RPC.
  (Andrew Bennetts, Robert Collins)

* The "ignoring files outside view: .." message has been re-worded
  to "Ignoring files outside view. View is .." to reduce confusion
  about what was being considered and what was being ignored.
  (Ian Clatworthy)

* The ``long`` log formatter now shows [merge] indicators. If
  only one level of revisions is displayed and merges are found,
  the ``long`` and ``short`` log formatters now tell the user
  how to see the hidden merged revisions.  (Ian Clatworthy)

* The ``brisbane-core`` project has delivered its beta format
  ``development6-rich-root``. This format is suitable for judicious
  testing by early adopters. In particular if you are benchmarking bzr
  performance please be sure to test using this format. At this stage
  more information is best obtained by contacting the Bazaar mailing list
  or IRC channel if you are interested in using this format. We will make
  end user documentation available closer to blessing the format as
  production ready. (Robert Collins, John Arbash Meinel, Ian Clatworthy,
  Vincent Ladeuil, Andrew Bennetts, Martin Pool)

* Tildes are no longer escaped. No more %7Euser/project/branch!
  (Jonathan Lange)

Bug Fixes
*********

* Pushing a new stacked branch will also push the parent inventories for
  revisions at the stacking boundary.  This makes sure that the stacked
  branch has enough data to calculate inventory deltas for all of its
  revisions (without requiring the fallback branch).  This avoids
  "'AbsentContentFactory' object has no attribute 'get_bytes_as'" errors
  when fetching the stacked branch from a 1.13 (or later) smart server.
  This partially fixes #354036.  (Andrew Bennetts, Robert Collins)

* End-Of-Line content filters are now loaded correctly.
  (Ian Clatworthy, Brian de Alwis, #355280)

* Authentication plugins now receive all the parameters from the request
  itself (aka host, port, realm, path, etc). Previously, only the 
  authentication section name, username and encoded password were 
  provided. (Jean-Francois Roy)

* bzr gives a better message if an invalid regexp is passed to ``bzr log
  -m``.  (Anne Mohsen, Martin Pool)

* ``bzr split`` now says "See also: join" (Aaron Bentley, #335015)

* ``bzr version-info`` now works in empty branches. (Jelmer Vernooij,
  #313028)

* Fix "is not a stackable format" error when pushing a
  stackable-format branch with an unstackable-format repository to a
  destination with a default stacking policy.  (Andrew Bennetts)

* Fixed incorrect "Source format does not support stacking" warning
  when pushing to a smart server.  (Andrew Bennetts, #334114)

* Fix 'make check-dist-tarball' failure by converting paths to unicode when
  needed. (Vincent Ladeuil, #355454)

* Fixed "Specified file 'x/y/z' is outside current view: " occurring
  on ``bzr add x/y/z`` in formats supporting views when no view is
  defined.  (Ian Clatworthy, #344708)

* It is no longer possible to fetch between repositories while the
  target repository is in a write group. This prevents race conditions
  that prevent the use of RPC's to perform fetch, and thus allows
  optimising more operations. (Robert Collins, Andrew Bennetts)

* ``merge --force`` works again. (Robert Collins, #342105)

* No more warnings are issued about ``sha`` being deprecated under python-2.6.
  (Vincent Ladeuil, #346593)

* Pushing a new branch to a server that has a stacking policy will now
  upgrade from the local branch format when the stacking policy points at
  a branch which is itself stackable, because we know the client can read
  both branches, we know that the trunk for the project can be read too,
  so the upgrade will not inconvenience users. (Robert Collins, #345169)

* Pushing a new stacked branch will also push the parent inventories for
  revisions at the stacking boundary.  This makes sure that the stacked
  branch has enough data to calculate inventory deltas for all of its
  revisions (without requiring the fallback branch).  This avoids
  "'AbsentContentFactory' object has no attribute 'get_bytes_as'" errors
  when fetching the stacked branch from a 1.13 (or later) smart server.
  This partially fixes #354036.  (Andrew Bennetts, Robert Collins)

* The full test suite is passing again on OSX. Several minor issues (mostly
  test related) have been fixed. (Vincent Ladeuil, #355273).

* The GNU Changelog formatter is slightly improved in the case where
  the delta is empty, and now correctly claims not to support tags.
  (Andrea Bolognani)

* Shelve can now shelve changes to a symlink target.
  (James Westby, #341558)

* The help for the ``info`` command has been corrected.
  (Ian Clatworthy, #351931)

* Upgrade will now use a sensible default format if the source repository
  uses rich roots.  (Jelmer Vernooij, #252908)

Documentation
*************

* Expanded the index of the developer documentation. (Eric Siegerman)

* New topic `bzr help debug-flags`.  (Martin Pool)

* The generated manpage now explicitly lists aliases as commands.
  (James Westby, #336998)

API Changes
***********

* APIs deprecated in 1.6 and previous versions of bzr are now removed.
  (Martin Pool)

* ``CommitReporter`` is no longer called with ``unchanged`` status during
  commit - this was a full-tree overhead that bzr no longer performs.
  (Robert Collins)

* New abstract ``UIFactory`` method ``get_username`` which will be called to 
  obtain the username to use when connecting to remote machines. 
  (Jelmer Vernooij)

* New API ``Inventory.filter()`` added that filters an inventory by
  a set of file-ids so that only those fileids, their parents and
  their children are included.  (Ian Clatworthy)

* New sort order for ``get_record_stream`` ``groupcompress`` which
  sorts optimally for use with groupcompress compressors. (John Arbash
  Meinel, Robert Collins)

* Repository APIs ``get_deltas_for_revisions()`` and
  ``get_revision_delta()`` now support an optional ``specific_fileids``
  parameter. If provided, the deltas are filtered so that only those
  file-ids, their parents and their children are included.
  (Ian Clatworthy)

* The ``get_credentials`` and ``set_credentials`` methods of 
  ``AuthenticationConfig`` now accept an optional realm argument.
  (Jean-Francois Roy)

* The ``pb`` argument to ``fetch()`` is deprecated.
  (Martin Pool)

* The ``Serializer`` class and the serializer ``format registry`` have moved
  from ``bzrlib.xml_serializer`` to ``bzrlib.serializer``. (Jelmer Vernooij)

* The smart server jail now hooks into BzrDir.open to prevent any BzrDir
  that is not inside the backing transport from being opened.  See the
  module documentation for ``bzrlib.smart.request`` for details.
  (Andrew Bennetts, Robert Collins)

* ``Tree.get_symlink_target`` now always returns a unicode string result
  or None. Previously it would return the bytes from reading the link
  which could be in any arbitrary encoding. (Robert Collins)

Testing
*******

* ``bzrlib.tests.TestCase`` now fails the test if its own ``setUp``
  and ``tearDown`` weren't called.  This catches faulty tests that
  forget to upcall when overriding ``setUp`` and ``tearDown``.  Those
  faulty tests were not properly isolated.
  (Andrew Bennetts, Robert Collins)

* Fix test_msgeditor.MsgEditorTest test isolation.
  (Vincent Ladeuil, #347130)

* ``medusa`` is not used anymore as an FTP test server starting with
  python2.6. A new FTP test server based on ``pyftplib`` can be used
  instead. This new server is a soft dependency as medusa which is still
  preferred if both are available (modulo python version).
  (Vincent Ladeuil)

Internals
*********

* Added ``chk_map`` for fast, trie-based storage of tuple to string maps.
  (Robert Collins, John Arbash Meinel, Vincent Ladeuil)

* Added ``bzrlib.chk_map`` for fast, trie-based storage of tuple to string
  maps.  (Robert Collins, John Arbash Meinel, Vincent Ladeuil)

* Added ``bzrlib.inventory_delta`` module.  This will be used for
  serializing and deserializing inventory deltas for more efficient
  streaming on the network.  (Robert Collins, Andrew Bennetts)

* ``Branch._get_config`` has been added, which splits out access to the
  specific config file from the branch. This is used to let RemoteBranch
  avoid constructing real branch objects to access configuration settings.
  (Robert Collins, Andrew Bennetts)

* ``Branch`` now implements ``set_stacked_on_url`` in the base class as
  the implementation is generic and should impact foreign formats. This
  helps performance for ``RemoteBranch`` push operations to new stacked
  branches. (Robert Collins, Andrew Bennetts)

* ``BtreeIndex._spill_mem_keys_to_disk()`` now generates disk index with
  optmizations turned off. This only has effect when processing > 100,000
  keys during something like ``bzr pack``. (John Arbash Meinel)

* ``bzr selftest`` now accepts ``--subunit`` to run in subunit output
  mode. Requires ``lp:subunit`` installed to work, but is not a hard
  dependency. (Robert Collins)

* ``BzrDir.open_branch`` now takes an optional ``ignore_fallbacks``
  parameter for controlling opening of stacked branches.
  (Andrew Bennetts, Robert Collins)
  
* ``CommitBuilder`` has a new method, ``record_iter_changes`` which works
  in terms of an iter_changes iterator rather than full tree scanning.
  (Robert Collins)

* ``DirState`` can now be passed a custom ``SHA1Provider`` object
  enabling it to store the SHA1 and stat of the canonical (post
  content filtered) form. (Ian Clatworthy)

* New ``assertLength`` method based on one Martin has squirreled away
  somewhere. (Robert Collins, Martin Pool)

* New hook ``BzrDir.pre_open`` which runs before opening ``BzrDir``
  objects, allowing better enforcement of the smart server jail when
  dealing with stacked branches. (Robert Collins, Andrew Bennetts)

* New hook ``RioVersionInfoBuilder.revision``, allowing extra entries 
  to be added to the stanza that is printed for a particular revision.
  (Jelmer Vernooij)

* New repository method ``refresh_data`` to cause any repository to
  make visible data inserted into the repository by a smart server
  fetch operation. (Robert Collins, Andrew Bennetts)

* ``register_filter_stack_map`` now takes an optional fallback parameter,
  a callable to invoke if a preference has a value not in the map
  of filter stacks. This enhancement allows, for example,  bzr-svn to
  handle existing svn properties that define a list of keywords to be
  expanded.  (Ian Clatworthy)

* ``RemoteBranchConfig`` will use a new verb ``Branch.set_config_option``
  to write config settings to smart servers that support this, saving
  5 round trips on the stacked streaming acceptance test.
  (Robert Collins, Andrew Bennetts)

* ``RemoteBranch`` now provides ``_get_config`` for access to just the
  branch specific configuration from a remote server, which uses the 
  already existing ``Branch.get_config_file`` smart verb.
  (Robert Collins, Andrew Bennetts)

* ``RemoteRepository`` will now negatively cache missing revisions during
  ``get_parent_map`` while read-locked. Write-locks are unaffected.
  (Robert Collins, Andrew Bennetts)

* Removed ``InterRemoteToOther``, ``InterOtherToRemote`` and
  ``InterPackToRemotePack`` classes, as they are now unnecessary.
  (Andrew Bennetts)

* ``RepositoryFormat`` as a new attribute ``fast_deltas`` to indicate
  whether the repository can efficiently generate deltas between trees
  regardless of tree size. (Robert Collins)

* ``Repository.iter_files_bytes()`` now properly returns an "iterable of
  byte strings" (aka 'chunked') for the content. It previously was
  returning a plain string, which worked, but performed very poorly when
  building a working tree (file.writelines(str) is very inefficient). This
  can have a large effect on ``bzr checkout`` times. (John Arbash Meinel)

* selftest now supports a --parallel option, with values of 'fork' or
  'subprocess' to run the test suite in parallel. Currently only linux
  machine work, other platforms need patches submitted. (Robert Collins,
  Vincent Ladeuil)

* ``tests.run_suite`` has a new parameter ``suite_decorators``, a list of 
  callables to use to decorate the test suite. Such decorators can add or
  remove tests, or even remote the test suite to another machine if
  desired. (Robert Collins)

* The smart server verb ``Repository.get_parent_map`` can now include
  information about ghosts when the special revision ``include-missing:``
  is in the requested parents map list. With this flag, ghosts are
  included as ``missing:REVISION_ID``. (Robert Collins, Andrew Bennetts)

* ``_walk_to_common_revisions`` will now batch up at least 50
  revisions before calling ``get_parent_map`` on the target,
  regardless of ``InterRepository``.
  (Andrew Bennetts, Robert Collins)

bzr 1.13
########

:Codename: paraskavedekatriaphobia
:1.13: 2009-03-14
:1.13rc1: 2009-03-10
:1.13.1: 2009-03-23
:1.13.2: 2009-04-27

GNU Changelog output can now be produced by ``bzr log --gnu-changelog``.  Debug
flags can now be set in ``~/.bazaar/bazaar.conf``.  Lightweight checkouts and
stacked branches should both be much faster over remote connections.  

Changes From 1.13.1 to 1.13.2
*****************************

A regression was found in the 1.13.1 release. When bzr 1.13.1 and earlier push
a stacked branch they do not take care to push all the parent inventories for
the transferred revisions. This means that a smart server serving that branch
often cannot calculate inventory deltas for the branch (because smart server
does not/cannot open fallback repositories). Prior to 1.13 the server did not
have a verb to stream revisions out of a repository, so that's why this bug has
appeared now.

Bug Fixes
*********

* Fix for bug 354036 ErrorFromSmartServer - AbsentContentFactory object has no
  attribute 'get_bytes_as' exception while pulling from Launchpad 
  (Jean-Francois Roy, Andrew Bennetts, Robert Collins)

Changes From 1.13final to 1.13.1
********************************

A couple regessions where found in the 1.13 release. The pyrex-generated C
extensions are missing from the .tar.gz and .zip files.  Documentation on how
to generate GNU ChangeLogs is wrong.

Bug Fixes
*********

* Change ``./bzr``'s ``_script_version`` to match ./bzrlib/__init__.py
  version_info. (Bob Tanner, Martin Pool, #345232)

* Distribution archives for 1.13 do not contain generated C extension modules
  (Jean-Francois Roy, Bob Tanner, #344465)

* GNU ChangeLog output can now be produced by bzr log --format gnu-changelog is
  incorrect (Deejay, Bob Tanner, Martin Pool, Robert Collins, #343928)

* ``merge --force`` works again. (Robert Collins, #342105)

Changes From 1.13rc1 to 1.13final
*********************************

* Fix "is not a stackable format" error when pushing a
  stackable-format branch with an unstackable-format repository to a
  destination with a default stacking policy.  (Andrew Bennetts)

* Progress bars now show the rate of network activity for
  ``bzr+ssh://`` and ``bzr://`` connections.  (Andrew Bennetts)

Compatibility Breaks
********************

* ``bzr log --line`` now indicates which revisions are merges with
  `[merge]` after the date.  Scripts which parse the output of this
  command may need to be adjusted.
  (Neil Martinsen-Burrell)

New Features
************

* ``bzr reconfigure`` now supports --with-trees and --with-no-trees
  options to change the default tree-creation policy of shared
  repositories.  (Matthew Fuller, Marius Kruger, #145033)

* Debug flags can now be set in ``~/.bazaar/bazaar.conf``.
  (Martin Pool)

* Filtered views provide a mask over the tree so that users can focus
  on a subset of a tree when doing their work. See ``Filtered views``
  in chapter 7 of the User Guide and ``bzr help view`` for details.
  (Ian Clatworthy)

* GNU Changelog output can now be produced by ``bzr log --gnu-changelog``.
  (Andrea Bolognani, Martin Pool)

* The ``-Dmemory`` flag now gives memory information on Windows.
  (John Arbash Meinel)

* Multiple authors for a commit can now be recorded by using the "--author"
  option multiple times. (James Westby, #185772)

* New clean-tree command, from bzrtools.  (Aaron Bentley, Jelmer Vernooij)

* New command ``bzr launchpad-open`` opens a Launchpad web page for that
  branch in your web browser, as long as the branch is on Launchpad at all.
  (Jonathan Lange)

* New API for getting bugs fixed by a revision: Revision.iter_bugs().
  (Jonathan Lange)

Improvements
************

* All bzr ``Hooks`` classes are now registered in
  ``bzrlib.hooks.known_hooks``. This removes the separate list from
  ``bzrlib.tests`` and ensures that all hooks registered there are
  correctly isolated by the test suite (previously
  ``MutableTreeHooks`` were not being isolated correctly). Further, 
  documentation for hooks is now dynamically generated from the
  present HookPoints. ``bzr hooks`` will now also report on all the
  hooks present in the ``bzrlib.hooks.known_hooks`` registry.
  (Robert Collins)

* ``bzr add`` no longer prints ``add completed`` on success. Failure
  still prints an error message. (Robert Collins)

* ``bzr branch`` now has a ``--no-tree`` option which turns off the
  generation of a working tree in the new branch.
  (Daniel Watkins, John Klinger, #273993)

* Bazaar will now point out ``bzr+ssh://`` to the user when they 
  use ssh://. (Jelmer Vernooij, #330535)

* ``bzr -v info`` now omits the number of committers branch statistic,
  making it many times faster for large projects. To include that
  statistic in the output, use ``bzr -vv info``.
  (Ian Clatworthy)

* ``bzr push`` to a ``bzr`` url (``bzr://``, ``bzr+ssh://`` etc) will
  stream if the server is version 1.13 or greater, reducing roundtrips
  significantly. (Andrew Bennetts, Robert Collins)

* Lightweight Checkouts and Stacked Branches should both be much
  faster over remote connections. Building the working tree now
  batches up requests into approx 5MB requests, rather than a separate
  request for each file. (John Arbash Meinel)

* Support for GSSAPI authentication when using HTTP or HTTPS. 
  (Jelmer Vernooij)

* The ``bzr shelve`` prompt now includes a '?' help option to explain the
  short options better. (Daniel Watkins, #327429)

* ``bzr lp-open`` now falls back to the push location if it cannot find a
  public location. (Jonathan Lange, #332372)

* ``bzr lp-open`` will try to find the Launchpad URL for the location
  passed on the command line. This makes ``bzr lp-open lp:foo`` work as
  expected. (Jonathan Lange, #332705)

* ``bzr send`` now supports MH-E via ``emacsclient``. (Eric Gillespie)

Bug Fixes
*********

* Allows ``bzr log <FILE>`` to be called in an empty branch without
  backtracing. (Vincent Ladeuil, #346431)

* Bazaar now gives a better message including the filename if it's
  unable to read a file in the working directory, for example because
  of a permission error.  (Martin Pool, #338653)

* ``bzr cat -r<old> <path>`` doesn't traceback anymore when <path> has a
  file id in the working tree different from the one in revision <old>.
  (Vincent Ladeuil, #341517, #253806)

* ``bzr send`` help is more specific about how to apply merge
  directives.  (Neil Martinsen-Burrell, #253470)

* ``bzr missing`` now uses ``Repository.get_revision_delta()`` rather
  than fetching trees and determining a delta itself. (Jelmer
  Vernooij, #315048)

* ``bzr push`` to a smart server no longer causes "Revision
  {set([('null:',)])} not present ..." errors when the branch has
  multiple root revisions. (Andrew Bennetts, #317654)

* ``bzr shelve`` now properly handle patches with no terminating newline.
  (Benoît PIERRE, #303569)

* ``bzr unshelve`` gives a more palatable error if passed a non-integer
  shelf id. (Daniel Watkins)

* Export now handles files that are not present in the tree.
  (James Westby, #174539)

* Fixed incorrect "Source format does not support stacking" warning
  when pushing to a smart server.  (Andrew Bennetts, #334114)
  
* Fixed "sprout() got an unexpected keyword argument 'source_branch'"
  error branching from old repositories.
  (Martin Pool, #321695)

* Make ``bzr push --quiet <non-local location>`` less chatty.
  (Kent Gibson, #221461)

* Many Branch hooks would not fire with ``bzr://`` and ``bzr+ssh://``
  branches, and this was not noticed due to a bug in the test logic
  for branches. This is now fixed and a test added to prevent it
  reoccuring. (Robert Collins, Andrew Bennetts)

* Restore the progress bar on Windows. We were disabling it when TERM
  wasn't set, but Windows doesn't set TERM. (Alexander Belchenko,
  #334808)

* ``setup.py build_ext`` now gives a proper error when an extension
  fails to build. (John Arbash Meinel)

* Symlinks to non ascii file names are now supported.
  (Robert Collins, Vincent Ladeuil, #339055, #272444)    

* Under rare circumstances (aka nobody reported a bug about it), the ftp
  transport could revert to ascii mode. It now stays in binary mode except
  when needed.  (Vincent Ladeuil)

* Unshelve does not generate warnings about progress bars.
  (Aaron Bentley, #328148)

* shelve cleans up properly when unversioned files are specified.
  (Benoît Pierre, Aaron Bentley)

Documentation
*************

* Added ``Organizing your workspace`` to the User Guide appendices,
  summarizing some common ways of organizing trees, branches and
  repositories and the processes/workflows implied/enabled by each.
  (Ian Clatworthy)

* Hooks can now be self documenting. ``bzrlib.hooks.Hooks.create_hook``
  is the entry point for this feature. (Robert Collins)

* The documentation for ``shelve`` and ``unshelve`` has been clarified.
  (Daniel Watkins, #327421, #327425)

API Changes
***********

* ``bzr selftest`` now fails if the bazaar sources contain trailing
  whitespace, non-unix style line endings and files not ending in a
  newline. About 372 files and 3243 lines with trailing whitespace was
  updated to comply with this. The code already complied with the other
  criteria, but now it is enforced. (Marius Kruger)

* ``bzrlib.branch.PushResult`` was renamed to 
  ``bzrlib.branch.BranchPushResult``. (Jelmer Vernooij)

* ``Branch.fetch`` and ``Repository.fetch`` now return None rather
  than a count of copied revisions and failed revisions. A while back
  we stopped ever reporting failed revisions because we started
  erroring instead, and the copied revisions count is not used in the
  UI at all - indeed it only reflects the repository status not
  changes to the branch itself. (Robert Collins)

* ``Inventory.apply_delta`` now raises an AssertionError if a file-id
  appears multiple times within the delta. (Ian Clatworthy)

* MutableTree.commit now favours the "authors" argument, with the old
  "author" argument being deprecated.

* Remove deprecated EmptyTree.  (Martin Pool)

* ``Repository.fetch`` now accepts an optional ``fetch_spec``
  parameter.  A ``SearchResult`` or ``MiniSearchResult`` may be passed
  to ``fetch_spec`` instead of a ``last_revision`` to specify exactly
  which revisions to fetch. (Andrew Bennetts)

* ``RepositoryAcquisitionPolicy.acquire_repository`` now returns a
  tuple of ``(repository, is_new_flag)``, rather than just the
  repository.  (Andrew Bennetts)

* Revision.get_apparent_author() is now deprecated, replaced by
  Revision.get_apparent_authors(), which returns a list. The former
  now returns the first item that would be returned from the second.

* The ``BranchBuilder`` test helper now accepts a ``timestamp``
  parameter to ``build_commit`` and ``build_snapshot``.  (Martin Pool)

* The ``_fetch_*`` attributes on ``Repository`` are now on
  ``RepositoryFormat``, more accurately reflecting their intent (they
  describe a disk format capability, not state of a particular
  repository of that format). (Robert Collins)

Internals
*********

* Branching from a non-stacked branch on a smart protocol is now
  free of virtual file system methods.
  (Robert Collins, Andrew Bennetts)

* Branch and Repository creation on a bzr+ssh://server are now done
  via RPC calls rather than VFS calls, reducing round trips for
  pushing new branches substantially. (Robert Collins)

* ``Branch.clone`` now takes the ``repository_policy`` formerly used
  inside ``BzrDir.clone_on_transport``, allowing stacking to be
  configured before the branch tags and revision tip are set. This
  fixes a race condition cloning stacked branches that would cause
  plugins to have hooks called on non-stacked instances.
  (Robert Collins, #334187)

* ``BzrDir.cloning_metadir`` now has a RPC call. (Robert Collins)

* ``BzrDirFormat.__str__`` now uses the human readable description
  rather than the sometimes-absent disk label. (Robert Collins)

* ``bzrlib.fetch`` is now composed of a sender and a sink component
  allowing for decoupling over a network connection. Fetching from
  or into a RemoteRepository with a 1.13 server will use this to
  stream the operation.
  (Andrew Bennetts, Robert Collins)

* ``bzrlib.tests.run_suite`` accepts a runner_class parameter
  supporting the use of different runners. (Robert Collins)

* Change how file_ids and revision_ids are interned as part of
  inventory deserialization. Now we use the real ``intern()``, rather
  than our own workaround that would also cache a Unicode copy of the
  string, and never emptied the cache. This should slightly reduce
  memory consumption. (John Arbash Meinel)

* New branch method ``create_clone_on_transport`` that returns a
  branch object. (Robert Collins)

* New hook Commands['extend_command'] to allow plugins to access a
  command object before the command is run (or help generated from
  it), without overriding the command. (Robert Collins)

* New version of the ``BzrDir.find_repository`` verb supporting
  ``_network_name`` to support removing more _ensure_real calls.
  (Robert Collins)

* ``RemoteBranchFormat`` no longer claims to have a disk format string.
  (Robert Collins)

* ``Repository`` objects now have ``suspend_write_group`` and
  ``resume_write_group`` methods.  These are currently only useful
  with pack repositories. (Andrew Bennetts, Robert Collins)

* ``BzrDirFormat``, ``BranchFormat`` and ``RepositoryFormat`` objects
  now have a ``network_name`` for passing the format across RPC calls.
  (Robert Collins, Andrew Bennetts)

* ``RepositoryFormat`` objects now all have a new attribute
  ``_serializer`` used by fetch when reserialising is required.
  (Robert Collins, Andrew Bennetts)

* Some methods have been pulled up from ``BzrBranch`` to ``Branch``
  to aid branch types that are not bzr branch objects (like
  RemoteBranch). (Robert Collins, Andrew Bennetts)

* Test adaptation has been made consistent throughout the built in
  tests. ``TestScenarioApplier``, ``multiply_tests_from_modules``,
  ``adapt_tests``, ``adapt_modules`` have all been deleted. Please
  use ``multiply_tests``, or for lower level needs ``apply_scenarios``
  and ``apply_scenario``. (Robert Collins)

* ``TestSkipped`` is now detected by TestCase and passed to the
  ``TestResult`` by calling ``addSkip``. For older TestResult objects,
  where ``addSkip`` is not available, ``addError`` is still called.
  This permits test filtering in subunit to strip out skipped tests
  resulting in a faster fix-shrink-list-run cycle. This is compatible
  with the testtools protocol for skips. (Robert Collins)

* The ``_index`` of ``KnitVersionedFiles`` now supports the ability
  to scan an underlying index that is going to be incorporated into
  the ``KnitVersionedFiles`` object, to determine if it has missing
  delta references. The method is ``scan_unvalidated_index``.
  (Andrew Bennetts, Robert Collins)

* There is a RemoteSink object which handles pushing to smart servers.
  (Andrew Bennetts, Robert Collins)

* ``TransportTraceDecorator`` now logs ``put_bytes_non_atomic`` and
  ``rmdir`` calls. (Robert Collins)

* ``VersionedFiles`` record adapters have had their signature change
  from ``(record, record.get_bytes_as(record.storage_kind))`` to
  ``(record)`` reducing excess duplication and allowing adapters
  to access private data in record to obtain content more
  efficiently. (Robert Collins)

* We no longer probe to see if we should create a working tree during
  clone if we cannot get a local_abspath for the new bzrdir.
  (Robert Collins)


bzr 1.12
########

:Codename: 1234567890
:1.12: 2009-02-13
:1.12rc1: 2009-02-10

This release of Bazaar contains many improvements to the speed,
documentation and functionality of ``bzr log`` and the display of logged
revisions by ``bzr status``.  bzr now also gives a better indication of
progress, both in the way operations are drawn onto a text terminal, and
by showing the rate of network IO.

Changes from RC1 to Final
*************************

* ``bzr init --development-wt5[-rich-root]`` would fail because of
  circular import errors. (John Arbash Meinel, #328135)

* Expanded the help for log and added a new help topic called
  ``log-formats``.  (Ian Clatworthy)

Compatibility Breaks
********************

* By default, ``bzr status`` after a merge now shows just the pending
  merge tip revisions. This improves the signal-to-noise ratio after
  merging from trunk and completes much faster. To see all merged
  revisions, use the new ``-v`` flag.  (Ian Clatworthy)

* ``bzr log --line`` now shows any tags after the date and before
  the commit message. If you have scripts which parse the output
  from this command, you may need to adjust them accordingly.
  (Ian Clatworthy)

* ``bzr log --short`` now shows any additional revision properties
  after the date and before the commit message.  Scripts that parse 
  output of the log command in this situation may need to adjust.
  (Neil Martinsen-Burrell)

* The experimental formats ``1.12-preview`` and ``1.12-preview-rich-root``
  have been renamed ``development-wt5`` and ``development-wt5-rich-root``
  respectively, given they are not ready for release in 1.12.
  (Ian Clatworthy)

* ``read_bundle_from_url`` has been deprecated. (Vincent Ladeuil)

New Features
************

* Add support for filtering ``bzr missing`` on revisions.  Remote revisions
  can be filtered using ``bzr missing -r -20..-10`` and local revisions can
  be filtered using ``bzr missing --my-revision -20..-10``.
  (Marius Kruger)

* ``bzr log -p`` displays the patch diff for each revision.
  When logging a file, the diff only includes changes to that file.
  (Ian Clatworthy, #202331, #227335)

* ``bzr log`` supports a new option called ``-n N`` or ``--level N``.
  A value of 0 (zero) means "show all nested merge revisions" while
  a value of 1 (one) means "show just the top level". Values above
  1 can be used to see a limited amount of nesting. That can be
  useful for seeing the level or two below PQM submits for example.
  To force the ``--short`` and ``--line`` formats to display all nested
  merge revisions just like ``--long`` does by default, use a command
  like ``bzr log --short -n0``. To display just the mainline using
  ``--long`` format, ``bzr log --long -n1``.
  (Ian Clatworthy)

Improvements
************

* ``bzr add`` more clearly communicates success vs failure.
  (Daniel Watkins)

* ``bzr init`` will now print a little less verbose output.
  (Marius Kruger)

* ``bzr log`` is now much faster in many use cases, particularly
  at incrementally displaying results and filtering by a
  revision range. (Ian Clatworthy)

* ``bzr log --short`` and ``bzr log --line`` now show tags, if any,
  for each revision. The tags are shown comma-separated inside
  ``{}``. For short format, the tags appear at the end of line
  before the optional ``[merge]`` indicator. For line format,
  the tags appear after the date. (Ian Clatworthy)

* Progress bars now show the rate of activity for some sftp 
  operations, and they are drawn different.  (Martin Pool, #172741)

* Progress bars now show the rate of activity for urllib and pycurl based
  http client implementations. The operations are tracked at the socket
  level for better precision.
  (Vincent Ladeuil)

* Rule-based preferences can now accept multiple patterns for a set of
  rules.  (Marius Kruger)

* The ``ancestor:`` revision spec will now default to referring to the
  parent of the branch if no other location is given.
  (Daniel Watkins, #198417)

* The debugger started as a result of setting ``$BZR_PDB`` works
  around a bug in ``pdb``, http://bugs.python.org/issue4150.  The bug
  can cause truncated tracebacks in Python versions before 2.6.
  (Andrew Bennetts)

* VirtualVersionedFiles now implements
  ``iter_lines_added_or_present_in_keys``. This allows the creation of 
  new branches based on stacked bzr-svn branches. (#311997)

Bug Fixes
*********

* ``bzr annotate --show-ids`` doesn't give a backtrace on empty files
  anymore.
  (Anne Mohsen, Vincent Ladeuil, #314525)

* ``bzr log FILE`` now correctly shows mainline revisions merging
  a change to FILE when the ``--short`` and ``--line`` log formats
  are used. (Ian Clatworthy, #317417)

* ``bzr log -rX..Y FILE`` now shows the history of FILE provided
  it existed in Y or X, even if the file has since been deleted or
  renamed. If no range is given, the current/basis tree and
  initial tree are searched in that order. More generally, log
  now interprets filenames in their historical context.
  (Ian Clatworthy, #175520)

* ``bzr status`` now reports nonexistent files and continues, then
  errors (with code 3) at the end.  (Karl Fogel, #306394)

* Don't require the present compression base in knits to be the same
  when adding records in knits. (Jelmer Vernooij, #307394)

* Fix a problem with CIFS client/server lag on Windows colliding with
  an invariant-per-process algorithm for generating AtomicFile names
  (Adrian Wilkins, #304023)

* Many socket operations now handle EINTR by retrying the operation.
  Previously EINTR was treated as an unrecoverable failure.  There is
  a new ``until_no_eintr`` helper function in ``bzrlib.osutils``.
  (Andrew Bennetts)

* Support symlinks with non-ascii characters in the symlink filename.
  (Jelmer Vernooij, #319323)

* There was a bug in how we handled resolving when a file is deleted
  in one branch, and modified in the other. If there was a criss-cross
  merge, we would cause the deletion to conflict a second time.
  (Vincent Ladeuil, John Arbash Meinel)

* There was another bug in how we chose the correct intermediate LCA in
  criss-cross merges leading to several kind of changes be incorrectly
  handled.
  (John Arbash Meinel, Vincent Ladeuil)

* Unshelve now handles deleted paths without crashing. (Robert Collins)

Documentation
*************

* Improved plugin developer documentation.  (Martin Pool)

API Changes
***********

* ``ProgressBarStack`` is deprecated; instead use
  ``ui_factory.nested_progress_bar`` to create new progress bars.
  (Martin Pool)

* ForeignVcsMapping() now requires a ForeignVcs object as first
  argument. (Jelmer Vernooij)

* ForeignVcsMapping.show_foreign_revid() has been moved to
  ForeignVcs. (Jelmer Vernooij)

* ``read_bundle_from_url`` is deprecated in favor of
  ``read_mergeable_from_url``.  (Vincent Ladeuil)

* Revision specifiers are now registered in
  ``bzrlib.revisionspec.revspec_registry``, and the old list of 
  revisionspec classes (``bzrlib.revisionspec.SPEC_TYPES``) has been
  deprecated. (Jelmer Vernooij, #321183)

* The progress and UI classes have changed; the main APIs remain the
  same but code that provides a new UI or progress bar class may
  need to be updated.  (Martin Pool)

Internals
*********

* Default User Interface (UI) is CLIUIFactory when bzr runs in a dumb
  terminal. It is sometimes desirable do override this default by forcing
  bzr to use TextUIFactory. This can be achieved by setting the
  BZR_USE_TEXT_UI environment variable (emacs shells, as opposed to
  compile buffers, are such an example).
  (Vincent Ladeuil)

* New API ``Branch.iter_merge_sorted_revisions()`` that iterates over
  ``(revision_id, depth, revno, end_of_merge)`` tuples.
  (Ian Clatworthy)

* New ``Branch.dotted_revno_to_revision_id()`` and
  ``Branch.revision_id_to_dotted_revno()`` APIs that pick the most
  efficient way of doing the mapping.
  (Ian Clatworthy)

* Refactor cmd_serve so that it's a little easier to build commands that
  extend it, and perhaps even a bit easier to read.  (Jonathan Lange)

* ``TreeDelta.show()`` now accepts a ``filter`` parameter allowing log
  formatters to retrict the output.
  (Vincent Ladeuil)


bzr 1.11
########

:Codename: "Eyes up!"
:Released: 2009-01-19

This first monthly release of Bazaar for 2009 improves Bazaar's operation
in Windows, Mac OS X, and other situations where file names are matched
without regard to capitalization: Bazaar tries to match the case of an
existing file.  This release of Bazaar also improves the efficiency of
Tortoise Windows Shell integration and lets it work on 64-bit platforms.

The UI through which Bazaar supports historic formats has been improved,
so 'bzr help formats' now gives a simpler and shorter list, with clear
advice.

This release also fixes a number of bugs, particularly a glitch that can
occur when there are concurrent writes to a pack repository.

Bug Fixes
*********

* Fix failing test when CompiledChunksToLines is not available.
  (Vincent Ladeuil)

* Stacked branches don't repeatedly open their transport connection.
  (John Arbash Meinel)



bzr 1.11rc1
###########

:Codename: "Eyes up!"
:Released: 2009-01-09

Changes
*******

* Formats using Knit-based repository formats are now explicitly
  marked as deprecated. (Ian Clatworthy)

New Features
************

* Add support for `bzr tags -r 1..2`, that is we now support showing
  tags applicable for a specified revision range. (Marius Kruger)

* ``authentication.conf`` now accepts pluggable read-only credential
  stores. Such a plugin (``netrc_credential_store``) is now included,
  handles the ``$HOME/.netrc`` file and can server as an example to
  implement other plugins.
  (Vincent Ladeuil)

* ``shelve --list`` can now be used to list shelved changes.
  (Aaron Bentley)

Improvements
************

* Add trailing slash to directories in all output of ``bzr ls``, except
  ``bzr ls --null``. (Gordon P. Hemsley, #306424)

* ``bzr revision-info`` now supports a -d option to specify an
  alternative branch. (Michael Hudson)

* Add connection to a C++ implementation of the Windows Shell Extension
  which is able to fully replace the current Python implemented one.
  Advantages include 64bit support and reduction in overhead for
  processes which drag in shell extensions.
  (Mark Hammond)

* Support the Claws mail client directly, rather than via
  xdg-email. This prevents the display of an unnecessary modal
  dialog in Claws, informing the user that a file has been
  attached to the message, and works around bug #291847 in
  xdg-utils which corrupts the destination address.

* When working on a case-insensitive case-preserving file-system, as
  commonly found with Windows, bzr will often ignore the case of the
  arguments specified by the user in preference to the case of an existing
  item on the file-system or in the inventory to help prevent
  counter-intuitive behaviour on Windows. (Mark Hammond)

Bug Fixes
*********
  
* Allow BzrDir implementation to implement backing up of 
  control directory. (#139691)

* ``bzr push`` creating a new stacked branch will now only open a
  single connection to the target machine. (John Arbash Meinel)

* Don't call iteritems on transport_list_registry, because it may
  change during iteration.  (Martin Pool, #277048)

* Don't make a broken branch when pushing an unstackable-format branch
  that's in a stackable shared repository to a location with default
  stack-on location.  (Andrew Bennetts, #291046)

* Don't require embedding user in HTTP(S) URLs do use authentication.conf.
  (Ben Jansen, Vincent Ladeuil, #300347)

* Fix a problem with CIFS client/server lag on windows colliding with
  an invariant-per-process algorithm for generating AtomicFile names
  (Adrian Wilkins, #304023)

* Fix bogus setUp signature in UnavailableFTPServer.
  (Gary van der Merwe, #313498)

* Fix compilation error in ``_dirstate_helpers_c`` on SunOS/Solaris.
  (Jari Aalto)

* Fix SystemError in ``_patiencediff_c`` module by calling
  PyErr_NoMemory() before returning NULL in PatienceSequenceMatcher_new.
  (Andrew Bennetts, #303206)

* Give proper error message for diff with non-existent dotted revno.
  (Marius Kruger, #301969)

* Handle EACCES (permission denied) errors when launching a message
  editor, and emit warnings when a configured editor cannot be
  started. (Andrew Bennetts)

* ``$HOME/.netrc`` file is now recognized as a read-only credential store
  if configured in ``authentication.conf`` with 'password_encoding=netrc'
  in the appropriate sections.
  (Vincent Ladeuil, #103029)

* Opening a stacked branch now properly shares the connection, rather
  than opening a new connection for the stacked-on branch.
  (John Arbash meinel)

* Preserve transport decorators while following redirections.
  (Vincent Ladeuil, #245964, #270863)

* Provides a finer and more robust filter for accepted redirections.
  (Vincent Ladeuil, #303959, #265070)

* ``shelve`` paths are now interpreted relative to the current working
  tree.  (Aaron Bentley)

* ``Transport.readv()`` defaults to not reading more than 100MB in a
  single array. Further ``RemoteTransport.readv`` sets this to 5MB to
  work better with how it splits its requests.
  (John Arbash Meinel, #303538)

* Pack repositories are now able to reload the pack listing and retry
  the current operation if another action causes the data to be
  repacked.  (John Arbash Meinel, #153786)

* ``pull -v`` now respects the log_format configuration variable.
  (Aaron Bentley)

* ``push -v`` now works on non-initial pushes.  (Aaron Bentley)

* Use the short status format when the short format is used for log.
  (Vincent Ladeuil, #87179)

* Allow files to be renamed or moved via remove + add-by-id. (Charles
  Duffy, #314251)

Documentation
*************

* Improved the formats help topic to explain why multiple formats
  exist and to provide guidelines in selecting one. Introduced
  two new supporting help topics: current-formats and other-formats.
  (Ian Clatworthy)

API Changes
***********

* ``LRUCache(after_cleanup_size)`` was renamed to
  ``after_cleanup_count`` and the old name deprecated. The new name is
  used for clarity, and to avoid confusion with
  ``LRUSizeCache(after_cleanup_size)``. (John Arbash Meinel)

* New ``ForeignRepository`` base class, to help with foreign branch 
  support (e.g. svn).  (Jelmer Vernooij)

* ``node_distances`` and ``select_farthest`` can no longer be imported
  from ``bzrlib.graph``.  They can still be imported from
  ``bzrlib.deprecated_graph``, which has been the preferred way to
  import them since before 1.0.  (Andrew Bennetts)
  
* The logic in commit now delegates inventory basis calculations to
  the ``CommitBuilder`` object; this requires that the commit builder
  in use has been updated to support the new ``recording_deletes`` and
  ``record_delete`` methods. (Robert Collins)

Testing
*******

* An HTTPS server is now available (it requires python-2.6). Future bzr
  versions will allow the use of the python-2.6 ssl module that can be
  installed for 2.5 and 2.4.

* ``bzr selftest`` now fails if new trailing white space is added to
  the bazaar sources. It only checks changes not committed yet. This
  means that PQM will now reject changes that introduce new trailing
  whitespace. (Marius Kruger)

* Introduced new experimental formats called ``1.12-preview`` and
  ``1.12-preview-rich-root`` to enable testing of related pending
  features, namely content filtering and filtered views.
  (Ian Clatworthy)

Internals
*********

* Added an ``InventoryEntry`` cache when deserializing inventories.
  Can cut the time to iterate over multiple RevisionsTrees in half.
  (John Arbash Meinel)

* Added ``bzrlib.fifo_cache.FIFOCache`` which is designed to have
  minimal overhead versus using a plain dict for cache hits, at the
  cost of not preserving the 'active' set as well as an ``LRUCache``.
  (John Arbash Meinel)

* ``bzrlib.patience_diff.unified_diff`` now properly uses a tab
  character to separate the filename from the date stamp, and doesn't
  add trailing whitespace when a date stamp is not supplied.
  (Adeodato Simó, John Arbash Meinel)

* ``DirStateWorkingTree`` and ``DirStateWorkingTreeFormat`` added
  as base classes of ``WorkingTree4`` and ``WorkingTreeFormat4``
  respectively. (Ian Clatworthy)

* ``KnitVersionedFiles._check_should_delta()`` now uses the
  ``get_build_details`` api to avoid multiple hits to the index, and
  to properly follow the ``compression_parent`` rather than assuming
  it is the left-hand parent. (John Arbash Meinel)

* ``KnitVersionedFiles.get_record_stream()`` will now chose a
  more optimal ordering when the keys are requested 'unordered'.
  Previously the order was fully random, now the records should be
  returned from each pack in turn, in forward I/O order.
  (John Arbash Meinel)
    
* ``mutter()`` will now flush the ``~/.bzr.log`` if it has been more
  than 2s since the last time it flushed. (John Arbash Meinel)

* New method ``bzrlib.repository.Repository.add_inventory_by_delta``
  allows adding an inventory via an inventory delta, which can be
  more efficient for some repository types. (Robert Collins)

* Repository ``CommitBuilder`` objects can now accumulate an inventory
  delta. To enable this functionality call ``builder.recording_deletes``
  and additionally call ``builder.record_delete`` when a delete
  against the basis occurs. (Robert Collins)

* The default http handler has been changed from pycurl to urllib.
  The default is still pycurl for https connections. (The only
  advantage of pycurl is that it checks ssl certificates.)
  (John Arbash Meinel)

* ``VersionedFiles.get_record_stream()`` can now return objects with a
  storage_kind of ``chunked``. This is a collection (list/tuple) of
  strings. You can use ``osutils.chunks_to_lines()`` to turn them into
  guaranteed 'lines' or you can use ``''.join(chunks)`` to turn it
  into a fulltext. This allows for some very good memory savings when
  asking for many texts that share ancestry, as the individual chunks
  can be shared between versions of the file. (John Arbash Meinel)

* ``pull -v`` and ``push -v`` use new function
  ``bzrlib.log.show_branch_change`` (Aaron Bentley)



bzr 1.10
########

:Released: 2008-12-05

Bazaar 1.10 has several performance improvements for copying revisions
(especially for small updates to large projects).  There has also been a
significant amount of effort in polishing stacked branches.  The commands
``shelve`` and ``unshelve`` have become core commands, with an improved
implementation.

The only changes versus bzr-1.10rc1 are bugfixes for stacked branches.

bug Fixes
*********

* Don't set a pack write cache size from RepoFetcher, because the
  cache is not coherent with reads and causes ShortReadvErrors.
  This reverses the change that fixed #294479.
  (Martin Pool, #303856)

* Properly handle when a revision can be inserted as a delta versus
  when it needs to be expanded to a fulltext for stacked branches.
  There was a bug involving merge revisions. As a method to help
  prevent future difficulties, also make stacked fetches sort
  topologically. (John Arbash Meinel, #304841)


bzr 1.10rc1
###########

:Released: 2008-11-28

This release of Bazaar focuses on performance improvements when pushing
and pulling revisions, both locally and to remote networks.  The popular
``shelve`` and ``unshelve`` commands, used to interactively revert and
restore work in progress, have been merged from bzrtools into the bzr
core.  There are also bug fixes for portability, and for stacked branches.

New Features
************

* New ``commit_message_template`` hook that is called by the commit
  code to generate a template commit message. (Jelmer Vernooij)

* New `shelve` and `unshelve` commands allow undoing and redoing changes.
  (Aaron Bentley)

Improvements
************

* ``(Remote)Branch.copy_content_into`` no longer generates the full revision
  history just to set the last revision info.
  (Andrew Bennetts, John Arbash Meinel)

* Fetches between formats with different serializers (such as
  pack-0.92-subtree and 1.9-rich-root) are faster now.  This is due to
  operating on batches of 100 revisions at time rather than
  one-by-one.  (Andrew Bennetts, John Arbash Meinel)

* Search index files corresponding to pack files we've already used
  before searching others, because they are more likely to have the
  keys we're looking for.  This reduces the number of iix and tix
  files accessed when pushing 1 new revision, for instance.
  (John Arbash Meinel)

* Signatures to transfer are calculated more efficiently in
  ``item_keys_introduced_by``.  (Andrew Bennetts, John Arbash Meinel)

* The generic fetch code can once again copy revisions and signatures
  without extracting them completely to fulltexts and then serializing
  them back down into byte strings. This is a significant performance
  improvement when fetching from a stacked branch.
  (John Arbash Meinel, #300289)

* When making a large readv() request over ``bzr+ssh``, break up the
  request into more manageable chunks. Because the RPC is not yet able
  to stream, this helps keep us from buffering too much information at
  once. (John Arbash Meinel)

Bug Fixes
*********

* Better message when the user needs to set their Launchpad ID.
  (Martin Pool, #289148)

* ``bzr commit --local`` doesn't access the master branch anymore.
  This fixes a regression introduced in 1.9.  (Marius Kruger, #299313)

* Don't call the system ``chdir()`` with an empty path. Sun OS seems
  to give an error in that case.  Also, don't count on ``getcwd()``
  being able to allocate a new buffer, which is a gnu extension.
  (John Arbash Meinel, Martin Pool, Harry Hirsch, #297831)

* Don't crash when requesting log --forward <file> for a revision range
  starting with a dotted revno.
  (Vincent Ladeuil, #300055)

* Don't create text deltas spanning stacked repositories; this could
  cause "Revision X not present in Y" when later accessing them.
  (Martin Pool, #288751)

* Pack repositories are now able to reload the pack listing and retry
  the current operation if another action causes the data to be
  repacked.  (John Arbash Meinel, #153786)

* PermissionDenied errors from smart servers no longer cause
  "PermissionDenied: "None"" on the client.
  (Andrew Bennetts, #299254)

* Pushing to a stacked pack repository now batches writes, the same
  way writes are batched to ordinary pack repository.  This makes
  pushing to a stacked branch over the network much faster.
  (Andrew Bennetts, #294479)

* TooManyConcurrentRequests no longer occur when a fetch fails and
  tries to abort a write group.  This allows the root cause (e.g. a
  network interruption) to be reported.  (Andrew Bennetts, #297014)

* RemoteRepository.get_parent_map now uses fallback repositories.
  (Aaron Bentley, #297991?, #293679?)

API Changes
***********

* ``CommitBuilder`` now validates the strings it will be committing,
  to ensure that they do not have characters that will not be properly
  round-tripped. For now, it just checks for characters that are
  invalid in the XML form. (John Arbash Meinel, #295161)

* Constructor parameters for NewPack (internal to pack repositories)
  have changed incompatibly.

* ``Repository.abort_write_group`` now accepts an optional
  ``suppress_errors`` flag.  Repository implementations that override
  ``abort_write_group`` will need to be updated to accept the new
  argument.  Subclasses that only override ``_abort_write_group``
  don't need to change.

* Transport implementations must provide copy_tree_to_transport.  A default
  implementation is provided for Transport subclasses.

Testing
*******

* ``bzr selftest`` now fails if no doctests are found in a module
  that's expected to have them.  (Martin Pool)

* Doctests now only report the first failure.  (Martin Pool)


bzr 1.9
#######

:Released: 2008-11-07

This release of Bazaar adds a new repository format, ``1.9``, with smaller
and more efficient index files.  This format can be specified when
creating a new repository, or used to losslessly upgrade an existing
repository.  bzr 1.9 also speeds most operations over the smart server
protocol, makes annotate faster, and uses less memory when making
checkouts or pulling large amounts of data.

Bug Fixes
*********

* Fix "invalid property value 'branch-nick' for None" regression with
  branches bound to svn branches.  (Martin Pool, #293440)

* Fix SSL/https on Python2.6.  (Vincent Ladeuil, #293054)

* ``SFTPTransport.readv()`` had a bug when requests were out-of-order.
  This only triggers some-of-the-time on Knit format repositories.
  (John Arbash Meinel, #293746)


bzr 1.9rc1
##########

:Released: 2008-10-31

New Features
************

* New Branch hook ``transform_fallback_location`` allows a function to
  be called when looking up the stacked source. (Michael Hudson)

* New repository formats ``1.9`` and ``1.9-rich-root``. These have all
  the functionality of ``1.6``, but use the new btree indexes.
  These indexes are both smaller and faster for access to historical
  information.  (John Arbash Meinel)

Improvements
************

* ``BTreeIndex`` code now is able to prefetch extra pages to help tune
  the tradeoff between bandwidth and latency. Should be tuned
  appropriately to not impact commands which need minimal information,
  but provide a significant boost to ones that need more context. Only
  has a direct impact on the ``--development2`` format which uses
  btree's for the indexes. (John Arbash Meinel)

* ``bzr dump-btree`` is a hidden command introduced to allow dumping
  the contents of a compressed btree file.  (John Arbash Meinel)

* ``bzr pack`` now tells the index builders to optimize for size. For
  btree index repositories, this can save 25% of the index size
  (mostly in the text indexes). (John Arbash Meinel)

* ``bzr push`` to an existing branch or repository on a smart server
  is faster, due to Bazaar making more use of the ``get_parent_map``
  RPC when querying the remote branch's revision graph.
  (Andrew Bennetts)

* default username for bzr+ssh and sftp can be configured in
  authentication.conf. (Aaron Bentley)

* launchpad-login now provides a default username for bzr+ssh and sftp
  URLs, allowing username-free URLs to work for everyone. (Aaron Bentley)

* ``lp:`` lookups no longer include usernames, making them shareable and
  shorter. (Aaron Bentley)

* New ``PackRepository.autopack`` smart server RPC, which does
  autopacking entirely on the server.  This is much faster than
  autopacking via plain file methods, which downloads a large amount
  of pack data and then re-uploads the same pack data into a single
  file.  This fixes a major (although infrequent) cause of lengthy
  delays when using a smart server.  For example, pushing the 10th
  revision to a repository with 9 packs now takes 44 RPCs rather than
  179, and much less bandwidth too.  This requires Bazaar 1.9 on both
  the client and the server, otherwise the client will fallback to the
  slower method.  (Andrew Bennetts)

Bug Fixes
*********

* A failure to load a plugin due to an IncompatibleAPI exception is
  now correctly reported. (Robert Collins, #279451)

* API versioning support now has a multiple-version checking api
  ``require_any_api``. (Robert Collins, #279447)

* ``bzr branch --stacked`` from a smart server to a standalone branch
  works again.  This fixes a regression in 1.7 and 1.8.
  (Andrew Bennetts, #270397)

* ``bzr co`` uses less memory. It used to unpack the entire WT into
  memory before writing it to disk. This was a little bit faster, but
  consumed lots of memory. (John Arbash Meinel, #269456)

* ``bzr missing --quiet`` no longer prints messages about whether
  there are missing revisions.  The exit code indicates whether there
  were or not.  (Martin Pool, #284748)

* Fixes to the ``annotate`` code. The fast-path which re-used the
  stored deltas was accidentally disabled all the time, instead of
  only when a branch was stacked. Second, the code would accidentally
  re-use a delta even if it wasn't against the left-parent, this
  could only happen if ``bzr reconcile`` decided that the parent
  ordering was incorrect in the file graph.  (John Arbash Meinel)

* "Permission denied" errors that occur when pushing a new branch to a
  smart server no longer cause tracebacks.  (Andrew Bennetts, #278673)

* Some compatibility fixes for building the extensions with MSVC and
  for python2.4. (John Arbash Meinel, #277484)

* The index logic is now able to reload the list of pack files if and
  index ends up disappearing. We still don't reload if the pack data
  itself goes missing after checking the index. This bug appears as a
  transient failure (file not found) when another process is writing
  to the repository.  (John Arbash Meinel, #153786)

* ``bzr switch`` and ``bzr bind`` will now update the branch nickname if
  it was previously set. All checkouts will now refer to the bound branch
  for a nickname if one was not explicitly set.
  (Marius Kruger, #230903)

Documentation
*************

* Improved hook documentation. (Michael Ernst)

API Changes
***********

* commands.plugins_cmds is now a CommandRegistry, not a dict.

Internals
*********

* New AuthenticationConfig.set_credentials method allows easy programmatic
  configuration of authetication credentials.


bzr 1.8
#######

:Released: 2008-10-16

Bazaar 1.8 includes several fixes that improve working tree performance,
display of revision logs, and merges.  The bzr testsuite now passes on OS
X and Python 2.6, and almost completely passes on Windows.  The
smartserver code has gained several bug fixes and performance
improvements, and can now run server-side hooks within an http server.

Bug Fixes
*********

* Fix "Must end write group" error when another error occurs during
  ``bzr push``.  (Andrew Bennetts, #230902)

Portability
***********

* Some Pyrex versions require the WIN32 macro defined to compile on
  that platform.  (Alexander Belchenko, Martin Pool, #277481)


bzr 1.8rc1
##########

:Released: 2008-10-07

Changes
*******

* ``bzr log file`` has been changed. It now uses a different method
  for determining which revisions to show as merging the changes to
  the file. It now only shows revisions which merged the change
  towards your mainline. This simplifies the output, makes it faster,
  and reduces memory consumption.  (John Arbash Meinel)

* ``bzr merge`` now defaults to having ``--reprocess`` set, whenever
  ``--show-base`` is not supplied.  (John Arbash Meinel)

* ``bzr+http//`` will now optionally load plugins and write logs on the
  server. (Marius Kruger)

* ``bzrlib._dirstate_helpers_c.pyx`` does not compile correctly with
  Pyrex 0.9.4.1 (it generates C code which causes segfaults). We
  explicitly blacklist that version of the compiler for that
  extension. Packaged versions will include .c files created with
  pyrex >= 0.9.6 so it doesn't effect releases, only users running
  from the source tree. (John Arbash Meinel, #276868)

Features
********

* bzr is now compatible with python-2.6. python-2.6 is not yet officially
  supported (nor released, tests were conducted with the dev version of
  python-2.6rc2), but all known problems have been fixed.  Feedback
  welcome.
  (Vincent Ladeuil, #269535)

Improvements
************

* ``bzr annotate`` will now include uncommitted changes from the local
  working tree by default. Such uncommitted changes are given the
  revision number they would get if a commit was done, followed with a
  ? to indicate that its not actually known. (Robert Collins, #3439)

* ``bzr branch`` now accepts a ``--standalone`` option, which creates a
  standalone branch regardless of the presence of shared repositories.
  (Daniel Watkins)

* ``bzr push`` is faster in the case there are no new revisions to
  push.  It is also faster if there are no tags in the local branch.
  (Andrew Bennetts)

* File changes during a commit will update the tree stat cache.
  (Robert Collins)

* Location aliases can now accept a trailing path.  (Micheal Hudson)

* New hooks ``Lock.hooks`` when LockDirs are acquired and released.
  (Robert Collins, MartinPool)

* Switching in heavyweight checkouts uses the master branch's context, not
  the checkout's context.  (Adrian Wilkins)

* ``status`` on large trees is now faster, due to optimisations in the
  walkdirs code. Of particular note, the walkdirs code now performs
  a temporary ``chdir()`` while reading a single directory; if your
  platform has non thread-local current working directories (and is
  not windows which has its own implementation), this may introduce a
  race condition during concurrent uses of bzrlib. The bzrlib CLI
  will not encounter this as it is single threaded for working tree
  operations. (Robert Collins)

* The C extensions now build on python 2.4 (Robert Collins, #271939)

* The ``-Dhpss`` debug flag now reports the number of smart server
  calls per medium to stderr.  This is in addition to the existing
  detailed logging to the .bzr.log trace file.  (Andrew Bennetts)

Bug Fixes
*********

* Avoid random failures arising from misinterpreted ``errno`` values
  in ``_readdir_pyx.read_dir``.
  (Martin Pool, #279381)

* Branching from a shared repository on a smart server into a new
  repository now preserves the repository format.
  (Andrew Bennetts, #269214)

* ``bzr log`` now accepts a ``--change`` option.
  (Vincent Ladeuil, #248427)

* ``bzr missing`` now accepts an ``--include-merges`` option.
  (Vincent Ladeuil, #233817)

* Don't try to filter (internally) '.bzr' from the files to be deleted if
  it's not there.
  (Vincent Ladeuil, #272648)

* Fix '_in_buffer' AttributeError when using the -Dhpss debug flag.
  (Andrew Bennetts)

* Fix TooManyConcurrentRequests errors caused by a connection failure
  when doing ``bzr pull`` or ``bzr merge`` from a ``bzr+ssh`` URL.
  (Andrew Bennetts, #246233)

* Fixed ``bzr st -r branch:PATH_TO_BRANCH`` where the other branch
  is in a different repository than the current one.
  (Lukáš Lalinský, #144421)

* Make the first line of the manpage preamble a comment again.
  (David Futcher, #242106)

* Remove use of optional parameter in GSSAPI FTP support, since
  it breaks newer versions of Python-Kerberos. (Jelmer Vernooij)

* The autopacking logic will now always create a single new pack from
  all of the content which it deems is worth moving. This avoids the
  'repack a single pack' bug and should result in better packing
  overall.  (John Arbash Meinel, #242510, #172644)

* Trivial documentation fix.
  (John Arbash Meinel, #270471)

* ``bzr switch`` and ``bzr bind`` will now update the branch nickname if
  it was previously set. All checkouts will now refer to the bound branch
  for a nickname if one was not explicitly set.
  (Marius Kruger, #230903)

Documentation
*************

* Explain revision/range identifiers. (Daniel Clemente)

API Changes
***********

* ``CommitBuilder.record_entry_contents`` returns one more element in
  its result tuple - an optional file system hash for the hash cache
  to use. (Robert Collins)

* ``dirstate.DirState.update_entry`` will now only calculate the sha1
  of a file if it is likely to be needed in determining the output
  of iter_changes. (Robert Collins)

* The PackRepository, RepositoryPackCollection, NewPack classes have a
  slightly changed interface to support different index types; as a
  result other users of these classes need to supply the index types
  they want. (Robert Collins)

Testing
*******

* ``bzrlib.tests.repository_implementations`` has been renamed to
  ``bzrlib.tests.per_repository`` so that we have a common structure
  (and it is shorter). (John Arbash Meinel, #239343)

* ``LocalTransport.abspath()`` now returns a drive letter if the
  transport has one, fixing numerous tests on Windows.
  (Mark Hammond)

* PreviewTree is now tested via intertree_implementations.
  (Aaron Bentley)

* The full test suite is passing again on OSX.
  (Guillermo Gonzalez, Vincent Ladeuil)

* The full test suite passes when run with ``-Eallow_debug``.
  (Andrew Bennetts)

Internals
*********

* A new hook, ``Branch.open``, has been added, which is called when
  branch objects are opened. (Robert Collins)

* ``bzrlib.osutils._walkdirs_utf8`` has been refactored into common
  tree walking, and modular directory listing code to aid future
  performance optimisations and refactoring. (Robert Collins)

* ``bzrlib.trace.debug_memory`` can be used to get a quick memory dump
  in the middle of processing. It only reports memory if
  ``/proc/PID/status`` is available. (John Arbash Meinel)

* New method ``RevisionSpec.as_tree`` for representing the revision
  specifier as a revision tree object. (Lukáš Lalinský)

* New race-free method on MutableTree ``get_file_with_stat`` for use
  when generating stat cache results. (Robert Collins)

* New win32utils.get_local_appdata_location() provides access to a local
  directory for storing data.  (Mark Hammond)

* To be compatible with python-2.6 a few new rules should be
  observed. 'message' attribute can't be used anymore in exception
  classes, 'sha' and 'md5' modules have been deprecated (use
  osutils.[md5|sha]), object__init__ and object.__new__ don't accept
  parameters anymore.
  (Vincent Ladeuil)


bzr 1.7.1
#########

:Released:  2008-10-01

No changes from 1.7.1rc1.


bzr 1.7.1rc1
############

:Released: 2008-09-24

This release just includes an update to how the merge algorithm handles
file paths when we encounter complex history.

Features
********

* If we encounter a criss-cross in history, use information from
  direct Least Common Ancestors to resolve inventory shape (locations
  of files, adds, deletes, etc). This is similar in concept to using
  ``--lca`` for merging file texts, only applied to paths.
  (John Arbash Meinel)


bzr 1.7
#######

:Released: 2008-09-23

This release includes many bug fixes and a few performance and feature
improvements.  ``bzr rm`` will now scan for missing files and remove them,
like how ``bzr add`` scans for unknown files and adds them. A bit more
polish has been applied to the stacking code. The b-tree indexing code has
been brought in, with an eye on using it in a future repository format.
There are only minor installer changes since bzr-1.7rc2.

Features
********

* Some small updates to the win32 installer. Include localization
  files found in plugins, and include the builtin distutils as part of
  packaging qbzr. (Mark Hammond)


bzr 1.7rc2
##########

:Released: 2008-09-17

A few bug fixes from 1.7rc1. The biggest change is a new
``RemoteBranch.get_stacked_on_url`` rpc. This allows clients that are
trying to access a Stacked branch over the smart protocol, to properly
connect to the stacked-on location.

Bug Fixes
*********

* Branching from a shared repository on a smart server into a new
  repository now preserves the repository format.
  (Andrew Bennetts, #269214)

* Branching from a stacked branch via ``bzr+ssh`` can properly connect
  to the stacked-on branch.  (Martin Pool, #261315)

* ``bzr init`` no longer re-opens the BzrDir multiple times.
  (Vincent Ladeuil)

* Fix '_in_buffer' AttributeError when using the -Dhpss debug flag.
  (Andrew Bennetts)


bzr 1.7rc1
##########

:Released: 2008-09-09

This release candidate for bzr 1.7 has several bug fixes and a few
performance and feature improvements.  ``bzr rm`` will now scan for
missing files and remove them, like how ``bzr add`` scans for unknown
files and adds them. A bit more polish has been applied to the stacking
code. The b-tree indexing code has been brought in, with an eye on using
it in a future repository format.


Changes
*******

* ``bzr export`` can now export a subdirectory of a project.
  (Robert Collins)

* ``bzr remove-tree`` will now refuse to remove a tree with uncommitted
  changes, unless the ``--force`` option is specified.
  (Lukáš Lalinský, #74101)

* ``bzr rm`` will now scan for files that are missing and remove just
  them automatically, much as ``bzr add`` scans for new files that
  are not ignored and adds them automatically. (Robert Collins)

Features
********

* Support for GSSAPI authentication when using FTP as documented in
  RFC2228. (Jelmer Vernooij, #49623)

* Add support for IPv6 in the smart server. (Jelmer Vernooij, #165014)

Improvements
************

* A url like ``log+file:///tmp`` will log all access to that Transport
  to ``.bzr.log``, which may help in debugging or profiling.
  (Martin Pool)

* ``bzr branch`` and ``bzr push`` use the default stacking policy if the
  branch format supports it. (Aaron Bentley)

* ``bzr init`` and ``bzr init-repo`` will now print out the same as
  ``bzr info`` if it completed successfully.
  (Marius Kruger)

* ``bzr uncommit`` logs the old tip revision id, and displays how to
  restore the branch to that tip using ``bzr pull``.  This allows you
  to recover if you realize you uncommitted the wrong thing.
  (John Arbash Meinel)

* Fix problems in accessing stacked repositories over ``bzr://``.
  (Martin Pool, #261315)

* ``SFTPTransport.readv()`` was accidentally using ``list += string``,
  which 'works', but adds each character separately to the list,
  rather than using ``list.append(string)``. Fixing this makes the
  SFTP transport a little bit faster (~20%) and use a bit less memory.
  (John Arbash Meinel)

* When reading index files, if we happen to read the whole file in a
  single request treat it as a ``_buffer_all`` request. This happens
  most often on small indexes over remote transports, where we default
  to reading 64kB. It saves a round trip for each small index during
  fetch operations. Also, if we have read more than 50% of an index
  file, trigger a ``_buffer_all`` on the next request. This works
  around some inefficiencies because reads don't fall neatly on page
  boundaries, so we would ignore those bytes, but request them again
  later. This could trigger a total read size of more than the whole
  file. (John Arbash Meinel)

Bug Fixes
*********

* ``bzr rm`` is now aliased to ``bzr del`` for the convenience of svn
  users. (Robert Collins, #205416)

* Catch the infamous "select/poll returned error" which occurs when
  pycurl try to send a body request to an HTTP/1.0 server which has
  already refused to handle the request. (Vincent Ladeuil, #225020)

* Fix ``ObjectNotLocked`` errors when using various commands
  (including ``bzr cat`` and ``bzr annotate``) in combination with a
  smart server URL.  (Andrew Bennetts, #237067)

* ``FTPTransport.stat()`` would return ``0000`` as the permission bits
  for the containing ``.bzr/`` directory (it does not implement
  permissions). This would cause us to set all subdirectories to
  ``0700`` and files to ``0600`` rather than leaving them unmodified.
  Now we ignore ``0000`` as the permissions and assume they are
  invalid. (John Arbash Meinel, #259855)

* Merging from a previously joined branch will no longer cause
  a traceback. (Jelmer Vernooij, #203376)

* Pack operations on windows network shares will work even with large
  files. (Robert Collins, #255656)

* Running ``bzr st PATH_TO_TREE`` will no longer suppress merge
  status. Status is also about 7% faster on mozilla sized trees
  when the path to the root of the tree has been given. Users of
  the internal ``show_tree_status`` function should be aware that
  the show_pending flag is now authoritative for showing pending
  merges, as it was originally. (Robert Collins, #225204)

* Set valid default _param_name for Option so that ListOption can embed
  '-' in names. (Vincent Ladeuil, #263249)

* Show proper error rather than traceback when an unknown revision
  id is specified to ``bzr cat-revision``. (Jelmer Vernooij, #175569)

* Trailing text in the dirstate file could cause the C dirstate parser
  to try to allocate an invalid amount of memory. We now properly
  check and test for parsing a dirstate with invalid trailing data.
  (John Arbash Meinel, #186014)

* Unexpected error responses from a smart server no longer cause the
  client to traceback.  (Andrew Bennetts, #263527)

* Use a Windows api function to get a Unicode host name, rather than
  assuming the host name is ascii.
  (Mark Hammond, John Arbash Meinel, #256550)

* ``WorkingTree4`` trees will now correctly report missing-and-new
  paths in the output of ``iter_changes``. (Robert Collins)

Documentation
*************

* Updated developer documentation.  (Martin Pool)

API Changes
***********

* Exporters now take 4 parameters. (Robert Collins)

* ``Tree.iter_changes`` will now return False for the content change
  field when a file is missing in the basis tree and not present in
  the target tree. Previously it returned True unconditionally.
  (Robert Collins)

* The deprecated ``Branch.abspath`` and unimplemented
  ``Branch.rename_one`` and ``Branch.move`` were removed. (Jelmer Vernooij)

* BzrDir.clone_on_transport implementations must now accept a stacked_on
  parameter.  (Aaron Bentley)

* BzrDir.cloning_metadir implementations must now take a require_stacking
  parameter.  (Aaron Bentley)

Testing
*******

* ``addCleanup`` now takes ``*arguments`` and ``**keyword_arguments``
  which are then passed to the cleanup callable as it is run. In
  addition, addCleanup no longer requires that the callables passed to
  it be unique. (Jonathan Lange)

* Fix some tests that fail on Windows because files are deleted while
  still in use.
  (Mark Hammond)

* ``selftest``'s ``--starting-with`` option can now use predefined
  prefixes so that one can say ``bzr selftest -s bp.loom`` instead of
  ``bzr selftest -s bzrlib.plugins.loom``. (Vincent Ladeuil)

* ``selftest``'s ``--starting-with`` option now accepts multiple values.
  (Vincent Ladeuil)

Internals
*********

* A new plugin interface, ``bzrlib.log.log_adapters``, has been added.
  This allows dynamic log output filtering by plugins.
  (Robert Collins)

* ``bzrlib.btree_index`` is now available, providing a b-tree index
  layer. The design is memory conservative (limited memory cache),
  faster to seek (approx 100 nodes per page, gives 100-way fan out),
  and stores compressed pages allowing more keys per page.
  (Robert Collins, John Arbash Meinel)

* ``bzrlib.diff.DiffTree.show_diff`` now skips changes where the kind
  is unknown in both source and target.
  (Robert Collins, Aaron Bentley)

* ``GraphIndexBuilder.add_node`` and ``BTreeBuilder`` have been
  streamlined a bit. This should make creating large indexes faster.
  (In benchmarking, it now takes less time to create a BTree index than
  it takes to read the GraphIndex one.) (John Arbash Meinel)

* Mail clients for `bzr send` are now listed in a registry.  This
  allows plugins to add new clients by registering them with
  ``bzrlib.mail_client.mail_client_registry``.  All of the built-in
  clients now use this mechanism.  (Neil Martinsen-Burrell)


bzr 1.6.1
#########

:Released: 2008-09-05

A couple regressions were found in the 1.6 release. There was a
performance issue when using ``bzr+ssh`` to branch large repositories,
and some problems with stacking and ``rich-root`` capable repositories.


bzr 1.6.1rc2
############

:Released: 2008-09-03

Bug Fixes
*********

* Copying between ``rich-root`` and ``rich-root-pack`` (and vice
  versa) was accidentally using the inter-model fetcher, instead of
  recognizing that both were 'rich root' formats.
  (John Arbash Meinel, #264321)


bzr 1.6.1rc1
############

:Released: 2008-08-29

This release fixes a few regressions found in the 1.6 client. Fetching
changes was using an O(N^2) buffering algorithm, so for large projects it
would cause memory thrashing. There is also a specific problem with the
``--1.6-rich-root`` format, which prevented stacking on top of
``--rich-root-pack`` repositories, and could allow users to accidentally
fetch experimental data (``-subtree``) without representing it properly.
The ``--1.6-rich-root`` format has been deprecated and users are
recommended to upgrade to ``--1.6.1-rich-root`` immediately.  Also we
re-introduced a workaround for users who have repositories with incorrect
nodes (not possible if you only used official releases).
I should also clarify that none of this is data loss level issues, but
still sufficient enough to warrant an updated release.

Bug Fixes
*********

* ``RemoteTransport.readv()`` was being inefficient about how it
  buffered the readv data and processed it. It would keep appending to
  the same string (causing many copies) and then pop bytes out of the
  start of the string (causing more copies).
  With this patch "bzr+ssh://local" can improve dramatically,
  especially for projects with large files.
  (John Arbash Meinel)

* Revision texts were always meant to be stored as fulltexts. There
  was a bug in a bzr.dev version that would accidentally create deltas
  when copying from a Pack repo to a Knit repo. This has been fixed,
  but to support those repositories, we know always request full texts
  for Revision texts. (John Arbash Meinel, #261339)

* The previous ``--1.6-rich-root`` format used an incorrect xml
  serializer, which would accidentally support fetching from a
  repository that supported subtrees, even though the local one would
  not. We deprecated that format, and introduced a new one that uses
  the correct serializer ``--1.6.1-rich-root``.
  (John Arbash Meinel, #262333)


bzr 1.6
#######

:Released: 2008-08-25

Finally, the long awaited bzr 1.6 has been released. This release includes
new features like Stacked Branches, improved weave merge, and an updated
server protocol (now on v3) which will allow for better cross version
compatibility. With this release we have deprecated Knit format
repositories, and recommend that users upgrade them, we will continue to
support reading and writing them for the forseeable future, but we will
not be tuning them for performance as pack repositories have proven to be
better at scaling. This will also be the first release to bundle
TortoiseBzr in the standalone Windows installer.


bzr 1.6rc5
##########

:Released: 2008-08-19

Bug Fixes
*********

* Disable automatic detection of stacking based on a containing
  directory of the target. It interacted badly with push, and needs a
  bit more work to get the edges polished before it should happen
  automatically. (John Arbash Meinel, #259275)
  (This change was reverted when merged to bzr.dev)


bzr 1.6rc4
##########

:Released: 2008-08-18

Bug Fixes
*********

* Fix a regression in knit => pack fetching.  We had a logic
  inversion, causing the fetch to insert fulltexts in random order,
  rather than preserving deltas.  (John Arbash Meinel, #256757)


bzr 1.6rc3
##########

:Released: 2008-08-14

Changes
*******

* Disable reading ``.bzrrules`` as a per-branch rule preferences
  file. The feature was not quite ready for a full release.
  (Robert Collins)

Improvements
************

* Update the windows installer to bundle TortoiseBzr and ``qbzr``
  into the standalone installer. This will be the first official
  windows release that installs Tortoise by default.
  (Mark Hammond)

Bug Fixes
*********

* Fix a regression in ``bzr+http`` support. There was a missing
  function (``_read_line``) that needed to be carried over from
  ``bzr+ssh`` support. (Andrew Bennetts)

* ``GraphIndex`` objects will internally read an entire index if more
  than 1/20th of their keyspace is requested in a single operation.
  This largely mitigates a performance regression in ``bzr log FILE``
  and completely corrects the performance regression in ``bzr log``.
  The regression was caused by removing an accomodation which had been
  supporting the index format in use. A newer index format is in
  development which is substantially faster. (Robert Collins)


bzr 1.6rc2
##########

:Released: 2008-08-13

This release candidate has a few minor bug fixes, and some regression
fixes for Windows.

Bug Fixes
*********

* ``bzr upgrade`` on remote branches accessed via bzr:// and
  bzr+ssh:// now works.  (Andrew Bennetts)

* Change the ``get_format_description()`` strings for
  ``RepositoryFormatKnitPack5`` et al to be single line messages.
  (Aaron Bentley)

* Fix for a regression on Win32 where we would try to call
  ``os.listdir()`` on a file and not catch the exception properly.
  (Windows raises a different exception.) This would manifest in
  places like ``bzr rm file`` or ``bzr switch``.
  (Mark Hammond, John Arbash Meinel)

* ``Inventory.copy()`` was failing to set the revision property for
  the root entry. (Jelmer Vernooij)

* sftp transport: added missing ``FileExists`` case to
  ``_translate_io_exception`` (Christophe Troestler, #123475)

* The help for ``bzr ignored`` now suggests ``bzr ls --ignored`` for
  scripting use. (Robert Collins, #3834)

* The default ``annotate`` logic will now always assign the
  last-modified value of a line to one of the revisions that modified
  it, rather than a merge revision. This would happen when both sides
  claimed to have modified the line resulting in the same text. The
  choice is arbitrary but stable, so merges in different directions
  will get the same results.  (John Arbash Meinel, #232188)


bzr 1.6rc1
##########

:Released: 2008-08-06

This release candidate for bzr 1.6 solidifies the new branch stacking
feature.  Bazaar now recommends that users upgrade all knit repositories,
because later formats are much faster.  However, we plan to continue read/write and
upgrade support for knit repostories for the forseeable future.  Several
other bugs and performance issues were fixed.

Changes
*******

* Knit format repositories are deprecated and bzr will now emit
  warnings whenever it encounters one.  Use ``bzr upgrade`` to upgrade
  knit repositories to pack format.  (Andrew Bennetts)

Improvements
************

* ``bzr check`` can now be told which elements at a location it should
  check.  (Daniel Watkins)

* Commit now supports ``--exclude`` (or ``-x``) to exclude some files
  from the commit. (Robert Collins, #3117)

* Fetching data between repositories that have the same model but no
  optimised fetcher will not reserialise all the revisions, increasing
  performance. (Robert Collins, John Arbash Meinel)

* Give a more specific error when target branch is not reachable.
  (James Westby)

* Implemented a custom ``walkdirs_utf8`` implementation for win32.
  This uses a pyrex extension to get direct access to the
  ``FindFirstFileW`` style apis, rather than using ``listdir`` +
  ``lstat``. Shows a very strong improvement in commands like
  ``status`` and ``diff`` which have to iterate the working tree.
  Anywhere from 2x-6x faster depending on the size of the tree (bigger
  trees, bigger benefit.) (John Arbash Meinel)

* New registry for log properties handles  and the method in
  LongLogFormatter to display the custom properties returned by the
  registered handlers. (Guillermo Gonzalez, #162469)

Bug Fixes
*********

* Add more tests that stacking does not create deltas spanning
  physical repository boundaries.
  (Martin Pool, #252428)

* Better message about incompatible repositories.
  (Martin Pool, #206258)

* ``bzr branch --stacked`` ensures the destination branch format can
  support stacking, even if the origin does not.
  (Martin Pool)

* ``bzr export`` no longer exports ``.bzrrules``.
  (Ian Clatworthy)

* ``bzr serve --directory=/`` now correctly allows the whole
  filesystem to be accessed on Windows, not just the root of the drive
  that Python is running from.
  (Adrian Wilkins, #240910)

* Deleting directories by hand before running ``bzr rm`` will not
  cause subsequent errors in ``bzr st`` and ``bzr commit``.
  (Robert Collins, #150438)

* Fix a test case that was failing if encoding wasn't UTF-8.
  (John Arbash Meinel, #247585)

* Fix "no buffer space available" error when branching with the new
  smart server protocol to or from Windows.
  (Andrew Bennetts, #246180)

* Fixed problem in branching from smart server.
  (#249256, Michael Hudson, Martin Pool)

* Handle a file turning in to a directory in TreeTransform.
  (James Westby, #248448)

API Changes
***********

* ``MutableTree.commit`` has an extra optional keywork parameter
  ``exclude`` that will be unconditionally supplied by the command
  line UI - plugins that add tree formats may need an update.
  (Robert Collins)

* The API minimum version for plugin compatibility has been raised to
  1.6 - there are significant changes throughout the code base.
  (Robert Collins)

* The generic fetch code now uses three attributes on Repository objects
  to control fetch. The streams requested are controlled via :
  ``_fetch_order`` and ``_fetch_uses_deltas``. Setting these
  appropriately allows different repository implementations to recieve
  data in their optimial form. If the ``_fetch_reconcile`` is set then
  a reconcile operation is triggered at the end of the fetch.
  (Robert Collins)

* The ``put_on_disk`` and ``get_tar_item`` methods in
  ``InventoryEntry`` were deprecated. (Ian Clatworthy)

* ``Repository.is_shared`` doesn't take a read lock. It didn't
  need one in the first place (nobody cached the value, and
  ``RemoteRepository`` wasn't taking one either). This saves a round
  trip when probing Pack repositories, as they read the ``pack-names``
  file when locked. And during probe, locking the repo isn't very
  useful. (John Arbash Meinel)

Internals
*********

* ``bzrlib.branchbuilder.BranchBuilder`` is now much more capable of
  putting together a real history without having to create a full
  WorkingTree. It is recommended that tests that are not directly
  testing the WorkingTree use BranchBuilder instead.  See
  ``BranchBuilder.build_snapshot`` or
  ``TestCaseWithMemoryTree.make_branch_builder``.  (John Arbash Meinel)

* ``bzrlib.builtins.internal_tree_files`` broken into two giving a new
  helper ``safe_relpath_files`` - used by the new ``exclude``
  parameter to commit. (Robert Collins)

* Make it easier to introduce new WorkingTree formats.
  (Ian Clatworthy)

* The code for exporting trees was refactored not to use the
  deprecated ``InventoryEntry`` methods. (Ian Clatworthy)

* RuleSearchers return () instead of [] now when there are no matches.
  (Ian Clatworthy)


bzr 1.6beta3
############

:Released: 2008-07-17

This release adds a new 'stacked branches' feature allowing branches to
share storage without being in the same repository or on the same machine.
(See the user guide for more details.)  It also adds a new hook, improved
weaves, aliases for related locations, faster bzr+ssh push, and several
bug fixes.

Features
********

* New ``pre_change_branch_tip`` hook that is called before the
  branch tip is moved, while the branch is write-locked.  See the User
  Reference for signature details.  (Andrew Bennetts)

* Rule-based preferences can now be defined for selected files in
  selected branches, allowing commands and plugins to provide
  custom behaviour for files matching defined patterns.
  See ``Rule-based preferences`` (part of ``Configuring Bazaar``)
  in the User Guide and ``bzr help rules`` for more information.
  (Ian Clatworthy)

* Sites may suggest a branch to stack new branches on.  (Aaron Bentley)

* Stacked branches are now supported. See ``bzr help branch`` and
  ``bzr help push``.  Branches must be in the ``development1`` format
  to stack, though the stacked-on branch can be of any format.
  (Robert Collins)

Improvements
************

* ``bzr export --format=tgz --root=NAME -`` to export a gzipped tarball
  to stdout; also ``tar`` and ``tbz2``.
  (Martin Pool)

* ``bzr (re)merge --weave`` will now use a standard Weave algorithm,
  rather than the annotation-based merge it was using. It does so by
  building up a Weave of the important texts, without needing to build
  the full ancestry. (John Arbash Meinel, #238895)

* ``bzr send`` documents and better supports ``emacsclient`` (proper
  escaping of mail headers and handling of the MUA Mew).
  (Christophe Troestler)

* Remembered locations can be specified by aliases, e.g. :parent, :public,
  :submit.  (Aaron Bentley)

* The smart protocol now has improved support for setting branches'
  revision info directly.  This makes operations like push
  faster.  The new request method name is
  ``Branch.set_last_revision_ex``.  (Andrew Bennetts)

Bug Fixes
*********

* Bazaar is now able to be a client to the web server of IIS 6 and 7.
  The broken implementations of RFC822 in Python and RFC2046 in IIS
  combined with boundary-line checking in Bazaar previously made this
  impossible. (NB, IIS 5 does not suffer from this problem).
  (Adrian Wilkins, #247585)

* ``bzr log --long`` with a ghost in your mainline now handles that
  ghost properly. (John Arbash Meinel, #243536)

* ``check`` handles the split-up .bzr layout correctly, so no longer
  requires a branch to be present.
  (Daniel Watkins, #64783)

* Clearer message about how to set the PYTHONPATH if bzrlib can't be
  loaded.
  (Martin Pool, #205230)

* Errors about missing libraries are now shown without a traceback,
  and with a suggestion to install the library.  The full traceback is
  still in ``.bzr.log`` and can be shown with ``-Derror``.
  (Martin Pool, #240161)

* Fetch from a stacked branch copies all required data.
  (Aaron Bentley, #248506)

* Handle urls such as ftp://user@host.com@www.host.com where the user
  name contains an @.
  (Neil Martinsen-Burrell, #228058)

* ``needs_read_lock`` and ``needs_write_lock`` now suppress an error during
  ``unlock`` if there was an error in the original function. This helps
  most when there is a failure with a smart server action, since often the
  connection closes and we cannot unlock.
  (Andrew Bennetts, John Arbash Meinel, #125784)

* Obsolete hidden command ``bzr fetch`` removed.
  (Martin Pool, #172870)

* Raise the correct exception when doing ``-rbefore:0`` or ``-c0``.
  (John Arbash Meinel, #239933)

* You can now compare file revisions in Windows diff programs from
  Cygwin Bazaar.
  (Matt McClure, #209281)

* revision_history now tolerates mainline ghosts for Branch format 6.
  (Aaron Bentley, #235055)

* Set locale from environment for third party libs.
  (Martin von Gagern, #128496)

Documentation
*************

* Added *Using stacked branches* to the User Guide.
  (Ian Clatworthy)

* Updated developer documentation.
  (Martin Pool)

Testing
*******

* ``-Dmemory`` will cause /proc/PID/status to be catted before bzr
  exits, allowing low-key analysis of peak memory use. (Robert Collins)

* ``TestCaseWithTransport.make_branch_and_tree`` tries harder to return
  a tree with a ``branch`` attribute of the right format.  This was
  preventing some ``RemoteBranch`` tests from actually running with
  ``RemoteBranch`` instances.  (Andrew Bennetts)

API Changes
***********

* Removed ``Repository.text_store``, ``control_store``, etc.  Instead,
  there are new attributes ``texts, inventories, revisions,
  signatures``, each of which is a ``VersionedFiles``.  See the
  Repository docstring for more details.
  (Robert Collins)

* ``Branch.pull`` now accepts an ``_override_hook_target`` optional
  parameter.  If you have a subclass of ``Branch`` that overrides
  ``pull`` then you should add this parameter.  (Andrew Bennetts)

* ``bzrlib.check.check()`` has been deprecated in favour of the more
  aptly-named ``bzrlib.check.check_branch()``.
  (Daniel Watkins)

* ``Tree.print_file`` and ``Repository.print_file`` are deprecated.
  These methods are bad APIs because they write directly to sys.stdout.
  bzrlib does not use them internally, and there are no direct tests
  for them. (Alexander Belchenko)

Internals
*********

* ``cat`` command no longer uses ``Tree.print_file()`` internally.
  (Alexander Belchenko)

* New class method ``BzrDir.open_containing_tree_branch_or_repository``
  which eases the discovery of the tree, the branch and the repository
  containing a given location.
  (Daniel Watkins)

* New ``versionedfile.KeyMapper`` interface to abstract out the access to
  underlying .knit/.kndx etc files in repositories with partitioned
  storage. (Robert Collins)

* Obsolete developer-use command ``weave-join`` has been removed.
  (Robert Collins)

* ``RemoteToOtherFetcher`` and ``get_data_stream_for_search`` removed,
  to support new ``VersionedFiles`` layering.
  (Robert Collins)


bzr 1.6beta2
############

:Released: 2008-06-10

This release contains further progress towards our 1.6 goals of shallow
repositories, and contains a fix for some user-affecting bugs in the
repository layer.  Building working trees during checkout and branch is
now faster.

Bug Fixes
*********

* Avoid KnitCorrupt error extracting inventories from some repositories.
  (The data is not corrupt; an internal check is detecting a problem
  reading from the repository.)
  (Martin Pool, Andrew Bennetts, Robert Collins, #234748)

* ``bzr status`` was breaking if you merged the same revision twice.
  (John Arbash Meinel, #235407)

* Fix infinite loop consuming 100% CPU when a connection is lost while
  reading a response body via the smart protocol v1 or v2.
  (Andrew Bennetts)

* Inserting a bundle which changes the contents of a file with no trailing
  end of line, causing a knit snapshot in a 'knits' repository will no longer
  cause KnitCorrupt. (Robert Collins)

* ``RemoteBranch.pull`` needs to return the ``self._real_branch``'s
  pull result. It was instead just returning None, which breaks ``bzr
  pull``. (John Arbash Meinel, #238149)

* Sanitize branch nick before using it as an attachment filename in
  ``bzr send``. (Lukáš Lalinský, #210218)

* Squash ``inv_entry.symlink_target`` to a plain string when
  generating DirState details. This prevents from getting a
  ``UnicodeError`` when you have symlinks and non-ascii filenames.
  (John Arbash Meinel, #135320)

Improvements
************

* Added the 'alias' command to set/unset and display aliases. (Tim Penhey)

* ``added``, ``modified``, and ``unknowns`` behaviour made consistent (all three
  now quote paths where required). Added ``--null`` option to ``added`` and
  ``modified`` (for null-separated unknowns, use ``ls --unknown --null``)
  (Adrian Wilkins)

* Faster branching (1.09x) and lightweight checkouts (1.06x) on large trees.
  (Ian Clatworthy, Aaron Bentley)

Documentation
*************

* Added *Bazaar Zen* section to the User Guide. (Ian Clatworthy)

Testing
*******

* Fix the test HTTPServer to be isolated from chdir calls made while it is
  running, allowing it to be used in blackbox tests. (Robert Collins)

API Changes
***********

* ``WorkingTree.set_parent_(ids/trees)`` will now filter out revisions
  which are in the ancestry of other revisions. So if you merge the same
  tree twice, or merge an ancestor of an existing merge, it will only
  record the newest. (If you merge a descendent, it will replace its
  ancestor). (John Arbash Meinel, #235407)

* ``RepositoryPolicy.__init__`` now requires stack_on and stack_on_pwd,
  through the derived classes do not.  (Aaron Bentley)

Internals
*********

* ``bzrlib.bzrdir.BzrDir.sprout`` now accepts ``stacked`` to control
  creating stacked branches. (Robert Collins)

* Knit record serialisation is now stricter on what it will accept, to
  guard against potential internal bugs, or broken input. (Robert Collins)

bzr 1.6beta1
############

:Released: 2008-06-02

Commands that work on the revision history such as push, pull, missing,
uncommit and log are now substantially faster.  This release adds a
translation of some of the user documentation into Spanish.  (Contributions of
other translations would be very welcome.)  Bazaar 1.6beta1 adds a new network
protocol which is used by default and which allows for more efficient transfers
and future extensions.


Notes When Upgrading
********************

* There is a new version of the network protocol used for bzr://, bzr+ssh://
  and bzr+http:// connections.  This will allow more efficient requests and
  responses, and more graceful fallback when a server is too old to
  recognise a request from a more recent client.  Bazaar 1.6 will
  interoperate with 0.16 and later versions, but servers should be upgraded
  when possible.  Bazaar 1.6 no longer interoperates with 0.15 and earlier via
  these protocols.  Use alternatives like SFTP or upgrade those servers.
  (Andrew Bennetts, #83935)

Changes
*******

* Deprecation warnings will not be suppressed when running ``bzr selftest``
  so that developers can see if their code is using deprecated functions.
  (John Arbash Meinel)

Features
********

* Adding ``-Derror`` will now display a traceback when a plugin fails to
  load. (James Westby)

Improvements
************

* ``bzr branch/push/pull -r XXX`` now have a helper function for finding
  the revno of the new revision (``Graph.find_distance_to_null``). This
  should make something like ``bzr branch -r -100`` in a shared, no-trees
  repository much snappier. (John Arbash Meinel)

* ``bzr log --short -r X..Y`` no longer needs to access the full revision
  history. This makes it noticeably faster when logging the last few
  revisions. (John Arbash Meinel)

* ``bzr ls`` now accepts ``-V`` as an alias for ``--versioned``.
  (Jerad Cramp, #165086)

* ``bzr missing`` uses the new ``Graph.find_unique_ancestors`` and
  ``Graph.find_differences`` to determine missing revisions without having
  to search the whole ancestry. (John Arbash Meinel, #174625)

* ``bzr uncommit`` now uses partial history access, rather than always
  extracting the full revision history for a branch. This makes it
  resolve the appropriate revisions much faster (in testing it drops
  uncommit from 1.5s => 0.4s). It also means ``bzr log --short`` is one
  step closer to not using full revision history.
  (John Arbash Meinel, #172649)

Bugfixes
********

* ``bzr merge --lca`` should handle when two revisions have no common
  ancestor other than NULL_REVISION. (John Arbash Meinel, #235715)

* ``bzr status`` was breaking if you merged the same revision twice.
  (John Arbash Meinel, #235407)

* ``bzr push`` with both ``--overwrite`` and ``-r NNN`` options no longer
  fails.  (Andrew Bennetts, #234229)

* Correctly track the base URL of a smart medium when using bzr+http://
  URLs, which was causing spurious "No repository present" errors with
  branches in shared repositories accessed over bzr+http.
  (Andrew Bennetts, #230550)

* Define ``_remote_is_at_least_1_2`` on ``SmartClientMedium`` so that all
  implementations have the attribute.  Fixes 'PyCurlTransport' object has no
  attribute '_remote_is_at_least_1_2' attribute errors.
  (Andrew Bennetts, #220806)

* Failure to delete an obsolete pack file should just give a warning
  message, not a fatal error.  It may for example fail if the file is still
  in use by another process.
  (Martin Pool)

* Fix MemoryError during large fetches over HTTP by limiting the amount of
  data we try to read per ``recv`` call.  The problem was observed with
  Windows and a proxy, but might affect other environments as well.
  (Eric Holmberg, #215426)

* Handle old merge directives correctly in Merger.from_mergeable.  Stricter
  get_parent_map requirements exposed a latent bug here.  (Aaron Bentley)

* Issue a warning and ignore passwords declared in authentication.conf when
  used for an ssh scheme (sftp or bzr+ssh).
  (Vincent Ladeuil, #203186)

* Make both http implementations raise appropriate exceptions on 403
  Forbidden when POSTing smart requests.
  (Vincent Ladeuil, #230223)

* Properly *title* header names in http requests instead of capitalizing
  them.
  (Vincent Ladeuil, #229076)

* The "Unable to obtain lock" error message now also suggests using
  ``bzr break-lock`` to fix it.  (Martin Albisetti, #139202)

* Treat an encoding of '' as ascii; this can happen when bzr is run
  under vim on Mac OS X.
  (Neil Martinsen-Burrell)

* ``VersionedFile.make_mpdiffs()`` was raising an exception that wasn't in
  scope. (Daniel Fischer #235687)

Documentation
*************

* Added directory structure and started translation of docs in spanish.
  (Martin Albisetti, Lucio Albenga)

* Incorporate feedback from Jelmer Vernooij and Neil Martinsen-Burrell
  on the plugin and integration chapters of the User Guide.
  (Ian Clatworthy)

* More Bazaar developer documentation about packaging and release process,
  and about use of Python reprs.
  (Martin Pool, Martin Albisetti)

* Updated Tortise strategy document. (Mark Hammond)

Testing
*******

* ``bzrlib.tests.adapt_tests`` was broken and unused - it has been fixed.
  (Robert Collins)

* Fix the test HTTPServer to be isolated from chdir calls made while it is
  running, allowing it to be used in blackbox tests. (Robert Collins)

* New helper function for splitting test suites
  ``split_suite_by_condition``. (Robert Collins)

Internals
*********

* ``Branch.missing_revisions`` has been deprecated. Similar functionality
  can be obtained using ``bzrlib.missing.find_unmerged``. The api was
  fairly broken, and the function was unused, so we are getting rid of it.
  (John Arbash Meinel)

API Changes
***********

* ``Branch.abspath`` is deprecated; use the Tree or Transport
  instead.  (Martin Pool)

* ``Branch.update_revisions`` now takes an optional ``Graph``
  object. This can be used by ``update_revisions`` when it is
  checking ancestry, and allows callers to prefer request to go to a
  local branch.  (John Arbash Meinel)

* Branch, Repository, Tree and BzrDir should expose a Transport as an
  attribute if they have one, rather than having it indirectly accessible
  as ``.control_files._transport``.  This doesn't add a requirement
  to support a Transport in cases where it was not needed before;
  it just simplifies the way it is reached.  (Martin Pool)

* ``bzr missing --mine-only`` will return status code 0 if you have no
  new revisions, but the remote does. Similarly for ``--theirs-only``.
  The new code only checks one side, so it doesn't know if the other
  side has changes. This seems more accurate with the request anyway.
  It also changes the output to print '[This|Other] branch is up to
  date.' rather than displaying nothing.  (John Arbash Meinel)

* ``LockableFiles.put_utf8``, ``put_bytes`` and ``controlfilename``
  are now deprecated in favor of using Transport operations.
  (Martin Pool)

* Many methods on ``VersionedFile``, ``Repository`` and in
  ``bzrlib.revision``  deprecated before bzrlib 1.5 have been removed.
  (Robert Collins)

* ``RevisionSpec.wants_revision_history`` can be set to False for a given
  ``RevisionSpec``. This will disable the existing behavior of passing in
  the full revision history to ``self._match_on``. Useful for specs that
  don't actually need access to the full history. (John Arbash Meinel)

* The constructors of ``SmartClientMedium`` and its subclasses now require a
  ``base`` parameter.  ``SmartClientMedium`` implementations now also need
  to provide a ``remote_path_from_transport`` method.  (Andrew Bennetts)

* The default permissions for creating new files and directories
  should now be obtained from ``BzrDir._get_file_mode()`` and
  ``_get_dir_mode()``, rather than from LockableFiles.  The ``_set_file_mode``
  and ``_set_dir_mode`` variables on LockableFiles which were advertised
  as a way for plugins to control this are no longer consulted.
  (Martin Pool)

* ``VersionedFile.join`` is deprecated. This method required local
  instances of both versioned file objects and was thus hostile to being
  used for streaming from a smart server. The new get_record_stream and
  insert_record_stream are meant to efficiently replace this method.
  (Robert Collins)

* ``WorkingTree.set_parent_(ids/trees)`` will now filter out revisions
  which are in the ancestry of other revisions. So if you merge the same
  tree twice, or merge an ancestor of an existing merge, it will only
  record the newest. (If you merge a descendent, it will replace its
  ancestor). (John Arbash Meinel, #235407)

* ``WorkingTreeFormat2.stub_initialize_remote`` is now private.
  (Martin Pool)


bzr 1.5
#######

:Released: 2008-05-16

This release of Bazaar includes several updates to the documentation, and fixes
to prepare for making rich root support the default format. Many bugs have been
squashed, including fixes to log, bzr+ssh inter-operation with older servers.

Changes
*******

* Suppress deprecation warnings when bzrlib is a 'final' release. This way
  users of packaged software won't be bothered with DeprecationWarnings,
  but developers and testers will still see them. (John Arbash Meinel)

Documentation
*************

* Incorporate feedback from Jelmer Vernooij and Neil Martinsen-Burrell
  on the plugin and integration chapters of the User Guide.
  (Ian Clatworthy)


bzr 1.5rc1
##########

:Released: 2008-05-09

Changes
*******

* Broader support of GNU Emacs mail clients. Set
  ``mail_client=emacsclient`` in your bazaar.conf and ``send`` will pop the
  bundle in a mail buffer according to the value of ``mail-user-agent``
  variable. (Xavier Maillard)

Improvements
************

* Diff now handles revision specs like "branch:" and "submit:" more
  efficiently.  (Aaron Bentley, #202928)

* More friendly error given when attempt to start the smart server
  on an address already in use. (Andrea Corbellini, #200575)

* Pull completes much faster when there is nothing to pull.
  (Aaron Bentley)

Bugfixes
********

* Authentication.conf can define sections without password.
  (Vincent Ladeuil, #199440)

* Avoid muttering every time a child update does not cause a progress bar
  update. (John Arbash Meinel, #213771)

* ``Branch.reconcile()`` is now implemented. This allows ``bzr reconcile``
  to fix when a Branch has a non-canonical mainline history. ``bzr check``
  also detects this condition. (John Arbash Meinel, #177855)

* ``bzr log -r ..X bzr://`` was failing, because it was getting a request
  for ``revision_id=None`` which was not a string.
  (John Arbash Meinel, #211661)

* ``bzr commit`` now works with Microsoft's FTP service.
  (Andreas Deininger)

* Catch definitions outside sections in authentication.conf.
  (Vincent Ladeuil, #217650)

* Conversion from non-rich-root to rich-root(-pack) updates inventory
  sha1s, even when bundles are used.  (Aaron Bentley, #181391)

* Conversion from non-rich-root to rich-root(-pack) works correctly even
  though search keys are not topologically sorted.  (Aaron Bentley)

* Conversion from non-rich-root to rich-root(-pack) works even when a
  parent revision has a different root id.  (Aaron Bentley, #177874)

* Disable strace testing until strace is fixed (see bug #103133) and emit a
  warning when selftest ends to remind us of leaking tests.
  (Vincent Ladeuil, #226769)

* Fetching all revisions from a repository does not cause pack collisions.
  (Robert Collins, Aaron Bentley, #212908)

* Fix error about "attempt to add line-delta in non-delta knit".
  (Andrew Bennetts, #217701)

* Pushing a branch in "dirstate" format (Branch5) over bzr+ssh would break
  if the remote server was < version 1.2. This was due to a bug in the
  RemoteRepository.get_parent_map() fallback code.
  (John Arbash Meinel, #214894)

* Remove leftover code in ``bzr_branch`` that inappropriately creates
  a ``branch-name`` file in the branch control directory.
  (Martin Pool)

* Set SO_REUSEADDR on server sockets of ``bzr serve`` to avoid problems
  rebinding the socket when starting the server a second time.
  (John Arbash Meinel, Martin Pool, #164288)

* Severe performance degradation in fetching from knit repositories to
  knits and packs due to parsing the entire revisions.kndx on every graph
  walk iteration fixed by using the Repository.get_graph API.  There was
  another regression in knit => knit fetching which re-read the index for
  every revision each side had in common.
  (Robert Collins, John Arbash Meinel)

* When logging the changes to a particular file, there was a bug if there
  were ghosts in the revision ancestry. (John Arbash Meinel, #209948)

* xs4all's ftp server returns a temporary error when trying to list an
  empty directory, rather than returning an empty list. Adding a
  workaround so that we don't get spurious failures.
  (John Arbash Meinel, #215522)

Documentation
*************

* Expanded the User Guide to include new chapters on popular plugins and
  integrating Bazaar into your environment. The *Best practices* chapter
  was renamed to *Miscellaneous topics* as suggested by community
  feedback as well. (Ian Clatworthy)

* Document outlining strategies for TortoiseBzr. (Mark Hammond)

* Improved the documentation on hooks. (Ian Clatworthy)

* Update authentication docs regarding ssh agents.
  (Vincent Ladeuil, #183705)

Testing
*******

* Add ``thread_name_suffix`` parameter to SmartTCPServer_for_testing, to
  make it easy to identify which test spawned a thread with an unhandled
  exception. (Andrew Bennetts)

* New ``--debugflag``/``-E`` option to ``bzr selftest`` for setting
  options for debugging tests, these are complementary to the -D
  options.  The ``-Dselftest_debug`` global option has been replaced by the
  ``-E=allow_debug`` option for selftest. (Andrew Bennetts)

* Parameterised test ids are preserved correctly to aid diagnosis of test
  failures. (Robert Collins, Andrew Bennetts)

* selftest now accepts --starting-with <id> to load only the tests whose id
  starts with the one specified. This greatly speeds up running the test
  suite on a limited set of tests and can be used to run the tests for a
  single module, a single class or even a single test.  (Vincent Ladeuil)

* The test suite modules have been modified to define load_tests() instead
  of test_suite(). That speeds up selective loading (via --load-list)
  significantly and provides many examples on how to migrate (grep for
  load_tests).  (Vincent Ladeuil)

Internals
*********

* ``Hooks.install_hook`` is now deprecated in favour of
  ``Hooks.install_named_hook`` which adds a required ``name`` parameter, to
  avoid having to call ``Hooks.name_hook``. (Daniel Watkins)

* Implement xml8 serializer.  (Aaron Bentley)

* New form ``@deprecated_method(deprecated_in(1, 5, 0))`` for making
  deprecation wrappers.  (Martin Pool)

* ``Repository.revision_parents`` is now deprecated in favour of
  ``Repository.get_parent_map([revid])[revid]``. (Jelmer Vernooij)

* The Python ``assert`` statement is no longer used in Bazaar source, and
  a test checks this.  (Martin Pool)

API Changes
***********

* ``bzrlib.status.show_pending_merges`` requires the repository to be
  locked by the caller. Callers should have been doing it anyway, but it
  will now raise an exception if they do not. (John Arbash Meinel)

* Repository.get_data_stream, Repository.get_data_stream_for_search(),
  Repository.get_deltas_for_revsions(), Repository.revision_trees(),
  Repository.item_keys_introduced_by() no longer take read locks.
  (Aaron Bentley)

* ``LockableFiles.get_utf8`` and ``.get`` are deprecated, as a start
  towards removing LockableFiles and ``.control_files`` entirely.
  (Martin Pool)

* Methods deprecated prior to 1.1 have been removed.
  (Martin Pool)


bzr 1.4 
#######

:Released: 2008-04-28

This release of Bazaar includes handy improvements to the speed of log and
status, new options for several commands, improved documentation, and better
hooks, including initial code for server-side hooks.  A number of bugs have
been fixed, particularly in interoperability between different formats or
different releases of Bazaar over there network.  There's been substantial
internal work in both the repository and network code to enable new features
and faster performance.

Bug Fixes
*********

* Pushing a branch in "dirstate" format (Branch5) over bzr+ssh would break
  if the remote server was < version 1.2.  This was due to a bug in the
  RemoteRepository.get_parent_map() fallback code.
  (John Arbash Meinel, Andrew Bennetts, #214894)


bzr 1.4rc2
##########

:Released: 2008-04-21

Bug Fixes
*********

* ``bzr log -r ..X bzr://`` was failing, because it was getting a request
  for ``revision_id=None`` which was not a string.
  (John Arbash Meinel, #211661)

* Fixed a bug in handling ghost revisions when logging changes in a
  particular file.  (John Arbash Meinel, #209948)

* Fix error about "attempt to add line-delta in non-delta knit".
  (Andrew Bennetts, #205156)

* Fixed performance degradation in fetching from knit repositories to
  knits and packs due to parsing the entire revisions.kndx on every graph
  walk iteration fixed by using the Repository.get_graph API.  There was
  another regression in knit => knit fetching which re-read the index for
  every revision each side had in common.
  (Robert Collins, John Arbash Meinel)


bzr 1.4rc1
##########

:Released: 2008-04-11

Changes
*******

* bzr main script cannot be imported (Benjamin Peterson)

* On Linux bzr additionally looks for plugins in arch-independent site
  directory. (Toshio Kuratomi)

* The ``set_rh`` branch hook is now deprecated. Please migrate
  any plugins using this hook to use an alternative, e.g.
  ``post_change_branch_tip``. (Ian Clatworthy)

* When a plugin cannot be loaded as the file path is not a valid
  python module name bzr will now strip a ``bzr_`` prefix from the
  front of the suggested name, as many plugins (e.g. bzr-svn)
  want to be installed without this prefix. It is a common mistake
  to have a folder named "bzr-svn" for that plugin, especially
  as this is what bzr branch lp:bzr-svn will give you. (James Westby,
  Andrew Cowie)

* UniqueIntegerBugTracker now appends bug-ids instead of joining
  them to the base URL. Plugins that register bug trackers may
  need a trailing / added to the base URL if one is not already there.
  (James Wesby, Andrew Cowie)

Features
********

* Added start_commit hook for mutable trees. (Jelmer Vernooij, #186422)

* ``status`` now accepts ``--no-pending`` to show the status without
  listing pending merges, which speeds up the command a lot on large
  histories.  (James Westby, #202830)

* New ``post_change_branch_tip`` hook that is called after the
  branch tip is moved but while the branch is still write-locked.
  See the User Reference for signature details.
  (Ian Clatworthy, James Henstridge)

* Reconfigure can convert a branch to be standalone or to use a shared
  repository.  (Aaron Bentley)

Improvements
************

* The smart protocol now has support for setting branches' revision info
  directly.  This should make operations like push slightly faster, and is a
  step towards server-side hooks.  The new request method name is
  ``Branch.set_last_revision_info``.  (Andrew Bennetts)

* ``bzr commit --fixes`` now recognises "gnome" as a tag by default.
  (James Westby, Andrew Cowie)

* ``bzr switch`` will attempt to find branches to switch to relative to the
  current branch. E.g. ``bzr switch branchname`` will look for
  ``current_branch/../branchname``. (Robert Collins, Jelmer Vernooij,
  Wouter van Heyst)

* Diff is now more specific about execute-bit changes it describes
  (Chad Miller)

* Fetching data over HTTP is a bit faster when urllib is used.  This is done
  by forcing it to recv 64k at a time when reading lines in HTTP headers,
  rather than just 1 byte at a time.  (Andrew Bennetts)

* Log --short and --line are much faster when -r is not specified.
  (Aaron Bentley)

* Merge is faster.  We no longer check a file's existence unnecessarily
  when merging the execute bit.  (Aaron Bentley)

* ``bzr status`` on an explicit list of files no longer shows pending
  merges, making it much faster on large trees. (John Arbash Meinel)

* The launchpad directory service now warns the user if they have not set
  their launchpad login and are trying to resolve a URL using it, just
  in case they want to do a write operation with it.  (James Westby)

* The smart protocol client is slightly faster, because it now only queries
  the server for the protocol version once per connection.  Also, the HTTP
  transport will now automatically probe for and use a smart server if
  one is present.  You can use the new ``nosmart+`` transport decorator
  to get the old behaviour.  (Andrew Bennetts)

* The ``version`` command takes a ``--short`` option to print just the
  version number, for easier use in scripts.  (Martin Pool)

* Various operations with revision specs and commands that calculate
  revnos and revision ids are faster.  (John A. Meinel, Aaron Bentley)

Bugfixes
********

* Add ``root_client_path`` parameter to SmartWSGIApp and
  SmartServerRequest.  This makes it possible to publish filesystem
  locations that don't exactly match URL paths. SmartServerRequest
  subclasses should use the new ``translate_client_path`` and
  ``transport_from_client_path`` methods when dealing with paths received
  from a client to take this into account.  (Andrew Bennetts, #124089)

* ``bzr mv a b`` can be now used also to rename previously renamed
  directories, not only files. (Lukáš Lalinský, #107967)

* ``bzr uncommit --local`` can now remove revisions from the local
  branch to be symmetric with ``bzr commit --local``.
  (John Arbash Meinel, #93412)

* Don't ask for a password if there is no real terminal.
  (Alexander Belchenko, #69851)

* Fix a bug causing a ValueError crash in ``parse_line_delta_iter`` when
  fetching revisions from a knit to pack repository or vice versa using
  bzr:// (including over http or ssh).
  (#208418, Andrew Bennetts, Martin Pool, Robert Collins)

* Fixed ``_get_line`` in ``bzrlib.smart.medium``, which was buggy.  Also
  fixed ``_get_bytes`` in the same module to use the push back buffer.
  These bugs had no known impact in normal use, but were problematic for
  developers working on the code, and were likely to cause real bugs sooner
  or later.  (Andrew Bennetts)

* Implement handling of basename parameter for DefaultMail.  (James Westby)

* Incompatibility with Paramiko versions newer than 1.7.2 was fixed.
  (Andrew Bennetts, #213425)

* Launchpad locations (lp: URLs) can be pulled.  (Aaron Bentley, #181945)

* Merges that add files to deleted root directories complete.  They
  do create conflicts.  (Aaron Bentley, #210092)

* vsftp's return ``550 RNFR command failed.`` supported.
  (Marcus Trautwig, #129786)

Documentation
*************

* Improved documentation on send/merge relationship. (Peter Schuller)

* Minor fixes to the User Guide. (Matthew Fuller)

* Reduced the evangelism in the User Guide. (Ian Clatworthy)

* Added Integrating with Bazaar document for developers (Martin Albisetti)

API Breaks
**********

* Attempting to pull data from a ghost aware repository (e.g. knits) into a
  non-ghost aware repository such as weaves will now fail if there are
  ghosts.  (Robert Collins)

* ``KnitVersionedFile`` no longer accepts an ``access_mode`` parameter, and
  now requires the ``index`` and ``access_method`` parameters to be
  supplied. A compatible shim has been kept in the new function
  ``knit.make_file_knit``. (Robert Collins)

* Log formatters must now provide log_revision instead of show and
  show_merge_revno methods. The latter had been deprecated since the 0.17
  release. (James Westby)

* ``LoopbackSFTP`` is now called ``SocketAsChannelAdapter``.
  (Andrew Bennetts)

* ``osutils.backup_file`` is removed. (Alexander Belchenko)

* ``Repository.get_revision_graph`` is deprecated, with no replacement
  method. The method was size(history) and not desirable. (Robert Collins)

* ``revision.revision_graph`` is deprecated, with no replacement function.
  The function was size(history) and not desirable. (Robert Collins)

* ``Transport.get_shared_medium`` is deprecated.  Use
  ``Transport.get_smart_medium`` instead.  (Andrew Bennetts)

* ``VersionedFile`` factories now accept a get_scope parameter rather
  than using a call to ``transaction_finished``, allowing the removal of
  the fixed list of versioned files per repository. (Robert Collins)

* ``VersionedFile.annotate_iter`` is deprecated. While in principle this
  allowed lower memory use, all users of annotations wanted full file
  annotations, and there is no storage format suitable for incremental
  line-by-line annotation. (Robert Collins)

* ``VersionedFile.clone_text`` is deprecated. This performance optimisation
  is no longer used - reading the content of a file that is undergoing a
  file level merge to identical state on two branches is rare enough, and
  not expensive enough to special case. (Robert Collins)

* ``VersionedFile.clear_cache`` and ``enable_cache`` are deprecated.
  These methods added significant complexity to the ``VersionedFile``
  implementation, but were only used for optimising fetches from knits -
  which can be done from outside the knit layer, or via a caching
  decorator. As knits are not the default format, the complexity is no
  longer worth paying. (Robert Collins)

* ``VersionedFile.create_empty`` is removed. This method presupposed a
  sensible mapping to a transport for individual files, but pack backed
  versioned files have no such mapping. (Robert Collins)

* ``VersionedFile.get_graph`` is deprecated, with no replacement method.
  The method was size(history) and not desirable. (Robert Collins)

* ``VersionedFile.get_graph_with_ghosts`` is deprecated, with no
  replacement method.  The method was size(history) and not desirable.
  (Robert Collins)

* ``VersionedFile.get_parents`` is deprecated, please use
  ``VersionedFile.get_parent_map``. (Robert Collins)

* ``VersionedFile.get_sha1`` is deprecated, please use
  ``VersionedFile.get_sha1s``. (Robert Collins)

* ``VersionedFile.has_ghost`` is now deprecated, as it is both expensive
  and unused outside of a single test. (Robert Collins)

* ``VersionedFile.iter_parents`` is now deprecated in favour of
  ``get_parent_map`` which can be used to instantiate a Graph on a
  VersionedFile. (Robert Collins)

* ``VersionedFileStore`` no longer uses the transaction parameter given
  to most methods; amongst other things this means that the
  get_weave_or_empty method no longer guarantees errors on a missing weave
  in a readonly transaction, and no longer caches versioned file instances
  which reduces memory pressure (but requires more careful management by
  callers to preserve performance). (Robert Collins)

Testing
*******

* New -Dselftest_debug flag disables clearing of the debug flags during
  tests.  This is useful if you want to use e.g. -Dhpss to help debug a
  failing test.  Be aware that using this feature is likely to cause
  spurious test failures if used with the full suite. (Andrew Bennetts)

* selftest --load-list now uses a new more agressive test loader that will
  avoid loading unneeded modules and building their tests. Plugins can use
  this new loader by defining a load_tests function instead of a test_suite
  function. (a forthcoming patch will provide many examples on how to
  implement this).
  (Vincent Ladeuil)

* selftest --load-list now does some sanity checks regarding duplicate test
  IDs and tests present in the list but not found in the actual test suite.
  (Vincent Ladeuil)

* Slightly more concise format for the selftest progress bar, so there's
  more space to show the test name.  (Martin Pool) ::

    [2500/10884, 1fail, 3miss in 1m29s] test_revisionnamespaces.TestRev

* The test suite takes much less memory to run, and is a bit faster.  This
  is done by clearing most attributes of TestCases after running them, if
  they succeeded.  (Andrew Bennetts)

Internals
*********

* Added ``_build_client_protocol`` to ``_SmartClient``.  (Andrew Bennetts)

* Added basic infrastructure for automatic plugin suggestion.
  (Martin Albisetti)

* If a ``LockableFiles`` object is not explicitly unlocked (for example
  because of a missing ``try/finally`` block, it will give a warning but
  not automatically unlock itself.  (Previously they did.)  This
  sometimes caused knock-on errors if for example the network connection
  had already failed, and should not be relied upon by code.
  (Martin Pool, #109520)

* ``make dist`` target to build a release tarball, and also
  ``check-dist-tarball`` and ``dist-upload-escudero``.  (Martin Pool)

* The ``read_response_tuple`` method of ``SmartClientRequestProtocol*``
  classes will now raise ``UnknownSmartMethod`` when appropriate, so that
  callers don't need to try distinguish unknown request errors from other
  errors.  (Andrew Bennetts)

* ``set_make_working_trees`` is now implemented provided on all repository
  implementations (Aaron Bentley)

* ``VersionedFile`` now has a new method ``get_parent_map`` which, like
  ``Graph.get_parent_map`` returns a dict of key:parents. (Robert Collins)


bzr 1.3.1
#########

:Released: 2008-04-09

No changes from 1.3.1rc1.


bzr 1.3.1rc1
############

:Released: 2008-04-04

Bug Fixes
*********

* Fix a bug causing a ValueError crash in ``parse_line_delta_iter`` when
  fetching revisions from a knit to pack repository or vice versa using
  bzr:// (including over http or ssh).
  (#208418, Andrew Bennetts, Martin Pool, Robert Collins)


bzr 1.3
#######

:Released: 2008-03-20

Bazaar has become part of the GNU project <http://www.gnu.org>

Many operations that act on history, including ``log`` and ``annotate`` are now
substantially faster.  Several bugs have been fixed and several new options and
features have been added.

Testing
*******

* Avoid spurious failure of ``TestVersion.test_version`` matching
  directory names.
  (#202778, Martin Pool)


bzr 1.3rc1
##########

:Released: 2008-03-16

Notes When Upgrading
********************

* The backup directory created by ``upgrade`` is now called
  ``backup.bzr``, not ``.bzr.backup``. (Martin Albisetti)

Changes
*******

* A new repository format 'development' has been added. This format will
  represent the latest 'in-progress' format that the bzr developers are
  interested in getting early-adopter testing and feedback on.
  ``doc/developers/development-repo.txt`` has detailed information.
  (Robert Collins)

* BZR_LOG environment variable controls location of .bzr.log trace file.
  User can suppress writing messages to .bzr.log by using '/dev/null'
  filename (on Linux) or 'NUL' (on Windows). If BZR_LOG variable
  is not defined but BZR_HOME is defined then default location
  for .bzr.log trace file is ``$BZR_HOME/.bzr.log``.
  (Alexander Belchenko, #106117)

* ``launchpad`` builtin plugin now shipped as separate part in standalone
  bzr.exe, installed to ``C:\Program Files\Bazaar\plugins`` directory,
  and standalone installer allows user to skip installation of this plugin.
  (Alexander Belchenko)

* Restore auto-detection of plink.exe on Windows. (Dmitry Vasiliev)

* Version number is now shown as "1.2" or "1.2pr2", without zeroed or
  missing final fields.  (Martin Pool)

Features
********

* ``branch`` and ``checkout`` can hard-link working tree files, which is
  faster and saves space.  (Aaron Bentley)

* ``bzr send`` will now also look at the ``child_submit_to`` setting in
  the submit branch to determine the email address to send to.
  (Jelmer Vernooij)

Improvements
************

* BzrBranch._lefthand_history is faster on pack repos.  (Aaron Bentley)

* Branch6.generate_revision_history is faster.  (Aaron Bentley)

* Directory services can now be registered, allowing special URLs to be
  dereferenced into real URLs.  This is a generalization and cleanup of
  the lp: transport lookup.  (Aaron Bentley)

* Merge directives that are automatically attached to emails have nicer
  filenames, based on branch-nick + revno. (Aaron Bentley)

* ``push`` has a ``--revision`` option, to specify what revision to push up
  to.  (Daniel Watkins)

* Significantly reducing execution time and network traffic for trivial
  case of running ``bzr missing`` command for two identical branches.
  (Alexander Belchenko)

* Speed up operations that look at the revision graph (such as 'bzr log').
  ``KnitPackRepositor.get_revision_graph`` uses ``Graph.iter_ancestry`` to
  extract the revision history. This allows filtering ghosts while
  stepping instead of needing to peek ahead. (John Arbash Meinel)

* The ``hooks`` command lists installed hooks, to assist in debugging.
  (Daniel Watkins)

* Updates to how ``annotate`` work. Should see a measurable improvement in
  performance and memory consumption for file with a lot of merges.
  Also, correctly handle when a line is introduced by both parents (it
  should be attributed to the first merge which notices this, and not
  to all subsequent merges.) (John Arbash Meinel)

Bugfixes
********

* Autopacking no longer holds the full set of inventory lines in
  memory while copying. For large repositories, this can amount to
  hundreds of MB of ram consumption.
  (Ian Clatworthy, John Arbash Meinel)

* Cherrypicking when using ``--format=merge3`` now explictly excludes
  BASE lines. (John Arbash Meinel, #151731)

* Disable plink's interactive prompt for password.
  (#107593, Dmitry Vasiliev)

* Encode command line arguments from unicode to user_encoding before
  invoking external mail client in `bzr send` command.
  (#139318, Alexander Belchenko)

* Fixed problem connecting to ``bzr+https://`` servers.
  (#198793, John Ferlito)

* Improved error reporting in the Launchpad plugin. (Daniel Watkins,
  #196618)

* Include quick-start-summary.svg file to python-based installer(s)
  for Windows. (#192924, Alexander Belchenko)

* lca merge now respects specified files. (Aaron Bentley)

* Make version-info --custom imply --all. (#195560, James Westby)

* ``merge --preview`` now works for merges that add or modify
  symlinks (James Henstridge)

* Redirecting the output from ``bzr merge`` (when the remembered
  location is used) now works. (John Arbash Meinel)

* setup.py script explicitly checks for Python version.
  (Jari Aalto, Alexander Belchenko, #200569)

* UnknownFormatErrors no longer refer to branches regardless of kind of
  unknown format. (Daniel Watkins, #173980)

* Upgrade bundled ConfigObj to version 4.5.2, which properly quotes #
  signs, among other small improvements. (Matt Nordhoff, #86838)

* Use correct indices when emitting LCA conflicts.  This fixes IndexError
  errors.  (Aaron Bentley, #196780)

Documentation
*************

* Explained how to use ``version-info --custom`` in the User Guide.
  (Neil Martinsen-Burrell)

API Breaks
**********

* Support for loading plugins from zip files and
  ``bzrlib.plugin.load_from_zip()`` function are deprecated.
  (Alexander Belchenko)

Testing
*******

* Added missing blackbox tests for ``modified`` (Adrian Wilkins)

* The branch interface tests were invalid for branches using rich-root
  repositories because the empty string is not a valid file-id.
  (Robert Collins)

Internals
*********

* ``Graph.iter_ancestry`` returns the ancestry of revision ids. Similar to
  ``Repository.get_revision_graph()`` except it includes ghosts and you can
  stop part-way through. (John Arbash Meinel)

* New module ``tools/package_mf.py`` provide custom module finder for
  python packages (improves standard python library's modulefinder.py)
  used by ``setup.py`` script while building standalone bzr.exe.
  (Alexander Belchenko)

* New remote method ``RemoteBzrDir.find_repositoryV2`` adding support for
  detecting external lookup support on remote repositories. This method is
  now attempted first when lookup up repositories, leading to an extra
  round trip on older bzr smart servers. (Robert Collins)

* Repository formats have a new supported-feature attribute
  ``supports_external_lookups`` used to indicate repositories which support
  falling back to other repositories when they have partial data.
  (Robert Collins)

* ``Repository.get_revision_graph_with_ghosts`` and
  ``bzrlib.revision.(common_ancestor,MultipleRevisionSources,common_graph)``
  have been deprecated.  (John Arbash Meinel)

* ``Tree.iter_changes`` is now a public API, replacing the work-in-progress
  ``Tree._iter_changes``. The api is now considered stable and ready for
  external users.  (Aaron Bentley)

* The bzrdir format registry now accepts an ``alias`` keyword to
  register_metadir, used to indicate that a format name is an alias for
  some other format and thus should not be reported when describing the
  format. (Robert Collins)


bzr 1.2
#######

:Released: 2008-02-15

Bug Fixes
*********

* Fix failing test in Launchpad plugin. (Martin Pool)


bzr 1.2rc1
##########

:Released: 2008-02-13

Notes When Upgrading
********************

* Fetching via the smart protocol may need to reconnect once during a fetch
  if the remote server is running Bazaar 1.1 or earlier, because the client
  attempts to use more efficient requests that confuse older servers.  You
  may be required to re-enter a password or passphrase when this happens.
  This won't happen if the server is upgraded to Bazaar 1.2.
  (Andrew Bennetts)

Changes
*******

* Fetching via bzr+ssh will no longer fill ghosts by default (this is
  consistent with pack-0.92 fetching over SFTP). (Robert Collins)

* Formatting of ``bzr plugins`` output is changed to be more human-
  friendly. Full path of plugins locations will be shown only with
  ``--verbose`` command-line option. (Alexander Belchenko)

* ``merge`` now prefers to use the submit branch, but will fall back to
  parent branch.  For many users, this has no effect.  But some users who
  pull and merge on the same branch will notice a change.  This change
  makes it easier to work on a branch on two different machines, pulling
  between the machines, while merging from the upstream.
  ``merge --remember`` can now be used to set the submit_branch.
  (Aaron Bentley)

Features
********

* ``merge --preview`` produces a diff of the changes merge would make,
  but does not actually perform the merge.  (Aaron Bentley)

* New smart method ``Repository.get_parent_map`` for getting revision
  parent data. This returns additional parent information topologically
  adjacent to the requested data to reduce round trip latency impacts.
  (Robert Collins)

* New smart method, ``Repository.stream_revisions_chunked``, for fetching
  revision data that streams revision data via a chunked encoding.  This
  avoids buffering large amounts of revision data on the server and on the
  client, and sends less data to the server to request the revisions.
  (Andrew Bennetts, Robert Collins, #178353)

* The launchpad plugin now handles lp urls of the form
  ``lp://staging/``, ``lp://demo/``, ``lp://dev/`` to use the appropriate
  launchpad instance to do the resolution of the branch identities.
  This is primarily of use to Launchpad developers, but can also
  be used by other users who want to try out Launchpad as
  a branch location without messing up their public Launchpad
  account.  Branches that are pushed to the staging environment
  have an expected lifetime of one day. (Tim Penhey)

Improvements
************

* Creating a new branch no longer tries to read the entire revision-history
  unnecessarily over smart server operations. (Robert Collins)

* Fetching between different repository formats with compatible models now
  takes advantage of the smart method to stream revisions.  (Andrew Bennetts)

* The ``--coverage`` option is now global, rather specific to ``bzr
  selftest``.  (Andrew Bennetts)

* The ``register-branch`` command will now use the public url of the branch
  containing the current directory, if one has been set and no explicit
  branch is provided.  (Robert Collins)

* Tweak the ``reannotate`` code path to optimize the 2-parent case.
  Speeds up ``bzr annotate`` with a pack repository by approx 3:2.
  (John Arbash Meinel)

Bugfixes
********

* Calculate remote path relative to the shared medium in _SmartClient.  This
  is related to the problem in bug #124089.  (Andrew Bennetts)

* Cleanly handle connection errors in smart protocol version two, the same
  way as they are handled by version one.  (Andrew Bennetts)

* Clearer error when ``version-info --custom`` is used without
  ``--template`` (Lukáš Lalinský)

* Don't raise UnavailableFeature during test setup when medusa is not
  available or tearDown is never called leading to nasty side effects.
  (#137823, Vincent Ladeuil)

* If a plugin's test suite cannot be loaded, for example because of a syntax
  error in the tests, then ``selftest`` fails, rather than just printing
  a warning.  (Martin Pool, #189771)

* List possible values for BZR_SSH environment variable in env-variables
  help topic. (Alexander Belchenko, #181842)

* New methods ``push_log_file`` and ``pop_log_file`` to intercept messages:
  popping the log redirection now precisely restores the previous state,
  which makes it easier to use bzr log output from other programs.
  TestCaseInTempDir no longer depends on a log redirection being established
  by the test framework, which lets bzr tests cleanly run from a normal
  unittest runner.
  (#124153, #124849, Martin Pool, Jonathan Lange)

* ``pull --quiet`` is now more quiet, in particular a message is no longer
  printed when the remembered pull location is used. (James Westby,
  #185907)

* ``reconfigure`` can safely be interrupted while fetching.
  (Aaron Bentley, #179316)

* ``reconfigure`` preserves tags when converting to and from lightweight
  checkouts.  (Aaron Bentley, #182040)

* Stop polluting /tmp when running selftest.
  (Vincent Ladeuil, #123363)

* Switch from NFKC => NFC for normalization checks. NFC allows a few
  more characters which should be considered valid.
  (John Arbash Meinel, #185458)

* The launchpad plugin now uses the ``edge`` xmlrpc server to avoid
  interacting badly with a bug on the launchpad side. (Robert Collins)

* Unknown hostnames when connecting to a ``bzr://`` URL no longer cause
  tracebacks.  (Andrew Bennetts, #182849)

API Breaks
**********

* Classes implementing Merge types like Merge3Merger must now accept (and
  honour) a do_merge flag in their constructor.  (Aaron Bentley)

* ``Repository.add_inventory`` and ``add_revision`` now require the caller
  to previously take a write lock (and start a write group.)
  (Martin Pool)

Testing
*******

* selftest now accepts --load-list <file> to load a test id list. This
  speeds up running the test suite on a limited set of tests.
  (Vincent Ladeuil)

Internals
*********

* Add a new method ``get_result`` to graph search objects. The resulting
  ``SearchResult`` can be used to recreate the search later, which will
  be useful in reducing network traffic. (Robert Collins)

* Use convenience function to check whether two repository handles
  are referring to the same repository in ``Repository.get_graph``.
  (Jelmer Vernooij, #187162)

* Fetching now passes the find_ghosts flag through to the
  ``InterRepository.missing_revision_ids`` call consistently for all
  repository types. This will enable faster missing revision discovery with
  bzr+ssh. (Robert Collins)

* Fix error handling in Repository.insert_data_stream. (Lukas Lalinsky)

* ``InterRepository.missing_revision_ids`` is now deprecated in favour of
  ``InterRepository.search_missing_revision_ids`` which returns a
  ``bzrlib.graph.SearchResult`` suitable for making requests from the smart
  server. (Robert Collins)

* New error ``NoPublicBranch`` for commands that need a public branch to
  operate. (Robert Collins)

* New method ``iter_inventories`` on Repository for access to many
  inventories. This is primarily used by the ``revision_trees`` method, as
  direct access to inventories is discouraged. (Robert Collins)

* New method ``next_with_ghosts`` on the Graph breadth-first-search objects
  which will split out ghosts and present parents into two separate sets,
  useful for code which needs to be aware of ghosts (e.g. fetching data
  cares about ghosts during revision selection). (Robert Collins)

* Record a timestamp against each mutter to the trace file, relative to the
  first import of bzrlib.  (Andrew Bennetts)

* ``Repository.get_data_stream`` is now deprecated in favour of
  ``Repository.get_data_stream_for_search`` which allows less network
  traffic when requesting data streams over a smart server. (Robert Collins)

* ``RemoteBzrDir._get_tree_branch`` no longer triggers ``_ensure_real``,
  removing one round trip on many network operations. (Robert Collins)

* RemoteTransport's ``recommended_page_size`` method now returns 64k, like
  SFTPTransport and HttpTransportBase.  (Andrew Bennetts)

* Repository has a new method ``has_revisions`` which signals the presence
  of many revisions by returning a set of the revisions listed which are
  present. This can be done by index queries without reading data for parent
  revision names etc. (Robert Collins)


bzr 1.1
#######

:Released: 2008-01-15

(no changes from 1.1rc1)

bzr 1.1rc1
##########

:Released: 2008-01-05

Changes
*******

* Dotted revision numbers have been revised. Instead of growing longer with
  nested branches the branch number just increases. (eg instead of 1.1.1.1.1
  we now report 1.2.1.) This helps scale long lived branches which have many
  feature branches merged between them. (John Arbash Meinel)

* The syntax ``bzr diff branch1 branch2`` is no longer supported.
  Use ``bzr diff branch1 --new branch2`` instead. This change has
  been made to remove the ambiguity where ``branch2`` is in fact a
  specific file to diff within ``branch1``.

Features
********

* New option to use custom template-based formats in  ``bzr version-info``.
  (Lukáš Lalinský)

* diff '--using' allows an external diff tool to be used for files.
  (Aaron Bentley)

* New "lca" merge-type for fast everyday merging that also supports
  criss-cross merges.  (Aaron Bentley)

Improvements
************

* ``annotate`` now doesn't require a working tree. (Lukáš Lalinský,
  #90049)

* ``branch`` and ``checkout`` can now use files from a working tree to
  to speed up the process.  For checkout, this requires the new
  --files-from flag.  (Aaron Bentley)

* ``bzr diff`` now sorts files in alphabetical order.  (Aaron Bentley)

* ``bzr diff`` now works on branches without working trees. Tree-less
  branches can also be compared to each other and to working trees using
  the new diff options ``--old`` and ``--new``. Diffing between branches,
  with or without trees, now supports specific file filtering as well.
  (Ian Clatworthy, #6700)

* ``bzr pack`` now orders revision texts in topological order, with newest
  at the start of the file, promoting linear reads for ``bzr log`` and the
  like. This partially fixes #154129. (Robert Collins)

* Merge directives now fetch prerequisites from the target branch if
  needed.  (Aaron Bentley)

* pycurl now handles digest authentication.
  (Vincent Ladeuil)

* ``reconfigure`` can now convert from repositories.  (Aaron Bentley)

* ``-l`` is now a short form for ``--limit`` in ``log``.  (Matt Nordhoff)

* ``merge`` now warns when merge directives cause cherrypicks.
  (Aaron Bentley)

* ``split`` now supported, to enable splitting large trees into smaller
  pieces.  (Aaron Bentley)

Bugfixes
********

* Avoid AttributeError when unlocking a pack repository when an error occurs.
  (Martin Pool, #180208)

* Better handle short reads when processing multiple range requests.
  (Vincent Ladeuil, #179368)

* build_tree acceleration uses the correct path when a file has been moved.
  (Aaron Bentley)

* ``commit`` now succeeds when a checkout and its master branch share a
  repository.  (Aaron Bentley, #177592)

* Fixed error reporting of unsupported timezone format in
  ``log --timezone``. (Lukáš Lalinský, #178722)

* Fixed Unicode encoding error in ``ignored`` when the output is
  redirected to a pipe. (Lukáš Lalinský)

* Fix traceback when sending large response bodies over the smart protocol
  on Windows. (Andrew Bennetts, #115781)

* Fix ``urlutils.relative_url`` for the case of two ``file:///`` URLs
  pointed to different logical drives on Windows.
  (Alexander Belchenko, #90847)

* HTTP test servers are now compatible with the http protocol version 1.1.
  (Vincent Ladeuil, #175524)

* _KnitParentsProvider.get_parent_map now handles requests for ghosts
  correctly, instead of erroring or attributing incorrect parents to ghosts.
  (Aaron Bentley)

* ``merge --weave --uncommitted`` now works.  (Aaron Bentley)

* pycurl authentication handling was broken and incomplete. Fix handling of
  user:pass embedded in the urls.
  (Vincent Ladeuil, #177643)

* Files inside non-directories are now handled like other conflict types.
  (Aaron Bentley, #177390)

* ``reconfigure`` is able to convert trees into lightweight checkouts.
  (Aaron Bentley)

* Reduce lockdir timeout to 0 when running ``bzr serve``.  (Andrew Bennetts,
  #148087)

* Test that the old ``version_info_format`` functions still work, even
  though they are deprecated. (John Arbash Meinel, ShenMaq, #177872)

* Transform failures no longer cause ImmortalLimbo errors (Aaron Bentley,
  #137681)

* ``uncommit`` works even when the commit messages of revisions to be
  removed use characters not supported in the terminal encoding.
  (Aaron Bentley)

* When dumb http servers return whole files instead of the requested ranges,
  read the remaining bytes by chunks to avoid overflowing network buffers.
  (Vincent Ladeuil, #175886)

Documentation
*************

* Minor tweaks made to the bug tracker integration documentation.
  (Ian Clatworthy)

* Reference material has now be moved out of the User Guide and added
  to the User Reference. The User Reference has gained 4 sections as
  a result: Authenication Settings, Configuration Settings, Conflicts
  and Hooks. All help topics are now dumped into text format in the
  doc/en/user-reference directory for those who like browsing that
  information in their editor. (Ian Clatworthy)

* *Using Bazaar with Launchpad* tutorial added. (Ian Clatworthy)

Internals
*********

* find_* methods available for BzrDirs, Branches and WorkingTrees.
  (Aaron Bentley)

* Help topics can now be loaded from files.
  (Ian Clatworthy, Alexander Belchenko)

* get_parent_map now always provides tuples as its output.  (Aaron Bentley)

* Parent Providers should now implement ``get_parent_map`` returning a
  dictionary instead of ``get_parents`` returning a list.
  ``Graph.get_parents`` is now deprecated. (John Arbash Meinel,
  Robert Collins)

* Patience Diff now supports arbitrary python objects, as long as they
  support ``hash()``. (John Arbash Meinel)

* Reduce selftest overhead to establish test names by memoization.
  (Vincent Ladeuil)

API Breaks
**********

Testing
*******

* Modules can now customise their tests by defining a ``load_tests``
  attribute. ``pydoc bzrlib.tests.TestUtil.TestLoader.loadTestsFromModule``
  for the documentation on this attribute. (Robert Collins)

* New helper function ``bzrlib.tests.condition_id_re`` which helps
  filter tests based on a regular expression search on the tests id.
  (Robert Collins)

* New helper function ``bzrlib.tests.condition_isinstance`` which helps
  filter tests based on class. (Robert Collins)

* New helper function ``bzrlib.tests.exclude_suite_by_condition`` which
  generalises the ``exclude_suite_by_re`` function. (Robert Collins)

* New helper function ``bzrlib.tests.filter_suite_by_condition`` which
  generalises the ``filter_suite_by_re`` function. (Robert Collins)

* New helper method ``bzrlib.tests.exclude_tests_by_re`` which gives a new
  TestSuite that does not contain tests from the input that matched a
  regular expression. (Robert Collins)

* New helper method ``bzrlib.tests.randomize_suite`` which returns a
  randomized copy of the input suite. (Robert Collins)

* New helper method ``bzrlib.tests.split_suite_by_re`` which splits a test
  suite into two according to a regular expression. (Robert Collins)

* Parametrize all http tests for the transport implementations, the http
  protocol versions (1.0 and 1.1) and the authentication schemes.
  (Vincent Ladeuil)

* The ``exclude_pattern`` and ``random_order`` parameters to the function
  ``bzrlib.tests.filter_suite_by_re`` have been deprecated. (Robert Collins)

* The method ``bzrlib.tests.sort_suite_by_re`` has been deprecated. It is
  replaced by the new helper methods added in this release. (Robert Collins)


bzr 1.0
#######

:Released: 2007-12-14

Documentation
*************

* More improvements and fixes to the User Guide.  (Ian Clatworthy)

* Add information on cherrypicking/rebasing to the User Guide.
  (Ian Clatworthy)

* Improve bug tracker integration documentation. (Ian Clatworthy)

* Minor edits to ``Bazaar in five minutes`` from David Roberts and
  to the rebasing section of the User Guide from Aaron Bentley.
  (Ian Clatworthy)


bzr 1.0rc3
##########

:Released: 2007-12-11

Changes
*******

* If a traceback occurs, users are now asked to report the bug
  through Launchpad (https://bugs.launchpad.net/bzr/), rather than
  by mail to the mailing list.
  (Martin Pool)

Bugfixes
********

* Fix Makefile rules for doc generation. (Ian Clatworthy, #175207)

* Give more feedback during long http downloads by making readv deliver data
  as it arrives for urllib, and issue more requests for pycurl. High latency
  networks are better handled by urllib, the pycurl implementation give more
  feedback but also incur more latency.
  (Vincent Ladeuil, #173010)

* Implement _make_parents_provider on RemoteRepository, allowing generating
  bundles against branches on a smart server.  (Andrew Bennetts, #147836)

Documentation
*************

* Improved user guide.  (Ian Clatworthy)

* The single-page quick reference guide is now available as a PDF.
  (Ian Clatworthy)

Internals
*********

* readv urllib http implementation is now a real iterator above the
  underlying socket and deliver data as soon as it arrives. 'get' still
  wraps its output in a StringIO.
  (Vincent Ladeuil)


bzr 1.0rc2
##########

:Released: 2007-12-07

Improvements
************

* Added a --coverage option to selftest. (Andrew Bennetts)

* Annotate merge (merge-type=weave) now supports cherrypicking.
  (Aaron Bentley)

* ``bzr commit`` now doesn't print the revision number twice. (Matt
  Nordhoff, #172612)

* New configuration option ``bugtracker_<tracker_abbrevation>_url`` to
  define locations of bug trackers that are not directly supported by
  bzr or a plugin. The URL will be treated as a template and ``{id}``
  placeholders will be replaced by specific bug IDs.  (Lukáš Lalinský)

* Support logging single merge revisions with short and line log formatters.
  (Kent Gibson)

* User Guide enhanced with suggested readability improvements from
  Matt Revell and corrections from John Arbash Meinel. (Ian Clatworthy)

* Quick Start Guide renamed to Quick Start Card, moved down in
  the catalog, provided in pdf and png format and updated to refer
  to ``send`` instead of ``bundle``. (Ian Clatworthy, #165080)

* ``switch`` can now be used on heavyweight checkouts as well as
  lightweight ones. After switching a heavyweight checkout, the
  local branch is a mirror/cache of the new bound branch and
  uncommitted changes in the working tree are merged. As a safety
  check, if there are local commits in a checkout which have not
  been committed to the previously bound branch, then ``switch``
  fails unless the ``--force`` option is given. This option is
  now also required if the branch a lightweight checkout is pointing
  to has been moved. (Ian Clatworthy)

Internals
*********

* New -Dhttp debug option reports http connections, requests and responses.
  (Vincent Ladeuil)

* New -Dmerge debug option, which emits merge plans for merge-type=weave.

Bugfixes
********

* Better error message when running ``bzr cat`` on a non-existant branch.
  (Lukáš Lalinský, #133782)

* Catch OSError 17 (file exists) in final phase of tree transform and show
  filename to user.
  (Alexander Belchenko, #111758)

* Catch ShortReadvErrors while using pycurl. Also make readv more robust by
  allowing multiple GET requests to be issued if too many ranges are
  required.
  (Vincent Ladeuil, #172701)

* Check for missing basis texts when fetching from packs to packs.
  (John Arbash Meinel, #165290)

* Fall back to showing e-mail in ``log --short/--line`` if the
  committer/author has only e-mail. (Lukáš Lalinský, #157026)

API Breaks
**********

* Deprecate not passing a ``location`` argument to commit reporters'
  ``started`` methods. (Matt Nordhoff)


bzr 1.0rc1
##########

:Released: 2007-11-30

Notes When Upgrading
********************

* The default repository format is now ``pack-0.92``.  This
  default is used when creating new repositories with ``init`` and
  ``init-repo``, and when branching over bzr+ssh or bzr+hpss.
  (See https://bugs.launchpad.net/bugs/164626)

  This format can be read and written by Bazaar 0.92 and later, and
  data can be transferred to and from older formats.

  To upgrade, please reconcile your repository (``bzr reconcile``), and then
  upgrade (``bzr upgrade``).

  ``pack-0.92`` offers substantially better scaling and performance than the
  previous knits format. Some operations are slower where the code already
  had bad scaling characteristics under knits, the pack format makes such
  operations more visible as part of being more scalable overall. We will
  correct such operations over the coming releases and encourage the filing
  of bugs on any operation which you observe to be slower in a packs
  repository. One particular case that we do not intend to fix is pulling
  data from a pack repository into a knit repository over a high latency
  link;  downgrading such data requires reinsertion of the file texts, and
  this is a classic space/time tradeoff. The current implementation is
  conservative on memory usage because we need to support converting data
  from any tree without problems.
  (Robert Collins, Martin Pool, #164476)

Changes
*******

* Disable detection of plink.exe as possible ssh vendor. Plink vendor
  still available if user selects it explicitly with BZR_SSH environment
  variable. (Alexander Belchenko, workaround for bug #107593)

* The pack format is now accessible as "pack-0.92", or "pack-0.92-subtree"
  to enable the subtree functions (for example, for bzr-svn).
  (Martin Pool)

Features
********

* New ``authentication.conf`` file holding the password or other credentials
  for remote servers. This can be used for ssh, sftp, smtp and other
  supported transports.
  (Vincent Ladeuil)

* New rich-root and rich-root-pack formats, recording the same data about
  tree roots that's recorded for all other directories.
  (Aaron Bentley, #164639)

* ``pack-0.92`` repositories can now be reconciled.
  (Robert Collins, #154173)

* ``switch`` command added for changing the branch a lightweight checkout
  is associated with and updating the tree to reflect the latest content
  accordingly. This command was previously part of the BzrTools plug-in.
  (Ian Clatworthy, Aaron Bentley, David Allouche)

* ``reconfigure`` command can now convert branches, trees, or checkouts to
  lightweight checkouts.  (Aaron Bentley)

Performance
***********

* Commit updates the state of the working tree via a delta rather than
  supplying entirely new basis trees. For commit of a single specified file
  this reduces the wall clock time for commit by roughly a 30%.
  (Robert Collins, Martin Pool)

* Commit with many automatically found deleted paths no longer performs
  linear scanning for the children of those paths during inventory
  iteration. This should fix commit performance blowing out when many such
  paths occur during commit. (Robert Collins, #156491)

* Fetch with pack repositories will no longer read the entire history graph.
  (Robert Collins, #88319)

* Revert takes out an appropriate lock when reverting to a basis tree, and
  does not read the basis inventory twice. (Robert Collins)

* Diff does not require an inventory to be generated on dirstate trees.
  (Aaron Bentley, #149254)

* New annotate merge (--merge-type=weave) implementation is fast on
  versionedfiles withough cached annotations, e.g. pack-0.92.
  (Aaron Bentley)

Improvements
************

* ``bzr merge`` now warns when it encounters a criss-cross merge.
  (Aaron Bentley)

* ``bzr send`` now doesn't require the target e-mail address to be
  specified on the command line if an interactive e-mail client is used.
  (Lukáš Lalinský)

* ``bzr tags`` now prints the revision number for each tag, instead of
  the revision id, unless --show-ids is passed. In addition, tags can be
  sorted chronologically instead of lexicographically with --sort=time.
  (Adeodato Simó, #120231)

* Windows standalone version of bzr is able to load system-wide plugins from
  "plugins" subdirectory in installation directory. In addition standalone
  installer write to the registry (HKLM\SOFTWARE\Bazaar) useful info
  about paths and bzr version. (Alexander Belchenko, #129298)

Documentation
*************

Bug Fixes
*********

* A progress bar has been added for knitpack -> knitpack fetching.
  (Robert Collins, #157789, #159147)

* Branching from a branch via smart server now preserves the repository
  format. (Andrew Bennetts,  #164626)

* ``commit`` is now able to invoke an external editor in a non-ascii
  directory. (Daniel Watkins, #84043)

* Catch connection errors for ftp.
  (Vincent Ladeuil, #164567)

* ``check`` no longer reports spurious unreferenced text versions.
  (Robert Collins, John A Meinel, #162931, #165071)

* Conflicts are now resolved recursively by ``revert``.
  (Aaron Bentley, #102739)

* Detect invalid transport reuse attempts by catching invalid URLs.
  (Vincent Ladeuil, #161819)

* Deleting a file without removing it shows a correct diff, not a traceback.
  (Aaron Bentley)

* Do no use timeout in HttpServer anymore.
  (Vincent Ladeuil, #158972).

* Don't catch the exceptions related to the http pipeline status before
  retrying an http request or some programming errors may be masked.
  (Vincent Ladeuil, #160012)

* Fix ``bzr rm`` to not delete modified and ignored files.
  (Lukáš Lalinský, #172598)

* Fix exception when revisionspec contains merge revisons but log
  formatter doesn't support merge revisions. (Kent Gibson, #148908)

* Fix exception when ScopeReplacer is assigned to before any members have
  been retrieved.  (Aaron Bentley)

* Fix multiple connections during checkout --lightweight.
  (Vincent Ladeuil, #159150)

* Fix possible error in insert_data_stream when copying between
  pack repositories over bzr+ssh or bzr+http.
  KnitVersionedFile.get_data_stream now makes sure that requested
  compression parents are sent before any delta hunks that depend
  on them.
  (Martin Pool, #164637)

* Fix typo in limiting offsets coalescing for http, leading to
  whole files being downloaded instead of parts.
  (Vincent Ladeuil, #165061)

* FTP server errors don't error in the error handling code.
  (Robert Collins, #161240)

* Give a clearer message when a pull fails because the source needs
  to be reconciled.
  (Martin Pool, #164443)

* It is clearer when a plugin cannot be loaded because of its name, and a
  suggestion for an acceptable name is given. (Daniel Watkins, #103023)

* Leave port as None in transport objects if user doesn't
  specify a port in urls.
  (vincent Ladeuil, #150860)

* Make sure Repository.fetch(self) is properly a no-op for all
  Repository implementations. (John Arbash Meinel, #158333)

* Mark .bzr directories as "hidden" on Windows.
  (Alexander Belchenko, #71147)

* ``merge --uncommitted`` can now operate on a single file.
  (Aaron Bentley, Lukáš Lalinský, #136890)

* Obsolete packs are now cleaned up by pack and autopack operations.
  (Robert Collins, #153789)

* Operations pulling data from a smart server where the underlying
  repositories are not both annotated/both unannotated will now work.
  (Robert Collins, #165304).

* Reconcile now shows progress bars. (Robert Collins, #159351)

* ``RemoteBranch`` was not initializing ``self._revision_id_to_revno_map``
  properly. (John Arbash Meinel, #162486)

* Removing an already-removed file reports the file does not exist. (Daniel
  Watkins, #152811)

* Rename on Windows is able to change filename case.
  (Alexander Belchenko, #77740)

* Return error instead of a traceback for ``bzr log -r0``.
  (Kent Gibson, #133751)

* Return error instead of a traceback when bzr is unable to create
  symlink on some platforms (e.g. on Windows).
  (Alexander Belchenko, workaround for #81689)

* Revert doesn't crash when restoring a single file from a deleted
  directory. (Aaron Bentley)

* Stderr output via logging mechanism now goes through encoded wrapper
  and no more uses utf-8, but terminal encoding instead. So all unicode
  strings now should be readable in non-utf-8 terminal.
  (Alexander Belchenko, #54173)

* The error message when ``move --after`` should be used makes how to do so
  clearer. (Daniel Watkins, #85237)

* Unicode-safe output from ``bzr info``. The output will be encoded
  using the terminal encoding and unrepresentable characters will be
  replaced by '?'. (Lukáš Lalinský, #151844)

* Working trees are no longer created when pushing into a local no-trees
  repo. (Daniel Watkins, #50582)

* Upgrade util/configobj to version 4.4.0.
  (Vincent Ladeuil, #151208).

* Wrap medusa ftp test server as an FTPServer feature.
  (Vincent Ladeuil, #157752)

API Breaks
**********

* ``osutils.backup_file`` is deprecated. Actually it's not used in bzrlib
  during very long time. (Alexander Belchenko)

* The return value of
  ``VersionedFile.iter_lines_added_or_present_in_versions`` has been
  changed. Previously it was an iterator of lines, now it is an iterator of
  (line, version_id) tuples. This change has been made to aid reconcile and
  fetch operations. (Robert Collins)

* ``bzrlib.repository.get_versioned_file_checker`` is now private.
  (Robert Collins)

* The Repository format registry default has been removed; it was previously
  obsoleted by the bzrdir format default, which implies a default repository
  format.
  (Martin Pool)

Internals
*********

* Added ``ContainerSerialiser`` and ``ContainerPushParser`` to
  ``bzrlib.pack``.  These classes provide more convenient APIs for generating
  and parsing containers from streams rather than from files.  (Andrew
  Bennetts)

* New module ``lru_cache`` providing a cache for use by tasks that need
  semi-random access to large amounts of data. (John A Meinel)

* InventoryEntry.diff is now deprecated.  Please use diff.DiffTree instead.


bzr 0.92
########

:Released: 2007-11-05

Changes
*******

  * New uninstaller on Win32.  (Alexander Belchenko)


bzr 0.92rc1
###########

:Released: 2007-10-29

Changes
*******

* ``bzr`` now returns exit code 4 if an internal error occurred, and
  3 if a normal error occurred.  (Martin Pool)

* ``pull``, ``merge`` and ``push`` will no longer silently correct some
  repository index errors that occured as a result of the Weave disk format.
  Instead the ``reconcile`` command needs to be run to correct those
  problems if they exist (and it has been able to fix most such problems
  since bzr 0.8). Some new problems have been identified during this release
  and you should run ``bzr check`` once on every repository to see if you
  need to reconcile. If you cannot ``pull`` or ``merge`` from a remote
  repository due to mismatched parent errors - a symptom of index errors -
  you should simply take a full copy of that remote repository to a clean
  directory outside any local repositories, then run reconcile on it, and
  finally pull from it locally. (And naturally email the repositories owner
  to ask them to upgrade and run reconcile).
  (Robert Collins)

Features
********

* New ``knitpack-experimental`` repository format. This is interoperable with
  the ``dirstate-tags`` format but uses a smarter storage design that greatly
  speeds up many operations, both local and remote. This new format can be
  used as an option to the ``init``, ``init-repository`` and ``upgrade``
  commands. (Robert Collins)

* For users of bzr-svn (and those testing the prototype subtree support) that
  wish to try packs, a new ``knitpack-subtree-experimental`` format has also
  been added. This is interoperable with the ``dirstate-subtrees`` format.
  (Robert Collins)

* New ``reconfigure`` command. (Aaron Bentley)

* New ``revert --forget-merges`` command, which removes the record of a pending
  merge without affecting the working tree contents.  (Martin Pool)

* New ``bzr_remote_path`` configuration variable allows finer control of
  remote bzr locations than BZR_REMOTE_PATH environment variable.
  (Aaron Bentley)

* New ``launchpad-login`` command to tell Bazaar your Launchpad
  user ID.  This can then be used by other functions of the
  Launchpad plugin. (James Henstridge)

Performance
***********

* Commit in quiet mode is now slightly faster as the information to
  output is no longer calculated. (Ian Clatworthy)

* Commit no longer checks for new text keys during insertion when the
  revision id was deterministically unique. (Robert Collins)

* Committing a change which is not a merge and does not change the number of
  files in the tree is faster by utilising the data about whether files are
  changed to determine if the tree is unchanged rather than recalculating
  it at the end of the commit process. (Robert Collins)

* Inventory serialisation no longer double-sha's the content.
  (Robert Collins)

* Knit text reconstruction now avoids making copies of the lines list for
  interim texts when building a single text. The new ``apply_delta`` method
  on ``KnitContent`` aids this by allowing modification of the revision id
  such objects represent. (Robert Collins)

* Pack indices are now partially parsed for specific key lookup using a
  bisection approach. (Robert Collins)

* Partial commits are now approximately 40% faster by walking over the
  unselected current tree more efficiently. (Robert Collins)

* XML inventory serialisation takes 20% less time while being stricter about
  the contents. (Robert Collins)

* Graph ``heads()`` queries have been fixed to no longer access all history
  unnecessarily. (Robert Collins)

Improvements
************

* ``bzr+https://`` smart server across https now supported.
  (John Ferlito, Martin Pool, #128456)

* Mutt is now a supported mail client; set ``mail_client=mutt`` in your
  bazaar.conf and ``send`` will use mutt. (Keir Mierle)

* New option ``-c``/``--change`` for ``merge`` command for cherrypicking
  changes from one revision. (Alexander Belchenko, #141368)

* Show encodings, locale and list of plugins in the traceback message.
  (Martin Pool, #63894)

* Experimental directory formats can now be marked with
  ``experimental = True`` during registration. (Ian Clatworthy)

Documentation
*************

* New *Bazaar in Five Minutes* guide.  (Matthew Revell)

* The hooks reference documentation is now converted to html as expected.
  (Ian Clatworthy)

Bug Fixes
*********

* Connection error reporting for the smart server has been fixed to
  display a user friendly message instead of a traceback.
  (Ian Clatworthy, #115601)

* Make sure to use ``O_BINARY`` when opening files to check their
  sha1sum. (Alexander Belchenko, John Arbash Meinel, #153493)

* Fix a problem with Win32 handling of the executable bit.
  (John Arbash Meinel, #149113)

* ``bzr+ssh://`` and ``sftp://`` URLs that do not specify ports explicitly
  no longer assume that means port 22.  This allows people using OpenSSH to
  override the default port in their ``~/.ssh/config`` if they wish.  This
  fixes a bug introduced in bzr 0.91.  (Andrew Bennetts, #146715)

* Commands reporting exceptions can now be profiled and still have their
  data correctly dumped to a file. For example, a ``bzr commit`` with
  no changes still reports the operation as pointless but doing so no
  longer throws away the profiling data if this command is run with
  ``--lsprof-file callgrind.out.ci`` say. (Ian Clatworthy)

* Fallback to ftp when paramiko is not installed and sftp can't be used for
  ``tests/commands`` so that the test suite is still usable without
  paramiko.
  (Vincent Ladeuil, #59150)

* Fix commit ordering in corner case. (Aaron Bentley, #94975)

* Fix long standing bug in partial commit when there are renames
  left in tree. (Robert Collins, #140419)

* Fix selftest semi-random noise during http related tests.
  (Vincent Ladeuil, #140614)

* Fix typo in ftp.py making the reconnection fail on temporary errors.
  (Vincent Ladeuil, #154259)

* Fix failing test by comparing real paths to cover the case where the TMPDIR
  contains a symbolic link.
  (Vincent Ladeuil, #141382).

* Fix log against smart server branches that don't support tags.
  (James Westby, #140615)

* Fix pycurl http implementation by defining error codes from
  pycurl instead of relying on an old curl definition.
  (Vincent Ladeuil, #147530)

* Fix 'unprintable error' message when displaying BzrCheckError and
  some other exceptions on Python 2.5.
  (Martin Pool, #144633)

* Fix ``Inventory.copy()`` and add test for it. (Jelmer Vernooij)

* Handles default value for ListOption in cmd_commit.
  (Vincent Ladeuil, #140432)

* HttpServer and FtpServer need to be closed properly or a listening socket
  will remain opened.
  (Vincent Ladeuil, #140055)

* Monitor the .bzr directory created in the top level test
  directory to detect leaking tests.
  (Vincent Ladeuil, #147986)

* The basename, not the full path, is now used when checking whether
  the profiling dump file begins with ``callgrind.out`` or not. This
  fixes a bug reported by Aaron Bentley on IRC. (Ian Clatworthy)

* Trivial fix for invoking command ``reconfigure`` without arguments.
  (Rob Weir, #141629)

* ``WorkingTree.rename_one`` will now raise an error if normalisation of the
  new path causes bzr to be unable to access the file. (Robert Collins)

* Correctly detect a NoSuchFile when using a filezilla server. (Gary van der
  Merwe)

API Breaks
**********

* ``bzrlib.index.GraphIndex`` now requires a size parameter to the
  constructor, for enabling bisection searches. (Robert Collins)

* ``CommitBuilder.record_entry_contents`` now requires the root entry of a
  tree be supplied to it, previously failing to do so would trigger a
  deprecation warning. (Robert Collins)

* ``KnitVersionedFile.add*`` will no longer cache added records even when
  enable_cache() has been called - the caching feature is now exclusively for
  reading existing data. (Robert Collins)

* ``ReadOnlyLockError`` is deprecated; ``LockFailed`` is usually more
  appropriate.  (Martin Pool)

* Removed ``bzrlib.transport.TransportLogger`` - please see the new
  ``trace+`` transport instead. (Robert Collins)

* Removed previously deprecated varargs interface to ``TestCase.run_bzr`` and
  deprecated methods ``TestCase.capture`` and ``TestCase.run_bzr_captured``.
  (Martin Pool)

* Removed previous deprecated ``basis_knit`` parameter to the
  ``KnitVersionedFile`` constructor. (Robert Collins)

* Special purpose method ``TestCase.run_bzr_decode`` is moved to the test_non_ascii
  class that needs it.
  (Martin Pool)

* The class ``bzrlib.repofmt.knitrepo.KnitRepository3`` has been folded into
  ``KnitRepository`` by parameters to the constructor. (Robert Collins)

* The ``VersionedFile`` interface now allows content checks to be bypassed
  by supplying check_content=False.  This saves nearly 30% of the minimum
  cost to store a version of a file. (Robert Collins)

* Tree's with bad state such as files with no length or sha will no longer
  be silently accepted by the repository XML serialiser. To serialise
  inventories without such data, pass working=True to write_inventory.
  (Robert Collins)

* ``VersionedFile.fix_parents`` has been removed as a harmful API.
  ``VersionedFile.join`` will no longer accept different parents on either
  side of a join - it will either ignore them, or error, depending on the
  implementation. See notes when upgrading for more information.
  (Robert Collins)

Internals
*********

* ``bzrlib.transport.Transport.put_file`` now returns the number of bytes
  put by the method call, to allow avoiding stat-after-write or
  housekeeping in callers. (Robert Collins)

* ``bzrlib.xml_serializer.Serializer`` is now responsible for checking that
  mandatory attributes are present on serialisation and deserialisation.
  This fixes some holes in API usage and allows better separation between
  physical storage and object serialisation. (Robert Collins)

* New class ``bzrlib.errors.InternalBzrError`` which is just a convenient
  shorthand for deriving from BzrError and setting internal_error = True.
  (Robert Collins)

* New method ``bzrlib.mutabletree.update_to_one_parent_via_delta`` for
  moving the state of a parent tree to a new version via a delta rather than
  a complete replacement tree. (Robert Collins)

* New method ``bzrlib.osutils.minimum_path_selection`` useful for removing
  duplication from user input, when a user mentions both a path and an item
  contained within that path. (Robert Collins)

* New method ``bzrlib.repository.Repository.is_write_locked`` useful for
  determining if a repository is write locked. (Robert Collins)

* New method on ``bzrlib.tree.Tree`` ``path_content_summary`` provides a
  tuple containing the key information about a path for commit processing
  to complete. (Robert Collins)

* New method on xml serialisers, write_inventory_to_lines, which matches the
  API used by knits for adding content. (Robert Collins)

* New module ``bzrlib.bisect_multi`` with generic multiple-bisection-at-once
  logic, currently only available for byte-based lookup
  (``bisect_multi_bytes``). (Robert Collins)

* New helper ``bzrlib.tuned_gzip.bytes_to_gzip`` which takes a byte string
  and returns a gzipped version of the same. This is used to avoid a bunch
  of api friction during adding of knit hunks. (Robert Collins)

* New parameter on ``bzrlib.transport.Transport.readv``
  ``adjust_for_latency`` which changes readv from returning strictly the
  requested data to inserted return larger ranges and in forward read order
  to reduce the effect of network latency. (Robert Collins)

* New parameter yield_parents on ``Inventory.iter_entries_by_dir`` which
  causes the parents of a selected id to be returned recursively, so all the
  paths from the root down to each element of selected_file_ids are
  returned. (Robert Collins)

* Knit joining has been enhanced to support plain to annotated conversion
  and annotated to plain conversion. (Ian Clatworthy)

* The CommitBuilder method ``record_entry_contents`` now returns summary
  information about the effect of the commit on the repository. This tuple
  contains an inventory delta item if the entry changed from the basis, and a
  boolean indicating whether a new file graph node was recorded.
  (Robert Collins)

* The python path used in the Makefile can now be overridden.
  (Andrew Bennetts, Ian Clatworthy)

Testing
*******

* New transport implementation ``trace+`` which is useful for testing,
  logging activity taken to its _activity attribute. (Robert Collins)

* When running bzr commands within the test suite, internal exceptions are
  not caught and reported in the usual way, but rather allowed to propagate
  up and be visible to the test suite.  A new API ``run_bzr_catch_user_errors``
  makes this behavior available to other users.
  (Martin Pool)

* New method ``TestCase.call_catch_warnings`` for testing methods that
  raises a Python warning.  (Martin Pool)


bzr 0.91
########

:Released: 2007-09-26

Bug Fixes
*********

* Print a warning instead of aborting the ``python setup.py install``
  process if building of a C extension is not possible.
  (Lukáš Lalinský, Alexander Belchenko)

* Fix commit ordering in corner case (Aaron Bentley, #94975)

* Fix ''bzr info bzr://host/'' and other operations on ''bzr://' URLs with
  an implicit port.  We were incorrectly raising PathNotChild due to
  inconsistent treatment of the ''_port'' attribute on the Transport object.
  (Andrew Bennetts, #133965)

* Make RemoteRepository.sprout cope gracefully with servers that don't
  support the ``Repository.tarball`` request.
  (Andrew Bennetts)


bzr 0.91rc2
###########

:Released: 2007-09-11

* Replaced incorrect tarball for previous release; a debug statement was left
  in bzrlib/remote.py.


bzr 0.91rc1
###########

:Released: 2007-09-11

Changes
*******

* The default branch and repository format has changed to
  ``dirstate-tags``, so tag commands are active by default.
  This format is compatible with Bazaar 0.15 and later.
  This incidentally fixes bug #126141.
  (Martin Pool)

* ``--quiet`` or ``-q`` is no longer a global option. If present, it
  must now appear after the command name. Scripts doing things like
  ``bzr -q missing`` need to be rewritten as ``bzr missing -q``.
  (Ian Clatworthy)

Features
********

* New option ``--author`` in ``bzr commit`` to specify the author of the
  change, if it's different from the committer. ``bzr log`` and
  ``bzr annotate`` display the author instead of the committer.
  (Lukáš Lalinský)

* In addition to global options and command specific options, a set of
  standard options are now supported. Standard options are legal for
  all commands. The initial set of standard options are:

  * ``--help`` or ``-h`` - display help message
  * ``--verbose`` or ``-v`` - display additional information
  * ``--quiet``  or ``-q`` - only output warnings and errors.

  Unlike global options, standard options can be used in aliases and
  may have command-specific help. (Ian Clatworthy)

* Verbosity level processing has now been unified. If ``--verbose``
  or ``-v`` is specified on the command line multiple times, the
  verbosity level is made positive the first time then increased.
  If ``--quiet`` or ``-q`` is specified on the command line
  multiple times, the verbosity level is made negative the first
  time then decreased. To get the default verbosity level of zero,
  either specify none of the above , ``--no-verbose`` or ``--no-quiet``.
  Note that most commands currently ignore the magnitude of the
  verbosity level but do respect *quiet vs normal vs verbose* when
  generating output. (Ian Clatworthy)

* ``Branch.hooks`` now supports ``pre_commit`` hook. The hook's signature
  is documented in BranchHooks constructor. (Nam T. Nguyen, #102747)

* New ``Repository.stream_knit_data_for_revisions`` request added to the
  network protocol for greatly reduced roundtrips when retrieving a set of
  revisions. (Andrew Bennetts)

Bug Fixes
*********

* ``bzr plugins`` now lists the version number for each plugin in square
  brackets after the path. (Robert Collins, #125421)

* Pushing, pulling and branching branches with subtree references was not
  copying the subtree weave, preventing the file graph from being accessed
  and causing errors in commits in clones. (Robert Collins)

* Suppress warning "integer argument expected, got float" from Paramiko,
  which sometimes caused false test failures.  (Martin Pool)

* Fix bug in bundle 4 that could cause attempts to write data to wrong
  versionedfile.  (Aaron Bentley)

* Diffs generated using "diff -p" no longer break the patch parser.
  (Aaron Bentley)

* get_transport treats an empty possible_transports list the same as a non-
  empty one.  (Aaron Bentley)

* patch verification for merge directives is reactivated, and works with
  CRLF and CR files.  (Aaron Bentley)

* Accept ..\ as a path in revision specifiers. This fixes for example
  "-r branch:..\other-branch" on Windows.  (Lukáš Lalinský)

* ``BZR_PLUGIN_PATH`` may now contain trailing slashes.
  (Blake Winton, #129299)

* man page no longer lists hidden options (#131667, Aaron Bentley)

* ``uncommit --help`` now explains the -r option adequately.  (Daniel
  Watkins, #106726)

* Error messages are now better formatted with parameters (such as
  filenames) quoted when necessary. This avoids confusion when directory
  names ending in a '.' at the end of messages were confused with a
  full stop that may or not have been there. (Daniel Watkins, #129791)

* Fix ``status FILE -r X..Y``. (Lukáš Lalinský)

* If a particular command is an alias, ``help`` will show the alias
  instead of claiming there is no help for said alias. (Daniel Watkins,
  #133548)

* TreeTransform-based operations, like pull, merge, revert, and branch,
  now roll back if they encounter an error.  (Aaron Bentley, #67699)

* ``bzr commit`` now exits cleanly if a character unsupported by the
  current encoding is used in the commit message.  (Daniel Watkins,
  #116143)

* bzr send uses default values for ranges when only half of an elipsis
  is specified ("-r..5" or "-r5..").  (#61685, Aaron Bentley)

* Avoid trouble when Windows ssh calls itself 'plink' but no plink
  binary is present.  (Martin Albisetti, #107155)

* ``bzr remove`` should remove clean subtrees.  Now it will remove (without
  needing ``--force``) subtrees that contain no files with text changes or
  modified files.  With ``--force`` it removes the subtree regardless of
  text changes or unknown files. Directories with renames in or out (but
  not changed otherwise) will now be removed without needing ``--force``.
  Unknown ignored files will be deleted without needing ``--force``.
  (Marius Kruger, #111665)

* When two plugins conflict, the source of both the losing and now the
  winning definition is shown.  (Konstantin Mikhaylov, #5454)

* When committing to a branch, the location being committed to is
  displayed.  (Daniel Watkins, #52479)

* ``bzr --version`` takes care about encoding of stdout, especially
  when output is redirected. (Alexander Belchenko, #131100)

* Prompt for an ftp password if none is provided.
  (Vincent Ladeuil, #137044)

* Reuse bound branch associated transport to avoid multiple
  connections.
  (Vincent Ladeuil, #128076, #131396)

* Overwrite conflicting tags by ``push`` and ``pull`` if the
  ``--overwrite`` option is specified.  (Lukáš Lalinský, #93947)

* In checkouts, tags are copied into the master branch when created,
  changed or deleted, and are copied into the checkout when it is
  updated.  (Martin Pool, #93856, #93860)

* Print a warning instead of aborting the ``python setup.py install``
  process if building of a C extension is not possible.
  (Lukáš Lalinský, Alexander Belchenko)

Improvements
************

* Add the option "--show-diff" to the commit command in order to display
  the diff during the commit log creation. (Goffredo Baroncelli)

* ``pull`` and ``merge`` are much faster at installing bundle format 4.
  (Aaron Bentley)

* ``pull -v`` no longer includes deltas, making it much faster.
  (Aaron Bentley)

* ``send`` now sends the directive as an attachment by default.
  (Aaron Bentley, Lukáš Lalinský, Alexander Belchenko)

* Documentation updates (Martin Albisetti)

* Help on debug flags is now included in ``help global-options``.
  (Daniel Watkins, #124853)

* Parameters passed on the command line are checked to ensure they are
  supported by the encoding in use. (Daniel Watkins)

* The compression used within the bzr repository has changed from zlib
  level 9 to the zlib default level. This improves commit performance with
  only a small increase in space used (and in some cases a reduction in
  space). (Robert Collins)

* Initial commit no longer SHAs files twice and now reuses the path
  rather than looking it up again, making it faster.
  (Ian Clatworthy)

* New option ``-c``/``--change`` for ``diff`` and ``status`` to show
  changes in one revision.  (Lukáš Lalinský)

* If versioned files match a given ignore pattern, a warning is now
  given. (Daniel Watkins, #48623)

* ``bzr status`` now has -S as a short name for --short and -V as a
  short name for --versioned. These have been added to assist users
  migrating from Subversion: ``bzr status -SV`` is now like
  ``svn status -q``.  (Daniel Watkins, #115990)

* Added C implementation of  ``PatienceSequenceMatcher``, which is about
  10x faster than the Python version. This speeds up commands that
  need file diffing, such as ``bzr commit`` or ``bzr diff``.
  (Lukáš Lalinský)

* HACKING has been extended with a large section on core developer tasks.
  (Ian Clatworthy)

* Add ``branches`` and ``standalone-trees`` as online help topics and
  include them as Concepts within the User Reference.
  (Paul Moore, Ian Clatworthy)

* ``check`` can detect versionedfile parent references that are
  inconsistent with revision and inventory info, and ``reconcile`` can fix
  them.  These faulty references were generated by 0.8-era releases,
  so repositories which were manipulated by old bzrs should be
  checked, and possibly reconciled ASAP.  (Aaron Bentley, Andrew Bennetts)

API Breaks
**********

* ``Branch.append_revision`` is removed altogether; please use
  ``Branch.set_last_revision_info`` instead.  (Martin Pool)

* CommitBuilder now advertises itself as requiring the root entry to be
  supplied. This only affects foreign repository implementations which reuse
  CommitBuilder directly and have changed record_entry_contents to require
  that the root not be supplied. This should be precisely zero plugins
  affected. (Robert Collins)

* The ``add_lines`` methods on ``VersionedFile`` implementations has changed
  its return value to include the sha1 and length of the inserted text. This
  allows the avoidance of double-sha1 calculations during commit.
  (Robert Collins)

* ``Transport.should_cache`` has been removed.  It was not called in the
  previous release.  (Martin Pool)

Testing
*******

* Tests may now raise TestNotApplicable to indicate they shouldn't be
  run in a particular scenario.  (Martin Pool)

* New function multiply_tests_from_modules to give a simpler interface
  to test parameterization.  (Martin Pool, Robert Collins)

* ``Transport.should_cache`` has been removed.  It was not called in the
  previous release.  (Martin Pool)

* NULL_REVISION is returned to indicate the null revision, not None.
  (Aaron Bentley)

* Use UTF-8 encoded StringIO for log tests to avoid failures on
  non-ASCII committer names.  (Lukáš Lalinský)

Internals
*********

* ``bzrlib.plugin.all_plugins`` has been deprecated in favour of
  ``bzrlib.plugin.plugins()`` which returns PlugIn objects that provide
  useful functionality for determining the path of a plugin, its tests, and
  its version information. (Robert Collins)

* Add the option user_encoding to the function 'show_diff_trees()'
  in order to move the user encoding at the UI level. (Goffredo Baroncelli)

* Add the function make_commit_message_template_encoded() and the function
  edit_commit_message_encoded() which handle encoded strings.
  This is done in order to mix the commit messages (which is a unicode
  string), and the diff which is a raw string. (Goffredo Baroncelli)

* CommitBuilder now defaults to using add_lines_with_ghosts, reducing
  overhead on non-weave repositories which don't require all parents to be
  present. (Robert Collins)

* Deprecated method ``find_previous_heads`` on
  ``bzrlib.inventory.InventoryEntry``. This has been superseded by the use
  of ``parent_candidates`` and a separate heads check via the repository
  API. (Robert Collins)

* New trace function ``mutter_callsite`` will print out a subset of the
  stack to the log, which can be useful for gathering debug details.
  (Robert Collins)

* ``bzrlib.pack.ContainerWriter`` now tracks how many records have been
  added via a public attribute records_written. (Robert Collins)

* New method ``bzrlib.transport.Transport.get_recommended_page_size``.
  This provides a hint to users of transports as to the reasonable
  minimum data to read. In principle this can take latency and
  bandwidth into account on a per-connection basis, but for now it
  just has hard coded values based on the url. (e.g. http:// has a large
  page size, file:// has a small one.) (Robert Collins)

* New method on ``bzrlib.transport.Transport`` ``open_write_stream`` allows
  incremental addition of data to a file without requiring that all the
  data be buffered in memory. (Robert Collins)

* New methods on ``bzrlib.knit.KnitVersionedFile``:
  ``get_data_stream(versions)``, ``insert_data_stream(stream)`` and
  ``get_format_signature()``.  These provide some infrastructure for
  efficiently streaming the knit data for a set of versions over the smart
  protocol.

* Knits with no annotation cache still produce correct annotations.
  (Aaron Bentley)

* Three new methods have been added to ``bzrlib.trace``:
  ``set_verbosity_level``, ``get_verbosity_level`` and ``is_verbose``.
  ``set_verbosity_level`` expects a numeric value: negative for quiet,
  zero for normal, positive for verbose. The size of the number can be
  used to determine just how quiet or verbose the application should be.
  The existing ``be_quiet`` and ``is_quiet`` routines have been
  integrated into this new scheme. (Ian Clatworthy)

* Options can now be delcared with a ``custom_callback`` parameter. If
  set, this routine is called after the option is processed. This feature
  is now used by the standard options ``verbose`` and ``quiet`` so that
  setting one implicitly resets the other. (Ian Clatworthy)

* Rather than declaring a new option from scratch in order to provide
  custom help, a centrally registered option can be decorated using the
  new ``bzrlib.Option.custom_help`` routine. In particular, this routine
  is useful when declaring better help for the ``verbose`` and ``quiet``
  standard options as the base definition of these is now more complex
  than before thanks to their use of a custom callback. (Ian Clatworthy)

* Tree._iter_changes(specific_file=[]) now iterates through no files,
  instead of iterating through all files.  None is used to iterate through
  all files.  (Aaron Bentley)

* WorkingTree.revert() now accepts None to revert all files.  The use of
  [] to revert all files is deprecated.  (Aaron Bentley)


bzr 0.90
########

:Released: 2007-08-28

Improvements
************

* Documentation is now organized into multiple directories with a level
  added for different languages or locales. Added the Mini Tutorial
  and Quick Start Summary (en) documents from the Wiki, improving the
  content and readability of the former. Formatted NEWS as Release Notes
  complete with a Table of Conents, one heading per release. Moved the
  Developer Guide into the main document catalog and provided a link
  from the developer document catalog back to the main one.
  (Ian Clatworthy, Sabin Iacob, Alexander Belchenko)


API Changes
***********

* The static convenience method ``BzrDir.create_repository``
  is deprecated.  Callers should instead create a ``BzrDir`` instance
  and call ``create_repository`` on that.  (Martin Pool)


bzr 0.90rc1
###########

:Released: 2007-08-14

Bugfixes
********

* ``bzr init`` should connect to the remote location one time only.  We
  have been connecting several times because we forget to pass around the
  Transport object. This modifies ``BzrDir.create_branch_convenience``,
  so that we can give it the Transport we already have.
  (John Arbash Meinel, Vincent Ladeuil, #111702)

* Get rid of sftp connection cache (get rid of the FTP one too).
  (Vincent Ladeuil, #43731)

* bzr branch {local|remote} remote don't try to create a working tree
  anymore.
  (Vincent Ladeuil, #112173)

* All identified multiple connections for a single bzr command have been
  fixed. See bzrlib/tests/commands directory.
  (Vincent Ladeuil)

* ``bzr rm`` now does not insist on ``--force`` to delete files that
  have been renamed but not otherwise modified.  (Marius Kruger,
  #111664)

* ``bzr selftest --bench`` no longer emits deprecation warnings
  (Lukáš Lalinský)

* ``bzr status`` now honours FILE parameters for conflict lists
  (Aaron Bentley, #127606)

* ``bzr checkout`` now honours -r when reconstituting a working tree.
  It also honours -r 0.  (Aaron Bentley, #127708)

* ``bzr add *`` no more fails on Windows if working tree contains
  non-ascii file names. (Kuno Meyer, #127361)

* allow ``easy_install bzr`` runs without fatal errors.
  (Alexander Belchenko, #125521)

* Graph._filter_candidate_lca does not raise KeyError if a candidate
  is eliminated just before it would normally be examined.  (Aaron Bentley)

* SMTP connection failures produce a nice message, not a traceback.
  (Aaron Bentley)

Improvements
************

* Don't show "dots" progress indicators when run non-interactively, such
  as from cron.  (Martin Pool)

* ``info`` now formats locations more nicely and lists "submit" and
  "public" branches (Aaron Bentley)

* New ``pack`` command that will trigger database compression within
  the repository (Robert Collins)

* Implement ``_KnitIndex._load_data`` in a pyrex extension. The pyrex
  version is approximately 2-3x faster at parsing a ``.kndx`` file.
  Which yields a measurable improvement for commands which have to
  read from the repository, such as a 1s => 0.75s improvement in
  ``bzr diff`` when there are changes to be shown.  (John Arbash Meinel)

* Merge is now faster.  Depending on the scenario, it can be more than 2x
  faster. (Aaron Bentley)

* Give a clearer warning, and allow ``python setup.py install`` to
  succeed even if pyrex is not available.
  (John Arbash Meinel)

* ``DirState._read_dirblocks`` now has an optional Pyrex
  implementation. This improves the speed of any command that has to
  read the entire DirState. (``diff``, ``status``, etc, improve by
  about 10%).
  ``bisect_dirblocks`` has also been improved, which helps all
  ``_get_entry`` type calls (whenever we are searching for a
  particular entry in the in-memory DirState).
  (John Arbash Meinel)

* ``bzr pull`` and ``bzr push`` no longer do a complete walk of the
  branch revision history for ui display unless -v is supplied.
  (Robert Collins)

* ``bzr log -rA..B`` output shifted to the left margin if the log only
  contains merge revisions. (Kent Gibson)

* The ``plugins`` command is now public with improved help.
  (Ian Clatworthy)

* New bundle and merge directive formats are faster to generate, and

* Annotate merge now works when there are local changes. (Aaron Bentley)

* Commit now only shows the progress in terms of directories instead of
  entries. (Ian Clatworthy)

* Fix ``KnitRepository.get_revision_graph`` to not request the graph 2
  times. This makes ``get_revision_graph`` 2x faster. (John Arbash
  Meinel)

* Fix ``VersionedFile.get_graph()`` to avoid using
  ``set.difference_update(other)``, which has bad scaling when
  ``other`` is large. This improves ``VF.get_graph([version_id])`` for
  a 12.5k graph from 2.9s down to 200ms. (John Arbash Meinel)

* The ``--lsprof-file`` option now generates output for KCacheGrind if
  the file starts with ``callgrind.out``. This matches the default file
  filtering done by KCacheGrind's Open Dialog. (Ian Clatworthy)

* Fix ``bzr update`` to avoid an unnecessary
  ``branch.get_master_branch`` call, which avoids 1 extra connection
  to the remote server. (Partial fix for #128076, John Arbash Meinel)

* Log errors from the smart server in the trace file, to make debugging
  test failures (and live failures!) easier.  (Andrew Bennetts)

* The HTML version of the man page has been superceded by a more
  comprehensive manual called the Bazaar User Reference. This manual
  is completed generated from the online help topics. As part of this
  change, limited reStructuredText is now explicitly supported in help
  topics and command help with 'unnatural' markup being removed prior
  to display by the online help or inclusion in the man page.
  (Ian Clatworthy)

* HTML documentation now use files extension ``*.html``
  (Alexander Belchenko)

* The cache of ignore definitions is now cleared in WorkingTree.unlock()
  so that changes to .bzrignore aren't missed. (#129694, Daniel Watkins)

* ``bzr selftest --strict`` fails if there are any missing features or
  expected test failures. (Daniel Watkins, #111914)

* Link to registration survey added to README. (Ian Clatworthy)

* Windows standalone installer show link to registration survey
  when installation finished. (Alexander Belchenko)

Library API Breaks
******************

* Deprecated dictionary ``bzrlib.option.SHORT_OPTIONS`` removed.
  Options are now required to provide a help string and it must
  comply with the style guide by being one or more sentences with an
  initial capital and final period. (Martin Pool)

* KnitIndex.get_parents now returns tuples. (Robert Collins)

* Ancient unused ``Repository.text_store`` attribute has been removed.
  (Robert Collins)

* The ``bzrlib.pack`` interface has changed to use tuples of bytestrings
  rather than just bytestrings, making it easier to represent multiple
  element names. As this interface was not used by any internal facilities
  since it was introduced in 0.18 no API compatibility is being preserved.
  The serialised form of these packs is identical with 0.18 when a single
  element tuple is in use. (Robert Collins)

Internals
*********

* merge now uses ``iter_changes`` to calculate changes, which makes room for
  future performance increases.  It is also more consistent with other
  operations that perform comparisons, and reduces reliance on
  Tree.inventory.  (Aaron Bentley)

* Refactoring of transport classes connected to a remote server.
  ConnectedTransport is a new class that serves as a basis for all
  transports needing to connect to a remote server.  transport.split_url
  have been deprecated, use the static method on the object instead. URL
  tests have been refactored too.
  (Vincent Ladeuil)

* Better connection sharing for ConnectedTransport objects.
  transport.get_transport() now accepts a 'possible_transports' parameter.
  If a newly requested transport can share a connection with one of the
  list, it will.
  (Vincent Ladeuil)

* Most functions now accept ``bzrlib.revision.NULL_REVISION`` to indicate
  the null revision, and consider using ``None`` for this purpose
  deprecated.  (Aaron Bentley)

* New ``index`` module with abstract index functionality. This will be
  used during the planned changes in the repository layer. Currently the
  index layer provides a graph aware immutable index, a builder for the
  same index type to allow creating them, and finally a composer for
  such indices to allow the use of many indices in a single query. The
  index performance is not optimised, however the API is stable to allow
  development on top of the index. (Robert Collins)

* ``bzrlib.dirstate.cmp_by_dirs`` can be used to compare two paths by
  their directory sections. This is equivalent to comparing
  ``path.split('/')``, only without having to split the paths.
  This has a Pyrex implementation available.
  (John Arbash Meinel)

* New transport decorator 'unlistable+' which disables the list_dir
  functionality for testing.

* Deprecated ``change_entry`` in transform.py. (Ian Clatworthy)

* RevisionTree.get_weave is now deprecated.  Tree.plan_merge is now used
  for performing annotate-merge.  (Aaron Bentley)

* New EmailMessage class to create email messages. (Adeodato Simó)

* Unused functions on the private interface KnitIndex have been removed.
  (Robert Collins)

* New ``knit.KnitGraphIndex`` which provides a ``KnitIndex`` layered on top
  of a ``index.GraphIndex``. (Robert Collins)

* New ``knit.KnitVersionedFile.iter_parents`` method that allows querying
  the parents of many knit nodes at once, reducing round trips to the
  underlying index. (Robert Collins)

* Graph now has an is_ancestor method, various bits use it.
  (Aaron Bentley)

* The ``-Dhpss`` flag now includes timing information. As well as
  logging when a new connection is opened. (John Arbash Meinel)

* ``bzrlib.pack.ContainerWriter`` now returns an offset, length tuple to
  callers when inserting data, allowing generation of readv style access
  during pack creation, without needing a separate pass across the output
  pack to gather such details. (Robert Collins)

* ``bzrlib.pack.make_readv_reader`` allows readv based access to pack
  files that are stored on a transport. (Robert Collins)

* New ``Repository.has_same_location`` method that reports if two
  repository objects refer to the same repository (although with some risk
  of false negatives).  (Andrew Bennetts)

* InterTree.compare now passes require_versioned on correctly.
  (Marius Kruger)

* New methods on Repository - ``start_write_group``,
  ``commit_write_group``, ``abort_write_group`` and ``is_in_write_group`` -
  which provide a clean hook point for transactional Repositories - ones
  where all the data for a fetch or commit needs to be made atomically
  available in one step. This allows the write lock to remain while making
  a series of data insertions.  (e.g. data conversion). (Robert Collins)

* In ``bzrlib.knit`` the internal interface has been altered to use
  3-tuples (index, pos, length) rather than two-tuples (pos, length) to
  describe where data in a knit is, allowing knits to be split into
  many files. (Robert Collins)

* ``bzrlib.knit._KnitData`` split into cache management and physical access
  with two access classes - ``_PackAccess`` and ``_KnitAccess`` defined.
  The former provides access into a .pack file, and the latter provides the
  current production repository form of .knit files. (Robert Collins)

Testing
*******

* Remove selftest ``--clean-output``, ``--numbered-dirs`` and
  ``--keep-output`` options, which are obsolete now that tests
  are done within directories in $TMPDIR.  (Martin Pool)

* The SSH_AUTH_SOCK environment variable is now reset to avoid
  interaction with any running ssh agents.  (Jelmer Vernooij, #125955)

* run_bzr_subprocess handles parameters the same way as run_bzr:
  either a string or a list of strings should be passed as the first
  parameter.  Varargs-style parameters are deprecated. (Aaron Bentley)


bzr 0.18
########

:Released:  2007-07-17

Bugfixes
********

* Fix 'bzr add' crash under Win32 (Kuno Meyer)


bzr 0.18rc1
###########

:Released:  2007-07-10

Bugfixes
********

* Do not suppress pipe errors, etc. in non-display commands
  (Alexander Belchenko, #87178)

* Display a useful error message when the user requests to annotate
  a file that is not present in the specified revision.
  (James Westby, #122656)

* Commands that use status flags now have a reference to 'help
  status-flags'.  (Daniel Watkins, #113436)

* Work around python-2.4.1 inhability to correctly parse the
  authentication header.
  (Vincent Ladeuil, #121889)

* Use exact encoding for merge directives. (Adeodato Simó, #120591)

* Fix tempfile permissions error in smart server tar bundling under
  Windows. (Martin _, #119330)

* Fix detection of directory entries in the inventory. (James Westby)

* Fix handling of http code 400: Bad Request When issuing too many ranges.
  (Vincent Ladeuil, #115209)

* Issue a CONNECT request when connecting to an https server
  via a proxy to enable SSL tunneling.
  (Vincent Ladeuil, #120678)

* Fix ``bzr log -r`` to support selecting merge revisions, both
  individually and as part of revision ranges.
  (Kent Gibson, #4663)

* Don't leave cruft behind when failing to acquire a lockdir.
  (Martin Pool, #109169)

* Don't use the '-f' strace option during tests.
  (Vincent Ladeuil, #102019).

* Warn when setting ``push_location`` to a value that will be masked by
  locations.conf.  (Aaron Bentley, #122286)

* Fix commit ordering in corner case (Aaron Bentley, #94975)

*  Make annotate behave in a non-ASCII world (Adeodato Simó).

Improvements
************

* The --lsprof-file option now dumps a text rendering of the profiling
  information if the filename ends in ".txt". It will also convert the
  profiling information to a format suitable for KCacheGrind if the
  output filename ends in ".callgrind". Fixes to the lsprofcalltree
  conversion process by Jean Paul Calderone and Itamar were also merged.
  See http://ddaa.net/blog/python/lsprof-calltree. (Ian Clatworthy)

* ``info`` now defaults to non-verbose mode, displaying only paths and
  abbreviated format info.  ``info -v`` displays all the information
  formerly displayed by ``info``.  (Aaron Bentley, Adeodato Simó)

* ``bzr missing`` now has better option names ``--this`` and ``--other``.
  (Elliot Murphy)

* The internal ``weave-list`` command has become ``versionedfile-list``,
  and now lists knits as well as weaves.  (Aaron Bentley)

* Automatic merge base selection uses a faster algorithm that chooses
  better bases in criss-cross merge situations (Aaron Bentley)

* Progress reporting in ``commit`` has been improved. The various logical
  stages are now reported on as follows, namely:

  * Collecting changes [Entry x/y] - Stage n/m
  * Saving data locally - Stage n/m
  * Uploading data to master branch - Stage n/m
  * Updating the working tree - Stage n/m
  * Running post commit hooks - Stage n/m

  If there is no master branch, the 3rd stage is omitted and the total
  number of stages is adjusted accordingly.

  Each hook that is run after commit is listed with a name (as hooks
  can be slow it is useful feedback).
  (Ian Clatworthy, Robert Collins)

* Various operations that are now faster due to avoiding unnecessary
  topological sorts. (Aaron Bentley)

* Make merge directives robust against broken bundles. (Aaron Bentley)

* The lsprof filename note is emitted via trace.note(), not standard
  output.  (Aaron Bentley)

* ``bzrlib`` now exports explicit API compatibility information to assist
  library users and plugins. See the ``bzrlib.api`` module for details.
  (Robert Collins)

* Remove unnecessary lock probes when acquiring a lockdir.
  (Martin Pool)

* ``bzr --version`` now shows the location of the bzr log file, which
  is especially useful on Windows.  (Martin Pool)

* -D now supports hooks to get debug tracing of hooks (though its currently
  minimal in nature). (Robert Collins)

* Long log format reports deltas on merge revisions.
  (John Arbash Meinel, Kent Gibson)

* Make initial push over ftp more resilient. (John Arbash Meinel)

* Print a summary of changes for update just like pull does.
  (Daniel Watkins, #113990)

* Add a -Dhpss option to trace smart protocol requests and responses.
  (Andrew Bennetts)

Library API Breaks
******************

* Testing cleanups -
  ``bzrlib.repository.RepositoryTestProviderAdapter`` has been moved
  to ``bzrlib.tests.repository_implementations``;
  ``bzrlib.repository.InterRepositoryTestProviderAdapter`` has been moved
  to ``bzrlib.tests.interrepository_implementations``;
  ``bzrlib.transport.TransportTestProviderAdapter`` has moved to
  ``bzrlib.tests.test_transport_implementations``.
  ``bzrlib.branch.BranchTestProviderAdapter`` has moved to
  ``bzrlib.tests.branch_implementations``.
  ``bzrlib.bzrdir.BzrDirTestProviderAdapter`` has moved to
  ``bzrlib.tests.bzrdir_implementations``.
  ``bzrlib.versionedfile.InterVersionedFileTestProviderAdapter`` has moved
  to ``bzrlib.tests.interversionedfile_implementations``.
  ``bzrlib.store.revision.RevisionStoreTestProviderAdapter`` has moved to
  ``bzrlib.tests.revisionstore_implementations``.
  ``bzrlib.workingtree.WorkingTreeTestProviderAdapter`` has moved to
  ``bzrlib.tests.workingtree_implementations``.
  These changes are an API break in the testing infrastructure only.
  (Robert Collins)

* Relocate TestCaseWithRepository to be more central. (Robert Collins)

* ``bzrlib.add.smart_add_tree`` will no longer perform glob expansion on
  win32. Callers of the function should do this and use the new
  ``MutableTree.smart_add`` method instead. (Robert Collins)

* ``bzrlib.add.glob_expand_for_win32`` is now
  ``bzrlib.win32utils.glob_expand``.  (Robert Collins)

* ``bzrlib.add.FastPath`` is now private and moved to
  ``bzrlib.mutabletree._FastPath``. (Robert Collins, Martin Pool)

* ``LockDir.wait`` removed.  (Martin Pool)

* The ``SmartServer`` hooks API has changed for the ``server_started`` and
  ``server_stopped`` hooks. The first parameter is now an iterable of
  backing URLs rather than a single URL. This is to reflect that many
  URLs may map to the external URL of the server. E.g. the server interally
  may have a chrooted URL but also the local file:// URL will be at the
  same location. (Robert Collins)

Internals
*********

* New SMTPConnection class to unify email handling.  (Adeodato Simó)

* Fix documentation of BzrError. (Adeodato Simó)

* Make BzrBadParameter an internal error. (Adeodato Simó)

* Remove use of 'assert False' to raise an exception unconditionally.
  (Martin Pool)

* Give a cleaner error when failing to decode knit index entry.
  (Martin Pool)

* TreeConfig would mistakenly search the top level when asked for options
  from a section. It now respects the section argument and only
  searches the specified section. (James Westby)

* Improve ``make api-docs`` output. (John Arbash Meinel)

* Use os.lstat rather than os.stat for osutils.make_readonly and
  osutils.make_writeable. This makes the difftools plugin more
  robust when dangling symlinks are found. (Elliot Murphy)

* New ``-Dlock`` option to log (to ~/.bzr.log) information on when
  lockdirs are taken or released.  (Martin Pool)

* ``bzrlib`` Hooks are now nameable using ``Hooks.name_hook``. This
  allows a nicer UI when hooks are running as the current hook can
  be displayed. (Robert Collins)

* ``Transport.get`` has had its interface made more clear for ease of use.
  Retrieval of a directory must now fail with either 'PathError' at open
  time, or raise 'ReadError' on a read. (Robert Collins)

* New method ``_maybe_expand_globs`` on the ``Command`` class for
  dealing with unexpanded glob lists - e.g. on the win32 platform. This
  was moved from ``bzrlib.add._prepare_file_list``. (Robert Collins)

* ``bzrlib.add.smart_add`` and ``bzrlib.add.smart_add_tree`` are now
  deprecated in favour of ``MutableTree.smart_add``. (Robert Collins,
  Martin Pool)

* New method ``external_url`` on Transport for obtaining the url to
  hand to external processes. (Robert Collins)

* Teach windows installers to build pyrex/C extensions.
  (Alexander Belchenko)

Testing
*******

* Removed the ``--keep-output`` option from selftest and clean up test
  directories as they're used.  This reduces the IO load from
  running the test suite and cuts the time by about half.
  (Andrew Bennetts, Martin Pool)

* Add scenarios as a public attribute on the TestAdapter classes to allow
  modification of the generated scenarios before adaption and easier
  testing. (Robert Collins)

* New testing support class ``TestScenarioApplier`` which multiplies
  out a single teste by a list of supplied scenarios. (RobertCollins)

* Setting ``repository_to_test_repository`` on a repository_implementations
  test will cause it to be called during repository creation, allowing the
  testing of repository classes which are not based around the Format
  concept. For example a repository adapter can be tested in this manner,
  by altering the repository scenarios to include a scenario that sets this
  attribute during the test parameterisation in
  ``bzrlib.tests.repository.repository_implementations``. (Robert Collins)

* Clean up many of the APIs for blackbox testing of Bazaar.  The standard
  interface is now self.run_bzr.  The command to run can be passed as
  either a list of parameters, a string containing the command line, or
  (deprecated) varargs parameters.  (Martin Pool)

* The base TestCase now isolates tests from -D parameters by clearing
  ``debug.debug_flags`` and restores it afterwards. (Robert Collins)

* Add a relpath parameter to get_transport methods in test framework to
  avoid useless cloning.
  (Vincent Ladeuil, #110448)


bzr 0.17
########

:Released:  2007-06-18

Bugfixes
********

* Fix crash of commit due to wrong lookup of filesystem encoding.
  (Colin Watson, #120647)

* Revert logging just to stderr in commit as broke unicode filenames.
  (Aaron Bentley, Ian Clatworthy, #120930)


bzr 0.17rc1
###########

:Released:  2007-06-12

Notes When Upgrading
********************

* The kind() and is_executable() APIs on the WorkingTree interface no
  longer implicitly (read) locks and unlocks the tree. This *might*
  impact some plug-ins and tools using this part of the API. If you find
  an issue that may be caused by this change, please let us know,
  particularly the plug-in/tool maintainer. If encountered, the API
  fix is to surround kind() and is_executable() calls with lock_read()
  and unlock() like so::

    work_tree.lock_read()
    try:
        kind = work_tree.kind(...)
    finally:
        work_tree.unlock()

Internals
*********
* Rework of LogFormatter API to provide beginning/end of log hooks and to
  encapsulate the details of the revision to be logged in a LogRevision
  object.
  In long log formats, merge revision ids are only shown when --show-ids
  is specified, and are labelled "revision-id:", as per mainline
  revisions, instead of "merged:". (Kent Gibson)

* New ``BranchBuilder`` API which allows the construction of particular
  histories quickly. Useful for testing and potentially other applications
  too. (Robert Collins)

Improvements
************

* There are two new help topics, working-trees and repositories that
  attempt to explain these concepts. (James Westby, John Arbash Meinel,
  Aaron Bentley)

* Added ``bzr log --limit`` to report a limited number of revisions.
  (Kent Gibson, #3659)

* Revert does not try to preserve file contents that were originally
  produced by reverting to a historical revision.  (Aaron Bentley)

* ``bzr log --short`` now includes ``[merge]`` for revisions which
  have more than one parent. This is a small improvement to help
  understanding what changes have occurred
  (John Arbash Meinel, #83887)

* TreeTransform avoids many renames when contructing large trees,
  improving speed.  3.25x speedups have been observed for construction of
  kernel-sized-trees, and checkouts are 1.28x faster.  (Aaron Bentley)

* Commit on large trees is now faster. In my environment, a commit of
  a small change to the Mozilla tree (55k files) has dropped from
  66 seconds to 32 seconds. For a small tree of 600 files, commit of a
  small change is 33% faster. (Ian Clatworthy)

* New --create-prefix option to bzr init, like for push.  (Daniel Watkins,
  #56322)

Bugfixes
********

* ``bzr push`` should only connect to the remote location one time.
  We have been connecting 3 times because we forget to pass around
  the Transport object. This adds ``BzrDir.clone_on_transport()``, so
  that we can pass in the Transport that we already have.
  (John Arbash Meinel, #75721)

* ``DirState.set_state_from_inventory()`` needs to properly order
  based on split paths, not just string paths.
  (John Arbash Meinel, #115947)

* Let TestUIFactoy encode the password prompt with its own stdout.
  (Vincent Ladeuil, #110204)

* pycurl should take use the range header that takes the range hint
  into account.
  (Vincent Ladeuil, #112719)

* WorkingTree4.get_file_sha1 no longer raises an exception when invoked
  on a missing file.  (Aaron Bentley, #118186)

* WorkingTree.remove works correctly with tree references, and when pwd is
  not the tree root. (Aaron Bentley)

* Merge no longer fails when a file is renamed in one tree and deleted
  in the other. (Aaron Bentley, #110279)

* ``revision-info`` now accepts dotted revnos, doesn't require a tree,
  and defaults to the last revision (Matthew Fuller, #90048)

* Tests no longer fail when BZR_REMOTE_PATH is set in the environment.
  (Daniel Watkins, #111958)

* ``bzr branch -r revid:foo`` can be used to branch any revision in
  your repository. (Previously Branch6 only supported revisions in your
  mainline). (John Arbash Meinel, #115343)

bzr 0.16
########

:Released:  2007-05-07

Bugfixes
********

* Handle when you have 2 directories with similar names, but one has a
  hyphen. (``'abc'`` versus ``'abc-2'``). The WT4._iter_changes
  iterator was using direct comparison and ``'abc/a'`` sorts after
  ``'abc-2'``, but ``('abc', 'a')`` sorts before ``('abc-2',)``.
  (John Arbash Meinel, #111227)

* Handle when someone renames a file on disk without telling bzr.
  Previously we would report the first file as missing, but not show
  the new unknown file. (John Arbash Meinel, #111288)

* Avoid error when running hooks after pulling into or pushing from
  a branch bound to a smartserver branch.  (Martin Pool, #111968)

Improvements
************

* Move developer documentation to doc/developers/. This reduces clutter in
  the root of the source tree and allows HACKING to be split into multiple
  files. (Robert Collins, Alexander Belchenko)

* Clean up the ``WorkingTree4._iter_changes()`` internal loops as well as
  ``DirState.update_entry()``. This optimizes the core logic for ``bzr
  diff`` and ``bzr status`` significantly improving the speed of
  both. (John Arbash Meinel)

bzr 0.16rc2
###########

:Released:  2007-04-30

Bugfixes
********

* Handle the case when you delete a file, and then rename another file
  on top of it. Also handle the case of ``bzr rm --keep foo``. ``bzr
  status`` should show the removed file and an unknown file in its
  place. (John Arbash Meinel, #109993)

* Bundles properly read and write revision properties that have an
  empty value. And when the value is not ASCII.
  (John Arbash Meinel, #109613)

* Fix the bzr commit message to be in text mode.
  (Alexander Belchenko, #110901)

* Also handle when you rename a file and create a file where it used
  to be. (John Arbash Meinel, #110256)

* ``WorkingTree4._iter_changes`` should not descend into unversioned
  directories. (John Arbash Meinel, #110399)

bzr 0.16rc1
###########

:Released:  2007-04-26

Notes When Upgrading
********************

* ``bzr remove`` and ``bzr rm`` will now remove the working file, if
  it could be recovered again.
  This has been done for consistency with svn and the unix rm command.
  The old ``remove`` behaviour has been retained in the new option
  ``bzr remove --keep``, which will just stop versioning the file,
  but not delete it.
  ``bzr remove --force`` have been added which will always delete the
  files.
  ``bzr remove`` is also more verbose.
  (Marius Kruger, #82602)

Improvements
************

* Merge directives can now be supplied as input to `merge` and `pull`,
  like bundles can.  (Aaron Bentley)

* Sending the SIGQUIT signal to bzr, which can be done on Unix by
  pressing Control-Backslash, drops bzr into a debugger.  Type ``'c'``
  to continue.  This can be disabled by setting the environment variable
  ``BZR_SIGQUIT_PDB=0``.  (Martin Pool)

* selftest now supports --list-only to list tests instead of running
  them. (Ian Clatworthy)

* selftest now supports --exclude PATTERN (or -x PATTERN) to exclude
  tests with names that match that regular expression.
  (Ian Clatworthy, #102679)

* selftest now supports --randomize SEED to run tests in a random order.
  SEED is typically the value 'now' meaning 'use the current time'.
  (Ian Clatworthy, #102686)

* New option ``--fixes`` to commit, which stores bug fixing annotations as
  revision properties. Built-in support for Launchpad, Debian, Trac and
  Bugzilla bug trackers. (Jonathan Lange, James Henstridge, Robert Collins)

* New API, ``bzrlib.bugtracker.tracker_registry``, for adding support for
  other bug trackers to ``fixes``. (Jonathan Lange, James Henstridge,
  Robert Collins)

* ``selftest`` has new short options ``-f`` and ``-1``.  (Martin
  Pool)

* ``bzrlib.tsort.MergeSorter`` optimizations. Change the inner loop
  into using local variables instead of going through ``self._var``.
  Improves the time to ``merge_sort`` a 10k revision graph by
  approximately 40% (~700->400ms).  (John Arbash Meinel)

* ``make docs`` now creates a man page at ``man1/bzr.1`` fixing bug 107388.
  (Robert Collins)

* ``bzr help`` now provides cross references to other help topics using
  the _see_also facility on command classes. Likewise the bzr_man
  documentation, and the bzr.1 man page also include this information.
  (Robert Collins)

* Tags are now included in logs, that use the long log formatter.
  (Erik Bågfors, Alexander Belchenko)

* ``bzr help`` provides a clearer message when a help topic cannot be
  found. (Robert Collins, #107656)

* ``bzr help`` now accepts optional prefixes for command help. The help
  for all commands can now be found at ``bzr help commands/COMMANDNAME``
  as well as ``bzr help COMMANDNAME`` (which only works for commands
  where the name is not the same as a more general help topic).
  (Robert Collins)

* ``bzr help PLUGINNAME`` will now return the module docstring from the
  plugin PLUGINNAME. (Robert Collins, #50408)

* New help topic ``urlspec`` which lists the availables transports.
  (Goffredo Baroncelli)

* doc/server.txt updated to document the default bzr:// port
  and also update the blurb about the hpss' current status.
  (Robert Collins, #107125).

* ``bzr serve`` now listens on interface 0.0.0.0 by default, making it
  serve out to the local LAN (and anyone in the world that can reach the
  machine running ``bzr serve``. (Robert Collins, #98918)

* A new smart server protocol version has been added.  It prefixes requests
  and responses with an explicit version identifier so that future protocol
  revisions can be dealt with gracefully.  (Andrew Bennetts, Robert Collins)

* The bzr protocol version 2 indicates success or failure in every response
  without depending on particular commands encoding that consistently,
  allowing future client refactorings to be much more robust about error
  handling. (Robert Collins, Martin Pool, Andrew Bennetts)

* The smart protocol over HTTP client has been changed to always post to the
  same ``.bzr/smart`` URL under the original location when it can.  This allows
  HTTP servers to only have to pass URLs ending in .bzr/smart to the smart
  server handler, and not arbitrary ``.bzr/*/smart`` URLs.  (Andrew Bennetts)

* digest authentication is now supported for proxies and HTTP by the urllib
  based http implementation. Tested against Apache 2.0.55 and Squid
  2.6.5. Basic and digest authentication are handled coherently for HTTP
  and proxy: if the user is provided in the url (bzr command line for HTTP,
  proxy environment variables for proxies), the password is prompted for
  (only once). If the password is provided, it is taken into account. Once
  the first authentication is successful, all further authentication
  roundtrips are avoided by preventively setting the right authentication
  header(s).
  (Vincent Ladeuil).

Internals
*********

* bzrlib API compatability with 0.8 has been dropped, cleaning up some
  code paths. (Robert Collins)

* Change the format of chroot urls so that they can be safely manipulated
  by generic url utilities without causing the resulting urls to have
  escaped the chroot. A side effect of this is that creating a chroot
  requires an explicit action using a ChrootServer.
  (Robert Collins, Andrew Bennetts)

* Deprecate ``Branch.get_root_id()`` because branches don't have root ids,
  rather than fixing bug #96847.  (Aaron Bentley)

* ``WorkingTree.apply_inventory_delta`` provides a better alternative to
  ``WorkingTree._write_inventory``.  (Aaron Bentley)

* Convenience method ``TestCase.expectFailure`` ensures that known failures
  do not silently pass.  (Aaron Bentley)

* ``Transport.local_abspath`` now raises ``NotLocalUrl`` rather than
  ``TransportNotPossible``. (Martin Pool, Ian Clatworthy)

* New SmartServer hooks facility. There are two initial hooks documented
  in ``bzrlib.transport.smart.SmartServerHooks``. The two initial hooks allow
  plugins to execute code upon server startup and shutdown.
  (Robert Collins).

* SmartServer in standalone mode will now close its listening socket
  when it stops, rather than waiting for garbage collection. This primarily
  fixes test suite hangs when a test tries to connect to a shutdown server.
  It may also help improve behaviour when dealing with a server running
  on a specific port (rather than dynamically assigned ports).
  (Robert Collins)

* Move most SmartServer code into a new package, bzrlib/smart.
  bzrlib/transport/remote.py contains just the Transport classes that used
  to be in bzrlib/transport/smart.py.  (Andrew Bennetts)

* urllib http implementation avoid roundtrips associated with
  401 (and 407) errors once the authentication succeeds.
  (Vincent Ladeuil).

* urlib http now supports querying the user for a proxy password if
  needed. Realm is shown in the prompt for both HTTP and proxy
  authentication when the user is required to type a password.
  (Vincent Ladeuil).

* Renamed SmartTransport (and subclasses like SmartTCPTransport) to
  RemoteTransport (and subclasses to RemoteTCPTransport, etc).  This is more
  consistent with its new home in ``bzrlib/transport/remote.py``, and because
  it's not really a "smart" transport, just one that does file operations
  via remote procedure calls.  (Andrew Bennetts)

* The ``lock_write`` method of ``LockableFiles``, ``Repository`` and
  ``Branch`` now accept a ``token`` keyword argument, so that separate
  instances of those objects can share a lock if it has the right token.
  (Andrew Bennetts, Robert Collins)

* New method ``get_branch_reference`` on ``BzrDir`` allows the detection of
  branch references - which the smart server component needs.

* The Repository API ``make_working_trees`` is now permitted to return
  False when ``set_make_working_trees`` is not implemented - previously
  an unimplemented ``set_make_working_trees`` implied the result True
  from ``make_working_trees``. This has been changed to accomodate the
  smart server, where it does not make sense (at this point) to ever
  make working trees by default. (Robert Collins)

* Command objects can now declare related help topics by having _see_also
  set to a list of related topic. (Robert Collins)

* ``bzrlib.help`` now delegates to the Command class for Command specific
  help. (Robert Collins)

* New class ``TransportListRegistry``, derived from the Registry class, which
  simplifies tracking the available Transports. (Goffredo Baroncelli)

* New function ``Branch.get_revision_id_to_revno_map`` which will
  return a dictionary mapping revision ids to dotted revnos. Since
  dotted revnos are defined in the context of the branch tip, it makes
  sense to generate them from a ``Branch`` object.
  (John Arbash Meinel)

* Fix the 'Unprintable error' message display to use the repr of the
  exception that prevented printing the error because the str value
  for it is often not useful in debugging (e.g. KeyError('foo') has a
  str() of 'foo' but a repr of 'KeyError('foo')' which is much more
  useful. (Robert Collins)

* ``urlutils.normalize_url`` now unescapes unreserved characters, such as "~".
  (Andrew Bennetts)

Bugfixes
********

* Don't fail bundle selftest if email has 'two' embedded.
  (Ian Clatworthy, #98510)

* Remove ``--verbose`` from ``bzr bundle``. It didn't work anyway.
  (Robert Widhopf-Fenk, #98591)

* Remove ``--basis`` from the checkout/branch commands - it didn't work
  properly and is no longer beneficial.
  (Robert Collins, #53675, #43486)

* Don't produce encoding error when adding duplicate files.
  (Aaron Bentley)

* Fix ``bzr log <file>`` so it only logs the revisions that changed
  the file, and does it faster.
  (Kent Gibson, John Arbash Meinel, #51980, #69477)

* Fix ``InterDirstateTre._iter_changes`` to handle when we come across
  an empty versioned directory, which now has files in it.
  (John Arbash Meinel, #104257)

* Teach ``common_ancestor`` to shortcut when the tip of one branch is
  inside the ancestry of the other. Saves a lot of graph processing
  (with an ancestry of 16k revisions, ``bzr merge ../already-merged``
  changes from 2m10s to 13s).  (John Arbash Meinel, #103757)

* Fix ``show_diff_trees`` to handle the case when a file is modified,
  and the containing directory is renamed. (The file path is different
  in this versus base, but it isn't marked as a rename).
  (John Arbash Meinel, #103870)

* FTP now works even when the FTP server does not support atomic rename.
  (Aaron Bentley, #89436)

* Correct handling in bundles and merge directives of timezones with
  that are not an integer number of hours offset from UTC.  Always
  represent the epoch time in UTC to avoid problems with formatting
  earlier times on win32.  (Martin Pool, Alexander Belchenko, John
  Arbash Meinel)

* Typo in the help for ``register-branch`` fixed. (Robert Collins, #96770)

* "dirstate" and "dirstate-tags" formats now produce branches compatible
  with old versions of bzr. (Aaron Bentley, #107168))

* Handle moving a directory when children have been added, removed,
  and renamed. (John Arbash Meinel, #105479)

* Don't preventively use basic authentication for proxy before receiving a
  407 error. Otherwise people willing to use other authentication schemes
  may expose their password in the clear (or nearly). This add one
  roundtrip in case basic authentication should be used, but plug the
  security hole.
  (Vincent Ladeuil)

* Handle http and proxy digest authentication.
  (Vincent Ladeuil, #94034).

Testing
*******

* Added ``bzrlib.strace.strace`` which will strace a single callable and
  return a StraceResult object which contains just the syscalls involved
  in running it. (Robert Collins)

* New test method ``reduceLockdirTimeout`` to drop the default (ui-centric)
  default time down to one suitable for tests. (Andrew Bennetts)

* Add new ``vfs_transport_factory`` attribute on tests which provides the
  common vfs backing for both the readonly and readwrite transports.
  This allows the RemoteObject tests to back onto local disk or memory,
  and use the existing ``transport_server`` attribute all tests know about
  to be the smart server transport. This in turn allows tests to
  differentiate between 'transport to access the branch', and
  'transport which is a VFS' - which matters in Remote* tests.
  (Robert Collins, Andrew Bennetts)

* The ``make_branch_and_tree`` method for tests will now create a
  lightweight checkout for the tree if the ``vfs_transport_factory`` is not
  a LocalURLServer. (Robert Collins, Andrew Bennetts)

* Branch implementation tests have been audited to ensure that all urls
  passed to Branch APIs use proper urls, except when local-disk paths
  are intended. This is so that tests correctly access the test transport
  which is often not equivalent to local disk in Remote* tests. As part
  of this many tests were adjusted to remove dependencies on local disk
  access.
  (Robert Collins, Andrew Bennetts)

* Mark bzrlib.tests and bzrlib.tests.TestUtil as providing assertFOO helper
  functions by adding a ``__unittest`` global attribute. (Robert Collins,
  Andrew Bennetts, Martin Pool, Jonathan Lange)

* Refactored proxy and authentication handling to simplify the
  implementation of new auth schemes for both http and proxy.
  (Vincent Ladeuil)

bzr 0.15
########

:Released: 2007-04-01

Bugfixes
********

* Handle incompatible repositories as a user issue when fetching.
  (Aaron Bentley)

* Don't give a recommendation to upgrade when branching or
  checking out a branch that contains an old-format working tree.
  (Martin Pool)

bzr 0.15rc3
###########

:Released:  2007-03-26

Changes
*******

* A warning is now displayed when opening working trees in older
  formats, to encourage people to upgrade to WorkingTreeFormat4.
  (Martin Pool)

Improvements
************

* HTTP redirections are now taken into account when a branch (or a
  bundle) is accessed for the first time. A message is issued at each
  redirection to inform the user. In the past, http redirections were
  silently followed for each request which significantly degraded the
  performances. The http redirections are not followed anymore by
  default, instead a RedirectRequested exception is raised. For bzrlib
  users needing to follow http redirections anyway,
  ``bzrlib.transport.do_catching_redirections`` provide an easy transition
  path.  (vila)

Internals
*********

* Added ``ReadLock.temporary_write_lock()`` to allow upgrading an OS read
  lock to an OS write lock. Linux can do this without unlocking, Win32
  needs to unlock in between. (John Arbash Meinel)

* New parameter ``recommend_upgrade`` to ``BzrDir.open_workingtree``
  to silence (when false) warnings about opening old formats.
  (Martin Pool)

* Fix minor performance regression with bzr-0.15 on pre-dirstate
  trees. (We were reading the working inventory too many times).
  (John Arbash Meinel)

* Remove ``Branch.get_transaction()`` in favour of a simple cache of
  ``revision_history``.  Branch subclasses should override
  ``_gen_revision_history`` rather than ``revision_history`` to make use of
  this cache, and call ``_clear_revision_history_cache`` and
  ``_cache_revision_history`` at appropriate times. (Andrew Bennetts)

Bugfixes
********

* Take ``smtp_server`` from user config into account.
  (vila, #92195)

* Restore Unicode filename handling for versioned and unversioned files.
  (John Arbash Meinel, #92608)

* Don't fail during ``bzr commit`` if a file is marked removed, and
  the containing directory is auto-removed.  (John Arbash Meinel, #93681)

* ``bzr status FILENAME`` failed on Windows because of an uncommon
  errno. (``ERROR_DIRECTORY == 267 != ENOTDIR``).
  (Wouter van Heyst, John Arbash Meinel, #90819)

* ``bzr checkout source`` should create a local branch in the same
  format as source. (John Arbash Meinel, #93854)

* ``bzr commit`` with a kind change was failing to update the
  last-changed-revision for directories.  The
  InventoryDirectory._unchanged only looked at the ``parent_id`` and name,
  ignoring the fact that the kind could have changed, too.
  (John Arbash Meinel, #90111)

* ``bzr mv dir/subdir other`` was incorrectly updating files inside
  the directory. So that there was a chance it would break commit,
  etc. (John Arbash Meinel, #94037)

* Correctly handles mutiple permanent http redirections.
  (vila, #88780)

bzr 0.15rc2
###########

:Released:  2007-03-14

Notes When Upgrading
********************

* Release 0.15rc2 of bzr changes the ``bzr init-repo`` command to
  default to ``--trees`` instead of ``--no-trees``.
  Existing shared repositories are not affected.

Improvements
************

* New ``merge-directive`` command to generate machine- and human-readable
  merge requests.  (Aaron Bentley)

* New ``submit:`` revision specifier makes it easy to diff against the
  common ancestor with the submit location (Aaron Bentley)

* Added support for Putty's SSH implementation. (Dmitry Vasiliev)

* Added ``bzr status --versioned`` to report only versioned files,
  not unknowns. (Kent Gibson)

* Merge now autodetects the correct line-ending style for its conflict
  markers.  (Aaron Bentley)

Internals
*********

* Refactored SSH vendor registration into SSHVendorManager class.
  (Dmitry Vasiliev)

Bugfixes
********

* New ``--numbered-dirs`` option to ``bzr selftest`` to use
  numbered dirs for TestCaseInTempDir. This is default behavior
  on Windows. Anyone can force named dirs on Windows
  with ``--no-numbered-dirs``. (Alexander Belchenko)

* Fix ``RevisionSpec_revid`` to handle the Unicode strings passed in
  from the command line. (Marien Zwart, #90501)

* Fix ``TreeTransform._iter_changes`` when both the source and
  destination are missing. (Aaron Bentley, #88842)

* Fix commit of merges with symlinks in dirstate trees.
  (Marien Zwart)

* Switch the ``bzr init-repo`` default from --no-trees to --trees.
  (Wouter van Heyst, #53483)


bzr 0.15rc1
###########

:Released:  2007-03-07

Surprises
*********

* The default disk format has changed. Please run 'bzr upgrade' in your
  working trees to upgrade. This new default is compatible for network
  operations, but not for local operations. That is, if you have two
  versions of bzr installed locally, after upgrading you can only use the
  bzr 0.15 version. This new default does not enable tags or nested-trees
  as they are incompatible with bzr versions before 0.15 over the network.

* For users of bzrlib: Two major changes have been made to the working tree
  api in bzrlib. The first is that many methods and attributes, including
  the inventory attribute, are no longer valid for use until one of
  ``lock_read``/``lock_write``/``lock_tree_write`` has been called,
  and become invalid again after unlock is called. This has been done
  to improve performance and correctness as part of the dirstate
  development.
  (Robert Collins, John A Meinel, Martin Pool, and others).

* For users of bzrlib: The attribute 'tree.inventory' should be considered
  readonly. Previously it was possible to directly alter this attribute, or
  its contents, and have the tree notice this. This has been made
  unsupported - it may work in some tree formats, but in the newer dirstate
  format such actions will have no effect and will be ignored, or even
  cause assertions. All operations possible can still be carried out by a
  combination of the tree API, and the bzrlib.transform API. (Robert
  Collins, John A Meinel, Martin Pool, and others).

Improvements
************

* Support for OS Windows 98. Also .bzr.log on any windows system
  saved in My Documents folder. (Alexander Belchenko)

* ``bzr mv`` enhanced to support already moved files.
  In the past the mv command would have failed if the source file doesn't
  exist. In this situation ``bzr mv`` would now detect that the file has
  already moved and update the repository accordingly, if the target file
  does exist.
  A new option ``--after`` has been added so that if two files already
  exist, you could notify Bazaar that you have moved a (versioned) file
  and replaced it with another. Thus in this case ``bzr move --after``
  will only update the Bazaar identifier.
  (Steffen Eichenberg, Marius Kruger)

* ``ls`` now works on treeless branches and remote branches.
  (Aaron Bentley)

* ``bzr help global-options`` describes the global options.
  (Aaron Bentley)

* ``bzr pull --overwrite`` will now correctly overwrite checkouts.
  (Robert Collins)

* Files are now allowed to change kind (e.g. from file to symlink).
  Supported by ``commit``, ``revert`` and ``status``
  (Aaron Bentley)

* ``inventory`` and ``unknowns`` hidden in favour of ``ls``
  (Aaron Bentley)

* ``bzr help checkouts`` descibes what checkouts are and some possible
  uses of them. (James Westby, Aaron Bentley)

* A new ``-d`` option to push, pull and merge overrides the default
  directory.  (Martin Pool)

* Branch format 6: smaller, and potentially faster than format 5.  Supports
  ``append_history_only`` mode, where the log view and revnos do not change,
  except by being added to.  Stores policy settings in
  ".bzr/branch/branch.conf".

* ``append_only`` branches:  Format 6 branches may be configured so that log
  view and revnos are always consistent.  Either create the branch using
  "bzr init --append-revisions-only" or edit the config file as descriped
  in docs/configuration.txt.

* rebind: Format 6 branches retain the last-used bind location, so if you
  "bzr unbind", you can "bzr bind" to bind to the previously-selected
  bind location.

* Builtin tags support, created and deleted by the ``tag`` command and
  stored in the branch.  Tags can be accessed with the revisionspec
  ``-rtag:``, and listed with ``bzr tags``.  Tags are not versioned
  at present. Tags require a network incompatible upgrade. To perform this
  upgrade, run ``bzr upgrade --dirstate-tags`` in your branch and
  repositories. (Martin Pool)

* The ``bzr://`` transport now has a well-known port number, 4155,
  which it will use by default.  (Andrew Bennetts, Martin Pool)

* Bazaar now looks for user-installed plugins before looking for site-wide
  plugins. (Jonathan Lange)

* ``bzr resolve`` now detects and marks resolved text conflicts.
  (Aaron Bentley)

Internals
*********

* Internally revision ids and file ids are now passed around as utf-8
  bytestrings, rather than treating them as Unicode strings. This has
  performance benefits for Knits, since we no longer need to decode the
  revision id for each line of content, nor for each entry in the index.
  This will also help with the future dirstate format.
  (John Arbash Meinel)

* Reserved ids (any revision-id ending in a colon) are rejected by
  versionedfiles, repositories, branches, and working trees
  (Aaron Bentley)

* Minor performance improvement by not creating a ProgressBar for
  every KnitIndex we create. (about 90ms for a bzr.dev tree)
  (John Arbash Meinel)

* New easier to use Branch hooks facility. There are five initial hooks,
  all documented in bzrlib.branch.BranchHooks.__init__ - ``'set_rh'``,
  ``'post_push'``, ``'post_pull'``, ``'post_commit'``,
  ``'post_uncommit'``. These hooks fire after the matching operation
  on a branch has taken place, and were originally added for the
  branchrss plugin. (Robert Collins)

* New method ``Branch.push()`` which should be used when pushing from a
  branch as it makes performance and policy decisions to match the UI
  level command ``push``. (Robert Collins).

* Add a new method ``Tree.revision_tree`` which allows access to cached
  trees for arbitrary revisions. This allows the in development dirstate
  tree format to provide access to the callers to cached copies of
  inventory data which are cheaper to access than inventories from the
  repository.
  (Robert Collins, Martin Pool)

* New ``Branch.last_revision_info`` method, this is being done to allow
  optimization of requests for both the number of revisions and the last
  revision of a branch with smartservers and potentially future branch
  formats. (Wouter van Heyst, Robert Collins)

* Allow ``'import bzrlib.plugins.NAME'`` to work when the plugin NAME has not
  yet been loaded by ``load_plugins()``. This allows plugins to depend on each
  other for code reuse without requiring users to perform file-renaming
  gymnastics. (Robert Collins)

* New Repository method ``'gather_stats'`` for statistic data collection.
  This is expected to grow to cover a number of related uses mainly
  related to bzr info. (Robert Collins)

* Log formatters are now managed with a registry.
  ``log.register_formatter`` continues to work, but callers accessing
  the FORMATTERS dictionary directly will not.

* Allow a start message to be passed to the ``edit_commit_message``
  function.  This will be placed in the message offered to the user
  for editing above the separator. It allows a template commit message
  to be used more easily. (James Westby)

* ``GPGStrategy.sign()`` will now raise ``BzrBadParameterUnicode`` if
  you pass a Unicode string rather than an 8-bit string. Callers need
  to be updated to encode first. (John Arbash Meinel)

* Branch.push, pull, merge now return Result objects with information
  about what happened, rather than a scattering of various methods.  These
  are also passed to the post hooks.  (Martin Pool)

* File formats and architecture is in place for managing a forest of trees
  in bzr, and splitting up existing trees into smaller subtrees, and
  finally joining trees to make a larger tree. This is the first iteration
  of this support, and the user-facing aspects still require substantial
  work.  If you wish to experiment with it, use ``bzr upgrade
  --dirstate-with-subtree`` in your working trees and repositories.
  You can use the hidden commands ``split`` and ``join`` and to create
  and manipulate nested trees, but please consider using the nested-trees
  branch, which contains substantial UI improvements, instead.
  http://code.aaronbentley.com/bzr/bzrrepo/nested-trees/
  (Aaron Bentley, Martin Pool, Robert Collins).

Bugfixes
********

* ``bzr annotate`` now uses dotted revnos from the viewpoint of the
  branch, rather than the last changed revision of the file.
  (John Arbash Meinel, #82158)

* Lock operations no longer hang if they encounter a permission problem.
  (Aaron Bentley)

* ``bzr push`` can resume a push that was canceled before it finished.
  Also, it can push even if the target directory exists if you supply
  the ``--use-existing-dir`` flag.
  (John Arbash Meinel, #30576, #45504)

* Fix http proxy authentication when user and an optional
  password appears in the ``*_proxy`` vars. (Vincent Ladeuil,
  #83954).

* ``bzr log branch/file`` works for local treeless branches
  (Aaron Bentley, #84247)

* Fix problem with UNC paths on Windows 98. (Alexander Belchenko, #84728)

* Searching location of CA bundle for PyCurl in env variable
  (``CURL_CA_BUNDLE``), and on win32 along the PATH.
  (Alexander Belchenko, #82086)

* ``bzr init`` works with unicode argument LOCATION.
  (Alexander Belchenko, #85599)

* Raise ``DependencyNotPresent`` if pycurl do not support https.
  (Vincent Ladeuil, #85305)

* Invalid proxy env variables should not cause a traceback.
  (Vincent Ladeuil, #87765)

* Ignore patterns normalised to use '/' path separator.
  (Kent Gibson, #86451)

* bzr rocks. It sure does! Fix case. (Vincent Ladeuil, #78026)

* Fix bzrtools shelve command for removed lines beginning with "--"
  (Johan Dahlberg, #75577)

Testing
*******

* New ``--first`` option to ``bzr selftest`` to run specified tests
  before the rest of the suite.  (Martin Pool)


bzr 0.14
########

:Released:  2007-01-23

Improvements
************

* ``bzr help global-options`` describes the global options. (Aaron Bentley)

Bug Fixes
*********

* Skip documentation generation tests if the tools to do so are not
  available. Fixes running selftest for installled copies of bzr.
  (John Arbash Meinel, #80330)

* Fix the code that discovers whether bzr is being run from it's
  working tree to handle the case when it isn't but the directory
  it is in is below a repository. (James Westby, #77306)


bzr 0.14rc1
###########

:Released:  2007-01-16

Improvements
************

* New connection: ``bzr+http://`` which supports tunnelling the smart
  protocol over an HTTP connection. If writing is enabled on the bzr
  server, then you can write over the http connection.
  (Andrew Bennetts, John Arbash Meinel)

* Aliases now support quotation marks, so they can contain whitespace
  (Marius Kruger)

* PyCurlTransport now use a single curl object. By specifying explicitly
  the 'Range' header, we avoid the need to use two different curl objects
  (and two connections to the same server). (Vincent Ladeuil)

* ``bzr commit`` does not prompt for a message until it is very likely to
  succeed.  (Aaron Bentley)

* ``bzr conflicts`` now takes --text to list pathnames of text conflicts
  (Aaron Bentley)

* Fix ``iter_lines_added_or_present_in_versions`` to use a set instead
  of a list while checking if a revision id was requested. Takes 10s
  off of the ``fileids_affected_by_revision_ids`` time, which is 10s
  of the ``bzr branch`` time. Also improve ``fileids_...`` time by
  filtering lines with a regex rather than multiple ``str.find()``
  calls. (saves another 300ms) (John Arbash Meinel)

* Policy can be set for each configuration key. This allows keys to be
  inherited properly across configuration entries. For example, this
  should enable you to do::

    [/home/user/project]
    push_location = sftp://host/srv/project/
    push_location:policy = appendpath

  And then a branch like ``/home/user/project/mybranch`` should get an
  automatic push location of ``sftp://host/srv/project/mybranch``.
  (James Henstridge)

* Added ``bzr status --short`` to make status report svn style flags
  for each file.  For example::

    $ bzr status --short
    A  foo
    A  bar
    D  baz
    ?  wooley

* 'bzr selftest --clean-output' allows easily clean temporary tests
  directories without running tests. (Alexander Belchenko)

* ``bzr help hidden-commands`` lists all hidden commands. (Aaron Bentley)

* ``bzr merge`` now has an option ``--pull`` to fall back to pull if
  local is fully merged into remote. (Jan Hudec)

* ``bzr help formats`` describes available directory formats. (Aaron Bentley)

Internals
*********

* A few tweaks directly to ``fileids_affected_by_revision_ids`` to
  help speed up processing, as well allowing to extract unannotated
  lines. Between the two ``fileids_affected_by_revision_ids`` is
  improved by approx 10%. (John Arbash Meinel)

* Change Revision serialization to only write out millisecond
  resolution. Rather than expecting floating point serialization to
  preserve more resolution than we need. (Henri Weichers, Martin Pool)

* Test suite ends cleanly on Windows.  (Vincent Ladeuil)

* When ``encoding_type`` attribute of class Command is equal to 'exact',
  force sys.stdout to be a binary stream on Windows, and therefore
  keep exact line-endings (without LF -> CRLF conversion).
  (Alexander Belchenko)

* Single-letter short options are no longer globally declared.  (Martin
  Pool)

* Before using detected user/terminal encoding bzr should check
  that Python has corresponding codec. (Alexander Belchenko)

* Formats for end-user selection are provided via a FormatRegistry (Aaron Bentley)

Bug Fixes
*********

* ``bzr missing --verbose`` was showing adds/removals in the wrong
  direction. (John Arbash Meinel)

* ``bzr annotate`` now defaults to showing dotted revnos for merged
  revisions. It cuts them off at a depth of 12 characters, but you can
  supply ``--long`` to see the full number. You can also use
  ``--show-ids`` to display the original revision ids, rather than
  revision numbers and committer names. (John Arbash Meinel, #75637)

* bzr now supports Win32 UNC path (e.g. ``\HOST\path``.
  (Alexander Belchenko, #57869)

* Win32-specific: output of cat, bundle and diff commands don't mangle
  line-endings (Alexander Belchenko, #55276)

* Replace broken fnmatch based ignore pattern matching with custom pattern
  matcher.
  (Kent Gibson, Jan Hudec #57637)

* pycurl and urllib can detect short reads at different places. Update
  the test suite to test more cases. Also detect http error code 416
  which was raised for that specific bug. Also enhance the urllib
  robustness by detecting invalid ranges (and pycurl's one by detecting
  short reads during the initial GET). (Vincent Ladeuil, #73948)

* The urllib connection sharing interacts badly with urllib2
  proxy setting (the connections didn't go thru the proxy
  anymore). Defining a proper ProxyHandler solves the
  problem.  (Vincent Ladeuil, #74759)

* Use urlutils to generate relative URLs, not osutils
  (Aaron Bentley, #76229)

* ``bzr status`` in a readonly directory should work without giving
  lots of errors. (John Arbash Meinel, #76299)

* Mention the revisionspec topic for the revision option help.
  (Wouter van Heyst, #31663)

* Allow plugins import from zip archives.
  (Alexander Belchenko, #68124)


bzr 0.13
########

:Released:  2006-12-05

No changes from 0.13rc


bzr 0.13rc1
###########

:Released:  2006-11-27

Improvements
************

* New command ``bzr remove-tree`` allows the removal of the working
  tree from a branch.
  (Daniel Silverstone)

* urllib uses shared keep-alive connections, so http
  operations are substantially faster.
  (Vincent Ladeuil, #53654)

* ``bzr export`` allows an optional branch parameter, to export a bzr
  tree from some other url. For example:
  ``bzr export bzr.tar.gz http://bazaar-vcs.org/bzr/bzr.dev``
  (Daniel Silverstone)

* Added ``bzr help topics`` to the bzr help system. This gives a
  location for general information, outside of a specific command.
  This includes updates for ``bzr help revisionspec`` the first topic
  included. (Goffredo Baroncelli, John Arbash Meinel, #42714)

* WSGI-compatible HTTP smart server.  See ``doc/http_smart_server.txt``.
  (Andrew Bennetts)

* Knit files will now cache full texts only when the size of the
  deltas is as large as the size of the fulltext. (Or after 200
  deltas, whichever comes first). This has the most benefit on large
  files with small changes, such as the inventory for a large project.
  (eg For a project with 2500 files, and 7500 revisions, it changes
  the size of inventory.knit from 11MB to 5.4MB) (John Arbash Meinel)

Internals
*********

* New -D option given before the command line turns on debugging output
  for particular areas.  -Derror shows tracebacks on all errors.
  (Martin Pool)

* Clean up ``bzr selftest --benchmark bundle`` to correct an import,
  and remove benchmarks that take longer than 10min to run.
  (John Arbash Meinel)

* Use ``time.time()`` instead of ``time.clock()`` to decide on
  progress throttling. Because ``time.clock()`` is actually CPU time,
  so over a high-latency connection, too many updates get throttled.
  (John Arbash Meinel)

* ``MemoryTransport.list_dir()`` would strip the first character for
  files or directories in root directory. (John Arbash Meinel)

* New method ``get_branch_reference`` on 'BzrDir' allows the detection of
  branch references - which the smart server component needs.

* New ``ChrootTransportDecorator``, accessible via the ``chroot+`` url
  prefix.  It disallows any access to locations above a set URL.  (Andrew
  Bennetts)

Bug Fixes
*********

* Now ``_KnitIndex`` properly decode revision ids when loading index data.
  And optimize the knit index parsing code.
  (Dmitry Vasiliev, John Arbash Meinel)

* ``bzrlib/bzrdir.py`` was directly referencing ``bzrlib.workingtree``,
  without importing it. This prevented ``bzr upgrade`` from working
  unless a plugin already imported ``bzrlib.workingtree``
  (John Arbash Meinel, #70716)

* Suppress the traceback on invalid URLs (Vincent Ladeuil, #70803).

* Give nicer error message when an http server returns a 403
  error code. (Vincent Ladeuil, #57644).

* When a multi-range http GET request fails, try a single
  range one. If it fails too, forget about ranges. Remember that until
  the death of the transport and propagates that to the clones.
  (Vincent Ladeuil, #62276, #62029).

* Handles user/passwords supplied in url from command
  line (for the urllib implementation). Don't request already
  known passwords (Vincent Ladeuil, #42383, #44647, #48527)

* ``_KnitIndex.add_versions()`` dictionary compresses revision ids as they
  are added. This fixes bug where fetching remote revisions records
  them as full references rather than integers.
  (John Arbash Meinel, #64789)

* ``bzr ignore`` strips trailing slashes in patterns.
  Also ``bzr ignore`` rejects absolute paths. (Kent Gibson, #4559)

* ``bzr ignore`` takes multiple arguments. (Cheuksan Edward Wang, #29488)

* mv correctly handles paths that traverse symlinks.
  (Aaron Bentley, #66964)

* Give nicer looking error messages when failing to connect over ssh.
  (John Arbash Meinel, #49172)

* Pushing to a remote branch does not currently update the remote working
  tree. After a remote push, ``bzr status`` and ``bzr diff`` on the remote
  machine now show that the working tree is out of date.
  (Cheuksan Edward Wang #48136)

* Use patiencediff instead of difflib for determining deltas to insert
  into knits. This avoids the O(N^3) behavior of difflib. Patience
  diff should be O(N^2). (Cheuksan Edward Wang, #65714)

* Running ``bzr log`` on nonexistent file gives an error instead of the
  entire log history. (Cheuksan Edward Wang #50793)

* ``bzr cat`` can look up contents of removed or renamed files. If the
  pathname is ambiguous, i.e. the files in the old and new trees have
  different id's, the default is the file in the new tree. The user can
  use "--name-from-revision" to select the file in the old tree.
  (Cheuksan Edward Wang, #30190)

Testing
*******

* TestingHTTPRequestHandler really handles the Range header
  (previously it was ignoring it and returning the whole file,).

bzr 0.12
########

:Released:  2006-10-30

Internals
*********

* Clean up ``bzr selftest --benchmark bundle`` to correct an import,
  and remove benchmarks that take longer than 10min to run.
  (John Arbash Meinel)

bzr 0.12rc1
###########

:Released:  2006-10-23

Improvements
************

* ``bzr log`` now shows dotted-decimal revision numbers for all revisions,
  rather than just showing a decimal revision number for revisions on the
  mainline. These revision numbers are not yet accepted as input into bzr
  commands such as log, diff etc. (Robert Collins)

* revisions can now be specified using dotted-decimal revision numbers.
  For instance, ``bzr diff -r 1.2.1..1.2.3``. (Robert Collins)

* ``bzr help commands`` output is now shorter (Aaron Bentley)

* ``bzr`` now uses lazy importing to reduce the startup time. This has
  a moderate effect on lots of actions, especially ones that have
  little to do. For example ``bzr rocks`` time is down to 116ms from
  283ms. (John Arbash Meinel)

* New Registry class to provide name-to-object registry-like support,
  for example for schemes where plugins can register new classes to
  do certain tasks (e.g. log formatters). Also provides lazy registration
  to allow modules to be loaded on request.
  (John Arbash Meinel, Adeodato Simó)

API Incompatability
*******************

* LogFormatter subclasses show now expect the 'revno' parameter to
  show() to be a string rather than an int. (Robert Collins)

Internals
*********

* ``TestCase.run_bzr``, ``run_bzr_captured``, and ``run_bzr_subprocess``
  can take a ``working_dir='foo'`` parameter, which will change directory
  for the command. (John Arbash Meinel)

* ``bzrlib.lazy_regex.lazy_compile`` can be used to create a proxy
  around a regex, which defers compilation until first use.
  (John Arbash Meinel)

* ``TestCase.run_bzr_subprocess`` defaults to supplying the
  ``--no-plugins`` parameter to ensure test reproducability, and avoid
  problems with system-wide installed plugins. (John Arbash Meinel)

* Unique tree root ids are now supported. Newly created trees still
  use the common root id for compatibility with bzr versions before 0.12.
  (Aaron Bentley)

* ``WorkingTree.set_root_id(None)`` is now deprecated. Please
  pass in ``inventory.ROOT_ID`` if you want the default root id value.
  (Robert Collins, John Arbash Meinel)

* New method ``WorkingTree.flush()`` which will write the current memory
  inventory out to disk. At the same time, ``read_working_inventory`` will
  no longer trash the current tree inventory if it has been modified within
  the current lock, and the tree will now ``flush()`` automatically on
  ``unlock()``. ``WorkingTree.set_root_id()`` has been updated to take
  advantage of this functionality. (Robert Collins, John Arbash Meinel)

* ``bzrlib.tsort.merge_sorted`` now accepts ``generate_revnos``. This
  parameter will cause it to add another column to its output, which
  contains the dotted-decimal revno for each revision, as a tuple.
  (Robert Collins)

* ``LogFormatter.show_merge`` is deprecated in favour of
  ``LogFormatter.show_merge_revno``. (Robert Collins)

Bug Fixes
*********

* Avoid circular imports by creating a deprecated function for
  ``bzrlib.tree.RevisionTree``. Callers should have been using
  ``bzrlib.revisontree.RevisionTree`` anyway. (John Arbash Meinel,
  #66349)

* Don't use ``socket.MSG_WAITALL`` as it doesn't exist on all
  platforms. (Martin Pool, #66356)

* Don't require ``Content-Type`` in range responses. Assume they are a
  single range if ``Content-Type`` does not exist.
  (John Arbash Meinel, #62473)

* bzr branch/pull no longer complain about progress bar cleanup when
  interrupted during fetch.  (Aaron Bentley, #54000)

* ``WorkingTree.set_parent_trees()`` uses the trees to directly write
  the basis inventory, rather than going through the repository. This
  allows us to have 1 inventory read, and 2 inventory writes when
  committing a new tree. (John Arbash Meinel)

* When reverting, files that are not locally modified that do not exist
  in the target are deleted, not just unversioned (Aaron Bentley)

* When trying to acquire a lock, don't fail immediately. Instead, try
  a few times (up to 1 hour) before timing out. Also, report why the
  lock is unavailable (John Arbash Meinel, #43521, #49556)

* Leave HttpTransportBase daughter classes decides how they
  implement cloning. (Vincent Ladeuil, #61606)

* diff3 does not indicate conflicts on clean merge. (Aaron Bentley)

* If a commit fails, the commit message is stored in a file at the root of
  the tree for later commit. (Cheuksan Edward Wang, Stefan Metzmacher,
  #32054)

Testing
*******

* New test base class TestCaseWithMemoryTransport offers memory-only
  testing facilities: its not suitable for tests that need to mutate disk
  state, but most tests should not need that and should be converted to
  TestCaseWithMemoryTransport. (Robert Collins)

* ``TestCase.make_branch_and_memory_tree`` now takes a format
  option to set the BzrDir, Repository and Branch formats of the
  created objects. (Robert Collins, John Arbash Meinel)

bzr 0.11
########

:Released:  2006-10-02

* Smart server transport test failures on windows fixed. (Lukáš Lalinský).

bzr 0.11rc2
###########

:Released:  2006-09-27

Bug Fixes
*********

* Test suite hangs on windows fixed. (Andrew Bennets, Alexander Belchenko).

* Commit performance regression fixed. (Aaron Bentley, Robert Collins, John
  Arbash Meinel).

bzr 0.11rc1
###########

:Released:  2006-09-25

Improvements
************

* Knit files now wait to create their contents until the first data is
  added. The old code used to create an empty .knit and a .kndx with just
  the header. However, this caused a lot of extra round trips over sftp.
  This can change the time for ``bzr push`` to create a new remote branch
  from 160s down to 100s. This also affects ``bzr commit`` performance when
  adding new files, ``bzr commit`` on a new kernel-like tree drops from 50s
  down to 40s (John Arbash Meinel, #44692)

* When an entire subtree has been deleted, commit will now report that
  just the top of the subtree has been deleted, rather than reporting
  all the individual items. (Robert Collins)

* Commit performs one less XML parse. (Robert Collins)

* ``bzr checkout`` now operates on readonly branches as well
  as readwrite branches. This fixes bug #39542. (Robert Collins)

* ``bzr bind`` no longer synchronises history with the master branch.
  Binding should be followed by an update or push to synchronise the
  two branches. This is closely related to the fix for bug #39542.
  (Robert Collins)

* ``bzrlib.lazy_import.lazy_import`` function to create on-demand
  objects.  This allows all imports to stay at the global scope, but
  modules will not actually be imported if they are not used.
  (John Arbash Meinel)

* Support ``bzr://`` and ``bzr+ssh://`` urls to work with the new RPC-based
  transport which will be used with the upcoming high-performance smart
  server. The new command ``bzr serve`` will invoke bzr in server mode,
  which processes these requests. (Andrew Bennetts, Robert Collins, Martin
  Pool)

* New command ``bzr version-info`` which can be used to get a summary
  of the current state of the tree. This is especially useful as part
  of a build commands. See ``doc/version_info.txt`` for more information
  (John Arbash Meinel)

Bug Fixes
*********

* ``'bzr inventory [FILE...]'`` allows restricting the file list to a
  specific set of files. (John Arbash Meinel, #3631)

* Don't abort when annotating empty files (John Arbash Meinel, #56814)

* Add ``Stanza.to_unicode()`` which can be passed to another Stanza
  when nesting stanzas. Also, add ``read_stanza_unicode`` to handle when
  reading a nested Stanza. (John Arbash Meinel)

* Transform._set_mode() needs to stat the right file.
  (John Arbash Meinel, #56549)

* Raise WeaveFormatError rather than StopIteration when trying to read
  an empty Weave file. (John Arbash Meinel, #46871)

* Don't access e.code for generic URLErrors, only HTTPErrors have .code.
  (Vincent Ladeuil, #59835)

* Handle boundary="" lines properly to allow access through a Squid proxy.
  (John Arbash Meinel, #57723)

* revert now removes newly-added directories (Aaron Bentley, #54172)

* ``bzr upgrade sftp://`` shouldn't fail to upgrade v6 branches if there
  isn't a working tree. (David Allouche, #40679)

* Give nicer error messages when a user supplies an invalid --revision
  parameter. (John Arbash Meinel, #55420)

* Handle when LANG is not recognized by python. Emit a warning, but
  just revert to using 'ascii'. (John Arbash Meinel, #35392)

* Don't use ``preexec_fn`` on win32, as it is not supported by subprocess.
  (John Arbash Meinel)

* Skip specific tests when the dependencies aren't met. This includes
  some ``setup.py`` tests when ``python-dev`` is not available, and
  some tests that depend on paramiko. (John Arbash Meinel, Mattheiu Moy)

* Fallback to Paramiko properly, if no ``ssh`` executable exists on
  the system. (Andrew Bennetts, John Arbash Meinel)

* ``Branch.bind(other_branch)`` no longer takes a write lock on the
  other branch, and will not push or pull between the two branches.
  API users will need to perform a push or pull or update operation if they
  require branch synchronisation to take place. (Robert Collins, #47344)

* When creating a tarball or zipfile export, export unicode names as utf-8
  paths. This may not work perfectly on all platforms, but has the best
  chance of working in the common case. (John Arbash Meinel, #56816)

* When committing, only files that exist in working tree or basis tree
  may be specified (Aaron Bentley, #50793)

Portability
***********

* Fixes to run on Python 2.5 (Brian M. Carlson, Martin Pool, Marien Zwart)

Internals
*********

* TestCaseInTempDir now creates a separate directory for HOME, rather
  than having HOME set to the same location as the working directory.
  (John Arbash Meinel)

* ``run_bzr_subprocess()`` can take an optional ``env_changes={}`` parameter,
  which will update os.environ inside the spawned child. It also can
  take a ``universal_newlines=True``, which helps when checking the output
  of the command. (John Arbash Meinel)

* Refactor SFTP vendors to allow easier re-use when ssh is used.
  (Andrew Bennetts)

* ``Transport.list_dir()`` and ``Transport.iter_files_recursive()`` should always
  return urlescaped paths. This is now tested (there were bugs in a few
  of the transports) (Andrew Bennetts, David Allouche, John Arbash Meinel)

* New utility function ``symbol_versioning.deprecation_string``. Returns the
  formatted string for a callable, deprecation format pair. (Robert Collins)

* New TestCase helper applyDeprecated. This allows you to call a callable
  which is deprecated without it spewing to the screen, just by supplying
  the deprecation format string issued for it. (Robert Collins)

* Transport.append and Transport.put have been deprecated in favor of
  ``.append_bytes``, ``.append_file``, ``.put_bytes``, and
  ``.put_file``. This removes the ambiguity in what type of object the
  functions take.  ``Transport.non_atomic_put_{bytes,file}`` has also
  been added. Which works similarly to ``Transport.append()`` except for
  SFTP, it doesn't have a round trip when opening the file. Also, it
  provides functionality for creating a parent directory when trying
  to create a file, rather than raise NoSuchFile and forcing the
  caller to repeat their request.
  (John Arbash Meinel)

* WorkingTree has a new api ``unversion`` which allow the unversioning of
  entries by their file id. (Robert Collins)

* ``WorkingTree.pending_merges`` is deprecated.  Please use the
  ``get_parent_ids`` (introduced in 0.10) method instead. (Robert Collins)

* WorkingTree has a new ``lock_tree_write`` method which locks the branch for
  read rather than write. This is appropriate for actions which only need
  the branch data for reference rather than mutation. A new decorator
  ``needs_tree_write_lock`` is provided in the workingtree module. Like the
  ``needs_read_lock`` and ``needs_write_lock`` decorators this allows static
  declaration of the locking requirements of a function to ensure that
  a lock is taken out for casual scripts. (Robert Collins, #54107)

* All WorkingTree methods which write to the tree, but not to the branch
  have been converted to use ``needs_tree_write_lock`` rather than
  ``needs_write_lock``. Also converted is the revert, conflicts and tree
  transform modules. This provides a modest performance improvement on
  metadir style trees, due to the reduce lock-acquisition, and a more
  significant performance improvement on lightweight checkouts from
  remote branches, where trivial operations used to pay a significant
  penalty. It also provides the basis for allowing readonly checkouts.
  (Robert Collins)

* Special case importing the standard library 'copy' module. This shaves
  off 40ms of startup time, while retaining compatibility. See:
  ``bzrlib/inspect_for_copy.py`` for more details. (John Arbash Meinel)

* WorkingTree has a new parent class MutableTree which represents the
  specialisations of Tree which are able to be altered. (Robert Collins)

* New methods mkdir and ``put_file_bytes_non_atomic`` on MutableTree that
  mutate the tree and its contents. (Robert Collins)

* Transport behaviour at the root of the URL is now defined and tested.
  (Andrew Bennetts, Robert Collins)

Testing
*******

* New test helper classs MemoryTree. This is typically accessed via
  ``self.make_branch_and_memory_tree()`` in test cases. (Robert Collins)

* Add ``start_bzr_subprocess`` and ``stop_bzr_subprocess`` to allow test
  code to continue running concurrently with a subprocess of bzr.
  (Andrew Bennetts, Robert Collins)

* Add a new method ``Transport.get_smart_client()``. This is provided to
  allow upgrades to a richer interface than the VFS one provided by
  Transport. (Andrew Bennetts, Martin Pool)

bzr 0.10
########

:Released:  2006-08-29

Improvements
************
* 'merge' now takes --uncommitted, to apply uncommitted changes from a
  tree.  (Aaron Bentley)

* 'bzr add --file-ids-from' can be used to specify another path to use
  for creating file ids, rather than generating all new ones. Internally,
  the 'action' passed to ``smart_add_tree()`` can return ``file_ids`` that
  will be used, rather than having bzrlib generate new ones.
  (John Arbash Meinel, #55781)

* ``bzr selftest --benchmark`` now allows a ``--cache-dir`` parameter.
  This will cache some of the intermediate trees, and decrease the
  setup time for benchmark tests. (John Arbash Meinel)

* Inverse forms are provided for all boolean options.  For example,
  --strict has --no-strict, --no-recurse has --recurse (Aaron Bentley)

* Serialize out Inventories directly, rather than using ElementTree.
  Writing out a kernel sized inventory drops from 2s down to ~350ms.
  (Robert Collins, John Arbash Meinel)

Bug Fixes
*********

* Help diffutils 2.8.4 get along with binary tests (Marien Zwart: #57614)

* Change LockDir so that if the lock directory doesn't exist when
  ``lock_write()`` is called, an attempt will be made to create it.
  (John Arbash Meinel, #56974)

* ``bzr uncommit`` preserves pending merges. (John Arbash Meinel, #57660)

* Active FTP transport now works as intended. (ghozzy, #56472)

* Really fix mutter() so that it won't ever raise a UnicodeError.
  It means it is possible for ~/.bzr.log to contain non UTF-8 characters.
  But it is a debugging log, not a real user file.
  (John Arbash Meinel, #56947, #53880)

* Change Command handle to allow Unicode command and options.
  At present we cannot register Unicode command names, so we will get
  BzrCommandError('unknown command'), or BzrCommandError('unknown option')
  But that is better than a UnicodeError + a traceback.
  (John Arbash Meinel, #57123)

* Handle TZ=UTC properly when reading/writing revisions.
  (John Arbash Meinel, #55783, #56290)

* Use ``GPG_TTY`` to allow gpg --cl to work with gpg-agent in a pipeline,
  (passing text to sign in on stdin). (John Arbash Meinel, #54468)

* External diff does the right thing for binaries even in foreign
  languages. (John Arbash Meinel, #56307)

* Testament handles more cases when content is unicode. Specific bug was
  in handling of revision properties.
  (John Arbash Meinel, Holger Krekel, #54723)

* The bzr selftest was failing on installed versions due to a bug in a new
  test helper. (John Arbash Meinel, Robert Collins, #58057)

Internals
*********

* ``bzrlib.cache_utf8`` contains ``encode()`` and ``decode()`` functions
  which can be used to cache the conversion between utf8 and Unicode.
  Especially helpful for some of the knit annotation code, which has to
  convert revision ids to utf8 to annotate lines in storage.
  (John Arbash Meinel)

* ``setup.py`` now searches the filesystem to find all packages which
  need to be installed. This should help make the life of packagers
  easier. (John Arbash Meinel)

bzr 0.9.0
#########

:Released:  2006-08-11

Surprises
*********

* The hard-coded built-in ignore rules have been removed. There are
  now two rulesets which are enforced. A user global one in
  ``~/.bazaar/ignore`` which will apply to every tree, and the tree
  specific one '.bzrignore'.
  ``~/.bazaar/ignore`` will be created if it does not exist, but with
  a more conservative list than the old default.
  This fixes bugs with default rules being enforced no matter what.
  The old list of ignore rules from bzr is available by
  running 'bzr ignore --old-default-rules'.
  (Robert Collins, Martin Pool, John Arbash Meinel)

* 'branches.conf' has been changed to 'locations.conf', since it can apply
  to more locations than just branch locations.
  (Aaron Bentley)

Improvements
************

* The revision specifier "revno:" is extended to accept the syntax
  revno:N:branch. For example,
  revno:42:http://bazaar-vcs.org/bzr/bzr.dev/ means revision 42 in
  bzr.dev.  (Matthieu Moy)

* Tests updates to ensure proper URL handling, UNICODE support, and
  proper printing when the user's terminal encoding cannot display
  the path of a file that has been versioned.
  ``bzr branch`` can take a target URL rather than only a local directory.
  ``Branch.get_parent()/set_parent()`` now save a relative path if possible,
  and normalize the parent based on root, allowing access across
  different transports. (John Arbash Meinel, Wouter van Heyst, Martin Pool)
  (Malone #48906, #42699, #40675, #5281, #3980, #36363, #43689,
  #42517, #42514)

* On Unix, detect terminal width using an ioctl not just $COLUMNS.
  Use terminal width for single-line logs from ``bzr log --line`` and
  pending-merge display.  (Robert Widhopf-Fenk, Gustavo Niemeyer)
  (Malone #3507)

* On Windows, detect terminal width using GetConsoleScreenBufferInfo.
  (Alexander Belchenko)

* Speedup improvement for 'date:'-revision search. (Guillaume Pinot).

* Show the correct number of revisions pushed when pushing a new branch.
  (Robert Collins).

* 'bzr selftest' now shows a progress bar with the number of tests, and
  progress made. 'make check' shows tests in -v mode, to be more useful
  for the PQM status window. (Robert Collins).
  When using a progress bar, failed tests are printed out, rather than
  being overwritten by the progress bar until the suite finishes.
  (John Arbash Meinel)

* 'bzr selftest --benchmark' will run a new benchmarking selftest.
  'bzr selftest --benchmark --lsprof-timed' will use lsprofile to generate
  profile data for the individual profiled calls, allowing for fine
  grained analysis of performance.
  (Robert Collins, Martin Pool).

* 'bzr commit' shows a progress bar. This is useful for commits over sftp
  where commit can take an appreciable time. (Robert Collins)

* 'bzr add' is now less verbose in telling you what ignore globs were
  matched by files being ignored. Instead it just tells you how many
  were ignored (because you might reasonably be expecting none to be
  ignored). 'bzr add -v' is unchanged and will report every ignored
  file. (Robert Collins).

* ftp now has a test server if medusa is installed. As part of testing,
  ftp support has been improved, including support for supplying a
  non-standard port. (John Arbash Meinel).

* 'bzr log --line' shows the revision number, and uses only the
  first line of the log message (#5162, Alexander Belchenko;
  Matthieu Moy)

* 'bzr status' has had the --all option removed. The 'bzr ls' command
  should be used to retrieve all versioned files. (Robert Collins)

* 'bzr bundle OTHER/BRANCH' will create a bundle which can be sent
  over email, and applied on the other end, while maintaining ancestry.
  This bundle can be applied with either 'bzr merge' or 'bzr pull',
  the same way you would apply another branch.
  (John Arbash Meinel, Aaron Bentley)

* 'bzr whoami' can now be used to set your identity from the command line,
  for a branch or globally.  (Robey Pointer)

* 'bzr checkout' now aliased to 'bzr co', and 'bzr annotate' to 'bzr ann'.
  (Michael Ellerman)

* 'bzr revert DIRECTORY' now reverts the contents of the directory as well.
  (Aaron Bentley)

* 'bzr get sftp://foo' gives a better error when paramiko is not present.
  Also updates things like 'http+pycurl://' if pycurl is not present.
  (John Arbash Meinel) (Malone #47821, #52204)

* New env variable ``BZR_PROGRESS_BAR``, sets the default progress bar type.
  Can be set to 'none' or 'dummy' to disable the progress bar, 'dots' or
  'tty' to create the respective type. (John Arbash Meinel, #42197, #51107)

* Improve the help text for 'bzr diff' to explain what various options do.
  (John Arbash Meinel, #6391)

* 'bzr uncommit -r 10' now uncommits revisions 11.. rather than uncommitting
  revision 10. This makes -r10 more in line with what other commands do.
  'bzr uncommit' also now saves the pending merges of the revisions that
  were removed. So it is safe to uncommit after a merge, fix something,
  and commit again. (John Arbash Meinel, #32526, #31426)

* 'bzr init' now also works on remote locations.
  (Wouter van Heyst, #48904)

* HTTP support has been updated. When using pycurl we now support
  connection keep-alive, which reduces dns requests and round trips.
  And for both urllib and pycurl we support multi-range requests,
  which decreases the number of round-trips. Performance results for
  ``bzr branch http://bazaar-vcs.org/bzr/bzr.dev/`` indicate
  http branching is now 2-3x faster, and ``bzr pull`` in an existing
  branch is as much as 4x faster.
  (Michael Ellerman, Johan Rydberg, John Arbash Meinel, #46768)

* Performance improvements for sftp. Branching and pulling are now up to
  2x faster. Utilize paramiko.readv() support for async requests if it
  is available (paramiko > 1.6) (John Arbash Meinel)

Bug Fixes
*********

* Fix shadowed definition of TestLocationConfig that caused some
  tests not to run.
  (Erik Bågfors, Michael Ellerman, Martin Pool, #32587)

* Fix unnecessary requirement of sign-my-commits that it be run from
  a working directory.  (Martin Pool, Robert Collins)

* 'bzr push location' will only remember the push location if it succeeds
  in connecting to the remote location. (John Arbash Meinel, #49742)

* 'bzr revert' no longer toggles the executable bit on win32
  (John Arbash Meinel, #45010)

* Handle broken pipe under win32 correctly. (John Arbash Meinel)

* sftp tests now work correctly on win32 if you have a newer paramiko
  (John Arbash Meinel)

* Cleanup win32 test suite, and general cleanup of places where
  file handles were being held open. (John Arbash Meinel)

* When specifying filenames for 'diff -r x..y', the name of the file in the
  working directory can be used, even if its name is different in both x
  and y.

* File-ids containing single- or double-quotes are handled correctly by
  push. (Aaron Bentley, #52227)

* Normalize unicode filenames to ensure cross-platform consistency.
  (John Arbash Meinel, #43689)

* The argument parser can now handle '-' as an argument. Currently
  no code interprets it specially (it is mostly handled as a file named
  '-'). But plugins, and future operations can use it.
  (John Arbash meinel, #50984)

* Bundles can properly read binary files with a plain '\r' in them.
  (John Arbash Meinel, #51927)

* Tuning ``iter_entries()`` to be more efficient (John Arbash Meinel, #5444)

* Lots of win32 fixes (the test suite passes again).
  (John Arbash Meinel, #50155)

* Handle openbsd returning None for sys.getfilesystemencoding() (#41183)

* Support ftp APPE (append) to allow Knits to be used over ftp (#42592)

* Removals are only committed if they match the filespec (or if there is
  no filespec).  (#46635, Aaron Bentley)

* smart-add recurses through all supplied directories
  (John Arbash Meinel, #52578)

* Make the bundle reader extra lines before and after the bundle text.
  This allows you to parse an email with the bundle inline.
  (John Arbash Meinel, #49182)

* Change the file id generator to squash a little bit more. Helps when
  working with long filenames on windows. (Also helps for unicode filenames
  not generating hidden files). (John Arbash Meinel, #43801)

* Restore terminal mode on C-c while reading sftp password.  (#48923,
  Nicholas Allen, Martin Pool)

* Timestamps are rounded to 1ms, and revision entries can be recreated
  exactly. (John Arbash Meinel, Jamie Wilkinson, #40693)

* Branch.base has changed to a URL, but ~/.bazaar/locations.conf should
  use local paths, since it is user visible (John Arbash Meinel, #53653)

* ``bzr status foo`` when foo was unversioned used to cause a full delta
  to be generated (John Arbash Meinel, #53638)

* When reading revision properties, an empty value should be considered
  the empty string, not None (John Arbash Meinel, #47782)

* ``bzr diff --diff-options`` can now handle binary files being changed.
  Also, the output is consistent when --diff-options is not supplied.
  (John Arbash Meinel, #54651, #52930)

* Use the right suffixes for loading plugins (John Arbash Meinel, #51810)

* Fix ``Branch.get_parent()`` to handle the case when the parent is not
  accessible (John Arbash Meinel, #52976)

Internals
*********

* Combine the ignore rules into a single regex rather than looping over
  them to reduce the threshold where  N^2 behaviour occurs in operations
  like status. (Jan Hudec, Robert Collins).

* Appending to ``bzrlib.DEFAULT_IGNORE`` is now deprecated. Instead, use
  one of the add functions in bzrlib.ignores. (John Arbash Meinel)

* 'bzr push' should only push the ancestry of the current revision, not
  all of the history in the repository. This is especially important for
  shared repositories. (John Arbash Meinel)

* ``bzrlib.delta.compare_trees`` now iterates in alphabetically sorted order,
  rather than randomly walking the inventories. (John Arbash Meinel)

* Doctests are now run in temporary directories which are cleaned up when
  they finish, rather than using special ScratchDir/ScratchBranch objects.
  (Martin Pool)

* Split ``check`` into separate methods on the branch and on the repository,
  so that it can be specialized in ways that are useful or efficient for
  different formats.  (Martin Pool, Robert Collins)

* Deprecate ``Repository.all_revision_ids``; most methods don't really need
  the global revision graph but only that part leading up to a particular
  revision.  (Martin Pool, Robert Collins)

* Add a BzrDirFormat ``control_formats`` list which allows for control formats
  that do not use '.bzr' to store their data - i.e. '.svn', '.hg' etc.
  (Robert Collins, Jelmer Vernooij).

* ``bzrlib.diff.external_diff`` can be redirected to any file-like object.
  Uses subprocess instead of spawnvp.
  (James Henstridge, John Arbash Meinel, #4047, #48914)

* New command line option '--profile-imports', which will install a custom
  importer to log time to import modules and regex compilation time to
  sys.stderr (John Arbash Meinel)

* 'EmptyTree' is now deprecated, please use ``repository.revision_tree(None)``
  instead. (Robert Collins)

* "RevisionTree" is now in bzrlib/revisiontree.py. (Robert Collins)

bzr 0.8.2
#########

:Released:  2006-05-17

Bug Fixes
*********

* setup.py failed to install launchpad plugin.  (Martin Pool)

bzr 0.8.1
#########

:Released:  2006-05-16

Bug Fixes
*********

* Fix failure to commit a merge in a checkout.  (Martin Pool,
  Robert Collins, Erik Bågfors, #43959)

* Nicer messages from 'commit' in the case of renames, and correct
  messages when a merge has occured. (Robert Collins, Martin Pool)

* Separate functionality from assert statements as they are skipped in
  optimized mode of python. Add the same check to pending merges.
  (Olaf Conradi, #44443)

Changes
*******

* Do not show the None revision in output of bzr ancestry. (Olaf Conradi)

* Add info on standalone branches without a working tree.
  (Olaf Conradi, #44155)

* Fix bug in knits when raising InvalidRevisionId. (Olaf Conradi, #44284)

Changes
*******

* Make editor invocation comply with Debian Policy. First check
  environment variables VISUAL and EDITOR, then try editor from
  alternatives system. If that all fails, fall back to the pre-defined
  list of editors. (Olaf Conradi, #42904)

New Features
************

* New 'register-branch' command registers a public branch into
  Launchpad.net, where it can be associated with bugs, etc.
  (Martin Pool, Bjorn Tillenius, Robert Collins)

Internals
*********

* New public api in InventoryEntry - ``describe_change(old, new)`` which
  provides a human description of the changes between two old and
  new. (Robert Collins, Martin Pool)

Testing
*******

* Fix test case for bzr info in upgrading a standalone branch to metadir,
  uses bzrlib api now. (Olaf Conradi)

bzr 0.8
#######

:Released:  2006-05-08

Notes When Upgrading
********************

Release 0.8 of bzr introduces a new format for history storage, called
'knit', as an evolution of to the 'weave' format used in 0.7.  Local
and remote operations are faster using knits than weaves.  Several
operations including 'init', 'init-repo', and 'upgrade' take a
--format option that controls this.  Branching from an existing branch
will keep the same format.

It is possible to merge, pull and push between branches of different
formats but this is slower than moving data between homogenous
branches.  It is therefore recommended (but not required) that you
upgrade all branches for a project at the same time.  Information on
formats is shown by 'bzr info'.

bzr 0.8 now allows creation of 'repositories', which hold the history
of files and revisions for several branches.  Previously bzr kept all
the history for a branch within the .bzr directory at the root of the
branch, and this is still the default.  To create a repository, use
the new 'bzr init-repo' command.  Branches exist as directories under
the repository and contain just a small amount of information
indicating the current revision of the branch.

bzr 0.8 also supports 'checkouts', which are similar to in cvs and
subversion.  Checkouts are associated with a branch (optionally in a
repository), which contains all the historical information.  The
result is that a checkout can be deleted without losing any
already-committed revisions.  A new 'update' command is also available.

Repositories and checkouts are not supported with the 0.7 storage
format.  To use them you must upgrad to either knits, or to the
'metaweave' format, which uses weaves but changes the .bzr directory
arrangement.


Improvements
************

* sftp paths can now be relative, or local, according to the lftp
  convention. Paths now take the form::

      sftp://user:pass@host:port/~/relative/path
      or
      sftp://user:pass@host:port/absolute/path

* The FTP transport now tries to reconnect after a temporary
  failure. ftp put is made atomic. (Matthieu Moy)

* The FTP transport now maintains a pool of connections, and
  reuses them to avoid multiple connections to the same host (like
  sftp did). (Daniel Silverstone)

* The ``bzr_man.py`` file has been removed. To create the man page now,
  use ``./generate_docs.py man``. The new program can also create other files.
  Run ``python generate_docs.py --help`` for usage information.
  (Hans Ulrich Niedermann & James Blackwell).

* Man Page now gives full help (James Blackwell).
  Help also updated to reflect user config now being stored in .bazaar
  (Hans Ulrich Niedermann)

* It's now possible to set aliases in bazaar.conf (Erik Bågfors)

* Pull now accepts a --revision argument (Erik Bågfors)

* ``bzr re-sign`` now allows multiple revisions to be supplied on the command
  line. You can now use the following command to sign all of your old
  commits::

    find .bzr/revision-store// -name my@email-* \
      | sed 's/.*\/\/..\///' \
      | xargs bzr re-sign

* Upgrade can now upgrade over the network. (Robert Collins)

* Two new commands 'bzr checkout' and 'bzr update' allow for CVS/SVN-alike
  behaviour.  By default they will cache history in the checkout, but
  with --lightweight almost all data is kept in the master branch.
  (Robert Collins)

* 'revert' unversions newly-versioned files, instead of deleting them.

* 'merge' is more robust.  Conflict messages have changed.

* 'merge' and 'revert' no longer clobber existing files that end in '~' or
  '.moved'.

* Default log format can be set in configuration and plugins can register
  their own formatters. (Erik Bågfors)

* New 'reconcile' command will check branch consistency and repair indexes
  that can become out of sync in pre 0.8 formats. (Robert Collins,
  Daniel Silverstone)

* New 'bzr init --format' and 'bzr upgrade --format' option to control
  what storage format is created or produced.  (Robert Collins,
  Martin Pool)

* Add parent location to 'bzr info', if there is one.  (Olaf Conradi)

* New developer commands 'weave-list' and 'weave-join'.  (Martin Pool)

* New 'init-repository' command, plus support for repositories in 'init'
  and 'branch' (Aaron Bentley, Erik Bågfors, Robert Collins)

* Improve output of 'info' command. Show all relevant locations related to
  working tree, branch and repository. Use kibibytes for binary quantities.
  Fix off-by-one error in missing revisions of working tree.  Make 'info'
  work on branches, repositories and remote locations.  Show locations
  relative to the shared repository, if applicable.  Show locking status
  of locations.  (Olaf Conradi)

* Diff and merge now safely handle binary files. (Aaron Bentley)

* 'pull' and 'push' now normalise the revision history, so that any two
  branches with the same tip revision will have the same output from 'log'.
  (Robert Collins)

* 'merge' accepts --remember option to store parent location, like 'push'
  and 'pull'. (Olaf Conradi)

* bzr status and diff when files given as arguments do not exist
  in the relevant trees.  (Martin Pool, #3619)

* Add '.hg' to the default ignore list.  (Martin Pool)

* 'knit' is now the default disk format. This improves disk performance and
  utilization, increases incremental pull performance, robustness with SFTP
  and allows checkouts over SFTP to perform acceptably.
  The initial Knit code was contributed by Johan Rydberg based on a
  specification by Martin Pool.
  (Robert Collins, Aaron Bentley, Johan Rydberg, Martin Pool).

* New tool to generate all-in-one html version of the manual.  (Alexander
  Belchenko)

* Hitting CTRL-C while doing an SFTP push will no longer cause stale locks
  to be left in the SFTP repository. (Robert Collins, Martin Pool).

* New option 'diff --prefix' to control how files are named in diff
  output, with shortcuts '-p0' and '-p1' corresponding to the options for
  GNU patch.  (Alexander Belchenko, Goffredo Baroncelli, Martin Pool)

* Add --revision option to 'annotate' command.  (Olaf Conradi)

* If bzr shows an unexpected revision-history after pulling (perhaps due
  to a reweave) it can now be corrected by 'bzr reconcile'.
  (Robert Collins)

Changes
*******

* Commit is now verbose by default, and shows changed filenames and the
  new revision number.  (Robert Collins, Martin Pool)

* Unify 'mv', 'move', 'rename'.  (Matthew Fuller, #5379)

* 'bzr -h' shows help.  (Martin Pool, Ian Bicking, #35940)

* Make 'pull' and 'push' remember location on failure using --remember.
  (Olaf Conradi)

* For compatibility, make old format for using weaves inside metadir
  available as 'metaweave' format.  Rename format 'metadir' to 'default'.
  Clean up help for option --format in commands 'init', 'init-repo' and
  'upgrade'.  (Olaf Conradi)

Internals
*********

* The internal storage of history, and logical branch identity have now
  been split into Branch, and Repository. The common locking and file
  management routines are now in bzrlib.lockablefiles.
  (Aaron Bentley, Robert Collins, Martin Pool)

* Transports can now raise DependencyNotPresent if they need a library
  which is not installed, and then another implementation will be
  tried.  (Martin Pool)

* Remove obsolete (and no-op) `decode` parameter to `Transport.get`.
  (Martin Pool)

* Using Tree Transform for merge, revert, tree-building

* WorkingTree.create, Branch.create, ``WorkingTree.create_standalone``,
  Branch.initialize are now deprecated. Please see ``BzrDir.create_*`` for
  replacement API's. (Robert Collins)

* New BzrDir class represents the .bzr control directory and manages
  formatting issues. (Robert Collins)

* New repository.InterRepository class encapsulates Repository to
  Repository actions and allows for clean selection of optimised code
  paths. (Robert Collins)

* ``bzrlib.fetch.fetch`` and ``bzrlib.fetch.greedy_fetch`` are now
  deprecated, please use ``branch.fetch`` or ``repository.fetch``
  depending on your needs. (Robert Collins)

* deprecated methods now have a ``is_deprecated`` flag on them that can
  be checked, if you need to determine whether a given callable is
  deprecated at runtime. (Robert Collins)

* Progress bars are now nested - see
  ``bzrlib.ui.ui_factory.nested_progress_bar``.
  (Robert Collins, Robey Pointer)

* New API call ``get_format_description()`` for each type of format.
  (Olaf Conradi)

* Changed ``branch.set_parent()`` to accept None to remove parent.
  (Olaf Conradi)

* Deprecated BzrError AmbiguousBase.  (Olaf Conradi)

* WorkingTree.branch is now a read only property.  (Robert Collins)

* bzrlib.ui.text.TextUIFactory now accepts a ``bar_type`` parameter which
  can be None or a factory that will create a progress bar. This is
  useful for testing or for overriding the bzrlib.progress heuristic.
  (Robert Collins)

* New API method ``get_physical_lock_status()`` to query locks present on a
  transport.  (Olaf Conradi)

* Repository.reconcile now takes a thorough keyword parameter to allow
  requesting an indepth reconciliation, rather than just a data-loss
  check. (Robert Collins)

* ``bzrlib.ui.ui_factory protocol`` now supports ``get_boolean`` to prompt
  the user for yes/no style input. (Robert Collins)

Testing
*******

* SFTP tests now shortcut the SSH negotiation, reducing test overhead
  for testing SFTP protocol support. (Robey Pointer)

* Branch formats are now tested once per implementation (see ``bzrlib.
  tests.branch_implementations``. This is analagous to the transport
  interface tests, and has been followed up with working tree,
  repository and BzrDir tests. (Robert Collins)

* New test base class TestCaseWithTransport provides a transport aware
  test environment, useful for testing any transport-interface using
  code. The test suite option --transport controls the transport used
  by this class (when its not being used as part of implementation
  contract testing). (Robert Collins)

* Close logging handler on disabling the test log. This will remove the
  handler from the internal list inside python's logging module,
  preventing shutdown from closing it twice.  (Olaf Conradi)

* Move test case for uncommit to blackbox tests.  (Olaf Conradi)

* ``run_bzr`` and ``run_bzr_captured`` now accept a 'stdin="foo"'
  parameter which will provide String("foo") to the command as its stdin.

bzr 0.7
#######

:Released: 2006-01-09

Changes
*******

* .bzrignore is excluded from exports, on the grounds that it's a bzr
  internal-use file and may not be wanted.  (Jamie Wilkinson)

* The "bzr directories" command were removed in favor of the new
  --kind option to the "bzr inventory" command.  To list all
  versioned directories, now use "bzr inventory --kind directory".
  (Johan Rydberg)

* Under Windows configuration directory is now ``%APPDATA%\bazaar\2.0``
  by default. (John Arbash Meinel)

* The parent of Bzr configuration directory can be set by ``BZR_HOME``
  environment variable. Now the path for it is searched in ``BZR_HOME``,
  then in HOME. Under Windows the order is: ``BZR_HOME``, ``APPDATA``
  (usually points to ``C:\Documents and Settings\User Name\Application Data``),
  ``HOME``. (John Arbash Meinel)

* Plugins with the same name in different directories in the bzr plugin
  path are no longer loaded: only the first successfully loaded one is
  used. (Robert Collins)

* Use systems' external ssh command to open connections if possible.
  This gives better integration with user settings such as ProxyCommand.
  (James Henstridge)

* Permissions on files underneath .bzr/ are inherited from the .bzr
  directory. So for a shared repository, simply doing 'chmod -R g+w .bzr/'
  will mean that future file will be created with group write permissions.

* configure.in and config.guess are no longer in the builtin default
  ignore list.

* '.sw[nop]' pattern ignored, to ignore vim swap files for nameless
  files.  (John Arbash Meinel, Martin Pool)

Improvements
************

* "bzr INIT dir" now initializes the specified directory, and creates
  it if it does not exist.  (John Arbash Meinel)

* New remerge command (Aaron Bentley)

* Better zsh completion script.  (Steve Borho)

* 'bzr diff' now returns 1 when there are changes in the working
  tree. (Robert Collins)

* 'bzr push' now exists and can push changes to a remote location.
  This uses the transport infrastructure, and can store the remote
  location in the ~/.bazaar/branches.conf configuration file.
  (Robert Collins)

* Test directories are only kept if the test fails and the user requests
  that they be kept.

* Tweaks to short log printing

* Added branch nicks, new nick command, printing them in log output.
  (Aaron Bentley)

* If ``$BZR_PDB`` is set, pop into the debugger when an uncaught exception
  occurs.  (Martin Pool)

* Accept 'bzr resolved' (an alias for 'bzr resolve'), as this is
  the same as Subversion.  (Martin Pool)

* New ftp transport support (on ftplib), for ftp:// and aftp://
  URLs.  (Daniel Silverstone)

* Commit editor temporary files now start with ``bzr_log.``, to allow
  text editors to match the file name and set up appropriate modes or
  settings.  (Magnus Therning)

* Improved performance when integrating changes from a remote weave.
  (Goffredo Baroncelli)

* Sftp will attempt to cache the connection, so it is more likely that
  a connection will be reused, rather than requiring multiple password
  requests.

* bzr revno now takes an optional argument indicating the branch whose
  revno should be printed.  (Michael Ellerman)

* bzr cat defaults to printing the last version of the file.
  (Matthieu Moy, #3632)

* New global option 'bzr --lsprof COMMAND' runs bzr under the lsprof
  profiler.  (Denys Duchier)

* Faster commits by reading only the headers of affected weave files.
  (Denys Duchier)

* 'bzr add' now takes a --dry-run parameter which shows you what would be
  added, but doesn't actually add anything. (Michael Ellerman)

* 'bzr add' now lists how many files were ignored per glob.  add --verbose
  lists the specific files.  (Aaron Bentley)

* 'bzr missing' now supports displaying changes in diverged trees and can
  be limited to show what either end of the comparison is missing.
  (Aaron Bently, with a little prompting from Daniel Silverstone)

Bug Fixes
*********

* SFTP can walk up to the root path without index errors. (Robert Collins)

* Fix bugs in running bzr with 'python -O'.  (Martin Pool)

* Error when run with -OO

* Fix bug in reporting http errors that don't have an http error code.
  (Martin Pool)

* Handle more cases of pipe errors in display commands

* Change status to 3 for all errors

* Files that are added and unlinked before committing are completely
  ignored by diff and status

* Stores with some compressed texts and some uncompressed texts are now
  able to be used. (John A Meinel)

* Fix for bzr pull failing sometimes under windows

* Fix for sftp transport under windows when using interactive auth

* Show files which are both renamed and modified as such in 'bzr
  status' output.  (Daniel Silverstone, #4503)

* Make annotate cope better with revisions committed without a valid
  email address.  (Marien Zwart)

* Fix representation of tab characters in commit messages.
  (Harald Meland)

* List of plugin directories in ``BZR_PLUGIN_PATH`` environment variable is
  now parsed properly under Windows. (Alexander Belchenko)

* Show number of revisions pushed/pulled/merged. (Robey Pointer)

* Keep a cached copy of the basis inventory to speed up operations
  that need to refer to it.  (Johan Rydberg, Martin Pool)

* Fix bugs in bzr status display of non-ascii characters.
  (Martin Pool)

* Remove Makefile.in from default ignore list.
  (Tollef Fog Heen, Martin Pool, #6413)

* Fix failure in 'bzr added'.  (Nathan McCallum, Martin Pool)

Testing
*******

* Fix selftest asking for passwords when there are no SFTP keys.
  (Robey Pointer, Jelmer Vernooij)

* Fix selftest run with 'python -O'.  (Martin Pool)

* Fix HTTP tests under Windows. (John Arbash Meinel)

* Make tests work even if HOME is not set (Aaron Bentley)

* Updated ``build_tree`` to use fixed line-endings for tests which read
  the file cotents and compare. Make some tests use this to pass under
  Windows. (John Arbash Meinel)

* Skip stat and symlink tests under Windows. (Alexander Belchenko)

* Delay in selftest/testhashcash is now issued under win32 and Cygwin.
  (John Arbash Meinel)

* Use terminal width to align verbose test output.  (Martin Pool)

* Blackbox tests are maintained within the bzrlib.tests.blackbox directory.
  If adding a new test script please add that to
  ``bzrlib.tests.blackbox.__init__``. (Robert Collins)

* Much better error message if one of the test suites can't be
  imported.  (Martin Pool)

* Make check now runs the test suite twice - once with the default locale,
  and once with all locales forced to C, to expose bugs. This is not
  trivially done within python, so for now its only triggered by running
  Make check. Integrators and packagers who wish to check for full
  platform support should run 'make check' to test the source.
  (Robert Collins)

* Tests can now run TestSkipped if they can't execute for any reason.
  (Martin Pool) (NB: TestSkipped should only be raised for correctable
  reasons - see the wiki spec ImprovingBzrTestSuite).

* Test sftp with relative, absolute-in-homedir and absolute-not-in-homedir
  paths for the transport tests. Introduce blackbox remote sftp tests that
  test the same permutations. (Robert Collins, Robey Pointer)

* Transport implementation tests are now independent of the local file
  system, which allows tests for esoteric transports, and for features
  not available in the local file system. They also repeat for variations
  on the URL scheme that can introduce issues in the transport code,
  see bzrlib.transport.TransportTestProviderAdapter() for this.
  (Robert Collins).

* ``TestCase.build_tree`` uses the transport interface to build trees,
  pass in a transport parameter to give it an existing connection.
  (Robert Collins).

Internals
*********

* WorkingTree.pull has been split across Branch and WorkingTree,
  to allow Branch only pulls. (Robert Collins)

* ``commands.display_command`` now returns the result of the decorated
  function. (Robert Collins)

* LocationConfig now has a ``set_user_option(key, value)`` call to save
  a setting in its matching location section (a new one is created
  if needed). (Robert Collins)

* Branch has two new methods, ``get_push_location`` and
  ``set_push_location`` to respectively, get and set the push location.
  (Robert Collins)

* ``commands.register_command`` now takes an optional flag to signal that
  the registrant is planning to decorate an existing command. When
  given multiple plugins registering a command is not an error, and
  the original command class (whether built in or a plugin based one) is
  returned to the caller. There is a new error 'MustUseDecorated' for
  signalling when a wrapping command should switch to the original
  version. (Robert Collins)

* Some option parsing errors will raise 'BzrOptionError', allowing
  granular detection for decorating commands. (Robert Collins).

* ``Branch.read_working_inventory`` has moved to
  ``WorkingTree.read_working_inventory``. This necessitated changes to
  ``Branch.get_root_id``, and a move of ``Branch.set_inventory`` to
  WorkingTree as well. To make it clear that a WorkingTree cannot always
  be obtained ``Branch.working_tree()`` will raise
  ``errors.NoWorkingTree`` if one cannot be obtained. (Robert Collins)

* All pending merges operations from Branch are now on WorkingTree.
  (Robert Collins)

* The follow operations from Branch have moved to WorkingTree::

      add()
      commit()
      move()
      rename_one()
      unknowns()

  (Robert Collins)

* ``bzrlib.add.smart_add_branch`` is now ``smart_add_tree``. (Robert Collins)

* New "rio" serialization format, similar to rfc-822. (Martin Pool)

* Rename selftests to ``bzrlib.tests.test_foo``.  (John A Meinel, Martin
  Pool)

* ``bzrlib.plugin.all_plugins`` has been changed from an attribute to a
  query method. (Robert Collins)

* New options to read only the table-of-contents of a weave.
  (Denys Duchier)

* Raise NoSuchFile when someone tries to add a non-existant file.
  (Michael Ellerman)

* Simplify handling of DivergedBranches in ``cmd_pull()``.
  (Michael Ellerman)

* Branch.controlfile* logic has moved to lockablefiles.LockableFiles, which
  is exposed as ``Branch().control_files``. Also this has been altered with the
  controlfile pre/suffix replaced by simple method names like 'get' and
  'put'. (Aaron Bentley, Robert Collins).

* Deprecated functions and methods can now be marked as such using the
  ``bzrlib.symbol_versioning`` module. Marked method have their docstring
  updated and will issue a DeprecationWarning using the warnings module
  when they are used. (Robert Collins)

* ``bzrlib.osutils.safe_unicode`` now exists to provide parameter coercion
  for functions that need unicode strings. (Robert Collins)

bzr 0.6
#######

:Released: 2005-10-28

Improvements
************

* pull now takes --verbose to show you what revisions are added or removed
  (John A Meinel)

* merge now takes a --show-base option to include the base text in
  conflicts.
  (Aaron Bentley)

* The config files are now read using ConfigObj, so '=' should be used as
  a separator, not ':'.
  (Aaron Bentley)

* New 'bzr commit --strict' option refuses to commit if there are
  any unknown files in the tree.  To commit, make sure all files are
  either ignored, added, or deleted.  (Michael Ellerman)

* The config directory is now ~/.bazaar, and there is a single file
  ~/.bazaar/bazaar.conf storing email, editor and other preferences.
  (Robert Collins)

* 'bzr add' no longer takes a --verbose option, and a --quiet option
  has been added that suppresses all output.

* Improved zsh completion support in contrib/zsh, from Clint
  Adams.

* Builtin 'bzr annotate' command, by Martin Pool with improvements from
  Goffredo Baroncelli.

* 'bzr check' now accepts -v for verbose reporting, and checks for
  ghosts in the branch. (Robert Collins)

* New command 're-sign' which will regenerate the gpg signature for
  a revision. (Robert Collins)

* If you set ``check_signatures=require`` for a path in
  ``~/.bazaar/branches.conf`` then bzr will invoke your
  ``gpg_signing_command`` (defaults to gpg) and record a digital signature
  of your commit. (Robert Collins)

* New sftp transport, based on Paramiko.  (Robey Pointer)

* 'bzr pull' now accepts '--clobber' which will discard local changes
  and make this branch identical to the source branch. (Robert Collins)

* Just give a quieter warning if a plugin can't be loaded, and
  put the details in .bzr.log.  (Martin Pool)

* 'bzr branch' will now set the branch-name to the last component of the
  output directory, if one was supplied.

* If the option ``post_commit`` is set to one (or more) python function
  names (must be in the bzrlib namespace), then they will be invoked
  after the commit has completed, with the branch and ``revision_id`` as
  parameters. (Robert Collins)

* Merge now has a retcode of 1 when conflicts occur. (Robert Collins)

* --merge-type weave is now supported for file contents.  Tree-shape
  changes are still three-way based.  (Martin Pool, Aaron Bentley)

* 'bzr check' allows the first revision on revision-history to have
  parents - something that is expected for cheap checkouts, and occurs
  when conversions from baz do not have all history.  (Robert Collins).

* 'bzr merge' can now graft unrelated trees together, if your specify
  0 as a base. (Aaron Bentley)

* 'bzr commit branch' and 'bzr commit branch/file1 branch/file2' now work
  (Aaron Bentley)

* Add '.sconsign*' to default ignore list.  (Alexander Belchenko)

* 'bzr merge --reprocess' minimizes conflicts

Testing
*******

* The 'bzr selftest --pattern' option for has been removed, now
  test specifiers on the command line can be simple strings, or
  regexps, or both. (Robert Collins)

* Passing -v to selftest will now show the time each test took to
  complete, which will aid in analysing performance regressions and
  related questions. (Robert Collins)

* 'bzr selftest' runs all tests, even if one fails, unless '--one'
  is given. (Martin Pool)

* There is a new method for TestCaseInTempDir, assertFileEqual, which
  will check that a given content is equal to the content of the named
  file. (Robert Collins)

* Fix test suite's habit of leaving many temporary log files in $TMPDIR.
  (Martin Pool)

Internals
*********

* New 'testament' command and concept for making gpg-signatures
  of revisions that are not tied to a particular internal
  representation.  (Martin Pool).

* Per-revision properties ('revprops') as key-value associated
  strings on each revision created when the revision is committed.
  Intended mainly for the use of external tools.  (Martin Pool).

* Config options have moved from bzrlib.osutils to bzrlib.config.
  (Robert Collins)

* Improved command line option definitions allowing explanations
  for individual options, among other things.  Contributed by
  Magnus Therning.

* Config options have moved from bzrlib.osutils to bzrlib.config.
  Configuration is now done via the config.Config interface:
  Depending on whether you have a Branch, a Location or no information
  available, construct a ``*Config``, and use its ``signature_checking``,
  ``username`` and ``user_email`` methods. (Robert Collins)

* Plugins are now loaded under bzrlib.plugins, not bzrlib.plugin, and
  they are made available for other plugins to use. You should not
  import other plugins during the ``__init__`` of your plugin though, as
  no ordering is guaranteed, and the plugins directory is not on the
  python path. (Robert Collins)

* Branch.relpath has been moved to WorkingTree.relpath. WorkingTree no
  no longer takes an inventory, rather it takes an option branch
  parameter, and if None is given will open the branch at basedir
  implicitly. (Robert Collins)

* Cleaner exception structure and error reporting.  Suggested by
  Scott James Remnant.  (Martin Pool)

* Branch.remove has been moved to WorkingTree, which has also gained
  ``lock_read``, ``lock_write`` and ``unlock`` methods for convenience.
  (Robert Collins)

* Two decorators, ``needs_read_lock`` and ``needs_write_lock`` have been
  added to the branch module. Use these to cause a function to run in a
  read or write lock respectively. (Robert Collins)

* ``Branch.open_containing`` now returns a tuple (Branch, relative-path),
  which allows direct access to the common case of 'get me this file
  from its branch'. (Robert Collins)

* Transports can register using ``register_lazy_transport``, and they
  will be loaded when first used.  (Martin Pool)

* 'pull' has been factored out of the command as ``WorkingTree.pull()``.
  A new option to WorkingTree.pull has been added, clobber, which will
  ignore diverged history and pull anyway.
  (Robert Collins)

* config.Config has a ``get_user_option`` call that accepts an option name.
  This will be looked up in branches.conf and bazaar.conf as normal.
  It is intended that this be used by plugins to support options -
  options of built in programs should have specific methods on the config.
  (Robert Collins)

* ``merge.merge_inner`` now has tempdir as an optional parameter.
  (Robert Collins)

* Tree.kind is not recorded at the top level of the hierarchy, as it was
  missing on EmptyTree, leading to a bug with merge on EmptyTrees.
  (Robert Collins)

* ``WorkingTree.__del__`` has been removed, it was non deterministic and not
  doing what it was intended to. See ``WorkingTree.__init__`` for a comment
  about future directions. (Robert Collins/Martin Pool)

* bzrlib.transport.http has been modified so that only 404 urllib errors
  are returned as NoSuchFile. Other exceptions will propagate as normal.
  This allows debuging of actual errors. (Robert Collins)

* bzrlib.transport.Transport now accepts *ONLY* url escaped relative paths
  to apis like 'put', 'get' and 'has'. This is to provide consistent
  behaviour - it operates on url's only. (Robert Collins)

* Transports can register using ``register_lazy_transport``, and they
  will be loaded when first used.  (Martin Pool)

* ``merge_flex`` no longer calls ``conflict_handler.finalize()``, instead that
  is called by ``merge_inner``. This is so that the conflict count can be
  retrieved (and potentially manipulated) before returning to the caller
  of ``merge_inner``. Likewise 'merge' now returns the conflict count to the
  caller. (Robert Collins)

* ``revision.revision_graph`` can handle having only partial history for
  a revision - that is no revisions in the graph with no parents.
  (Robert Collins).

* New ``builtins.branch_files`` uses the standard ``file_list`` rules to
  produce a branch and a list of paths, relative to that branch
  (Aaron Bentley)

* New TestCase.addCleanup facility.

* New ``bzrlib.version_info`` tuple (similar to ``sys.version_info``),
  which can be used by programs importing bzrlib.

Bug Fixes
*********

* Better handling of branches in directories with non-ascii names.
  (Joel Rosdahl, Panagiotis Papadakos)

* Upgrades of trees with no commits will not fail due to accessing
  [-1] in the revision-history. (Andres Salomon)


bzr 0.1.1
#########

:Released: 2005-10-12

Bug Fixes
*********

* Fix problem in pulling over http from machines that do not
  allow directories to be listed.

* Avoid harmless warning about invalid hash cache after
  upgrading branch format.

Performance
***********

* Avoid some unnecessary http operations in branch and pull.


bzr 0.1
#######

:Released: 2005-10-11

Notes
*****

* 'bzr branch' over http initially gives a very high estimate
  of completion time but it should fall as the first few
  revisions are pulled in.  branch is still slow on
  high-latency connections.

Bug Fixes
*********

* bzr-man.py has been updated to work again. Contributed by
  Rob Weir.

* Locking is now done with fcntl.lockf which works with NFS
  file systems. Contributed by Harald Meland.

* When a merge encounters a file that has been deleted on
  one side and modified on the other, the old contents are
  written out to foo.BASE and foo.SIDE, where SIDE is this
  or OTHER. Contributed by Aaron Bentley.

* Export was choosing incorrect file paths for the content of
  the tarball, this has been fixed by Aaron Bentley.

* Commit will no longer commit without a log message, an
  error is returned instead. Contributed by Jelmer Vernooij.

* If you commit a specific file in a sub directory, any of its
  parent directories that are added but not listed will be
  automatically included. Suggested by Michael Ellerman.

* bzr commit and upgrade did not correctly record new revisions
  for files with only a change to their executable status.
  bzr will correct this when it encounters it. Fixed by
  Robert Collins

* HTTP tests now force off the use of ``http_proxy`` for the duration.
  Contributed by Gustavo Niemeyer.

* Fix problems in merging weave-based branches that have
  different partial views of history.

* Symlink support: working with symlinks when not in the root of a
  bzr tree was broken, patch from Scott James Remnant.

Improvements
************

* 'branch' now accepts a --basis parameter which will take advantage
  of local history when making a new branch. This allows faster
  branching of remote branches. Contributed by Aaron Bentley.

* New tree format based on weave files, called version 5.
  Existing branches can be upgraded to this format using
  'bzr upgrade'.

* Symlinks are now versionable. Initial patch by
  Erik Toubro Nielsen, updated to head by Robert Collins.

* Executable bits are tracked on files. Patch from Gustavo
  Niemeyer.

* 'bzr status' now shows unknown files inside a selected directory.
  Patch from Heikki Paajanen.

* Merge conflicts are recorded in .bzr. Two new commands 'conflicts'
  and 'resolve' have needed added, which list and remove those
  merge conflicts respectively. A conflicted tree cannot be committed
  in. Contributed by Aaron Bentley.

* 'rm' is now an alias for 'remove'.

* Stores now split out their content in a single byte prefixed hash,
  dropping the density of files per directory by 256. Contributed by
  Gustavo Niemeyer.

* 'bzr diff -r branch:URL' will now perform a diff between two branches.
  Contributed by Robert Collins.

* 'bzr log' with the default formatter will show merged revisions,
  indented to the right. Initial implementation contributed by Gustavo
  Niemeyer, made incremental by Robert Collins.


Internals
*********

* Test case failures have the exception printed after the log
  for your viewing pleasure.

* InventoryEntry is now an abstract base class, use one of the
  concrete InventoryDirectory etc classes instead.

* Branch raises an UnsupportedFormatError when it detects a
  bzr branch it cannot understand. This allows for precise
  handling of such circumstances.

* Remove RevisionReference class; ``Revision.parent_ids`` is now simply a
  list of their ids and ``parent_sha1s`` is a list of their corresponding
  sha1s (for old branches only at the moment.)

* New method-object style interface for Commit() and Fetch().

* Renamed ``Branch.last_patch()`` to ``Branch.last_revision()``, since
  we call them revisions not patches.

* Move ``copy_branch`` to ``bzrlib.clone.copy_branch``.  The destination
  directory is created if it doesn't exist.

* Inventories now identify the files which were present by
  giving the revision *of that file*.

* Inventory and Revision XML contains a version identifier.
  This must be consistent with the overall branch version
  but allows for more flexibility in future upgrades.

Testing
*******

* Removed testsweet module so that tests can be run after
  bzr installed by 'bzr selftest'.

* 'bzr selftest' command-line arguments can now be partial ids
  of tests to run, e.g. ``bzr selftest test_weave``


bzr 0.0.9
#########

:Released: 2005-09-23

Bug Fixes
*********

* Fixed "branch -r" option.

* Fix remote access to branches containing non-compressed history.
  (Robert Collins).

* Better reliability of http server tests.  (John Arbash-Meinel)

* Merge graph maximum distance calculation fix.  (Aaron Bentley)

* Various minor bug in windows support have been fixed, largely in the
  test suite. Contributed by Alexander Belchenko.

Improvements
************

* Status now accepts a -r argument to give status between chosen
  revisions. Contributed by Heikki Paajanen.

* Revision arguments no longer use +/-/= to control ranges, instead
  there is a 'before' namespace, which limits the successive namespace.
  For example '$ bzr log -r date:yesterday..before:date:today' will
  select everything from yesterday and before today. Contributed by
  Robey Pointer

* There is now a bzr.bat file created by distutils when building on
  Windows. Contributed by Alexander Belchenko.

Internals
*********

* Removed uuid() as it was unused.

* Improved 'fetch' code for pulling revisions from one branch into
  another (used by pull, merged, etc.)


bzr 0.0.8
#########

:Released: 2005-09-20


Improvements
************

* Adding a file whose parent directory is not versioned will
  implicitly add the parent, and so on up to the root. This means
  you should never need to explictly add a directory, they'll just
  get added when you add a file in the directory.  Contributed by
  Michael Ellerman.

* Ignore ``.DS_Store`` (contains Mac metadata) by default.
  (Nir Soffer)

* If you set ``BZR_EDITOR`` in the environment, it is checked in
  preference to EDITOR and the config file for the interactive commit
  editing program. Related to this is a bugfix where a missing program
  set in EDITOR would cause editing to fail, now the fallback program
  for the operating system is still tried.

* Files that are not directories/symlinks/regular files will no longer
  cause bzr to fail, it will just ignore them by default. You cannot add
  them to the tree though - they are not versionable.


Internals
*********

* Refactor xml packing/unpacking.

Bug Fixes
*********

* Fixed 'bzr mv' by Ollie Rutherfurd.

* Fixed strange error when trying to access a nonexistent http
  branch.

* Make sure that the hashcache gets written out if it can't be
  read.


Portability
***********

* Various Windows fixes from Ollie Rutherfurd.

* Quieten warnings about locking; patch from Matt Lavin.


bzr-0.0.7
#########

:Released: 2005-09-02

New Features
************

* ``bzr shell-complete`` command contributed by Clint Adams to
  help with intelligent shell completion.

* New expert command ``bzr find-merge-base`` for debugging merges.


Enhancements
************

* Much better merge support.

* merge3 conflicts are now reported with markers like '<<<<<<<'
  (seven characters) which is the same as CVS and pleases things
  like emacs smerge.


Bug Fixes
*********

* ``bzr upgrade`` no longer fails when trying to fix trees that
  mention revisions that are not present.

* Fixed bugs in listing plugins from ``bzr plugins``.

* Fix case of $EDITOR containing options for the editor.

* Fix log -r refusing to show the last revision.
  (Patch from Goffredo Baroncelli.)


Changes
*******

* ``bzr log --show-ids`` shows the revision ids of all parents.

* Externally provided commands on your $BZRPATH no longer need
  to recognize --bzr-usage to work properly, and can just handle
  --help themselves.


Library
*******

* Changed trace messages to go through the standard logging
  framework, so that they can more easily be redirected by
  libraries.



bzr-0.0.6
#########

:Released: 2005-08-18

New Features
************

* Python plugins, automatically loaded from the directories on
  ``BZR_PLUGIN_PATH`` or ``~/.bzr.conf/plugins`` by default.

* New 'bzr mkdir' command.

* Commit mesage is fetched from an editor if not given on the
  command line; patch from Torsten Marek.

* ``bzr log -m FOO`` displays commits whose message matches regexp
  FOO.

* ``bzr add`` with no arguments adds everything under the current directory.

* ``bzr mv`` does move or rename depending on its arguments, like
  the Unix command.

* ``bzr missing`` command shows a summary of the differences
  between two trees.  (Merged from John Arbash-Meinel.)

* An email address for commits to a particular tree can be
  specified by putting it into .bzr/email within a branch.  (Based
  on a patch from Heikki Paajanen.)


Enhancements
************

* Faster working tree operations.


Changes
*******

* 3rd-party modules shipped with bzr are copied within the bzrlib
  python package, so that they can be installed by the setup
  script without clashing with anything already existing on the
  system.  (Contributed by Gustavo Niemeyer.)

* Moved plugins directory to bzrlib/, so that there's a standard
  plugin directory which is not only installed with bzr itself but
  is also available when using bzr from the development tree.
  ``BZR_PLUGIN_PATH`` and ``DEFAULT_PLUGIN_PATH`` are then added to the
  standard plugins directory.

* When exporting to a tarball with ``bzr export --format tgz``, put
  everything under a top directory rather than dumping it into the
  current directory.   This can be overridden with the ``--root``
  option.  Patch from William Dodé and John Meinel.

* New ``bzr upgrade`` command to upgrade the format of a branch,
  replacing ``bzr check --update``.

* Files within store directories are no longer marked readonly on
  disk.

* Changed ``bzr log`` output to a more compact form suggested by
  John A Meinel.  Old format is available with the ``--long`` or
  ``-l`` option, patched by William Dodé.

* By default the commit command refuses to record a revision with
  no changes unless the ``--unchanged`` option is given.

* The ``--no-plugins``, ``--profile`` and ``--builtin`` command
  line options must come before the command name because they
  affect what commands are available; all other options must come
  after the command name because their interpretation depends on
  it.

* ``branch`` and ``clone`` added as aliases for ``branch``.

* Default log format is back to the long format; the compact one
  is available with ``--short``.


Bug Fixes
*********

* Fix bugs in committing only selected files or within a subdirectory.


bzr-0.0.5
#########

:Released:  2005-06-15

Changes
*******

* ``bzr`` with no command now shows help rather than giving an
  error.  Suggested by Michael Ellerman.

* ``bzr status`` output format changed, because svn-style output
  doesn't really match the model of bzr.  Now files are grouped by
  status and can be shown with their IDs.  ``bzr status --all``
  shows all versioned files and unknown files but not ignored files.

* ``bzr log`` runs from most-recent to least-recent, the reverse
  of the previous order.  The previous behaviour can be obtained
  with the ``--forward`` option.

* ``bzr inventory`` by default shows only filenames, and also ids
  if ``--show-ids`` is given, in which case the id is the second
  field.


Enhancements
************

* New 'bzr whoami --email' option shows only the email component
  of the user identification, from Jo Vermeulen.

* New ``bzr ignore PATTERN`` command.

* Nicer error message for broken pipe, interrupt and similar
  conditions that don't indicate an internal error.

* Add ``.*.sw[nop] .git .*.tmp *,v`` to default ignore patterns.

* Per-branch locks keyed on ``.bzr/branch-lock``, available in
  either read or write mode.

* New option ``bzr log --show-ids`` shows revision and file ids.

* New usage ``bzr log FILENAME`` shows only revisions that
  affected that file.

* Changed format for describing changes in ``bzr log -v``.

* New option ``bzr commit --file`` to take a message from a file,
  suggested by LarstiQ.

* New syntax ``bzr status [FILE...]`` contributed by Bartosz
  Oler.  File may be in a branch other than the working directory.

* ``bzr log`` and ``bzr root`` can be given an http URL instead of
  a filename.

* Commands can now be defined by external programs or scripts
  in a directory on $BZRPATH.

* New "stat cache" avoids reading the contents of files if they
  haven't changed since the previous time.

* If the Python interpreter is too old, try to find a better one
  or give an error.  Based on a patch from Fredrik Lundh.

* New optional parameter ``bzr info [BRANCH]``.

* New form ``bzr commit SELECTED`` to commit only selected files.

* New form ``bzr log -r FROM:TO`` shows changes in selected
  range; contributed by John A Meinel.

* New option ``bzr diff --diff-options 'OPTS'`` allows passing
  options through to an external GNU diff.

* New option ``bzr add --no-recurse`` to add a directory but not
  their contents.

* ``bzr --version`` now shows more information if bzr is being run
  from a branch.


Bug Fixes
*********

* Fixed diff format so that added and removed files will be
  handled properly by patch.  Fix from Lalo Martins.

* Various fixes for files whose names contain spaces or other
  metacharacters.


Testing
*******

* Converted black-box test suites from Bourne shell into Python;
  now run using ``./testbzr``.  Various structural improvements to
  the tests.

* testbzr by default runs the version of bzr found in the same
  directory as the tests, or the one given as the first parameter.

* testbzr also runs the internal tests, so the only command
  required to check is just ``./testbzr``.

* testbzr requires python2.4, but can be used to test bzr running
  under a different version.

* Tests added for many other changes in this release.


Internal
********

* Included ElementTree library upgraded to 1.2.6 by Fredrik Lundh.

* Refactor command functions into Command objects based on HCT by
  Scott James Remnant.

* Better help messages for many commands.

* Expose ``bzrlib.open_tracefile()`` to start the tracefile; until
  this is called trace messages are just discarded.

* New internal function ``find_touching_revisions()`` and hidden
  command touching-revisions trace the changes to a given file.

* Simpler and faster ``compare_inventories()`` function.

* ``bzrlib.open_tracefile()`` takes a tracefilename parameter.

* New AtomicFile class.

* New developer commands ``added``, ``modified``.


Portability
***********

* Cope on Windows on python2.3 by using the weaker random seed.
  2.4 is now only recommended.


bzr-0.0.4
#########

:Released:  2005-04-22

Enhancements
************

* 'bzr diff' optionally takes a list of files to diff.  Still a bit
  basic.  Patch from QuantumG.

* More default ignore patterns.

* New 'bzr log --verbose' shows a list of files changed in the
  changeset.  Patch from Sebastian Cote.

* Roll over ~/.bzr.log if it gets too large.

* Command abbreviations 'ci', 'st', 'stat', '?' based on a patch
  by Jason Diamon.

* New 'bzr help commands' based on a patch from Denys Duchier.


Changes
*******

* User email is determined by looking at $BZREMAIL or ~/.bzr.email
  or $EMAIL.  All are decoded by the locale preferred encoding.
  If none of these are present user@hostname is used.  The host's
  fully-qualified name is not used because that tends to fail when
  there are DNS problems.

* New 'bzr whoami' command instead of username user-email.


Bug Fixes
*********

* Make commit safe for hardlinked bzr trees.

* Some Unicode/locale fixes.

* Partial workaround for ``difflib.unified_diff`` not handling
  trailing newlines properly.


Internal
********

* Allow docstrings for help to be in PEP0257 format.  Patch from
  Matt Brubeck.

* More tests in test.sh.

* Write profile data to a temporary file not into working
  directory and delete it when done.

* Smaller .bzr.log with process ids.


Portability
***********

* Fix opening of ~/.bzr.log on Windows.  Patch from Andrew
  Bennetts.

* Some improvements in handling paths on Windows, based on a patch
  from QuantumG.


bzr-0.0.3
#########

:Released:  2005-04-06

Enhancements
************

* New "directories" internal command lists versioned directories
  in the tree.

* Can now say "bzr commit --help".

* New "rename" command to rename one file to a different name
  and/or directory.

* New "move" command to move one or more files into a different
  directory.

* New "renames" command lists files renamed since base revision.

* New cat command contributed by janmar.

Changes
*******

* .bzr.log is placed in $HOME (not pwd) and is always written in
  UTF-8.  (Probably not a completely good long-term solution, but
  will do for now.)

Portability
***********

* Workaround for difflib bug in Python 2.3 that causes an
  exception when comparing empty files.  Reported by Erik Toubro
  Nielsen.

Internal
********

* Refactored inventory storage to insert a root entry at the top.

Testing
*******

* Start of shell-based black-box testing in test.sh.


bzr-0.0.2.1
###########

Portability
***********

* Win32 fixes from Steve Brown.


bzr-0.0.2
#########

:Codename: "black cube"
:Released: 2005-03-31

Enhancements
************

* Default ignore list extended (see bzrlib/__init__.py).

* Patterns in .bzrignore are now added to the default ignore list,
  rather than replacing it.

* Ignore list isn't reread for every file.

* More help topics.

* Reinstate the 'bzr check' command to check invariants of the
  branch.

* New 'ignored' command lists which files are ignored and why;
  'deleted' lists files deleted in the current working tree.

* Performance improvements.

* New global --profile option.

* Ignore patterns like './config.h' now correctly match files in
  the root directory only.


bzr-0.0.1
#########

:Released:  2005-03-26

Enhancements
************

* More information from info command.

* Can now say "bzr help COMMAND" for more detailed help.

* Less file flushing and faster performance when writing logs and
  committing to stores.

* More useful verbose output from some commands.

Bug Fixes
*********

* Fix inverted display of 'R' and 'M' during 'commit -v'.

Portability
***********

* Include a subset of ElementTree-1.2.20040618 to make
  installation easier.

* Fix time.localtime call to work with Python 2.3 (the minimum
  supported).


bzr-0.0.0.69
############

:Released:  2005-03-22

Enhancements
************

* First public release.

* Storage of local versions: init, add, remove, rm, info, log,
  diff, status, etc.


bzr ?.?.? (not released yet)
############################

:Codename: template
:2.0.2: ???

Compatibility Breaks
********************

New Features
************

Bug Fixes
*********

Improvements
************

Documentation
*************

API Changes
***********

Internals
*********

Testing
*******



..
   vim: tw=74 ft=rst ff=unix<|MERGE_RESOLUTION|>--- conflicted
+++ resolved
@@ -43,20 +43,18 @@
 Bug Fixes
 *********
 
-<<<<<<< HEAD
 * Fix "AttributeError in Inter1and2Helper" during fetch.
   (Martin Pool, #513432)
 
 * Fix ``log`` to better check ancestors even if merged revisions are involved.
   (Vincent Ladeuil, #476293)
+
+* Give a better error message when doing ``bzr bind`` in an already bound
+  branch.  (Neil Martinsen-Burrell, #513063)
 
 * Set the mtime of files exported to a directory by ``bzr export`` all to
   the same value to avoid confusing ``make`` and other date-based build
   systems. (Robert Collins, #515631)
-=======
-* Give a better error message when doing ``bzr bind`` in an already bound
-  branch.  (Neil Martinsen-Burrell, #513063)
->>>>>>> c5290e89
 
 Improvements
 ************
