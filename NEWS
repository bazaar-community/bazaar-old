--------------------
Bazaar Release Notes
--------------------

.. contents::

IN DEVELOPMENT
--------------

  CHANGES:

  FEATURES

  IMPROVEMENTS:

  BUG FIXES:

<<<<<<< HEAD
    * Fix '_in_buffer' AttributeError when using the -Dhpss debug flag.
      (Andrew Bennetts)
=======
    * ``bzr missing`` now accepts an ``--include-merges`` option.
      (Vincent Ladeuil, #233817)
>>>>>>> d1a44def

  DOCUMENTATION:

  API CHANGES:

  TESTING:

    * ``bzrlib.tests.repository_implementations`` has been renamed to
      ``bzrlib.tests.per_repository`` so that we have a common structure
      (and it is shorter). (John Arbash Meinel, #239343)

    * The full test suite is passing again on OSX.
      (Guillermo Gonzalez, Vincent Ladeuil)

  INTERNALS:


bzr 1.7rc1 2008-09-09
---------------------

This release candidate for bzr 1.7 has several bug fixes and a few
performance and feature improvements.  ``bzr rm`` will now scan for
missing files and remove them, like how ``bzr add`` scans for unknown
files and adds them. A bit more polish has been applied to the stacking
code. The b-tree indexing code has been brought in, with an eye on using
it in a future repository format.


  CHANGES:

    * ``bzr export`` can now export a subdirectory of a project.
      (Robert Collins)

    * ``bzr rm`` will now scan for files that are missing and remove just
      them automatically, much as ``bzr add`` scans for new files that
      are not ignored and adds them automatically. (Robert Collins)

  FEATURES

    * Support for GSSAPI authentication when using FTP as documented in 
      RFC2228. (Jelmer Vernooij, #49623)

  IMPROVEMENTS:

    * A url like ``log+file:///tmp`` will log all access to that Transport 
      to ``.bzr.log``, which may help in debugging or profiling.
      (Martin Pool)

    * ``bzr branch`` and ``bzr push`` use the default stacking policy if the
      branch format supports it. (Aaron Bentley)

    * ``bzr init`` and ``bzr init-repo`` will now print out the same as
      ``bzr info`` if it completed successfully.
      (Marius Kruger)

    * ``bzr uncommit`` logs the old tip revision id, and displays how to
      restore the branch to that tip using ``bzr pull``.  This allows you
      to recover if you realize you uncommitted the wrong thing.
      (John Arbash Meinel)

    * ``SFTPTransport.readv()`` was accidentally using ``list += string``,
      which 'works', but adds each character separately to the list,
      rather than using ``list.append(string)``. Fixing this makes the
      SFTP transport a little bit faster (~20%) and use a bit less memory.
      (John Arbash Meinel)

    * When reading index files, if we happen to read the whole file in a
      single request treat it as a ``_buffer_all`` request. This happens
      most often on small indexes over remote transports, where we default
      to reading 64kB. It saves a round trip for each small index during
      fetch operations. Also, if we have read more than 50% of an index
      file, trigger a ``_buffer_all`` on the next request. This works
      around some inefficiencies because reads don't fall neatly on page
      boundaries, so we would ignore those bytes, but request them again
      later. This could trigger a total read size of more than the whole
      file. (John Arbash Meinel)

  BUG FIXES:

    * ``bzr rm`` is now aliased to ``bzr del`` for the convenience of svn
      users. (Robert Collins, #205416)

    * Catch the infamous "select/poll returned error" which occurs when
      pycurl try to send a body request to an HTTP/1.0 server which has
      already refused to handle the request. (Vincent Ladeuil, #225020)

    * Fix ``ObjectNotLocked`` errors when using various commands
      (including ``bzr cat`` and ``bzr annotate``) in combination with a
      smart server URL.  (Andrew Bennetts, #237067)

    * ``FTPTransport.stat()`` would return ``0000`` as the permission bits
      for the containing ``.bzr/`` directory (it does not implement
      permissions). This would cause us to set all subdirectories to
      ``0700`` and files to ``0600`` rather than leaving them unmodified.
      Now we ignore ``0000`` as the permissions and assume they are
      invalid. (John Arbash Meinel, #259855)

    * Merging from a previously joined branch will no longer cause 
      a traceback. (Jelmer Vernooij, #203376)

    * Pack operations on windows network shares will work even with large
      files. (Robert Collins, #255656)

    * Running ``bzr st PATH_TO_TREE`` will no longer suppress merge
      status. Status is also about 7% faster on mozilla sized trees
      when the path to the root of the tree has been given. Users of
      the internal ``show_tree_status`` function should be aware that
      the show_pending flag is now authoritative for showing pending
      merges, as it was originally. (Robert Collins, #225204)

    * Set valid default _param_name for Option so that ListOption can embed
      '-' in names. (Vincent Ladeuil, #263249)

    * Show proper error rather than traceback when an unknown revision 
      id is specified to ``bzr cat-revision``. (Jelmer Vernooij, #175569)

    * Trailing text in the dirstate file could cause the C dirstate parser
      to try to allocate an invalid amount of memory. We now properly
      check and test for parsing a dirstate with invalid trailing data.
      (John Arbash Meinel, #186014)

    * Unexpected error responses from a smart server no longer cause the
      client to traceback.  (Andrew Bennetts, #263527)
      
    * Use a Windows api function to get a Unicode host name, rather than
      assuming the host name is ascii.
      (Mark Hammond, John Arbash Meinel, #256550)

    * ``WorkingTree4`` trees will now correctly report missing-and-new
      paths in the output of ``iter_changes``. (Robert Collins)

  DOCUMENTATION:

    * Updated developer documentation.  (Martin Pool)

  API CHANGES:

    * Exporters now take 4 parameters. (Robert Collins)

    * ``Tree.iter_changes`` will now return False for the content change
      field when a file is missing in the basis tree and not present in
      the target tree. Previously it returned True unconditionally.
      (Robert Collins)

    * The deprecated ``Branch.abspath`` and unimplemented 
      ``Branch.rename_one`` and ``Branch.move`` were removed. (Jelmer Vernooij)

    * BzrDir.clone_on_transport implementations must now accept a stacked_on
      parameter.  (Aaron Bentley)

    * BzrDir.cloning_metadir implementations must now take a require_stacking
      parameter.  (Aaron Bentley)

  TESTING:

    * ``addCleanup`` now takes ``*arguments`` and ``**keyword_arguments``
      which are then passed to the cleanup callable as it is run. In
      addition, addCleanup no longer requires that the callables passed to
      it be unique. (Jonathan Lange)

    * Fix some tests that fail on Windows because files are deleted while 
      still in use. 
      (Mark Hammond)

    * ``selftest``'s ``--starting-with`` option can now use predefined
      prefixes so that one can say ``bzr selftest -s bp.loom`` instead of
      ``bzr selftest -s bzrlib.plugins.loom``. (Vincent Ladeuil)

    * ``selftest``'s ``--starting-with`` option now accepts multiple values.
      (Vincent Ladeuil)

  INTERNALS:

    * A new plugin interface, ``bzrlib.log.log_adapters``, has been added.
      This allows dynamic log output filtering by plugins.
      (Robert Collins)

    * ``bzrlib.btree_index`` is now available, providing a b-tree index
      layer. The design is memory conservative (limited memory cache),
      faster to seek (approx 100 nodes per page, gives 100-way fan out),
      and stores compressed pages allowing more keys per page.
      (Robert Collins, John Arbash Meinel)

    * ``bzrlib.diff.DiffTree.show_diff`` now skips changes where the kind
      is unknown in both source and target.
      (Robert Collins, Aaron Bentley)

    * ``GraphIndexBuilder.add_node`` and ``BTreeBuilder`` have been
      streamlined a bit. This should make creating large indexes faster.
      (In benchmarking, it now takes less time to create a BTree index than
      it takes to read the GraphIndex one.) (John Arbash Meinel)

    * Mail clients for `bzr send` are now listed in a registry.  This
      allows plugins to add new clients by registering them with
      ``bzrlib.mail_client.mail_client_registry``.  All of the built-in
      clients now use this mechanism.  (Neil Martinsen-Burrell)


bzr 1.6.1 2008-09-05
--------------------

A couple regressions were found in the 1.6 release. There was a
performance issue when using ``bzr+ssh`` to branch large repositories,
and some problems with stacking and ``rich-root`` capable repositories.


bzr 1.6.1rc2 2008-09-03
-----------------------

  BUG FIXES:

    * Copying between ``rich-root`` and ``rich-root-pack`` (and vice
      versa) was accidentally using the inter-model fetcher, instead of
      recognizing that both were 'rich root' formats.
      (John Arbash Meinel, #264321)


bzr 1.6.1rc1 2008-08-29
-----------------------

This release fixes a few regressions found in the 1.6 client. Fetching
changes was using an O(N^2) buffering algorithm, so for large projects it
would cause memory thrashing. There is also a specific problem with the
``--1.6-rich-root`` format, which prevented stacking on top of
``--rich-root-pack`` repositories, and could allow users to accidentally
fetch experimental data (``-subtree``) without representing it properly.
The ``--1.6-rich-root`` format has been deprecated and users are
recommended to upgrade to ``--1.6.1-rich-root`` immediately.  Also we
re-introduced a workaround for users who have repositories with incorrect
nodes (not possible if you only used official releases).
I should also clarify that none of this is data loss level issues, but
still sufficient enough to warrant an updated release.

  BUG FIXES:

    * ``RemoteTransport.readv()`` was being inefficient about how it
      buffered the readv data and processed it. It would keep appending to
      the same string (causing many copies) and then pop bytes out of the
      start of the string (causing more copies).
      With this patch "bzr+ssh://local" can improve dramatically,
      especially for projects with large files.
      (John Arbash Meinel)

    * Revision texts were always meant to be stored as fulltexts. There
      was a bug in a bzr.dev version that would accidentally create deltas
      when copying from a Pack repo to a Knit repo. This has been fixed,
      but to support those repositories, we know always request full texts
      for Revision texts. (John Arbash Meinel, #261339)

    * The previous ``--1.6-rich-root`` format used an incorrect xml
      serializer, which would accidentally support fetching from a
      repository that supported subtrees, even though the local one would
      not. We deprecated that format, and introduced a new one that uses
      the correct serializer ``--1.6.1-rich-root``.
      (John Arbash Meinel, #262333)


bzr 1.6 2008-08-25
------------------

Finally, the long awaited bzr 1.6 has been released. This release includes
new features like Stacked Branches, improved weave merge, and an updated
server protocol (now on v3) which will allow for better cross version
compatibility. With this release we have deprecated Knit format
repositories, and recommend that users upgrade them, we will continue to
support reading and writing them for the forseeable future, but we will
not be tuning them for performance as pack repositories have proven to be
better at scaling. This will also be the first release to bundle
TortoiseBzr in the standalone Windows installer.


bzr 1.6rc5 2008-08-19
---------------------

  BUG FIXES: 

    * Disable automatic detection of stacking based on a containing
      directory of the target. It interacted badly with push, and needs a
      bit more work to get the edges polished before it should happen
      automatically. (John Arbash Meinel, #259275)
      (This change was reverted when merged to bzr.dev)
  

bzr 1.6rc4 2008-08-18
---------------------

  BUG FIXES: 

    * Fix a regression in knit => pack fetching.  We had a logic
      inversion, causing the fetch to insert fulltexts in random order,
      rather than preserving deltas.  (John Arbash Meinel, #256757)


bzr 1.6rc3 2008-08-14
---------------------

  CHANGES:

    * Disable reading ``.bzrrules`` as a per-branch rule preferences
      file. The feature was not quite ready for a full release.
      (Robert Collins)

  IMPROVEMENTS:

    * Update the windows installer to bundle TortoiseBzr and ``qbzr``
      into the standalone installer. This will be the first official
      windows release that installs Tortoise by default.
      (Mark Hammond)

  BUG FIXES: 

    * Fix a regression in ``bzr+http`` support. There was a missing
      function (``_read_line``) that needed to be carried over from
      ``bzr+ssh`` support. (Andrew Bennetts)

    * ``GraphIndex`` objects will internally read an entire index if more
      than 1/20th of their keyspace is requested in a single operation.
      This largely mitigates a performance regression in ``bzr log FILE``
      and completely corrects the performance regression in ``bzr log``.
      The regression was caused by removing an accomodation which had been
      supporting the index format in use. A newer index format is in
      development which is substantially faster. (Robert Collins)


bzr 1.6rc2 2008-08-13
---------------------

This release candidate has a few minor bug fixes, and some regression
fixes for Windows.

  BUG FIXES:

    * ``bzr upgrade`` on remote branches accessed via bzr:// and
      bzr+ssh:// now works.  (Andrew Bennetts)

    * Change the ``get_format_description()`` strings for
      ``RepositoryFormatKnitPack5`` et al to be single line messages.
      (Aaron Bentley)

    * Fix for a regression on Win32 where we would try to call
      ``os.listdir()`` on a file and not catch the exception properly.
      (Windows raises a different exception.) This would manifest in
      places like ``bzr rm file`` or ``bzr switch``.
      (Mark Hammond, John Arbash Meinel)

    * ``Inventory.copy()`` was failing to set the revision property for
      the root entry. (Jelmer Vernooij)

    * sftp transport: added missing ``FileExists`` case to
      ``_translate_io_exception`` (Christophe Troestler, #123475)

    * The help for ``bzr ignored`` now suggests ``bzr ls --ignored`` for
      scripting use. (Robert Collins, #3834)

    * The default ``annotate`` logic will now always assign the
      last-modified value of a line to one of the revisions that modified
      it, rather than a merge revision. This would happen when both sides
      claimed to have modified the line resulting in the same text. The
      choice is arbitrary but stable, so merges in different directions
      will get the same results.  (John Arbash Meinel, #232188)


bzr 1.6rc1 2008-08-06
---------------------

This release candidate for bzr 1.6 solidifies the new branch stacking
feature.  Bazaar now recommends that users upgrade all knit repositories,
because later formats are much faster.  However, we plan to continue read/write and
upgrade support for knit repostories for the forseeable future.  Several
other bugs and performance issues were fixed.

  CHANGES:

    * Knit format repositories are deprecated and bzr will now emit
      warnings whenever it encounters one.  Use ``bzr upgrade`` to upgrade
      knit repositories to pack format.  (Andrew Bennetts)

  IMPROVEMENTS:

    * ``bzr check`` can now be told which elements at a location it should
      check.  (Daniel Watkins)

    * Commit now supports ``--exclude`` (or ``-x``) to exclude some files
      from the commit. (Robert Collins, #3117)

    * Fetching data between repositories that have the same model but no 
      optimised fetcher will not reserialise all the revisions, increasing
      performance. (Robert Collins, John Arbash Meinel)

    * Give a more specific error when target branch is not reachable.
      (James Westby)

    * Implemented a custom ``walkdirs_utf8`` implementation for win32.
      This uses a pyrex extension to get direct access to the
      ``FindFirstFileW`` style apis, rather than using ``listdir`` +
      ``lstat``. Shows a very strong improvement in commands like
      ``status`` and ``diff`` which have to iterate the working tree.
      Anywhere from 2x-6x faster depending on the size of the tree (bigger
      trees, bigger benefit.) (John Arbash Meinel)

    * New registry for log properties handles  and the method in 
      LongLogFormatter to display the custom properties returned by the 
      registered handlers. (Guillermo Gonzalez, #162469)

  BUG FIXES:

    * Add more tests that stacking does not create deltas spanning
      physical repository boundaries.
      (Martin Pool, #252428)

    * Better message about incompatible repositories.
      (Martin Pool, #206258)

    * ``bzr branch --stacked`` ensures the destination branch format can
      support stacking, even if the origin does not.
      (Martin Pool)

    * ``bzr export`` no longer exports ``.bzrrules``.
      (Ian Clatworthy)

    * ``bzr serve --directory=/`` now correctly allows the whole
      filesystem to be accessed on Windows, not just the root of the drive
      that Python is running from.
      (Adrian Wilkins, #240910)

    * Deleting directories by hand before running ``bzr rm`` will not
      cause subsequent errors in ``bzr st`` and ``bzr commit``.
      (Robert Collins, #150438)

    * Fix a test case that was failing if encoding wasn't UTF-8.
      (John Arbash Meinel, #247585)

    * Fix "no buffer space available" error when branching with the new
      smart server protocol to or from Windows.
      (Andrew Bennetts, #246180)

    * Fixed problem in branching from smart server.
      (#249256, Michael Hudson, Martin Pool) 

    * Handle a file turning in to a directory in TreeTransform.
      (James Westby, #248448)

  API CHANGES:

    * ``MutableTree.commit`` has an extra optional keywork parameter
      ``exclude`` that will be unconditionally supplied by the command
      line UI - plugins that add tree formats may need an update.
      (Robert Collins)

    * The API minimum version for plugin compatibility has been raised to
      1.6 - there are significant changes throughout the code base.
      (Robert Collins)

    * The generic fetch code now uses three attributes on Repository objects
      to control fetch. The streams requested are controlled via :
      ``_fetch_order`` and ``_fetch_uses_deltas``. Setting these
      appropriately allows different repository implementations to recieve
      data in their optimial form. If the ``_fetch_reconcile`` is set then
      a reconcile operation is triggered at the end of the fetch.
      (Robert Collins)

    * The ``put_on_disk`` and ``get_tar_item`` methods in
      ``InventoryEntry`` were deprecated. (Ian Clatworthy)

    * ``Repository.is_shared`` doesn't take a read lock. It didn't
      need one in the first place (nobody cached the value, and
      ``RemoteRepository`` wasn't taking one either). This saves a round
      trip when probing Pack repositories, as they read the ``pack-names``
      file when locked. And during probe, locking the repo isn't very
      useful. (John Arbash Meinel)

  INTERNALS:

    * ``bzrlib.branchbuilder.BranchBuilder`` is now much more capable of
      putting together a real history without having to create a full
      WorkingTree. It is recommended that tests that are not directly
      testing the WorkingTree use BranchBuilder instead.  See
      ``BranchBuilder.build_snapshot`` or
      ``TestCaseWithMemoryTree.make_branch_builder``.  (John Arbash Meinel)

    * ``bzrlib.builtins.internal_tree_files`` broken into two giving a new
      helper ``safe_relpath_files`` - used by the new ``exclude``
      parameter to commit. (Robert Collins)

    * Make it easier to introduce new WorkingTree formats.
      (Ian Clatworthy)

    * The code for exporting trees was refactored not to use the
      deprecated ``InventoryEntry`` methods. (Ian Clatworthy)

    * RuleSearchers return () instead of [] now when there are no matches.
      (Ian Clatworthy)


bzr 1.6beta3 2008-07-17
-----------------------

This release adds a new 'stacked branches' feature allowing branches to
share storage without being in the same repository or on the same machine.
(See the user guide for more details.)  It also adds a new hook, improved
weaves, aliases for related locations, faster bzr+ssh push, and several
bug fixes.

  FEATURES:

    * New ``pre_change_branch_tip`` hook that is called before the
      branch tip is moved, while the branch is write-locked.  See the User
      Reference for signature details.  (Andrew Bennetts)

    * Rule-based preferences can now be defined for selected files in
      selected branches, allowing commands and plugins to provide
      custom behaviour for files matching defined patterns.
      See ``Rule-based preferences`` (part of ``Configuring Bazaar``)
      in the User Guide and ``bzr help rules`` for more information.
      (Ian Clatworthy)

    * Sites may suggest a branch to stack new branches on.  (Aaron Bentley)

    * Stacked branches are now supported. See ``bzr help branch`` and 
      ``bzr help push``.  Branches must be in the ``development1`` format
      to stack, though the stacked-on branch can be of any format. 
      (Robert Collins)

  IMPROVEMENTS:

    * ``bzr export --format=tgz --root=NAME -`` to export a gzipped tarball 
      to stdout; also ``tar`` and ``tbz2``.
      (Martin Pool)

    * ``bzr (re)merge --weave`` will now use a standard Weave algorithm,
      rather than the annotation-based merge it was using. It does so by
      building up a Weave of the important texts, without needing to build
      the full ancestry. (John Arbash Meinel, #238895)

    * ``bzr send`` documents and better supports ``emacsclient`` (proper
      escaping of mail headers and handling of the MUA Mew).
      (Christophe Troestler)

    * Remembered locations can be specified by aliases, e.g. :parent, :public,
      :submit.  (Aaron Bentley)

    * The smart protocol now has improved support for setting branches'
      revision info directly.  This makes operations like push
      faster.  The new request method name is
      ``Branch.set_last_revision_ex``.  (Andrew Bennetts)

  BUG FIXES:

    * Bazaar is now able to be a client to the web server of IIS 6 and 7.
      The broken implementations of RFC822 in Python and RFC2046 in IIS
      combined with boundary-line checking in Bazaar previously made this
      impossible. (NB, IIS 5 does not suffer from this problem).
      (Adrian Wilkins, #247585)

    * ``bzr log --long`` with a ghost in your mainline now handles that
      ghost properly. (John Arbash Meinel, #243536)

    * ``check`` handles the split-up .bzr layout correctly, so no longer
      requires a branch to be present.
      (Daniel Watkins, #64783)

    * Clearer message about how to set the PYTHONPATH if bzrlib can't be
      loaded. 
      (Martin Pool, #205230)

    * Errors about missing libraries are now shown without a traceback,
      and with a suggestion to install the library.  The full traceback is 
      still in ``.bzr.log`` and can be shown with ``-Derror``.
      (Martin Pool, #240161)

    * Fetch from a stacked branch copies all required data.
      (Aaron Bentley, #248506)

    * Handle urls such as ftp://user@host.com@www.host.com where the user
      name contains an @.
      (Neil Martinsen-Burrell, #228058)

    * ``needs_read_lock`` and ``needs_write_lock`` now suppress an error during
      ``unlock`` if there was an error in the original function. This helps
      most when there is a failure with a smart server action, since often the
      connection closes and we cannot unlock.
      (Andrew Bennetts, John Arbash Meinel, #125784)

    * Obsolete hidden command ``bzr fetch`` removed.
      (Martin Pool, #172870)

    * Raise the correct exception when doing ``-rbefore:0`` or ``-c0``.
      (John Arbash Meinel, #239933)

    * You can now compare file revisions in Windows diff programs from 
      Cygwin Bazaar.
      (Matt McClure, #209281)

    * revision_history now tolerates mainline ghosts for Branch format 6.
      (Aaron Bentley, #235055)

    * Set locale from environment for third party libs.
      (Martin von Gagern, #128496)

  DOCUMENTATION:

    * Added *Using stacked branches* to the User Guide.
      (Ian Clatworthy)

    * Updated developer documentation.
      (Martin Pool)

  TESTING:

   * ``-Dmemory`` will cause /proc/PID/status to be catted before bzr
     exits, allowing low-key analysis of peak memory use. (Robert Collins)

   * ``TestCaseWithTransport.make_branch_and_tree`` tries harder to return
     a tree with a ``branch`` attribute of the right format.  This was
     preventing some ``RemoteBranch`` tests from actually running with
     ``RemoteBranch`` instances.  (Andrew Bennetts)

  API CHANGES:

    * Removed ``Repository.text_store``, ``control_store``, etc.  Instead,
      there are new attributes ``texts, inventories, revisions,
      signatures``, each of which is a ``VersionedFiles``.  See the
      Repository docstring for more details.
      (Robert Collins)

    * ``Branch.pull`` now accepts an ``_override_hook_target`` optional
      parameter.  If you have a subclass of ``Branch`` that overrides
      ``pull`` then you should add this parameter.  (Andrew Bennetts)

    * ``bzrlib.check.check()`` has been deprecated in favour of the more
      aptly-named ``bzrlib.check.check_branch()``.
      (Daniel Watkins)

    * ``Tree.print_file`` and ``Repository.print_file`` are deprecated.
      These methods are bad APIs because they write directly to sys.stdout.
      bzrlib does not use them internally, and there are no direct tests
      for them. (Alexander Belchenko)

  INTERNALS:

    * ``cat`` command no longer uses ``Tree.print_file()`` internally.
      (Alexander Belchenko)

    * New class method ``BzrDir.open_containing_tree_branch_or_repository``
      which eases the discovery of the tree, the branch and the repository
      containing a given location.
      (Daniel Watkins)

    * New ``versionedfile.KeyMapper`` interface to abstract out the access to
      underlying .knit/.kndx etc files in repositories with partitioned
      storage. (Robert Collins)

    * Obsolete developer-use command ``weave-join`` has been removed.
      (Robert Collins)

    * ``RemoteToOtherFetcher`` and ``get_data_stream_for_search`` removed,
      to support new ``VersionedFiles`` layering.
      (Robert Collins)


bzr 1.6beta2 2008-06-10
-----------------------

This release contains further progress towards our 1.6 goals of shallow
repositories, and contains a fix for some user-affecting bugs in the
repository layer.  Building working trees during checkout and branch is
now faster.

  BUG FIXES:

    * Avoid KnitCorrupt error extracting inventories from some repositories.
      (The data is not corrupt; an internal check is detecting a problem
      reading from the repository.)
      (Martin Pool, Andrew Bennetts, Robert Collins, #234748)

    * ``bzr status`` was breaking if you merged the same revision twice.
      (John Arbash Meinel, #235407)

    * Fix infinite loop consuming 100% CPU when a connection is lost while
      reading a response body via the smart protocol v1 or v2.
      (Andrew Bennetts)
      
    * Inserting a bundle which changes the contents of a file with no trailing
      end of line, causing a knit snapshot in a 'knits' repository will no longer
      cause KnitCorrupt. (Robert Collins)

    * ``RemoteBranch.pull`` needs to return the ``self._real_branch``'s
      pull result. It was instead just returning None, which breaks ``bzr
      pull``. (John Arbash Meinel, #238149)

    * Sanitize branch nick before using it as an attachment filename in
      ``bzr send``. (Lukáš Lalinský, #210218)

    * Squash ``inv_entry.symlink_target`` to a plain string when
      generating DirState details. This prevents from getting a
      ``UnicodeError`` when you have symlinks and non-ascii filenames.
      (John Arbash Meinel, #135320)

  IMPROVEMENTS:

    * Added the 'alias' command to set/unset and display aliases. (Tim Penhey)

    * ``added``, ``modified``, and ``unknowns`` behaviour made consistent (all three
      now quote paths where required). Added ``--null`` option to ``added`` and 
      ``modified`` (for null-separated unknowns, use ``ls --unknown --null``)
      (Adrian Wilkins)

    * Faster branching (1.09x) and lightweight checkouts (1.06x) on large trees.
      (Ian Clatworthy, Aaron Bentley)

  DOCUMENTATION:

    * Added *Bazaar Zen* section to the User Guide. (Ian Clatworthy)

  TESTING:

    * Fix the test HTTPServer to be isolated from chdir calls made while it is
      running, allowing it to be used in blackbox tests. (Robert Collins)

  API CHANGES:

    * ``WorkingTree.set_parent_(ids/trees)`` will now filter out revisions
      which are in the ancestry of other revisions. So if you merge the same
      tree twice, or merge an ancestor of an existing merge, it will only
      record the newest. (If you merge a descendent, it will replace its
      ancestor). (John Arbash Meinel, #235407)

    * ``RepositoryPolicy.__init__`` now requires stack_on and stack_on_pwd,
      through the derived classes do not.  (Aaron Bentley)

  INTERNALS:

    * ``bzrlib.bzrdir.BzrDir.sprout`` now accepts ``stacked`` to control
      creating stacked branches. (Robert Collins)

    * Knit record serialisation is now stricter on what it will accept, to
      guard against potential internal bugs, or broken input. (Robert Collins)


bzr 1.6beta1 2008-06-02
-----------------------


Commands that work on the revision history such as push, pull, missing,
uncommit and log are now substantially faster.  This release adds a
translation of some of the user documentation into Spanish.  (Contributions of
other translations would be very welcome.)  Bazaar 1.6beta1 adds a new network
protocol which is used by default and which allows for more efficient transfers
and future extensions.


  NOTES WHEN UPGRADING:

    * There is a new version of the network protocol used for bzr://, bzr+ssh://
      and bzr+http:// connections.  This will allow more efficient requests and
      responses, and more graceful fallback when a server is too old to
      recognise a request from a more recent client.  Bazaar 1.6 will
      interoperate with 0.16 and later versions, but servers should be upgraded
      when possible.  Bazaar 1.6 no longer interoperates with 0.15 and earlier via
      these protocols.  Use alternatives like SFTP or upgrade those servers.
      (Andrew Bennetts, #83935)

  CHANGES:

    * Deprecation warnings will not be suppressed when running ``bzr selftest``
      so that developers can see if their code is using deprecated functions.
      (John Arbash Meinel)

  FEATURES:

    * Adding ``-Derror`` will now display a traceback when a plugin fails to
      load. (James Westby)

  IMPROVEMENTS:

    * ``bzr branch/push/pull -r XXX`` now have a helper function for finding
      the revno of the new revision (``Graph.find_distance_to_null``). This
      should make something like ``bzr branch -r -100`` in a shared, no-trees
      repository much snappier. (John Arbash Meinel)

    * ``bzr log --short -r X..Y`` no longer needs to access the full revision
      history. This makes it noticeably faster when logging the last few
      revisions. (John Arbash Meinel)

    * ``bzr ls`` now accepts ``-V`` as an alias for ``--versioned``. 
      (Jerad Cramp, #165086)

    * ``bzr missing`` uses the new ``Graph.find_unique_ancestors`` and
      ``Graph.find_differences`` to determine missing revisions without having
      to search the whole ancestry. (John Arbash Meinel, #174625)

    * ``bzr uncommit`` now uses partial history access, rather than always
      extracting the full revision history for a branch. This makes it
      resolve the appropriate revisions much faster (in testing it drops
      uncommit from 1.5s => 0.4s). It also means ``bzr log --short`` is one
      step closer to not using full revision history.
      (John Arbash Meinel, #172649)

  BUGFIXES:

    * ``bzr merge --lca`` should handle when two revisions have no common
      ancestor other than NULL_REVISION. (John Arbash Meinel, #235715)

    * ``bzr status`` was breaking if you merged the same revision twice.
      (John Arbash Meinel, #235407)

    * ``bzr push`` with both ``--overwrite`` and ``-r NNN`` options no longer
      fails.  (Andrew Bennetts, #234229)
      
    * Correctly track the base URL of a smart medium when using bzr+http://
      URLs, which was causing spurious "No repository present" errors with
      branches in shared repositories accessed over bzr+http.
      (Andrew Bennetts, #230550)

    * Define ``_remote_is_at_least_1_2`` on ``SmartClientMedium`` so that all
      implementations have the attribute.  Fixes 'PyCurlTransport' object has no
      attribute '_remote_is_at_least_1_2' attribute errors.
      (Andrew Bennetts, #220806)

    * Failure to delete an obsolete pack file should just give a warning
      message, not a fatal error.  It may for example fail if the file is still
      in use by another process.
      (Martin Pool)
      
    * Fix MemoryError during large fetches over HTTP by limiting the amount of
      data we try to read per ``recv`` call.  The problem was observed with
      Windows and a proxy, but might affect other environments as well.
      (Eric Holmberg, #215426)

    * Handle old merge directives correctly in Merger.from_mergeable.  Stricter
      get_parent_map requirements exposed a latent bug here.  (Aaron Bentley)

    * Issue a warning and ignore passwords declared in authentication.conf when
      used for an ssh scheme (sftp or bzr+ssh).
      (Vincent Ladeuil, #203186)

    * Make both http implementations raise appropriate exceptions on 403
      Forbidden when POSTing smart requests.
      (Vincent Ladeuil, #230223)

    * Properly *title* header names in http requests instead of capitalizing
      them.
      (Vincent Ladeuil, #229076)

    * The "Unable to obtain lock" error message now also suggests using
      ``bzr break-lock`` to fix it.  (Martin Albisetti, #139202)

    * Treat an encoding of '' as ascii; this can happen when bzr is run
      under vim on Mac OS X.
      (Neil Martinsen-Burrell)

    * ``VersionedFile.make_mpdiffs()`` was raising an exception that wasn't in
      scope. (Daniel Fischer #235687)

  DOCUMENTATION:

    * Added directory structure and started translation of docs in spanish.
      (Martin Albisetti, Lucio Albenga)

    * Incorporate feedback from Jelmer Vernooij and Neil Martinsen-Burrell
      on the plugin and integration chapters of the User Guide.
      (Ian Clatworthy)

    * More Bazaar developer documentation about packaging and release process,
      and about use of Python reprs.
      (Martin Pool, Martin Albisetti)

    * Updated Tortise strategy document. (Mark Hammond)

  TESTING:

    * ``bzrlib.tests.adapt_tests`` was broken and unused - it has been fixed.
      (Robert Collins)

    * Fix the test HTTPServer to be isolated from chdir calls made while it is
      running, allowing it to be used in blackbox tests. (Robert Collins)

    * New helper function for splitting test suites
      ``split_suite_by_condition``. (Robert Collins)

  INTERNALS:

    * ``Branch.missing_revisions`` has been deprecated. Similar functionality
      can be obtained using ``bzrlib.missing.find_unmerged``. The api was
      fairly broken, and the function was unused, so we are getting rid of it.
      (John Arbash Meinel)

  API CHANGES:

    * ``Branch.abspath`` is deprecated; use the Tree or Transport 
      instead.  (Martin Pool)

    * ``Branch.update_revisions`` now takes an optional ``Graph``
      object. This can be used by ``update_revisions`` when it is
      checking ancestry, and allows callers to prefer request to go to a
      local branch.  (John Arbash Meinel)

    * Branch, Repository, Tree and BzrDir should expose a Transport as an
      attribute if they have one, rather than having it indirectly accessible
      as ``.control_files._transport``.  This doesn't add a requirement
      to support a Transport in cases where it was not needed before;
      it just simplifies the way it is reached.  (Martin Pool)

    * ``bzr missing --mine-only`` will return status code 0 if you have no
      new revisions, but the remote does. Similarly for ``--theirs-only``.
      The new code only checks one side, so it doesn't know if the other
      side has changes. This seems more accurate with the request anyway.
      It also changes the output to print '[This|Other] branch is up to
      date.' rather than displaying nothing.  (John Arbash Meinel)

    * ``LockableFiles.put_utf8``, ``put_bytes`` and ``controlfilename``
      are now deprecated in favor of using Transport operations.
      (Martin Pool)

    * Many methods on ``VersionedFile``, ``Repository`` and in
      ``bzrlib.revision``  deprecated before bzrlib 1.5 have been removed.
      (Robert Collins)

    * ``RevisionSpec.wants_revision_history`` can be set to False for a given
      ``RevisionSpec``. This will disable the existing behavior of passing in
      the full revision history to ``self._match_on``. Useful for specs that
      don't actually need access to the full history. (John Arbash Meinel)

    * The constructors of ``SmartClientMedium`` and its subclasses now require a
      ``base`` parameter.  ``SmartClientMedium`` implementations now also need
      to provide a ``remote_path_from_transport`` method.  (Andrew Bennetts)
      
    * The default permissions for creating new files and directories 
      should now be obtained from ``BzrDir._get_file_mode()`` and 
      ``_get_dir_mode()``, rather than from LockableFiles.  The ``_set_file_mode``
      and ``_set_dir_mode`` variables on LockableFiles which were advertised
      as a way for plugins to control this are no longer consulted.
      (Martin Pool)

    * ``VersionedFile.join`` is deprecated. This method required local
      instances of both versioned file objects and was thus hostile to being
      used for streaming from a smart server. The new get_record_stream and
      insert_record_stream are meant to efficiently replace this method.
      (Robert Collins)

    * ``WorkingTree.set_parent_(ids/trees)`` will now filter out revisions
      which are in the ancestry of other revisions. So if you merge the same
      tree twice, or merge an ancestor of an existing merge, it will only
      record the newest. (If you merge a descendent, it will replace its
      ancestor). (John Arbash Meinel, #235407)

    * ``WorkingTreeFormat2.stub_initialize_remote`` is now private.
      (Martin Pool) 


bzr 1.5 2008-05-16
------------------

This release of Bazaar includes several updates to the documentation, and fixes
to prepare for making rich root support the default format. Many bugs have been
squashed, including fixes to log, bzr+ssh inter-operation with older servers.

  CHANGES:

    * Suppress deprecation warnings when bzrlib is a 'final' release. This way
      users of packaged software won't be bothered with DeprecationWarnings,
      but developers and testers will still see them. (John Arbash Meinel)

  DOCUMENTATION:

    * Incorporate feedback from Jelmer Vernooij and Neil Martinsen-Burrell
      on the plugin and integration chapters of the User Guide.
      (Ian Clatworthy)


bzr 1.5rc1 2008-05-09
---------------------

  NOTES WHEN UPGRADING:

  CHANGES:

    * Broader support of GNU Emacs mail clients. Set
      ``mail_client=emacsclient`` in your bazaar.conf and ``send`` will pop the
      bundle in a mail buffer according to the value of ``mail-user-agent``
      variable. (Xavier Maillard)

  FEATURES:

  IMPROVEMENTS:

    * Diff now handles revision specs like "branch:" and "submit:" more
      efficiently.  (Aaron Bentley, #202928)

    * More friendly error given when attempt to start the smart server
      on an address already in use. (Andrea Corbellini, #200575)

    * Pull completes much faster when there is nothing to pull.
      (Aaron Bentley)

  BUGFIXES:

    * Authentication.conf can define sections without password.
      (Vincent Ladeuil, #199440)

    * Avoid muttering every time a child update does not cause a progress bar
      update. (John Arbash Meinel, #213771)

    * ``Branch.reconcile()`` is now implemented. This allows ``bzr reconcile``
      to fix when a Branch has a non-canonical mainline history. ``bzr check``
      also detects this condition. (John Arbash Meinel, #177855)

    * ``bzr log -r ..X bzr://`` was failing, because it was getting a request
      for ``revision_id=None`` which was not a string.
      (John Arbash Meinel, #211661)

    * ``bzr commit`` now works with Microsoft's FTP service.
      (Andreas Deininger)

    * Catch definitions outside sections in authentication.conf.
      (Vincent Ladeuil, #217650)

    * Conversion from non-rich-root to rich-root(-pack) updates inventory
      sha1s, even when bundles are used.  (Aaron Bentley, #181391)

    * Conversion from non-rich-root to rich-root(-pack) works correctly even
      though search keys are not topologically sorted.  (Aaron Bentley)

    * Conversion from non-rich-root to rich-root(-pack) works even when a
      parent revision has a different root id.  (Aaron Bentley, #177874)

    * Disable strace testing until strace is fixed (see bug #103133) and emit a
      warning when selftest ends to remind us of leaking tests.
      (Vincent Ladeuil, #226769)

    * Fetching all revisions from a repository does not cause pack collisions.
      (Robert Collins, Aaron Bentley, #212908)

    * Fix error about "attempt to add line-delta in non-delta knit".
      (Andrew Bennetts, #217701)

    * Pushing a branch in "dirstate" format (Branch5) over bzr+ssh would break
      if the remote server was < version 1.2. This was due to a bug in the
      RemoteRepository.get_parent_map() fallback code.
      (John Arbash Meinel, #214894)

    * Remove leftover code in ``bzr_branch`` that inappropriately creates 
      a ``branch-name`` file in the branch control directory.
      (Martin Pool)

    * Set SO_REUSEADDR on server sockets of ``bzr serve`` to avoid problems
      rebinding the socket when starting the server a second time.
      (John Arbash Meinel, Martin Pool, #164288)

    * Severe performance degradation in fetching from knit repositories to
      knits and packs due to parsing the entire revisions.kndx on every graph
      walk iteration fixed by using the Repository.get_graph API.  There was
      another regression in knit => knit fetching which re-read the index for
      every revision each side had in common.
      (Robert Collins, John Arbash Meinel)

    * When logging the changes to a particular file, there was a bug if there
      were ghosts in the revision ancestry. (John Arbash Meinel, #209948)

    * xs4all's ftp server returns a temporary error when trying to list an
      empty directory, rather than returning an empty list. Adding a
      workaround so that we don't get spurious failures.
      (John Arbash Meinel, #215522)

  DOCUMENTATION:

    * Expanded the User Guide to include new chapters on popular plugins and
      integrating Bazaar into your environment. The *Best practices* chapter
      was renamed to *Miscellaneous topics* as suggested by community
      feedback as well. (Ian Clatworthy)

    * Document outlining strategies for TortoiseBzr. (Mark Hammond)

    * Improved the documentation on hooks. (Ian Clatworthy)

    * Update authentication docs regarding ssh agents.
      (Vincent Ladeuil, #183705)

  TESTING:

    * Add ``thread_name_suffix`` parameter to SmartTCPServer_for_testing, to
      make it easy to identify which test spawned a thread with an unhandled
      exception. (Andrew Bennetts)

    * New ``--debugflag``/``-E`` option to ``bzr selftest`` for setting
      options for debugging tests, these are complementary to the the -D
      options.  The ``-Dselftest_debug`` global option has been replaced by the
      ``-E=allow_debug`` option for selftest. (Andrew Bennetts)

    * Parameterised test ids are preserved correctly to aid diagnosis of test
      failures. (Robert Collins, Andrew Bennetts)

    * selftest now accepts --starting-with <id> to load only the tests whose id
      starts with the one specified. This greatly speeds up running the test
      suite on a limited set of tests and can be used to run the tests for a
      single module, a single class or even a single test.  (Vincent Ladeuil)

    * The test suite modules have been modified to define load_tests() instead
      of test_suite(). That speeds up selective loading (via --load-list)
      significantly and provides many examples on how to migrate (grep for
      load_tests).  (Vincent Ladeuil)

  INTERNALS:

    * ``Hooks.install_hook`` is now deprecated in favour of
      ``Hooks.install_named_hook`` which adds a required ``name`` parameter, to
      avoid having to call ``Hooks.name_hook``. (Daniel Watkins)

    * Implement xml8 serializer.  (Aaron Bentley)

    * New form ``@deprecated_method(deprecated_in(1, 5, 0))`` for making 
      deprecation wrappers.  (Martin Pool)

    * ``Repository.revision_parents`` is now deprecated in favour of 
      ``Repository.get_parent_map([revid])[revid]``. (Jelmer Vernooij)

    * The Python ``assert`` statement is no longer used in Bazaar source, and 
      a test checks this.  (Martin Pool)

  API CHANGES:

    * ``bzrlib.status.show_pending_merges`` requires the repository to be
      locked by the caller. Callers should have been doing it anyway, but it
      will now raise an exception if they do not. (John Arbash Meinel)

    * Repository.get_data_stream, Repository.get_data_stream_for_search(),
      Repository.get_deltas_for_revsions(), Repository.revision_trees(),
      Repository.item_keys_introduced_by() no longer take read locks.
      (Aaron Bentley)

    * ``LockableFiles.get_utf8`` and ``.get`` are deprecated, as a start
      towards removing LockableFiles and ``.control_files`` entirely.
      (Martin Pool)

    * Methods deprecated prior to 1.1 have been removed.
      (Martin Pool)


bzr 1.4 2008-04-28
------------------

This release of Bazaar includes handy improvements to the speed of log and
status, new options for several commands, improved documentation, and better
hooks, including initial code for server-side hooks.  A number of bugs have
been fixed, particularly in interoperability between different formats or
different releases of Bazaar over there network.  There's been substantial
internal work in both the repository and network code to enable new features
and faster performance.

  BUG FIXES:

    * Pushing a branch in "dirstate" format (Branch5) over bzr+ssh would break
      if the remote server was < version 1.2.  This was due to a bug in the
      RemoteRepository.get_parent_map() fallback code.
      (John Arbash Meinel, Andrew Bennetts, #214894)


bzr 1.4rc2 2008-04-21
---------------------

  BUG FIXES:

    * ``bzr log -r ..X bzr://`` was failing, because it was getting a request
      for ``revision_id=None`` which was not a string.
      (John Arbash Meinel, #211661)

    * Fixed a bug in handling ghost revisions when logging changes in a 
      particular file.  (John Arbash Meinel, #209948)

    * Fix error about "attempt to add line-delta in non-delta knit".
      (Andrew Bennetts, #205156)

    * Fixed performance degradation in fetching from knit repositories to
      knits and packs due to parsing the entire revisions.kndx on every graph
      walk iteration fixed by using the Repository.get_graph API.  There was
      another regression in knit => knit fetching which re-read the index for
      every revision each side had in common.
      (Robert Collins, John Arbash Meinel)


bzr 1.4rc1 2008-04-11
---------------------

  CHANGES:

   * bzr main script cannot be imported (Benjamin Peterson)

   * On Linux bzr additionally looks for plugins in arch-independent site
     directory. (Toshio Kuratomi)

   * The ``set_rh`` branch hook is now deprecated. Please migrate
     any plugins using this hook to use an alternative, e.g.
     ``post_change_branch_tip``. (Ian Clatworthy)

   * When a plugin cannot be loaded as the file path is not a valid
     python module name bzr will now strip a ``bzr_`` prefix from the
     front of the suggested name, as many plugins (e.g. bzr-svn)
     want to be installed without this prefix. It is a common mistake
     to have a folder named "bzr-svn" for that plugin, especially
     as this is what bzr branch lp:bzr-svn will give you. (James Westby,
     Andrew Cowie)

   * UniqueIntegerBugTracker now appends bug-ids instead of joining
     them to the base URL. Plugins that register bug trackers may
     need a trailing / added to the base URL if one is not already there.
     (James Wesby, Andrew Cowie)

  FEATURES:

    * Added start_commit hook for mutable trees. (Jelmer Vernooij, #186422)

    * ``status`` now accepts ``--no-pending`` to show the status without
      listing pending merges, which speeds up the command a lot on large
      histories.  (James Westby, #202830)

    * New ``post_change_branch_tip`` hook that is called after the
      branch tip is moved but while the branch is still write-locked.
      See the User Reference for signature details.
      (Ian Clatworthy, James Henstridge)

    * Reconfigure can convert a branch to be standalone or to use a shared
      repository.  (Aaron Bentley)

  IMPROVEMENTS:

    * The smart protocol now has support for setting branches' revision info
      directly.  This should make operations like push slightly faster, and is a
      step towards server-side hooks.  The new request method name is
      ``Branch.set_last_revision_info``.  (Andrew Bennetts)

    * ``bzr commit --fixes`` now recognises "gnome" as a tag by default.
      (James Westby, Andrew Cowie)

    * ``bzr switch`` will attempt to find branches to switch to relative to the
      current branch. E.g. ``bzr switch branchname`` will look for
      ``current_branch/../branchname``. (Robert Collins, Jelmer Vernooij,
      Wouter van Heyst)

    * Diff is now more specific about execute-bit changes it describes
      (Chad Miller)

    * Fetching data over HTTP is a bit faster when urllib is used.  This is done
      by forcing it to recv 64k at a time when reading lines in HTTP headers,
      rather than just 1 byte at a time.  (Andrew Bennetts)

    * Log --short and --line are much faster when -r is not specified.
      (Aaron Bentley)

    * Merge is faster.  We no longer check a file's existence unnecessarily
      when merging the execute bit.  (Aaron Bentley)

    * ``bzr status`` on an explicit list of files no longer shows pending
      merges, making it much faster on large trees. (John Arbash Meinel)

    * The launchpad directory service now warns the user if they have not set
      their launchpad login and are trying to resolve a URL using it, just
      in case they want to do a write operation with it.  (James Westby)

    * The smart protocol client is slightly faster, because it now only queries
      the server for the protocol version once per connection.  Also, the HTTP
      transport will now automatically probe for and use a smart server if
      one is present.  You can use the new ``nosmart+`` transport decorator
      to get the old behaviour.  (Andrew Bennetts)

    * The ``version`` command takes a ``--short`` option to print just the
      version number, for easier use in scripts.  (Martin Pool)

    * Various operations with revision specs and commands that calculate
      revnos and revision ids are faster.  (John A. Meinel, Aaron Bentley)

  BUGFIXES:

    * Add ``root_client_path`` parameter to SmartWSGIApp and
      SmartServerRequest.  This makes it possible to publish filesystem
      locations that don't exactly match URL paths. SmartServerRequest
      subclasses should use the new ``translate_client_path`` and
      ``transport_from_client_path`` methods when dealing with paths received
      from a client to take this into account.  (Andrew Bennetts, #124089)

    * ``bzr mv a b`` can be now used also to rename previously renamed
      directories, not only files. (Lukáš Lalinský, #107967)

    * ``bzr uncommit --local`` can now remove revisions from the local
      branch to be symmetric with ``bzr commit --local``.
      (John Arbash Meinel, #93412)

    * Don't ask for a password if there is no real terminal.
      (Alexander Belchenko, #69851)

    * Fix a bug causing a ValueError crash in ``parse_line_delta_iter`` when
      fetching revisions from a knit to pack repository or vice versa using
      bzr:// (including over http or ssh).
      (#208418, Andrew Bennetts, Martin Pool, Robert Collins)

    * Fixed ``_get_line`` in ``bzrlib.smart.medium``, which was buggy.  Also
      fixed ``_get_bytes`` in the same module to use the push back buffer.
      These bugs had no known impact in normal use, but were problematic for
      developers working on the code, and were likely to cause real bugs sooner
      or later.  (Andrew Bennetts)

    * Implement handling of basename parameter for DefaultMail.  (James Westby)

    * Incompatibility with Paramiko versions newer than 1.7.2 was fixed.
      (Andrew Bennetts, #213425)

    * Launchpad locations (lp: URLs) can be pulled.  (Aaron Bentley, #181945)

    * Merges that add files to deleted root directories complete.  They
      do create conflicts.  (Aaron Bentley, #210092)

    * vsftp's return ``550 RNFR command failed.`` supported.
      (Marcus Trautwig, #129786)

  DOCUMENTATION:

    * Improved documentation on send/merge relationship. (Peter Schuller)

    * Minor fixes to the User Guide. (Matthew Fuller)

    * Reduced the evangelism in the User Guide. (Ian Clatworthy)

    * Added Integrating with Bazaar document for developers (Martin Albisetti)

  API BREAKS:

    * Attempting to pull data from a ghost aware repository (e.g. knits) into a
      non-ghost aware repository such as weaves will now fail if there are
      ghosts.  (Robert Collins)

    * ``KnitVersionedFile`` no longer accepts an ``access_mode`` parameter, and
      now requires the ``index`` and ``access_method`` parameters to be
      supplied. A compatible shim has been kept in the new function
      ``knit.make_file_knit``. (Robert Collins)

    * Log formatters must now provide log_revision instead of show and
      show_merge_revno methods. The latter had been deprecated since the 0.17
      release. (James Westby)

    * ``LoopbackSFTP`` is now called ``SocketAsChannelAdapter``.
      (Andrew Bennetts)

    * ``osutils.backup_file`` is removed. (Alexander Belchenko)

    * ``Repository.get_revision_graph`` is deprecated, with no replacement
      method. The method was size(history) and not desirable. (Robert Collins)

    * ``revision.revision_graph`` is deprecated, with no replacement function.
      The function was size(history) and not desirable. (Robert Collins)

    * ``Transport.get_shared_medium`` is deprecated.  Use
      ``Transport.get_smart_medium`` instead.  (Andrew Bennetts)

    * ``VersionedFile`` factories now accept a get_scope parameter rather
      than using a call to ``transaction_finished``, allowing the removal of
      the fixed list of versioned files per repository. (Robert Collins)

    * ``VersionedFile.annotate_iter`` is deprecated. While in principle this
      allowed lower memory use, all users of annotations wanted full file 
      annotations, and there is no storage format suitable for incremental
      line-by-line annotation. (Robert Collins)

    * ``VersionedFile.clone_text`` is deprecated. This performance optimisation
      is no longer used - reading the content of a file that is undergoing a
      file level merge to identical state on two branches is rare enough, and
      not expensive enough to special case. (Robert Collins)

    * ``VersionedFile.clear_cache`` and ``enable_cache`` are deprecated.
      These methods added significant complexity to the ``VersionedFile``
      implementation, but were only used for optimising fetches from knits - 
      which can be done from outside the knit layer, or via a caching
      decorator. As knits are not the default format, the complexity is no
      longer worth paying. (Robert Collins)

    * ``VersionedFile.create_empty`` is removed. This method presupposed a
      sensible mapping to a transport for individual files, but pack backed
      versioned files have no such mapping. (Robert Collins)

    * ``VersionedFile.get_graph`` is deprecated, with no replacement method.
      The method was size(history) and not desirable. (Robert Collins)

    * ``VersionedFile.get_graph_with_ghosts`` is deprecated, with no
      replacement method.  The method was size(history) and not desirable.
      (Robert Collins)

    * ``VersionedFile.get_parents`` is deprecated, please use
      ``VersionedFile.get_parent_map``. (Robert Collins)

    * ``VersionedFile.get_sha1`` is deprecated, please use
      ``VersionedFile.get_sha1s``. (Robert Collins)

    * ``VersionedFile.has_ghost`` is now deprecated, as it is both expensive
      and unused outside of a single test. (Robert Collins)

    * ``VersionedFile.iter_parents`` is now deprecated in favour of
      ``get_parent_map`` which can be used to instantiate a Graph on a
      VersionedFile. (Robert Collins)

    * ``VersionedFileStore`` no longer uses the transaction parameter given
      to most methods; amongst other things this means that the
      get_weave_or_empty method no longer guarantees errors on a missing weave
      in a readonly transaction, and no longer caches versioned file instances
      which reduces memory pressure (but requires more careful management by
      callers to preserve performance). (Robert Collins)

  TESTING:

    * New -Dselftest_debug flag disables clearing of the debug flags during
      tests.  This is useful if you want to use e.g. -Dhpss to help debug a
      failing test.  Be aware that using this feature is likely to cause
      spurious test failures if used with the full suite. (Andrew Bennetts)

    * selftest --load-list now uses a new more agressive test loader that will
      avoid loading unneeded modules and building their tests. Plugins can use
      this new loader by defining a load_tests function instead of a test_suite
      function. (a forthcoming patch will provide many examples on how to
      implement this).
      (Vincent Ladeuil)

    * selftest --load-list now does some sanity checks regarding duplicate test
      IDs and tests present in the list but not found in the actual test suite.
      (Vincent Ladeuil)

    * Slightly more concise format for the selftest progress bar, so there's
      more space to show the test name.  (Martin Pool) ::

        [2500/10884, 1fail, 3miss in 1m29s] test_revisionnamespaces.TestRev

    * The test suite takes much less memory to run, and is a bit faster.  This
      is done by clearing most attributes of TestCases after running them, if
      they succeeded.  (Andrew Bennetts)

  INTERNALS:

    * Added ``_build_client_protocol`` to ``_SmartClient``.  (Andrew Bennetts)

    * Added basic infrastructure for automatic plugin suggestion.
      (Martin Albisetti)

    * If a ``LockableFiles`` object is not explicitly unlocked (for example
      because of a missing ``try/finally`` block, it will give a warning but
      not automatically unlock itself.  (Previously they did.)  This
      sometimes caused knock-on errors if for example the network connection
      had already failed, and should not be relied upon by code. 
      (Martin Pool, #109520)

    * ``make dist`` target to build a release tarball, and also 
      ``check-dist-tarball`` and ``dist-upload-escudero``.  (Martin Pool)

    * The ``read_response_tuple`` method of ``SmartClientRequestProtocol*``
      classes will now raise ``UnknownSmartMethod`` when appropriate, so that
      callers don't need to try distinguish unknown request errors from other
      errors.  (Andrew Bennetts)

    * ``set_make_working_trees`` is now implemented provided on all repository
      implementations (Aaron Bentley)

    * ``VersionedFile`` now has a new method ``get_parent_map`` which, like
      ``Graph.get_parent_map`` returns a dict of key:parents. (Robert Collins)


bzr 1.3.1 2008-04-09
--------------------

  No changes from 1.3.1rc1.


bzr 1.3rc1 2008-04-04
---------------------

  BUG FIXES:

    * Fix a bug causing a ValueError crash in ``parse_line_delta_iter`` when
      fetching revisions from a knit to pack repository or vice versa using
      bzr:// (including over http or ssh).  
      (#208418, Andrew Bennetts, Martin Pool, Robert Collins)


bzr 1.3 2008-03-20
------------------

Bazaar has become part of the GNU project <http://www.gnu.org>

Many operations that act on history, including ``log`` and ``annotate`` are now
substantially faster.  Several bugs have been fixed and several new options and
features have been added.

  TESTING:

    * Avoid spurious failure of ``TestVersion.test_version`` matching
      directory names.
      (#202778, Martin Pool)


bzr 1.3rc1 2008-03-16
---------------------

  NOTES WHEN UPGRADING:

    * The backup directory created by ``upgrade`` is now called
      ``backup.bzr``, not ``.bzr.backup``. (Martin Albisetti)

  CHANGES:

    * A new repository format 'development' has been added. This format will
      represent the latest 'in-progress' format that the bzr developers are
      interested in getting early-adopter testing and feedback on.
      ``doc/developers/development-repo.txt`` has detailed information.
      (Robert Collins)

    * BZR_LOG environment variable controls location of .bzr.log trace file. 
      User can suppress writing messages to .bzr.log by using '/dev/null'
      filename (on Linux) or 'NUL' (on Windows). If BZR_LOG variable 
      is not defined but BZR_HOME is defined then default location
      for .bzr.log trace file is ``$BZR_HOME/.bzr.log``.
      (Alexander Belchenko)

    * ``launchpad`` builtin plugin now shipped as separate part in standalone
      bzr.exe, installed to ``C:\Program Files\Bazaar\plugins`` directory, 
      and standalone installer allows user to skip installation of this plugin.
      (Alexander Belchenko)

    * Restore auto-detection of plink.exe on Windows. (Dmitry Vasiliev)

    * Version number is now shown as "1.2" or "1.2pr2", without zeroed or
      missing final fields.  (Martin Pool)

  FEATURES:

    * ``branch`` and ``checkout`` can hard-link working tree files, which is
      faster and saves space.  (Aaron Bentley)

    * ``bzr send`` will now also look at the ``child_submit_to`` setting in
      the submit branch to determine the email address to send to. 
      (Jelmer Vernooij)

  IMPROVEMENTS:

    * BzrBranch._lefthand_history is faster on pack repos.  (Aaron Bentley)

    * Branch6.generate_revision_history is faster.  (Aaron Bentley)

    * Directory services can now be registered, allowing special URLs to be
      dereferenced into real URLs.  This is a generalization and cleanup of
      the lp: transport lookup.  (Aaron Bentley)

    * Merge directives that are automatically attached to emails have nicer
      filenames, based on branch-nick + revno. (Aaron Bentley)

    * ``push`` has a ``--revision`` option, to specify what revision to push up
      to.  (Daniel Watkins)

    * Significantly reducing execution time and network traffic for trivial 
      case of running ``bzr missing`` command for two identical branches.
      (Alexander Belchenko)

    * Speed up operations that look at the revision graph (such as 'bzr log').
      ``KnitPackRepositor.get_revision_graph`` uses ``Graph.iter_ancestry`` to
      extract the revision history. This allows filtering ghosts while
      stepping instead of needing to peek ahead. (John Arbash Meinel)

    * The ``hooks`` command lists installed hooks, to assist in debugging.
      (Daniel Watkins)

    * Updates to how ``annotate`` work. Should see a measurable improvement in
      performance and memory consumption for file with a lot of merges.
      Also, correctly handle when a line is introduced by both parents (it
      should be attributed to the first merge which notices this, and not
      to all subsequent merges.) (John Arbash Meinel)

  BUGFIXES:

    * Autopacking no longer holds the full set of inventory lines in
      memory while copying. For large repositories, this can amount to
      hundreds of MB of ram consumption.
      (Ian Clatworthy, John Arbash Meinel)

    * Cherrypicking when using ``--format=merge3`` now explictly excludes
      BASE lines. (John Arbash Meinel, #151731)

    * Disable plink's interactive prompt for password.
      (#107593, Dmitry Vasiliev)

    * Encode command line arguments from unicode to user_encoding before
      invoking external mail client in `bzr send` command.
      (#139318, Alexander Belchenko)

    * Fixed problem connecting to ``bzr+https://`` servers.
      (#198793, John Ferlito)

    * Improved error reporting in the Launchpad plugin. (Daniel Watkins,
      #196618)

    * Include quick-start-summary.svg file to python-based installer(s)
      for Windows. (#192924, Alexander Belchenko)

    * lca merge now respects specified files. (Aaron Bentley)

    * Make version-info --custom imply --all. (#195560, James Westby)

    * ``merge --preview`` now works for merges that add or modify
      symlinks (James Henstridge)

    * Redirecting the output from ``bzr merge`` (when the remembered
      location is used) now works. (John Arbash Meinel)

    * setup.py script explicitly checks for Python version.
      (Jari Aalto, Alexander Belchenko, #200569)

    * UnknownFormatErrors no longer refer to branches regardless of kind of
      unknown format. (Daniel Watkins, #173980)

    * Upgrade bundled ConfigObj to version 4.5.2, which properly quotes #
      signs, among other small improvements. (Matt Nordhoff, #86838)

    * Use correct indices when emitting LCA conflicts.  This fixes IndexError
      errors.  (Aaron Bentley, #196780)

  DOCUMENTATION:

    * Explained how to use ``version-info --custom`` in the User Guide.
      (Neil Martinsen-Burrell)

  API BREAKS:

    * Support for loading plugins from zip files and
      ``bzrlib.plugin.load_from_zip()`` function are deprecated.
      (Alexander Belchenko)

  TESTING:
    
    * Added missing blackbox tests for ``modified`` (Adrian Wilkins)

    * The branch interface tests were invalid for branches using rich-root
      repositories because the empty string is not a valid file-id.
      (Robert Collins)

  INTERNALS:

    * ``Graph.iter_ancestry`` returns the ancestry of revision ids. Similar to
      ``Repository.get_revision_graph()`` except it includes ghosts and you can
      stop part-way through. (John Arbash Meinel)

    * New module ``tools/package_mf.py`` provide custom module finder for
      python packages (improves standard python library's modulefinder.py)
      used by ``setup.py`` script while building standalone bzr.exe.
      (Alexander Belchenko)

    * New remote method ``RemoteBzrDir.find_repositoryV2`` adding support for
      detecting external lookup support on remote repositories. This method is
      now attempted first when lookup up repositories, leading to an extra 
      round trip on older bzr smart servers. (Robert Collins)
 
    * Repository formats have a new supported-feature attribute
      ``supports_external_lookups`` used to indicate repositories which support
      falling back to other repositories when they have partial data.
      (Robert Collins)

    * ``Repository.get_revision_graph_with_ghosts`` and
      ``bzrlib.revision.(common_ancestor,MultipleRevisionSources,common_graph)``
      have been deprecated.  (John Arbash Meinel)

    * ``Tree.iter_changes`` is now a public API, replacing the work-in-progress
      ``Tree._iter_changes``. The api is now considered stable and ready for
      external users.  (Aaron Bentley)

    * The bzrdir format registry now accepts an ``alias`` keyword to
      register_metadir, used to indicate that a format name is an alias for
      some other format and thus should not be reported when describing the
      format. (Robert Collins)


bzr 1.2 2008-02-15
------------------

  BUG FIXES:

    * Fix failing test in Launchpad plugin. (Martin Pool)


bzr 1.2rc1 2008-02-13
---------------------

  NOTES WHEN UPGRADING:
  
    * Fetching via the smart protocol may need to reconnect once during a fetch
      if the remote server is running Bazaar 1.1 or earlier, because the client
      attempts to use more efficient requests that confuse older servers.  You
      may be required to re-enter a password or passphrase when this happens.
      This won't happen if the server is upgraded to Bazaar 1.2.
      (Andrew Bennetts)

  CHANGES:

    * Fetching via bzr+ssh will no longer fill ghosts by default (this is
      consistent with pack-0.92 fetching over SFTP). (Robert Collins)

    * Formatting of ``bzr plugins`` output is changed to be more human-
      friendly. Full path of plugins locations will be shown only with
      ``--verbose`` command-line option. (Alexander Belchenko)

    * ``merge`` now prefers to use the submit branch, but will fall back to
      parent branch.  For many users, this has no effect.  But some users who
      pull and merge on the same branch will notice a change.  This change
      makes it easier to work on a branch on two different machines, pulling
      between the machines, while merging from the upstream.
      ``merge --remember`` can now be used to set the submit_branch.
      (Aaron Bentley)

  FEATURES:

    * ``merge --preview`` produces a diff of the changes merge would make,
      but does not actually perform the merge.  (Aaron Bentley)

    * New smart method ``Repository.get_parent_map`` for getting revision
      parent data. This returns additional parent information topologically
      adjacent to the requested data to reduce round trip latency impacts.
      (Robert Collins)

    * New smart method, ``Repository.stream_revisions_chunked``, for fetching
      revision data that streams revision data via a chunked encoding.  This
      avoids buffering large amounts of revision data on the server and on the
      client, and sends less data to the server to request the revisions.
      (Andrew Bennetts, Robert Collins, #178353)

    * The launchpad plugin now handles lp urls of the form
      ``lp://staging/``, ``lp://demo/``, ``lp://dev/`` to use the appropriate
      launchpad instance to do the resolution of the branch identities.
      This is primarily of use to Launchpad developers, but can also
      be used by other users who want to try out Launchpad as
      a branch location without messing up their public Launchpad
      account.  Branches that are pushed to the staging environment
      have an expected lifetime of one day. (Tim Penhey)

  IMPROVEMENTS:

    * Creating a new branch no longer tries to read the entire revision-history
      unnecessarily over smart server operations. (Robert Collins)

    * Fetching between different repository formats with compatible models now
      takes advantage of the smart method to stream revisions.  (Andrew Bennetts)

    * The ``--coverage`` option is now global, rather specific to ``bzr
      selftest``.  (Andrew Bennetts)

    * The ``register-branch`` command will now use the public url of the branch
      containing the current directory, if one has been set and no explicit
      branch is provided.  (Robert Collins)

    * Tweak the ``reannotate`` code path to optimize the 2-parent case.
      Speeds up ``bzr annotate`` with a pack repository by approx 3:2.
      (John Arbash Meinel)

  BUGFIXES:

    * Calculate remote path relative to the shared medium in _SmartClient.  This
      is related to the problem in bug #124089.  (Andrew Bennetts)

    * Cleanly handle connection errors in smart protocol version two, the same
      way as they are handled by version one.  (Andrew Bennetts)

    * Clearer error when ``version-info --custom`` is used without
      ``--template`` (Lukáš Lalinský)

    * Don't raise UnavailableFeature during test setup when medusa is not
      available or tearDown is never called leading to nasty side effects.
      (#137823, Vincent Ladeuil)

    * If a plugin's test suite cannot be loaded, for example because of a syntax
      error in the tests, then ``selftest`` fails, rather than just printing 
      a warning.  (Martin Pool, #189771)
      
    * List possible values for BZR_SSH environment variable in env-variables
      help topic. (Alexander Belchenko, #181842)

    * New methods ``push_log_file`` and ``pop_log_file`` to intercept messages:
      popping the log redirection now precisely restores the previous state,
      which makes it easier to use bzr log output from other programs.
      TestCaseInTempDir no longer depends on a log redirection being established
      by the test framework, which lets bzr tests cleanly run from a normal
      unittest runner.
      (#124153, #124849, Martin Pool, Jonathan Lange)

    * ``pull --quiet`` is now more quiet, in particular a message is no longer
      printed when the remembered pull location is used. (James Westby,
      #185907)

    * ``reconfigure`` can safely be interrupted while fetching.
      (Aaron Bentley, #179316)

    * ``reconfigure`` preserves tags when converting to and from lightweight
      checkouts.  (Aaron Bentley, #182040)

    * Stop polluting /tmp when running selftest.
      (Vincent Ladeuil, #123623)

    * Switch from NFKC => NFC for normalization checks. NFC allows a few
      more characters which should be considered valid.
      (John Arbash Meinel, #185458)

    * The launchpad plugin now uses the ``edge`` xmlrpc server to avoid
      interacting badly with a bug on the launchpad side. (Robert Collins)

    * Unknown hostnames when connecting to a ``bzr://`` URL no longer cause
      tracebacks.  (Andrew Bennetts, #182849)

  API BREAKS:

    * Classes implementing Merge types like Merge3Merger must now accept (and
      honour) a do_merge flag in their constructor.  (Aaron Bentley)

    * ``Repository.add_inventory`` and ``add_revision`` now require the caller
      to previously take a write lock (and start a write group.)
      (Martin Pool)

  TESTING:

    * selftest now accepts --load-list <file> to load a test id list. This
      speeds up running the test suite on a limited set of tests.
      (Vincent Ladeuil)

  INTERNALS:

    * Add a new method ``get_result`` to graph search objects. The resulting
      ``SearchResult`` can be used to recreate the search later, which will
      be useful in reducing network traffic. (Robert Collins)

    * Use convenience function to check whether two repository handles 
      are referring to the same repository in ``Repository.get_graph``. 
      (Jelmer Vernooij, #187162)

    * Fetching now passes the find_ghosts flag through to the 
      ``InterRepository.missing_revision_ids`` call consistently for all
      repository types. This will enable faster missing revision discovery with
      bzr+ssh. (Robert Collins)

    * Fix error handling in Repository.insert_data_stream. (Lukas Lalinsky)

    * ``InterRepository.missing_revision_ids`` is now deprecated in favour of
      ``InterRepository.search_missing_revision_ids`` which returns a 
      ``bzrlib.graph.SearchResult`` suitable for making requests from the smart
      server. (Robert Collins)

    * New error ``NoPublicBranch`` for commands that need a public branch to
      operate. (Robert Collins)
 
    * New method ``iter_inventories`` on Repository for access to many
      inventories. This is primarily used by the ``revision_trees`` method, as
      direct access to inventories is discouraged. (Robert Collins)
 
    * New method ``next_with_ghosts`` on the Graph breadth-first-search objects
      which will split out ghosts and present parents into two separate sets,
      useful for code which needs to be aware of ghosts (e.g. fetching data
      cares about ghosts during revision selection). (Robert Collins)

    * Record a timestamp against each mutter to the trace file, relative to the
      first import of bzrlib.  (Andrew Bennetts)

    * ``Repository.get_data_stream`` is now deprecated in favour of
      ``Repository.get_data_stream_for_search`` which allows less network
      traffic when requesting data streams over a smart server. (Robert Collins)

    * ``RemoteBzrDir._get_tree_branch`` no longer triggers ``_ensure_real``,
      removing one round trip on many network operations. (Robert Collins)

    * RemoteTransport's ``recommended_page_size`` method now returns 64k, like
      SFTPTransport and HttpTransportBase.  (Andrew Bennetts)

    * Repository has a new method ``has_revisions`` which signals the presence
      of many revisions by returning a set of the revisions listed which are
      present. This can be done by index queries without reading data for parent
      revision names etc. (Robert Collins)


bzr 1.1 2008-01-15
------------------

(no changes from 1.1rc1)

bzr 1.1rc1 2008-01-05
---------------------

  CHANGES:
   
   * Dotted revision numbers have been revised. Instead of growing longer with
     nested branches the branch number just increases. (eg instead of 1.1.1.1.1
     we now report 1.2.1.) This helps scale long lived branches which have many
     feature branches merged between them. (John Arbash Meinel)

   * The syntax ``bzr diff branch1 branch2`` is no longer supported.
     Use ``bzr diff branch1 --new branch2`` instead. This change has
     been made to remove the ambiguity where ``branch2`` is in fact a
     specific file to diff within ``branch1``.

  FEATURES:

   * New option to use custom template-based formats in  ``bzr version-info``.
     (Lukáš Lalinský)

   * diff '--using' allows an external diff tool to be used for files.
     (Aaron Bentley)

   * New "lca" merge-type for fast everyday merging that also supports
     criss-cross merges.  (Aaron Bentley)

  IMPROVEMENTS:

   * ``annotate`` now doesn't require a working tree. (Lukáš Lalinský,
     #90049)

   * ``branch`` and ``checkout`` can now use files from a working tree to
     to speed up the process.  For checkout, this requires the new
     --files-from flag.  (Aaron Bentley)

   * ``bzr diff`` now sorts files in alphabetical order.  (Aaron Bentley)

   * ``bzr diff`` now works on branches without working trees. Tree-less
     branches can also be compared to each other and to working trees using
     the new diff options ``--old`` and ``--new``. Diffing between branches,
     with or without trees, now supports specific file filtering as well.
     (Ian Clatworthy, #6700)

   * ``bzr pack`` now orders revision texts in topological order, with newest
     at the start of the file, promoting linear reads for ``bzr log`` and the
     like. This partially fixes #154129. (Robert Collins)

   * Merge directives now fetch prerequisites from the target branch if
     needed.  (Aaron Bentley)

   * pycurl now handles digest authentication.
     (Vincent Ladeuil)

   * ``reconfigure`` can now convert from repositories.  (Aaron Bentley)

   * ``-l`` is now a short form for ``--limit`` in ``log``.  (Matt Nordhoff)

   * ``merge`` now warns when merge directives cause cherrypicks.
     (Aaron Bentley)

   * ``split`` now supported, to enable splitting large trees into smaller
     pieces.  (Aaron Bentley)

  BUGFIXES:

   * Avoid AttributeError when unlocking a pack repository when an error occurs.
     (Martin Pool, #180208)

   * Better handle short reads when processing multiple range requests.
     (Vincent Ladeuil, #179368)

   * build_tree acceleration uses the correct path when a file has been moved.
     (Aaron Bentley)

   * ``commit`` now succeeds when a checkout and its master branch share a
     repository.  (Aaron Bentley, #177592)

   * Fixed error reporting of unsupported timezone format in
     ``log --timezone``. (Lukáš Lalinský, #178722)

   * Fixed Unicode encoding error in ``ignored`` when the output is
     redirected to a pipe. (Lukáš Lalinský)

   * Fix traceback when sending large response bodies over the smart protocol
     on Windows. (Andrew Bennetts, #115781)

   * Fix ``urlutils.relative_url`` for the case of two ``file:///`` URLs
     pointed to different logical drives on Windows.
     (Alexander Belchenko, #90847)

   * HTTP test servers are now compatible with the http protocol version 1.1.
     (Vincent Ladeuil, #175524)

   * _KnitParentsProvider.get_parent_map now handles requests for ghosts
     correctly, instead of erroring or attributing incorrect parents to ghosts.
     (Aaron Bentley)

   * ``merge --weave --uncommitted`` now works.  (Aaron Bentley)

   * pycurl authentication handling was broken and incomplete. Fix handling of
     user:pass embedded in the urls.
     (Vincent Ladeuil, #177643)

   * Files inside non-directories are now handled like other conflict types.
     (Aaron Bentley, #177390)

   * ``reconfigure`` is able to convert trees into lightweight checkouts.
     (Aaron Bentley)

   * Reduce lockdir timeout to 0 when running ``bzr serve``.  (Andrew Bennetts,
     #148087)

   * Test that the old ``version_info_format`` functions still work, even
     though they are deprecated. (John Arbash Meinel, ShenMaq, #177872)

   * Transform failures no longer cause ImmortalLimbo errors (Aaron Bentley,
     #137681)

   * ``uncommit`` works even when the commit messages of revisions to be
     removed use characters not supported in the terminal encoding.
     (Aaron Bentley)

   * When dumb http servers return whole files instead of the requested ranges,
     read the remaining bytes by chunks to avoid overflowing network buffers.
     (Vincent Ladeuil, #175886)

  DOCUMENTATION:

   * Minor tweaks made to the bug tracker integration documentation.
     (Ian Clatworthy)

   * Reference material has now be moved out of the User Guide and added
     to the User Reference. The User Reference has gained 4 sections as
     a result: Authenication Settings, Configuration Settings, Conflicts
     and Hooks. All help topics are now dumped into text format in the
     doc/en/user-reference directory for those who like browsing that
     information in their editor. (Ian Clatworthy)

   * *Using Bazaar with Launchpad* tutorial added. (Ian Clatworthy)

  INTERNALS:

    * find_* methods available for BzrDirs, Branches and WorkingTrees.
      (Aaron Bentley)

    * Help topics can now be loaded from files. 
      (Ian Clatworthy, Alexander Belchenko)

    * get_parent_map now always provides tuples as its output.  (Aaron Bentley)

    * Parent Providers should now implement ``get_parent_map`` returning a
      dictionary instead of ``get_parents`` returning a list.
      ``Graph.get_parents`` is now deprecated. (John Arbash Meinel,
      Robert Collins)

    * Patience Diff now supports arbitrary python objects, as long as they
      support ``hash()``. (John Arbash Meinel)

    * Reduce selftest overhead to establish test names by memoization.
      (Vincent Ladeuil)

  API BREAKS:

  TESTING:

   * Modules can now customise their tests by defining a ``load_tests``
     attribute. ``pydoc bzrlib.tests.TestUtil.TestLoader.loadTestsFromModule``
     for the documentation on this attribute. (Robert Collins)

   * New helper function ``bzrlib.tests.condition_id_re`` which helps
     filter tests based on a regular expression search on the tests id.
     (Robert Collins)
    
   * New helper function ``bzrlib.tests.condition_isinstance`` which helps
     filter tests based on class. (Robert Collins)
    
   * New helper function ``bzrlib.tests.exclude_suite_by_condition`` which
     generalises the ``exclude_suite_by_re`` function. (Robert Collins)

   * New helper function ``bzrlib.tests.filter_suite_by_condition`` which
     generalises the ``filter_suite_by_re`` function. (Robert Collins)

   * New helper method ``bzrlib.tests.exclude_tests_by_re`` which gives a new
     TestSuite that does not contain tests from the input that matched a
     regular expression. (Robert Collins)

   * New helper method ``bzrlib.tests.randomize_suite`` which returns a
     randomized copy of the input suite. (Robert Collins)

   * New helper method ``bzrlib.tests.split_suite_by_re`` which splits a test
     suite into two according to a regular expression. (Robert Collins)

   * Parametrize all http tests for the transport implementations, the http
     protocol versions (1.0 and 1.1) and the authentication schemes.
     (Vincent Ladeuil) 

   * The ``exclude_pattern`` and ``random_order`` parameters to the function
     ``bzrlib.tests.filter_suite_by_re`` have been deprecated. (Robert Collins)

   * The method ``bzrlib.tests.sort_suite_by_re`` has been deprecated. It is 
     replaced by the new helper methods added in this release. (Robert Collins)


bzr 1.0 2007-12-14
------------------

  DOCUMENTATION:

   * More improvements and fixes to the User Guide.  (Ian Clatworthy)

   * Add information on cherrypicking/rebasing to the User Guide.
     (Ian Clatworthy)

   * Improve bug tracker integration documentation. (Ian Clatworthy)

   * Minor edits to ``Bazaar in five minutes`` from David Roberts and
     to the rebasing section of the User Guide from Aaron Bentley.
     (Ian Clatworthy)


bzr 1.0rc3 2007-12-11
---------------------

  CHANGES:
   
   * If a traceback occurs, users are now asked to report the bug 
     through Launchpad (https://bugs.launchpad.net/bzr/), rather than 
     by mail to the mailing list.
     (Martin Pool)

  BUGFIXES:

   * Fix Makefile rules for doc generation. (Ian Clatworthy, #175207)

   * Give more feedback during long http downloads by making readv deliver data
     as it arrives for urllib, and issue more requests for pycurl. High latency
     networks are better handled by urllib, the pycurl implementation give more
     feedback but also incur more latency.
     (Vincent Ladeuil, #173010)

   * Implement _make_parents_provider on RemoteRepository, allowing generating
     bundles against branches on a smart server.  (Andrew Bennetts, #147836)

  DOCUMENTATION:

   * Improved user guide.  (Ian Clatworthy)

   * The single-page quick reference guide is now available as a PDF.
     (Ian Clatworthy)

  INTERNALS:

    * readv urllib http implementation is now a real iterator above the
      underlying socket and deliver data as soon as it arrives. 'get' still
      wraps its output in a StringIO.
      (Vincent Ladeuil)


bzr 1.0rc2 2007-12-07
---------------------

  IMPROVEMENTS:

   * Added a --coverage option to selftest. (Andrew Bennetts)

   * Annotate merge (merge-type=weave) now supports cherrypicking.
     (Aaron Bentley)

   * ``bzr commit`` now doesn't print the revision number twice. (Matt
     Nordhoff, #172612)

   * New configuration option ``bugtracker_<tracker_abbrevation>_url`` to
     define locations of bug trackers that are not directly supported by
     bzr or a plugin. The URL will be treated as a template and ``{id}``
     placeholders will be replaced by specific bug IDs.  (Lukáš Lalinský)

   * Support logging single merge revisions with short and line log formatters.
     (Kent Gibson)

   * User Guide enhanced with suggested readability improvements from
     Matt Revell and corrections from John Arbash Meinel. (Ian Clatworthy)

   * Quick Start Guide renamed to Quick Start Card, moved down in
     the catalog, provided in pdf and png format and updated to refer
     to ``send`` instead of ``bundle``. (Ian Clatworthy, #165080)

   * ``switch`` can now be used on heavyweight checkouts as well as
     lightweight ones. After switching a heavyweight checkout, the
     local branch is a mirror/cache of the new bound branch and
     uncommitted changes in the working tree are merged. As a safety
     check, if there are local commits in a checkout which have not
     been committed to the previously bound branch, then ``switch``
     fails unless the ``--force`` option is given. This option is
     now also required if the branch a lightweight checkout is pointing
     to has been moved. (Ian Clatworthy)

  INTERNALS:

    * New -Dhttp debug option reports http connections, requests and responses.
      (Vincent Ladeuil)

    * New -Dmerge debug option, which emits merge plans for merge-type=weave.

  BUGFIXES:

   * Better error message when running ``bzr cat`` on a non-existant branch.
     (Lukáš Lalinský, #133782)

   * Catch OSError 17 (file exists) in final phase of tree transform and show
     filename to user.
     (Alexander Belchenko, #111758)

   * Catch ShortReadvErrors while using pycurl. Also make readv more robust by
     allowing multiple GET requests to be issued if too many ranges are
     required.
     (Vincent Ladeuil, #172701)

   * Check for missing basis texts when fetching from packs to packs.
     (John Arbash Meinel, #165290)

   * Fall back to showing e-mail in ``log --short/--line`` if the 
     committer/author has only e-mail. (Lukáš Lalinský, #157026)

  API BREAKS:

   * Deprecate not passing a ``location`` argument to commit reporters'
     ``started`` methods. (Matt Nordhoff)


bzr 1.0rc1 2007-11-30
---------------------

  NOTES WHEN UPGRADING:

   * The default repository format is now ``pack-0.92``.  This 
     default is used when creating new repositories with ``init`` and 
     ``init-repo``, and when branching over bzr+ssh or bzr+hpss. 
     (See https://bugs.launchpad.net/bugs/164626)

     This format can be read and written by Bazaar 0.92 and later, and 
     data can be transferred to and from older formats.

     To upgrade, please reconcile your repository (``bzr reconcile``), and then
     upgrade (``bzr upgrade``). 
     
     ``pack-0.92`` offers substantially better scaling and performance than the
     previous knits format. Some operations are slower where the code already
     had bad scaling characteristics under knits, the pack format makes such
     operations more visible as part of being more scalable overall. We will
     correct such operations over the coming releases and encourage the filing
     of bugs on any operation which you observe to be slower in a packs
     repository. One particular case that we do not intend to fix is pulling
     data from a pack repository into a knit repository over a high latency
     link;  downgrading such data requires reinsertion of the file texts, and
     this is a classic space/time tradeoff. The current implementation is
     conservative on memory usage because we need to support converting data
     from any tree without problems.  
     (Robert Collins, Martin Pool, #164476)

  CHANGES:

   * Disable detection of plink.exe as possible ssh vendor. Plink vendor
     still available if user selects it explicitly with BZR_SSH environment
     variable. (Alexander Belchenko, workaround for bug #107593)

   * The pack format is now accessible as "pack-0.92", or "pack-0.92-subtree" 
     to enable the subtree functions (for example, for bzr-svn).  
     See http://doc.bazaar-vcs.org/latest/developer/packrepo.html
     (Martin Pool)

  FEATURES:

   * New ``authentication.conf`` file holding the password or other credentials
     for remote servers. This can be used for ssh, sftp, smtp and other 
     supported transports.
     (Vincent Ladeuil)

   * New rich-root and rich-root-pack formats, recording the same data about
     tree roots that's recorded for all other directories.
     (Aaron Bentley, #164639)

   * ``pack-0.92`` repositories can now be reconciled.
     (Robert Collins, #154173)

   * ``switch`` command added for changing the branch a lightweight checkout
     is associated with and updating the tree to reflect the latest content
     accordingly. This command was previously part of the BzrTools plug-in.
     (Ian Clatworthy, Aaron Bentley, David Allouche)

   * ``reconfigure`` command can now convert branches, trees, or checkouts to
     lightweight checkouts.  (Aaron Bentley)

  PERFORMANCE:

   * Commit updates the state of the working tree via a delta rather than
     supplying entirely new basis trees. For commit of a single specified file
     this reduces the wall clock time for commit by roughly a 30%.
     (Robert Collins, Martin Pool)

   * Commit with many automatically found deleted paths no longer performs
     linear scanning for the children of those paths during inventory
     iteration. This should fix commit performance blowing out when many such
     paths occur during commit. (Robert Collins, #156491)

   * Fetch with pack repositories will no longer read the entire history graph.
     (Robert Collins, #88319)

   * Revert takes out an appropriate lock when reverting to a basis tree, and
     does not read the basis inventory twice. (Robert Collins)

   * Diff does not require an inventory to be generated on dirstate trees.
     (Aaron Bentley, #149254)

   * New annotate merge (--merge-type=weave) implementation is fast on
     versionedfiles withough cached annotations, e.g. pack-0.92.
     (Aaron Bentley)

  IMPROVEMENTS:

   * ``bzr merge`` now warns when it encounters a criss-cross merge.
     (Aaron Bentley)

   * ``bzr send`` now doesn't require the target e-mail address to be
     specified on the command line if an interactive e-mail client is used.
     (Lukáš Lalinský)

   * ``bzr tags`` now prints the revision number for each tag, instead of
     the revision id, unless --show-ids is passed. In addition, tags can be
     sorted chronologically instead of lexicographically with --sort=time.
     (Adeodato Simó, #120231)

   * Windows standalone version of bzr is able to load system-wide plugins from
     "plugins" subdirectory in installation directory. In addition standalone
     installer write to the registry (HKLM\SOFTWARE\Bazaar) useful info 
     about paths and bzr version. (Alexander Belchenko, #129298)

  DOCUMENTATION:

  BUG FIXES:

   * A progress bar has been added for knitpack -> knitpack fetching.
     (Robert Collins, #157789, #159147)

   * Branching from a branch via smart server now preserves the repository
     format. (Andrew Bennetts,  #164626)
     
   * ``commit`` is now able to invoke an external editor in a non-ascii
     directory. (Daniel Watkins, #84043)

   * Catch connection errors for ftp.
     (Vincent Ladeuil, #164567)

   * ``check`` no longer reports spurious unreferenced text versions.
     (Robert Collins, John A Meinel, #162931, #165071)

   * Conflicts are now resolved recursively by ``revert``.
     (Aaron Bentley, #102739)

   * Detect invalid transport reuse attempts by catching invalid URLs.
     (Vincent Ladeuil, #161819)

   * Deleting a file without removing it shows a correct diff, not a traceback.
     (Aaron Bentley)

   * Do no use timeout in HttpServer anymore.
     (Vincent Ladeuil, #158972).

   * Don't catch the exceptions related to the http pipeline status before
     retrying an http request or some programming errors may be masked.
     (Vincent Ladeuil, #160012)

   * Fix ``bzr rm`` to not delete modified and ignored files.
     (Lukáš Lalinský, #172598)

   * Fix exception when revisionspec contains merge revisons but log
     formatter doesn't support merge revisions. (Kent Gibson, #148908)

   * Fix exception when ScopeReplacer is assigned to before any members have
     been retrieved.  (Aaron Bentley)

   * Fix multiple connections during checkout --lightweight.
     (Vincent Ladeuil, #159150)

   * Fix possible error in insert_data_stream when copying between 
     pack repositories over bzr+ssh or bzr+http.  
     KnitVersionedFile.get_data_stream now makes sure that requested
     compression parents are sent before any delta hunks that depend 
     on them.
     (Martin Pool, #164637)

   * Fix typo in limiting offsets coalescing for http, leading to
     whole files being downloaded instead of parts.
     (Vincent Ladeuil, #165061)

   * FTP server errors don't error in the error handling code.
     (Robert Collins, #161240)

   * Give a clearer message when a pull fails because the source needs
     to be reconciled.
     (Martin Pool, #164443)

   * It is clearer when a plugin cannot be loaded because of its name, and a
     suggestion for an acceptable name is given. (Daniel Watkins, #103023)

   * Leave port as None in transport objects if user doesn't
     specify a port in urls.
     (vincent Ladeuil, #150860)

   * Make sure Repository.fetch(self) is properly a no-op for all
     Repository implementations. (John Arbash Meinel, #158333)

   * Mark .bzr directories as "hidden" on Windows.
     (Alexander Belchenko, #71147)

   * ``merge --uncommitted`` can now operate on a single file.
     (Aaron Bentley, Lukáš Lalinský, #136890)

   * Obsolete packs are now cleaned up by pack and autopack operations.
     (Robert Collins, #153789)

   * Operations pulling data from a smart server where the underlying
     repositories are not both annotated/both unannotated will now work.
     (Robert Collins, #165304).

   * Reconcile now shows progress bars. (Robert Collins, #159351)

   * ``RemoteBranch`` was not initializing ``self._revision_id_to_revno_map``
     properly. (John Arbash Meinel, #162486)

   * Removing an already-removed file reports the file does not exist. (Daniel
     Watkins, #152811)

   * Rename on Windows is able to change filename case.
     (Alexander Belchenko, #77740)

   * Return error instead of a traceback for ``bzr log -r0``.
     (Kent Gibson, #133751)

   * Return error instead of a traceback when bzr is unable to create
     symlink on some platforms (e.g. on Windows).
     (Alexander Belchenko, workaround for #81689)

   * Revert doesn't crash when restoring a single file from a deleted
     directory. (Aaron Bentley)

   * Stderr output via logging mechanism now goes through encoded wrapper
     and no more uses utf-8, but terminal encoding instead. So all unicode
     strings now should be readable in non-utf-8 terminal.
     (Alexander Belchenko, #54173)

   * The error message when ``move --after`` should be used makes how to do so
     clearer. (Daniel Watkins, #85237)

   * Unicode-safe output from ``bzr info``. The output will be encoded
     using the terminal encoding and unrepresentable characters will be
     replaced by '?'. (Lukáš Lalinský, #151844)

   * Working trees are no longer created when pushing into a local no-trees
     repo. (Daniel Watkins, #50582)

   * Upgrade util/configobj to version 4.4.0.
     (Vincent Ladeuil, #151208).

   * Wrap medusa ftp test server as an FTPServer feature.
     (Vincent Ladeuil, #157752)

  API BREAKS:

   * ``osutils.backup_file`` is deprecated. Actually it's not used in bzrlib
     during very long time. (Alexander Belchenko)

   * The return value of
     ``VersionedFile.iter_lines_added_or_present_in_versions`` has been
     changed. Previously it was an iterator of lines, now it is an iterator of
     (line, version_id) tuples. This change has been made to aid reconcile and
     fetch operations. (Robert Collins)

   * ``bzrlib.repository.get_versioned_file_checker`` is now private.
     (Robert Collins)

   * The Repository format registry default has been removed; it was previously
     obsoleted by the bzrdir format default, which implies a default repository
     format.
     (Martin Pool)

  INTERNALS:

   * Added ``ContainerSerialiser`` and ``ContainerPushParser`` to
     ``bzrlib.pack``.  These classes provide more convenient APIs for generating
     and parsing containers from streams rather than from files.  (Andrew
     Bennetts)

   * New module ``lru_cache`` providing a cache for use by tasks that need
     semi-random access to large amounts of data. (John A Meinel)

   * InventoryEntry.diff is now deprecated.  Please use diff.DiffTree instead.

  TESTING:


bzr 0.92 2007-11-05
-------------------

  CHANGES:

  * New uninstaller on Win32.  (Alexander Belchenko)


bzr 0.92rc1 2007-10-29
----------------------

  NOTES WHEN UPGRADING:

  CHANGES:
  
   * ``bzr`` now returns exit code 4 if an internal error occurred, and 
     3 if a normal error occurred.  (Martin Pool)

   * ``pull``, ``merge`` and ``push`` will no longer silently correct some
     repository index errors that occured as a result of the Weave disk format.
     Instead the ``reconcile`` command needs to be run to correct those
     problems if they exist (and it has been able to fix most such problems
     since bzr 0.8). Some new problems have been identified during this release
     and you should run ``bzr check`` once on every repository to see if you
     need to reconcile. If you cannot ``pull`` or ``merge`` from a remote
     repository due to mismatched parent errors - a symptom of index errors -
     you should simply take a full copy of that remote repository to a clean
     directory outside any local repositories, then run reconcile on it, and
     finally pull from it locally. (And naturally email the repositories owner
     to ask them to upgrade and run reconcile).
     (Robert Collins)

  FEATURES:

   * New ``knitpack-experimental`` repository format. This is interoperable with
     the ``dirstate-tags`` format but uses a smarter storage design that greatly
     speeds up many operations, both local and remote. This new format can be
     used as an option to the ``init``, ``init-repository`` and ``upgrade``
     commands. See http://doc.bazaar-vcs.org/0.92/developers/knitpack.html
     for further details. (Robert Collins)

   * For users of bzr-svn (and those testing the prototype subtree support) that
     wish to try packs, a new ``knitpack-subtree-experimental`` format has also
     been added. This is interoperable with the ``dirstate-subtrees`` format.
     (Robert Collins)

   * New ``reconfigure`` command. (Aaron Bentley)

   * New ``revert --forget-merges`` command, which removes the record of a pending 
     merge without affecting the working tree contents.  (Martin Pool)

   * New ``bzr_remote_path`` configuration variable allows finer control of
     remote bzr locations than BZR_REMOTE_PATH environment variable.
     (Aaron Bentley)

   * New ``launchpad-login`` command to tell Bazaar your Launchpad
     user ID.  This can then be used by other functions of the
     Launchpad plugin. (James Henstridge)

  PERFORMANCE:

   * Commit in quiet mode is now slightly faster as the information to
     output is no longer calculated. (Ian Clatworthy)

   * Commit no longer checks for new text keys during insertion when the
     revision id was deterministically unique. (Robert Collins)

   * Committing a change which is not a merge and does not change the number of
     files in the tree is faster by utilising the data about whether files are
     changed to determine if the tree is unchanged rather than recalculating
     it at the end of the commit process. (Robert Collins)

   * Inventory serialisation no longer double-sha's the content.
     (Robert Collins)

   * Knit text reconstruction now avoids making copies of the lines list for
     interim texts when building a single text. The new ``apply_delta`` method
     on ``KnitContent`` aids this by allowing modification of the revision id
     such objects represent. (Robert Collins)

   * Pack indices are now partially parsed for specific key lookup using a
     bisection approach. (Robert Collins)

   * Partial commits are now approximately 40% faster by walking over the
     unselected current tree more efficiently. (Robert Collins)

   * XML inventory serialisation takes 20% less time while being stricter about
     the contents. (Robert Collins)

   * Graph ``heads()`` queries have been fixed to no longer access all history
     unnecessarily. (Robert Collins)

  IMPROVEMENTS:

   * ``bzr+https://`` smart server across https now supported. 
     (John Ferlito, Martin Pool, #128456)

   * Mutt is now a supported mail client; set ``mail_client=mutt`` in your
     bazaar.conf and ``send`` will use mutt. (Keir Mierle)

   * New option ``-c``/``--change`` for ``merge`` command for cherrypicking 
     changes from one revision. (Alexander Belchenko, #141368)

   * Show encodings, locale and list of plugins in the traceback message.
     (Martin Pool, #63894)

   * Experimental directory formats can now be marked with
     ``experimental = True`` during registration. (Ian Clatworthy)

  DOCUMENTATION:

   * New *Bazaar in Five Minutes* guide.  (Matthew Revell)

   * The hooks reference documentation is now converted to html as expected.
     (Ian Clatworthy)

  BUG FIXES:

   * Connection error reporting for the smart server has been fixed to
     display a user friendly message instead of a traceback.
     (Ian Clatworthy, #115601)

   * Make sure to use ``O_BINARY`` when opening files to check their
     sha1sum. (Alexander Belchenko, John Arbash Meinel, #153493)

   * Fix a problem with Win32 handling of the executable bit.
     (John Arbash Meinel, #149113)

   * ``bzr+ssh://`` and ``sftp://`` URLs that do not specify ports explicitly
     no longer assume that means port 22.  This allows people using OpenSSH to
     override the default port in their ``~/.ssh/config`` if they wish.  This
     fixes a bug introduced in bzr 0.91.  (Andrew Bennetts, #146715)

   * Commands reporting exceptions can now be profiled and still have their
     data correctly dumped to a file. For example, a ``bzr commit`` with
     no changes still reports the operation as pointless but doing so no
     longer throws away the profiling data if this command is run with
     ``--lsprof-file callgrind.out.ci`` say. (Ian Clatworthy)

   * Fallback to ftp when paramiko is not installed and sftp can't be used for
     ``tests/commands`` so that the test suite is still usable without
     paramiko.
     (Vincent Ladeuil, #59150)

   * Fix commit ordering in corner case. (Aaron Bentley, #94975)

   * Fix long standing bug in partial commit when there are renames 
     left in tree. (Robert Collins, #140419)

   * Fix selftest semi-random noise during http related tests.
     (Vincent Ladeuil, #140614)

   * Fix typo in ftp.py making the reconnection fail on temporary errors.
     (Vincent Ladeuil, #154259)

   * Fix failing test by comparing real paths to cover the case where the TMPDIR
     contains a symbolic link.
     (Vincent Ladeuil, #141382).

   * Fix log against smart server branches that don't support tags.
     (James Westby, #140615)

   * Fix pycurl http implementation by defining error codes from
     pycurl instead of relying on an old curl definition.
     (Vincent Ladeuil, #147530)

   * Fix 'unprintable error' message when displaying BzrCheckError and 
     some other exceptions on Python 2.5.
     (Martin Pool, #144633)

   * Fix ``Inventory.copy()`` and add test for it. (Jelmer Vernooij)

   * Handles default value for ListOption in cmd_commit.
     (Vincent Ladeuil, #140432)

   * HttpServer and FtpServer need to be closed properly or a listening socket
     will remain opened.
     (Vincent Ladeuil, #140055)

   * Monitor the .bzr directory created in the top level test
     directory to detect leaking tests.
     (Vincent Ladeuil, #147986)

   * The basename, not the full path, is now used when checking whether
     the profiling dump file begins with ``callgrind.out`` or not. This
     fixes a bug reported by Aaron Bentley on IRC. (Ian Clatworthy)

   * Trivial fix for invoking command ``reconfigure`` without arguments.
     (Rob Weir, #141629)

   * ``WorkingTree.rename_one`` will now raise an error if normalisation of the
     new path causes bzr to be unable to access the file. (Robert Collins)

   * Correctly detect a NoSuchFile when using a filezilla server. (Gary van der
     Merwe)

  API BREAKS:

   * ``bzrlib.index.GraphIndex`` now requires a size parameter to the
     constructor, for enabling bisection searches. (Robert Collins)

   * ``CommitBuilder.record_entry_contents`` now requires the root entry of a
     tree be supplied to it, previously failing to do so would trigger a
     deprecation warning. (Robert Collins)

   * ``KnitVersionedFile.add*`` will no longer cache added records even when
     enable_cache() has been called - the caching feature is now exclusively for
     reading existing data. (Robert Collins)

   * ``ReadOnlyLockError`` is deprecated; ``LockFailed`` is usually more 
     appropriate.  (Martin Pool)

   * Removed ``bzrlib.transport.TransportLogger`` - please see the new
     ``trace+`` transport instead. (Robert Collins)

   * Removed previously deprecated varargs interface to ``TestCase.run_bzr`` and
     deprecated methods ``TestCase.capture`` and ``TestCase.run_bzr_captured``.
     (Martin Pool)

   * Removed previous deprecated ``basis_knit`` parameter to the
     ``KnitVersionedFile`` constructor. (Robert Collins)

   * Special purpose method ``TestCase.run_bzr_decode`` is moved to the test_non_ascii 
     class that needs it.
     (Martin Pool)

   * The class ``bzrlib.repofmt.knitrepo.KnitRepository3`` has been folded into
     ``KnitRepository`` by parameters to the constructor. (Robert Collins)

   * The ``VersionedFile`` interface now allows content checks to be bypassed
     by supplying check_content=False.  This saves nearly 30% of the minimum
     cost to store a version of a file. (Robert Collins)

   * Tree's with bad state such as files with no length or sha will no longer
     be silently accepted by the repository XML serialiser. To serialise
     inventories without such data, pass working=True to write_inventory.
     (Robert Collins)

   * ``VersionedFile.fix_parents`` has been removed as a harmful API.
     ``VersionedFile.join`` will no longer accept different parents on either
     side of a join - it will either ignore them, or error, depending on the
     implementation. See notes when upgrading for more information.
     (Robert Collins)

  INTERNALS:

   * ``bzrlib.transport.Transport.put_file`` now returns the number of bytes
     put by the method call, to allow avoiding stat-after-write or
     housekeeping in callers. (Robert Collins)

   * ``bzrlib.xml_serializer.Serializer`` is now responsible for checking that
     mandatory attributes are present on serialisation and deserialisation.
     This fixes some holes in API usage and allows better separation between
     physical storage and object serialisation. (Robert Collins)

   * New class ``bzrlib.errors.InternalBzrError`` which is just a convenient
     shorthand for deriving from BzrError and setting internal_error = True.
     (Robert Collins)

   * New method ``bzrlib.mutabletree.update_to_one_parent_via_delta`` for
     moving the state of a parent tree to a new version via a delta rather than
     a complete replacement tree. (Robert Collins)

   * New method ``bzrlib.osutils.minimum_path_selection`` useful for removing
     duplication from user input, when a user mentions both a path and an item
     contained within that path. (Robert Collins)

   * New method ``bzrlib.repository.Repository.is_write_locked`` useful for
     determining if a repository is write locked. (Robert Collins)

   * New method on ``bzrlib.tree.Tree`` ``path_content_summary`` provides a
     tuple containing the key information about a path for commit processing
     to complete. (Robert Collins)

   * New method on xml serialisers, write_inventory_to_lines, which matches the
     API used by knits for adding content. (Robert Collins)

   * New module ``bzrlib.bisect_multi`` with generic multiple-bisection-at-once
     logic, currently only available for byte-based lookup
     (``bisect_multi_bytes``). (Robert Collins)

   * New helper ``bzrlib.tuned_gzip.bytes_to_gzip`` which takes a byte string
     and returns a gzipped version of the same. This is used to avoid a bunch
     of api friction during adding of knit hunks. (Robert Collins)

   * New parameter on ``bzrlib.transport.Transport.readv``
     ``adjust_for_latency`` which changes readv from returning strictly the
     requested data to inserted return larger ranges and in forward read order
     to reduce the effect of network latency. (Robert Collins)

   * New parameter yield_parents on ``Inventory.iter_entries_by_dir`` which
     causes the parents of a selected id to be returned recursively, so all the
     paths from the root down to each element of selected_file_ids are
     returned. (Robert Collins)

   * Knit joining has been enhanced to support plain to annotated conversion
     and annotated to plain conversion. (Ian Clatworthy)

   * The CommitBuilder method ``record_entry_contents`` now returns summary
     information about the effect of the commit on the repository. This tuple
     contains an inventory delta item if the entry changed from the basis, and a
     boolean indicating whether a new file graph node was recorded.
     (Robert Collins)

   * The python path used in the Makefile can now be overridden.
     (Andrew Bennetts, Ian Clatworthy)

  TESTING:

   * New transport implementation ``trace+`` which is useful for testing,
     logging activity taken to its _activity attribute. (Robert Collins)

   * When running bzr commands within the test suite, internal exceptions are
     not caught and reported in the usual way, but rather allowed to propagate
     up and be visible to the test suite.  A new API ``run_bzr_catch_user_errors``
     makes this behavior available to other users.
     (Martin Pool)

   * New method ``TestCase.call_catch_warnings`` for testing methods that 
     raises a Python warning.  (Martin Pool)


bzr 0.91 2007-09-26
-------------------

  BUG FIXES:

   * Print a warning instead of aborting the ``python setup.py install``
     process if building of a C extension is not possible.
     (Lukáš Lalinský, Alexander Belchenko)

   * Fix commit ordering in corner case (Aaron Bentley, #94975)

   * Fix ''bzr info bzr://host/'' and other operations on ''bzr://' URLs with
     an implicit port.  We were incorrectly raising PathNotChild due to
     inconsistent treatment of the ''_port'' attribute on the Transport object.
     (Andrew Bennetts, #133965)

   * Make RemoteRepository.sprout cope gracefully with servers that don't
     support the ``Repository.tarball`` request.
     (Andrew Bennetts)


bzr 0.91rc2 2007-09-11
----------------------

   * Replaced incorrect tarball for previous release; a debug statement was left 
     in bzrlib/remote.py.


bzr 0.91rc1 2007-09-11
----------------------

  CHANGES:

   * The default branch and repository format has changed to 
     ``dirstate-tags``, so tag commands are active by default.
     This format is compatible with Bazaar 0.15 and later.
     This incidentally fixes bug #126141.
     (Martin Pool)

   * ``--quiet`` or ``-q`` is no longer a global option. If present, it
     must now appear after the command name. Scripts doing things like
     ``bzr -q missing`` need to be rewritten as ``bzr missing -q``.
     (Ian Clatworthy)

  FEATURES:

   * New option ``--author`` in ``bzr commit`` to specify the author of the
     change, if it's different from the committer. ``bzr log`` and
     ``bzr annotate`` display the author instead of the committer.
     (Lukáš Lalinský)

   * In addition to global options and command specific options, a set of
     standard options are now supported. Standard options are legal for
     all commands. The initial set of standard options are:
     
     * ``--help`` or ``-h`` - display help message
     * ``--verbose`` or ``-v`` - display additional information
     * ``--quiet``  or ``-q`` - only output warnings and errors.

     Unlike global options, standard options can be used in aliases and
     may have command-specific help. (Ian Clatworthy)

   * Verbosity level processing has now been unified. If ``--verbose``
     or ``-v`` is specified on the command line multiple times, the
     verbosity level is made positive the first time then increased.
     If ``--quiet`` or ``-q`` is specified on the command line
     multiple times, the verbosity level is made negative the first
     time then decreased. To get the default verbosity level of zero,
     either specify none of the above , ``--no-verbose`` or ``--no-quiet``.
     Note that most commands currently ignore the magnitude of the
     verbosity level but do respect *quiet vs normal vs verbose* when
     generating output. (Ian Clatworthy)

   * ``Branch.hooks`` now supports ``pre_commit`` hook. The hook's signature
     is documented in BranchHooks constructor. (Nam T. Nguyen, #102747)

   * New ``Repository.stream_knit_data_for_revisions`` request added to the
     network protocol for greatly reduced roundtrips when retrieving a set of
     revisions. (Andrew Bennetts)

  BUG FIXES:

   * ``bzr plugins`` now lists the version number for each plugin in square
     brackets after the path. (Robert Collins, #125421)

   * Pushing, pulling and branching branches with subtree references was not
     copying the subtree weave, preventing the file graph from being accessed
     and causing errors in commits in clones. (Robert Collins)

   * Suppress warning "integer argument expected, got float" from Paramiko,
     which sometimes caused false test failures.  (Martin Pool)

   * Fix bug in bundle 4 that could cause attempts to write data to wrong
     versionedfile.  (Aaron Bentley)

   * Diffs generated using "diff -p" no longer break the patch parser.
     (Aaron Bentley)

   * get_transport treats an empty possible_transports list the same as a non-
     empty one.  (Aaron Bentley)

   * patch verification for merge directives is reactivated, and works with
     CRLF and CR files.  (Aaron Bentley)

   * Accept ..\ as a path in revision specifiers. This fixes for example
     "-r branch:..\other-branch" on Windows.  (Lukáš Lalinský) 

   * ``BZR_PLUGIN_PATH`` may now contain trailing slashes.
     (Blake Winton, #129299)

   * man page no longer lists hidden options (#131667, Aaron Bentley)

   * ``uncommit --help`` now explains the -r option adequately.  (Daniel
     Watkins, #106726)

   * Error messages are now better formatted with parameters (such as
     filenames) quoted when necessary. This avoids confusion when directory
     names ending in a '.' at the end of messages were confused with a
     full stop that may or not have been there. (Daniel Watkins, #129791)

   * Fix ``status FILE -r X..Y``. (Lukáš Lalinský)

   * If a particular command is an alias, ``help`` will show the alias
     instead of claiming there is no help for said alias. (Daniel Watkins,
     #133548)

   * TreeTransform-based operations, like pull, merge, revert, and branch,
     now roll back if they encounter an error.  (Aaron Bentley, #67699)

   * ``bzr commit`` now exits cleanly if a character unsupported by the
     current encoding is used in the commit message.  (Daniel Watkins,
     #116143)

   * bzr send uses default values for ranges when only half of an elipsis
     is specified ("-r..5" or "-r5..").  (#61685, Aaron Bentley)

   * Avoid trouble when Windows ssh calls itself 'plink' but no plink
     binary is present.  (Martin Albisetti, #107155)

   * ``bzr remove`` should remove clean subtrees.  Now it will remove (without
     needing ``--force``) subtrees that contain no files with text changes or
     modified files.  With ``--force`` it removes the subtree regardless of
     text changes or unknown files. Directories with renames in or out (but
     not changed otherwise) will now be removed without needing ``--force``.
     Unknown ignored files will be deleted without needing ``--force``.
     (Marius Kruger, #111665)

   * When two plugins conflict, the source of both the losing and now the
     winning definition is shown.  (Konstantin Mikhaylov, #5454)

   * When committing to a branch, the location being committed to is
     displayed.  (Daniel Watkins, #52479)

   * ``bzr --version`` takes care about encoding of stdout, especially
     when output is redirected. (Alexander Belchenko, #131100)

   * Prompt for an ftp password if none is provided.
     (Vincent Ladeuil, #137044)

   * Reuse bound branch associated transport to avoid multiple
     connections.
     (Vincent Ladeuil, #128076, #131396)

   * Overwrite conflicting tags by ``push`` and ``pull`` if the
     ``--overwrite`` option is specified.  (Lukáš Lalinský, #93947)

   * In checkouts, tags are copied into the master branch when created,
     changed or deleted, and are copied into the checkout when it is 
     updated.  (Martin Pool, #93856, #93860)

   * Print a warning instead of aborting the ``python setup.py install``
     process if building of a C extension is not possible.
     (Lukáš Lalinský, Alexander Belchenko)

  IMPROVEMENTS:

   * Add the option "--show-diff" to the commit command in order to display
     the diff during the commit log creation. (Goffredo Baroncelli)

   * ``pull`` and ``merge`` are much faster at installing bundle format 4.
     (Aaron Bentley)

   * ``pull -v`` no longer includes deltas, making it much faster.
     (Aaron Bentley)

   * ``send`` now sends the directive as an attachment by default.
     (Aaron Bentley, Lukáš Lalinský, Alexander Belchenko)

   * Documentation updates (Martin Albisetti)

   * Help on debug flags is now included in ``help global-options``.
     (Daniel Watkins, #124853)

   * Parameters passed on the command line are checked to ensure they are
     supported by the encoding in use. (Daniel Watkins)

   * The compression used within the bzr repository has changed from zlib
     level 9 to the zlib default level. This improves commit performance with
     only a small increase in space used (and in some cases a reduction in
     space). (Robert Collins)

   * Initial commit no longer SHAs files twice and now reuses the path
     rather than looking it up again, making it faster.
     (Ian Clatworthy)

   * New option ``-c``/``--change`` for ``diff`` and ``status`` to show
     changes in one revision.  (Lukáš Lalinský)

   * If versioned files match a given ignore pattern, a warning is now
     given. (Daniel Watkins, #48623)

   * ``bzr status`` now has -S as a short name for --short and -V as a
     short name for --versioned. These have been added to assist users
     migrating from Subversion: ``bzr status -SV`` is now like
     ``svn status -q``.  (Daniel Watkins, #115990)

   * Added C implementation of  ``PatienceSequenceMatcher``, which is about
     10x faster than the Python version. This speeds up commands that
     need file diffing, such as ``bzr commit`` or ``bzr diff``.
     (Lukáš Lalinský)

   * HACKING has been extended with a large section on core developer tasks.
     (Ian Clatworthy)

   * Add ``branches`` and ``standalone-trees`` as online help topics and
     include them as Concepts within the User Reference.
     (Paul Moore, Ian Clatworthy)

    * ``check`` can detect versionedfile parent references that are
      inconsistent with revision and inventory info, and ``reconcile`` can fix
      them.  These faulty references were generated by 0.8-era releases,
      so repositories which were manipulated by old bzrs should be
      checked, and possibly reconciled ASAP.  (Aaron Bentley, Andrew Bennetts)

  API BREAKS:

   * ``Branch.append_revision`` is removed altogether; please use 
     ``Branch.set_last_revision_info`` instead.  (Martin Pool)

   * CommitBuilder now advertises itself as requiring the root entry to be
     supplied. This only affects foreign repository implementations which reuse
     CommitBuilder directly and have changed record_entry_contents to require
     that the root not be supplied. This should be precisely zero plugins
     affected. (Robert Collins)

   * The ``add_lines`` methods on ``VersionedFile`` implementations has changed
     its return value to include the sha1 and length of the inserted text. This
     allows the avoidance of double-sha1 calculations during commit.
     (Robert Collins)

   * ``Transport.should_cache`` has been removed.  It was not called in the
     previous release.  (Martin Pool)

  TESTING:

   * Tests may now raise TestNotApplicable to indicate they shouldn't be 
     run in a particular scenario.  (Martin Pool)

   * New function multiply_tests_from_modules to give a simpler interface
     to test parameterization.  (Martin Pool, Robert Collins)

   * ``Transport.should_cache`` has been removed.  It was not called in the
     previous release.  (Martin Pool)

   * NULL_REVISION is returned to indicate the null revision, not None.
     (Aaron Bentley)

   * Use UTF-8 encoded StringIO for log tests to avoid failures on
     non-ASCII committer names.  (Lukáš Lalinský)

  INTERNALS:

   * ``bzrlib.plugin.all_plugins`` has been deprecated in favour of
     ``bzrlib.plugin.plugins()`` which returns PlugIn objects that provide
     useful functionality for determining the path of a plugin, its tests, and
     its version information. (Robert Collins)

   * Add the option user_encoding to the function 'show_diff_trees()'
     in order to move the user encoding at the UI level. (Goffredo Baroncelli)

   * Add the function make_commit_message_template_encoded() and the function
     edit_commit_message_encoded() which handle encoded strings.
     This is done in order to mix the commit messages (which is a unicode
     string), and the diff which is a raw string. (Goffredo Baroncelli)

   * CommitBuilder now defaults to using add_lines_with_ghosts, reducing
     overhead on non-weave repositories which don't require all parents to be
     present. (Robert Collins)

   * Deprecated method ``find_previous_heads`` on
     ``bzrlib.inventory.InventoryEntry``. This has been superseded by the use
     of ``parent_candidates`` and a separate heads check via the repository
     API. (Robert Collins)

   * New trace function ``mutter_callsite`` will print out a subset of the
     stack to the log, which can be useful for gathering debug details.
     (Robert Collins)

   * ``bzrlib.pack.ContainerWriter`` now tracks how many records have been
     added via a public attribute records_written. (Robert Collins)

   * New method ``bzrlib.transport.Transport.get_recommended_page_size``.
     This provides a hint to users of transports as to the reasonable
     minimum data to read. In principle this can take latency and
     bandwidth into account on a per-connection basis, but for now it
     just has hard coded values based on the url. (e.g. http:// has a large
     page size, file:// has a small one.) (Robert Collins)

   * New method on ``bzrlib.transport.Transport`` ``open_write_stream`` allows
     incremental addition of data to a file without requiring that all the
     data be buffered in memory. (Robert Collins)

   * New methods on ``bzrlib.knit.KnitVersionedFile``:
     ``get_data_stream(versions)``, ``insert_data_stream(stream)`` and
     ``get_format_signature()``.  These provide some infrastructure for
     efficiently streaming the knit data for a set of versions over the smart
     protocol.

   * Knits with no annotation cache still produce correct annotations.
     (Aaron Bentley)

   * Three new methods have been added to ``bzrlib.trace``:
     ``set_verbosity_level``, ``get_verbosity_level`` and ``is_verbose``.
     ``set_verbosity_level`` expects a numeric value: negative for quiet,
     zero for normal, positive for verbose. The size of the number can be
     used to determine just how quiet or verbose the application should be.
     The existing ``be_quiet`` and ``is_quiet`` routines have been
     integrated into this new scheme. (Ian Clatworthy)

   * Options can now be delcared with a ``custom_callback`` parameter. If
     set, this routine is called after the option is processed. This feature
     is now used by the standard options ``verbose`` and ``quiet`` so that
     setting one implicitly resets the other. (Ian Clatworthy)

   * Rather than declaring a new option from scratch in order to provide
     custom help, a centrally registered option can be decorated using the
     new ``bzrlib.Option.custom_help`` routine. In particular, this routine
     is useful when declaring better help for the ``verbose`` and ``quiet``
     standard options as the base definition of these is now more complex
     than before thanks to their use of a custom callback. (Ian Clatworthy)
      
    * Tree._iter_changes(specific_file=[]) now iterates through no files,
      instead of iterating through all files.  None is used to iterate through
      all files.  (Aaron Bentley)

    * WorkingTree.revert() now accepts None to revert all files.  The use of
      [] to revert all files is deprecated.  (Aaron Bentley)


bzr 0.90 2007-08-28
-------------------

  IMPROVEMENTS:

    * Documentation is now organized into multiple directories with a level
      added for different languages or locales. Added the Mini Tutorial
      and Quick Start Summary (en) documents from the Wiki, improving the
      content and readability of the former. Formatted NEWS as Release Notes
      complete with a Table of Conents, one heading per release. Moved the
      Developer Guide into the main document catalog and provided a link
      from the developer document catalog back to the main one.
      (Ian Clatworthy, Sabin Iacob, Alexander Belchenko)


  API CHANGES:

    * The static convenience method ``BzrDir.create_repository``
      is deprecated.  Callers should instead create a ``BzrDir`` instance
      and call ``create_repository`` on that.  (Martin Pool)


bzr 0.90rc1 2007-08-14
----------------------

  BUGFIXES:

    * ``bzr init`` should connect to the remote location one time only.  We
      have been connecting several times because we forget to pass around the
      Transport object. This modifies ``BzrDir.create_branch_convenience``,
      so that we can give it the Transport we already have.
      (John Arbash Meinel, Vincent Ladeuil, #111702)

    * Get rid of sftp connection cache (get rid of the FTP one too).
      (Vincent Ladeuil, #43731)

    * bzr branch {local|remote} remote don't try to create a working tree
      anymore.
      (Vincent Ladeuil, #112173)

    * All identified multiple connections for a single bzr command have been
      fixed. See bzrlib/tests/commands directory.
      (Vincent Ladeuil)

    * ``bzr rm`` now does not insist on ``--force`` to delete files that
      have been renamed but not otherwise modified.  (Marius Kruger,
      #111664)

    * ``bzr selftest --bench`` no longer emits deprecation warnings
      (Lukáš Lalinský)

    * ``bzr status`` now honours FILE parameters for conflict lists
      (Aaron Bentley, #127606)

    * ``bzr checkout`` now honours -r when reconstituting a working tree.
      It also honours -r 0.  (Aaron Bentley, #127708)

    * ``bzr add *`` no more fails on Windows if working tree contains
      non-ascii file names. (Kuno Meyer, #127361)

    * allow ``easy_install bzr`` runs without fatal errors. 
      (Alexander Belchenko, #125521)

    * Graph._filter_candidate_lca does not raise KeyError if a candidate
      is eliminated just before it would normally be examined.  (Aaron Bentley)

    * SMTP connection failures produce a nice message, not a traceback.
      (Aaron Bentley)

  IMPROVEMENTS:

    * Don't show "dots" progress indicators when run non-interactively, such
      as from cron.  (Martin Pool)

    * ``info`` now formats locations more nicely and lists "submit" and
      "public" branches (Aaron Bentley)

    * New ``pack`` command that will trigger database compression within
      the repository (Robert Collins)

    * Implement ``_KnitIndex._load_data`` in a pyrex extension. The pyrex
      version is approximately 2-3x faster at parsing a ``.kndx`` file.
      Which yields a measurable improvement for commands which have to
      read from the repository, such as a 1s => 0.75s improvement in
      ``bzr diff`` when there are changes to be shown.  (John Arbash Meinel)

    * Merge is now faster.  Depending on the scenario, it can be more than 2x
      faster. (Aaron Bentley)

    * Give a clearer warning, and allow ``python setup.py install`` to
      succeed even if pyrex is not available.
      (John Arbash Meinel)

    * ``DirState._read_dirblocks`` now has an optional Pyrex
      implementation. This improves the speed of any command that has to
      read the entire DirState. (``diff``, ``status``, etc, improve by
      about 10%).
      ``bisect_dirblocks`` has also been improved, which helps all
      ``_get_entry`` type calls (whenever we are searching for a
      particular entry in the in-memory DirState).
      (John Arbash Meinel)

    * ``bzr pull`` and ``bzr push`` no longer do a complete walk of the 
      branch revision history for ui display unless -v is supplied.
      (Robert Collins)

    * ``bzr log -rA..B`` output shifted to the left margin if the log only 
      contains merge revisions. (Kent Gibson) 

    * The ``plugins`` command is now public with improved help.
      (Ian Clatworthy)

    * New bundle and merge directive formats are faster to generate, and

    * Annotate merge now works when there are local changes. (Aaron Bentley)

    * Commit now only shows the progress in terms of directories instead of
      entries. (Ian Clatworthy)

    * Fix ``KnitRepository.get_revision_graph`` to not request the graph 2
      times. This makes ``get_revision_graph`` 2x faster. (John Arbash
      Meinel)

    * Fix ``VersionedFile.get_graph()`` to avoid using
      ``set.difference_update(other)``, which has bad scaling when
      ``other`` is large. This improves ``VF.get_graph([version_id])`` for
      a 12.5k graph from 2.9s down to 200ms. (John Arbash Meinel)

    * The ``--lsprof-file`` option now generates output for KCacheGrind if
      the file starts with ``callgrind.out``. This matches the default file
      filtering done by KCacheGrind's Open Dialog. (Ian Clatworthy)

    * Fix ``bzr update`` to avoid an unnecessary
      ``branch.get_master_branch`` call, which avoids 1 extra connection
      to the remote server. (Partial fix for #128076, John Arbash Meinel)

    * Log errors from the smart server in the trace file, to make debugging 
      test failures (and live failures!) easier.  (Andrew Bennetts)

    * The HTML version of the man page has been superceded by a more
      comprehensive manual called the Bazaar User Reference. This manual
      is completed generated from the online help topics. As part of this
      change, limited reStructuredText is now explicitly supported in help
      topics and command help with 'unnatural' markup being removed prior
      to display by the online help or inclusion in the man page.
      (Ian Clatworthy)

    * HTML documentation now use files extension ``*.html``
      (Alexander Belchenko)

    * The cache of ignore definitions is now cleared in WorkingTree.unlock()
      so that changes to .bzrignore aren't missed. (#129694, Daniel Watkins)

    * ``bzr selftest --strict`` fails if there are any missing features or
      expected test failures. (Daniel Watkins, #111914)

    * Link to registration survey added to README. (Ian Clatworthy)

    * Windows standalone installer show link to registration survey
      when installation finished. (Alexander Belchenko)

  LIBRARY API BREAKS:

    * Deprecated dictionary ``bzrlib.option.SHORT_OPTIONS`` removed.
      Options are now required to provide a help string and it must
      comply with the style guide by being one or more sentences with an
      initial capital and final period. (Martin Pool)

    * KnitIndex.get_parents now returns tuples. (Robert Collins)

    * Ancient unused ``Repository.text_store`` attribute has been removed.
      (Robert Collins)

    * The ``bzrlib.pack`` interface has changed to use tuples of bytestrings
      rather than just bytestrings, making it easier to represent multiple
      element names. As this interface was not used by any internal facilities
      since it was introduced in 0.18 no API compatibility is being preserved.
      The serialised form of these packs is identical with 0.18 when a single
      element tuple is in use. (Robert Collins)

  INTERNALS:

    * merge now uses ``iter_changes`` to calculate changes, which makes room for
      future performance increases.  It is also more consistent with other
      operations that perform comparisons, and reduces reliance on
      Tree.inventory.  (Aaron Bentley)

    * Refactoring of transport classes connected to a remote server.
      ConnectedTransport is a new class that serves as a basis for all
      transports needing to connect to a remote server.  transport.split_url
      have been deprecated, use the static method on the object instead. URL
      tests have been refactored too.
      (Vincent Ladeuil)

    * Better connection sharing for ConnectedTransport objects.
      transport.get_transport() now accepts a 'possible_transports' parameter.
      If a newly requested transport can share a connection with one of the
      list, it will.
      (Vincent Ladeuil)

    * Most functions now accept ``bzrlib.revision.NULL_REVISION`` to indicate
      the null revision, and consider using ``None`` for this purpose
      deprecated.  (Aaron Bentley)

    * New ``index`` module with abstract index functionality. This will be
      used during the planned changes in the repository layer. Currently the
      index layer provides a graph aware immutable index, a builder for the
      same index type to allow creating them, and finally a composer for
      such indices to allow the use of many indices in a single query. The
      index performance is not optimised, however the API is stable to allow
      development on top of the index. (Robert Collins)

    * ``bzrlib.dirstate.cmp_by_dirs`` can be used to compare two paths by
      their directory sections. This is equivalent to comparing
      ``path.split('/')``, only without having to split the paths.
      This has a Pyrex implementation available.
      (John Arbash Meinel)

    * New transport decorator 'unlistable+' which disables the list_dir
      functionality for testing.

    * Deprecated ``change_entry`` in transform.py. (Ian Clatworthy)

    * RevisionTree.get_weave is now deprecated.  Tree.plan_merge is now used
      for performing annotate-merge.  (Aaron Bentley)

    * New EmailMessage class to create email messages. (Adeodato Simó)

    * Unused functions on the private interface KnitIndex have been removed.
      (Robert Collins)

    * New ``knit.KnitGraphIndex`` which provides a ``KnitIndex`` layered on top
      of a ``index.GraphIndex``. (Robert Collins)

    * New ``knit.KnitVersionedFile.iter_parents`` method that allows querying
      the parents of many knit nodes at once, reducing round trips to the 
      underlying index. (Robert Collins)

    * Graph now has an is_ancestor method, various bits use it.
      (Aaron Bentley)

    * The ``-Dhpss`` flag now includes timing information. As well as
      logging when a new connection is opened. (John Arbash Meinel)

    * ``bzrlib.pack.ContainerWriter`` now returns an offset, length tuple to
      callers when inserting data, allowing generation of readv style access
      during pack creation, without needing a separate pass across the output
      pack to gather such details. (Robert Collins)

    * ``bzrlib.pack.make_readv_reader`` allows readv based access to pack
      files that are stored on a transport. (Robert Collins)

    * New ``Repository.has_same_location`` method that reports if two
      repository objects refer to the same repository (although with some risk
      of false negatives).  (Andrew Bennetts)

    * InterTree.compare now passes require_versioned on correctly.
      (Marius Kruger)

    * New methods on Repository - ``start_write_group``,
      ``commit_write_group``, ``abort_write_group`` and ``is_in_write_group`` -
      which provide a clean hook point for transactional Repositories - ones
      where all the data for a fetch or commit needs to be made atomically
      available in one step. This allows the write lock to remain while making
      a series of data insertions.  (e.g. data conversion). (Robert Collins)

    * In ``bzrlib.knit`` the internal interface has been altered to use
      3-tuples (index, pos, length) rather than two-tuples (pos, length) to
      describe where data in a knit is, allowing knits to be split into 
      many files. (Robert Collins)

    * ``bzrlib.knit._KnitData`` split into cache management and physical access
      with two access classes - ``_PackAccess`` and ``_KnitAccess`` defined.
      The former provides access into a .pack file, and the latter provides the
      current production repository form of .knit files. (Robert Collins)

  TESTING:

    * Remove selftest ``--clean-output``, ``--numbered-dirs`` and
      ``--keep-output`` options, which are obsolete now that tests
      are done within directories in $TMPDIR.  (Martin Pool)

    * The SSH_AUTH_SOCK environment variable is now reset to avoid 
      interaction with any running ssh agents.  (Jelmer Vernooij, #125955)

    * run_bzr_subprocess handles parameters the same way as run_bzr:
      either a string or a list of strings should be passed as the first
      parameter.  Varargs-style parameters are deprecated. (Aaron Bentley)


bzr 0.18  2007-07-17
--------------------

  BUGFIXES:

    * Fix 'bzr add' crash under Win32 (Kuno Meyer)


bzr 0.18rc1  2007-07-10
-----------------------

  BUGFIXES:

    * Do not suppress pipe errors, etc. in non-display commands
      (Alexander Belchenko, #87178)

    * Display a useful error message when the user requests to annotate
      a file that is not present in the specified revision.
      (James Westby, #122656)

    * Commands that use status flags now have a reference to 'help
      status-flags'.  (Daniel Watkins, #113436)

    * Work around python-2.4.1 inhability to correctly parse the
      authentication header.
      (Vincent Ladeuil, #121889)

    * Use exact encoding for merge directives. (Adeodato Simó, #120591)

    * Fix tempfile permissions error in smart server tar bundling under
      Windows. (Martin _, #119330)

    * Fix detection of directory entries in the inventory. (James Westby)

    * Fix handling of http code 400: Bad Request When issuing too many ranges.
      (Vincent Ladeuil, #115209)

    * Issue a CONNECT request when connecting to an https server
      via a proxy to enable SSL tunneling.
      (Vincent Ladeuil, #120678)

    * Fix ``bzr log -r`` to support selecting merge revisions, both 
      individually and as part of revision ranges.
      (Kent Gibson, #4663)
 
    * Don't leave cruft behind when failing to acquire a lockdir.
      (Martin Pool, #109169)

    * Don't use the '-f' strace option during tests.
      (Vincent Ladeuil, #102019).

    * Warn when setting ``push_location`` to a value that will be masked by
      locations.conf.  (Aaron Bentley, #122286)

    * Fix commit ordering in corner case (Aaron Bentley, #94975)

    *  Make annotate behave in a non-ASCII world (Adeodato Simó).

  IMPROVEMENTS:

    * The --lsprof-file option now dumps a text rendering of the profiling
      information if the filename ends in ".txt". It will also convert the
      profiling information to a format suitable for KCacheGrind if the
      output filename ends in ".callgrind". Fixes to the lsprofcalltree
      conversion process by Jean Paul Calderone and Itamar were also merged.
      See http://ddaa.net/blog/python/lsprof-calltree. (Ian Clatworthy)

    * ``info`` now defaults to non-verbose mode, displaying only paths and
      abbreviated format info.  ``info -v`` displays all the information
      formerly displayed by ``info``.  (Aaron Bentley, Adeodato Simó)

    * ``bzr missing`` now has better option names ``--this`` and ``--other``.
      (Elliot Murphy)

    * The internal ``weave-list`` command has become ``versionedfile-list``,
      and now lists knits as well as weaves.  (Aaron Bentley)

    * Automatic merge base selection uses a faster algorithm that chooses
      better bases in criss-cross merge situations (Aaron Bentley)

    * Progress reporting in ``commit`` has been improved. The various logical
      stages are now reported on as follows, namely:

      * Collecting changes [Entry x/y] - Stage n/m
      * Saving data locally - Stage n/m
      * Uploading data to master branch - Stage n/m
      * Updating the working tree - Stage n/m
      * Running post commit hooks - Stage n/m
      
      If there is no master branch, the 3rd stage is omitted and the total
      number of stages is adjusted accordingly.

      Each hook that is run after commit is listed with a name (as hooks
      can be slow it is useful feedback).
      (Ian Clatworthy, Robert Collins)

    * Various operations that are now faster due to avoiding unnecessary
      topological sorts. (Aaron Bentley)

    * Make merge directives robust against broken bundles. (Aaron Bentley)

    * The lsprof filename note is emitted via trace.note(), not standard
      output.  (Aaron Bentley)

    * ``bzrlib`` now exports explicit API compatibility information to assist
      library users and plugins. See the ``bzrlib.api`` module for details.
      (Robert Collins)

    * Remove unnecessary lock probes when acquiring a lockdir.
      (Martin Pool)

    * ``bzr --version`` now shows the location of the bzr log file, which
      is especially useful on Windows.  (Martin Pool)

    * -D now supports hooks to get debug tracing of hooks (though its currently
      minimal in nature). (Robert Collins)

    * Long log format reports deltas on merge revisions. 
      (John Arbash Meinel, Kent Gibson)

    * Make initial push over ftp more resilient. (John Arbash Meinel)

    * Print a summary of changes for update just like pull does.
      (Daniel Watkins, #113990)

    * Add a -Dhpss option to trace smart protocol requests and responses.
      (Andrew Bennetts)

  LIBRARY API BREAKS:

    * Testing cleanups - 
      ``bzrlib.repository.RepositoryTestProviderAdapter`` has been moved
      to ``bzrlib.tests.repository_implementations``;
      ``bzrlib.repository.InterRepositoryTestProviderAdapter`` has been moved
      to ``bzrlib.tests.interrepository_implementations``;
      ``bzrlib.transport.TransportTestProviderAdapter`` has moved to 
      ``bzrlib.tests.test_transport_implementations``.
      ``bzrlib.branch.BranchTestProviderAdapter`` has moved to
      ``bzrlib.tests.branch_implementations``.
      ``bzrlib.bzrdir.BzrDirTestProviderAdapter`` has moved to 
      ``bzrlib.tests.bzrdir_implementations``.
      ``bzrlib.versionedfile.InterVersionedFileTestProviderAdapter`` has moved
      to ``bzrlib.tests.interversionedfile_implementations``.
      ``bzrlib.store.revision.RevisionStoreTestProviderAdapter`` has moved to
      ``bzrlib.tests.revisionstore_implementations``.
      ``bzrlib.workingtree.WorkingTreeTestProviderAdapter`` has moved to
      ``bzrlib.tests.workingtree_implementations``.
      These changes are an API break in the testing infrastructure only.
      (Robert Collins)

    * Relocate TestCaseWithRepository to be more central. (Robert Collins)

    * ``bzrlib.add.smart_add_tree`` will no longer perform glob expansion on
      win32. Callers of the function should do this and use the new
      ``MutableTree.smart_add`` method instead. (Robert Collins)

    * ``bzrlib.add.glob_expand_for_win32`` is now
      ``bzrlib.win32utils.glob_expand``.  (Robert Collins)

    * ``bzrlib.add.FastPath`` is now private and moved to 
      ``bzrlib.mutabletree._FastPath``. (Robert Collins, Martin Pool)

    * ``LockDir.wait`` removed.  (Martin Pool)

    * The ``SmartServer`` hooks API has changed for the ``server_started`` and
      ``server_stopped`` hooks. The first parameter is now an iterable of
      backing URLs rather than a single URL. This is to reflect that many
      URLs may map to the external URL of the server. E.g. the server interally
      may have a chrooted URL but also the local file:// URL will be at the 
      same location. (Robert Collins)

  INTERNALS:

    * New SMTPConnection class to unify email handling.  (Adeodato Simó)

    * Fix documentation of BzrError. (Adeodato Simó)

    * Make BzrBadParameter an internal error. (Adeodato Simó)

    * Remove use of 'assert False' to raise an exception unconditionally.
      (Martin Pool)

    * Give a cleaner error when failing to decode knit index entry.
      (Martin Pool)

    * TreeConfig would mistakenly search the top level when asked for options
      from a section. It now respects the section argument and only
      searches the specified section. (James Westby)

    * Improve ``make api-docs`` output. (John Arbash Meinel)

    * Use os.lstat rather than os.stat for osutils.make_readonly and
      osutils.make_writeable. This makes the difftools plugin more
      robust when dangling symlinks are found. (Elliot Murphy)

    * New ``-Dlock`` option to log (to ~/.bzr.log) information on when 
      lockdirs are taken or released.  (Martin Pool)

    * ``bzrlib`` Hooks are now nameable using ``Hooks.name_hook``. This 
      allows a nicer UI when hooks are running as the current hook can
      be displayed. (Robert Collins)

    * ``Transport.get`` has had its interface made more clear for ease of use.
      Retrieval of a directory must now fail with either 'PathError' at open
      time, or raise 'ReadError' on a read. (Robert Collins)

    * New method ``_maybe_expand_globs`` on the ``Command`` class for 
      dealing with unexpanded glob lists - e.g. on the win32 platform. This
      was moved from ``bzrlib.add._prepare_file_list``. (Robert Collins)

    * ``bzrlib.add.smart_add`` and ``bzrlib.add.smart_add_tree`` are now
      deprecated in favour of ``MutableTree.smart_add``. (Robert Collins,
      Martin Pool)

    * New method ``external_url`` on Transport for obtaining the url to
      hand to external processes. (Robert Collins)

    * Teach windows installers to build pyrex/C extensions.
      (Alexander Belchenko)

  TESTING:

    * Removed the ``--keep-output`` option from selftest and clean up test
      directories as they're used.  This reduces the IO load from 
      running the test suite and cuts the time by about half.
      (Andrew Bennetts, Martin Pool)

    * Add scenarios as a public attribute on the TestAdapter classes to allow
      modification of the generated scenarios before adaption and easier
      testing. (Robert Collins)

    * New testing support class ``TestScenarioApplier`` which multiplies
      out a single teste by a list of supplied scenarios. (RobertCollins)

    * Setting ``repository_to_test_repository`` on a repository_implementations
      test will cause it to be called during repository creation, allowing the
      testing of repository classes which are not based around the Format
      concept. For example a repository adapter can be tested in this manner,
      by altering the repository scenarios to include a scenario that sets this
      attribute during the test parameterisation in
      ``bzrlib.tests.repository.repository_implementations``. (Robert Collins)

    * Clean up many of the APIs for blackbox testing of Bazaar.  The standard 
      interface is now self.run_bzr.  The command to run can be passed as
      either a list of parameters, a string containing the command line, or
      (deprecated) varargs parameters.  (Martin Pool)

    * The base TestCase now isolates tests from -D parameters by clearing
      ``debug.debug_flags`` and restores it afterwards. (Robert Collins)

    * Add a relpath parameter to get_transport methods in test framework to
      avoid useless cloning.
      (Vincent Ladeuil, #110448)


bzr 0.17  2007-06-18
--------------------

  BUGFIXES:

    * Fix crash of commit due to wrong lookup of filesystem encoding.
      (Colin Watson, #120647)

    * Revert logging just to stderr in commit as broke unicode filenames.
      (Aaron Bentley, Ian Clatworthy, #120930)


bzr 0.17rc1  2007-06-12
-----------------------

  NOTES WHEN UPGRADING:

    * The kind() and is_executable() APIs on the WorkingTree interface no
      longer implicitly (read) locks and unlocks the tree. This *might*
      impact some plug-ins and tools using this part of the API. If you find
      an issue that may be caused by this change, please let us know,
      particularly the plug-in/tool maintainer. If encountered, the API
      fix is to surround kind() and is_executable() calls with lock_read()
      and unlock() like so::

        work_tree.lock_read()
        try:
            kind = work_tree.kind(...)
        finally:
            work_tree.unlock()

  INTERNALS:
    * Rework of LogFormatter API to provide beginning/end of log hooks and to
      encapsulate the details of the revision to be logged in a LogRevision
      object.
      In long log formats, merge revision ids are only shown when --show-ids
      is specified, and are labelled "revision-id:", as per mainline
      revisions, instead of "merged:". (Kent Gibson)

    * New ``BranchBuilder`` API which allows the construction of particular
      histories quickly. Useful for testing and potentially other applications
      too. (Robert Collins)

  IMPROVEMENTS:
  
    * There are two new help topics, working-trees and repositories that
      attempt to explain these concepts. (James Westby, John Arbash Meinel,
      Aaron Bentley)

    * Added ``bzr log --limit`` to report a limited number of revisions.
      (Kent Gibson, #3659)

    * Revert does not try to preserve file contents that were originally
      produced by reverting to a historical revision.  (Aaron Bentley)

    * ``bzr log --short`` now includes ``[merge]`` for revisions which
      have more than one parent. This is a small improvement to help
      understanding what changes have occurred
      (John Arbash Meinel, #83887)

    * TreeTransform avoids many renames when contructing large trees,
      improving speed.  3.25x speedups have been observed for construction of
      kernel-sized-trees, and checkouts are 1.28x faster.  (Aaron Bentley)

    * Commit on large trees is now faster. In my environment, a commit of
      a small change to the Mozilla tree (55k files) has dropped from
      66 seconds to 32 seconds. For a small tree of 600 files, commit of a
      small change is 33% faster. (Ian Clatworthy)

    * New --create-prefix option to bzr init, like for push.  (Daniel Watkins,
      #56322)

  BUGFIXES:

    * ``bzr push`` should only connect to the remote location one time.
      We have been connecting 3 times because we forget to pass around
      the Transport object. This adds ``BzrDir.clone_on_transport()``, so
      that we can pass in the Transport that we already have.
      (John Arbash Meinel, #75721)

    * ``DirState.set_state_from_inventory()`` needs to properly order
      based on split paths, not just string paths.
      (John Arbash Meinel, #115947)

    * Let TestUIFactoy encode the password prompt with its own stdout.
      (Vincent Ladeuil, #110204)

    * pycurl should take use the range header that takes the range hint
      into account.
      (Vincent Ladeuil, #112719)

    * WorkingTree4.get_file_sha1 no longer raises an exception when invoked
      on a missing file.  (Aaron Bentley, #118186)

    * WorkingTree.remove works correctly with tree references, and when pwd is
      not the tree root. (Aaron Bentley)

    * Merge no longer fails when a file is renamed in one tree and deleted
      in the other. (Aaron Bentley, #110279)

    * ``revision-info`` now accepts dotted revnos, doesn't require a tree,
      and defaults to the last revision (Matthew Fuller, #90048)

    * Tests no longer fail when BZR_REMOTE_PATH is set in the environment.
      (Daniel Watkins, #111958)

    * ``bzr branch -r revid:foo`` can be used to branch any revision in
      your repository. (Previously Branch6 only supported revisions in your
      mainline). (John Arbash Meinel, #115343)

bzr 0.16  2007-05-07
--------------------
  
  BUGFIXES:

    * Handle when you have 2 directories with similar names, but one has a
      hyphen. (``'abc'`` versus ``'abc-2'``). The WT4._iter_changes
      iterator was using direct comparison and ``'abc/a'`` sorts after
      ``'abc-2'``, but ``('abc', 'a')`` sorts before ``('abc-2',)``.
      (John Arbash Meinel, #111227)

    * Handle when someone renames a file on disk without telling bzr.
      Previously we would report the first file as missing, but not show
      the new unknown file. (John Arbash Meinel, #111288)

    * Avoid error when running hooks after pulling into or pushing from
      a branch bound to a smartserver branch.  (Martin Pool, #111968)

  IMPROVEMENTS:

    * Move developer documentation to doc/developers/. This reduces clutter in
      the root of the source tree and allows HACKING to be split into multiple
      files. (Robert Collins, Alexander Belchenko)

    * Clean up the ``WorkingTree4._iter_changes()`` internal loops as well as
      ``DirState.update_entry()``. This optimizes the core logic for ``bzr
      diff`` and ``bzr status`` significantly improving the speed of
      both. (John Arbash Meinel)

bzr 0.16rc2  2007-04-30
-----------------------

  BUGFIXES:

    * Handle the case when you delete a file, and then rename another file
      on top of it. Also handle the case of ``bzr rm --keep foo``. ``bzr
      status`` should show the removed file and an unknown file in its
      place. (John Arbash Meinel, #109993)

    * Bundles properly read and write revision properties that have an
      empty value. And when the value is not ASCII.
      (John Arbash Meinel, #109613)

    * Fix the bzr commit message to be in text mode.
      (Alexander Belchenko, #110901)

    * Also handle when you rename a file and create a file where it used
      to be. (John Arbash Meinel, #110256)

    * ``WorkingTree4._iter_changes`` should not descend into unversioned
      directories. (John Arbash Meinel, #110399)

bzr 0.16rc1  2007-04-26
-----------------------

  NOTES WHEN UPGRADING:

    * ``bzr remove`` and ``bzr rm`` will now remove the working file, if
      it could be recovered again.
      This has been done for consistency with svn and the unix rm command.
      The old ``remove`` behaviour has been retained in the new option
      ``bzr remove --keep``, which will just stop versioning the file,
      but not delete it.
      ``bzr remove --force`` have been added which will always delete the
      files.
      ``bzr remove`` is also more verbose.
      (Marius Kruger, #82602)

  IMPROVEMENTS:

    * Merge directives can now be supplied as input to `merge` and `pull`,
      like bundles can.  (Aaron Bentley)

    * Sending the SIGQUIT signal to bzr, which can be done on Unix by
      pressing Control-Backslash, drops bzr into a debugger.  Type ``'c'``
      to continue.  This can be disabled by setting the environment variable
      ``BZR_SIGQUIT_PDB=0``.  (Martin Pool)

    * selftest now supports --list-only to list tests instead of running
      them. (Ian Clatworthy)

    * selftest now supports --exclude PATTERN (or -x PATTERN) to exclude
      tests with names that match that regular expression.
      (Ian Clatworthy, #102679)

    * selftest now supports --randomize SEED to run tests in a random order.
      SEED is typically the value 'now' meaning 'use the current time'.
      (Ian Clatworthy, #102686)

    * New option ``--fixes`` to commit, which stores bug fixing annotations as
      revision properties. Built-in support for Launchpad, Debian, Trac and
      Bugzilla bug trackers. (Jonathan Lange, James Henstridge, Robert Collins)

    * New API, ``bzrlib.bugtracker.tracker_registry``, for adding support for
      other bug trackers to ``fixes``. (Jonathan Lange, James Henstridge,
      Robert Collins)

    * ``selftest`` has new short options ``-f`` and ``-1``.  (Martin
      Pool)

    * ``bzrlib.tsort.MergeSorter`` optimizations. Change the inner loop
      into using local variables instead of going through ``self._var``.
      Improves the time to ``merge_sort`` a 10k revision graph by
      approximately 40% (~700->400ms).  (John Arbash Meinel)

    * ``make docs`` now creates a man page at ``man1/bzr.1`` fixing bug 107388.
      (Robert Collins)

    * ``bzr help`` now provides cross references to other help topics using
      the _see_also facility on command classes. Likewise the bzr_man
      documentation, and the bzr.1 man page also include this information.
      (Robert Collins)

    * Tags are now included in logs, that use the long log formatter. 
      (Erik Bågfors, Alexander Belchenko)

    * ``bzr help`` provides a clearer message when a help topic cannot be
      found. (Robert Collins, #107656)

    * ``bzr help`` now accepts optional prefixes for command help. The help
      for all commands can now be found at ``bzr help commands/COMMANDNAME``
      as well as ``bzr help COMMANDNAME`` (which only works for commands 
      where the name is not the same as a more general help topic). 
      (Robert Collins)

    * ``bzr help PLUGINNAME`` will now return the module docstring from the
      plugin PLUGINNAME. (Robert Collins, #50408)

    * New help topic ``urlspec`` which lists the availables transports.
      (Goffredo Baroncelli)

    * doc/server.txt updated to document the default bzr:// port
      and also update the blurb about the hpss' current status.
      (Robert Collins, #107125).

    * ``bzr serve`` now listens on interface 0.0.0.0 by default, making it
      serve out to the local LAN (and anyone in the world that can reach the
      machine running ``bzr serve``. (Robert Collins, #98918)

    * A new smart server protocol version has been added.  It prefixes requests
      and responses with an explicit version identifier so that future protocol
      revisions can be dealt with gracefully.  (Andrew Bennetts, Robert Collins)

    * The bzr protocol version 2 indicates success or failure in every response
      without depending on particular commands encoding that consistently,
      allowing future client refactorings to be much more robust about error
      handling. (Robert Collins, Martin Pool, Andrew Bennetts)

    * The smart protocol over HTTP client has been changed to always post to the
      same ``.bzr/smart`` URL under the original location when it can.  This allows
      HTTP servers to only have to pass URLs ending in .bzr/smart to the smart
      server handler, and not arbitrary ``.bzr/*/smart`` URLs.  (Andrew Bennetts)

    * digest authentication is now supported for proxies and HTTP by the urllib
      based http implementation. Tested against Apache 2.0.55 and Squid
      2.6.5. Basic and digest authentication are handled coherently for HTTP
      and proxy: if the user is provided in the url (bzr command line for HTTP,
      proxy environment variables for proxies), the password is prompted for
      (only once). If the password is provided, it is taken into account. Once
      the first authentication is successful, all further authentication
      roundtrips are avoided by preventively setting the right authentication
      header(s).
      (Vincent Ladeuil).

  INTERNALS:

    * bzrlib API compatability with 0.8 has been dropped, cleaning up some
      code paths. (Robert Collins)

    * Change the format of chroot urls so that they can be safely manipulated
      by generic url utilities without causing the resulting urls to have
      escaped the chroot. A side effect of this is that creating a chroot
      requires an explicit action using a ChrootServer.
      (Robert Collins, Andrew Bennetts)

    * Deprecate ``Branch.get_root_id()`` because branches don't have root ids,
      rather than fixing bug #96847.  (Aaron Bentley)

    * ``WorkingTree.apply_inventory_delta`` provides a better alternative to
      ``WorkingTree._write_inventory``.  (Aaron Bentley)

    * Convenience method ``TestCase.expectFailure`` ensures that known failures
      do not silently pass.  (Aaron Bentley)

    * ``Transport.local_abspath`` now raises ``NotLocalUrl`` rather than 
      ``TransportNotPossible``. (Martin Pool, Ian Clatworthy)

    * New SmartServer hooks facility. There are two initial hooks documented
      in ``bzrlib.transport.smart.SmartServerHooks``. The two initial hooks allow
      plugins to execute code upon server startup and shutdown.
      (Robert Collins).

    * SmartServer in standalone mode will now close its listening socket
      when it stops, rather than waiting for garbage collection. This primarily
      fixes test suite hangs when a test tries to connect to a shutdown server.
      It may also help improve behaviour when dealing with a server running
      on a specific port (rather than dynamically assigned ports).
      (Robert Collins)

    * Move most SmartServer code into a new package, bzrlib/smart.
      bzrlib/transport/remote.py contains just the Transport classes that used
      to be in bzrlib/transport/smart.py.  (Andrew Bennetts)

    * urllib http implementation avoid roundtrips associated with
      401 (and 407) errors once the authentication succeeds.
      (Vincent Ladeuil).

    * urlib http now supports querying the user for a proxy password if
      needed. Realm is shown in the prompt for both HTTP and proxy
      authentication when the user is required to type a password. 
      (Vincent Ladeuil).

    * Renamed SmartTransport (and subclasses like SmartTCPTransport) to
      RemoteTransport (and subclasses to RemoteTCPTransport, etc).  This is more
      consistent with its new home in ``bzrlib/transport/remote.py``, and because
      it's not really a "smart" transport, just one that does file operations
      via remote procedure calls.  (Andrew Bennetts)
 
    * The ``lock_write`` method of ``LockableFiles``, ``Repository`` and
      ``Branch`` now accept a ``token`` keyword argument, so that separate
      instances of those objects can share a lock if it has the right token.
      (Andrew Bennetts, Robert Collins)

    * New method ``get_branch_reference`` on ``BzrDir`` allows the detection of
      branch references - which the smart server component needs.

    * The Repository API ``make_working_trees`` is now permitted to return
      False when ``set_make_working_trees`` is not implemented - previously
      an unimplemented ``set_make_working_trees`` implied the result True
      from ``make_working_trees``. This has been changed to accomodate the
      smart server, where it does not make sense (at this point) to ever
      make working trees by default. (Robert Collins)

    * Command objects can now declare related help topics by having _see_also
      set to a list of related topic. (Robert Collins)

    * ``bzrlib.help`` now delegates to the Command class for Command specific
      help. (Robert Collins)

    * New class ``TransportListRegistry``, derived from the Registry class, which 
      simplifies tracking the available Transports. (Goffredo Baroncelli)

    * New function ``Branch.get_revision_id_to_revno_map`` which will
      return a dictionary mapping revision ids to dotted revnos. Since
      dotted revnos are defined in the context of the branch tip, it makes
      sense to generate them from a ``Branch`` object.
      (John Arbash Meinel)

    * Fix the 'Unprintable error' message display to use the repr of the 
      exception that prevented printing the error because the str value
      for it is often not useful in debugging (e.g. KeyError('foo') has a
      str() of 'foo' but a repr of 'KeyError('foo')' which is much more
      useful. (Robert Collins)

    * ``urlutils.normalize_url`` now unescapes unreserved characters, such as "~".
      (Andrew Bennetts)

  BUGFIXES:

    * Don't fail bundle selftest if email has 'two' embedded.  
      (Ian Clatworthy, #98510)

    * Remove ``--verbose`` from ``bzr bundle``. It didn't work anyway.
      (Robert Widhopf-Fenk, #98591)

    * Remove ``--basis`` from the checkout/branch commands - it didn't work
      properly and is no longer beneficial.
      (Robert Collins, #53675, #43486)

    * Don't produce encoding error when adding duplicate files.
      (Aaron Bentley)

    * Fix ``bzr log <file>`` so it only logs the revisions that changed
      the file, and does it faster.
      (Kent Gibson, John Arbash Meinel, #51980, #69477)
 
    * Fix ``InterDirstateTre._iter_changes`` to handle when we come across
      an empty versioned directory, which now has files in it.
      (John Arbash Meinel, #104257)

    * Teach ``common_ancestor`` to shortcut when the tip of one branch is
      inside the ancestry of the other. Saves a lot of graph processing
      (with an ancestry of 16k revisions, ``bzr merge ../already-merged``
      changes from 2m10s to 13s).  (John Arbash Meinel, #103757)

    * Fix ``show_diff_trees`` to handle the case when a file is modified,
      and the containing directory is renamed. (The file path is different
      in this versus base, but it isn't marked as a rename).
      (John Arbash Meinel, #103870)

    * FTP now works even when the FTP server does not support atomic rename.
      (Aaron Bentley, #89436)

    * Correct handling in bundles and merge directives of timezones with
      that are not an integer number of hours offset from UTC.  Always 
      represent the epoch time in UTC to avoid problems with formatting 
      earlier times on win32.  (Martin Pool, Alexander Belchenko, John
      Arbash Meinel)

    * Typo in the help for ``register-branch`` fixed. (Robert Collins, #96770)

    * "dirstate" and "dirstate-tags" formats now produce branches compatible
      with old versions of bzr. (Aaron Bentley, #107168))

    * Handle moving a directory when children have been added, removed,
      and renamed. (John Arbash Meinel, #105479)

    * Don't preventively use basic authentication for proxy before receiving a
      407 error. Otherwise people willing to use other authentication schemes
      may expose their password in the clear (or nearly). This add one
      roundtrip in case basic authentication should be used, but plug the
      security hole.
      (Vincent Ladeuil)

    * Handle http and proxy digest authentication.
      (Vincent Ladeuil, #94034).

  TESTING:

    * Added ``bzrlib.strace.strace`` which will strace a single callable and
      return a StraceResult object which contains just the syscalls involved
      in running it. (Robert Collins)

    * New test method ``reduceLockdirTimeout`` to drop the default (ui-centric)
      default time down to one suitable for tests. (Andrew Bennetts)

    * Add new ``vfs_transport_factory`` attribute on tests which provides the 
      common vfs backing for both the readonly and readwrite transports.
      This allows the RemoteObject tests to back onto local disk or memory,
      and use the existing ``transport_server`` attribute all tests know about
      to be the smart server transport. This in turn allows tests to 
      differentiate between 'transport to access the branch', and 
      'transport which is a VFS' - which matters in Remote* tests.
      (Robert Collins, Andrew Bennetts)

    * The ``make_branch_and_tree`` method for tests will now create a 
      lightweight checkout for the tree if the ``vfs_transport_factory`` is not
      a LocalURLServer. (Robert Collins, Andrew Bennetts)

    * Branch implementation tests have been audited to ensure that all urls 
      passed to Branch APIs use proper urls, except when local-disk paths
      are intended. This is so that tests correctly access the test transport
      which is often not equivalent to local disk in Remote* tests. As part
      of this many tests were adjusted to remove dependencies on local disk
      access.
      (Robert Collins, Andrew Bennetts)

    * Mark bzrlib.tests and bzrlib.tests.TestUtil as providing assertFOO helper
      functions by adding a ``__unittest`` global attribute. (Robert Collins,
      Andrew Bennetts, Martin Pool, Jonathan Lange)

    * Refactored proxy and authentication handling to simplify the
      implementation of new auth schemes for both http and proxy. 
      (Vincent Ladeuil)

bzr 0.15 2007-04-01
-------------------

  BUGFIXES:

    * Handle incompatible repositories as a user issue when fetching.
      (Aaron Bentley)

    * Don't give a recommendation to upgrade when branching or 
      checking out a branch that contains an old-format working tree.
      (Martin Pool)

bzr 0.15rc3  2007-03-26
-----------------------

  CHANGES:
 
    * A warning is now displayed when opening working trees in older 
      formats, to encourage people to upgrade to WorkingTreeFormat4.
      (Martin Pool)

  IMPROVEMENTS:

    * HTTP redirections are now taken into account when a branch (or a
      bundle) is accessed for the first time. A message is issued at each
      redirection to inform the user. In the past, http redirections were
      silently followed for each request which significantly degraded the
      performances. The http redirections are not followed anymore by
      default, instead a RedirectRequested exception is raised. For bzrlib
      users needing to follow http redirections anyway,
      ``bzrlib.transport.do_catching_redirections`` provide an easy transition
      path.  (vila)

  INTERNALS:

    * Added ``ReadLock.temporary_write_lock()`` to allow upgrading an OS read
      lock to an OS write lock. Linux can do this without unlocking, Win32
      needs to unlock in between. (John Arbash Meinel)
 
    * New parameter ``recommend_upgrade`` to ``BzrDir.open_workingtree``
      to silence (when false) warnings about opening old formats.
      (Martin Pool)

    * Fix minor performance regression with bzr-0.15 on pre-dirstate
      trees. (We were reading the working inventory too many times).
      (John Arbash Meinel)

    * Remove ``Branch.get_transaction()`` in favour of a simple cache of
      ``revision_history``.  Branch subclasses should override
      ``_gen_revision_history`` rather than ``revision_history`` to make use of
      this cache, and call ``_clear_revision_history_cache`` and
      ``_cache_revision_history`` at appropriate times. (Andrew Bennetts)

  BUGFIXES:

    * Take ``smtp_server`` from user config into account.
      (vila, #92195)

    * Restore Unicode filename handling for versioned and unversioned files.
      (John Arbash Meinel, #92608)

    * Don't fail during ``bzr commit`` if a file is marked removed, and
      the containing directory is auto-removed.  (John Arbash Meinel, #93681)

    * ``bzr status FILENAME`` failed on Windows because of an uncommon
      errno. (``ERROR_DIRECTORY == 267 != ENOTDIR``).
      (Wouter van Heyst, John Arbash Meinel, #90819)

    * ``bzr checkout source`` should create a local branch in the same
      format as source. (John Arbash Meinel, #93854)

    * ``bzr commit`` with a kind change was failing to update the
      last-changed-revision for directories.  The
      InventoryDirectory._unchanged only looked at the ``parent_id`` and name,
      ignoring the fact that the kind could have changed, too.
      (John Arbash Meinel, #90111)

    * ``bzr mv dir/subdir other`` was incorrectly updating files inside
      the directory. So that there was a chance it would break commit,
      etc. (John Arbash Meinel, #94037)
 
    * Correctly handles mutiple permanent http redirections.
      (vila, #88780)

bzr 0.15rc2  2007-03-14
-----------------------

  NOTES WHEN UPGRADING:
        
    * Release 0.15rc2 of bzr changes the ``bzr init-repo`` command to
      default to ``--trees`` instead of ``--no-trees``.
      Existing shared repositories are not affected.

  IMPROVEMENTS:

    * New ``merge-directive`` command to generate machine- and human-readable
      merge requests.  (Aaron Bentley)

    * New ``submit:`` revision specifier makes it easy to diff against the
      common ancestor with the submit location (Aaron Bentley)

    * Added support for Putty's SSH implementation. (Dmitry Vasiliev)

    * Added ``bzr status --versioned`` to report only versioned files, 
      not unknowns. (Kent Gibson)

    * Merge now autodetects the correct line-ending style for its conflict
      markers.  (Aaron Bentley)

  INTERNALS:

    * Refactored SSH vendor registration into SSHVendorManager class.
      (Dmitry Vasiliev)

  BUGFIXES:

    * New ``--numbered-dirs`` option to ``bzr selftest`` to use
      numbered dirs for TestCaseInTempDir. This is default behavior
      on Windows. Anyone can force named dirs on Windows
      with ``--no-numbered-dirs``. (Alexander Belchenko)

    * Fix ``RevisionSpec_revid`` to handle the Unicode strings passed in
      from the command line. (Marien Zwart, #90501)

    * Fix ``TreeTransform._iter_changes`` when both the source and
      destination are missing. (Aaron Bentley, #88842)

    * Fix commit of merges with symlinks in dirstate trees.
      (Marien Zwart)
    
    * Switch the ``bzr init-repo`` default from --no-trees to --trees. 
      (Wouter van Heyst, #53483)


bzr 0.15rc1  2007-03-07
-----------------------

  SURPRISES:

    * The default disk format has changed. Please run 'bzr upgrade' in your
      working trees to upgrade. This new default is compatible for network
      operations, but not for local operations. That is, if you have two
      versions of bzr installed locally, after upgrading you can only use the
      bzr 0.15 version. This new default does not enable tags or nested-trees
      as they are incompatible with bzr versions before 0.15 over the network.

    * For users of bzrlib: Two major changes have been made to the working tree
      api in bzrlib. The first is that many methods and attributes, including
      the inventory attribute, are no longer valid for use until one of
      ``lock_read``/``lock_write``/``lock_tree_write`` has been called,
      and become invalid again after unlock is called. This has been done
      to improve performance and correctness as part of the dirstate
      development.
      (Robert Collins, John A Meinel, Martin Pool, and others).

    * For users of bzrlib: The attribute 'tree.inventory' should be considered
      readonly. Previously it was possible to directly alter this attribute, or
      its contents, and have the tree notice this. This has been made
      unsupported - it may work in some tree formats, but in the newer dirstate
      format such actions will have no effect and will be ignored, or even
      cause assertions. All operations possible can still be carried out by a
      combination of the tree API, and the bzrlib.transform API. (Robert
      Collins, John A Meinel, Martin Pool, and others).

  IMPROVEMENTS:

    * Support for OS Windows 98. Also .bzr.log on any windows system
      saved in My Documents folder. (Alexander Belchenko)

    * ``bzr mv`` enhanced to support already moved files.
      In the past the mv command would have failed if the source file doesn't
      exist. In this situation ``bzr mv`` would now detect that the file has
      already moved and update the repository accordingly, if the target file
      does exist.
      A new option ``--after`` has been added so that if two files already
      exist, you could notify Bazaar that you have moved a (versioned) file
      and replaced it with another. Thus in this case ``bzr move --after``
      will only update the Bazaar identifier.
      (Steffen Eichenberg, Marius Kruger)

    * ``ls`` now works on treeless branches and remote branches.
      (Aaron Bentley)

    * ``bzr help global-options`` describes the global options.
      (Aaron Bentley)

    * ``bzr pull --overwrite`` will now correctly overwrite checkouts.
      (Robert Collins)

    * Files are now allowed to change kind (e.g. from file to symlink).
      Supported by ``commit``, ``revert`` and ``status``
      (Aaron Bentley)

    * ``inventory`` and ``unknowns`` hidden in favour of ``ls``
      (Aaron Bentley)

    * ``bzr help checkouts`` descibes what checkouts are and some possible
      uses of them. (James Westby, Aaron Bentley)

    * A new ``-d`` option to push, pull and merge overrides the default 
      directory.  (Martin Pool)

    * Branch format 6: smaller, and potentially faster than format 5.  Supports
      ``append_history_only`` mode, where the log view and revnos do not change,
      except by being added to.  Stores policy settings in
      ".bzr/branch/branch.conf".

    * ``append_only`` branches:  Format 6 branches may be configured so that log
      view and revnos are always consistent.  Either create the branch using
      "bzr init --append-revisions-only" or edit the config file as descriped
      in docs/configuration.txt.

    * rebind: Format 6 branches retain the last-used bind location, so if you
      "bzr unbind", you can "bzr bind" to bind to the previously-selected
      bind location.

    * Builtin tags support, created and deleted by the ``tag`` command and
      stored in the branch.  Tags can be accessed with the revisionspec
      ``-rtag:``, and listed with ``bzr tags``.  Tags are not versioned 
      at present. Tags require a network incompatible upgrade. To perform this
      upgrade, run ``bzr upgrade --dirstate-tags`` in your branch and
      repositories. (Martin Pool)

    * The ``bzr://`` transport now has a well-known port number, 4155,
      which it will use by default.  (Andrew Bennetts, Martin Pool)

    * Bazaar now looks for user-installed plugins before looking for site-wide
      plugins. (Jonathan Lange)

    * ``bzr resolve`` now detects and marks resolved text conflicts.
      (Aaron Bentley)

  INTERNALS:

    * Internally revision ids and file ids are now passed around as utf-8
      bytestrings, rather than treating them as Unicode strings. This has
      performance benefits for Knits, since we no longer need to decode the
      revision id for each line of content, nor for each entry in the index.
      This will also help with the future dirstate format.
      (John Arbash Meinel)

    * Reserved ids (any revision-id ending in a colon) are rejected by
      versionedfiles, repositories, branches, and working trees
      (Aaron Bentley)

    * Minor performance improvement by not creating a ProgressBar for
      every KnitIndex we create. (about 90ms for a bzr.dev tree)
      (John Arbash Meinel)

    * New easier to use Branch hooks facility. There are five initial hooks,
      all documented in bzrlib.branch.BranchHooks.__init__ - ``'set_rh'``,
      ``'post_push'``, ``'post_pull'``, ``'post_commit'``,
      ``'post_uncommit'``. These hooks fire after the matching operation
      on a branch has taken place, and were originally added for the
      branchrss plugin. (Robert Collins)

    * New method ``Branch.push()`` which should be used when pushing from a
      branch as it makes performance and policy decisions to match the UI
      level command ``push``. (Robert Collins).

    * Add a new method ``Tree.revision_tree`` which allows access to cached
      trees for arbitrary revisions. This allows the in development dirstate
      tree format to provide access to the callers to cached copies of 
      inventory data which are cheaper to access than inventories from the
      repository.
      (Robert Collins, Martin Pool)

    * New ``Branch.last_revision_info`` method, this is being done to allow
      optimization of requests for both the number of revisions and the last
      revision of a branch with smartservers and potentially future branch
      formats. (Wouter van Heyst, Robert Collins)

    * Allow ``'import bzrlib.plugins.NAME'`` to work when the plugin NAME has not
      yet been loaded by ``load_plugins()``. This allows plugins to depend on each
      other for code reuse without requiring users to perform file-renaming
      gymnastics. (Robert Collins)

    * New Repository method ``'gather_stats'`` for statistic data collection.
      This is expected to grow to cover a number of related uses mainly
      related to bzr info. (Robert Collins)

    * Log formatters are now managed with a registry.
      ``log.register_formatter`` continues to work, but callers accessing
      the FORMATTERS dictionary directly will not.

    * Allow a start message to be passed to the ``edit_commit_message``
      function.  This will be placed in the message offered to the user
      for editing above the separator. It allows a template commit message
      to be used more easily. (James Westby)

    * ``GPGStrategy.sign()`` will now raise ``BzrBadParameterUnicode`` if
      you pass a Unicode string rather than an 8-bit string. Callers need
      to be updated to encode first. (John Arbash Meinel)

    * Branch.push, pull, merge now return Result objects with information
      about what happened, rather than a scattering of various methods.  These
      are also passed to the post hooks.  (Martin Pool)

    * File formats and architecture is in place for managing a forest of trees
      in bzr, and splitting up existing trees into smaller subtrees, and
      finally joining trees to make a larger tree. This is the first iteration
      of this support, and the user-facing aspects still require substantial
      work.  If you wish to experiment with it, use ``bzr upgrade
      --dirstate-with-subtree`` in your working trees and repositories.
      You can use the hidden commands ``split`` and ``join`` and to create
      and manipulate nested trees, but please consider using the nested-trees
      branch, which contains substantial UI improvements, instead.
      http://code.aaronbentley.com/bzr/bzrrepo/nested-trees/
      (Aaron Bentley, Martin Pool, Robert Collins).

  BUGFIXES:

    * ``bzr annotate`` now uses dotted revnos from the viewpoint of the
      branch, rather than the last changed revision of the file.
      (John Arbash Meinel, #82158)

    * Lock operations no longer hang if they encounter a permission problem.
      (Aaron Bentley)

    * ``bzr push`` can resume a push that was canceled before it finished.
      Also, it can push even if the target directory exists if you supply
      the ``--use-existing-dir`` flag.
      (John Arbash Meinel, #30576, #45504)

    * Fix http proxy authentication when user and an optional
      password appears in the ``*_proxy`` vars. (Vincent Ladeuil,
      #83954).

    * ``bzr log branch/file`` works for local treeless branches
      (Aaron Bentley, #84247)

    * Fix problem with UNC paths on Windows 98. (Alexander Belchenko, #84728)

    * Searching location of CA bundle for PyCurl in env variable
      (``CURL_CA_BUNDLE``), and on win32 along the PATH.
      (Alexander Belchenko, #82086)

    * ``bzr init`` works with unicode argument LOCATION.
      (Alexander Belchenko, #85599)

    * Raise ``DependencyNotPresent`` if pycurl do not support https. 
      (Vincent Ladeuil, #85305)

    * Invalid proxy env variables should not cause a traceback.
      (Vincent Ladeuil, #87765)

    * Ignore patterns normalised to use '/' path separator.
      (Kent Gibson, #86451)

    * bzr rocks. It sure does! Fix case. (Vincent Ladeuil, #78026)

    * Fix bzrtools shelve command for removed lines beginning with "--"
      (Johan Dahlberg, #75577)

  TESTING:

    * New ``--first`` option to ``bzr selftest`` to run specified tests
      before the rest of the suite.  (Martin Pool)


bzr 0.14  2007-01-23
--------------------

  IMPROVEMENTS:

    * ``bzr help global-options`` describes the global options. (Aaron Bentley)

  BUG FIXES:
    
    * Skip documentation generation tests if the tools to do so are not
      available. Fixes running selftest for installled copies of bzr. 
      (John Arbash Meinel, #80330)

    * Fix the code that discovers whether bzr is being run from it's
      working tree to handle the case when it isn't but the directory
      it is in is below a repository. (James Westby, #77306)


bzr 0.14rc1  2007-01-16
-----------------------

  IMPROVEMENTS:

    * New connection: ``bzr+http://`` which supports tunnelling the smart
      protocol over an HTTP connection. If writing is enabled on the bzr
      server, then you can write over the http connection.
      (Andrew Bennetts, John Arbash Meinel)

    * Aliases now support quotation marks, so they can contain whitespace
      (Marius Kruger)

    * PyCurlTransport now use a single curl object. By specifying explicitly
      the 'Range' header, we avoid the need to use two different curl objects
      (and two connections to the same server). (Vincent Ladeuil)

    * ``bzr commit`` does not prompt for a message until it is very likely to
      succeed.  (Aaron Bentley)

    * ``bzr conflicts`` now takes --text to list pathnames of text conflicts
      (Aaron Bentley)

    * Fix ``iter_lines_added_or_present_in_versions`` to use a set instead
      of a list while checking if a revision id was requested. Takes 10s
      off of the ``fileids_affected_by_revision_ids`` time, which is 10s
      of the ``bzr branch`` time. Also improve ``fileids_...`` time by
      filtering lines with a regex rather than multiple ``str.find()``
      calls. (saves another 300ms) (John Arbash Meinel)

    * Policy can be set for each configuration key. This allows keys to be
      inherited properly across configuration entries. For example, this
      should enable you to do::
        
        [/home/user/project]
        push_location = sftp://host/srv/project/
        push_location:policy = appendpath

      And then a branch like ``/home/user/project/mybranch`` should get an
      automatic push location of ``sftp://host/srv/project/mybranch``.
      (James Henstridge)

    * Added ``bzr status --short`` to make status report svn style flags
      for each file.  For example::

        $ bzr status --short
        A  foo
        A  bar
        D  baz
        ?  wooley

    * 'bzr selftest --clean-output' allows easily clean temporary tests 
      directories without running tests. (Alexander Belchenko)

    * ``bzr help hidden-commands`` lists all hidden commands. (Aaron Bentley)

    * ``bzr merge`` now has an option ``--pull`` to fall back to pull if
      local is fully merged into remote. (Jan Hudec)

    * ``bzr help formats`` describes available directory formats. (Aaron Bentley)

  INTERNALS:

    * A few tweaks directly to ``fileids_affected_by_revision_ids`` to
      help speed up processing, as well allowing to extract unannotated
      lines. Between the two ``fileids_affected_by_revision_ids`` is
      improved by approx 10%. (John Arbash Meinel)

    * Change Revision serialization to only write out millisecond
      resolution. Rather than expecting floating point serialization to
      preserve more resolution than we need. (Henri Weichers, Martin Pool)

    * Test suite ends cleanly on Windows.  (Vincent Ladeuil)

    * When ``encoding_type`` attribute of class Command is equal to 'exact', 
      force sys.stdout to be a binary stream on Windows, and therefore
      keep exact line-endings (without LF -> CRLF conversion).
      (Alexander Belchenko)

    * Single-letter short options are no longer globally declared.  (Martin
      Pool)

    * Before using detected user/terminal encoding bzr should check
      that Python has corresponding codec. (Alexander Belchenko)

    * Formats for end-user selection are provided via a FormatRegistry (Aaron Bentley)

  BUG FIXES:

    * ``bzr missing --verbose`` was showing adds/removals in the wrong
      direction. (John Arbash Meinel)

    * ``bzr annotate`` now defaults to showing dotted revnos for merged
      revisions. It cuts them off at a depth of 12 characters, but you can
      supply ``--long`` to see the full number. You can also use
      ``--show-ids`` to display the original revision ids, rather than
      revision numbers and committer names. (John Arbash Meinel, #75637)

    * bzr now supports Win32 UNC path (e.g. ``\HOST\path``. 
      (Alexander Belchenko, #57869)

    * Win32-specific: output of cat, bundle and diff commands don't mangle
      line-endings (Alexander Belchenko, #55276)

    * Replace broken fnmatch based ignore pattern matching with custom pattern
      matcher.
      (Kent Gibson, Jan Hudec #57637)

    * pycurl and urllib can detect short reads at different places. Update
      the test suite to test more cases. Also detect http error code 416
      which was raised for that specific bug. Also enhance the urllib
      robustness by detecting invalid ranges (and pycurl's one by detecting
      short reads during the initial GET). (Vincent Ladeuil, #73948)

    * The urllib connection sharing interacts badly with urllib2
      proxy setting (the connections didn't go thru the proxy
      anymore). Defining a proper ProxyHandler solves the
      problem.  (Vincent Ladeuil, #74759)

    * Use urlutils to generate relative URLs, not osutils 
      (Aaron Bentley, #76229)

    * ``bzr status`` in a readonly directory should work without giving
      lots of errors. (John Arbash Meinel, #76299)

    * Mention the revisionspec topic for the revision option help.
      (Wouter van Heyst, #31663)

    * Allow plugins import from zip archives.
      (Alexander Belchenko, #68124)


bzr 0.13  2006-12-05
--------------------
    
  No changes from 0.13rc1
    
bzr 0.13rc1  2006-11-27
-----------------------

  IMPROVEMENTS:

    * New command ``bzr remove-tree`` allows the removal of the working
      tree from a branch.
      (Daniel Silverstone)

    * urllib uses shared keep-alive connections, so http 
      operations are substantially faster.
      (Vincent Ladeuil, #53654)

    * ``bzr export`` allows an optional branch parameter, to export a bzr
      tree from some other url. For example:
      ``bzr export bzr.tar.gz http://bazaar-vcs.org/bzr/bzr.dev``
      (Daniel Silverstone)

    * Added ``bzr help topics`` to the bzr help system. This gives a
      location for general information, outside of a specific command.
      This includes updates for ``bzr help revisionspec`` the first topic
      included. (Goffredo Baroncelli, John Arbash Meinel, #42714)

    * WSGI-compatible HTTP smart server.  See ``doc/http_smart_server.txt``.
      (Andrew Bennetts)

    * Knit files will now cache full texts only when the size of the
      deltas is as large as the size of the fulltext. (Or after 200
      deltas, whichever comes first). This has the most benefit on large
      files with small changes, such as the inventory for a large project.
      (eg For a project with 2500 files, and 7500 revisions, it changes
      the size of inventory.knit from 11MB to 5.4MB) (John Arbash Meinel)

  INTERNALS:

    * New -D option given before the command line turns on debugging output
      for particular areas.  -Derror shows tracebacks on all errors.
      (Martin Pool)

    * Clean up ``bzr selftest --benchmark bundle`` to correct an import,
      and remove benchmarks that take longer than 10min to run.
      (John Arbash Meinel)

    * Use ``time.time()`` instead of ``time.clock()`` to decide on
      progress throttling. Because ``time.clock()`` is actually CPU time,
      so over a high-latency connection, too many updates get throttled.
      (John Arbash Meinel)

    * ``MemoryTransport.list_dir()`` would strip the first character for
      files or directories in root directory. (John Arbash Meinel)

    * New method ``get_branch_reference`` on 'BzrDir' allows the detection of 
      branch references - which the smart server component needs.
  
    * New ``ChrootTransportDecorator``, accessible via the ``chroot+`` url
      prefix.  It disallows any access to locations above a set URL.  (Andrew
      Bennetts)

  BUG FIXES:

    * Now ``_KnitIndex`` properly decode revision ids when loading index data.
      And optimize the knit index parsing code. 
      (Dmitry Vasiliev, John Arbash Meinel)

    * ``bzrlib/bzrdir.py`` was directly referencing ``bzrlib.workingtree``,
      without importing it. This prevented ``bzr upgrade`` from working
      unless a plugin already imported ``bzrlib.workingtree``
      (John Arbash Meinel, #70716)

    * Suppress the traceback on invalid URLs (Vincent Ladeuil, #70803).

    * Give nicer error message when an http server returns a 403
      error code. (Vincent Ladeuil, #57644).

    * When a multi-range http GET request fails, try a single
      range one. If it fails too, forget about ranges. Remember that until 
      the death of the transport and propagates that to the clones.
      (Vincent Ladeuil, #62276, #62029).

    * Handles user/passwords supplied in url from command
      line (for the urllib implementation). Don't request already
      known passwords (Vincent Ladeuil, #42383, #44647, #48527)

    * ``_KnitIndex.add_versions()`` dictionary compresses revision ids as they
      are added. This fixes bug where fetching remote revisions records
      them as full references rather than integers.
      (John Arbash Meinel, #64789)

    * ``bzr ignore`` strips trailing slashes in patterns.
      Also ``bzr ignore`` rejects absolute paths. (Kent Gibson, #4559)

    * ``bzr ignore`` takes multiple arguments. (Cheuksan Edward Wang, #29488)

    * mv correctly handles paths that traverse symlinks. 
      (Aaron Bentley, #66964)

    * Give nicer looking error messages when failing to connect over ssh.
      (John Arbash Meinel, #49172)

    * Pushing to a remote branch does not currently update the remote working
      tree. After a remote push, ``bzr status`` and ``bzr diff`` on the remote
      machine now show that the working tree is out of date.
      (Cheuksan Edward Wang #48136)

    * Use patiencediff instead of difflib for determining deltas to insert
      into knits. This avoids the O(N^3) behavior of difflib. Patience
      diff should be O(N^2). (Cheuksan Edward Wang, #65714)

    * Running ``bzr log`` on nonexistent file gives an error instead of the
      entire log history. (Cheuksan Edward Wang #50793)

    * ``bzr cat`` can look up contents of removed or renamed files. If the
      pathname is ambiguous, i.e. the files in the old and new trees have
      different id's, the default is the file in the new tree. The user can
      use "--name-from-revision" to select the file in the old tree.
      (Cheuksan Edward Wang, #30190)

  TESTING:

    * TestingHTTPRequestHandler really handles the Range header
      (previously it was ignoring it and returning the whole file,).

bzr 0.12  2006-10-30
--------------------

  INTERNALS:

    * Clean up ``bzr selftest --benchmark bundle`` to correct an import,
      and remove benchmarks that take longer than 10min to run.
      (John Arbash Meinel)
  
bzr 0.12rc1  2006-10-23
-----------------------

  IMPROVEMENTS:

    * ``bzr log`` now shows dotted-decimal revision numbers for all revisions,
      rather than just showing a decimal revision number for revisions on the
      mainline. These revision numbers are not yet accepted as input into bzr
      commands such as log, diff etc. (Robert Collins)

    * revisions can now be specified using dotted-decimal revision numbers.
      For instance, ``bzr diff -r 1.2.1..1.2.3``. (Robert Collins)

    * ``bzr help commands`` output is now shorter (Aaron Bentley)

    * ``bzr`` now uses lazy importing to reduce the startup time. This has
      a moderate effect on lots of actions, especially ones that have
      little to do. For example ``bzr rocks`` time is down to 116ms from
      283ms. (John Arbash Meinel)

    * New Registry class to provide name-to-object registry-like support,
      for example for schemes where plugins can register new classes to
      do certain tasks (e.g. log formatters). Also provides lazy registration
      to allow modules to be loaded on request.
      (John Arbash Meinel, Adeodato Simó)

  API INCOMPATABILITY:
  
    * LogFormatter subclasses show now expect the 'revno' parameter to 
      show() to be a string rather than an int. (Robert Collins)

  INTERNALS:

    * ``TestCase.run_bzr``, ``run_bzr_captured``, and ``run_bzr_subprocess``
      can take a ``working_dir='foo'`` parameter, which will change directory 
      for the command. (John Arbash Meinel)

    * ``bzrlib.lazy_regex.lazy_compile`` can be used to create a proxy
      around a regex, which defers compilation until first use. 
      (John Arbash Meinel)

    * ``TestCase.run_bzr_subprocess`` defaults to supplying the
      ``--no-plugins`` parameter to ensure test reproducability, and avoid
      problems with system-wide installed plugins. (John Arbash Meinel)

    * Unique tree root ids are now supported. Newly created trees still
      use the common root id for compatibility with bzr versions before 0.12.
      (Aaron Bentley)

    * ``WorkingTree.set_root_id(None)`` is now deprecated. Please
      pass in ``inventory.ROOT_ID`` if you want the default root id value.
      (Robert Collins, John Arbash Meinel)

    * New method ``WorkingTree.flush()`` which will write the current memory
      inventory out to disk. At the same time, ``read_working_inventory`` will
      no longer trash the current tree inventory if it has been modified within
      the current lock, and the tree will now ``flush()`` automatically on
      ``unlock()``. ``WorkingTree.set_root_id()`` has been updated to take
      advantage of this functionality. (Robert Collins, John Arbash Meinel)

    * ``bzrlib.tsort.merge_sorted`` now accepts ``generate_revnos``. This
      parameter will cause it to add another column to its output, which
      contains the dotted-decimal revno for each revision, as a tuple.
      (Robert Collins)

    * ``LogFormatter.show_merge`` is deprecated in favour of
      ``LogFormatter.show_merge_revno``. (Robert Collins)

  BUG FIXES:

    * Avoid circular imports by creating a deprecated function for
      ``bzrlib.tree.RevisionTree``. Callers should have been using
      ``bzrlib.revisontree.RevisionTree`` anyway. (John Arbash Meinel,
      #63360, #66349)

    * Don't use ``socket.MSG_WAITALL`` as it doesn't exist on all
      platforms. (Martin Pool, #66356)

    * Don't require ``Content-Type`` in range responses. Assume they are a
      single range if ``Content-Type`` does not exist.
      (John Arbash Meinel, #62473)

    * bzr branch/pull no longer complain about progress bar cleanup when
      interrupted during fetch.  (Aaron Bentley, #54000)

    * ``WorkingTree.set_parent_trees()`` uses the trees to directly write
      the basis inventory, rather than going through the repository. This
      allows us to have 1 inventory read, and 2 inventory writes when
      committing a new tree. (John Arbash Meinel)

    * When reverting, files that are not locally modified that do not exist
      in the target are deleted, not just unversioned (Aaron Bentley)

    * When trying to acquire a lock, don't fail immediately. Instead, try
      a few times (up to 1 hour) before timing out. Also, report why the
      lock is unavailable (John Arbash Meinel, #43521, #49556)

    * Leave HttpTransportBase daughter classes decides how they
      implement cloning. (Vincent Ladeuil, #61606)

    * diff3 does not indicate conflicts on clean merge. (Aaron Bentley)

    * If a commit fails, the commit message is stored in a file at the root of
      the tree for later commit. (Cheuksan Edward Wang, Stefan Metzmacher,
      #32054)

  TESTING:

    * New test base class TestCaseWithMemoryTransport offers memory-only
      testing facilities: its not suitable for tests that need to mutate disk
      state, but most tests should not need that and should be converted to
      TestCaseWithMemoryTransport. (Robert Collins)

    * ``TestCase.make_branch_and_memory_tree`` now takes a format
      option to set the BzrDir, Repository and Branch formats of the
      created objects. (Robert Collins, John Arbash Meinel)

bzr 0.11  2006-10-02
--------------------

    * Smart server transport test failures on windows fixed. (Lukáš Lalinský).

bzr 0.11rc2  2006-09-27
-----------------------

  BUG FIXES:

    * Test suite hangs on windows fixed. (Andrew Bennets, Alexander Belchenko).
    
    * Commit performance regression fixed. (Aaron Bentley, Robert Collins, John
      Arbash Meinel).

bzr 0.11rc1  2006-09-25
-----------------------

  IMPROVEMENTS:

    * Knit files now wait to create their contents until the first data is
      added. The old code used to create an empty .knit and a .kndx with just
      the header. However, this caused a lot of extra round trips over sftp.
      This can change the time for ``bzr push`` to create a new remote branch
      from 160s down to 100s. This also affects ``bzr commit`` performance when
      adding new files, ``bzr commit`` on a new kernel-like tree drops from 50s
      down to 40s (John Arbash Meinel, #44692)

    * When an entire subtree has been deleted, commit will now report that
      just the top of the subtree has been deleted, rather than reporting
      all the individual items. (Robert Collins)

    * Commit performs one less XML parse. (Robert Collins)

    * ``bzr checkout`` now operates on readonly branches as well
      as readwrite branches. This fixes bug #39542. (Robert Collins)

    * ``bzr bind`` no longer synchronises history with the master branch.
      Binding should be followed by an update or push to synchronise the 
      two branches. This is closely related to the fix for bug #39542.
      (Robert Collins)

    * ``bzrlib.lazy_import.lazy_import`` function to create on-demand 
      objects.  This allows all imports to stay at the global scope, but
      modules will not actually be imported if they are not used.
      (John Arbash Meinel)

    * Support ``bzr://`` and ``bzr+ssh://`` urls to work with the new RPC-based
      transport which will be used with the upcoming high-performance smart
      server. The new command ``bzr serve`` will invoke bzr in server mode,
      which processes these requests. (Andrew Bennetts, Robert Collins, Martin
      Pool)

    * New command ``bzr version-info`` which can be used to get a summary
      of the current state of the tree. This is especially useful as part
      of a build commands. See ``doc/version_info.txt`` for more information 
      (John Arbash Meinel)

  BUG FIXES:

    * ``'bzr inventory [FILE...]'`` allows restricting the file list to a
      specific set of files. (John Arbash Meinel, #3631)

    * Don't abort when annotating empty files (John Arbash Meinel, #56814)

    * Add ``Stanza.to_unicode()`` which can be passed to another Stanza
      when nesting stanzas. Also, add ``read_stanza_unicode`` to handle when
      reading a nested Stanza. (John Arbash Meinel)

    * Transform._set_mode() needs to stat the right file. 
      (John Arbash Meinel, #56549)

    * Raise WeaveFormatError rather than StopIteration when trying to read
      an empty Weave file. (John Arbash Meinel, #46871)

    * Don't access e.code for generic URLErrors, only HTTPErrors have .code.
      (Vincent Ladeuil, #59835)

    * Handle boundary="" lines properly to allow access through a Squid proxy.
      (John Arbash Meinel, #57723)

    * revert now removes newly-added directories (Aaron Bentley, #54172)

    * ``bzr upgrade sftp://`` shouldn't fail to upgrade v6 branches if there 
      isn't a working tree. (David Allouche, #40679)

    * Give nicer error messages when a user supplies an invalid --revision
      parameter. (John Arbash Meinel, #55420)

    * Handle when LANG is not recognized by python. Emit a warning, but
      just revert to using 'ascii'. (John Arbash Meinel, #35392)

    * Don't use ``preexec_fn`` on win32, as it is not supported by subprocess.
      (John Arbash Meinel)

    * Skip specific tests when the dependencies aren't met. This includes
      some ``setup.py`` tests when ``python-dev`` is not available, and
      some tests that depend on paramiko. (John Arbash Meinel, Mattheiu Moy)

    * Fallback to Paramiko properly, if no ``ssh`` executable exists on
      the system. (Andrew Bennetts, John Arbash Meinel)

    * ``Branch.bind(other_branch)`` no longer takes a write lock on the
      other branch, and will not push or pull between the two branches.
      API users will need to perform a push or pull or update operation if they
      require branch synchronisation to take place. (Robert Collins, #47344)

    * When creating a tarball or zipfile export, export unicode names as utf-8
      paths. This may not work perfectly on all platforms, but has the best
      chance of working in the common case. (John Arbash Meinel, #56816)

    * When committing, only files that exist in working tree or basis tree
      may be specified (Aaron Bentley, #50793)

  PORTABILITY:

    * Fixes to run on Python 2.5 (Brian M. Carlson, Martin Pool, Marien Zwart)

  INTERNALS:

    * TestCaseInTempDir now creates a separate directory for HOME, rather
      than having HOME set to the same location as the working directory.
      (John Arbash Meinel)

    * ``run_bzr_subprocess()`` can take an optional ``env_changes={}`` parameter,
      which will update os.environ inside the spawned child. It also can
      take a ``universal_newlines=True``, which helps when checking the output
      of the command. (John Arbash Meinel)

    * Refactor SFTP vendors to allow easier re-use when ssh is used. 
      (Andrew Bennetts)

    * ``Transport.list_dir()`` and ``Transport.iter_files_recursive()`` should always
      return urlescaped paths. This is now tested (there were bugs in a few
      of the transports) (Andrew Bennetts, David Allouche, John Arbash Meinel)

    * New utility function ``symbol_versioning.deprecation_string``. Returns the
      formatted string for a callable, deprecation format pair. (Robert Collins)

    * New TestCase helper applyDeprecated. This allows you to call a callable
      which is deprecated without it spewing to the screen, just by supplying
      the deprecation format string issued for it. (Robert Collins)

    * Transport.append and Transport.put have been deprecated in favor of
      ``.append_bytes``, ``.append_file``, ``.put_bytes``, and
      ``.put_file``. This removes the ambiguity in what type of object the
      functions take.  ``Transport.non_atomic_put_{bytes,file}`` has also
      been added. Which works similarly to ``Transport.append()`` except for
      SFTP, it doesn't have a round trip when opening the file. Also, it
      provides functionality for creating a parent directory when trying
      to create a file, rather than raise NoSuchFile and forcing the
      caller to repeat their request.
      (John Arbash Meinel)

    * WorkingTree has a new api ``unversion`` which allow the unversioning of
      entries by their file id. (Robert Collins)

    * ``WorkingTree.pending_merges`` is deprecated.  Please use the
      ``get_parent_ids`` (introduced in 0.10) method instead. (Robert Collins)

    * WorkingTree has a new ``lock_tree_write`` method which locks the branch for
      read rather than write. This is appropriate for actions which only need
      the branch data for reference rather than mutation. A new decorator
      ``needs_tree_write_lock`` is provided in the workingtree module. Like the
      ``needs_read_lock`` and ``needs_write_lock`` decorators this allows static 
      declaration of the locking requirements of a function to ensure that
      a lock is taken out for casual scripts. (Robert Collins, #54107)

    * All WorkingTree methods which write to the tree, but not to the branch
      have been converted to use ``needs_tree_write_lock`` rather than 
      ``needs_write_lock``. Also converted is the revert, conflicts and tree
      transform modules. This provides a modest performance improvement on 
      metadir style trees, due to the reduce lock-acquisition, and a more
      significant performance improvement on lightweight checkouts from 
      remote branches, where trivial operations used to pay a significant 
      penalty. It also provides the basis for allowing readonly checkouts.
      (Robert Collins)

    * Special case importing the standard library 'copy' module. This shaves
      off 40ms of startup time, while retaining compatibility. See:
      ``bzrlib/inspect_for_copy.py`` for more details. (John Arbash Meinel)

    * WorkingTree has a new parent class MutableTree which represents the 
      specialisations of Tree which are able to be altered. (Robert Collins)

    * New methods mkdir and ``put_file_bytes_non_atomic`` on MutableTree that
      mutate the tree and its contents. (Robert Collins)

    * Transport behaviour at the root of the URL is now defined and tested.
      (Andrew Bennetts, Robert Collins)

  TESTING:

    * New test helper classs MemoryTree. This is typically accessed via
      ``self.make_branch_and_memory_tree()`` in test cases. (Robert Collins)
      
    * Add ``start_bzr_subprocess`` and ``stop_bzr_subprocess`` to allow test
      code to continue running concurrently with a subprocess of bzr.
      (Andrew Bennetts, Robert Collins)

    * Add a new method ``Transport.get_smart_client()``. This is provided to
      allow upgrades to a richer interface than the VFS one provided by
      Transport. (Andrew Bennetts, Martin Pool)

bzr 0.10  2006-08-29
--------------------
  
  IMPROVEMENTS:
    * 'merge' now takes --uncommitted, to apply uncommitted changes from a
      tree.  (Aaron Bentley)
  
    * 'bzr add --file-ids-from' can be used to specify another path to use
      for creating file ids, rather than generating all new ones. Internally,
      the 'action' passed to ``smart_add_tree()`` can return ``file_ids`` that
      will be used, rather than having bzrlib generate new ones.
      (John Arbash Meinel, #55781)

    * ``bzr selftest --benchmark`` now allows a ``--cache-dir`` parameter.
      This will cache some of the intermediate trees, and decrease the
      setup time for benchmark tests. (John Arbash Meinel)

    * Inverse forms are provided for all boolean options.  For example,
      --strict has --no-strict, --no-recurse has --recurse (Aaron Bentley)

    * Serialize out Inventories directly, rather than using ElementTree.
      Writing out a kernel sized inventory drops from 2s down to ~350ms.
      (Robert Collins, John Arbash Meinel)

  BUG FIXES:

    * Help diffutils 2.8.4 get along with binary tests (Marien Zwart: #57614)

    * Change LockDir so that if the lock directory doesn't exist when
      ``lock_write()`` is called, an attempt will be made to create it.
      (John Arbash Meinel, #56974)

    * ``bzr uncommit`` preserves pending merges. (John Arbash Meinel, #57660)

    * Active FTP transport now works as intended. (ghozzy, #56472)

    * Really fix mutter() so that it won't ever raise a UnicodeError.
      It means it is possible for ~/.bzr.log to contain non UTF-8 characters.
      But it is a debugging log, not a real user file.
      (John Arbash Meinel, #56947, #53880)

    * Change Command handle to allow Unicode command and options.
      At present we cannot register Unicode command names, so we will get
      BzrCommandError('unknown command'), or BzrCommandError('unknown option')
      But that is better than a UnicodeError + a traceback.
      (John Arbash Meinel, #57123)

    * Handle TZ=UTC properly when reading/writing revisions.
      (John Arbash Meinel, #55783, #56290)

    * Use ``GPG_TTY`` to allow gpg --cl to work with gpg-agent in a pipeline,
      (passing text to sign in on stdin). (John Arbash Meinel, #54468)

    * External diff does the right thing for binaries even in foreign 
      languages. (John Arbash Meinel, #56307)

    * Testament handles more cases when content is unicode. Specific bug was
      in handling of revision properties.
      (John Arbash Meinel, Holger Krekel, #54723)

    * The bzr selftest was failing on installed versions due to a bug in a new
      test helper. (John Arbash Meinel, Robert Collins, #58057)

  INTERNALS:

    * ``bzrlib.cache_utf8`` contains ``encode()`` and ``decode()`` functions
      which can be used to cache the conversion between utf8 and Unicode.
      Especially helpful for some of the knit annotation code, which has to
      convert revision ids to utf8 to annotate lines in storage.
      (John Arbash Meinel)

    * ``setup.py`` now searches the filesystem to find all packages which
      need to be installed. This should help make the life of packagers
      easier. (John Arbash Meinel)

bzr 0.9.0  2006-08-11
---------------------

  SURPRISES:

   * The hard-coded built-in ignore rules have been removed. There are
     now two rulesets which are enforced. A user global one in 
     ``~/.bazaar/ignore`` which will apply to every tree, and the tree
     specific one '.bzrignore'.
     ``~/.bazaar/ignore`` will be created if it does not exist, but with
     a more conservative list than the old default.
     This fixes bugs with default rules being enforced no matter what. 
     The old list of ignore rules from bzr is available by
     running 'bzr ignore --old-default-rules'.
     (Robert Collins, Martin Pool, John Arbash Meinel)

   * 'branches.conf' has been changed to 'locations.conf', since it can apply
     to more locations than just branch locations.
     (Aaron Bentley)
   
  IMPROVEMENTS:

   * The revision specifier "revno:" is extended to accept the syntax
     revno:N:branch. For example,
     revno:42:http://bazaar-vcs.org/bzr/bzr.dev/ means revision 42 in
     bzr.dev.  (Matthieu Moy)

   * Tests updates to ensure proper URL handling, UNICODE support, and
     proper printing when the user's terminal encoding cannot display 
     the path of a file that has been versioned.
     ``bzr branch`` can take a target URL rather than only a local directory.
     ``Branch.get_parent()/set_parent()`` now save a relative path if possible,
     and normalize the parent based on root, allowing access across
     different transports. (John Arbash Meinel, Wouter van Heyst, Martin Pool)
     (Malone #48906, #42699, #40675, #5281, #3980, #36363, #43689,
     #42517, #42514)

   * On Unix, detect terminal width using an ioctl not just $COLUMNS.
     Use terminal width for single-line logs from ``bzr log --line`` and
     pending-merge display.  (Robert Widhopf-Fenk, Gustavo Niemeyer)
     (Malone #3507)

   * On Windows, detect terminal width using GetConsoleScreenBufferInfo.
     (Alexander Belchenko)

   * Speedup improvement for 'date:'-revision search. (Guillaume Pinot).

   * Show the correct number of revisions pushed when pushing a new branch.
     (Robert Collins).

   * 'bzr selftest' now shows a progress bar with the number of tests, and 
     progress made. 'make check' shows tests in -v mode, to be more useful
     for the PQM status window. (Robert Collins).
     When using a progress bar, failed tests are printed out, rather than
     being overwritten by the progress bar until the suite finishes.
     (John Arbash Meinel)

   * 'bzr selftest --benchmark' will run a new benchmarking selftest.
     'bzr selftest --benchmark --lsprof-timed' will use lsprofile to generate
     profile data for the individual profiled calls, allowing for fine
     grained analysis of performance.
     (Robert Collins, Martin Pool).

   * 'bzr commit' shows a progress bar. This is useful for commits over sftp
     where commit can take an appreciable time. (Robert Collins)

   * 'bzr add' is now less verbose in telling you what ignore globs were
     matched by files being ignored. Instead it just tells you how many 
     were ignored (because you might reasonably be expecting none to be
     ignored). 'bzr add -v' is unchanged and will report every ignored
     file. (Robert Collins).

   * ftp now has a test server if medusa is installed. As part of testing,
     ftp support has been improved, including support for supplying a
     non-standard port. (John Arbash Meinel).

   * 'bzr log --line' shows the revision number, and uses only the
     first line of the log message (#5162, Alexander Belchenko;
     Matthieu Moy)

   * 'bzr status' has had the --all option removed. The 'bzr ls' command
     should be used to retrieve all versioned files. (Robert Collins)

   * 'bzr bundle OTHER/BRANCH' will create a bundle which can be sent
     over email, and applied on the other end, while maintaining ancestry.
     This bundle can be applied with either 'bzr merge' or 'bzr pull',
     the same way you would apply another branch.
     (John Arbash Meinel, Aaron Bentley)
  
   * 'bzr whoami' can now be used to set your identity from the command line,
     for a branch or globally.  (Robey Pointer)

   * 'bzr checkout' now aliased to 'bzr co', and 'bzr annotate' to 'bzr ann'.
     (Michael Ellerman)

   * 'bzr revert DIRECTORY' now reverts the contents of the directory as well.
     (Aaron Bentley)

   * 'bzr get sftp://foo' gives a better error when paramiko is not present.
     Also updates things like 'http+pycurl://' if pycurl is not present.
     (John Arbash Meinel) (Malone #47821, #52204)

   * New env variable ``BZR_PROGRESS_BAR``, sets the default progress bar type.
     Can be set to 'none' or 'dummy' to disable the progress bar, 'dots' or 
     'tty' to create the respective type. (John Arbash Meinel, #42197, #51107)

   * Improve the help text for 'bzr diff' to explain what various options do.
     (John Arbash Meinel, #6391)

   * 'bzr uncommit -r 10' now uncommits revisions 11.. rather than uncommitting
     revision 10. This makes -r10 more in line with what other commands do.
     'bzr uncommit' also now saves the pending merges of the revisions that
     were removed. So it is safe to uncommit after a merge, fix something,
     and commit again. (John Arbash Meinel, #32526, #31426)

   * 'bzr init' now also works on remote locations.
     (Wouter van Heyst, #48904)

   * HTTP support has been updated. When using pycurl we now support 
     connection keep-alive, which reduces dns requests and round trips.
     And for both urllib and pycurl we support multi-range requests, 
     which decreases the number of round-trips. Performance results for
     ``bzr branch http://bazaar-vcs.org/bzr/bzr.dev/`` indicate
     http branching is now 2-3x faster, and ``bzr pull`` in an existing 
     branch is as much as 4x faster.
     (Michael Ellerman, Johan Rydberg, John Arbash Meinel, #46768)

   * Performance improvements for sftp. Branching and pulling are now up to
     2x faster. Utilize paramiko.readv() support for async requests if it
     is available (paramiko > 1.6) (John Arbash Meinel)

  BUG FIXES:

    * Fix shadowed definition of TestLocationConfig that caused some 
      tests not to run.
      (Erik Bågfors, Michael Ellerman, Martin Pool, #32587)

    * Fix unnecessary requirement of sign-my-commits that it be run from
      a working directory.  (Martin Pool, Robert Collins)

    * 'bzr push location' will only remember the push location if it succeeds
      in connecting to the remote location. (John Arbash Meinel, #49742)

    * 'bzr revert' no longer toggles the executable bit on win32
      (John Arbash Meinel, #45010)

    * Handle broken pipe under win32 correctly. (John Arbash Meinel)
    
    * sftp tests now work correctly on win32 if you have a newer paramiko
      (John Arbash Meinel)

    * Cleanup win32 test suite, and general cleanup of places where
      file handles were being held open. (John Arbash Meinel)

    * When specifying filenames for 'diff -r x..y', the name of the file in the
      working directory can be used, even if its name is different in both x
      and y.

    * File-ids containing single- or double-quotes are handled correctly by
      push. (Aaron Bentley, #52227)

    * Normalize unicode filenames to ensure cross-platform consistency.
      (John Arbash Meinel, #43689)

    * The argument parser can now handle '-' as an argument. Currently
      no code interprets it specially (it is mostly handled as a file named 
      '-'). But plugins, and future operations can use it.
      (John Arbash meinel, #50984)

    * Bundles can properly read binary files with a plain '\r' in them.
      (John Arbash Meinel, #51927)

    * Tuning ``iter_entries()`` to be more efficient (John Arbash Meinel, #5444)

    * Lots of win32 fixes (the test suite passes again).
      (John Arbash Meinel, #50155)

    * Handle openbsd returning None for sys.getfilesystemencoding() (#41183) 

    * Support ftp APPE (append) to allow Knits to be used over ftp (#42592)

    * Removals are only committed if they match the filespec (or if there is
      no filespec).  (#46635, Aaron Bentley)

    * smart-add recurses through all supplied directories 
      (John Arbash Meinel, #52578)

    * Make the bundle reader extra lines before and after the bundle text.
      This allows you to parse an email with the bundle inline.
      (John Arbash Meinel, #49182)

    * Change the file id generator to squash a little bit more. Helps when
      working with long filenames on windows. (Also helps for unicode filenames
      not generating hidden files). (John Arbash Meinel, #43801)

    * Restore terminal mode on C-c while reading sftp password.  (#48923, 
      Nicholas Allen, Martin Pool)

    * Timestamps are rounded to 1ms, and revision entries can be recreated
      exactly. (John Arbash Meinel, Jamie Wilkinson, #40693)

    * Branch.base has changed to a URL, but ~/.bazaar/locations.conf should
      use local paths, since it is user visible (John Arbash Meinel, #53653)

    * ``bzr status foo`` when foo was unversioned used to cause a full delta
      to be generated (John Arbash Meinel, #53638)

    * When reading revision properties, an empty value should be considered
      the empty string, not None (John Arbash Meinel, #47782)

    * ``bzr diff --diff-options`` can now handle binary files being changed.
      Also, the output is consistent when --diff-options is not supplied.
      (John Arbash Meinel, #54651, #52930)

    * Use the right suffixes for loading plugins (John Arbash Meinel, #51810)

    * Fix ``Branch.get_parent()`` to handle the case when the parent is not 
      accessible (John Arbash Meinel, #52976)

  INTERNALS:

    * Combine the ignore rules into a single regex rather than looping over
      them to reduce the threshold where  N^2 behaviour occurs in operations
      like status. (Jan Hudec, Robert Collins).

    * Appending to ``bzrlib.DEFAULT_IGNORE`` is now deprecated. Instead, use
      one of the add functions in bzrlib.ignores. (John Arbash Meinel)

    * 'bzr push' should only push the ancestry of the current revision, not
      all of the history in the repository. This is especially important for
      shared repositories. (John Arbash Meinel)

    * ``bzrlib.delta.compare_trees`` now iterates in alphabetically sorted order,
      rather than randomly walking the inventories. (John Arbash Meinel)

    * Doctests are now run in temporary directories which are cleaned up when
      they finish, rather than using special ScratchDir/ScratchBranch objects.
      (Martin Pool)

    * Split ``check`` into separate methods on the branch and on the repository,
      so that it can be specialized in ways that are useful or efficient for
      different formats.  (Martin Pool, Robert Collins)

    * Deprecate ``Repository.all_revision_ids``; most methods don't really need
      the global revision graph but only that part leading up to a particular
      revision.  (Martin Pool, Robert Collins)

    * Add a BzrDirFormat ``control_formats`` list which allows for control formats
      that do not use '.bzr' to store their data - i.e. '.svn', '.hg' etc.
      (Robert Collins, Jelmer Vernooij).

    * ``bzrlib.diff.external_diff`` can be redirected to any file-like object.
      Uses subprocess instead of spawnvp.
      (James Henstridge, John Arbash Meinel, #4047, #48914)

    * New command line option '--profile-imports', which will install a custom
      importer to log time to import modules and regex compilation time to 
      sys.stderr (John Arbash Meinel)

    * 'EmptyTree' is now deprecated, please use ``repository.revision_tree(None)``
      instead. (Robert Collins)

    * "RevisionTree" is now in bzrlib/revisiontree.py. (Robert Collins)

bzr 0.8.2  2006-05-17
---------------------
  
  BUG FIXES:
   
    * setup.py failed to install launchpad plugin.  (Martin Pool)

bzr 0.8.1  2006-05-16
---------------------

  BUG FIXES:

    * Fix failure to commit a merge in a checkout.  (Martin Pool, 
      Robert Collins, Erik Bågfors, #43959)

    * Nicer messages from 'commit' in the case of renames, and correct
      messages when a merge has occured. (Robert Collins, Martin Pool)

    * Separate functionality from assert statements as they are skipped in
      optimized mode of python. Add the same check to pending merges.
      (Olaf Conradi, #44443)

  CHANGES:

    * Do not show the None revision in output of bzr ancestry. (Olaf Conradi)

    * Add info on standalone branches without a working tree.
      (Olaf Conradi, #44155)

    * Fix bug in knits when raising InvalidRevisionId. (Olaf Conradi, #44284)

  CHANGES:

    * Make editor invocation comply with Debian Policy. First check
      environment variables VISUAL and EDITOR, then try editor from
      alternatives system. If that all fails, fall back to the pre-defined
      list of editors. (Olaf Conradi, #42904)

  NEW FEATURES:

    * New 'register-branch' command registers a public branch into 
      Launchpad.net, where it can be associated with bugs, etc.
      (Martin Pool, Bjorn Tillenius, Robert Collins)

  INTERNALS:

    * New public api in InventoryEntry - ``describe_change(old, new)`` which
      provides a human description of the changes between two old and
      new. (Robert Collins, Martin Pool)

  TESTING:

    * Fix test case for bzr info in upgrading a standalone branch to metadir,
      uses bzrlib api now. (Olaf Conradi)

bzr 0.8  2006-05-08
-------------------

  NOTES WHEN UPGRADING:

    Release 0.8 of bzr introduces a new format for history storage, called
    'knit', as an evolution of to the 'weave' format used in 0.7.  Local 
    and remote operations are faster using knits than weaves.  Several
    operations including 'init', 'init-repo', and 'upgrade' take a 
    --format option that controls this.  Branching from an existing branch
    will keep the same format.

    It is possible to merge, pull and push between branches of different
    formats but this is slower than moving data between homogenous
    branches.  It is therefore recommended (but not required) that you
    upgrade all branches for a project at the same time.  Information on
    formats is shown by 'bzr info'.

    bzr 0.8 now allows creation of 'repositories', which hold the history 
    of files and revisions for several branches.  Previously bzr kept all
    the history for a branch within the .bzr directory at the root of the
    branch, and this is still the default.  To create a repository, use
    the new 'bzr init-repo' command.  Branches exist as directories under
    the repository and contain just a small amount of information
    indicating the current revision of the branch.

    bzr 0.8 also supports 'checkouts', which are similar to in cvs and
    subversion.  Checkouts are associated with a branch (optionally in a
    repository), which contains all the historical information.  The
    result is that a checkout can be deleted without losing any
    already-committed revisions.  A new 'update' command is also available. 

    Repositories and checkouts are not supported with the 0.7 storage
    format.  To use them you must upgrad to either knits, or to the
    'metaweave' format, which uses weaves but changes the .bzr directory
    arrangement.
    

  IMPROVEMENTS:

    * Sftp paths can now be relative, or local, according to the lftp
      convention. Paths now take the form::

          sftp://user:pass@host:port/~/relative/path
          or
          sftp://user:pass@host:port/absolute/path

    * The FTP transport now tries to reconnect after a temporary
      failure. ftp put is made atomic. (Matthieu Moy)

    * The FTP transport now maintains a pool of connections, and
      reuses them to avoid multiple connections to the same host (like
      sftp did). (Daniel Silverstone)

    * The ``bzr_man.py`` file has been removed. To create the man page now,
      use ``./generate_docs.py man``. The new program can also create other files.
      Run ``python generate_docs.py --help`` for usage information.
      (Hans Ulrich Niedermann & James Blackwell).

    * Man Page now gives full help (James Blackwell).
      Help also updated to reflect user config now being stored in .bazaar
      (Hans Ulrich Niedermann)

    * It's now possible to set aliases in bazaar.conf (Erik Bågfors)

    * Pull now accepts a --revision argument (Erik Bågfors)

    * ``bzr re-sign`` now allows multiple revisions to be supplied on the command
      line. You can now use the following command to sign all of your old
      commits::

        find .bzr/revision-store// -name my@email-* \
          | sed 's/.*\/\/..\///' \
          | xargs bzr re-sign

    * Upgrade can now upgrade over the network. (Robert Collins)

    * Two new commands 'bzr checkout' and 'bzr update' allow for CVS/SVN-alike
      behaviour.  By default they will cache history in the checkout, but
      with --lightweight almost all data is kept in the master branch.
      (Robert Collins)

    * 'revert' unversions newly-versioned files, instead of deleting them.

    * 'merge' is more robust.  Conflict messages have changed.

    * 'merge' and 'revert' no longer clobber existing files that end in '~' or
      '.moved'.

    * Default log format can be set in configuration and plugins can register
      their own formatters. (Erik Bågfors)

    * New 'reconcile' command will check branch consistency and repair indexes
      that can become out of sync in pre 0.8 formats. (Robert Collins,
      Daniel Silverstone)

    * New 'bzr init --format' and 'bzr upgrade --format' option to control 
      what storage format is created or produced.  (Robert Collins, 
      Martin Pool)

    * Add parent location to 'bzr info', if there is one.  (Olaf Conradi)

    * New developer commands 'weave-list' and 'weave-join'.  (Martin Pool)

    * New 'init-repository' command, plus support for repositories in 'init'
      and 'branch' (Aaron Bentley, Erik Bågfors, Robert Collins)

    * Improve output of 'info' command. Show all relevant locations related to
      working tree, branch and repository. Use kibibytes for binary quantities.
      Fix off-by-one error in missing revisions of working tree.  Make 'info'
      work on branches, repositories and remote locations.  Show locations
      relative to the shared repository, if applicable.  Show locking status
      of locations.  (Olaf Conradi)

    * Diff and merge now safely handle binary files. (Aaron Bentley)

    * 'pull' and 'push' now normalise the revision history, so that any two
      branches with the same tip revision will have the same output from 'log'.
      (Robert Collins)

    * 'merge' accepts --remember option to store parent location, like 'push'
      and 'pull'. (Olaf Conradi)

    * bzr status and diff when files given as arguments do not exist
      in the relevant trees.  (Martin Pool, #3619)

    * Add '.hg' to the default ignore list.  (Martin Pool)

    * 'knit' is now the default disk format. This improves disk performance and
      utilization, increases incremental pull performance, robustness with SFTP
      and allows checkouts over SFTP to perform acceptably. 
      The initial Knit code was contributed by Johan Rydberg based on a
      specification by Martin Pool.
      (Robert Collins, Aaron Bentley, Johan Rydberg, Martin Pool).

    * New tool to generate all-in-one html version of the manual.  (Alexander
      Belchenko)

    * Hitting CTRL-C while doing an SFTP push will no longer cause stale locks
      to be left in the SFTP repository. (Robert Collins, Martin Pool).

    * New option 'diff --prefix' to control how files are named in diff
      output, with shortcuts '-p0' and '-p1' corresponding to the options for 
      GNU patch.  (Alexander Belchenko, Goffredo Baroncelli, Martin Pool)

    * Add --revision option to 'annotate' command.  (Olaf Conradi)

    * If bzr shows an unexpected revision-history after pulling (perhaps due
      to a reweave) it can now be corrected by 'bzr reconcile'.
      (Robert Collins)

  CHANGES:

    * Commit is now verbose by default, and shows changed filenames and the 
      new revision number.  (Robert Collins, Martin Pool)

    * Unify 'mv', 'move', 'rename'.  (Matthew Fuller, #5379)

    * 'bzr -h' shows help.  (Martin Pool, Ian Bicking, #35940)

    * Make 'pull' and 'push' remember location on failure using --remember.
      (Olaf Conradi)

    * For compatibility, make old format for using weaves inside metadir
      available as 'metaweave' format.  Rename format 'metadir' to 'default'.
      Clean up help for option --format in commands 'init', 'init-repo' and
      'upgrade'.  (Olaf Conradi)

  INTERNALS:
  
    * The internal storage of history, and logical branch identity have now
      been split into Branch, and Repository. The common locking and file 
      management routines are now in bzrlib.lockablefiles. 
      (Aaron Bentley, Robert Collins, Martin Pool)

    * Transports can now raise DependencyNotPresent if they need a library
      which is not installed, and then another implementation will be 
      tried.  (Martin Pool)

    * Remove obsolete (and no-op) `decode` parameter to `Transport.get`.  
      (Martin Pool)

    * Using Tree Transform for merge, revert, tree-building

    * WorkingTree.create, Branch.create, ``WorkingTree.create_standalone``,
      Branch.initialize are now deprecated. Please see ``BzrDir.create_*`` for
      replacement API's. (Robert Collins)

    * New BzrDir class represents the .bzr control directory and manages
      formatting issues. (Robert Collins)

    * New repository.InterRepository class encapsulates Repository to 
      Repository actions and allows for clean selection of optimised code
      paths. (Robert Collins)

    * ``bzrlib.fetch.fetch`` and ``bzrlib.fetch.greedy_fetch`` are now
      deprecated, please use ``branch.fetch`` or ``repository.fetch``
      depending on your needs. (Robert Collins)

    * deprecated methods now have a ``is_deprecated`` flag on them that can
      be checked, if you need to determine whether a given callable is 
      deprecated at runtime. (Robert Collins)

    * Progress bars are now nested - see
      ``bzrlib.ui.ui_factory.nested_progress_bar``.
      (Robert Collins, Robey Pointer)

    * New API call ``get_format_description()`` for each type of format.
      (Olaf Conradi)

    * Changed ``branch.set_parent()`` to accept None to remove parent.
      (Olaf Conradi)

    * Deprecated BzrError AmbiguousBase.  (Olaf Conradi)

    * WorkingTree.branch is now a read only property.  (Robert Collins)

    * bzrlib.ui.text.TextUIFactory now accepts a ``bar_type`` parameter which
      can be None or a factory that will create a progress bar. This is
      useful for testing or for overriding the bzrlib.progress heuristic.
      (Robert Collins)

    * New API method ``get_physical_lock_status()`` to query locks present on a
      transport.  (Olaf Conradi)

    * Repository.reconcile now takes a thorough keyword parameter to allow
      requesting an indepth reconciliation, rather than just a data-loss 
      check. (Robert Collins)

    * ``bzrlib.ui.ui_factory protocol`` now supports ``get_boolean`` to prompt
      the user for yes/no style input. (Robert Collins)

  TESTING:

    * SFTP tests now shortcut the SSH negotiation, reducing test overhead
      for testing SFTP protocol support. (Robey Pointer)

    * Branch formats are now tested once per implementation (see ``bzrlib.
      tests.branch_implementations``. This is analagous to the transport
      interface tests, and has been followed up with working tree,
      repository and BzrDir tests. (Robert Collins)

    * New test base class TestCaseWithTransport provides a transport aware
      test environment, useful for testing any transport-interface using
      code. The test suite option --transport controls the transport used
      by this class (when its not being used as part of implementation
      contract testing). (Robert Collins)

    * Close logging handler on disabling the test log. This will remove the
      handler from the internal list inside python's logging module,
      preventing shutdown from closing it twice.  (Olaf Conradi)

    * Move test case for uncommit to blackbox tests.  (Olaf Conradi)

    * ``run_bzr`` and ``run_bzr_captured`` now accept a 'stdin="foo"'
      parameter which will provide String("foo") to the command as its stdin.

bzr 0.7 2006-01-09
------------------

  CHANGES:

    * .bzrignore is excluded from exports, on the grounds that it's a bzr 
      internal-use file and may not be wanted.  (Jamie Wilkinson)

    * The "bzr directories" command were removed in favor of the new
      --kind option to the "bzr inventory" command.  To list all 
      versioned directories, now use "bzr inventory --kind directory".  
      (Johan Rydberg)

    * Under Windows configuration directory is now ``%APPDATA%\bazaar\2.0``
      by default. (John Arbash Meinel)

    * The parent of Bzr configuration directory can be set by ``BZR_HOME``
      environment variable. Now the path for it is searched in ``BZR_HOME``,
      then in HOME. Under Windows the order is: ``BZR_HOME``, ``APPDATA``
      (usually points to ``C:\Documents and Settings\User Name\Application Data``),
      ``HOME``. (John Arbash Meinel)

    * Plugins with the same name in different directories in the bzr plugin
      path are no longer loaded: only the first successfully loaded one is
      used. (Robert Collins)

    * Use systems' external ssh command to open connections if possible.  
      This gives better integration with user settings such as ProxyCommand.
      (James Henstridge)

    * Permissions on files underneath .bzr/ are inherited from the .bzr 
      directory. So for a shared repository, simply doing 'chmod -R g+w .bzr/'
      will mean that future file will be created with group write permissions.

    * configure.in and config.guess are no longer in the builtin default 
      ignore list.

    * '.sw[nop]' pattern ignored, to ignore vim swap files for nameless
      files.  (John Arbash Meinel, Martin Pool)

  IMPROVEMENTS:

    * "bzr INIT dir" now initializes the specified directory, and creates 
      it if it does not exist.  (John Arbash Meinel)

    * New remerge command (Aaron Bentley)

    * Better zsh completion script.  (Steve Borho)

    * 'bzr diff' now returns 1 when there are changes in the working 
      tree. (Robert Collins)

    * 'bzr push' now exists and can push changes to a remote location. 
      This uses the transport infrastructure, and can store the remote
      location in the ~/.bazaar/branches.conf configuration file.
      (Robert Collins)

    * Test directories are only kept if the test fails and the user requests
      that they be kept.

    * Tweaks to short log printing

    * Added branch nicks, new nick command, printing them in log output. 
      (Aaron Bentley)

    * If ``$BZR_PDB`` is set, pop into the debugger when an uncaught exception 
      occurs.  (Martin Pool)

    * Accept 'bzr resolved' (an alias for 'bzr resolve'), as this is
      the same as Subversion.  (Martin Pool)

    * New ftp transport support (on ftplib), for ftp:// and aftp:// 
      URLs.  (Daniel Silverstone)

    * Commit editor temporary files now start with ``bzr_log.``, to allow 
      text editors to match the file name and set up appropriate modes or 
      settings.  (Magnus Therning)

    * Improved performance when integrating changes from a remote weave.  
      (Goffredo Baroncelli)

    * Sftp will attempt to cache the connection, so it is more likely that
      a connection will be reused, rather than requiring multiple password
      requests.

    * bzr revno now takes an optional argument indicating the branch whose
      revno should be printed.  (Michael Ellerman)

    * bzr cat defaults to printing the last version of the file.  
      (Matthieu Moy, #3632)

    * New global option 'bzr --lsprof COMMAND' runs bzr under the lsprof 
      profiler.  (Denys Duchier)

    * Faster commits by reading only the headers of affected weave files. 
      (Denys Duchier)

    * 'bzr add' now takes a --dry-run parameter which shows you what would be
      added, but doesn't actually add anything. (Michael Ellerman)

    * 'bzr add' now lists how many files were ignored per glob.  add --verbose
      lists the specific files.  (Aaron Bentley)

    * 'bzr missing' now supports displaying changes in diverged trees and can
      be limited to show what either end of the comparison is missing.
      (Aaron Bently, with a little prompting from Daniel Silverstone)

  BUG FIXES:

    * SFTP can walk up to the root path without index errors. (Robert Collins)

    * Fix bugs in running bzr with 'python -O'.  (Martin Pool)

    * Error when run with -OO

    * Fix bug in reporting http errors that don't have an http error code.
      (Martin Pool)

    * Handle more cases of pipe errors in display commands

    * Change status to 3 for all errors

    * Files that are added and unlinked before committing are completely
      ignored by diff and status

    * Stores with some compressed texts and some uncompressed texts are now
      able to be used. (John A Meinel)

    * Fix for bzr pull failing sometimes under windows

    * Fix for sftp transport under windows when using interactive auth

    * Show files which are both renamed and modified as such in 'bzr 
      status' output.  (Daniel Silverstone, #4503)

    * Make annotate cope better with revisions committed without a valid 
      email address.  (Marien Zwart)

    * Fix representation of tab characters in commit messages.
      (Harald Meland)

    * List of plugin directories in ``BZR_PLUGIN_PATH`` environment variable is
      now parsed properly under Windows. (Alexander Belchenko)

    * Show number of revisions pushed/pulled/merged. (Robey Pointer)

    * Keep a cached copy of the basis inventory to speed up operations 
      that need to refer to it.  (Johan Rydberg, Martin Pool)

    * Fix bugs in bzr status display of non-ascii characters.
      (Martin Pool)

    * Remove Makefile.in from default ignore list.
      (Tollef Fog Heen, Martin Pool, #6413)

    * Fix failure in 'bzr added'.  (Nathan McCallum, Martin Pool)

  TESTING:

    * Fix selftest asking for passwords when there are no SFTP keys.  
      (Robey Pointer, Jelmer Vernooij) 

    * Fix selftest run with 'python -O'.  (Martin Pool)

    * Fix HTTP tests under Windows. (John Arbash Meinel)

    * Make tests work even if HOME is not set (Aaron Bentley)

    * Updated ``build_tree`` to use fixed line-endings for tests which read 
      the file cotents and compare. Make some tests use this to pass under
      Windows. (John Arbash Meinel)

    * Skip stat and symlink tests under Windows. (Alexander Belchenko)

    * Delay in selftest/testhashcash is now issued under win32 and Cygwin.
      (John Arbash Meinel)

    * Use terminal width to align verbose test output.  (Martin Pool)

    * Blackbox tests are maintained within the bzrlib.tests.blackbox directory.
      If adding a new test script please add that to
      ``bzrlib.tests.blackbox.__init__``. (Robert Collins)

    * Much better error message if one of the test suites can't be 
      imported.  (Martin Pool)

    * Make check now runs the test suite twice - once with the default locale,
      and once with all locales forced to C, to expose bugs. This is not 
      trivially done within python, so for now its only triggered by running
      Make check. Integrators and packagers who wish to check for full 
      platform support should run 'make check' to test the source.
      (Robert Collins)

    * Tests can now run TestSkipped if they can't execute for any reason.
      (Martin Pool) (NB: TestSkipped should only be raised for correctable
      reasons - see the wiki spec ImprovingBzrTestSuite).

    * Test sftp with relative, absolute-in-homedir and absolute-not-in-homedir
      paths for the transport tests. Introduce blackbox remote sftp tests that
      test the same permutations. (Robert Collins, Robey Pointer)

    * Transport implementation tests are now independent of the local file
      system, which allows tests for esoteric transports, and for features
      not available in the local file system. They also repeat for variations
      on the URL scheme that can introduce issues in the transport code,
      see bzrlib.transport.TransportTestProviderAdapter() for this.
      (Robert Collins).

    * ``TestCase.build_tree`` uses the transport interface to build trees,
      pass in a transport parameter to give it an existing connection.
      (Robert Collins).

  INTERNALS:

    * WorkingTree.pull has been split across Branch and WorkingTree,
      to allow Branch only pulls. (Robert Collins)

    * ``commands.display_command`` now returns the result of the decorated 
      function. (Robert Collins)

    * LocationConfig now has a ``set_user_option(key, value)`` call to save
      a setting in its matching location section (a new one is created
      if needed). (Robert Collins)

    * Branch has two new methods, ``get_push_location`` and
      ``set_push_location`` to respectively, get and set the push location.
      (Robert Collins)

    * ``commands.register_command`` now takes an optional flag to signal that
      the registrant is planning to decorate an existing command. When 
      given multiple plugins registering a command is not an error, and
      the original command class (whether built in or a plugin based one) is
      returned to the caller. There is a new error 'MustUseDecorated' for
      signalling when a wrapping command should switch to the original
      version. (Robert Collins)

    * Some option parsing errors will raise 'BzrOptionError', allowing 
      granular detection for decorating commands. (Robert Collins).

    * ``Branch.read_working_inventory`` has moved to
      ``WorkingTree.read_working_inventory``. This necessitated changes to
      ``Branch.get_root_id``, and a move of ``Branch.set_inventory`` to
      WorkingTree as well. To make it clear that a WorkingTree cannot always
      be obtained ``Branch.working_tree()`` will raise
      ``errors.NoWorkingTree`` if one cannot be obtained. (Robert Collins)

    * All pending merges operations from Branch are now on WorkingTree.
      (Robert Collins)

    * The follow operations from Branch have moved to WorkingTree::

          add()
          commit()
          move()
          rename_one()
          unknowns()

      (Robert Collins)

    * ``bzrlib.add.smart_add_branch`` is now ``smart_add_tree``. (Robert Collins)

    * New "rio" serialization format, similar to rfc-822. (Martin Pool)

    * Rename selftests to ``bzrlib.tests.test_foo``.  (John A Meinel, Martin 
      Pool)

    * ``bzrlib.plugin.all_plugins`` has been changed from an attribute to a 
      query method. (Robert Collins)
 
    * New options to read only the table-of-contents of a weave.  
      (Denys Duchier)

    * Raise NoSuchFile when someone tries to add a non-existant file.
      (Michael Ellerman)

    * Simplify handling of DivergedBranches in ``cmd_pull()``.
      (Michael Ellerman)
   
    * Branch.controlfile* logic has moved to lockablefiles.LockableFiles, which
      is exposed as ``Branch().control_files``. Also this has been altered with the
      controlfile pre/suffix replaced by simple method names like 'get' and
      'put'. (Aaron Bentley, Robert Collins).

    * Deprecated functions and methods can now be marked as such using the 
      ``bzrlib.symbol_versioning`` module. Marked method have their docstring
      updated and will issue a DeprecationWarning using the warnings module
      when they are used. (Robert Collins)

    * ``bzrlib.osutils.safe_unicode`` now exists to provide parameter coercion
      for functions that need unicode strings. (Robert Collins)

bzr 0.6 2005-10-28
------------------

  IMPROVEMENTS:
  
    * pull now takes --verbose to show you what revisions are added or removed
      (John A Meinel)

    * merge now takes a --show-base option to include the base text in
      conflicts.
      (Aaron Bentley)

    * The config files are now read using ConfigObj, so '=' should be used as
      a separator, not ':'.
      (Aaron Bentley)

    * New 'bzr commit --strict' option refuses to commit if there are 
      any unknown files in the tree.  To commit, make sure all files are 
      either ignored, added, or deleted.  (Michael Ellerman)

    * The config directory is now ~/.bazaar, and there is a single file 
      ~/.bazaar/bazaar.conf storing email, editor and other preferences.
      (Robert Collins)

    * 'bzr add' no longer takes a --verbose option, and a --quiet option
      has been added that suppresses all output.

    * Improved zsh completion support in contrib/zsh, from Clint
      Adams.

    * Builtin 'bzr annotate' command, by Martin Pool with improvements from 
      Goffredo Baroncelli.
    
    * 'bzr check' now accepts -v for verbose reporting, and checks for
      ghosts in the branch. (Robert Collins)

    * New command 're-sign' which will regenerate the gpg signature for 
      a revision. (Robert Collins)

    * If you set ``check_signatures=require`` for a path in 
      ``~/.bazaar/branches.conf`` then bzr will invoke your
      ``gpg_signing_command`` (defaults to gpg) and record a digital signature
      of your commit. (Robert Collins)

    * New sftp transport, based on Paramiko.  (Robey Pointer)

    * 'bzr pull' now accepts '--clobber' which will discard local changes
      and make this branch identical to the source branch. (Robert Collins)

    * Just give a quieter warning if a plugin can't be loaded, and 
      put the details in .bzr.log.  (Martin Pool)

    * 'bzr branch' will now set the branch-name to the last component of the
      output directory, if one was supplied.

    * If the option ``post_commit`` is set to one (or more) python function
      names (must be in the bzrlib namespace), then they will be invoked
      after the commit has completed, with the branch and ``revision_id`` as
      parameters. (Robert Collins)

    * Merge now has a retcode of 1 when conflicts occur. (Robert Collins)

    * --merge-type weave is now supported for file contents.  Tree-shape
      changes are still three-way based.  (Martin Pool, Aaron Bentley)

    * 'bzr check' allows the first revision on revision-history to have
      parents - something that is expected for cheap checkouts, and occurs
      when conversions from baz do not have all history.  (Robert Collins).

   * 'bzr merge' can now graft unrelated trees together, if your specify
     0 as a base. (Aaron Bentley)

   * 'bzr commit branch' and 'bzr commit branch/file1 branch/file2' now work
     (Aaron Bentley)

    * Add '.sconsign*' to default ignore list.  (Alexander Belchenko)

   * 'bzr merge --reprocess' minimizes conflicts

  TESTING:

    * The 'bzr selftest --pattern' option for has been removed, now 
      test specifiers on the command line can be simple strings, or 
      regexps, or both. (Robert Collins)

    * Passing -v to selftest will now show the time each test took to 
      complete, which will aid in analysing performance regressions and
      related questions. (Robert Collins)

    * 'bzr selftest' runs all tests, even if one fails, unless '--one'
      is given. (Martin Pool)

    * There is a new method for TestCaseInTempDir, assertFileEqual, which
      will check that a given content is equal to the content of the named
      file. (Robert Collins)

    * Fix test suite's habit of leaving many temporary log files in $TMPDIR.
      (Martin Pool)

  INTERNALS:

    * New 'testament' command and concept for making gpg-signatures 
      of revisions that are not tied to a particular internal
      representation.  (Martin Pool).

    * Per-revision properties ('revprops') as key-value associated 
      strings on each revision created when the revision is committed.
      Intended mainly for the use of external tools.  (Martin Pool).

    * Config options have moved from bzrlib.osutils to bzrlib.config.
      (Robert Collins)

    * Improved command line option definitions allowing explanations
      for individual options, among other things.  Contributed by 
      Magnus Therning.

    * Config options have moved from bzrlib.osutils to bzrlib.config.
      Configuration is now done via the config.Config interface:
      Depending on whether you have a Branch, a Location or no information
      available, construct a ``*Config``, and use its ``signature_checking``,
      ``username`` and ``user_email`` methods. (Robert Collins)

    * Plugins are now loaded under bzrlib.plugins, not bzrlib.plugin, and
      they are made available for other plugins to use. You should not 
      import other plugins during the ``__init__`` of your plugin though, as 
      no ordering is guaranteed, and the plugins directory is not on the
      python path. (Robert Collins)

    * Branch.relpath has been moved to WorkingTree.relpath. WorkingTree no
      no longer takes an inventory, rather it takes an option branch
      parameter, and if None is given will open the branch at basedir 
      implicitly. (Robert Collins)

    * Cleaner exception structure and error reporting.  Suggested by 
      Scott James Remnant.  (Martin Pool)

    * Branch.remove has been moved to WorkingTree, which has also gained
      ``lock_read``, ``lock_write`` and ``unlock`` methods for convenience.
      (Robert Collins)

    * Two decorators, ``needs_read_lock`` and ``needs_write_lock`` have been
      added to the branch module. Use these to cause a function to run in a
      read or write lock respectively. (Robert Collins)

    * ``Branch.open_containing`` now returns a tuple (Branch, relative-path),
      which allows direct access to the common case of 'get me this file
      from its branch'. (Robert Collins)

    * Transports can register using ``register_lazy_transport``, and they 
      will be loaded when first used.  (Martin Pool)

    * 'pull' has been factored out of the command as ``WorkingTree.pull()``.
      A new option to WorkingTree.pull has been added, clobber, which will
      ignore diverged history and pull anyway.
      (Robert Collins)

    * config.Config has a ``get_user_option`` call that accepts an option name.
      This will be looked up in branches.conf and bazaar.conf as normal.
      It is intended that this be used by plugins to support options - 
      options of built in programs should have specific methods on the config.
      (Robert Collins)

    * ``merge.merge_inner`` now has tempdir as an optional parameter.
      (Robert Collins)

    * Tree.kind is not recorded at the top level of the hierarchy, as it was
      missing on EmptyTree, leading to a bug with merge on EmptyTrees.
      (Robert Collins)

    * ``WorkingTree.__del__`` has been removed, it was non deterministic and not 
      doing what it was intended to. See ``WorkingTree.__init__`` for a comment
      about future directions. (Robert Collins/Martin Pool)

    * bzrlib.transport.http has been modified so that only 404 urllib errors
      are returned as NoSuchFile. Other exceptions will propogate as normal.
      This allows debuging of actual errors. (Robert Collins)

    * bzrlib.transport.Transport now accepts *ONLY* url escaped relative paths
      to apis like 'put', 'get' and 'has'. This is to provide consistent
      behaviour - it operates on url's only. (Robert Collins)

    * Transports can register using ``register_lazy_transport``, and they 
      will be loaded when first used.  (Martin Pool)

    * ``merge_flex`` no longer calls ``conflict_handler.finalize()``, instead that
      is called by ``merge_inner``. This is so that the conflict count can be 
      retrieved (and potentially manipulated) before returning to the caller
      of ``merge_inner``. Likewise 'merge' now returns the conflict count to the
      caller. (Robert Collins)

    * ``revision.revision_graph`` can handle having only partial history for
      a revision - that is no revisions in the graph with no parents.
      (Robert Collins).

    * New ``builtins.branch_files`` uses the standard ``file_list`` rules to
      produce a branch and a list of paths, relative to that branch
      (Aaron Bentley)

    * New TestCase.addCleanup facility.

    * New ``bzrlib.version_info`` tuple (similar to ``sys.version_info``),
      which can be used by programs importing bzrlib.

  BUG FIXES:

    * Better handling of branches in directories with non-ascii names. 
      (Joel Rosdahl, Panagiotis Papadakos)

    * Upgrades of trees with no commits will not fail due to accessing
      [-1] in the revision-history. (Andres Salomon)


bzr 0.1.1 2005-10-12
--------------------

  BUG FIXES:

    * Fix problem in pulling over http from machines that do not 
      allow directories to be listed.

    * Avoid harmless warning about invalid hash cache after 
      upgrading branch format.

  PERFORMANCE: 
  
    * Avoid some unnecessary http operations in branch and pull.


bzr 0.1 2005-10-11
------------------

  NOTES:

    * 'bzr branch' over http initially gives a very high estimate
      of completion time but it should fall as the first few 
      revisions are pulled in.  branch is still slow on 
      high-latency connections.

  BUG FIXES:
  
    * bzr-man.py has been updated to work again. Contributed by
      Rob Weir.

    * Locking is now done with fcntl.lockf which works with NFS
      file systems. Contributed by Harald Meland.

    * When a merge encounters a file that has been deleted on
      one side and modified on the other, the old contents are
      written out to foo.BASE and foo.SIDE, where SIDE is this
      or OTHER. Contributed by Aaron Bentley.

    * Export was choosing incorrect file paths for the content of
      the tarball, this has been fixed by Aaron Bentley.

    * Commit will no longer commit without a log message, an 
      error is returned instead. Contributed by Jelmer Vernooij.

    * If you commit a specific file in a sub directory, any of its
      parent directories that are added but not listed will be 
      automatically included. Suggested by Michael Ellerman.

    * bzr commit and upgrade did not correctly record new revisions
      for files with only a change to their executable status.
      bzr will correct this when it encounters it. Fixed by
      Robert Collins

    * HTTP tests now force off the use of ``http_proxy`` for the duration.
      Contributed by Gustavo Niemeyer.

    * Fix problems in merging weave-based branches that have 
      different partial views of history.

    * Symlink support: working with symlinks when not in the root of a 
      bzr tree was broken, patch from Scott James Remnant.

  IMPROVEMENTS:

    * 'branch' now accepts a --basis parameter which will take advantage
      of local history when making a new branch. This allows faster 
      branching of remote branches. Contributed by Aaron Bentley.

    * New tree format based on weave files, called version 5.
      Existing branches can be upgraded to this format using 
      'bzr upgrade'.

    * Symlinks are now versionable. Initial patch by 
      Erik Toubro Nielsen, updated to head by Robert Collins.

    * Executable bits are tracked on files. Patch from Gustavo
      Niemeyer.

    * 'bzr status' now shows unknown files inside a selected directory.
      Patch from Heikki Paajanen.

    * Merge conflicts are recorded in .bzr. Two new commands 'conflicts'
      and 'resolve' have needed added, which list and remove those 
      merge conflicts respectively. A conflicted tree cannot be committed
      in. Contributed by Aaron Bentley.

    * 'rm' is now an alias for 'remove'.

    * Stores now split out their content in a single byte prefixed hash,
      dropping the density of files per directory by 256. Contributed by
      Gustavo Niemeyer.

    * 'bzr diff -r branch:URL' will now perform a diff between two branches.
      Contributed by Robert Collins.

    * 'bzr log' with the default formatter will show merged revisions,
      indented to the right. Initial implementation contributed by Gustavo
      Niemeyer, made incremental by Robert Collins.


  INTERNALS:

    * Test case failures have the exception printed after the log 
      for your viewing pleasure.

    * InventoryEntry is now an abstract base class, use one of the
      concrete InventoryDirectory etc classes instead.

    * Branch raises an UnsupportedFormatError when it detects a 
      bzr branch it cannot understand. This allows for precise
      handling of such circumstances.

    * Remove RevisionReference class; ``Revision.parent_ids`` is now simply a
      list of their ids and ``parent_sha1s`` is a list of their corresponding
      sha1s (for old branches only at the moment.)

    * New method-object style interface for Commit() and Fetch().

    * Renamed ``Branch.last_patch()`` to ``Branch.last_revision()``, since
      we call them revisions not patches.

    * Move ``copy_branch`` to ``bzrlib.clone.copy_branch``.  The destination
      directory is created if it doesn't exist.

    * Inventories now identify the files which were present by 
      giving the revision *of that file*.

    * Inventory and Revision XML contains a version identifier.  
      This must be consistent with the overall branch version
      but allows for more flexibility in future upgrades.

  TESTING:

    * Removed testsweet module so that tests can be run after 
      bzr installed by 'bzr selftest'.

    * 'bzr selftest' command-line arguments can now be partial ids
      of tests to run, e.g. ``bzr selftest test_weave``

      
bzr 0.0.9 2005-09-23
--------------------

  BUG FIXES:

    * Fixed "branch -r" option.

    * Fix remote access to branches containing non-compressed history.
      (Robert Collins).

    * Better reliability of http server tests.  (John Arbash-Meinel)

    * Merge graph maximum distance calculation fix.  (Aaron Bentley)
   
    * Various minor bug in windows support have been fixed, largely in the
      test suite. Contributed by Alexander Belchenko.

  IMPROVEMENTS:

    * Status now accepts a -r argument to give status between chosen
      revisions. Contributed by Heikki Paajanen.

    * Revision arguments no longer use +/-/= to control ranges, instead
      there is a 'before' namespace, which limits the successive namespace.
      For example '$ bzr log -r date:yesterday..before:date:today' will
      select everything from yesterday and before today. Contributed by
      Robey Pointer

    * There is now a bzr.bat file created by distutils when building on 
      Windows. Contributed by Alexander Belchenko.

  INTERNALS:

    * Removed uuid() as it was unused.

    * Improved 'fetch' code for pulling revisions from one branch into
      another (used by pull, merged, etc.)


bzr 0.0.8 2005-09-20
--------------------

  IMPROVEMENTS:

    * Adding a file whose parent directory is not versioned will
      implicitly add the parent, and so on up to the root. This means
      you should never need to explictly add a directory, they'll just
      get added when you add a file in the directory.  Contributed by
      Michael Ellerman.

    * Ignore ``.DS_Store`` (contains Mac metadata) by default.
      (Nir Soffer)

    * If you set ``BZR_EDITOR`` in the environment, it is checked in
      preference to EDITOR and the config file for the interactive commit
      editing program. Related to this is a bugfix where a missing program
      set in EDITOR would cause editing to fail, now the fallback program
      for the operating system is still tried.

    * Files that are not directories/symlinks/regular files will no longer
      cause bzr to fail, it will just ignore them by default. You cannot add
      them to the tree though - they are not versionable.


  INTERNALS:

    * Refactor xml packing/unpacking.

  BUG FIXES: 

    * Fixed 'bzr mv' by Ollie Rutherfurd.

    * Fixed strange error when trying to access a nonexistent http
      branch.

    * Make sure that the hashcache gets written out if it can't be
      read.


  PORTABILITY:

    * Various Windows fixes from Ollie Rutherfurd.

    * Quieten warnings about locking; patch from Matt Lavin.


bzr-0.0.7 2005-09-02
--------------------

  NEW FEATURES:

    * ``bzr shell-complete`` command contributed by Clint Adams to
      help with intelligent shell completion.

    * New expert command ``bzr find-merge-base`` for debugging merges.


  ENHANCEMENTS:

    * Much better merge support.

    * merge3 conflicts are now reported with markers like '<<<<<<<'
      (seven characters) which is the same as CVS and pleases things
      like emacs smerge.


  BUG FIXES:

    * ``bzr upgrade`` no longer fails when trying to fix trees that
      mention revisions that are not present.

    * Fixed bugs in listing plugins from ``bzr plugins``.

    * Fix case of $EDITOR containing options for the editor.

    * Fix log -r refusing to show the last revision.
      (Patch from Goffredo Baroncelli.)


  CHANGES:

    * ``bzr log --show-ids`` shows the revision ids of all parents.

    * Externally provided commands on your $BZRPATH no longer need
      to recognize --bzr-usage to work properly, and can just handle
      --help themselves.


  LIBRARY:

    * Changed trace messages to go through the standard logging
      framework, so that they can more easily be redirected by
      libraries.



bzr-0.0.6 2005-08-18
--------------------

  NEW FEATURES:

    * Python plugins, automatically loaded from the directories on
      ``BZR_PLUGIN_PATH`` or ``~/.bzr.conf/plugins`` by default.

    * New 'bzr mkdir' command.

    * Commit mesage is fetched from an editor if not given on the
      command line; patch from Torsten Marek.

    * ``bzr log -m FOO`` displays commits whose message matches regexp 
      FOO.
      
    * ``bzr add`` with no arguments adds everything under the current directory.

    * ``bzr mv`` does move or rename depending on its arguments, like
      the Unix command.

    * ``bzr missing`` command shows a summary of the differences
      between two trees.  (Merged from John Arbash-Meinel.)

    * An email address for commits to a particular tree can be
      specified by putting it into .bzr/email within a branch.  (Based
      on a patch from Heikki Paajanen.)


  ENHANCEMENTS:

    * Faster working tree operations.


  CHANGES:

    * 3rd-party modules shipped with bzr are copied within the bzrlib
      python package, so that they can be installed by the setup
      script without clashing with anything already existing on the
      system.  (Contributed by Gustavo Niemeyer.)

    * Moved plugins directory to bzrlib/, so that there's a standard
      plugin directory which is not only installed with bzr itself but
      is also available when using bzr from the development tree.
      ``BZR_PLUGIN_PATH`` and ``DEFAULT_PLUGIN_PATH`` are then added to the
      standard plugins directory.

    * When exporting to a tarball with ``bzr export --format tgz``, put 
      everything under a top directory rather than dumping it into the
      current directory.   This can be overridden with the ``--root`` 
      option.  Patch from William Dodé and John Meinel.

    * New ``bzr upgrade`` command to upgrade the format of a branch,
      replacing ``bzr check --update``.

    * Files within store directories are no longer marked readonly on
      disk.

    * Changed ``bzr log`` output to a more compact form suggested by
      John A Meinel.  Old format is available with the ``--long`` or
      ``-l`` option, patched by William Dodé.

    * By default the commit command refuses to record a revision with
      no changes unless the ``--unchanged`` option is given.

    * The ``--no-plugins``, ``--profile`` and ``--builtin`` command
      line options must come before the command name because they 
      affect what commands are available; all other options must come 
      after the command name because their interpretation depends on
      it.

    * ``branch`` and ``clone`` added as aliases for ``branch``.

    * Default log format is back to the long format; the compact one
      is available with ``--short``.
      
      
  BUG FIXES:
  
    * Fix bugs in committing only selected files or within a subdirectory.


bzr-0.0.5  2005-06-15
---------------------
  
  CHANGES:

    * ``bzr`` with no command now shows help rather than giving an
      error.  Suggested by Michael Ellerman.

    * ``bzr status`` output format changed, because svn-style output
      doesn't really match the model of bzr.  Now files are grouped by
      status and can be shown with their IDs.  ``bzr status --all``
      shows all versioned files and unknown files but not ignored files.

    * ``bzr log`` runs from most-recent to least-recent, the reverse
      of the previous order.  The previous behaviour can be obtained
      with the ``--forward`` option.
        
    * ``bzr inventory`` by default shows only filenames, and also ids
      if ``--show-ids`` is given, in which case the id is the second
      field.


  ENHANCEMENTS:

    * New 'bzr whoami --email' option shows only the email component
      of the user identification, from Jo Vermeulen.

    * New ``bzr ignore PATTERN`` command.

    * Nicer error message for broken pipe, interrupt and similar
      conditions that don't indicate an internal error.

    * Add ``.*.sw[nop] .git .*.tmp *,v`` to default ignore patterns.

    * Per-branch locks keyed on ``.bzr/branch-lock``, available in
      either read or write mode.

    * New option ``bzr log --show-ids`` shows revision and file ids.

    * New usage ``bzr log FILENAME`` shows only revisions that
      affected that file.

    * Changed format for describing changes in ``bzr log -v``.

    * New option ``bzr commit --file`` to take a message from a file,
      suggested by LarstiQ.

    * New syntax ``bzr status [FILE...]`` contributed by Bartosz
      Oler.  File may be in a branch other than the working directory.

    * ``bzr log`` and ``bzr root`` can be given an http URL instead of
      a filename.

    * Commands can now be defined by external programs or scripts
      in a directory on $BZRPATH.

    * New "stat cache" avoids reading the contents of files if they 
      haven't changed since the previous time.

    * If the Python interpreter is too old, try to find a better one
      or give an error.  Based on a patch from Fredrik Lundh.

    * New optional parameter ``bzr info [BRANCH]``.

    * New form ``bzr commit SELECTED`` to commit only selected files.

    * New form ``bzr log -r FROM:TO`` shows changes in selected
      range; contributed by John A Meinel.

    * New option ``bzr diff --diff-options 'OPTS'`` allows passing
      options through to an external GNU diff.

    * New option ``bzr add --no-recurse`` to add a directory but not
      their contents.

    * ``bzr --version`` now shows more information if bzr is being run
      from a branch.

  
  BUG FIXES:

    * Fixed diff format so that added and removed files will be
      handled properly by patch.  Fix from Lalo Martins.

    * Various fixes for files whose names contain spaces or other
      metacharacters.


  TESTING:

    * Converted black-box test suites from Bourne shell into Python;
      now run using ``./testbzr``.  Various structural improvements to
      the tests.

    * testbzr by default runs the version of bzr found in the same
      directory as the tests, or the one given as the first parameter.

    * testbzr also runs the internal tests, so the only command
      required to check is just ``./testbzr``.

    * testbzr requires python2.4, but can be used to test bzr running
      under a different version.

    * Tests added for many other changes in this release.


  INTERNAL:

    * Included ElementTree library upgraded to 1.2.6 by Fredrik Lundh.

    * Refactor command functions into Command objects based on HCT by
      Scott James Remnant.

    * Better help messages for many commands.

    * Expose ``bzrlib.open_tracefile()`` to start the tracefile; until
      this is called trace messages are just discarded.

    * New internal function ``find_touching_revisions()`` and hidden
      command touching-revisions trace the changes to a given file.

    * Simpler and faster ``compare_inventories()`` function.

    * ``bzrlib.open_tracefile()`` takes a tracefilename parameter.

    * New AtomicFile class.

    * New developer commands ``added``, ``modified``.


  PORTABILITY:

    * Cope on Windows on python2.3 by using the weaker random seed.
      2.4 is now only recommended.


bzr-0.0.4  2005-04-22
---------------------

  ENHANCEMENTS:

    * 'bzr diff' optionally takes a list of files to diff.  Still a bit
      basic.  Patch from QuantumG.

    * More default ignore patterns.

    * New 'bzr log --verbose' shows a list of files changed in the
      changeset.  Patch from Sebastian Cote.

    * Roll over ~/.bzr.log if it gets too large.

    * Command abbreviations 'ci', 'st', 'stat', '?' based on a patch
      by Jason Diamon.

    * New 'bzr help commands' based on a patch from Denys Duchier.


  CHANGES:

    * User email is determined by looking at $BZREMAIL or ~/.bzr.email
      or $EMAIL.  All are decoded by the locale preferred encoding.
      If none of these are present user@hostname is used.  The host's
      fully-qualified name is not used because that tends to fail when
      there are DNS problems.

    * New 'bzr whoami' command instead of username user-email.


  BUG FIXES: 

    * Make commit safe for hardlinked bzr trees.

    * Some Unicode/locale fixes.

    * Partial workaround for ``difflib.unified_diff`` not handling
      trailing newlines properly.


  INTERNAL:

    * Allow docstrings for help to be in PEP0257 format.  Patch from
      Matt Brubeck.

    * More tests in test.sh.

    * Write profile data to a temporary file not into working
      directory and delete it when done.

    * Smaller .bzr.log with process ids.


  PORTABILITY:

    * Fix opening of ~/.bzr.log on Windows.  Patch from Andrew
      Bennetts.

    * Some improvements in handling paths on Windows, based on a patch
      from QuantumG.


bzr-0.0.3  2005-04-06
---------------------

  ENHANCEMENTS:

    * New "directories" internal command lists versioned directories
      in the tree.

    * Can now say "bzr commit --help".

    * New "rename" command to rename one file to a different name
      and/or directory.

    * New "move" command to move one or more files into a different
      directory.

    * New "renames" command lists files renamed since base revision.

    * New cat command contributed by janmar.

  CHANGES:

    * .bzr.log is placed in $HOME (not pwd) and is always written in
      UTF-8.  (Probably not a completely good long-term solution, but
      will do for now.)

  PORTABILITY:

    * Workaround for difflib bug in Python 2.3 that causes an
      exception when comparing empty files.  Reported by Erik Toubro
      Nielsen.

  INTERNAL:

    * Refactored inventory storage to insert a root entry at the top.

  TESTING:

    * Start of shell-based black-box testing in test.sh.


bzr-0.0.2.1
-----------

  PORTABILITY:

    * Win32 fixes from Steve Brown.


bzr-0.0.2  "black cube"  2005-03-31
-----------------------------------

  ENHANCEMENTS:

    * Default ignore list extended (see bzrlib/__init__.py).

    * Patterns in .bzrignore are now added to the default ignore list,
      rather than replacing it.

    * Ignore list isn't reread for every file.

    * More help topics.

    * Reinstate the 'bzr check' command to check invariants of the
      branch.

    * New 'ignored' command lists which files are ignored and why;
      'deleted' lists files deleted in the current working tree.

    * Performance improvements.

    * New global --profile option.
    
    * Ignore patterns like './config.h' now correctly match files in
      the root directory only.


bzr-0.0.1  2005-03-26
---------------------

  ENHANCEMENTS:

    * More information from info command.

    * Can now say "bzr help COMMAND" for more detailed help.

    * Less file flushing and faster performance when writing logs and
      committing to stores.

    * More useful verbose output from some commands.

  BUG FIXES:

    * Fix inverted display of 'R' and 'M' during 'commit -v'.

  PORTABILITY:

    * Include a subset of ElementTree-1.2.20040618 to make
      installation easier.

    * Fix time.localtime call to work with Python 2.3 (the minimum
      supported).


bzr-0.0.0.69  2005-03-22
------------------------

  ENHANCEMENTS:

    * First public release.

    * Storage of local versions: init, add, remove, rm, info, log,
      diff, status, etc.

..
   vim: tw=74 ft=rst ff=unix<|MERGE_RESOLUTION|>--- conflicted
+++ resolved
@@ -15,13 +15,11 @@
 
   BUG FIXES:
 
-<<<<<<< HEAD
+    * ``bzr missing`` now accepts an ``--include-merges`` option.
+      (Vincent Ladeuil, #233817)
+
     * Fix '_in_buffer' AttributeError when using the -Dhpss debug flag.
       (Andrew Bennetts)
-=======
-    * ``bzr missing`` now accepts an ``--include-merges`` option.
-      (Vincent Ladeuil, #233817)
->>>>>>> d1a44def
 
   DOCUMENTATION:
 
