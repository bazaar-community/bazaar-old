--------------------
Bazaar Release Notes
--------------------

.. contents::

IN DEVELOPMENT
--------------

  CHANGES:

    * ``bzr export`` can now export a subdirectory of a project.
      (Robert Collins)

    * ``bzr rm`` will now scan for files that are missing and remove just
      them automatically, much as ``bzr add`` scans for new files that
      are not ignored and adds them automatically. (Robert Collins)

  FEATURES

    * Support for GSSAPI authentication when using FTP as documented in 
      RFC2228. (Jelmer Vernooij, #49623)

  IMPROVEMENTS:

<<<<<<< HEAD
    * A url like ``log+file:///tmp`` will log all access to that Transport 
      to ``.bzr.log``, which may help in debugging or profiling.
      (Martin Pool)

    * ``bzr branch`` uses the default stacking policy if the branch format
      supports it. (Aaron Bentley)
=======
    * ``bzr branch`` and ``bzr push`` use the default stacking policy if the
      branch format supports it. (Aaron Bentley)
>>>>>>> affc4303

    * ``bzr init`` and ``bzr init-repo`` will now print out the same as
      ``bzr info`` if it completed successfully.
      (Marius Kruger)

    * ``bzr uncommit`` logs the old tip revision id, and displays how to
      restore the branch to that tip using ``bzr pull``.  This allows you
      to recover if you realize you uncommitted the wrong thing.
      (John Arbash Meinel)

    * When reading index files, if we happen to read the whole file in a
      single request treat it as a ``_buffer_all`` request. This happens
      most often on small indexes over remote transports, where we default
      to reading 64kB. It saves a round trip for each small index during
      fetch operations. Also, if we have read more than 50% of an index
      file, trigger a ``_buffer_all`` on the next request. This works
      around some inefficiencies because reads don't fall neatly on page
      boundaries, so we would ignore those bytes, but request them again
      later. This could trigger a total read size of more than the whole
      file. (John Arbash Meinel)

  BUG FIXES:

    * ``bzr rm`` is now aliased to ``bzr del`` for the convenience of svn
      users. (Robert Collins, #205416)

    * Catch the infamous "select/poll returned error" which occurs when
      pycurl try to send a body request to an HTTP/1.0 server which has
      already refused to handle the request. (Vincent Ladeuil, #225020)

    * ``FTPTransport.stat()`` would return ``0000`` as the permission bits
      for the containing ``.bzr/`` directory (it does not implement
      permissions). This would cause us to set all subdirectories to
      ``0700`` and files to ``0600`` rather than leaving them unmodified.
      Now we ignore ``0000`` as the permissions and assume they are
      invalid. (John Arbash Meinel, #259855)

    * Merging from a previously joined branch will no longer cause 
      a traceback. (Jelmer Vernooij, #203376)

    * Pack operations on windows network shares will work even with large
      files. (Robert Collins, #255656)

    * Running ``bzr st PATH_TO_TREE`` will no longer suppress merge
      status. Status is also about 7% faster on mozilla sized trees
      when the path to the root of the tree has been given. Users of
      the internal ``show_tree_status`` function should be aware that
      the show_pending flag is now authoritative for showing pending
      merges, as it was originally. (Robert Collins, #225204)

    * Set valid default _param_name for Option so that ListOption can embed
      '-' in names. (Vincent Ladeuil, #263249)

    * Show proper error rather than traceback when an unknown revision 
      id is specified to ``bzr cat-revision``. (Jelmer Vernooij, #175569)

    * Trailing text in the dirstate file could cause the C dirstate parser
      to try to allocate an invalid amount of memory. We now properly
      check and test for parsing a dirstate with invalid trailing data.
      (John Arbash Meinel, #186014)

    * ``WorkingTree4`` trees will now correctly report missing-and-new
      paths in the output of ``iter_changes``. (Robert Collins)

  API CHANGES:

    * Exporters now take 4 parameters. (Robert Collins)

    * ``Tree.iter_changes`` will now return False for the content change
      field when a file is missing in the basis tree and not present in
      the target tree. Previously it returned True unconditionally.
      (Robert Collins)

    * The deprecated ``Branch.abspath`` and unimplemented 
      ``Branch.rename_one`` and ``Branch.move`` were removed. (Jelmer Vernooij)

    * BzrDir.clone_on_transport implementations must now accept a stacked_on
      parameter.  (Aaron Bentley)

    * BzrDir.cloning_metadir implementations must now take a require_stacking
      parameter.  (Aaron Bentley)

  TESTING:

    * ``addCleanup`` now takes ``*arguments`` and ``**keyword_arguments``
      which are then passed to the cleanup callable as it is run. In
      addition, addCleanup no longer requires that the callables passed to
      it be unique. (Jonathan Lange)

    * ``selftest``'s ``--starting-with`` option can now use predefined
      prefixes so that one can say ``bzr selftest -s bp.loom`` instead of
      ``bzr selftest -s bzrlib.plugins.loom``. (Vincent Ladeuil)

    * ``selftest``'s ``--starting-with`` option now accepts multiple values.
      (Vincent Ladeuil)

  INTERNALS:

    * A new plugin interface, ``bzrlib.log.log_adapters``, has been added.
      This allows dynamic log output filtering by plugins.
      (Robert Collins)

    * ``bzrlib.btree_index`` is now available, providing a b-tree index
      layer. The design is memory conservative (limited memory cache),
      faster to seek (approx 100 nodes per page, gives 100-way fan out),
      and stores compressed pages allowing more keys per page.
      (Robert Collins, John Arbash Meinel)

    * ``bzrlib.diff.DiffTree.show_diff`` now skips changes where the kind
      is unknown in both source and target.
      (Robert Collins, Aaron Bentley)

    * Mail clients for `bzr send` are now listed in a registry.  This
      allows plugins to add new clients by registering them with
      ``bzrlib.mail_client.mail_client_registry``.  All of the built-in
      clients now use this mechanism.  (Neil Martinsen-Burrell)


bzr 1.6.1rc1 2008-08-29
-----------------------

This release fixes a few regressions found in the 1.6 client. Fetching
changes was using an O(N^2) buffering algorithm, so for large projects it
would cause memory thrashing. There is also a specific problem with the
``--1.6-rich-root`` format, which prevented stacking on top of
``--rich-root-pack`` repositories, and could allow users to accidentally
fetch experimental data (``-subtree``) without representing it properly.
The ``--1.6-rich-root`` format has been deprecated and users are
recommended to upgrade to ``--1.6.1-rich-root`` immediately.  Also we
re-introduced a workaround for users who have repositories with incorrect
nodes (not possible if you only used official releases).
I should also clarify that none of this is data loss level issues, but
still sufficient enough to warrant an updated release.

  BUG FIXES:

    * ``RemoteTransport.readv()`` was being inefficient about how it
      buffered the readv data and processed it. It would keep appending to
      the same string (causing many copies) and then pop bytes out of the
      start of the string (causing more copies).
      With this patch "bzr+ssh://local" can improve dramatically,
      especially for projects with large files.
      (John Arbash Meinel)

    * Revision texts were always meant to be stored as fulltexts. There
      was a bug in a bzr.dev version that would accidentally create deltas
      when copying from a Pack repo to a Knit repo. This has been fixed,
      but to support those repositories, we know always request full texts
      for Revision texts. (John Arbash Meinel, #261339)

    * The previous ``--1.6-rich-root`` format used an incorrect xml
      serializer, which would accidentally support fetching from a
      repository that supported subtrees, even though the local one would
      not. We deprecated that format, and introduced a new one that uses
      the correct serializer ``--1.6.1-rich-root``.
      (John Arbash Meinel, #262333)


bzr 1.6 2008-08-25
------------------

Finally, the long awaited bzr 1.6 has been released. This release includes
new features like Stacked Branches, improved weave merge, and an updated
server protocol (now on v3) which will allow for better cross version
compatibility. With this release we have deprecated Knit format
repositories, and recommend that users upgrade them, we will continue to
support reading and writing them for the forseeable future, but we will
not be tuning them for performance as pack repositories have proven to be
better at scaling. This will also be the first release to bundle
TortoiseBzr in the standalone Windows installer.


bzr 1.6rc5 2008-08-19
---------------------

  BUG FIXES: 

    * Disable automatic detection of stacking based on a containing
      directory of the target. It interacted badly with push, and needs a
      bit more work to get the edges polished before it should happen
      automatically. (John Arbash Meinel, #259275)
      (This change was reverted when merged to bzr.dev)
  

bzr 1.6rc4 2008-08-18
---------------------

  BUG FIXES: 

    * Fix a regression in knit => pack fetching.  We had a logic
      inversion, causing the fetch to insert fulltexts in random order,
      rather than preserving deltas.  (John Arbash Meinel, #256757)


bzr 1.6rc3 2008-08-14
---------------------

  CHANGES:

    * Disable reading ``.bzrrules`` as a per-branch rule preferences
      file. The feature was not quite ready for a full release.
      (Robert Collins)

  IMPROVEMENTS:

    * Update the windows installer to bundle TortoiseBzr and ``qbzr``
      into the standalone installer. This will be the first official
      windows release that installs Tortoise by default.
      (Mark Hammond)

  BUG FIXES: 

    * Fix a regression in ``bzr+http`` support. There was a missing
      function (``_read_line``) that needed to be carried over from
      ``bzr+ssh`` support. (Andrew Bennetts)

    * ``GraphIndex`` objects will internally read an entire index if more
      than 1/20th of their keyspace is requested in a single operation.
      This largely mitigates a performance regression in ``bzr log FILE``
      and completely corrects the performance regression in ``bzr log``.
      The regression was caused by removing an accomodation which had been
      supporting the index format in use. A newer index format is in
      development which is substantially faster. (Robert Collins)


bzr 1.6rc2 2008-08-13
---------------------

This release candidate has a few minor bug fixes, and some regression
fixes for Windows.

  BUG FIXES:

    * ``bzr upgrade`` on remote branches accessed via bzr:// and
      bzr+ssh:// now works.  (Andrew Bennetts)

    * Change the ``get_format_description()`` strings for
      ``RepositoryFormatKnitPack5`` et al to be single line messages.
      (Aaron Bentley)

    * Fix for a regression on Win32 where we would try to call
      ``os.listdir()`` on a file and not catch the exception properly.
      (Windows raises a different exception.) This would manifest in
      places like ``bzr rm file`` or ``bzr switch``.
      (Mark Hammond, John Arbash Meinel)

    * ``Inventory.copy()`` was failing to set the revision property for
      the root entry. (Jelmer Vernooij)

    * sftp transport: added missing ``FileExists`` case to
      ``_translate_io_exception`` (Christophe Troestler, #123475)

    * The help for ``bzr ignored`` now suggests ``bzr ls --ignored`` for
      scripting use. (Robert Collins, #3834)

    * The default ``annotate`` logic will now always assign the
      last-modified value of a line to one of the revisions that modified
      it, rather than a merge revision. This would happen when both sides
      claimed to have modified the line resulting in the same text. The
      choice is arbitrary but stable, so merges in different directions
      will get the same results.  (John Arbash Meinel, #232188)


bzr 1.6rc1 2008-08-06
---------------------

This release candidate for bzr 1.6 solidifies the new branch stacking
feature.  Bazaar now recommends that users upgrade all knit repositories,
because later formats are much faster.  However, we plan to continue read/write and
upgrade support for knit repostories for the forseeable future.  Several
other bugs and performance issues were fixed.

  CHANGES:

    * Knit format repositories are deprecated and bzr will now emit
      warnings whenever it encounters one.  Use ``bzr upgrade`` to upgrade
      knit repositories to pack format.  (Andrew Bennetts)

  IMPROVEMENTS:

    * ``bzr check`` can now be told which elements at a location it should
      check.  (Daniel Watkins)

    * Commit now supports ``--exclude`` (or ``-x``) to exclude some files
      from the commit. (Robert Collins, #3117)

    * Fetching data between repositories that have the same model but no 
      optimised fetcher will not reserialise all the revisions, increasing
      performance. (Robert Collins, John Arbash Meinel)

    * Give a more specific error when target branch is not reachable.
      (James Westby)

    * Implemented a custom ``walkdirs_utf8`` implementation for win32.
      This uses a pyrex extension to get direct access to the
      ``FindFirstFileW`` style apis, rather than using ``listdir`` +
      ``lstat``. Shows a very strong improvement in commands like
      ``status`` and ``diff`` which have to iterate the working tree.
      Anywhere from 2x-6x faster depending on the size of the tree (bigger
      trees, bigger benefit.) (John Arbash Meinel)

    * New registry for log properties handles  and the method in 
      LongLogFormatter to display the custom properties returned by the 
      registered handlers. (Guillermo Gonzalez, #162469)

  BUG FIXES:

    * Add more tests that stacking does not create deltas spanning
      physical repository boundaries.
      (Martin Pool, #252428)

    * Better message about incompatible repositories.
      (Martin Pool, #206258)

    * ``bzr branch --stacked`` ensures the destination branch format can
      support stacking, even if the origin does not.
      (Martin Pool)

    * ``bzr export`` no longer exports ``.bzrrules``.
      (Ian Clatworthy)

    * ``bzr serve --directory=/`` now correctly allows the whole
      filesystem to be accessed on Windows, not just the root of the drive
      that Python is running from.
      (Adrian Wilkins, #240910)

    * Deleting directories by hand before running ``bzr rm`` will not
      cause subsequent errors in ``bzr st`` and ``bzr commit``.
      (Robert Collins, #150438)

    * Fix a test case that was failing if encoding wasn't UTF-8.
      (John Arbash Meinel, #247585)

    * Fix "no buffer space available" error when branching with the new
      smart server protocol to or from Windows.
      (Andrew Bennetts, #246180)

    * Fixed problem in branching from smart server.
      (#249256, Michael Hudson, Martin Pool) 

    * Handle a file turning in to a directory in TreeTransform.
      (James Westby, #248448)

  API CHANGES:

    * ``MutableTree.commit`` has an extra optional keywork parameter
      ``exclude`` that will be unconditionally supplied by the command
      line UI - plugins that add tree formats may need an update.
      (Robert Collins)

    * The API minimum version for plugin compatibility has been raised to
      1.6 - there are significant changes throughout the code base.
      (Robert Collins)

    * The generic fetch code now uses three attributes on Repository objects
      to control fetch. The streams requested are controlled via :
      ``_fetch_order`` and ``_fetch_uses_deltas``. Setting these
      appropriately allows different repository implementations to recieve
      data in their optimial form. If the ``_fetch_reconcile`` is set then
      a reconcile operation is triggered at the end of the fetch.
      (Robert Collins)

    * The ``put_on_disk`` and ``get_tar_item`` methods in
      ``InventoryEntry`` were deprecated. (Ian Clatworthy)

    * ``Repository.is_shared`` doesn't take a read lock. It didn't
      need one in the first place (nobody cached the value, and
      ``RemoteRepository`` wasn't taking one either). This saves a round
      trip when probing Pack repositories, as they read the ``pack-names``
      file when locked. And during probe, locking the repo isn't very
      useful. (John Arbash Meinel)

  INTERNALS:

    * ``bzrlib.branchbuilder.BranchBuilder`` is now much more capable of
      putting together a real history without having to create a full
      WorkingTree. It is recommended that tests that are not directly
      testing the WorkingTree use BranchBuilder instead.  See
      ``BranchBuilder.build_snapshot`` or
      ``TestCaseWithMemoryTree.make_branch_builder``.  (John Arbash Meinel)

    * ``bzrlib.builtins.internal_tree_files`` broken into two giving a new
      helper ``safe_relpath_files`` - used by the new ``exclude``
      parameter to commit. (Robert Collins)

    * Make it easier to introduce new WorkingTree formats.
      (Ian Clatworthy)

    * The code for exporting trees was refactored not to use the
      deprecated ``InventoryEntry`` methods. (Ian Clatworthy)

    * RuleSearchers return () instead of [] now when there are no matches.
      (Ian Clatworthy)


bzr 1.6beta3 2008-07-17
-----------------------

This release adds a new 'stacked branches' feature allowing branches to
share storage without being in the same repository or on the same machine.
(See the user guide for more details.)  It also adds a new hook, improved
weaves, aliases for related locations, faster bzr+ssh push, and several
bug fixes.

  FEATURES:

    * New ``pre_change_branch_tip`` hook that is called before the
      branch tip is moved, while the branch is write-locked.  See the User
      Reference for signature details.  (Andrew Bennetts)

    * Rule-based preferences can now be defined for selected files in
      selected branches, allowing commands and plugins to provide
      custom behaviour for files matching defined patterns.
      See ``Rule-based preferences`` (part of ``Configuring Bazaar``)
      in the User Guide and ``bzr help rules`` for more information.
      (Ian Clatworthy)

    * Sites may suggest a branch to stack new branches on.  (Aaron Bentley)

    * Stacked branches are now supported. See ``bzr help branch`` and 
      ``bzr help push``.  Branches must be in the ``development1`` format
      to stack, though the stacked-on branch can be of any format. 
      (Robert Collins)

  IMPROVEMENTS:

    * ``bzr export --format=tgz --root=NAME -`` to export a gzipped tarball 
      to stdout; also ``tar`` and ``tbz2``.
      (Martin Pool)

    * ``bzr (re)merge --weave`` will now use a standard Weave algorithm,
      rather than the annotation-based merge it was using. It does so by
      building up a Weave of the important texts, without needing to build
      the full ancestry. (John Arbash Meinel, #238895)

    * ``bzr send`` documents and better supports ``emacsclient`` (proper
      escaping of mail headers and handling of the MUA Mew).
      (Christophe Troestler)

    * Remembered locations can be specified by aliases, e.g. :parent, :public,
      :submit.  (Aaron Bentley)

    * The smart protocol now has improved support for setting branches'
      revision info directly.  This makes operations like push
      faster.  The new request method name is
      ``Branch.set_last_revision_ex``.  (Andrew Bennetts)

  BUG FIXES:

    * Bazaar is now able to be a client to the web server of IIS 6 and 7.
      The broken implementations of RFC822 in Python and RFC2046 in IIS
      combined with boundary-line checking in Bazaar previously made this
      impossible. (NB, IIS 5 does not suffer from this problem).
      (Adrian Wilkins, #247585)

    * ``bzr log --long`` with a ghost in your mainline now handles that
      ghost properly. (John Arbash Meinel, #243536)

    * ``check`` handles the split-up .bzr layout correctly, so no longer
      requires a branch to be present.
      (Daniel Watkins, #64783)

    * Clearer message about how to set the PYTHONPATH if bzrlib can't be
      loaded. 
      (Martin Pool, #205230)

    * Errors about missing libraries are now shown without a traceback,
      and with a suggestion to install the library.  The full traceback is 
      still in ``.bzr.log`` and can be shown with ``-Derror``.
      (Martin Pool, #240161)

    * Fetch from a stacked branch copies all required data.
      (Aaron Bentley, #248506)

    * Handle urls such as ftp://user@host.com@www.host.com where the user
      name contains an @.
      (Neil Martinsen-Burrell, #228058)

    * ``needs_read_lock`` and ``needs_write_lock`` now suppress an error during
      ``unlock`` if there was an error in the original function. This helps
      most when there is a failure with a smart server action, since often the
      connection closes and we cannot unlock.
      (Andrew Bennetts, John Arbash Meinel, #125784)

    * Obsolete hidden command ``bzr fetch`` removed.
      (Martin Pool, #172870)

    * Raise the correct exception when doing ``-rbefore:0`` or ``-c0``.
      (John Arbash Meinel, #239933)

    * You can now compare file revisions in Windows diff programs from 
      Cygwin Bazaar.
      (Matt McClure, #209281)

    * revision_history now tolerates mainline ghosts for Branch format 6.
      (Aaron Bentley, #235055)

    * Set locale from environment for third party libs.
      (Martin von Gagern, #128496)

  DOCUMENTATION:

    * Added *Using stacked branches* to the User Guide.
      (Ian Clatworthy)

    * Updated developer documentation.
      (Martin Pool)

  TESTING:

   * ``-Dmemory`` will cause /proc/PID/status to be catted before bzr
     exits, allowing low-key analysis of peak memory use. (Robert Collins)

   * ``TestCaseWithTransport.make_branch_and_tree`` tries harder to return
     a tree with a ``branch`` attribute of the right format.  This was
     preventing some ``RemoteBranch`` tests from actually running with
     ``RemoteBranch`` instances.  (Andrew Bennetts)

  API CHANGES:

    * Removed ``Repository.text_store``, ``control_store``, etc.  Instead,
      there are new attributes ``texts, inventories, revisions,
      signatures``, each of which is a ``VersionedFiles``.  See the
      Repository docstring for more details.
      (Robert Collins)

    * ``Branch.pull`` now accepts an ``_override_hook_target`` optional
      parameter.  If you have a subclass of ``Branch`` that overrides
      ``pull`` then you should add this parameter.  (Andrew Bennetts)

    * ``bzrlib.check.check()`` has been deprecated in favour of the more
      aptly-named ``bzrlib.check.check_branch()``.
      (Daniel Watkins)

    * ``Tree.print_file`` and ``Repository.print_file`` are deprecated.
      These methods are bad APIs because they write directly to sys.stdout.
      bzrlib does not use them internally, and there are no direct tests
      for them. (Alexander Belchenko)

  INTERNALS:

    * ``cat`` command no longer uses ``Tree.print_file()`` internally.
      (Alexander Belchenko)

    * New class method ``BzrDir.open_containing_tree_branch_or_repository``
      which eases the discovery of the tree, the branch and the repository
      containing a given location.
      (Daniel Watkins)

    * New ``versionedfile.KeyMapper`` interface to abstract out the access to
      underlying .knit/.kndx etc files in repositories with partitioned
      storage. (Robert Collins)

    * Obsolete developer-use command ``weave-join`` has been removed.
      (Robert Collins)

    * ``RemoteToOtherFetcher`` and ``get_data_stream_for_search`` removed,
      to support new ``VersionedFiles`` layering.
      (Robert Collins)


bzr 1.6beta2 2008-06-10
-----------------------

This release contains further progress towards our 1.6 goals of shallow
repositories, and contains a fix for some user-affecting bugs in the
repository layer.  Building working trees during checkout and branch is
now faster.

  BUG FIXES:

    * Avoid KnitCorrupt error extracting inventories from some repositories.
      (The data is not corrupt; an internal check is detecting a problem
      reading from the repository.)
      (Martin Pool, Andrew Bennetts, Robert Collins, #234748)

    * ``bzr status`` was breaking if you merged the same revision twice.
      (John Arbash Meinel, #235407)

    * Fix infinite loop consuming 100% CPU when a connection is lost while
      reading a response body via the smart protocol v1 or v2.
      (Andrew Bennetts)
      
    * Inserting a bundle which changes the contents of a file with no trailing
      end of line, causing a knit snapshot in a 'knits' repository will no longer
      cause KnitCorrupt. (Robert Collins)

    * ``RemoteBranch.pull`` needs to return the ``self._real_branch``'s
      pull result. It was instead just returning None, which breaks ``bzr
      pull``. (John Arbash Meinel, #238149)

    * Sanitize branch nick before using it as an attachment filename in
      ``bzr send``. (Lukáš Lalinský, #210218)

    * Squash ``inv_entry.symlink_target`` to a plain string when
      generating DirState details. This prevents from getting a
      ``UnicodeError`` when you have symlinks and non-ascii filenames.
      (John Arbash Meinel, #135320)

  IMPROVEMENTS:

    * Added the 'alias' command to set/unset and display aliases. (Tim Penhey)

    * ``added``, ``modified``, and ``unknowns`` behaviour made consistent (all three
      now quote paths where required). Added ``--null`` option to ``added`` and 
      ``modified`` (for null-separated unknowns, use ``ls --unknown --null``)
      (Adrian Wilkins)

    * Faster branching (1.09x) and lightweight checkouts (1.06x) on large trees.
      (Ian Clatworthy, Aaron Bentley)

  DOCUMENTATION:

    * Added *Bazaar Zen* section to the User Guide. (Ian Clatworthy)

  TESTING:

    * Fix the test HTTPServer to be isolated from chdir calls made while it is
      running, allowing it to be used in blackbox tests. (Robert Collins)

  API CHANGES:

    * ``WorkingTree.set_parent_(ids/trees)`` will now filter out revisions
      which are in the ancestry of other revisions. So if you merge the same
      tree twice, or merge an ancestor of an existing merge, it will only
      record the newest. (If you merge a descendent, it will replace its
      ancestor). (John Arbash Meinel, #235407)

    * ``RepositoryPolicy.__init__`` now requires stack_on and stack_on_pwd,
      through the derived classes do not.  (Aaron Bentley)

  INTERNALS:

    * ``bzrlib.bzrdir.BzrDir.sprout`` now accepts ``stacked`` to control
      creating stacked branches. (Robert Collins)

    * Knit record serialisation is now stricter on what it will accept, to
      guard against potential internal bugs, or broken input. (Robert Collins)


bzr 1.6beta1 2008-06-02
-----------------------


Commands that work on the revision history such as push, pull, missing,
uncommit and log are now substantially faster.  This release adds a
translation of some of the user documentation into Spanish.  (Contributions of
other translations would be very welcome.)  Bazaar 1.6beta1 adds a new network
protocol which is used by default and which allows for more efficient transfers
and future extensions.


  NOTES WHEN UPGRADING:

    * There is a new version of the network protocol used for bzr://, bzr+ssh://
      and bzr+http:// connections.  This will allow more efficient requests and
      responses, and more graceful fallback when a server is too old to
      recognise a request from a more recent client.  Bazaar 1.6 will
      interoperate with 0.16 and later versions, but servers should be upgraded
      when possible.  Bazaar 1.6 no longer interoperates with 0.15 and earlier via
      these protocols.  Use alternatives like SFTP or upgrade those servers.
      (Andrew Bennetts, #83935)

  CHANGES:

    * Deprecation warnings will not be suppressed when running ``bzr selftest``
      so that developers can see if their code is using deprecated functions.
      (John Arbash Meinel)

  FEATURES:

    * Adding ``-Derror`` will now display a traceback when a plugin fails to
      load. (James Westby)

  IMPROVEMENTS:

    * ``bzr branch/push/pull -r XXX`` now have a helper function for finding
      the revno of the new revision (``Graph.find_distance_to_null``). This
      should make something like ``bzr branch -r -100`` in a shared, no-trees
      repository much snappier. (John Arbash Meinel)

    * ``bzr log --short -r X..Y`` no longer needs to access the full revision
      history. This makes it noticeably faster when logging the last few
      revisions. (John Arbash Meinel)

    * ``bzr ls`` now accepts ``-V`` as an alias for ``--versioned``. 
      (Jerad Cramp, #165086)

    * ``bzr missing`` uses the new ``Graph.find_unique_ancestors`` and
      ``Graph.find_differences`` to determine missing revisions without having
      to search the whole ancestry. (John Arbash Meinel, #174625)

    * ``bzr uncommit`` now uses partial history access, rather than always
      extracting the full revision history for a branch. This makes it
      resolve the appropriate revisions much faster (in testing it drops
      uncommit from 1.5s => 0.4s). It also means ``bzr log --short`` is one
      step closer to not using full revision history.
      (John Arbash Meinel, #172649)

  BUGFIXES:

    * ``bzr merge --lca`` should handle when two revisions have no common
      ancestor other than NULL_REVISION. (John Arbash Meinel, #235715)

    * ``bzr status`` was breaking if you merged the same revision twice.
      (John Arbash Meinel, #235407)

    * ``bzr push`` with both ``--overwrite`` and ``-r NNN`` options no longer
      fails.  (Andrew Bennetts, #234229)
      
    * Correctly track the base URL of a smart medium when using bzr+http://
      URLs, which was causing spurious "No repository present" errors with
      branches in shared repositories accessed over bzr+http.
      (Andrew Bennetts, #230550)

    * Define ``_remote_is_at_least_1_2`` on ``SmartClientMedium`` so that all
      implementations have the attribute.  Fixes 'PyCurlTransport' object has no
      attribute '_remote_is_at_least_1_2' attribute errors.
      (Andrew Bennetts, #220806)

    * Failure to delete an obsolete pack file should just give a warning
      message, not a fatal error.  It may for example fail if the file is still
      in use by another process.
      (Martin Pool)
      
    * Fix MemoryError during large fetches over HTTP by limiting the amount of
      data we try to read per ``recv`` call.  The problem was observed with
      Windows and a proxy, but might affect other environments as well.
      (Eric Holmberg, #215426)

    * Handle old merge directives correctly in Merger.from_mergeable.  Stricter
      get_parent_map requirements exposed a latent bug here.  (Aaron Bentley)

    * Issue a warning and ignore passwords declared in authentication.conf when
      used for an ssh scheme (sftp or bzr+ssh).
      (Vincent Ladeuil, #203186)

    * Make both http implementations raise appropriate exceptions on 403
      Forbidden when POSTing smart requests.
      (Vincent Ladeuil, #230223)

    * Properly *title* header names in http requests instead of capitalizing
      them.
      (Vincent Ladeuil, #229076)

    * The "Unable to obtain lock" error message now also suggests using
      ``bzr break-lock`` to fix it.  (Martin Albisetti, #139202)

    * Treat an encoding of '' as ascii; this can happen when bzr is run
      under vim on Mac OS X.
      (Neil Martinsen-Burrell)

    * ``VersionedFile.make_mpdiffs()`` was raising an exception that wasn't in
      scope. (Daniel Fischer #235687)

  DOCUMENTATION:

    * Added directory structure and started translation of docs in spanish.
      (Martin Albisetti, Lucio Albenga)

    * Incorporate feedback from Jelmer Vernooij and Neil Martinsen-Burrell
      on the plugin and integration chapters of the User Guide.
      (Ian Clatworthy)

    * More Bazaar developer documentation about packaging and release process,
      and about use of Python reprs.
      (Martin Pool, Martin Albisetti)

    * Updated Tortise strategy document. (Mark Hammond)

  TESTING:

    * ``bzrlib.tests.adapt_tests`` was broken and unused - it has been fixed.
      (Robert Collins)

    * Fix the test HTTPServer to be isolated from chdir calls made while it is
      running, allowing it to be used in blackbox tests. (Robert Collins)

    * New helper function for splitting test suites
      ``split_suite_by_condition``. (Robert Collins)

  INTERNALS:

    * ``Branch.missing_revisions`` has been deprecated. Similar functionality
      can be obtained using ``bzrlib.missing.find_unmerged``. The api was
      fairly broken, and the function was unused, so we are getting rid of it.
      (John Arbash Meinel)

  API CHANGES:

    * ``Branch.abspath`` is deprecated; use the Tree or Transport 
      instead.  (Martin Pool)

    * ``Branch.update_revisions`` now takes an optional ``Graph``
      object. This can be used by ``update_revisions`` when it is
      checking ancestry, and allows callers to prefer request to go to a
      local branch.  (John Arbash Meinel)

    * Branch, Repository, Tree and BzrDir should expose a Transport as an
      attribute if they have one, rather than having it indirectly accessible
      as ``.control_files._transport``.  This doesn't add a requirement
      to support a Transport in cases where it was not needed before;
      it just simplifies the way it is reached.  (Martin Pool)

    * ``bzr missing --mine-only`` will return status code 0 if you have no
      new revisions, but the remote does. Similarly for ``--theirs-only``.
      The new code only checks one side, so it doesn't know if the other
      side has changes. This seems more accurate with the request anyway.
      It also changes the output to print '[This|Other] branch is up to
      date.' rather than displaying nothing.  (John Arbash Meinel)

    * ``LockableFiles.put_utf8``, ``put_bytes`` and ``controlfilename``
      are now deprecated in favor of using Transport operations.
      (Martin Pool)

    * Many methods on ``VersionedFile``, ``Repository`` and in
      ``bzrlib.revision``  deprecated before bzrlib 1.5 have been removed.
      (Robert Collins)

    * ``RevisionSpec.wants_revision_history`` can be set to False for a given
      ``RevisionSpec``. This will disable the existing behavior of passing in
      the full revision history to ``self._match_on``. Useful for specs that
      don't actually need access to the full history. (John Arbash Meinel)

    * The constructors of ``SmartClientMedium`` and its subclasses now require a
      ``base`` parameter.  ``SmartClientMedium`` implementations now also need
      to provide a ``remote_path_from_transport`` method.  (Andrew Bennetts)
      
    * The default permissions for creating new files and directories 
      should now be obtained from ``BzrDir._get_file_mode()`` and 
      ``_get_dir_mode()``, rather than from LockableFiles.  The ``_set_file_mode``
      and ``_set_dir_mode`` variables on LockableFiles which were advertised
      as a way for plugins to control this are no longer consulted.
      (Martin Pool)

    * ``VersionedFile.join`` is deprecated. This method required local
      instances of both versioned file objects and was thus hostile to being
      used for streaming from a smart server. The new get_record_stream and
      insert_record_stream are meant to efficiently replace this method.
      (Robert Collins)

    * ``WorkingTree.set_parent_(ids/trees)`` will now filter out revisions
      which are in the ancestry of other revisions. So if you merge the same
      tree twice, or merge an ancestor of an existing merge, it will only
      record the newest. (If you merge a descendent, it will replace its
      ancestor). (John Arbash Meinel, #235407)

    * ``WorkingTreeFormat2.stub_initialize_remote`` is now private.
      (Martin Pool) 


bzr 1.5 2008-05-16
------------------

This release of Bazaar includes several updates to the documentation, and fixes
to prepare for making rich root support the default format. Many bugs have been
squashed, including fixes to log, bzr+ssh inter-operation with older servers.

  CHANGES:

    * Suppress deprecation warnings when bzrlib is a 'final' release. This way
      users of packaged software won't be bothered with DeprecationWarnings,
      but developers and testers will still see them. (John Arbash Meinel)

  DOCUMENTATION:

    * Incorporate feedback from Jelmer Vernooij and Neil Martinsen-Burrell
      on the plugin and integration chapters of the User Guide.
      (Ian Clatworthy)


bzr 1.5rc1 2008-05-09
---------------------

  NOTES WHEN UPGRADING:

  CHANGES:

    * Broader support of GNU Emacs mail clients. Set
      ``mail_client=emacsclient`` in your bazaar.conf and ``send`` will pop the
      bundle in a mail buffer according to the value of ``mail-user-agent``
      variable. (Xavier Maillard)

  FEATURES:

  IMPROVEMENTS:

    * Diff now handles revision specs like "branch:" and "submit:" more
      efficiently.  (Aaron Bentley, #202928)

    * More friendly error given when attempt to start the smart server
      on an address already in use. (Andrea Corbellini, #200575)

    * Pull completes much faster when there is nothing to pull.
      (Aaron Bentley)

  BUGFIXES:

    * Authentication.conf can define sections without password.
      (Vincent Ladeuil, #199440)

    * Avoid muttering every time a child update does not cause a progress bar
      update. (John Arbash Meinel, #213771)

    * ``Branch.reconcile()`` is now implemented. This allows ``bzr reconcile``
      to fix when a Branch has a non-canonical mainline history. ``bzr check``
      also detects this condition. (John Arbash Meinel, #177855)

    * ``bzr log -r ..X bzr://`` was failing, because it was getting a request
      for ``revision_id=None`` which was not a string.
      (John Arbash Meinel, #211661)

    * ``bzr commit`` now works with Microsoft's FTP service.
      (Andreas Deininger)

    * Catch definitions outside sections in authentication.conf.
      (Vincent Ladeuil, #217650)

    * Conversion from non-rich-root to rich-root(-pack) updates inventory
      sha1s, even when bundles are used.  (Aaron Bentley, #181391)

    * Conversion from non-rich-root to rich-root(-pack) works correctly even
      though search keys are not topologically sorted.  (Aaron Bentley)

    * Conversion from non-rich-root to rich-root(-pack) works even when a
      parent revision has a different root id.  (Aaron Bentley, #177874)

    * Disable strace testing until strace is fixed (see bug #103133) and emit a
      warning when selftest ends to remind us of leaking tests.
      (Vincent Ladeuil, #226769)

    * Fetching all revisions from a repository does not cause pack collisions.
      (Robert Collins, Aaron Bentley, #212908)

    * Fix error about "attempt to add line-delta in non-delta knit".
      (Andrew Bennetts, #217701)

    * Pushing a branch in "dirstate" format (Branch5) over bzr+ssh would break
      if the remote server was < version 1.2. This was due to a bug in the
      RemoteRepository.get_parent_map() fallback code.
      (John Arbash Meinel, #214894)

    * Remove leftover code in ``bzr_branch`` that inappropriately creates 
      a ``branch-name`` file in the branch control directory.
      (Martin Pool)

    * Set SO_REUSEADDR on server sockets of ``bzr serve`` to avoid problems
      rebinding the socket when starting the server a second time.
      (John Arbash Meinel, Martin Pool, #164288)

    * Severe performance degradation in fetching from knit repositories to
      knits and packs due to parsing the entire revisions.kndx on every graph
      walk iteration fixed by using the Repository.get_graph API.  There was
      another regression in knit => knit fetching which re-read the index for
      every revision each side had in common.
      (Robert Collins, John Arbash Meinel)

    * When logging the changes to a particular file, there was a bug if there
      were ghosts in the revision ancestry. (John Arbash Meinel, #209948)

    * xs4all's ftp server returns a temporary error when trying to list an
      empty directory, rather than returning an empty list. Adding a
      workaround so that we don't get spurious failures.
      (John Arbash Meinel, #215522)

  DOCUMENTATION:

    * Expanded the User Guide to include new chapters on popular plugins and
      integrating Bazaar into your environment. The *Best practices* chapter
      was renamed to *Miscellaneous topics* as suggested by community
      feedback as well. (Ian Clatworthy)

    * Document outlining strategies for TortoiseBzr. (Mark Hammond)

    * Improved the documentation on hooks. (Ian Clatworthy)

    * Update authentication docs regarding ssh agents.
      (Vincent Ladeuil, #183705)

  TESTING:

    * Add ``thread_name_suffix`` parameter to SmartTCPServer_for_testing, to
      make it easy to identify which test spawned a thread with an unhandled
      exception. (Andrew Bennetts)

    * New ``--debugflag``/``-E`` option to ``bzr selftest`` for setting
      options for debugging tests, these are complementary to the the -D
      options.  The ``-Dselftest_debug`` global option has been replaced by the
      ``-E=allow_debug`` option for selftest. (Andrew Bennetts)

    * Parameterised test ids are preserved correctly to aid diagnosis of test
      failures. (Robert Collins, Andrew Bennetts)

    * selftest now accepts --starting-with <id> to load only the tests whose id
      starts with the one specified. This greatly speeds up running the test
      suite on a limited set of tests and can be used to run the tests for a
      single module, a single class or even a single test.  (Vincent Ladeuil)

    * The test suite modules have been modified to define load_tests() instead
      of test_suite(). That speeds up selective loading (via --load-list)
      significantly and provides many examples on how to migrate (grep for
      load_tests).  (Vincent Ladeuil)

  INTERNALS:

    * ``Hooks.install_hook`` is now deprecated in favour of
      ``Hooks.install_named_hook`` which adds a required ``name`` parameter, to
      avoid having to call ``Hooks.name_hook``. (Daniel Watkins)

    * Implement xml8 serializer.  (Aaron Bentley)

    * New form ``@deprecated_method(deprecated_in(1, 5, 0))`` for making 
      deprecation wrappers.  (Martin Pool)

    * ``Repository.revision_parents`` is now deprecated in favour of 
      ``Repository.get_parent_map([revid])[revid]``. (Jelmer Vernooij)

    * The Python ``assert`` statement is no longer used in Bazaar source, and 
      a test checks this.  (Martin Pool)

  API CHANGES:

    * ``bzrlib.status.show_pending_merges`` requires the repository to be
      locked by the caller. Callers should have been doing it anyway, but it
      will now raise an exception if they do not. (John Arbash Meinel)

    * Repository.get_data_stream, Repository.get_data_stream_for_search(),
      Repository.get_deltas_for_revsions(), Repository.revision_trees(),
      Repository.item_keys_introduced_by() no longer take read locks.
      (Aaron Bentley)

    * ``LockableFiles.get_utf8`` and ``.get`` are deprecated, as a start
      towards removing LockableFiles and ``.control_files`` entirely.
      (Martin Pool)

    * Methods deprecated prior to 1.1 have been removed.
      (Martin Pool)


bzr 1.4 2008-04-28
------------------

This release of Bazaar includes handy improvements to the speed of log and
status, new options for several commands, improved documentation, and better
hooks, including initial code for server-side hooks.  A number of bugs have
been fixed, particularly in interoperability between different formats or
different releases of Bazaar over there network.  There's been substantial
internal work in both the repository and network code to enable new features
and faster performance.

  BUG FIXES:

    * Pushing a branch in "dirstate" format (Branch5) over bzr+ssh would break
      if the remote server was < version 1.2.  This was due to a bug in the
      RemoteRepository.get_parent_map() fallback code.
      (John Arbash Meinel, Andrew Bennetts, #214894)


bzr 1.4rc2 2008-04-21
---------------------

  BUG FIXES:

    * ``bzr log -r ..X bzr://`` was failing, because it was getting a request
      for ``revision_id=None`` which was not a string.
      (John Arbash Meinel, #211661)

    * Fixed a bug in handling ghost revisions when logging changes in a 
      particular file.  (John Arbash Meinel, #209948)

    * Fix error about "attempt to add line-delta in non-delta knit".
      (Andrew Bennetts, #205156)

    * Fixed performance degradation in fetching from knit repositories to
      knits and packs due to parsing the entire revisions.kndx on every graph
      walk iteration fixed by using the Repository.get_graph API.  There was
      another regression in knit => knit fetching which re-read the index for
      every revision each side had in common.
      (Robert Collins, John Arbash Meinel)


bzr 1.4rc1 2008-04-11
---------------------

  CHANGES:

   * bzr main script cannot be imported (Benjamin Peterson)

   * On Linux bzr additionally looks for plugins in arch-independent site
     directory. (Toshio Kuratomi)

   * The ``set_rh`` branch hook is now deprecated. Please migrate
     any plugins using this hook to use an alternative, e.g.
     ``post_change_branch_tip``. (Ian Clatworthy)

   * When a plugin cannot be loaded as the file path is not a valid
     python module name bzr will now strip a ``bzr_`` prefix from the
     front of the suggested name, as many plugins (e.g. bzr-svn)
     want to be installed without this prefix. It is a common mistake
     to have a folder named "bzr-svn" for that plugin, especially
     as this is what bzr branch lp:bzr-svn will give you. (James Westby,
     Andrew Cowie)

   * UniqueIntegerBugTracker now appends bug-ids instead of joining
     them to the base URL. Plugins that register bug trackers may
     need a trailing / added to the base URL if one is not already there.
     (James Wesby, Andrew Cowie)

  FEATURES:

    * Added start_commit hook for mutable trees. (Jelmer Vernooij, #186422)

    * ``status`` now accepts ``--no-pending`` to show the status without
      listing pending merges, which speeds up the command a lot on large
      histories.  (James Westby, #202830)

    * New ``post_change_branch_tip`` hook that is called after the
      branch tip is moved but while the branch is still write-locked.
      See the User Reference for signature details.
      (Ian Clatworthy, James Henstridge)

    * Reconfigure can convert a branch to be standalone or to use a shared
      repository.  (Aaron Bentley)

  IMPROVEMENTS:

    * The smart protocol now has support for setting branches' revision info
      directly.  This should make operations like push slightly faster, and is a
      step towards server-side hooks.  The new request method name is
      ``Branch.set_last_revision_info``.  (Andrew Bennetts)

    * ``bzr commit --fixes`` now recognises "gnome" as a tag by default.
      (James Westby, Andrew Cowie)

    * ``bzr switch`` will attempt to find branches to switch to relative to the
      current branch. E.g. ``bzr switch branchname`` will look for
      ``current_branch/../branchname``. (Robert Collins, Jelmer Vernooij,
      Wouter van Heyst)

    * Diff is now more specific about execute-bit changes it describes
      (Chad Miller)

    * Fetching data over HTTP is a bit faster when urllib is used.  This is done
      by forcing it to recv 64k at a time when reading lines in HTTP headers,
      rather than just 1 byte at a time.  (Andrew Bennetts)

    * Log --short and --line are much faster when -r is not specified.
      (Aaron Bentley)

    * Merge is faster.  We no longer check a file's existence unnecessarily
      when merging the execute bit.  (Aaron Bentley)

    * ``bzr status`` on an explicit list of files no longer shows pending
      merges, making it much faster on large trees. (John Arbash Meinel)

    * The launchpad directory service now warns the user if they have not set
      their launchpad login and are trying to resolve a URL using it, just
      in case they want to do a write operation with it.  (James Westby)

    * The smart protocol client is slightly faster, because it now only queries
      the server for the protocol version once per connection.  Also, the HTTP
      transport will now automatically probe for and use a smart server if
      one is present.  You can use the new ``nosmart+`` transport decorator
      to get the old behaviour.  (Andrew Bennetts)

    * The ``version`` command takes a ``--short`` option to print just the
      version number, for easier use in scripts.  (Martin Pool)

    * Various operations with revision specs and commands that calculate
      revnos and revision ids are faster.  (John A. Meinel, Aaron Bentley)

  BUGFIXES:

    * Add ``root_client_path`` parameter to SmartWSGIApp and
      SmartServerRequest.  This makes it possible to publish filesystem
      locations that don't exactly match URL paths. SmartServerRequest
      subclasses should use the new ``translate_client_path`` and
      ``transport_from_client_path`` methods when dealing with paths received
      from a client to take this into account.  (Andrew Bennetts, #124089)

    * ``bzr mv a b`` can be now used also to rename previously renamed
      directories, not only files. (Lukáš Lalinský, #107967)

    * ``bzr uncommit --local`` can now remove revisions from the local
      branch to be symmetric with ``bzr commit --local``.
      (John Arbash Meinel, #93412)

    * Don't ask for a password if there is no real terminal.
      (Alexander Belchenko, #69851)

    * Fix a bug causing a ValueError crash in ``parse_line_delta_iter`` when
      fetching revisions from a knit to pack repository or vice versa using
      bzr:// (including over http or ssh).
      (#208418, Andrew Bennetts, Martin Pool, Robert Collins)

    * Fixed ``_get_line`` in ``bzrlib.smart.medium``, which was buggy.  Also
      fixed ``_get_bytes`` in the same module to use the push back buffer.
      These bugs had no known impact in normal use, but were problematic for
      developers working on the code, and were likely to cause real bugs sooner
      or later.  (Andrew Bennetts)

    * Implement handling of basename parameter for DefaultMail.  (James Westby)

    * Incompatibility with Paramiko versions newer than 1.7.2 was fixed.
      (Andrew Bennetts, #213425)

    * Launchpad locations (lp: URLs) can be pulled.  (Aaron Bentley, #181945)

    * Merges that add files to deleted root directories complete.  They
      do create conflicts.  (Aaron Bentley, #210092)

    * vsftp's return ``550 RNFR command failed.`` supported.
      (Marcus Trautwig, #129786)

  DOCUMENTATION:

    * Improved documentation on send/merge relationship. (Peter Schuller)

    * Minor fixes to the User Guide. (Matthew Fuller)

    * Reduced the evangelism in the User Guide. (Ian Clatworthy)

    * Added Integrating with Bazaar document for developers (Martin Albisetti)

  API BREAKS:

    * Attempting to pull data from a ghost aware repository (e.g. knits) into a
      non-ghost aware repository such as weaves will now fail if there are
      ghosts.  (Robert Collins)

    * ``KnitVersionedFile`` no longer accepts an ``access_mode`` parameter, and
      now requires the ``index`` and ``access_method`` parameters to be
      supplied. A compatible shim has been kept in the new function
      ``knit.make_file_knit``. (Robert Collins)

    * Log formatters must now provide log_revision instead of show and
      show_merge_revno methods. The latter had been deprecated since the 0.17
      release. (James Westby)

    * ``LoopbackSFTP`` is now called ``SocketAsChannelAdapter``.
      (Andrew Bennetts)

    * ``osutils.backup_file`` is removed. (Alexander Belchenko)

    * ``Repository.get_revision_graph`` is deprecated, with no replacement
      method. The method was size(history) and not desirable. (Robert Collins)

    * ``revision.revision_graph`` is deprecated, with no replacement function.
      The function was size(history) and not desirable. (Robert Collins)

    * ``Transport.get_shared_medium`` is deprecated.  Use
      ``Transport.get_smart_medium`` instead.  (Andrew Bennetts)

    * ``VersionedFile`` factories now accept a get_scope parameter rather
      than using a call to ``transaction_finished``, allowing the removal of
      the fixed list of versioned files per repository. (Robert Collins)

    * ``VersionedFile.annotate_iter`` is deprecated. While in principle this
      allowed lower memory use, all users of annotations wanted full file 
      annotations, and there is no storage format suitable for incremental
      line-by-line annotation. (Robert Collins)

    * ``VersionedFile.clone_text`` is deprecated. This performance optimisation
      is no longer used - reading the content of a file that is undergoing a
      file level merge to identical state on two branches is rare enough, and
      not expensive enough to special case. (Robert Collins)

    * ``VersionedFile.clear_cache`` and ``enable_cache`` are deprecated.
      These methods added significant complexity to the ``VersionedFile``
      implementation, but were only used for optimising fetches from knits - 
      which can be done from outside the knit layer, or via a caching
      decorator. As knits are not the default format, the complexity is no
      longer worth paying. (Robert Collins)

    * ``VersionedFile.create_empty`` is removed. This method presupposed a
      sensible mapping to a transport for individual files, but pack backed
      versioned files have no such mapping. (Robert Collins)

    * ``VersionedFile.get_graph`` is deprecated, with no replacement method.
      The method was size(history) and not desirable. (Robert Collins)

    * ``VersionedFile.get_graph_with_ghosts`` is deprecated, with no
      replacement method.  The method was size(history) and not desirable.
      (Robert Collins)

    * ``VersionedFile.get_parents`` is deprecated, please use
      ``VersionedFile.get_parent_map``. (Robert Collins)

    * ``VersionedFile.get_sha1`` is deprecated, please use
      ``VersionedFile.get_sha1s``. (Robert Collins)

    * ``VersionedFile.has_ghost`` is now deprecated, as it is both expensive
      and unused outside of a single test. (Robert Collins)

    * ``VersionedFile.iter_parents`` is now deprecated in favour of
      ``get_parent_map`` which can be used to instantiate a Graph on a
      VersionedFile. (Robert Collins)

    * ``VersionedFileStore`` no longer uses the transaction parameter given
      to most methods; amongst other things this means that the
      get_weave_or_empty method no longer guarantees errors on a missing weave
      in a readonly transaction, and no longer caches versioned file instances
      which reduces memory pressure (but requires more careful management by
      callers to preserve performance). (Robert Collins)

  TESTING:

    * New -Dselftest_debug flag disables clearing of the debug flags during
      tests.  This is useful if you want to use e.g. -Dhpss to help debug a
      failing test.  Be aware that using this feature is likely to cause
      spurious test failures if used with the full suite. (Andrew Bennetts)

    * selftest --load-list now uses a new more agressive test loader that will
      avoid loading unneeded modules and building their tests. Plugins can use
      this new loader by defining a load_tests function instead of a test_suite
      function. (a forthcoming patch will provide many examples on how to
      implement this).
      (Vincent Ladeuil)

    * selftest --load-list now does some sanity checks regarding duplicate test
      IDs and tests present in the list but not found in the actual test suite.
      (Vincent Ladeuil)

    * Slightly more concise format for the selftest progress bar, so there's
      more space to show the test name.  (Martin Pool) ::

        [2500/10884, 1fail, 3miss in 1m29s] test_revisionnamespaces.TestRev

    * The test suite takes much less memory to run, and is a bit faster.  This
      is done by clearing most attributes of TestCases after running them, if
      they succeeded.  (Andrew Bennetts)

  INTERNALS:

    * Added ``_build_client_protocol`` to ``_SmartClient``.  (Andrew Bennetts)

    * Added basic infrastructure for automatic plugin suggestion.
      (Martin Albisetti)

    * If a ``LockableFiles`` object is not explicitly unlocked (for example
      because of a missing ``try/finally`` block, it will give a warning but
      not automatically unlock itself.  (Previously they did.)  This
      sometimes caused knock-on errors if for example the network connection
      had already failed, and should not be relied upon by code. 
      (Martin Pool, #109520)

    * ``make dist`` target to build a release tarball, and also 
      ``check-dist-tarball`` and ``dist-upload-escudero``.  (Martin Pool)

    * The ``read_response_tuple`` method of ``SmartClientRequestProtocol*``
      classes will now raise ``UnknownSmartMethod`` when appropriate, so that
      callers don't need to try distinguish unknown request errors from other
      errors.  (Andrew Bennetts)

    * ``set_make_working_trees`` is now implemented provided on all repository
      implementations (Aaron Bentley)

    * ``VersionedFile`` now has a new method ``get_parent_map`` which, like
      ``Graph.get_parent_map`` returns a dict of key:parents. (Robert Collins)


bzr 1.3.1 2008-04-09
--------------------

  No changes from 1.3.1rc1.


bzr 1.3rc1 2008-04-04
---------------------

  BUG FIXES:

    * Fix a bug causing a ValueError crash in ``parse_line_delta_iter`` when
      fetching revisions from a knit to pack repository or vice versa using
      bzr:// (including over http or ssh).  
      (#208418, Andrew Bennetts, Martin Pool, Robert Collins)


bzr 1.3 2008-03-20
------------------

Bazaar has become part of the GNU project <http://www.gnu.org>

Many operations that act on history, including ``log`` and ``annotate`` are now
substantially faster.  Several bugs have been fixed and several new options and
features have been added.

  TESTING:

    * Avoid spurious failure of ``TestVersion.test_version`` matching
      directory names.
      (#202778, Martin Pool)


bzr 1.3rc1 2008-03-16
---------------------

  NOTES WHEN UPGRADING:

    * The backup directory created by ``upgrade`` is now called
      ``backup.bzr``, not ``.bzr.backup``. (Martin Albisetti)

  CHANGES:

    * A new repository format 'development' has been added. This format will
      represent the latest 'in-progress' format that the bzr developers are
      interested in getting early-adopter testing and feedback on.
      ``doc/developers/development-repo.txt`` has detailed information.
      (Robert Collins)

    * BZR_LOG environment variable controls location of .bzr.log trace file. 
      User can suppress writing messages to .bzr.log by using '/dev/null'
      filename (on Linux) or 'NUL' (on Windows). If BZR_LOG variable 
      is not defined but BZR_HOME is defined then default location
      for .bzr.log trace file is ``$BZR_HOME/.bzr.log``.
      (Alexander Belchenko)

    * ``launchpad`` builtin plugin now shipped as separate part in standalone
      bzr.exe, installed to ``C:\Program Files\Bazaar\plugins`` directory, 
      and standalone installer allows user to skip installation of this plugin.
      (Alexander Belchenko)

    * Restore auto-detection of plink.exe on Windows. (Dmitry Vasiliev)

    * Version number is now shown as "1.2" or "1.2pr2", without zeroed or
      missing final fields.  (Martin Pool)

  FEATURES:

    * ``branch`` and ``checkout`` can hard-link working tree files, which is
      faster and saves space.  (Aaron Bentley)

    * ``bzr send`` will now also look at the ``child_submit_to`` setting in
      the submit branch to determine the email address to send to. 
      (Jelmer Vernooij)

  IMPROVEMENTS:

    * BzrBranch._lefthand_history is faster on pack repos.  (Aaron Bentley)

    * Branch6.generate_revision_history is faster.  (Aaron Bentley)

    * Directory services can now be registered, allowing special URLs to be
      dereferenced into real URLs.  This is a generalization and cleanup of
      the lp: transport lookup.  (Aaron Bentley)

    * Merge directives that are automatically attached to emails have nicer
      filenames, based on branch-nick + revno. (Aaron Bentley)

    * ``push`` has a ``--revision`` option, to specify what revision to push up
      to.  (Daniel Watkins)

    * Significantly reducing execution time and network traffic for trivial 
      case of running ``bzr missing`` command for two identical branches.
      (Alexander Belchenko)

    * Speed up operations that look at the revision graph (such as 'bzr log').
      ``KnitPackRepositor.get_revision_graph`` uses ``Graph.iter_ancestry`` to
      extract the revision history. This allows filtering ghosts while
      stepping instead of needing to peek ahead. (John Arbash Meinel)

    * The ``hooks`` command lists installed hooks, to assist in debugging.
      (Daniel Watkins)

    * Updates to how ``annotate`` work. Should see a measurable improvement in
      performance and memory consumption for file with a lot of merges.
      Also, correctly handle when a line is introduced by both parents (it
      should be attributed to the first merge which notices this, and not
      to all subsequent merges.) (John Arbash Meinel)

  BUGFIXES:

    * Autopacking no longer holds the full set of inventory lines in
      memory while copying. For large repositories, this can amount to
      hundreds of MB of ram consumption.
      (Ian Clatworthy, John Arbash Meinel)

    * Cherrypicking when using ``--format=merge3`` now explictly excludes
      BASE lines. (John Arbash Meinel, #151731)

    * Disable plink's interactive prompt for password.
      (#107593, Dmitry Vasiliev)

    * Encode command line arguments from unicode to user_encoding before
      invoking external mail client in `bzr send` command.
      (#139318, Alexander Belchenko)

    * Fixed problem connecting to ``bzr+https://`` servers.
      (#198793, John Ferlito)

    * Improved error reporting in the Launchpad plugin. (Daniel Watkins,
      #196618)

    * Include quick-start-summary.svg file to python-based installer(s)
      for Windows. (#192924, Alexander Belchenko)

    * lca merge now respects specified files. (Aaron Bentley)

    * Make version-info --custom imply --all. (#195560, James Westby)

    * ``merge --preview`` now works for merges that add or modify
      symlinks (James Henstridge)

    * Redirecting the output from ``bzr merge`` (when the remembered
      location is used) now works. (John Arbash Meinel)

    * setup.py script explicitly checks for Python version.
      (Jari Aalto, Alexander Belchenko, #200569)

    * UnknownFormatErrors no longer refer to branches regardless of kind of
      unknown format. (Daniel Watkins, #173980)

    * Upgrade bundled ConfigObj to version 4.5.2, which properly quotes #
      signs, among other small improvements. (Matt Nordhoff, #86838)

    * Use correct indices when emitting LCA conflicts.  This fixes IndexError
      errors.  (Aaron Bentley, #196780)

  DOCUMENTATION:

    * Explained how to use ``version-info --custom`` in the User Guide.
      (Neil Martinsen-Burrell)

  API BREAKS:

    * Support for loading plugins from zip files and
      ``bzrlib.plugin.load_from_zip()`` function are deprecated.
      (Alexander Belchenko)

  TESTING:
    
    * Added missing blackbox tests for ``modified`` (Adrian Wilkins)

    * The branch interface tests were invalid for branches using rich-root
      repositories because the empty string is not a valid file-id.
      (Robert Collins)

  INTERNALS:

    * ``Graph.iter_ancestry`` returns the ancestry of revision ids. Similar to
      ``Repository.get_revision_graph()`` except it includes ghosts and you can
      stop part-way through. (John Arbash Meinel)

    * New module ``tools/package_mf.py`` provide custom module finder for
      python packages (improves standard python library's modulefinder.py)
      used by ``setup.py`` script while building standalone bzr.exe.
      (Alexander Belchenko)

    * New remote method ``RemoteBzrDir.find_repositoryV2`` adding support for
      detecting external lookup support on remote repositories. This method is
      now attempted first when lookup up repositories, leading to an extra 
      round trip on older bzr smart servers. (Robert Collins)
 
    * Repository formats have a new supported-feature attribute
      ``supports_external_lookups`` used to indicate repositories which support
      falling back to other repositories when they have partial data.
      (Robert Collins)

    * ``Repository.get_revision_graph_with_ghosts`` and
      ``bzrlib.revision.(common_ancestor,MultipleRevisionSources,common_graph)``
      have been deprecated.  (John Arbash Meinel)

    * ``Tree.iter_changes`` is now a public API, replacing the work-in-progress
      ``Tree._iter_changes``. The api is now considered stable and ready for
      external users.  (Aaron Bentley)

    * The bzrdir format registry now accepts an ``alias`` keyword to
      register_metadir, used to indicate that a format name is an alias for
      some other format and thus should not be reported when describing the
      format. (Robert Collins)


bzr 1.2 2008-02-15
------------------

  BUG FIXES:

    * Fix failing test in Launchpad plugin. (Martin Pool)


bzr 1.2rc1 2008-02-13
---------------------

  NOTES WHEN UPGRADING:
  
    * Fetching via the smart protocol may need to reconnect once during a fetch
      if the remote server is running Bazaar 1.1 or earlier, because the client
      attempts to use more efficient requests that confuse older servers.  You
      may be required to re-enter a password or passphrase when this happens.
      This won't happen if the server is upgraded to Bazaar 1.2.
      (Andrew Bennetts)

  CHANGES:

    * Fetching via bzr+ssh will no longer fill ghosts by default (this is
      consistent with pack-0.92 fetching over SFTP). (Robert Collins)

    * Formatting of ``bzr plugins`` output is changed to be more human-
      friendly. Full path of plugins locations will be shown only with
      ``--verbose`` command-line option. (Alexander Belchenko)

    * ``merge`` now prefers to use the submit branch, but will fall back to
      parent branch.  For many users, this has no effect.  But some users who
      pull and merge on the same branch will notice a change.  This change
      makes it easier to work on a branch on two different machines, pulling
      between the machines, while merging from the upstream.
      ``merge --remember`` can now be used to set the submit_branch.
      (Aaron Bentley)

  FEATURES:

    * ``merge --preview`` produces a diff of the changes merge would make,
      but does not actually perform the merge.  (Aaron Bentley)

    * New smart method ``Repository.get_parent_map`` for getting revision
      parent data. This returns additional parent information topologically
      adjacent to the requested data to reduce round trip latency impacts.
      (Robert Collins)

    * New smart method, ``Repository.stream_revisions_chunked``, for fetching
      revision data that streams revision data via a chunked encoding.  This
      avoids buffering large amounts of revision data on the server and on the
      client, and sends less data to the server to request the revisions.
      (Andrew Bennetts, Robert Collins, #178353)

    * The launchpad plugin now handles lp urls of the form
      ``lp://staging/``, ``lp://demo/``, ``lp://dev/`` to use the appropriate
      launchpad instance to do the resolution of the branch identities.
      This is primarily of use to Launchpad developers, but can also
      be used by other users who want to try out Launchpad as
      a branch location without messing up their public Launchpad
      account.  Branches that are pushed to the staging environment
      have an expected lifetime of one day. (Tim Penhey)

  IMPROVEMENTS:

    * Creating a new branch no longer tries to read the entire revision-history
      unnecessarily over smart server operations. (Robert Collins)

    * Fetching between different repository formats with compatible models now
      takes advantage of the smart method to stream revisions.  (Andrew Bennetts)

    * The ``--coverage`` option is now global, rather specific to ``bzr
      selftest``.  (Andrew Bennetts)

    * The ``register-branch`` command will now use the public url of the branch
      containing the current directory, if one has been set and no explicit
      branch is provided.  (Robert Collins)

    * Tweak the ``reannotate`` code path to optimize the 2-parent case.
      Speeds up ``bzr annotate`` with a pack repository by approx 3:2.
      (John Arbash Meinel)

  BUGFIXES:

    * Calculate remote path relative to the shared medium in _SmartClient.  This
      is related to the problem in bug #124089.  (Andrew Bennetts)

    * Cleanly handle connection errors in smart protocol version two, the same
      way as they are handled by version one.  (Andrew Bennetts)

    * Clearer error when ``version-info --custom`` is used without
      ``--template`` (Lukáš Lalinský)

    * Don't raise UnavailableFeature during test setup when medusa is not
      available or tearDown is never called leading to nasty side effects.
      (#137823, Vincent Ladeuil)

    * If a plugin's test suite cannot be loaded, for example because of a syntax
      error in the tests, then ``selftest`` fails, rather than just printing 
      a warning.  (Martin Pool, #189771)
      
    * List possible values for BZR_SSH environment variable in env-variables
      help topic. (Alexander Belchenko, #181842)

    * New methods ``push_log_file`` and ``pop_log_file`` to intercept messages:
      popping the log redirection now precisely restores the previous state,
      which makes it easier to use bzr log output from other programs.
      TestCaseInTempDir no longer depends on a log redirection being established
      by the test framework, which lets bzr tests cleanly run from a normal
      unittest runner.
      (#124153, #124849, Martin Pool, Jonathan Lange)

    * ``pull --quiet`` is now more quiet, in particular a message is no longer
      printed when the remembered pull location is used. (James Westby,
      #185907)

    * ``reconfigure`` can safely be interrupted while fetching.
      (Aaron Bentley, #179316)

    * ``reconfigure`` preserves tags when converting to and from lightweight
      checkouts.  (Aaron Bentley, #182040)

    * Stop polluting /tmp when running selftest.
      (Vincent Ladeuil, #123623)

    * Switch from NFKC => NFC for normalization checks. NFC allows a few
      more characters which should be considered valid.
      (John Arbash Meinel, #185458)

    * The launchpad plugin now uses the ``edge`` xmlrpc server to avoid
      interacting badly with a bug on the launchpad side. (Robert Collins)

    * Unknown hostnames when connecting to a ``bzr://`` URL no longer cause
      tracebacks.  (Andrew Bennetts, #182849)

  API BREAKS:

    * Classes implementing Merge types like Merge3Merger must now accept (and
      honour) a do_merge flag in their constructor.  (Aaron Bentley)

    * ``Repository.add_inventory`` and ``add_revision`` now require the caller
      to previously take a write lock (and start a write group.)
      (Martin Pool)

  TESTING:

    * selftest now accepts --load-list <file> to load a test id list. This
      speeds up running the test suite on a limited set of tests.
      (Vincent Ladeuil)

  INTERNALS:

    * Add a new method ``get_result`` to graph search objects. The resulting
      ``SearchResult`` can be used to recreate the search later, which will
      be useful in reducing network traffic. (Robert Collins)

    * Use convenience function to check whether two repository handles 
      are referring to the same repository in ``Repository.get_graph``. 
      (Jelmer Vernooij, #187162)

    * Fetching now passes the find_ghosts flag through to the 
      ``InterRepository.missing_revision_ids`` call consistently for all
      repository types. This will enable faster missing revision discovery with
      bzr+ssh. (Robert Collins)

    * Fix error handling in Repository.insert_data_stream. (Lukas Lalinsky)

    * ``InterRepository.missing_revision_ids`` is now deprecated in favour of
      ``InterRepository.search_missing_revision_ids`` which returns a 
      ``bzrlib.graph.SearchResult`` suitable for making requests from the smart
      server. (Robert Collins)

    * New error ``NoPublicBranch`` for commands that need a public branch to
      operate. (Robert Collins)
 
    * New method ``iter_inventories`` on Repository for access to many
      inventories. This is primarily used by the ``revision_trees`` method, as
      direct access to inventories is discouraged. (Robert Collins)
 
    * New method ``next_with_ghosts`` on the Graph breadth-first-search objects
      which will split out ghosts and present parents into two separate sets,
      useful for code which needs to be aware of ghosts (e.g. fetching data
      cares about ghosts during revision selection). (Robert Collins)

    * Record a timestamp against each mutter to the trace file, relative to the
      first import of bzrlib.  (Andrew Bennetts)

    * ``Repository.get_data_stream`` is now deprecated in favour of
      ``Repository.get_data_stream_for_search`` which allows less network
      traffic when requesting data streams over a smart server. (Robert Collins)

    * ``RemoteBzrDir._get_tree_branch`` no longer triggers ``_ensure_real``,
      removing one round trip on many network operations. (Robert Collins)

    * RemoteTransport's ``recommended_page_size`` method now returns 64k, like
      SFTPTransport and HttpTransportBase.  (Andrew Bennetts)

    * Repository has a new method ``has_revisions`` which signals the presence
      of many revisions by returning a set of the revisions listed which are
      present. This can be done by index queries without reading data for parent
      revision names etc. (Robert Collins)


bzr 1.1 2008-01-15
------------------

(no changes from 1.1rc1)

bzr 1.1rc1 2008-01-05
---------------------

  CHANGES:
   
   * Dotted revision numbers have been revised. Instead of growing longer with
     nested branches the branch number just increases. (eg instead of 1.1.1.1.1
     we now report 1.2.1.) This helps scale long lived branches which have many
     feature branches merged between them. (John Arbash Meinel)

   * The syntax ``bzr diff branch1 branch2`` is no longer supported.
     Use ``bzr diff branch1 --new branch2`` instead. This change has
     been made to remove the ambiguity where ``branch2`` is in fact a
     specific file to diff within ``branch1``.

  FEATURES:

   * New option to use custom template-based formats in  ``bzr version-info``.
     (Lukáš Lalinský)

   * diff '--using' allows an external diff tool to be used for files.
     (Aaron Bentley)

   * New "lca" merge-type for fast everyday merging that also supports
     criss-cross merges.  (Aaron Bentley)

  IMPROVEMENTS:

   * ``annotate`` now doesn't require a working tree. (Lukáš Lalinský,
     #90049)

   * ``branch`` and ``checkout`` can now use files from a working tree to
     to speed up the process.  For checkout, this requires the new
     --files-from flag.  (Aaron Bentley)

   * ``bzr diff`` now sorts files in alphabetical order.  (Aaron Bentley)

   * ``bzr diff`` now works on branches without working trees. Tree-less
     branches can also be compared to each other and to working trees using
     the new diff options ``--old`` and ``--new``. Diffing between branches,
     with or without trees, now supports specific file filtering as well.
     (Ian Clatworthy, #6700)

   * ``bzr pack`` now orders revision texts in topological order, with newest
     at the start of the file, promoting linear reads for ``bzr log`` and the
     like. This partially fixes #154129. (Robert Collins)

   * Merge directives now fetch prerequisites from the target branch if
     needed.  (Aaron Bentley)

   * pycurl now handles digest authentication.
     (Vincent Ladeuil)

   * ``reconfigure`` can now convert from repositories.  (Aaron Bentley)

   * ``-l`` is now a short form for ``--limit`` in ``log``.  (Matt Nordhoff)

   * ``merge`` now warns when merge directives cause cherrypicks.
     (Aaron Bentley)

   * ``split`` now supported, to enable splitting large trees into smaller
     pieces.  (Aaron Bentley)

  BUGFIXES:

   * Avoid AttributeError when unlocking a pack repository when an error occurs.
     (Martin Pool, #180208)

   * Better handle short reads when processing multiple range requests.
     (Vincent Ladeuil, #179368)

   * build_tree acceleration uses the correct path when a file has been moved.
     (Aaron Bentley)

   * ``commit`` now succeeds when a checkout and its master branch share a
     repository.  (Aaron Bentley, #177592)

   * Fixed error reporting of unsupported timezone format in
     ``log --timezone``. (Lukáš Lalinský, #178722)

   * Fixed Unicode encoding error in ``ignored`` when the output is
     redirected to a pipe. (Lukáš Lalinský)

   * Fix traceback when sending large response bodies over the smart protocol
     on Windows. (Andrew Bennetts, #115781)

   * Fix ``urlutils.relative_url`` for the case of two ``file:///`` URLs
     pointed to different logical drives on Windows.
     (Alexander Belchenko, #90847)

   * HTTP test servers are now compatible with the http protocol version 1.1.
     (Vincent Ladeuil, #175524)

   * _KnitParentsProvider.get_parent_map now handles requests for ghosts
     correctly, instead of erroring or attributing incorrect parents to ghosts.
     (Aaron Bentley)

   * ``merge --weave --uncommitted`` now works.  (Aaron Bentley)

   * pycurl authentication handling was broken and incomplete. Fix handling of
     user:pass embedded in the urls.
     (Vincent Ladeuil, #177643)

   * Files inside non-directories are now handled like other conflict types.
     (Aaron Bentley, #177390)

   * ``reconfigure`` is able to convert trees into lightweight checkouts.
     (Aaron Bentley)

   * Reduce lockdir timeout to 0 when running ``bzr serve``.  (Andrew Bennetts,
     #148087)

   * Test that the old ``version_info_format`` functions still work, even
     though they are deprecated. (John Arbash Meinel, ShenMaq, #177872)

   * Transform failures no longer cause ImmortalLimbo errors (Aaron Bentley,
     #137681)

   * ``uncommit`` works even when the commit messages of revisions to be
     removed use characters not supported in the terminal encoding.
     (Aaron Bentley)

   * When dumb http servers return whole files instead of the requested ranges,
     read the remaining bytes by chunks to avoid overflowing network buffers.
     (Vincent Ladeuil, #175886)

  DOCUMENTATION:

   * Minor tweaks made to the bug tracker integration documentation.
     (Ian Clatworthy)

   * Reference material has now be moved out of the User Guide and added
     to the User Reference. The User Reference has gained 4 sections as
     a result: Authenication Settings, Configuration Settings, Conflicts
     and Hooks. All help topics are now dumped into text format in the
     doc/en/user-reference directory for those who like browsing that
     information in their editor. (Ian Clatworthy)

   * *Using Bazaar with Launchpad* tutorial added. (Ian Clatworthy)

  INTERNALS:

    * find_* methods available for BzrDirs, Branches and WorkingTrees.
      (Aaron Bentley)

    * Help topics can now be loaded from files. 
      (Ian Clatworthy, Alexander Belchenko)

    * get_parent_map now always provides tuples as its output.  (Aaron Bentley)

    * Parent Providers should now implement ``get_parent_map`` returning a
      dictionary instead of ``get_parents`` returning a list.
      ``Graph.get_parents`` is now deprecated. (John Arbash Meinel,
      Robert Collins)

    * Patience Diff now supports arbitrary python objects, as long as they
      support ``hash()``. (John Arbash Meinel)

    * Reduce selftest overhead to establish test names by memoization.
      (Vincent Ladeuil)

  API BREAKS:

  TESTING:

   * Modules can now customise their tests by defining a ``load_tests``
     attribute. ``pydoc bzrlib.tests.TestUtil.TestLoader.loadTestsFromModule``
     for the documentation on this attribute. (Robert Collins)

   * New helper function ``bzrlib.tests.condition_id_re`` which helps
     filter tests based on a regular expression search on the tests id.
     (Robert Collins)
    
   * New helper function ``bzrlib.tests.condition_isinstance`` which helps
     filter tests based on class. (Robert Collins)
    
   * New helper function ``bzrlib.tests.exclude_suite_by_condition`` which
     generalises the ``exclude_suite_by_re`` function. (Robert Collins)

   * New helper function ``bzrlib.tests.filter_suite_by_condition`` which
     generalises the ``filter_suite_by_re`` function. (Robert Collins)

   * New helper method ``bzrlib.tests.exclude_tests_by_re`` which gives a new
     TestSuite that does not contain tests from the input that matched a
     regular expression. (Robert Collins)

   * New helper method ``bzrlib.tests.randomize_suite`` which returns a
     randomized copy of the input suite. (Robert Collins)

   * New helper method ``bzrlib.tests.split_suite_by_re`` which splits a test
     suite into two according to a regular expression. (Robert Collins)

   * Parametrize all http tests for the transport implementations, the http
     protocol versions (1.0 and 1.1) and the authentication schemes.
     (Vincent Ladeuil) 

   * The ``exclude_pattern`` and ``random_order`` parameters to the function
     ``bzrlib.tests.filter_suite_by_re`` have been deprecated. (Robert Collins)

   * The method ``bzrlib.tests.sort_suite_by_re`` has been deprecated. It is 
     replaced by the new helper methods added in this release. (Robert Collins)


bzr 1.0 2007-12-14
------------------

  DOCUMENTATION:

   * More improvements and fixes to the User Guide.  (Ian Clatworthy)

   * Add information on cherrypicking/rebasing to the User Guide.
     (Ian Clatworthy)

   * Improve bug tracker integration documentation. (Ian Clatworthy)

   * Minor edits to ``Bazaar in five minutes`` from David Roberts and
     to the rebasing section of the User Guide from Aaron Bentley.
     (Ian Clatworthy)


bzr 1.0rc3 2007-12-11
---------------------

  CHANGES:
   
   * If a traceback occurs, users are now asked to report the bug 
     through Launchpad (https://bugs.launchpad.net/bzr/), rather than 
     by mail to the mailing list.
     (Martin Pool)

  BUGFIXES:

   * Fix Makefile rules for doc generation. (Ian Clatworthy, #175207)

   * Give more feedback during long http downloads by making readv deliver data
     as it arrives for urllib, and issue more requests for pycurl. High latency
     networks are better handled by urllib, the pycurl implementation give more
     feedback but also incur more latency.
     (Vincent Ladeuil, #173010)

   * Implement _make_parents_provider on RemoteRepository, allowing generating
     bundles against branches on a smart server.  (Andrew Bennetts, #147836)

  DOCUMENTATION:

   * Improved user guide.  (Ian Clatworthy)

   * The single-page quick reference guide is now available as a PDF.
     (Ian Clatworthy)

  INTERNALS:

    * readv urllib http implementation is now a real iterator above the
      underlying socket and deliver data as soon as it arrives. 'get' still
      wraps its output in a StringIO.
      (Vincent Ladeuil)


bzr 1.0rc2 2007-12-07
---------------------

  IMPROVEMENTS:

   * Added a --coverage option to selftest. (Andrew Bennetts)

   * Annotate merge (merge-type=weave) now supports cherrypicking.
     (Aaron Bentley)

   * ``bzr commit`` now doesn't print the revision number twice. (Matt
     Nordhoff, #172612)

   * New configuration option ``bugtracker_<tracker_abbrevation>_url`` to
     define locations of bug trackers that are not directly supported by
     bzr or a plugin. The URL will be treated as a template and ``{id}``
     placeholders will be replaced by specific bug IDs.  (Lukáš Lalinský)

   * Support logging single merge revisions with short and line log formatters.
     (Kent Gibson)

   * User Guide enhanced with suggested readability improvements from
     Matt Revell and corrections from John Arbash Meinel. (Ian Clatworthy)

   * Quick Start Guide renamed to Quick Start Card, moved down in
     the catalog, provided in pdf and png format and updated to refer
     to ``send`` instead of ``bundle``. (Ian Clatworthy, #165080)

   * ``switch`` can now be used on heavyweight checkouts as well as
     lightweight ones. After switching a heavyweight checkout, the
     local branch is a mirror/cache of the new bound branch and
     uncommitted changes in the working tree are merged. As a safety
     check, if there are local commits in a checkout which have not
     been committed to the previously bound branch, then ``switch``
     fails unless the ``--force`` option is given. This option is
     now also required if the branch a lightweight checkout is pointing
     to has been moved. (Ian Clatworthy)

  INTERNALS:

    * New -Dhttp debug option reports http connections, requests and responses.
      (Vincent Ladeuil)

    * New -Dmerge debug option, which emits merge plans for merge-type=weave.

  BUGFIXES:

   * Better error message when running ``bzr cat`` on a non-existant branch.
     (Lukáš Lalinský, #133782)

   * Catch OSError 17 (file exists) in final phase of tree transform and show
     filename to user.
     (Alexander Belchenko, #111758)

   * Catch ShortReadvErrors while using pycurl. Also make readv more robust by
     allowing multiple GET requests to be issued if too many ranges are
     required.
     (Vincent Ladeuil, #172701)

   * Check for missing basis texts when fetching from packs to packs.
     (John Arbash Meinel, #165290)

   * Fall back to showing e-mail in ``log --short/--line`` if the 
     committer/author has only e-mail. (Lukáš Lalinský, #157026)

  API BREAKS:

   * Deprecate not passing a ``location`` argument to commit reporters'
     ``started`` methods. (Matt Nordhoff)


bzr 1.0rc1 2007-11-30
---------------------

  NOTES WHEN UPGRADING:

   * The default repository format is now ``pack-0.92``.  This 
     default is used when creating new repositories with ``init`` and 
     ``init-repo``, and when branching over bzr+ssh or bzr+hpss. 
     (See https://bugs.launchpad.net/bugs/164626)

     This format can be read and written by Bazaar 0.92 and later, and 
     data can be transferred to and from older formats.

     To upgrade, please reconcile your repository (``bzr reconcile``), and then
     upgrade (``bzr upgrade``). 
     
     ``pack-0.92`` offers substantially better scaling and performance than the
     previous knits format. Some operations are slower where the code already
     had bad scaling characteristics under knits, the pack format makes such
     operations more visible as part of being more scalable overall. We will
     correct such operations over the coming releases and encourage the filing
     of bugs on any operation which you observe to be slower in a packs
     repository. One particular case that we do not intend to fix is pulling
     data from a pack repository into a knit repository over a high latency
     link;  downgrading such data requires reinsertion of the file texts, and
     this is a classic space/time tradeoff. The current implementation is
     conservative on memory usage because we need to support converting data
     from any tree without problems.  
     (Robert Collins, Martin Pool, #164476)

  CHANGES:

   * Disable detection of plink.exe as possible ssh vendor. Plink vendor
     still available if user selects it explicitly with BZR_SSH environment
     variable. (Alexander Belchenko, workaround for bug #107593)

   * The pack format is now accessible as "pack-0.92", or "pack-0.92-subtree" 
     to enable the subtree functions (for example, for bzr-svn).  
     See http://doc.bazaar-vcs.org/latest/developer/packrepo.html
     (Martin Pool)

  FEATURES:

   * New ``authentication.conf`` file holding the password or other credentials
     for remote servers. This can be used for ssh, sftp, smtp and other 
     supported transports.
     (Vincent Ladeuil)

   * New rich-root and rich-root-pack formats, recording the same data about
     tree roots that's recorded for all other directories.
     (Aaron Bentley, #164639)

   * ``pack-0.92`` repositories can now be reconciled.
     (Robert Collins, #154173)

   * ``switch`` command added for changing the branch a lightweight checkout
     is associated with and updating the tree to reflect the latest content
     accordingly. This command was previously part of the BzrTools plug-in.
     (Ian Clatworthy, Aaron Bentley, David Allouche)

   * ``reconfigure`` command can now convert branches, trees, or checkouts to
     lightweight checkouts.  (Aaron Bentley)

  PERFORMANCE:

   * Commit updates the state of the working tree via a delta rather than
     supplying entirely new basis trees. For commit of a single specified file
     this reduces the wall clock time for commit by roughly a 30%.
     (Robert Collins, Martin Pool)

   * Commit with many automatically found deleted paths no longer performs
     linear scanning for the children of those paths during inventory
     iteration. This should fix commit performance blowing out when many such
     paths occur during commit. (Robert Collins, #156491)

   * Fetch with pack repositories will no longer read the entire history graph.
     (Robert Collins, #88319)

   * Revert takes out an appropriate lock when reverting to a basis tree, and
     does not read the basis inventory twice. (Robert Collins)

   * Diff does not require an inventory to be generated on dirstate trees.
     (Aaron Bentley, #149254)

   * New annotate merge (--merge-type=weave) implementation is fast on
     versionedfiles withough cached annotations, e.g. pack-0.92.
     (Aaron Bentley)

  IMPROVEMENTS:

   * ``bzr merge`` now warns when it encounters a criss-cross merge.
     (Aaron Bentley)

   * ``bzr send`` now doesn't require the target e-mail address to be
     specified on the command line if an interactive e-mail client is used.
     (Lukáš Lalinský)

   * ``bzr tags`` now prints the revision number for each tag, instead of
     the revision id, unless --show-ids is passed. In addition, tags can be
     sorted chronologically instead of lexicographically with --sort=time.
     (Adeodato Simó, #120231)

   * Windows standalone version of bzr is able to load system-wide plugins from
     "plugins" subdirectory in installation directory. In addition standalone
     installer write to the registry (HKLM\SOFTWARE\Bazaar) useful info 
     about paths and bzr version. (Alexander Belchenko, #129298)

  DOCUMENTATION:

  BUG FIXES:

   * A progress bar has been added for knitpack -> knitpack fetching.
     (Robert Collins, #157789, #159147)

   * Branching from a branch via smart server now preserves the repository
     format. (Andrew Bennetts,  #164626)
     
   * ``commit`` is now able to invoke an external editor in a non-ascii
     directory. (Daniel Watkins, #84043)

   * Catch connection errors for ftp.
     (Vincent Ladeuil, #164567)

   * ``check`` no longer reports spurious unreferenced text versions.
     (Robert Collins, John A Meinel, #162931, #165071)

   * Conflicts are now resolved recursively by ``revert``.
     (Aaron Bentley, #102739)

   * Detect invalid transport reuse attempts by catching invalid URLs.
     (Vincent Ladeuil, #161819)

   * Deleting a file without removing it shows a correct diff, not a traceback.
     (Aaron Bentley)

   * Do no use timeout in HttpServer anymore.
     (Vincent Ladeuil, #158972).

   * Don't catch the exceptions related to the http pipeline status before
     retrying an http request or some programming errors may be masked.
     (Vincent Ladeuil, #160012)

   * Fix ``bzr rm`` to not delete modified and ignored files.
     (Lukáš Lalinský, #172598)

   * Fix exception when revisionspec contains merge revisons but log
     formatter doesn't support merge revisions. (Kent Gibson, #148908)

   * Fix exception when ScopeReplacer is assigned to before any members have
     been retrieved.  (Aaron Bentley)

   * Fix multiple connections during checkout --lightweight.
     (Vincent Ladeuil, #159150)

   * Fix possible error in insert_data_stream when copying between 
     pack repositories over bzr+ssh or bzr+http.  
     KnitVersionedFile.get_data_stream now makes sure that requested
     compression parents are sent before any delta hunks that depend 
     on them.
     (Martin Pool, #164637)

   * Fix typo in limiting offsets coalescing for http, leading to
     whole files being downloaded instead of parts.
     (Vincent Ladeuil, #165061)

   * FTP server errors don't error in the error handling code.
     (Robert Collins, #161240)

   * Give a clearer message when a pull fails because the source needs
     to be reconciled.
     (Martin Pool, #164443)

   * It is clearer when a plugin cannot be loaded because of its name, and a
     suggestion for an acceptable name is given. (Daniel Watkins, #103023)

   * Leave port as None in transport objects if user doesn't
     specify a port in urls.
     (vincent Ladeuil, #150860)

   * Make sure Repository.fetch(self) is properly a no-op for all
     Repository implementations. (John Arbash Meinel, #158333)

   * Mark .bzr directories as "hidden" on Windows.
     (Alexander Belchenko, #71147)

   * ``merge --uncommitted`` can now operate on a single file.
     (Aaron Bentley, Lukáš Lalinský, #136890)

   * Obsolete packs are now cleaned up by pack and autopack operations.
     (Robert Collins, #153789)

   * Operations pulling data from a smart server where the underlying
     repositories are not both annotated/both unannotated will now work.
     (Robert Collins, #165304).

   * Reconcile now shows progress bars. (Robert Collins, #159351)

   * ``RemoteBranch`` was not initializing ``self._revision_id_to_revno_map``
     properly. (John Arbash Meinel, #162486)

   * Removing an already-removed file reports the file does not exist. (Daniel
     Watkins, #152811)

   * Rename on Windows is able to change filename case.
     (Alexander Belchenko, #77740)

   * Return error instead of a traceback for ``bzr log -r0``.
     (Kent Gibson, #133751)

   * Return error instead of a traceback when bzr is unable to create
     symlink on some platforms (e.g. on Windows).
     (Alexander Belchenko, workaround for #81689)

   * Revert doesn't crash when restoring a single file from a deleted
     directory. (Aaron Bentley)

   * Stderr output via logging mechanism now goes through encoded wrapper
     and no more uses utf-8, but terminal encoding instead. So all unicode
     strings now should be readable in non-utf-8 terminal.
     (Alexander Belchenko, #54173)

   * The error message when ``move --after`` should be used makes how to do so
     clearer. (Daniel Watkins, #85237)

   * Unicode-safe output from ``bzr info``. The output will be encoded
     using the terminal encoding and unrepresentable characters will be
     replaced by '?'. (Lukáš Lalinský, #151844)

   * Working trees are no longer created when pushing into a local no-trees
     repo. (Daniel Watkins, #50582)

   * Upgrade util/configobj to version 4.4.0.
     (Vincent Ladeuil, #151208).

   * Wrap medusa ftp test server as an FTPServer feature.
     (Vincent Ladeuil, #157752)

  API BREAKS:

   * ``osutils.backup_file`` is deprecated. Actually it's not used in bzrlib
     during very long time. (Alexander Belchenko)

   * The return value of
     ``VersionedFile.iter_lines_added_or_present_in_versions`` has been
     changed. Previously it was an iterator of lines, now it is an iterator of
     (line, version_id) tuples. This change has been made to aid reconcile and
     fetch operations. (Robert Collins)

   * ``bzrlib.repository.get_versioned_file_checker`` is now private.
     (Robert Collins)

   * The Repository format registry default has been removed; it was previously
     obsoleted by the bzrdir format default, which implies a default repository
     format.
     (Martin Pool)

  INTERNALS:

   * Added ``ContainerSerialiser`` and ``ContainerPushParser`` to
     ``bzrlib.pack``.  These classes provide more convenient APIs for generating
     and parsing containers from streams rather than from files.  (Andrew
     Bennetts)

   * New module ``lru_cache`` providing a cache for use by tasks that need
     semi-random access to large amounts of data. (John A Meinel)

   * InventoryEntry.diff is now deprecated.  Please use diff.DiffTree instead.

  TESTING:


bzr 0.92 2007-11-05
-------------------

  CHANGES:

  * New uninstaller on Win32.  (Alexander Belchenko)


bzr 0.92rc1 2007-10-29
----------------------

  NOTES WHEN UPGRADING:

  CHANGES:
  
   * ``bzr`` now returns exit code 4 if an internal error occurred, and 
     3 if a normal error occurred.  (Martin Pool)

   * ``pull``, ``merge`` and ``push`` will no longer silently correct some
     repository index errors that occured as a result of the Weave disk format.
     Instead the ``reconcile`` command needs to be run to correct those
     problems if they exist (and it has been able to fix most such problems
     since bzr 0.8). Some new problems have been identified during this release
     and you should run ``bzr check`` once on every repository to see if you
     need to reconcile. If you cannot ``pull`` or ``merge`` from a remote
     repository due to mismatched parent errors - a symptom of index errors -
     you should simply take a full copy of that remote repository to a clean
     directory outside any local repositories, then run reconcile on it, and
     finally pull from it locally. (And naturally email the repositories owner
     to ask them to upgrade and run reconcile).
     (Robert Collins)

  FEATURES:

   * New ``knitpack-experimental`` repository format. This is interoperable with
     the ``dirstate-tags`` format but uses a smarter storage design that greatly
     speeds up many operations, both local and remote. This new format can be
     used as an option to the ``init``, ``init-repository`` and ``upgrade``
     commands. See http://doc.bazaar-vcs.org/0.92/developers/knitpack.html
     for further details. (Robert Collins)

   * For users of bzr-svn (and those testing the prototype subtree support) that
     wish to try packs, a new ``knitpack-subtree-experimental`` format has also
     been added. This is interoperable with the ``dirstate-subtrees`` format.
     (Robert Collins)

   * New ``reconfigure`` command. (Aaron Bentley)

   * New ``revert --forget-merges`` command, which removes the record of a pending 
     merge without affecting the working tree contents.  (Martin Pool)

   * New ``bzr_remote_path`` configuration variable allows finer control of
     remote bzr locations than BZR_REMOTE_PATH environment variable.
     (Aaron Bentley)

   * New ``launchpad-login`` command to tell Bazaar your Launchpad
     user ID.  This can then be used by other functions of the
     Launchpad plugin. (James Henstridge)

  PERFORMANCE:

   * Commit in quiet mode is now slightly faster as the information to
     output is no longer calculated. (Ian Clatworthy)

   * Commit no longer checks for new text keys during insertion when the
     revision id was deterministically unique. (Robert Collins)

   * Committing a change which is not a merge and does not change the number of
     files in the tree is faster by utilising the data about whether files are
     changed to determine if the tree is unchanged rather than recalculating
     it at the end of the commit process. (Robert Collins)

   * Inventory serialisation no longer double-sha's the content.
     (Robert Collins)

   * Knit text reconstruction now avoids making copies of the lines list for
     interim texts when building a single text. The new ``apply_delta`` method
     on ``KnitContent`` aids this by allowing modification of the revision id
     such objects represent. (Robert Collins)

   * Pack indices are now partially parsed for specific key lookup using a
     bisection approach. (Robert Collins)

   * Partial commits are now approximately 40% faster by walking over the
     unselected current tree more efficiently. (Robert Collins)

   * XML inventory serialisation takes 20% less time while being stricter about
     the contents. (Robert Collins)

   * Graph ``heads()`` queries have been fixed to no longer access all history
     unnecessarily. (Robert Collins)

  IMPROVEMENTS:

   * ``bzr+https://`` smart server across https now supported. 
     (John Ferlito, Martin Pool, #128456)

   * Mutt is now a supported mail client; set ``mail_client=mutt`` in your
     bazaar.conf and ``send`` will use mutt. (Keir Mierle)

   * New option ``-c``/``--change`` for ``merge`` command for cherrypicking 
     changes from one revision. (Alexander Belchenko, #141368)

   * Show encodings, locale and list of plugins in the traceback message.
     (Martin Pool, #63894)

   * Experimental directory formats can now be marked with
     ``experimental = True`` during registration. (Ian Clatworthy)

  DOCUMENTATION:

   * New *Bazaar in Five Minutes* guide.  (Matthew Revell)

   * The hooks reference documentation is now converted to html as expected.
     (Ian Clatworthy)

  BUG FIXES:

   * Connection error reporting for the smart server has been fixed to
     display a user friendly message instead of a traceback.
     (Ian Clatworthy, #115601)

   * Make sure to use ``O_BINARY`` when opening files to check their
     sha1sum. (Alexander Belchenko, John Arbash Meinel, #153493)

   * Fix a problem with Win32 handling of the executable bit.
     (John Arbash Meinel, #149113)

   * ``bzr+ssh://`` and ``sftp://`` URLs that do not specify ports explicitly
     no longer assume that means port 22.  This allows people using OpenSSH to
     override the default port in their ``~/.ssh/config`` if they wish.  This
     fixes a bug introduced in bzr 0.91.  (Andrew Bennetts, #146715)

   * Commands reporting exceptions can now be profiled and still have their
     data correctly dumped to a file. For example, a ``bzr commit`` with
     no changes still reports the operation as pointless but doing so no
     longer throws away the profiling data if this command is run with
     ``--lsprof-file callgrind.out.ci`` say. (Ian Clatworthy)

   * Fallback to ftp when paramiko is not installed and sftp can't be used for
     ``tests/commands`` so that the test suite is still usable without
     paramiko.
     (Vincent Ladeuil, #59150)

   * Fix commit ordering in corner case. (Aaron Bentley, #94975)

   * Fix long standing bug in partial commit when there are renames 
     left in tree. (Robert Collins, #140419)

   * Fix selftest semi-random noise during http related tests.
     (Vincent Ladeuil, #140614)

   * Fix typo in ftp.py making the reconnection fail on temporary errors.
     (Vincent Ladeuil, #154259)

   * Fix failing test by comparing real paths to cover the case where the TMPDIR
     contains a symbolic link.
     (Vincent Ladeuil, #141382).

   * Fix log against smart server branches that don't support tags.
     (James Westby, #140615)

   * Fix pycurl http implementation by defining error codes from
     pycurl instead of relying on an old curl definition.
     (Vincent Ladeuil, #147530)

   * Fix 'unprintable error' message when displaying BzrCheckError and 
     some other exceptions on Python 2.5.
     (Martin Pool, #144633)

   * Fix ``Inventory.copy()`` and add test for it. (Jelmer Vernooij)

   * Handles default value for ListOption in cmd_commit.
     (Vincent Ladeuil, #140432)

   * HttpServer and FtpServer need to be closed properly or a listening socket
     will remain opened.
     (Vincent Ladeuil, #140055)

   * Monitor the .bzr directory created in the top level test
     directory to detect leaking tests.
     (Vincent Ladeuil, #147986)

   * The basename, not the full path, is now used when checking whether
     the profiling dump file begins with ``callgrind.out`` or not. This
     fixes a bug reported by Aaron Bentley on IRC. (Ian Clatworthy)

   * Trivial fix for invoking command ``reconfigure`` without arguments.
     (Rob Weir, #141629)

   * ``WorkingTree.rename_one`` will now raise an error if normalisation of the
     new path causes bzr to be unable to access the file. (Robert Collins)

   * Correctly detect a NoSuchFile when using a filezilla server. (Gary van der
     Merwe)

  API BREAKS:

   * ``bzrlib.index.GraphIndex`` now requires a size parameter to the
     constructor, for enabling bisection searches. (Robert Collins)

   * ``CommitBuilder.record_entry_contents`` now requires the root entry of a
     tree be supplied to it, previously failing to do so would trigger a
     deprecation warning. (Robert Collins)

   * ``KnitVersionedFile.add*`` will no longer cache added records even when
     enable_cache() has been called - the caching feature is now exclusively for
     reading existing data. (Robert Collins)

   * ``ReadOnlyLockError`` is deprecated; ``LockFailed`` is usually more 
     appropriate.  (Martin Pool)

   * Removed ``bzrlib.transport.TransportLogger`` - please see the new
     ``trace+`` transport instead. (Robert Collins)

   * Removed previously deprecated varargs interface to ``TestCase.run_bzr`` and
     deprecated methods ``TestCase.capture`` and ``TestCase.run_bzr_captured``.
     (Martin Pool)

   * Removed previous deprecated ``basis_knit`` parameter to the
     ``KnitVersionedFile`` constructor. (Robert Collins)

   * Special purpose method ``TestCase.run_bzr_decode`` is moved to the test_non_ascii 
     class that needs it.
     (Martin Pool)

   * The class ``bzrlib.repofmt.knitrepo.KnitRepository3`` has been folded into
     ``KnitRepository`` by parameters to the constructor. (Robert Collins)

   * The ``VersionedFile`` interface now allows content checks to be bypassed
     by supplying check_content=False.  This saves nearly 30% of the minimum
     cost to store a version of a file. (Robert Collins)

   * Tree's with bad state such as files with no length or sha will no longer
     be silently accepted by the repository XML serialiser. To serialise
     inventories without such data, pass working=True to write_inventory.
     (Robert Collins)

   * ``VersionedFile.fix_parents`` has been removed as a harmful API.
     ``VersionedFile.join`` will no longer accept different parents on either
     side of a join - it will either ignore them, or error, depending on the
     implementation. See notes when upgrading for more information.
     (Robert Collins)

  INTERNALS:

   * ``bzrlib.transport.Transport.put_file`` now returns the number of bytes
     put by the method call, to allow avoiding stat-after-write or
     housekeeping in callers. (Robert Collins)

   * ``bzrlib.xml_serializer.Serializer`` is now responsible for checking that
     mandatory attributes are present on serialisation and deserialisation.
     This fixes some holes in API usage and allows better separation between
     physical storage and object serialisation. (Robert Collins)

   * New class ``bzrlib.errors.InternalBzrError`` which is just a convenient
     shorthand for deriving from BzrError and setting internal_error = True.
     (Robert Collins)

   * New method ``bzrlib.mutabletree.update_to_one_parent_via_delta`` for
     moving the state of a parent tree to a new version via a delta rather than
     a complete replacement tree. (Robert Collins)

   * New method ``bzrlib.osutils.minimum_path_selection`` useful for removing
     duplication from user input, when a user mentions both a path and an item
     contained within that path. (Robert Collins)

   * New method ``bzrlib.repository.Repository.is_write_locked`` useful for
     determining if a repository is write locked. (Robert Collins)

   * New method on ``bzrlib.tree.Tree`` ``path_content_summary`` provides a
     tuple containing the key information about a path for commit processing
     to complete. (Robert Collins)

   * New method on xml serialisers, write_inventory_to_lines, which matches the
     API used by knits for adding content. (Robert Collins)

   * New module ``bzrlib.bisect_multi`` with generic multiple-bisection-at-once
     logic, currently only available for byte-based lookup
     (``bisect_multi_bytes``). (Robert Collins)

   * New helper ``bzrlib.tuned_gzip.bytes_to_gzip`` which takes a byte string
     and returns a gzipped version of the same. This is used to avoid a bunch
     of api friction during adding of knit hunks. (Robert Collins)

   * New parameter on ``bzrlib.transport.Transport.readv``
     ``adjust_for_latency`` which changes readv from returning strictly the
     requested data to inserted return larger ranges and in forward read order
     to reduce the effect of network latency. (Robert Collins)

   * New parameter yield_parents on ``Inventory.iter_entries_by_dir`` which
     causes the parents of a selected id to be returned recursively, so all the
     paths from the root down to each element of selected_file_ids are
     returned. (Robert Collins)

   * Knit joining has been enhanced to support plain to annotated conversion
     and annotated to plain conversion. (Ian Clatworthy)

   * The CommitBuilder method ``record_entry_contents`` now returns summary
     information about the effect of the commit on the repository. This tuple
     contains an inventory delta item if the entry changed from the basis, and a
     boolean indicating whether a new file graph node was recorded.
     (Robert Collins)

   * The python path used in the Makefile can now be overridden.
     (Andrew Bennetts, Ian Clatworthy)

  TESTING:

   * New transport implementation ``trace+`` which is useful for testing,
     logging activity taken to its _activity attribute. (Robert Collins)

   * When running bzr commands within the test suite, internal exceptions are
     not caught and reported in the usual way, but rather allowed to propagate
     up and be visible to the test suite.  A new API ``run_bzr_catch_user_errors``
     makes this behavior available to other users.
     (Martin Pool)

   * New method ``TestCase.call_catch_warnings`` for testing methods that 
     raises a Python warning.  (Martin Pool)


bzr 0.91 2007-09-26
-------------------

  BUG FIXES:

   * Print a warning instead of aborting the ``python setup.py install``
     process if building of a C extension is not possible.
     (Lukáš Lalinský, Alexander Belchenko)

   * Fix commit ordering in corner case (Aaron Bentley, #94975)

   * Fix ''bzr info bzr://host/'' and other operations on ''bzr://' URLs with
     an implicit port.  We were incorrectly raising PathNotChild due to
     inconsistent treatment of the ''_port'' attribute on the Transport object.
     (Andrew Bennetts, #133965)

   * Make RemoteRepository.sprout cope gracefully with servers that don't
     support the ``Repository.tarball`` request.
     (Andrew Bennetts)


bzr 0.91rc2 2007-09-11
----------------------

   * Replaced incorrect tarball for previous release; a debug statement was left 
     in bzrlib/remote.py.


bzr 0.91rc1 2007-09-11
----------------------

  CHANGES:

   * The default branch and repository format has changed to 
     ``dirstate-tags``, so tag commands are active by default.
     This format is compatible with Bazaar 0.15 and later.
     This incidentally fixes bug #126141.
     (Martin Pool)

   * ``--quiet`` or ``-q`` is no longer a global option. If present, it
     must now appear after the command name. Scripts doing things like
     ``bzr -q missing`` need to be rewritten as ``bzr missing -q``.
     (Ian Clatworthy)

  FEATURES:

   * New option ``--author`` in ``bzr commit`` to specify the author of the
     change, if it's different from the committer. ``bzr log`` and
     ``bzr annotate`` display the author instead of the committer.
     (Lukáš Lalinský)

   * In addition to global options and command specific options, a set of
     standard options are now supported. Standard options are legal for
     all commands. The initial set of standard options are:
     
     * ``--help`` or ``-h`` - display help message
     * ``--verbose`` or ``-v`` - display additional information
     * ``--quiet``  or ``-q`` - only output warnings and errors.

     Unlike global options, standard options can be used in aliases and
     may have command-specific help. (Ian Clatworthy)

   * Verbosity level processing has now been unified. If ``--verbose``
     or ``-v`` is specified on the command line multiple times, the
     verbosity level is made positive the first time then increased.
     If ``--quiet`` or ``-q`` is specified on the command line
     multiple times, the verbosity level is made negative the first
     time then decreased. To get the default verbosity level of zero,
     either specify none of the above , ``--no-verbose`` or ``--no-quiet``.
     Note that most commands currently ignore the magnitude of the
     verbosity level but do respect *quiet vs normal vs verbose* when
     generating output. (Ian Clatworthy)

   * ``Branch.hooks`` now supports ``pre_commit`` hook. The hook's signature
     is documented in BranchHooks constructor. (Nam T. Nguyen, #102747)

   * New ``Repository.stream_knit_data_for_revisions`` request added to the
     network protocol for greatly reduced roundtrips when retrieving a set of
     revisions. (Andrew Bennetts)

  BUG FIXES:

   * ``bzr plugins`` now lists the version number for each plugin in square
     brackets after the path. (Robert Collins, #125421)

   * Pushing, pulling and branching branches with subtree references was not
     copying the subtree weave, preventing the file graph from being accessed
     and causing errors in commits in clones. (Robert Collins)

   * Suppress warning "integer argument expected, got float" from Paramiko,
     which sometimes caused false test failures.  (Martin Pool)

   * Fix bug in bundle 4 that could cause attempts to write data to wrong
     versionedfile.  (Aaron Bentley)

   * Diffs generated using "diff -p" no longer break the patch parser.
     (Aaron Bentley)

   * get_transport treats an empty possible_transports list the same as a non-
     empty one.  (Aaron Bentley)

   * patch verification for merge directives is reactivated, and works with
     CRLF and CR files.  (Aaron Bentley)

   * Accept ..\ as a path in revision specifiers. This fixes for example
     "-r branch:..\other-branch" on Windows.  (Lukáš Lalinský) 

   * ``BZR_PLUGIN_PATH`` may now contain trailing slashes.
     (Blake Winton, #129299)

   * man page no longer lists hidden options (#131667, Aaron Bentley)

   * ``uncommit --help`` now explains the -r option adequately.  (Daniel
     Watkins, #106726)

   * Error messages are now better formatted with parameters (such as
     filenames) quoted when necessary. This avoids confusion when directory
     names ending in a '.' at the end of messages were confused with a
     full stop that may or not have been there. (Daniel Watkins, #129791)

   * Fix ``status FILE -r X..Y``. (Lukáš Lalinský)

   * If a particular command is an alias, ``help`` will show the alias
     instead of claiming there is no help for said alias. (Daniel Watkins,
     #133548)

   * TreeTransform-based operations, like pull, merge, revert, and branch,
     now roll back if they encounter an error.  (Aaron Bentley, #67699)

   * ``bzr commit`` now exits cleanly if a character unsupported by the
     current encoding is used in the commit message.  (Daniel Watkins,
     #116143)

   * bzr send uses default values for ranges when only half of an elipsis
     is specified ("-r..5" or "-r5..").  (#61685, Aaron Bentley)

   * Avoid trouble when Windows ssh calls itself 'plink' but no plink
     binary is present.  (Martin Albisetti, #107155)

   * ``bzr remove`` should remove clean subtrees.  Now it will remove (without
     needing ``--force``) subtrees that contain no files with text changes or
     modified files.  With ``--force`` it removes the subtree regardless of
     text changes or unknown files. Directories with renames in or out (but
     not changed otherwise) will now be removed without needing ``--force``.
     Unknown ignored files will be deleted without needing ``--force``.
     (Marius Kruger, #111665)

   * When two plugins conflict, the source of both the losing and now the
     winning definition is shown.  (Konstantin Mikhaylov, #5454)

   * When committing to a branch, the location being committed to is
     displayed.  (Daniel Watkins, #52479)

   * ``bzr --version`` takes care about encoding of stdout, especially
     when output is redirected. (Alexander Belchenko, #131100)

   * Prompt for an ftp password if none is provided.
     (Vincent Ladeuil, #137044)

   * Reuse bound branch associated transport to avoid multiple
     connections.
     (Vincent Ladeuil, #128076, #131396)

   * Overwrite conflicting tags by ``push`` and ``pull`` if the
     ``--overwrite`` option is specified.  (Lukáš Lalinský, #93947)

   * In checkouts, tags are copied into the master branch when created,
     changed or deleted, and are copied into the checkout when it is 
     updated.  (Martin Pool, #93856, #93860)

   * Print a warning instead of aborting the ``python setup.py install``
     process if building of a C extension is not possible.
     (Lukáš Lalinský, Alexander Belchenko)

  IMPROVEMENTS:

   * Add the option "--show-diff" to the commit command in order to display
     the diff during the commit log creation. (Goffredo Baroncelli)

   * ``pull`` and ``merge`` are much faster at installing bundle format 4.
     (Aaron Bentley)

   * ``pull -v`` no longer includes deltas, making it much faster.
     (Aaron Bentley)

   * ``send`` now sends the directive as an attachment by default.
     (Aaron Bentley, Lukáš Lalinský, Alexander Belchenko)

   * Documentation updates (Martin Albisetti)

   * Help on debug flags is now included in ``help global-options``.
     (Daniel Watkins, #124853)

   * Parameters passed on the command line are checked to ensure they are
     supported by the encoding in use. (Daniel Watkins)

   * The compression used within the bzr repository has changed from zlib
     level 9 to the zlib default level. This improves commit performance with
     only a small increase in space used (and in some cases a reduction in
     space). (Robert Collins)

   * Initial commit no longer SHAs files twice and now reuses the path
     rather than looking it up again, making it faster.
     (Ian Clatworthy)

   * New option ``-c``/``--change`` for ``diff`` and ``status`` to show
     changes in one revision.  (Lukáš Lalinský)

   * If versioned files match a given ignore pattern, a warning is now
     given. (Daniel Watkins, #48623)

   * ``bzr status`` now has -S as a short name for --short and -V as a
     short name for --versioned. These have been added to assist users
     migrating from Subversion: ``bzr status -SV`` is now like
     ``svn status -q``.  (Daniel Watkins, #115990)

   * Added C implementation of  ``PatienceSequenceMatcher``, which is about
     10x faster than the Python version. This speeds up commands that
     need file diffing, such as ``bzr commit`` or ``bzr diff``.
     (Lukáš Lalinský)

   * HACKING has been extended with a large section on core developer tasks.
     (Ian Clatworthy)

   * Add ``branches`` and ``standalone-trees`` as online help topics and
     include them as Concepts within the User Reference.
     (Paul Moore, Ian Clatworthy)

    * ``check`` can detect versionedfile parent references that are
      inconsistent with revision and inventory info, and ``reconcile`` can fix
      them.  These faulty references were generated by 0.8-era releases,
      so repositories which were manipulated by old bzrs should be
      checked, and possibly reconciled ASAP.  (Aaron Bentley, Andrew Bennetts)

  API BREAKS:

   * ``Branch.append_revision`` is removed altogether; please use 
     ``Branch.set_last_revision_info`` instead.  (Martin Pool)

   * CommitBuilder now advertises itself as requiring the root entry to be
     supplied. This only affects foreign repository implementations which reuse
     CommitBuilder directly and have changed record_entry_contents to require
     that the root not be supplied. This should be precisely zero plugins
     affected. (Robert Collins)

   * The ``add_lines`` methods on ``VersionedFile`` implementations has changed
     its return value to include the sha1 and length of the inserted text. This
     allows the avoidance of double-sha1 calculations during commit.
     (Robert Collins)

   * ``Transport.should_cache`` has been removed.  It was not called in the
     previous release.  (Martin Pool)

  TESTING:

   * Tests may now raise TestNotApplicable to indicate they shouldn't be 
     run in a particular scenario.  (Martin Pool)

   * New function multiply_tests_from_modules to give a simpler interface
     to test parameterization.  (Martin Pool, Robert Collins)

   * ``Transport.should_cache`` has been removed.  It was not called in the
     previous release.  (Martin Pool)

   * NULL_REVISION is returned to indicate the null revision, not None.
     (Aaron Bentley)

   * Use UTF-8 encoded StringIO for log tests to avoid failures on
     non-ASCII committer names.  (Lukáš Lalinský)

  INTERNALS:

   * ``bzrlib.plugin.all_plugins`` has been deprecated in favour of
     ``bzrlib.plugin.plugins()`` which returns PlugIn objects that provide
     useful functionality for determining the path of a plugin, its tests, and
     its version information. (Robert Collins)

   * Add the option user_encoding to the function 'show_diff_trees()'
     in order to move the user encoding at the UI level. (Goffredo Baroncelli)

   * Add the function make_commit_message_template_encoded() and the function
     edit_commit_message_encoded() which handle encoded strings.
     This is done in order to mix the commit messages (which is a unicode
     string), and the diff which is a raw string. (Goffredo Baroncelli)

   * CommitBuilder now defaults to using add_lines_with_ghosts, reducing
     overhead on non-weave repositories which don't require all parents to be
     present. (Robert Collins)

   * Deprecated method ``find_previous_heads`` on
     ``bzrlib.inventory.InventoryEntry``. This has been superseded by the use
     of ``parent_candidates`` and a separate heads check via the repository
     API. (Robert Collins)

   * New trace function ``mutter_callsite`` will print out a subset of the
     stack to the log, which can be useful for gathering debug details.
     (Robert Collins)

   * ``bzrlib.pack.ContainerWriter`` now tracks how many records have been
     added via a public attribute records_written. (Robert Collins)

   * New method ``bzrlib.transport.Transport.get_recommended_page_size``.
     This provides a hint to users of transports as to the reasonable
     minimum data to read. In principle this can take latency and
     bandwidth into account on a per-connection basis, but for now it
     just has hard coded values based on the url. (e.g. http:// has a large
     page size, file:// has a small one.) (Robert Collins)

   * New method on ``bzrlib.transport.Transport`` ``open_write_stream`` allows
     incremental addition of data to a file without requiring that all the
     data be buffered in memory. (Robert Collins)

   * New methods on ``bzrlib.knit.KnitVersionedFile``:
     ``get_data_stream(versions)``, ``insert_data_stream(stream)`` and
     ``get_format_signature()``.  These provide some infrastructure for
     efficiently streaming the knit data for a set of versions over the smart
     protocol.

   * Knits with no annotation cache still produce correct annotations.
     (Aaron Bentley)

   * Three new methods have been added to ``bzrlib.trace``:
     ``set_verbosity_level``, ``get_verbosity_level`` and ``is_verbose``.
     ``set_verbosity_level`` expects a numeric value: negative for quiet,
     zero for normal, positive for verbose. The size of the number can be
     used to determine just how quiet or verbose the application should be.
     The existing ``be_quiet`` and ``is_quiet`` routines have been
     integrated into this new scheme. (Ian Clatworthy)

   * Options can now be delcared with a ``custom_callback`` parameter. If
     set, this routine is called after the option is processed. This feature
     is now used by the standard options ``verbose`` and ``quiet`` so that
     setting one implicitly resets the other. (Ian Clatworthy)

   * Rather than declaring a new option from scratch in order to provide
     custom help, a centrally registered option can be decorated using the
     new ``bzrlib.Option.custom_help`` routine. In particular, this routine
     is useful when declaring better help for the ``verbose`` and ``quiet``
     standard options as the base definition of these is now more complex
     than before thanks to their use of a custom callback. (Ian Clatworthy)
      
    * Tree._iter_changes(specific_file=[]) now iterates through no files,
      instead of iterating through all files.  None is used to iterate through
      all files.  (Aaron Bentley)

    * WorkingTree.revert() now accepts None to revert all files.  The use of
      [] to revert all files is deprecated.  (Aaron Bentley)


bzr 0.90 2007-08-28
-------------------

  IMPROVEMENTS:

    * Documentation is now organized into multiple directories with a level
      added for different languages or locales. Added the Mini Tutorial
      and Quick Start Summary (en) documents from the Wiki, improving the
      content and readability of the former. Formatted NEWS as Release Notes
      complete with a Table of Conents, one heading per release. Moved the
      Developer Guide into the main document catalog and provided a link
      from the developer document catalog back to the main one.
      (Ian Clatworthy, Sabin Iacob, Alexander Belchenko)


  API CHANGES:

    * The static convenience method ``BzrDir.create_repository``
      is deprecated.  Callers should instead create a ``BzrDir`` instance
      and call ``create_repository`` on that.  (Martin Pool)


bzr 0.90rc1 2007-08-14
----------------------

  BUGFIXES:

    * ``bzr init`` should connect to the remote location one time only.  We
      have been connecting several times because we forget to pass around the
      Transport object. This modifies ``BzrDir.create_branch_convenience``,
      so that we can give it the Transport we already have.
      (John Arbash Meinel, Vincent Ladeuil, #111702)

    * Get rid of sftp connection cache (get rid of the FTP one too).
      (Vincent Ladeuil, #43731)

    * bzr branch {local|remote} remote don't try to create a working tree
      anymore.
      (Vincent Ladeuil, #112173)

    * All identified multiple connections for a single bzr command have been
      fixed. See bzrlib/tests/commands directory.
      (Vincent Ladeuil)

    * ``bzr rm`` now does not insist on ``--force`` to delete files that
      have been renamed but not otherwise modified.  (Marius Kruger,
      #111664)

    * ``bzr selftest --bench`` no longer emits deprecation warnings
      (Lukáš Lalinský)

    * ``bzr status`` now honours FILE parameters for conflict lists
      (Aaron Bentley, #127606)

    * ``bzr checkout`` now honours -r when reconstituting a working tree.
      It also honours -r 0.  (Aaron Bentley, #127708)

    * ``bzr add *`` no more fails on Windows if working tree contains
      non-ascii file names. (Kuno Meyer, #127361)

    * allow ``easy_install bzr`` runs without fatal errors. 
      (Alexander Belchenko, #125521)

    * Graph._filter_candidate_lca does not raise KeyError if a candidate
      is eliminated just before it would normally be examined.  (Aaron Bentley)

    * SMTP connection failures produce a nice message, not a traceback.
      (Aaron Bentley)

  IMPROVEMENTS:

    * Don't show "dots" progress indicators when run non-interactively, such
      as from cron.  (Martin Pool)

    * ``info`` now formats locations more nicely and lists "submit" and
      "public" branches (Aaron Bentley)

    * New ``pack`` command that will trigger database compression within
      the repository (Robert Collins)

    * Implement ``_KnitIndex._load_data`` in a pyrex extension. The pyrex
      version is approximately 2-3x faster at parsing a ``.kndx`` file.
      Which yields a measurable improvement for commands which have to
      read from the repository, such as a 1s => 0.75s improvement in
      ``bzr diff`` when there are changes to be shown.  (John Arbash Meinel)

    * Merge is now faster.  Depending on the scenario, it can be more than 2x
      faster. (Aaron Bentley)

    * Give a clearer warning, and allow ``python setup.py install`` to
      succeed even if pyrex is not available.
      (John Arbash Meinel)

    * ``DirState._read_dirblocks`` now has an optional Pyrex
      implementation. This improves the speed of any command that has to
      read the entire DirState. (``diff``, ``status``, etc, improve by
      about 10%).
      ``bisect_dirblocks`` has also been improved, which helps all
      ``_get_entry`` type calls (whenever we are searching for a
      particular entry in the in-memory DirState).
      (John Arbash Meinel)

    * ``bzr pull`` and ``bzr push`` no longer do a complete walk of the 
      branch revision history for ui display unless -v is supplied.
      (Robert Collins)

    * ``bzr log -rA..B`` output shifted to the left margin if the log only 
      contains merge revisions. (Kent Gibson) 

    * The ``plugins`` command is now public with improved help.
      (Ian Clatworthy)

    * New bundle and merge directive formats are faster to generate, and

    * Annotate merge now works when there are local changes. (Aaron Bentley)

    * Commit now only shows the progress in terms of directories instead of
      entries. (Ian Clatworthy)

    * Fix ``KnitRepository.get_revision_graph`` to not request the graph 2
      times. This makes ``get_revision_graph`` 2x faster. (John Arbash
      Meinel)

    * Fix ``VersionedFile.get_graph()`` to avoid using
      ``set.difference_update(other)``, which has bad scaling when
      ``other`` is large. This improves ``VF.get_graph([version_id])`` for
      a 12.5k graph from 2.9s down to 200ms. (John Arbash Meinel)

    * The ``--lsprof-file`` option now generates output for KCacheGrind if
      the file starts with ``callgrind.out``. This matches the default file
      filtering done by KCacheGrind's Open Dialog. (Ian Clatworthy)

    * Fix ``bzr update`` to avoid an unnecessary
      ``branch.get_master_branch`` call, which avoids 1 extra connection
      to the remote server. (Partial fix for #128076, John Arbash Meinel)

    * Log errors from the smart server in the trace file, to make debugging 
      test failures (and live failures!) easier.  (Andrew Bennetts)

    * The HTML version of the man page has been superceded by a more
      comprehensive manual called the Bazaar User Reference. This manual
      is completed generated from the online help topics. As part of this
      change, limited reStructuredText is now explicitly supported in help
      topics and command help with 'unnatural' markup being removed prior
      to display by the online help or inclusion in the man page.
      (Ian Clatworthy)

    * HTML documentation now use files extension ``*.html``
      (Alexander Belchenko)

    * The cache of ignore definitions is now cleared in WorkingTree.unlock()
      so that changes to .bzrignore aren't missed. (#129694, Daniel Watkins)

    * ``bzr selftest --strict`` fails if there are any missing features or
      expected test failures. (Daniel Watkins, #111914)

    * Link to registration survey added to README. (Ian Clatworthy)

    * Windows standalone installer show link to registration survey
      when installation finished. (Alexander Belchenko)

  LIBRARY API BREAKS:

    * Deprecated dictionary ``bzrlib.option.SHORT_OPTIONS`` removed.
      Options are now required to provide a help string and it must
      comply with the style guide by being one or more sentences with an
      initial capital and final period. (Martin Pool)

    * KnitIndex.get_parents now returns tuples. (Robert Collins)

    * Ancient unused ``Repository.text_store`` attribute has been removed.
      (Robert Collins)

    * The ``bzrlib.pack`` interface has changed to use tuples of bytestrings
      rather than just bytestrings, making it easier to represent multiple
      element names. As this interface was not used by any internal facilities
      since it was introduced in 0.18 no API compatibility is being preserved.
      The serialised form of these packs is identical with 0.18 when a single
      element tuple is in use. (Robert Collins)

  INTERNALS:

    * merge now uses ``iter_changes`` to calculate changes, which makes room for
      future performance increases.  It is also more consistent with other
      operations that perform comparisons, and reduces reliance on
      Tree.inventory.  (Aaron Bentley)

    * Refactoring of transport classes connected to a remote server.
      ConnectedTransport is a new class that serves as a basis for all
      transports needing to connect to a remote server.  transport.split_url
      have been deprecated, use the static method on the object instead. URL
      tests have been refactored too.
      (Vincent Ladeuil)

    * Better connection sharing for ConnectedTransport objects.
      transport.get_transport() now accepts a 'possible_transports' parameter.
      If a newly requested transport can share a connection with one of the
      list, it will.
      (Vincent Ladeuil)

    * Most functions now accept ``bzrlib.revision.NULL_REVISION`` to indicate
      the null revision, and consider using ``None`` for this purpose
      deprecated.  (Aaron Bentley)

    * New ``index`` module with abstract index functionality. This will be
      used during the planned changes in the repository layer. Currently the
      index layer provides a graph aware immutable index, a builder for the
      same index type to allow creating them, and finally a composer for
      such indices to allow the use of many indices in a single query. The
      index performance is not optimised, however the API is stable to allow
      development on top of the index. (Robert Collins)

    * ``bzrlib.dirstate.cmp_by_dirs`` can be used to compare two paths by
      their directory sections. This is equivalent to comparing
      ``path.split('/')``, only without having to split the paths.
      This has a Pyrex implementation available.
      (John Arbash Meinel)

    * New transport decorator 'unlistable+' which disables the list_dir
      functionality for testing.

    * Deprecated ``change_entry`` in transform.py. (Ian Clatworthy)

    * RevisionTree.get_weave is now deprecated.  Tree.plan_merge is now used
      for performing annotate-merge.  (Aaron Bentley)

    * New EmailMessage class to create email messages. (Adeodato Simó)

    * Unused functions on the private interface KnitIndex have been removed.
      (Robert Collins)

    * New ``knit.KnitGraphIndex`` which provides a ``KnitIndex`` layered on top
      of a ``index.GraphIndex``. (Robert Collins)

    * New ``knit.KnitVersionedFile.iter_parents`` method that allows querying
      the parents of many knit nodes at once, reducing round trips to the 
      underlying index. (Robert Collins)

    * Graph now has an is_ancestor method, various bits use it.
      (Aaron Bentley)

    * The ``-Dhpss`` flag now includes timing information. As well as
      logging when a new connection is opened. (John Arbash Meinel)

    * ``bzrlib.pack.ContainerWriter`` now returns an offset, length tuple to
      callers when inserting data, allowing generation of readv style access
      during pack creation, without needing a separate pass across the output
      pack to gather such details. (Robert Collins)

    * ``bzrlib.pack.make_readv_reader`` allows readv based access to pack
      files that are stored on a transport. (Robert Collins)

    * New ``Repository.has_same_location`` method that reports if two
      repository objects refer to the same repository (although with some risk
      of false negatives).  (Andrew Bennetts)

    * InterTree.compare now passes require_versioned on correctly.
      (Marius Kruger)

    * New methods on Repository - ``start_write_group``,
      ``commit_write_group``, ``abort_write_group`` and ``is_in_write_group`` -
      which provide a clean hook point for transactional Repositories - ones
      where all the data for a fetch or commit needs to be made atomically
      available in one step. This allows the write lock to remain while making
      a series of data insertions.  (e.g. data conversion). (Robert Collins)

    * In ``bzrlib.knit`` the internal interface has been altered to use
      3-tuples (index, pos, length) rather than two-tuples (pos, length) to
      describe where data in a knit is, allowing knits to be split into 
      many files. (Robert Collins)

    * ``bzrlib.knit._KnitData`` split into cache management and physical access
      with two access classes - ``_PackAccess`` and ``_KnitAccess`` defined.
      The former provides access into a .pack file, and the latter provides the
      current production repository form of .knit files. (Robert Collins)

  TESTING:

    * Remove selftest ``--clean-output``, ``--numbered-dirs`` and
      ``--keep-output`` options, which are obsolete now that tests
      are done within directories in $TMPDIR.  (Martin Pool)

    * The SSH_AUTH_SOCK environment variable is now reset to avoid 
      interaction with any running ssh agents.  (Jelmer Vernooij, #125955)

    * run_bzr_subprocess handles parameters the same way as run_bzr:
      either a string or a list of strings should be passed as the first
      parameter.  Varargs-style parameters are deprecated. (Aaron Bentley)


bzr 0.18  2007-07-17
--------------------

  BUGFIXES:

    * Fix 'bzr add' crash under Win32 (Kuno Meyer)


bzr 0.18rc1  2007-07-10
-----------------------

  BUGFIXES:

    * Do not suppress pipe errors, etc. in non-display commands
      (Alexander Belchenko, #87178)

    * Display a useful error message when the user requests to annotate
      a file that is not present in the specified revision.
      (James Westby, #122656)

    * Commands that use status flags now have a reference to 'help
      status-flags'.  (Daniel Watkins, #113436)

    * Work around python-2.4.1 inhability to correctly parse the
      authentication header.
      (Vincent Ladeuil, #121889)

    * Use exact encoding for merge directives. (Adeodato Simó, #120591)

    * Fix tempfile permissions error in smart server tar bundling under
      Windows. (Martin _, #119330)

    * Fix detection of directory entries in the inventory. (James Westby)

    * Fix handling of http code 400: Bad Request When issuing too many ranges.
      (Vincent Ladeuil, #115209)

    * Issue a CONNECT request when connecting to an https server
      via a proxy to enable SSL tunneling.
      (Vincent Ladeuil, #120678)

    * Fix ``bzr log -r`` to support selecting merge revisions, both 
      individually and as part of revision ranges.
      (Kent Gibson, #4663)
 
    * Don't leave cruft behind when failing to acquire a lockdir.
      (Martin Pool, #109169)

    * Don't use the '-f' strace option during tests.
      (Vincent Ladeuil, #102019).

    * Warn when setting ``push_location`` to a value that will be masked by
      locations.conf.  (Aaron Bentley, #122286)

    * Fix commit ordering in corner case (Aaron Bentley, #94975)

    *  Make annotate behave in a non-ASCII world (Adeodato Simó).

  IMPROVEMENTS:

    * The --lsprof-file option now dumps a text rendering of the profiling
      information if the filename ends in ".txt". It will also convert the
      profiling information to a format suitable for KCacheGrind if the
      output filename ends in ".callgrind". Fixes to the lsprofcalltree
      conversion process by Jean Paul Calderone and Itamar were also merged.
      See http://ddaa.net/blog/python/lsprof-calltree. (Ian Clatworthy)

    * ``info`` now defaults to non-verbose mode, displaying only paths and
      abbreviated format info.  ``info -v`` displays all the information
      formerly displayed by ``info``.  (Aaron Bentley, Adeodato Simó)

    * ``bzr missing`` now has better option names ``--this`` and ``--other``.
      (Elliot Murphy)

    * The internal ``weave-list`` command has become ``versionedfile-list``,
      and now lists knits as well as weaves.  (Aaron Bentley)

    * Automatic merge base selection uses a faster algorithm that chooses
      better bases in criss-cross merge situations (Aaron Bentley)

    * Progress reporting in ``commit`` has been improved. The various logical
      stages are now reported on as follows, namely:

      * Collecting changes [Entry x/y] - Stage n/m
      * Saving data locally - Stage n/m
      * Uploading data to master branch - Stage n/m
      * Updating the working tree - Stage n/m
      * Running post commit hooks - Stage n/m
      
      If there is no master branch, the 3rd stage is omitted and the total
      number of stages is adjusted accordingly.

      Each hook that is run after commit is listed with a name (as hooks
      can be slow it is useful feedback).
      (Ian Clatworthy, Robert Collins)

    * Various operations that are now faster due to avoiding unnecessary
      topological sorts. (Aaron Bentley)

    * Make merge directives robust against broken bundles. (Aaron Bentley)

    * The lsprof filename note is emitted via trace.note(), not standard
      output.  (Aaron Bentley)

    * ``bzrlib`` now exports explicit API compatibility information to assist
      library users and plugins. See the ``bzrlib.api`` module for details.
      (Robert Collins)

    * Remove unnecessary lock probes when acquiring a lockdir.
      (Martin Pool)

    * ``bzr --version`` now shows the location of the bzr log file, which
      is especially useful on Windows.  (Martin Pool)

    * -D now supports hooks to get debug tracing of hooks (though its currently
      minimal in nature). (Robert Collins)

    * Long log format reports deltas on merge revisions. 
      (John Arbash Meinel, Kent Gibson)

    * Make initial push over ftp more resilient. (John Arbash Meinel)

    * Print a summary of changes for update just like pull does.
      (Daniel Watkins, #113990)

    * Add a -Dhpss option to trace smart protocol requests and responses.
      (Andrew Bennetts)

  LIBRARY API BREAKS:

    * Testing cleanups - 
      ``bzrlib.repository.RepositoryTestProviderAdapter`` has been moved
      to ``bzrlib.tests.repository_implementations``;
      ``bzrlib.repository.InterRepositoryTestProviderAdapter`` has been moved
      to ``bzrlib.tests.interrepository_implementations``;
      ``bzrlib.transport.TransportTestProviderAdapter`` has moved to 
      ``bzrlib.tests.test_transport_implementations``.
      ``bzrlib.branch.BranchTestProviderAdapter`` has moved to
      ``bzrlib.tests.branch_implementations``.
      ``bzrlib.bzrdir.BzrDirTestProviderAdapter`` has moved to 
      ``bzrlib.tests.bzrdir_implementations``.
      ``bzrlib.versionedfile.InterVersionedFileTestProviderAdapter`` has moved
      to ``bzrlib.tests.interversionedfile_implementations``.
      ``bzrlib.store.revision.RevisionStoreTestProviderAdapter`` has moved to
      ``bzrlib.tests.revisionstore_implementations``.
      ``bzrlib.workingtree.WorkingTreeTestProviderAdapter`` has moved to
      ``bzrlib.tests.workingtree_implementations``.
      These changes are an API break in the testing infrastructure only.
      (Robert Collins)

    * Relocate TestCaseWithRepository to be more central. (Robert Collins)

    * ``bzrlib.add.smart_add_tree`` will no longer perform glob expansion on
      win32. Callers of the function should do this and use the new
      ``MutableTree.smart_add`` method instead. (Robert Collins)

    * ``bzrlib.add.glob_expand_for_win32`` is now
      ``bzrlib.win32utils.glob_expand``.  (Robert Collins)

    * ``bzrlib.add.FastPath`` is now private and moved to 
      ``bzrlib.mutabletree._FastPath``. (Robert Collins, Martin Pool)

    * ``LockDir.wait`` removed.  (Martin Pool)

    * The ``SmartServer`` hooks API has changed for the ``server_started`` and
      ``server_stopped`` hooks. The first parameter is now an iterable of
      backing URLs rather than a single URL. This is to reflect that many
      URLs may map to the external URL of the server. E.g. the server interally
      may have a chrooted URL but also the local file:// URL will be at the 
      same location. (Robert Collins)

  INTERNALS:

    * New SMTPConnection class to unify email handling.  (Adeodato Simó)

    * Fix documentation of BzrError. (Adeodato Simó)

    * Make BzrBadParameter an internal error. (Adeodato Simó)

    * Remove use of 'assert False' to raise an exception unconditionally.
      (Martin Pool)

    * Give a cleaner error when failing to decode knit index entry.
      (Martin Pool)

    * TreeConfig would mistakenly search the top level when asked for options
      from a section. It now respects the section argument and only
      searches the specified section. (James Westby)

    * Improve ``make api-docs`` output. (John Arbash Meinel)

    * Use os.lstat rather than os.stat for osutils.make_readonly and
      osutils.make_writeable. This makes the difftools plugin more
      robust when dangling symlinks are found. (Elliot Murphy)

    * New ``-Dlock`` option to log (to ~/.bzr.log) information on when 
      lockdirs are taken or released.  (Martin Pool)

    * ``bzrlib`` Hooks are now nameable using ``Hooks.name_hook``. This 
      allows a nicer UI when hooks are running as the current hook can
      be displayed. (Robert Collins)

    * ``Transport.get`` has had its interface made more clear for ease of use.
      Retrieval of a directory must now fail with either 'PathError' at open
      time, or raise 'ReadError' on a read. (Robert Collins)

    * New method ``_maybe_expand_globs`` on the ``Command`` class for 
      dealing with unexpanded glob lists - e.g. on the win32 platform. This
      was moved from ``bzrlib.add._prepare_file_list``. (Robert Collins)

    * ``bzrlib.add.smart_add`` and ``bzrlib.add.smart_add_tree`` are now
      deprecated in favour of ``MutableTree.smart_add``. (Robert Collins,
      Martin Pool)

    * New method ``external_url`` on Transport for obtaining the url to
      hand to external processes. (Robert Collins)

    * Teach windows installers to build pyrex/C extensions.
      (Alexander Belchenko)

  TESTING:

    * Removed the ``--keep-output`` option from selftest and clean up test
      directories as they're used.  This reduces the IO load from 
      running the test suite and cuts the time by about half.
      (Andrew Bennetts, Martin Pool)

    * Add scenarios as a public attribute on the TestAdapter classes to allow
      modification of the generated scenarios before adaption and easier
      testing. (Robert Collins)

    * New testing support class ``TestScenarioApplier`` which multiplies
      out a single teste by a list of supplied scenarios. (RobertCollins)

    * Setting ``repository_to_test_repository`` on a repository_implementations
      test will cause it to be called during repository creation, allowing the
      testing of repository classes which are not based around the Format
      concept. For example a repository adapter can be tested in this manner,
      by altering the repository scenarios to include a scenario that sets this
      attribute during the test parameterisation in
      ``bzrlib.tests.repository.repository_implementations``. (Robert Collins)

    * Clean up many of the APIs for blackbox testing of Bazaar.  The standard 
      interface is now self.run_bzr.  The command to run can be passed as
      either a list of parameters, a string containing the command line, or
      (deprecated) varargs parameters.  (Martin Pool)

    * The base TestCase now isolates tests from -D parameters by clearing
      ``debug.debug_flags`` and restores it afterwards. (Robert Collins)

    * Add a relpath parameter to get_transport methods in test framework to
      avoid useless cloning.
      (Vincent Ladeuil, #110448)


bzr 0.17  2007-06-18
--------------------

  BUGFIXES:

    * Fix crash of commit due to wrong lookup of filesystem encoding.
      (Colin Watson, #120647)

    * Revert logging just to stderr in commit as broke unicode filenames.
      (Aaron Bentley, Ian Clatworthy, #120930)


bzr 0.17rc1  2007-06-12
-----------------------

  NOTES WHEN UPGRADING:

    * The kind() and is_executable() APIs on the WorkingTree interface no
      longer implicitly (read) locks and unlocks the tree. This *might*
      impact some plug-ins and tools using this part of the API. If you find
      an issue that may be caused by this change, please let us know,
      particularly the plug-in/tool maintainer. If encountered, the API
      fix is to surround kind() and is_executable() calls with lock_read()
      and unlock() like so::

        work_tree.lock_read()
        try:
            kind = work_tree.kind(...)
        finally:
            work_tree.unlock()

  INTERNALS:
    * Rework of LogFormatter API to provide beginning/end of log hooks and to
      encapsulate the details of the revision to be logged in a LogRevision
      object.
      In long log formats, merge revision ids are only shown when --show-ids
      is specified, and are labelled "revision-id:", as per mainline
      revisions, instead of "merged:". (Kent Gibson)

    * New ``BranchBuilder`` API which allows the construction of particular
      histories quickly. Useful for testing and potentially other applications
      too. (Robert Collins)

  IMPROVEMENTS:
  
    * There are two new help topics, working-trees and repositories that
      attempt to explain these concepts. (James Westby, John Arbash Meinel,
      Aaron Bentley)

    * Added ``bzr log --limit`` to report a limited number of revisions.
      (Kent Gibson, #3659)

    * Revert does not try to preserve file contents that were originally
      produced by reverting to a historical revision.  (Aaron Bentley)

    * ``bzr log --short`` now includes ``[merge]`` for revisions which
      have more than one parent. This is a small improvement to help
      understanding what changes have occurred
      (John Arbash Meinel, #83887)

    * TreeTransform avoids many renames when contructing large trees,
      improving speed.  3.25x speedups have been observed for construction of
      kernel-sized-trees, and checkouts are 1.28x faster.  (Aaron Bentley)

    * Commit on large trees is now faster. In my environment, a commit of
      a small change to the Mozilla tree (55k files) has dropped from
      66 seconds to 32 seconds. For a small tree of 600 files, commit of a
      small change is 33% faster. (Ian Clatworthy)

    * New --create-prefix option to bzr init, like for push.  (Daniel Watkins,
      #56322)

  BUGFIXES:

    * ``bzr push`` should only connect to the remote location one time.
      We have been connecting 3 times because we forget to pass around
      the Transport object. This adds ``BzrDir.clone_on_transport()``, so
      that we can pass in the Transport that we already have.
      (John Arbash Meinel, #75721)

    * ``DirState.set_state_from_inventory()`` needs to properly order
      based on split paths, not just string paths.
      (John Arbash Meinel, #115947)

    * Let TestUIFactoy encode the password prompt with its own stdout.
      (Vincent Ladeuil, #110204)

    * pycurl should take use the range header that takes the range hint
      into account.
      (Vincent Ladeuil, #112719)

    * WorkingTree4.get_file_sha1 no longer raises an exception when invoked
      on a missing file.  (Aaron Bentley, #118186)

    * WorkingTree.remove works correctly with tree references, and when pwd is
      not the tree root. (Aaron Bentley)

    * Merge no longer fails when a file is renamed in one tree and deleted
      in the other. (Aaron Bentley, #110279)

    * ``revision-info`` now accepts dotted revnos, doesn't require a tree,
      and defaults to the last revision (Matthew Fuller, #90048)

    * Tests no longer fail when BZR_REMOTE_PATH is set in the environment.
      (Daniel Watkins, #111958)

    * ``bzr branch -r revid:foo`` can be used to branch any revision in
      your repository. (Previously Branch6 only supported revisions in your
      mainline). (John Arbash Meinel, #115343)

bzr 0.16  2007-05-07
--------------------
  
  BUGFIXES:

    * Handle when you have 2 directories with similar names, but one has a
      hyphen. (``'abc'`` versus ``'abc-2'``). The WT4._iter_changes
      iterator was using direct comparison and ``'abc/a'`` sorts after
      ``'abc-2'``, but ``('abc', 'a')`` sorts before ``('abc-2',)``.
      (John Arbash Meinel, #111227)

    * Handle when someone renames a file on disk without telling bzr.
      Previously we would report the first file as missing, but not show
      the new unknown file. (John Arbash Meinel, #111288)

    * Avoid error when running hooks after pulling into or pushing from
      a branch bound to a smartserver branch.  (Martin Pool, #111968)

  IMPROVEMENTS:

    * Move developer documentation to doc/developers/. This reduces clutter in
      the root of the source tree and allows HACKING to be split into multiple
      files. (Robert Collins, Alexander Belchenko)

    * Clean up the ``WorkingTree4._iter_changes()`` internal loops as well as
      ``DirState.update_entry()``. This optimizes the core logic for ``bzr
      diff`` and ``bzr status`` significantly improving the speed of
      both. (John Arbash Meinel)

bzr 0.16rc2  2007-04-30
-----------------------

  BUGFIXES:

    * Handle the case when you delete a file, and then rename another file
      on top of it. Also handle the case of ``bzr rm --keep foo``. ``bzr
      status`` should show the removed file and an unknown file in its
      place. (John Arbash Meinel, #109993)

    * Bundles properly read and write revision properties that have an
      empty value. And when the value is not ASCII.
      (John Arbash Meinel, #109613)

    * Fix the bzr commit message to be in text mode.
      (Alexander Belchenko, #110901)

    * Also handle when you rename a file and create a file where it used
      to be. (John Arbash Meinel, #110256)

    * ``WorkingTree4._iter_changes`` should not descend into unversioned
      directories. (John Arbash Meinel, #110399)

bzr 0.16rc1  2007-04-26
-----------------------

  NOTES WHEN UPGRADING:

    * ``bzr remove`` and ``bzr rm`` will now remove the working file, if
      it could be recovered again.
      This has been done for consistency with svn and the unix rm command.
      The old ``remove`` behaviour has been retained in the new option
      ``bzr remove --keep``, which will just stop versioning the file,
      but not delete it.
      ``bzr remove --force`` have been added which will always delete the
      files.
      ``bzr remove`` is also more verbose.
      (Marius Kruger, #82602)

  IMPROVEMENTS:

    * Merge directives can now be supplied as input to `merge` and `pull`,
      like bundles can.  (Aaron Bentley)

    * Sending the SIGQUIT signal to bzr, which can be done on Unix by
      pressing Control-Backslash, drops bzr into a debugger.  Type ``'c'``
      to continue.  This can be disabled by setting the environment variable
      ``BZR_SIGQUIT_PDB=0``.  (Martin Pool)

    * selftest now supports --list-only to list tests instead of running
      them. (Ian Clatworthy)

    * selftest now supports --exclude PATTERN (or -x PATTERN) to exclude
      tests with names that match that regular expression.
      (Ian Clatworthy, #102679)

    * selftest now supports --randomize SEED to run tests in a random order.
      SEED is typically the value 'now' meaning 'use the current time'.
      (Ian Clatworthy, #102686)

    * New option ``--fixes`` to commit, which stores bug fixing annotations as
      revision properties. Built-in support for Launchpad, Debian, Trac and
      Bugzilla bug trackers. (Jonathan Lange, James Henstridge, Robert Collins)

    * New API, ``bzrlib.bugtracker.tracker_registry``, for adding support for
      other bug trackers to ``fixes``. (Jonathan Lange, James Henstridge,
      Robert Collins)

    * ``selftest`` has new short options ``-f`` and ``-1``.  (Martin
      Pool)

    * ``bzrlib.tsort.MergeSorter`` optimizations. Change the inner loop
      into using local variables instead of going through ``self._var``.
      Improves the time to ``merge_sort`` a 10k revision graph by
      approximately 40% (~700->400ms).  (John Arbash Meinel)

    * ``make docs`` now creates a man page at ``man1/bzr.1`` fixing bug 107388.
      (Robert Collins)

    * ``bzr help`` now provides cross references to other help topics using
      the _see_also facility on command classes. Likewise the bzr_man
      documentation, and the bzr.1 man page also include this information.
      (Robert Collins)

    * Tags are now included in logs, that use the long log formatter. 
      (Erik Bågfors, Alexander Belchenko)

    * ``bzr help`` provides a clearer message when a help topic cannot be
      found. (Robert Collins, #107656)

    * ``bzr help`` now accepts optional prefixes for command help. The help
      for all commands can now be found at ``bzr help commands/COMMANDNAME``
      as well as ``bzr help COMMANDNAME`` (which only works for commands 
      where the name is not the same as a more general help topic). 
      (Robert Collins)

    * ``bzr help PLUGINNAME`` will now return the module docstring from the
      plugin PLUGINNAME. (Robert Collins, #50408)

    * New help topic ``urlspec`` which lists the availables transports.
      (Goffredo Baroncelli)

    * doc/server.txt updated to document the default bzr:// port
      and also update the blurb about the hpss' current status.
      (Robert Collins, #107125).

    * ``bzr serve`` now listens on interface 0.0.0.0 by default, making it
      serve out to the local LAN (and anyone in the world that can reach the
      machine running ``bzr serve``. (Robert Collins, #98918)

    * A new smart server protocol version has been added.  It prefixes requests
      and responses with an explicit version identifier so that future protocol
      revisions can be dealt with gracefully.  (Andrew Bennetts, Robert Collins)

    * The bzr protocol version 2 indicates success or failure in every response
      without depending on particular commands encoding that consistently,
      allowing future client refactorings to be much more robust about error
      handling. (Robert Collins, Martin Pool, Andrew Bennetts)

    * The smart protocol over HTTP client has been changed to always post to the
      same ``.bzr/smart`` URL under the original location when it can.  This allows
      HTTP servers to only have to pass URLs ending in .bzr/smart to the smart
      server handler, and not arbitrary ``.bzr/*/smart`` URLs.  (Andrew Bennetts)

    * digest authentication is now supported for proxies and HTTP by the urllib
      based http implementation. Tested against Apache 2.0.55 and Squid
      2.6.5. Basic and digest authentication are handled coherently for HTTP
      and proxy: if the user is provided in the url (bzr command line for HTTP,
      proxy environment variables for proxies), the password is prompted for
      (only once). If the password is provided, it is taken into account. Once
      the first authentication is successful, all further authentication
      roundtrips are avoided by preventively setting the right authentication
      header(s).
      (Vincent Ladeuil).

  INTERNALS:

    * bzrlib API compatability with 0.8 has been dropped, cleaning up some
      code paths. (Robert Collins)

    * Change the format of chroot urls so that they can be safely manipulated
      by generic url utilities without causing the resulting urls to have
      escaped the chroot. A side effect of this is that creating a chroot
      requires an explicit action using a ChrootServer.
      (Robert Collins, Andrew Bennetts)

    * Deprecate ``Branch.get_root_id()`` because branches don't have root ids,
      rather than fixing bug #96847.  (Aaron Bentley)

    * ``WorkingTree.apply_inventory_delta`` provides a better alternative to
      ``WorkingTree._write_inventory``.  (Aaron Bentley)

    * Convenience method ``TestCase.expectFailure`` ensures that known failures
      do not silently pass.  (Aaron Bentley)

    * ``Transport.local_abspath`` now raises ``NotLocalUrl`` rather than 
      ``TransportNotPossible``. (Martin Pool, Ian Clatworthy)

    * New SmartServer hooks facility. There are two initial hooks documented
      in ``bzrlib.transport.smart.SmartServerHooks``. The two initial hooks allow
      plugins to execute code upon server startup and shutdown.
      (Robert Collins).

    * SmartServer in standalone mode will now close its listening socket
      when it stops, rather than waiting for garbage collection. This primarily
      fixes test suite hangs when a test tries to connect to a shutdown server.
      It may also help improve behaviour when dealing with a server running
      on a specific port (rather than dynamically assigned ports).
      (Robert Collins)

    * Move most SmartServer code into a new package, bzrlib/smart.
      bzrlib/transport/remote.py contains just the Transport classes that used
      to be in bzrlib/transport/smart.py.  (Andrew Bennetts)

    * urllib http implementation avoid roundtrips associated with
      401 (and 407) errors once the authentication succeeds.
      (Vincent Ladeuil).

    * urlib http now supports querying the user for a proxy password if
      needed. Realm is shown in the prompt for both HTTP and proxy
      authentication when the user is required to type a password. 
      (Vincent Ladeuil).

    * Renamed SmartTransport (and subclasses like SmartTCPTransport) to
      RemoteTransport (and subclasses to RemoteTCPTransport, etc).  This is more
      consistent with its new home in ``bzrlib/transport/remote.py``, and because
      it's not really a "smart" transport, just one that does file operations
      via remote procedure calls.  (Andrew Bennetts)
 
    * The ``lock_write`` method of ``LockableFiles``, ``Repository`` and
      ``Branch`` now accept a ``token`` keyword argument, so that separate
      instances of those objects can share a lock if it has the right token.
      (Andrew Bennetts, Robert Collins)

    * New method ``get_branch_reference`` on ``BzrDir`` allows the detection of
      branch references - which the smart server component needs.

    * The Repository API ``make_working_trees`` is now permitted to return
      False when ``set_make_working_trees`` is not implemented - previously
      an unimplemented ``set_make_working_trees`` implied the result True
      from ``make_working_trees``. This has been changed to accomodate the
      smart server, where it does not make sense (at this point) to ever
      make working trees by default. (Robert Collins)

    * Command objects can now declare related help topics by having _see_also
      set to a list of related topic. (Robert Collins)

    * ``bzrlib.help`` now delegates to the Command class for Command specific
      help. (Robert Collins)

    * New class ``TransportListRegistry``, derived from the Registry class, which 
      simplifies tracking the available Transports. (Goffredo Baroncelli)

    * New function ``Branch.get_revision_id_to_revno_map`` which will
      return a dictionary mapping revision ids to dotted revnos. Since
      dotted revnos are defined in the context of the branch tip, it makes
      sense to generate them from a ``Branch`` object.
      (John Arbash Meinel)

    * Fix the 'Unprintable error' message display to use the repr of the 
      exception that prevented printing the error because the str value
      for it is often not useful in debugging (e.g. KeyError('foo') has a
      str() of 'foo' but a repr of 'KeyError('foo')' which is much more
      useful. (Robert Collins)

    * ``urlutils.normalize_url`` now unescapes unreserved characters, such as "~".
      (Andrew Bennetts)

  BUGFIXES:

    * Don't fail bundle selftest if email has 'two' embedded.  
      (Ian Clatworthy, #98510)

    * Remove ``--verbose`` from ``bzr bundle``. It didn't work anyway.
      (Robert Widhopf-Fenk, #98591)

    * Remove ``--basis`` from the checkout/branch commands - it didn't work
      properly and is no longer beneficial.
      (Robert Collins, #53675, #43486)

    * Don't produce encoding error when adding duplicate files.
      (Aaron Bentley)

    * Fix ``bzr log <file>`` so it only logs the revisions that changed
      the file, and does it faster.
      (Kent Gibson, John Arbash Meinel, #51980, #69477)
 
    * Fix ``InterDirstateTre._iter_changes`` to handle when we come across
      an empty versioned directory, which now has files in it.
      (John Arbash Meinel, #104257)

    * Teach ``common_ancestor`` to shortcut when the tip of one branch is
      inside the ancestry of the other. Saves a lot of graph processing
      (with an ancestry of 16k revisions, ``bzr merge ../already-merged``
      changes from 2m10s to 13s).  (John Arbash Meinel, #103757)

    * Fix ``show_diff_trees`` to handle the case when a file is modified,
      and the containing directory is renamed. (The file path is different
      in this versus base, but it isn't marked as a rename).
      (John Arbash Meinel, #103870)

    * FTP now works even when the FTP server does not support atomic rename.
      (Aaron Bentley, #89436)

    * Correct handling in bundles and merge directives of timezones with
      that are not an integer number of hours offset from UTC.  Always 
      represent the epoch time in UTC to avoid problems with formatting 
      earlier times on win32.  (Martin Pool, Alexander Belchenko, John
      Arbash Meinel)

    * Typo in the help for ``register-branch`` fixed. (Robert Collins, #96770)

    * "dirstate" and "dirstate-tags" formats now produce branches compatible
      with old versions of bzr. (Aaron Bentley, #107168))

    * Handle moving a directory when children have been added, removed,
      and renamed. (John Arbash Meinel, #105479)

    * Don't preventively use basic authentication for proxy before receiving a
      407 error. Otherwise people willing to use other authentication schemes
      may expose their password in the clear (or nearly). This add one
      roundtrip in case basic authentication should be used, but plug the
      security hole.
      (Vincent Ladeuil)

    * Handle http and proxy digest authentication.
      (Vincent Ladeuil, #94034).

  TESTING:

    * Added ``bzrlib.strace.strace`` which will strace a single callable and
      return a StraceResult object which contains just the syscalls involved
      in running it. (Robert Collins)

    * New test method ``reduceLockdirTimeout`` to drop the default (ui-centric)
      default time down to one suitable for tests. (Andrew Bennetts)

    * Add new ``vfs_transport_factory`` attribute on tests which provides the 
      common vfs backing for both the readonly and readwrite transports.
      This allows the RemoteObject tests to back onto local disk or memory,
      and use the existing ``transport_server`` attribute all tests know about
      to be the smart server transport. This in turn allows tests to 
      differentiate between 'transport to access the branch', and 
      'transport which is a VFS' - which matters in Remote* tests.
      (Robert Collins, Andrew Bennetts)

    * The ``make_branch_and_tree`` method for tests will now create a 
      lightweight checkout for the tree if the ``vfs_transport_factory`` is not
      a LocalURLServer. (Robert Collins, Andrew Bennetts)

    * Branch implementation tests have been audited to ensure that all urls 
      passed to Branch APIs use proper urls, except when local-disk paths
      are intended. This is so that tests correctly access the test transport
      which is often not equivalent to local disk in Remote* tests. As part
      of this many tests were adjusted to remove dependencies on local disk
      access.
      (Robert Collins, Andrew Bennetts)

    * Mark bzrlib.tests and bzrlib.tests.TestUtil as providing assertFOO helper
      functions by adding a ``__unittest`` global attribute. (Robert Collins,
      Andrew Bennetts, Martin Pool, Jonathan Lange)

    * Refactored proxy and authentication handling to simplify the
      implementation of new auth schemes for both http and proxy. 
      (Vincent Ladeuil)

bzr 0.15 2007-04-01
-------------------

  BUGFIXES:

    * Handle incompatible repositories as a user issue when fetching.
      (Aaron Bentley)

    * Don't give a recommendation to upgrade when branching or 
      checking out a branch that contains an old-format working tree.
      (Martin Pool)

bzr 0.15rc3  2007-03-26
-----------------------

  CHANGES:
 
    * A warning is now displayed when opening working trees in older 
      formats, to encourage people to upgrade to WorkingTreeFormat4.
      (Martin Pool)

  IMPROVEMENTS:

    * HTTP redirections are now taken into account when a branch (or a
      bundle) is accessed for the first time. A message is issued at each
      redirection to inform the user. In the past, http redirections were
      silently followed for each request which significantly degraded the
      performances. The http redirections are not followed anymore by
      default, instead a RedirectRequested exception is raised. For bzrlib
      users needing to follow http redirections anyway,
      ``bzrlib.transport.do_catching_redirections`` provide an easy transition
      path.  (vila)

  INTERNALS:

    * Added ``ReadLock.temporary_write_lock()`` to allow upgrading an OS read
      lock to an OS write lock. Linux can do this without unlocking, Win32
      needs to unlock in between. (John Arbash Meinel)
 
    * New parameter ``recommend_upgrade`` to ``BzrDir.open_workingtree``
      to silence (when false) warnings about opening old formats.
      (Martin Pool)

    * Fix minor performance regression with bzr-0.15 on pre-dirstate
      trees. (We were reading the working inventory too many times).
      (John Arbash Meinel)

    * Remove ``Branch.get_transaction()`` in favour of a simple cache of
      ``revision_history``.  Branch subclasses should override
      ``_gen_revision_history`` rather than ``revision_history`` to make use of
      this cache, and call ``_clear_revision_history_cache`` and
      ``_cache_revision_history`` at appropriate times. (Andrew Bennetts)

  BUGFIXES:

    * Take ``smtp_server`` from user config into account.
      (vila, #92195)

    * Restore Unicode filename handling for versioned and unversioned files.
      (John Arbash Meinel, #92608)

    * Don't fail during ``bzr commit`` if a file is marked removed, and
      the containing directory is auto-removed.  (John Arbash Meinel, #93681)

    * ``bzr status FILENAME`` failed on Windows because of an uncommon
      errno. (``ERROR_DIRECTORY == 267 != ENOTDIR``).
      (Wouter van Heyst, John Arbash Meinel, #90819)

    * ``bzr checkout source`` should create a local branch in the same
      format as source. (John Arbash Meinel, #93854)

    * ``bzr commit`` with a kind change was failing to update the
      last-changed-revision for directories.  The
      InventoryDirectory._unchanged only looked at the ``parent_id`` and name,
      ignoring the fact that the kind could have changed, too.
      (John Arbash Meinel, #90111)

    * ``bzr mv dir/subdir other`` was incorrectly updating files inside
      the directory. So that there was a chance it would break commit,
      etc. (John Arbash Meinel, #94037)
 
    * Correctly handles mutiple permanent http redirections.
      (vila, #88780)

bzr 0.15rc2  2007-03-14
-----------------------

  NOTES WHEN UPGRADING:
        
    * Release 0.15rc2 of bzr changes the ``bzr init-repo`` command to
      default to ``--trees`` instead of ``--no-trees``.
      Existing shared repositories are not affected.

  IMPROVEMENTS:

    * New ``merge-directive`` command to generate machine- and human-readable
      merge requests.  (Aaron Bentley)

    * New ``submit:`` revision specifier makes it easy to diff against the
      common ancestor with the submit location (Aaron Bentley)

    * Added support for Putty's SSH implementation. (Dmitry Vasiliev)

    * Added ``bzr status --versioned`` to report only versioned files, 
      not unknowns. (Kent Gibson)

    * Merge now autodetects the correct line-ending style for its conflict
      markers.  (Aaron Bentley)

  INTERNALS:

    * Refactored SSH vendor registration into SSHVendorManager class.
      (Dmitry Vasiliev)

  BUGFIXES:

    * New ``--numbered-dirs`` option to ``bzr selftest`` to use
      numbered dirs for TestCaseInTempDir. This is default behavior
      on Windows. Anyone can force named dirs on Windows
      with ``--no-numbered-dirs``. (Alexander Belchenko)

    * Fix ``RevisionSpec_revid`` to handle the Unicode strings passed in
      from the command line. (Marien Zwart, #90501)

    * Fix ``TreeTransform._iter_changes`` when both the source and
      destination are missing. (Aaron Bentley, #88842)

    * Fix commit of merges with symlinks in dirstate trees.
      (Marien Zwart)
    
    * Switch the ``bzr init-repo`` default from --no-trees to --trees. 
      (Wouter van Heyst, #53483)


bzr 0.15rc1  2007-03-07
-----------------------

  SURPRISES:

    * The default disk format has changed. Please run 'bzr upgrade' in your
      working trees to upgrade. This new default is compatible for network
      operations, but not for local operations. That is, if you have two
      versions of bzr installed locally, after upgrading you can only use the
      bzr 0.15 version. This new default does not enable tags or nested-trees
      as they are incompatible with bzr versions before 0.15 over the network.

    * For users of bzrlib: Two major changes have been made to the working tree
      api in bzrlib. The first is that many methods and attributes, including
      the inventory attribute, are no longer valid for use until one of
      ``lock_read``/``lock_write``/``lock_tree_write`` has been called,
      and become invalid again after unlock is called. This has been done
      to improve performance and correctness as part of the dirstate
      development.
      (Robert Collins, John A Meinel, Martin Pool, and others).

    * For users of bzrlib: The attribute 'tree.inventory' should be considered
      readonly. Previously it was possible to directly alter this attribute, or
      its contents, and have the tree notice this. This has been made
      unsupported - it may work in some tree formats, but in the newer dirstate
      format such actions will have no effect and will be ignored, or even
      cause assertions. All operations possible can still be carried out by a
      combination of the tree API, and the bzrlib.transform API. (Robert
      Collins, John A Meinel, Martin Pool, and others).

  IMPROVEMENTS:

    * Support for OS Windows 98. Also .bzr.log on any windows system
      saved in My Documents folder. (Alexander Belchenko)

    * ``bzr mv`` enhanced to support already moved files.
      In the past the mv command would have failed if the source file doesn't
      exist. In this situation ``bzr mv`` would now detect that the file has
      already moved and update the repository accordingly, if the target file
      does exist.
      A new option ``--after`` has been added so that if two files already
      exist, you could notify Bazaar that you have moved a (versioned) file
      and replaced it with another. Thus in this case ``bzr move --after``
      will only update the Bazaar identifier.
      (Steffen Eichenberg, Marius Kruger)

    * ``ls`` now works on treeless branches and remote branches.
      (Aaron Bentley)

    * ``bzr help global-options`` describes the global options.
      (Aaron Bentley)

    * ``bzr pull --overwrite`` will now correctly overwrite checkouts.
      (Robert Collins)

    * Files are now allowed to change kind (e.g. from file to symlink).
      Supported by ``commit``, ``revert`` and ``status``
      (Aaron Bentley)

    * ``inventory`` and ``unknowns`` hidden in favour of ``ls``
      (Aaron Bentley)

    * ``bzr help checkouts`` descibes what checkouts are and some possible
      uses of them. (James Westby, Aaron Bentley)

    * A new ``-d`` option to push, pull and merge overrides the default 
      directory.  (Martin Pool)

    * Branch format 6: smaller, and potentially faster than format 5.  Supports
      ``append_history_only`` mode, where the log view and revnos do not change,
      except by being added to.  Stores policy settings in
      ".bzr/branch/branch.conf".

    * ``append_only`` branches:  Format 6 branches may be configured so that log
      view and revnos are always consistent.  Either create the branch using
      "bzr init --append-revisions-only" or edit the config file as descriped
      in docs/configuration.txt.

    * rebind: Format 6 branches retain the last-used bind location, so if you
      "bzr unbind", you can "bzr bind" to bind to the previously-selected
      bind location.

    * Builtin tags support, created and deleted by the ``tag`` command and
      stored in the branch.  Tags can be accessed with the revisionspec
      ``-rtag:``, and listed with ``bzr tags``.  Tags are not versioned 
      at present. Tags require a network incompatible upgrade. To perform this
      upgrade, run ``bzr upgrade --dirstate-tags`` in your branch and
      repositories. (Martin Pool)

    * The ``bzr://`` transport now has a well-known port number, 4155,
      which it will use by default.  (Andrew Bennetts, Martin Pool)

    * Bazaar now looks for user-installed plugins before looking for site-wide
      plugins. (Jonathan Lange)

    * ``bzr resolve`` now detects and marks resolved text conflicts.
      (Aaron Bentley)

  INTERNALS:

    * Internally revision ids and file ids are now passed around as utf-8
      bytestrings, rather than treating them as Unicode strings. This has
      performance benefits for Knits, since we no longer need to decode the
      revision id for each line of content, nor for each entry in the index.
      This will also help with the future dirstate format.
      (John Arbash Meinel)

    * Reserved ids (any revision-id ending in a colon) are rejected by
      versionedfiles, repositories, branches, and working trees
      (Aaron Bentley)

    * Minor performance improvement by not creating a ProgressBar for
      every KnitIndex we create. (about 90ms for a bzr.dev tree)
      (John Arbash Meinel)

    * New easier to use Branch hooks facility. There are five initial hooks,
      all documented in bzrlib.branch.BranchHooks.__init__ - ``'set_rh'``,
      ``'post_push'``, ``'post_pull'``, ``'post_commit'``,
      ``'post_uncommit'``. These hooks fire after the matching operation
      on a branch has taken place, and were originally added for the
      branchrss plugin. (Robert Collins)

    * New method ``Branch.push()`` which should be used when pushing from a
      branch as it makes performance and policy decisions to match the UI
      level command ``push``. (Robert Collins).

    * Add a new method ``Tree.revision_tree`` which allows access to cached
      trees for arbitrary revisions. This allows the in development dirstate
      tree format to provide access to the callers to cached copies of 
      inventory data which are cheaper to access than inventories from the
      repository.
      (Robert Collins, Martin Pool)

    * New ``Branch.last_revision_info`` method, this is being done to allow
      optimization of requests for both the number of revisions and the last
      revision of a branch with smartservers and potentially future branch
      formats. (Wouter van Heyst, Robert Collins)

    * Allow ``'import bzrlib.plugins.NAME'`` to work when the plugin NAME has not
      yet been loaded by ``load_plugins()``. This allows plugins to depend on each
      other for code reuse without requiring users to perform file-renaming
      gymnastics. (Robert Collins)

    * New Repository method ``'gather_stats'`` for statistic data collection.
      This is expected to grow to cover a number of related uses mainly
      related to bzr info. (Robert Collins)

    * Log formatters are now managed with a registry.
      ``log.register_formatter`` continues to work, but callers accessing
      the FORMATTERS dictionary directly will not.

    * Allow a start message to be passed to the ``edit_commit_message``
      function.  This will be placed in the message offered to the user
      for editing above the separator. It allows a template commit message
      to be used more easily. (James Westby)

    * ``GPGStrategy.sign()`` will now raise ``BzrBadParameterUnicode`` if
      you pass a Unicode string rather than an 8-bit string. Callers need
      to be updated to encode first. (John Arbash Meinel)

    * Branch.push, pull, merge now return Result objects with information
      about what happened, rather than a scattering of various methods.  These
      are also passed to the post hooks.  (Martin Pool)

    * File formats and architecture is in place for managing a forest of trees
      in bzr, and splitting up existing trees into smaller subtrees, and
      finally joining trees to make a larger tree. This is the first iteration
      of this support, and the user-facing aspects still require substantial
      work.  If you wish to experiment with it, use ``bzr upgrade
      --dirstate-with-subtree`` in your working trees and repositories.
      You can use the hidden commands ``split`` and ``join`` and to create
      and manipulate nested trees, but please consider using the nested-trees
      branch, which contains substantial UI improvements, instead.
      http://code.aaronbentley.com/bzr/bzrrepo/nested-trees/
      (Aaron Bentley, Martin Pool, Robert Collins).

  BUGFIXES:

    * ``bzr annotate`` now uses dotted revnos from the viewpoint of the
      branch, rather than the last changed revision of the file.
      (John Arbash Meinel, #82158)

    * Lock operations no longer hang if they encounter a permission problem.
      (Aaron Bentley)

    * ``bzr push`` can resume a push that was canceled before it finished.
      Also, it can push even if the target directory exists if you supply
      the ``--use-existing-dir`` flag.
      (John Arbash Meinel, #30576, #45504)

    * Fix http proxy authentication when user and an optional
      password appears in the ``*_proxy`` vars. (Vincent Ladeuil,
      #83954).

    * ``bzr log branch/file`` works for local treeless branches
      (Aaron Bentley, #84247)

    * Fix problem with UNC paths on Windows 98. (Alexander Belchenko, #84728)

    * Searching location of CA bundle for PyCurl in env variable
      (``CURL_CA_BUNDLE``), and on win32 along the PATH.
      (Alexander Belchenko, #82086)

    * ``bzr init`` works with unicode argument LOCATION.
      (Alexander Belchenko, #85599)

    * Raise ``DependencyNotPresent`` if pycurl do not support https. 
      (Vincent Ladeuil, #85305)

    * Invalid proxy env variables should not cause a traceback.
      (Vincent Ladeuil, #87765)

    * Ignore patterns normalised to use '/' path separator.
      (Kent Gibson, #86451)

    * bzr rocks. It sure does! Fix case. (Vincent Ladeuil, #78026)

    * Fix bzrtools shelve command for removed lines beginning with "--"
      (Johan Dahlberg, #75577)

  TESTING:

    * New ``--first`` option to ``bzr selftest`` to run specified tests
      before the rest of the suite.  (Martin Pool)


bzr 0.14  2007-01-23
--------------------

  IMPROVEMENTS:

    * ``bzr help global-options`` describes the global options. (Aaron Bentley)

  BUG FIXES:
    
    * Skip documentation generation tests if the tools to do so are not
      available. Fixes running selftest for installled copies of bzr. 
      (John Arbash Meinel, #80330)

    * Fix the code that discovers whether bzr is being run from it's
      working tree to handle the case when it isn't but the directory
      it is in is below a repository. (James Westby, #77306)


bzr 0.14rc1  2007-01-16
-----------------------

  IMPROVEMENTS:

    * New connection: ``bzr+http://`` which supports tunnelling the smart
      protocol over an HTTP connection. If writing is enabled on the bzr
      server, then you can write over the http connection.
      (Andrew Bennetts, John Arbash Meinel)

    * Aliases now support quotation marks, so they can contain whitespace
      (Marius Kruger)

    * PyCurlTransport now use a single curl object. By specifying explicitly
      the 'Range' header, we avoid the need to use two different curl objects
      (and two connections to the same server). (Vincent Ladeuil)

    * ``bzr commit`` does not prompt for a message until it is very likely to
      succeed.  (Aaron Bentley)

    * ``bzr conflicts`` now takes --text to list pathnames of text conflicts
      (Aaron Bentley)

    * Fix ``iter_lines_added_or_present_in_versions`` to use a set instead
      of a list while checking if a revision id was requested. Takes 10s
      off of the ``fileids_affected_by_revision_ids`` time, which is 10s
      of the ``bzr branch`` time. Also improve ``fileids_...`` time by
      filtering lines with a regex rather than multiple ``str.find()``
      calls. (saves another 300ms) (John Arbash Meinel)

    * Policy can be set for each configuration key. This allows keys to be
      inherited properly across configuration entries. For example, this
      should enable you to do::
        
        [/home/user/project]
        push_location = sftp://host/srv/project/
        push_location:policy = appendpath

      And then a branch like ``/home/user/project/mybranch`` should get an
      automatic push location of ``sftp://host/srv/project/mybranch``.
      (James Henstridge)

    * Added ``bzr status --short`` to make status report svn style flags
      for each file.  For example::

        $ bzr status --short
        A  foo
        A  bar
        D  baz
        ?  wooley

    * 'bzr selftest --clean-output' allows easily clean temporary tests 
      directories without running tests. (Alexander Belchenko)

    * ``bzr help hidden-commands`` lists all hidden commands. (Aaron Bentley)

    * ``bzr merge`` now has an option ``--pull`` to fall back to pull if
      local is fully merged into remote. (Jan Hudec)

    * ``bzr help formats`` describes available directory formats. (Aaron Bentley)

  INTERNALS:

    * A few tweaks directly to ``fileids_affected_by_revision_ids`` to
      help speed up processing, as well allowing to extract unannotated
      lines. Between the two ``fileids_affected_by_revision_ids`` is
      improved by approx 10%. (John Arbash Meinel)

    * Change Revision serialization to only write out millisecond
      resolution. Rather than expecting floating point serialization to
      preserve more resolution than we need. (Henri Weichers, Martin Pool)

    * Test suite ends cleanly on Windows.  (Vincent Ladeuil)

    * When ``encoding_type`` attribute of class Command is equal to 'exact', 
      force sys.stdout to be a binary stream on Windows, and therefore
      keep exact line-endings (without LF -> CRLF conversion).
      (Alexander Belchenko)

    * Single-letter short options are no longer globally declared.  (Martin
      Pool)

    * Before using detected user/terminal encoding bzr should check
      that Python has corresponding codec. (Alexander Belchenko)

    * Formats for end-user selection are provided via a FormatRegistry (Aaron Bentley)

  BUG FIXES:

    * ``bzr missing --verbose`` was showing adds/removals in the wrong
      direction. (John Arbash Meinel)

    * ``bzr annotate`` now defaults to showing dotted revnos for merged
      revisions. It cuts them off at a depth of 12 characters, but you can
      supply ``--long`` to see the full number. You can also use
      ``--show-ids`` to display the original revision ids, rather than
      revision numbers and committer names. (John Arbash Meinel, #75637)

    * bzr now supports Win32 UNC path (e.g. ``\HOST\path``. 
      (Alexander Belchenko, #57869)

    * Win32-specific: output of cat, bundle and diff commands don't mangle
      line-endings (Alexander Belchenko, #55276)

    * Replace broken fnmatch based ignore pattern matching with custom pattern
      matcher.
      (Kent Gibson, Jan Hudec #57637)

    * pycurl and urllib can detect short reads at different places. Update
      the test suite to test more cases. Also detect http error code 416
      which was raised for that specific bug. Also enhance the urllib
      robustness by detecting invalid ranges (and pycurl's one by detecting
      short reads during the initial GET). (Vincent Ladeuil, #73948)

    * The urllib connection sharing interacts badly with urllib2
      proxy setting (the connections didn't go thru the proxy
      anymore). Defining a proper ProxyHandler solves the
      problem.  (Vincent Ladeuil, #74759)

    * Use urlutils to generate relative URLs, not osutils 
      (Aaron Bentley, #76229)

    * ``bzr status`` in a readonly directory should work without giving
      lots of errors. (John Arbash Meinel, #76299)

    * Mention the revisionspec topic for the revision option help.
      (Wouter van Heyst, #31663)

    * Allow plugins import from zip archives.
      (Alexander Belchenko, #68124)


bzr 0.13  2006-12-05
--------------------
    
  No changes from 0.13rc1
    
bzr 0.13rc1  2006-11-27
-----------------------

  IMPROVEMENTS:

    * New command ``bzr remove-tree`` allows the removal of the working
      tree from a branch.
      (Daniel Silverstone)

    * urllib uses shared keep-alive connections, so http 
      operations are substantially faster.
      (Vincent Ladeuil, #53654)

    * ``bzr export`` allows an optional branch parameter, to export a bzr
      tree from some other url. For example:
      ``bzr export bzr.tar.gz http://bazaar-vcs.org/bzr/bzr.dev``
      (Daniel Silverstone)

    * Added ``bzr help topics`` to the bzr help system. This gives a
      location for general information, outside of a specific command.
      This includes updates for ``bzr help revisionspec`` the first topic
      included. (Goffredo Baroncelli, John Arbash Meinel, #42714)

    * WSGI-compatible HTTP smart server.  See ``doc/http_smart_server.txt``.
      (Andrew Bennetts)

    * Knit files will now cache full texts only when the size of the
      deltas is as large as the size of the fulltext. (Or after 200
      deltas, whichever comes first). This has the most benefit on large
      files with small changes, such as the inventory for a large project.
      (eg For a project with 2500 files, and 7500 revisions, it changes
      the size of inventory.knit from 11MB to 5.4MB) (John Arbash Meinel)

  INTERNALS:

    * New -D option given before the command line turns on debugging output
      for particular areas.  -Derror shows tracebacks on all errors.
      (Martin Pool)

    * Clean up ``bzr selftest --benchmark bundle`` to correct an import,
      and remove benchmarks that take longer than 10min to run.
      (John Arbash Meinel)

    * Use ``time.time()`` instead of ``time.clock()`` to decide on
      progress throttling. Because ``time.clock()`` is actually CPU time,
      so over a high-latency connection, too many updates get throttled.
      (John Arbash Meinel)

    * ``MemoryTransport.list_dir()`` would strip the first character for
      files or directories in root directory. (John Arbash Meinel)

    * New method ``get_branch_reference`` on 'BzrDir' allows the detection of 
      branch references - which the smart server component needs.
  
    * New ``ChrootTransportDecorator``, accessible via the ``chroot+`` url
      prefix.  It disallows any access to locations above a set URL.  (Andrew
      Bennetts)

  BUG FIXES:

    * Now ``_KnitIndex`` properly decode revision ids when loading index data.
      And optimize the knit index parsing code. 
      (Dmitry Vasiliev, John Arbash Meinel)

    * ``bzrlib/bzrdir.py`` was directly referencing ``bzrlib.workingtree``,
      without importing it. This prevented ``bzr upgrade`` from working
      unless a plugin already imported ``bzrlib.workingtree``
      (John Arbash Meinel, #70716)

    * Suppress the traceback on invalid URLs (Vincent Ladeuil, #70803).

    * Give nicer error message when an http server returns a 403
      error code. (Vincent Ladeuil, #57644).

    * When a multi-range http GET request fails, try a single
      range one. If it fails too, forget about ranges. Remember that until 
      the death of the transport and propagates that to the clones.
      (Vincent Ladeuil, #62276, #62029).

    * Handles user/passwords supplied in url from command
      line (for the urllib implementation). Don't request already
      known passwords (Vincent Ladeuil, #42383, #44647, #48527)

    * ``_KnitIndex.add_versions()`` dictionary compresses revision ids as they
      are added. This fixes bug where fetching remote revisions records
      them as full references rather than integers.
      (John Arbash Meinel, #64789)

    * ``bzr ignore`` strips trailing slashes in patterns.
      Also ``bzr ignore`` rejects absolute paths. (Kent Gibson, #4559)

    * ``bzr ignore`` takes multiple arguments. (Cheuksan Edward Wang, #29488)

    * mv correctly handles paths that traverse symlinks. 
      (Aaron Bentley, #66964)

    * Give nicer looking error messages when failing to connect over ssh.
      (John Arbash Meinel, #49172)

    * Pushing to a remote branch does not currently update the remote working
      tree. After a remote push, ``bzr status`` and ``bzr diff`` on the remote
      machine now show that the working tree is out of date.
      (Cheuksan Edward Wang #48136)

    * Use patiencediff instead of difflib for determining deltas to insert
      into knits. This avoids the O(N^3) behavior of difflib. Patience
      diff should be O(N^2). (Cheuksan Edward Wang, #65714)

    * Running ``bzr log`` on nonexistent file gives an error instead of the
      entire log history. (Cheuksan Edward Wang #50793)

    * ``bzr cat`` can look up contents of removed or renamed files. If the
      pathname is ambiguous, i.e. the files in the old and new trees have
      different id's, the default is the file in the new tree. The user can
      use "--name-from-revision" to select the file in the old tree.
      (Cheuksan Edward Wang, #30190)

  TESTING:

    * TestingHTTPRequestHandler really handles the Range header
      (previously it was ignoring it and returning the whole file,).

bzr 0.12  2006-10-30
--------------------

  INTERNALS:

    * Clean up ``bzr selftest --benchmark bundle`` to correct an import,
      and remove benchmarks that take longer than 10min to run.
      (John Arbash Meinel)
  
bzr 0.12rc1  2006-10-23
-----------------------

  IMPROVEMENTS:

    * ``bzr log`` now shows dotted-decimal revision numbers for all revisions,
      rather than just showing a decimal revision number for revisions on the
      mainline. These revision numbers are not yet accepted as input into bzr
      commands such as log, diff etc. (Robert Collins)

    * revisions can now be specified using dotted-decimal revision numbers.
      For instance, ``bzr diff -r 1.2.1..1.2.3``. (Robert Collins)

    * ``bzr help commands`` output is now shorter (Aaron Bentley)

    * ``bzr`` now uses lazy importing to reduce the startup time. This has
      a moderate effect on lots of actions, especially ones that have
      little to do. For example ``bzr rocks`` time is down to 116ms from
      283ms. (John Arbash Meinel)

    * New Registry class to provide name-to-object registry-like support,
      for example for schemes where plugins can register new classes to
      do certain tasks (e.g. log formatters). Also provides lazy registration
      to allow modules to be loaded on request.
      (John Arbash Meinel, Adeodato Simó)

  API INCOMPATABILITY:
  
    * LogFormatter subclasses show now expect the 'revno' parameter to 
      show() to be a string rather than an int. (Robert Collins)

  INTERNALS:

    * ``TestCase.run_bzr``, ``run_bzr_captured``, and ``run_bzr_subprocess``
      can take a ``working_dir='foo'`` parameter, which will change directory 
      for the command. (John Arbash Meinel)

    * ``bzrlib.lazy_regex.lazy_compile`` can be used to create a proxy
      around a regex, which defers compilation until first use. 
      (John Arbash Meinel)

    * ``TestCase.run_bzr_subprocess`` defaults to supplying the
      ``--no-plugins`` parameter to ensure test reproducability, and avoid
      problems with system-wide installed plugins. (John Arbash Meinel)

    * Unique tree root ids are now supported. Newly created trees still
      use the common root id for compatibility with bzr versions before 0.12.
      (Aaron Bentley)

    * ``WorkingTree.set_root_id(None)`` is now deprecated. Please
      pass in ``inventory.ROOT_ID`` if you want the default root id value.
      (Robert Collins, John Arbash Meinel)

    * New method ``WorkingTree.flush()`` which will write the current memory
      inventory out to disk. At the same time, ``read_working_inventory`` will
      no longer trash the current tree inventory if it has been modified within
      the current lock, and the tree will now ``flush()`` automatically on
      ``unlock()``. ``WorkingTree.set_root_id()`` has been updated to take
      advantage of this functionality. (Robert Collins, John Arbash Meinel)

    * ``bzrlib.tsort.merge_sorted`` now accepts ``generate_revnos``. This
      parameter will cause it to add another column to its output, which
      contains the dotted-decimal revno for each revision, as a tuple.
      (Robert Collins)

    * ``LogFormatter.show_merge`` is deprecated in favour of
      ``LogFormatter.show_merge_revno``. (Robert Collins)

  BUG FIXES:

    * Avoid circular imports by creating a deprecated function for
      ``bzrlib.tree.RevisionTree``. Callers should have been using
      ``bzrlib.revisontree.RevisionTree`` anyway. (John Arbash Meinel,
      #63360, #66349)

    * Don't use ``socket.MSG_WAITALL`` as it doesn't exist on all
      platforms. (Martin Pool, #66356)

    * Don't require ``Content-Type`` in range responses. Assume they are a
      single range if ``Content-Type`` does not exist.
      (John Arbash Meinel, #62473)

    * bzr branch/pull no longer complain about progress bar cleanup when
      interrupted during fetch.  (Aaron Bentley, #54000)

    * ``WorkingTree.set_parent_trees()`` uses the trees to directly write
      the basis inventory, rather than going through the repository. This
      allows us to have 1 inventory read, and 2 inventory writes when
      committing a new tree. (John Arbash Meinel)

    * When reverting, files that are not locally modified that do not exist
      in the target are deleted, not just unversioned (Aaron Bentley)

    * When trying to acquire a lock, don't fail immediately. Instead, try
      a few times (up to 1 hour) before timing out. Also, report why the
      lock is unavailable (John Arbash Meinel, #43521, #49556)

    * Leave HttpTransportBase daughter classes decides how they
      implement cloning. (Vincent Ladeuil, #61606)

    * diff3 does not indicate conflicts on clean merge. (Aaron Bentley)

    * If a commit fails, the commit message is stored in a file at the root of
      the tree for later commit. (Cheuksan Edward Wang, Stefan Metzmacher,
      #32054)

  TESTING:

    * New test base class TestCaseWithMemoryTransport offers memory-only
      testing facilities: its not suitable for tests that need to mutate disk
      state, but most tests should not need that and should be converted to
      TestCaseWithMemoryTransport. (Robert Collins)

    * ``TestCase.make_branch_and_memory_tree`` now takes a format
      option to set the BzrDir, Repository and Branch formats of the
      created objects. (Robert Collins, John Arbash Meinel)

bzr 0.11  2006-10-02
--------------------

    * Smart server transport test failures on windows fixed. (Lukáš Lalinský).

bzr 0.11rc2  2006-09-27
-----------------------

  BUG FIXES:

    * Test suite hangs on windows fixed. (Andrew Bennets, Alexander Belchenko).
    
    * Commit performance regression fixed. (Aaron Bentley, Robert Collins, John
      Arbash Meinel).

bzr 0.11rc1  2006-09-25
-----------------------

  IMPROVEMENTS:

    * Knit files now wait to create their contents until the first data is
      added. The old code used to create an empty .knit and a .kndx with just
      the header. However, this caused a lot of extra round trips over sftp.
      This can change the time for ``bzr push`` to create a new remote branch
      from 160s down to 100s. This also affects ``bzr commit`` performance when
      adding new files, ``bzr commit`` on a new kernel-like tree drops from 50s
      down to 40s (John Arbash Meinel, #44692)

    * When an entire subtree has been deleted, commit will now report that
      just the top of the subtree has been deleted, rather than reporting
      all the individual items. (Robert Collins)

    * Commit performs one less XML parse. (Robert Collins)

    * ``bzr checkout`` now operates on readonly branches as well
      as readwrite branches. This fixes bug #39542. (Robert Collins)

    * ``bzr bind`` no longer synchronises history with the master branch.
      Binding should be followed by an update or push to synchronise the 
      two branches. This is closely related to the fix for bug #39542.
      (Robert Collins)

    * ``bzrlib.lazy_import.lazy_import`` function to create on-demand 
      objects.  This allows all imports to stay at the global scope, but
      modules will not actually be imported if they are not used.
      (John Arbash Meinel)

    * Support ``bzr://`` and ``bzr+ssh://`` urls to work with the new RPC-based
      transport which will be used with the upcoming high-performance smart
      server. The new command ``bzr serve`` will invoke bzr in server mode,
      which processes these requests. (Andrew Bennetts, Robert Collins, Martin
      Pool)

    * New command ``bzr version-info`` which can be used to get a summary
      of the current state of the tree. This is especially useful as part
      of a build commands. See ``doc/version_info.txt`` for more information 
      (John Arbash Meinel)

  BUG FIXES:

    * ``'bzr inventory [FILE...]'`` allows restricting the file list to a
      specific set of files. (John Arbash Meinel, #3631)

    * Don't abort when annotating empty files (John Arbash Meinel, #56814)

    * Add ``Stanza.to_unicode()`` which can be passed to another Stanza
      when nesting stanzas. Also, add ``read_stanza_unicode`` to handle when
      reading a nested Stanza. (John Arbash Meinel)

    * Transform._set_mode() needs to stat the right file. 
      (John Arbash Meinel, #56549)

    * Raise WeaveFormatError rather than StopIteration when trying to read
      an empty Weave file. (John Arbash Meinel, #46871)

    * Don't access e.code for generic URLErrors, only HTTPErrors have .code.
      (Vincent Ladeuil, #59835)

    * Handle boundary="" lines properly to allow access through a Squid proxy.
      (John Arbash Meinel, #57723)

    * revert now removes newly-added directories (Aaron Bentley, #54172)

    * ``bzr upgrade sftp://`` shouldn't fail to upgrade v6 branches if there 
      isn't a working tree. (David Allouche, #40679)

    * Give nicer error messages when a user supplies an invalid --revision
      parameter. (John Arbash Meinel, #55420)

    * Handle when LANG is not recognized by python. Emit a warning, but
      just revert to using 'ascii'. (John Arbash Meinel, #35392)

    * Don't use ``preexec_fn`` on win32, as it is not supported by subprocess.
      (John Arbash Meinel)

    * Skip specific tests when the dependencies aren't met. This includes
      some ``setup.py`` tests when ``python-dev`` is not available, and
      some tests that depend on paramiko. (John Arbash Meinel, Mattheiu Moy)

    * Fallback to Paramiko properly, if no ``ssh`` executable exists on
      the system. (Andrew Bennetts, John Arbash Meinel)

    * ``Branch.bind(other_branch)`` no longer takes a write lock on the
      other branch, and will not push or pull between the two branches.
      API users will need to perform a push or pull or update operation if they
      require branch synchronisation to take place. (Robert Collins, #47344)

    * When creating a tarball or zipfile export, export unicode names as utf-8
      paths. This may not work perfectly on all platforms, but has the best
      chance of working in the common case. (John Arbash Meinel, #56816)

    * When committing, only files that exist in working tree or basis tree
      may be specified (Aaron Bentley, #50793)

  PORTABILITY:

    * Fixes to run on Python 2.5 (Brian M. Carlson, Martin Pool, Marien Zwart)

  INTERNALS:

    * TestCaseInTempDir now creates a separate directory for HOME, rather
      than having HOME set to the same location as the working directory.
      (John Arbash Meinel)

    * ``run_bzr_subprocess()`` can take an optional ``env_changes={}`` parameter,
      which will update os.environ inside the spawned child. It also can
      take a ``universal_newlines=True``, which helps when checking the output
      of the command. (John Arbash Meinel)

    * Refactor SFTP vendors to allow easier re-use when ssh is used. 
      (Andrew Bennetts)

    * ``Transport.list_dir()`` and ``Transport.iter_files_recursive()`` should always
      return urlescaped paths. This is now tested (there were bugs in a few
      of the transports) (Andrew Bennetts, David Allouche, John Arbash Meinel)

    * New utility function ``symbol_versioning.deprecation_string``. Returns the
      formatted string for a callable, deprecation format pair. (Robert Collins)

    * New TestCase helper applyDeprecated. This allows you to call a callable
      which is deprecated without it spewing to the screen, just by supplying
      the deprecation format string issued for it. (Robert Collins)

    * Transport.append and Transport.put have been deprecated in favor of
      ``.append_bytes``, ``.append_file``, ``.put_bytes``, and
      ``.put_file``. This removes the ambiguity in what type of object the
      functions take.  ``Transport.non_atomic_put_{bytes,file}`` has also
      been added. Which works similarly to ``Transport.append()`` except for
      SFTP, it doesn't have a round trip when opening the file. Also, it
      provides functionality for creating a parent directory when trying
      to create a file, rather than raise NoSuchFile and forcing the
      caller to repeat their request.
      (John Arbash Meinel)

    * WorkingTree has a new api ``unversion`` which allow the unversioning of
      entries by their file id. (Robert Collins)

    * ``WorkingTree.pending_merges`` is deprecated.  Please use the
      ``get_parent_ids`` (introduced in 0.10) method instead. (Robert Collins)

    * WorkingTree has a new ``lock_tree_write`` method which locks the branch for
      read rather than write. This is appropriate for actions which only need
      the branch data for reference rather than mutation. A new decorator
      ``needs_tree_write_lock`` is provided in the workingtree module. Like the
      ``needs_read_lock`` and ``needs_write_lock`` decorators this allows static 
      declaration of the locking requirements of a function to ensure that
      a lock is taken out for casual scripts. (Robert Collins, #54107)

    * All WorkingTree methods which write to the tree, but not to the branch
      have been converted to use ``needs_tree_write_lock`` rather than 
      ``needs_write_lock``. Also converted is the revert, conflicts and tree
      transform modules. This provides a modest performance improvement on 
      metadir style trees, due to the reduce lock-acquisition, and a more
      significant performance improvement on lightweight checkouts from 
      remote branches, where trivial operations used to pay a significant 
      penalty. It also provides the basis for allowing readonly checkouts.
      (Robert Collins)

    * Special case importing the standard library 'copy' module. This shaves
      off 40ms of startup time, while retaining compatibility. See:
      ``bzrlib/inspect_for_copy.py`` for more details. (John Arbash Meinel)

    * WorkingTree has a new parent class MutableTree which represents the 
      specialisations of Tree which are able to be altered. (Robert Collins)

    * New methods mkdir and ``put_file_bytes_non_atomic`` on MutableTree that
      mutate the tree and its contents. (Robert Collins)

    * Transport behaviour at the root of the URL is now defined and tested.
      (Andrew Bennetts, Robert Collins)

  TESTING:

    * New test helper classs MemoryTree. This is typically accessed via
      ``self.make_branch_and_memory_tree()`` in test cases. (Robert Collins)
      
    * Add ``start_bzr_subprocess`` and ``stop_bzr_subprocess`` to allow test
      code to continue running concurrently with a subprocess of bzr.
      (Andrew Bennetts, Robert Collins)

    * Add a new method ``Transport.get_smart_client()``. This is provided to
      allow upgrades to a richer interface than the VFS one provided by
      Transport. (Andrew Bennetts, Martin Pool)

bzr 0.10  2006-08-29
--------------------
  
  IMPROVEMENTS:
    * 'merge' now takes --uncommitted, to apply uncommitted changes from a
      tree.  (Aaron Bentley)
  
    * 'bzr add --file-ids-from' can be used to specify another path to use
      for creating file ids, rather than generating all new ones. Internally,
      the 'action' passed to ``smart_add_tree()`` can return ``file_ids`` that
      will be used, rather than having bzrlib generate new ones.
      (John Arbash Meinel, #55781)

    * ``bzr selftest --benchmark`` now allows a ``--cache-dir`` parameter.
      This will cache some of the intermediate trees, and decrease the
      setup time for benchmark tests. (John Arbash Meinel)

    * Inverse forms are provided for all boolean options.  For example,
      --strict has --no-strict, --no-recurse has --recurse (Aaron Bentley)

    * Serialize out Inventories directly, rather than using ElementTree.
      Writing out a kernel sized inventory drops from 2s down to ~350ms.
      (Robert Collins, John Arbash Meinel)

  BUG FIXES:

    * Help diffutils 2.8.4 get along with binary tests (Marien Zwart: #57614)

    * Change LockDir so that if the lock directory doesn't exist when
      ``lock_write()`` is called, an attempt will be made to create it.
      (John Arbash Meinel, #56974)

    * ``bzr uncommit`` preserves pending merges. (John Arbash Meinel, #57660)

    * Active FTP transport now works as intended. (ghozzy, #56472)

    * Really fix mutter() so that it won't ever raise a UnicodeError.
      It means it is possible for ~/.bzr.log to contain non UTF-8 characters.
      But it is a debugging log, not a real user file.
      (John Arbash Meinel, #56947, #53880)

    * Change Command handle to allow Unicode command and options.
      At present we cannot register Unicode command names, so we will get
      BzrCommandError('unknown command'), or BzrCommandError('unknown option')
      But that is better than a UnicodeError + a traceback.
      (John Arbash Meinel, #57123)

    * Handle TZ=UTC properly when reading/writing revisions.
      (John Arbash Meinel, #55783, #56290)

    * Use ``GPG_TTY`` to allow gpg --cl to work with gpg-agent in a pipeline,
      (passing text to sign in on stdin). (John Arbash Meinel, #54468)

    * External diff does the right thing for binaries even in foreign 
      languages. (John Arbash Meinel, #56307)

    * Testament handles more cases when content is unicode. Specific bug was
      in handling of revision properties.
      (John Arbash Meinel, Holger Krekel, #54723)

    * The bzr selftest was failing on installed versions due to a bug in a new
      test helper. (John Arbash Meinel, Robert Collins, #58057)

  INTERNALS:

    * ``bzrlib.cache_utf8`` contains ``encode()`` and ``decode()`` functions
      which can be used to cache the conversion between utf8 and Unicode.
      Especially helpful for some of the knit annotation code, which has to
      convert revision ids to utf8 to annotate lines in storage.
      (John Arbash Meinel)

    * ``setup.py`` now searches the filesystem to find all packages which
      need to be installed. This should help make the life of packagers
      easier. (John Arbash Meinel)

bzr 0.9.0  2006-08-11
---------------------

  SURPRISES:

   * The hard-coded built-in ignore rules have been removed. There are
     now two rulesets which are enforced. A user global one in 
     ``~/.bazaar/ignore`` which will apply to every tree, and the tree
     specific one '.bzrignore'.
     ``~/.bazaar/ignore`` will be created if it does not exist, but with
     a more conservative list than the old default.
     This fixes bugs with default rules being enforced no matter what. 
     The old list of ignore rules from bzr is available by
     running 'bzr ignore --old-default-rules'.
     (Robert Collins, Martin Pool, John Arbash Meinel)

   * 'branches.conf' has been changed to 'locations.conf', since it can apply
     to more locations than just branch locations.
     (Aaron Bentley)
   
  IMPROVEMENTS:

   * The revision specifier "revno:" is extended to accept the syntax
     revno:N:branch. For example,
     revno:42:http://bazaar-vcs.org/bzr/bzr.dev/ means revision 42 in
     bzr.dev.  (Matthieu Moy)

   * Tests updates to ensure proper URL handling, UNICODE support, and
     proper printing when the user's terminal encoding cannot display 
     the path of a file that has been versioned.
     ``bzr branch`` can take a target URL rather than only a local directory.
     ``Branch.get_parent()/set_parent()`` now save a relative path if possible,
     and normalize the parent based on root, allowing access across
     different transports. (John Arbash Meinel, Wouter van Heyst, Martin Pool)
     (Malone #48906, #42699, #40675, #5281, #3980, #36363, #43689,
     #42517, #42514)

   * On Unix, detect terminal width using an ioctl not just $COLUMNS.
     Use terminal width for single-line logs from ``bzr log --line`` and
     pending-merge display.  (Robert Widhopf-Fenk, Gustavo Niemeyer)
     (Malone #3507)

   * On Windows, detect terminal width using GetConsoleScreenBufferInfo.
     (Alexander Belchenko)

   * Speedup improvement for 'date:'-revision search. (Guillaume Pinot).

   * Show the correct number of revisions pushed when pushing a new branch.
     (Robert Collins).

   * 'bzr selftest' now shows a progress bar with the number of tests, and 
     progress made. 'make check' shows tests in -v mode, to be more useful
     for the PQM status window. (Robert Collins).
     When using a progress bar, failed tests are printed out, rather than
     being overwritten by the progress bar until the suite finishes.
     (John Arbash Meinel)

   * 'bzr selftest --benchmark' will run a new benchmarking selftest.
     'bzr selftest --benchmark --lsprof-timed' will use lsprofile to generate
     profile data for the individual profiled calls, allowing for fine
     grained analysis of performance.
     (Robert Collins, Martin Pool).

   * 'bzr commit' shows a progress bar. This is useful for commits over sftp
     where commit can take an appreciable time. (Robert Collins)

   * 'bzr add' is now less verbose in telling you what ignore globs were
     matched by files being ignored. Instead it just tells you how many 
     were ignored (because you might reasonably be expecting none to be
     ignored). 'bzr add -v' is unchanged and will report every ignored
     file. (Robert Collins).

   * ftp now has a test server if medusa is installed. As part of testing,
     ftp support has been improved, including support for supplying a
     non-standard port. (John Arbash Meinel).

   * 'bzr log --line' shows the revision number, and uses only the
     first line of the log message (#5162, Alexander Belchenko;
     Matthieu Moy)

   * 'bzr status' has had the --all option removed. The 'bzr ls' command
     should be used to retrieve all versioned files. (Robert Collins)

   * 'bzr bundle OTHER/BRANCH' will create a bundle which can be sent
     over email, and applied on the other end, while maintaining ancestry.
     This bundle can be applied with either 'bzr merge' or 'bzr pull',
     the same way you would apply another branch.
     (John Arbash Meinel, Aaron Bentley)
  
   * 'bzr whoami' can now be used to set your identity from the command line,
     for a branch or globally.  (Robey Pointer)

   * 'bzr checkout' now aliased to 'bzr co', and 'bzr annotate' to 'bzr ann'.
     (Michael Ellerman)

   * 'bzr revert DIRECTORY' now reverts the contents of the directory as well.
     (Aaron Bentley)

   * 'bzr get sftp://foo' gives a better error when paramiko is not present.
     Also updates things like 'http+pycurl://' if pycurl is not present.
     (John Arbash Meinel) (Malone #47821, #52204)

   * New env variable ``BZR_PROGRESS_BAR``, sets the default progress bar type.
     Can be set to 'none' or 'dummy' to disable the progress bar, 'dots' or 
     'tty' to create the respective type. (John Arbash Meinel, #42197, #51107)

   * Improve the help text for 'bzr diff' to explain what various options do.
     (John Arbash Meinel, #6391)

   * 'bzr uncommit -r 10' now uncommits revisions 11.. rather than uncommitting
     revision 10. This makes -r10 more in line with what other commands do.
     'bzr uncommit' also now saves the pending merges of the revisions that
     were removed. So it is safe to uncommit after a merge, fix something,
     and commit again. (John Arbash Meinel, #32526, #31426)

   * 'bzr init' now also works on remote locations.
     (Wouter van Heyst, #48904)

   * HTTP support has been updated. When using pycurl we now support 
     connection keep-alive, which reduces dns requests and round trips.
     And for both urllib and pycurl we support multi-range requests, 
     which decreases the number of round-trips. Performance results for
     ``bzr branch http://bazaar-vcs.org/bzr/bzr.dev/`` indicate
     http branching is now 2-3x faster, and ``bzr pull`` in an existing 
     branch is as much as 4x faster.
     (Michael Ellerman, Johan Rydberg, John Arbash Meinel, #46768)

   * Performance improvements for sftp. Branching and pulling are now up to
     2x faster. Utilize paramiko.readv() support for async requests if it
     is available (paramiko > 1.6) (John Arbash Meinel)

  BUG FIXES:

    * Fix shadowed definition of TestLocationConfig that caused some 
      tests not to run.
      (Erik Bågfors, Michael Ellerman, Martin Pool, #32587)

    * Fix unnecessary requirement of sign-my-commits that it be run from
      a working directory.  (Martin Pool, Robert Collins)

    * 'bzr push location' will only remember the push location if it succeeds
      in connecting to the remote location. (John Arbash Meinel, #49742)

    * 'bzr revert' no longer toggles the executable bit on win32
      (John Arbash Meinel, #45010)

    * Handle broken pipe under win32 correctly. (John Arbash Meinel)
    
    * sftp tests now work correctly on win32 if you have a newer paramiko
      (John Arbash Meinel)

    * Cleanup win32 test suite, and general cleanup of places where
      file handles were being held open. (John Arbash Meinel)

    * When specifying filenames for 'diff -r x..y', the name of the file in the
      working directory can be used, even if its name is different in both x
      and y.

    * File-ids containing single- or double-quotes are handled correctly by
      push. (Aaron Bentley, #52227)

    * Normalize unicode filenames to ensure cross-platform consistency.
      (John Arbash Meinel, #43689)

    * The argument parser can now handle '-' as an argument. Currently
      no code interprets it specially (it is mostly handled as a file named 
      '-'). But plugins, and future operations can use it.
      (John Arbash meinel, #50984)

    * Bundles can properly read binary files with a plain '\r' in them.
      (John Arbash Meinel, #51927)

    * Tuning ``iter_entries()`` to be more efficient (John Arbash Meinel, #5444)

    * Lots of win32 fixes (the test suite passes again).
      (John Arbash Meinel, #50155)

    * Handle openbsd returning None for sys.getfilesystemencoding() (#41183) 

    * Support ftp APPE (append) to allow Knits to be used over ftp (#42592)

    * Removals are only committed if they match the filespec (or if there is
      no filespec).  (#46635, Aaron Bentley)

    * smart-add recurses through all supplied directories 
      (John Arbash Meinel, #52578)

    * Make the bundle reader extra lines before and after the bundle text.
      This allows you to parse an email with the bundle inline.
      (John Arbash Meinel, #49182)

    * Change the file id generator to squash a little bit more. Helps when
      working with long filenames on windows. (Also helps for unicode filenames
      not generating hidden files). (John Arbash Meinel, #43801)

    * Restore terminal mode on C-c while reading sftp password.  (#48923, 
      Nicholas Allen, Martin Pool)

    * Timestamps are rounded to 1ms, and revision entries can be recreated
      exactly. (John Arbash Meinel, Jamie Wilkinson, #40693)

    * Branch.base has changed to a URL, but ~/.bazaar/locations.conf should
      use local paths, since it is user visible (John Arbash Meinel, #53653)

    * ``bzr status foo`` when foo was unversioned used to cause a full delta
      to be generated (John Arbash Meinel, #53638)

    * When reading revision properties, an empty value should be considered
      the empty string, not None (John Arbash Meinel, #47782)

    * ``bzr diff --diff-options`` can now handle binary files being changed.
      Also, the output is consistent when --diff-options is not supplied.
      (John Arbash Meinel, #54651, #52930)

    * Use the right suffixes for loading plugins (John Arbash Meinel, #51810)

    * Fix ``Branch.get_parent()`` to handle the case when the parent is not 
      accessible (John Arbash Meinel, #52976)

  INTERNALS:

    * Combine the ignore rules into a single regex rather than looping over
      them to reduce the threshold where  N^2 behaviour occurs in operations
      like status. (Jan Hudec, Robert Collins).

    * Appending to ``bzrlib.DEFAULT_IGNORE`` is now deprecated. Instead, use
      one of the add functions in bzrlib.ignores. (John Arbash Meinel)

    * 'bzr push' should only push the ancestry of the current revision, not
      all of the history in the repository. This is especially important for
      shared repositories. (John Arbash Meinel)

    * ``bzrlib.delta.compare_trees`` now iterates in alphabetically sorted order,
      rather than randomly walking the inventories. (John Arbash Meinel)

    * Doctests are now run in temporary directories which are cleaned up when
      they finish, rather than using special ScratchDir/ScratchBranch objects.
      (Martin Pool)

    * Split ``check`` into separate methods on the branch and on the repository,
      so that it can be specialized in ways that are useful or efficient for
      different formats.  (Martin Pool, Robert Collins)

    * Deprecate ``Repository.all_revision_ids``; most methods don't really need
      the global revision graph but only that part leading up to a particular
      revision.  (Martin Pool, Robert Collins)

    * Add a BzrDirFormat ``control_formats`` list which allows for control formats
      that do not use '.bzr' to store their data - i.e. '.svn', '.hg' etc.
      (Robert Collins, Jelmer Vernooij).

    * ``bzrlib.diff.external_diff`` can be redirected to any file-like object.
      Uses subprocess instead of spawnvp.
      (James Henstridge, John Arbash Meinel, #4047, #48914)

    * New command line option '--profile-imports', which will install a custom
      importer to log time to import modules and regex compilation time to 
      sys.stderr (John Arbash Meinel)

    * 'EmptyTree' is now deprecated, please use ``repository.revision_tree(None)``
      instead. (Robert Collins)

    * "RevisionTree" is now in bzrlib/revisiontree.py. (Robert Collins)

bzr 0.8.2  2006-05-17
---------------------
  
  BUG FIXES:
   
    * setup.py failed to install launchpad plugin.  (Martin Pool)

bzr 0.8.1  2006-05-16
---------------------

  BUG FIXES:

    * Fix failure to commit a merge in a checkout.  (Martin Pool, 
      Robert Collins, Erik Bågfors, #43959)

    * Nicer messages from 'commit' in the case of renames, and correct
      messages when a merge has occured. (Robert Collins, Martin Pool)

    * Separate functionality from assert statements as they are skipped in
      optimized mode of python. Add the same check to pending merges.
      (Olaf Conradi, #44443)

  CHANGES:

    * Do not show the None revision in output of bzr ancestry. (Olaf Conradi)

    * Add info on standalone branches without a working tree.
      (Olaf Conradi, #44155)

    * Fix bug in knits when raising InvalidRevisionId. (Olaf Conradi, #44284)

  CHANGES:

    * Make editor invocation comply with Debian Policy. First check
      environment variables VISUAL and EDITOR, then try editor from
      alternatives system. If that all fails, fall back to the pre-defined
      list of editors. (Olaf Conradi, #42904)

  NEW FEATURES:

    * New 'register-branch' command registers a public branch into 
      Launchpad.net, where it can be associated with bugs, etc.
      (Martin Pool, Bjorn Tillenius, Robert Collins)

  INTERNALS:

    * New public api in InventoryEntry - ``describe_change(old, new)`` which
      provides a human description of the changes between two old and
      new. (Robert Collins, Martin Pool)

  TESTING:

    * Fix test case for bzr info in upgrading a standalone branch to metadir,
      uses bzrlib api now. (Olaf Conradi)

bzr 0.8  2006-05-08
-------------------

  NOTES WHEN UPGRADING:

    Release 0.8 of bzr introduces a new format for history storage, called
    'knit', as an evolution of to the 'weave' format used in 0.7.  Local 
    and remote operations are faster using knits than weaves.  Several
    operations including 'init', 'init-repo', and 'upgrade' take a 
    --format option that controls this.  Branching from an existing branch
    will keep the same format.

    It is possible to merge, pull and push between branches of different
    formats but this is slower than moving data between homogenous
    branches.  It is therefore recommended (but not required) that you
    upgrade all branches for a project at the same time.  Information on
    formats is shown by 'bzr info'.

    bzr 0.8 now allows creation of 'repositories', which hold the history 
    of files and revisions for several branches.  Previously bzr kept all
    the history for a branch within the .bzr directory at the root of the
    branch, and this is still the default.  To create a repository, use
    the new 'bzr init-repo' command.  Branches exist as directories under
    the repository and contain just a small amount of information
    indicating the current revision of the branch.

    bzr 0.8 also supports 'checkouts', which are similar to in cvs and
    subversion.  Checkouts are associated with a branch (optionally in a
    repository), which contains all the historical information.  The
    result is that a checkout can be deleted without losing any
    already-committed revisions.  A new 'update' command is also available. 

    Repositories and checkouts are not supported with the 0.7 storage
    format.  To use them you must upgrad to either knits, or to the
    'metaweave' format, which uses weaves but changes the .bzr directory
    arrangement.
    

  IMPROVEMENTS:

    * Sftp paths can now be relative, or local, according to the lftp
      convention. Paths now take the form::

          sftp://user:pass@host:port/~/relative/path
          or
          sftp://user:pass@host:port/absolute/path

    * The FTP transport now tries to reconnect after a temporary
      failure. ftp put is made atomic. (Matthieu Moy)

    * The FTP transport now maintains a pool of connections, and
      reuses them to avoid multiple connections to the same host (like
      sftp did). (Daniel Silverstone)

    * The ``bzr_man.py`` file has been removed. To create the man page now,
      use ``./generate_docs.py man``. The new program can also create other files.
      Run ``python generate_docs.py --help`` for usage information.
      (Hans Ulrich Niedermann & James Blackwell).

    * Man Page now gives full help (James Blackwell).
      Help also updated to reflect user config now being stored in .bazaar
      (Hans Ulrich Niedermann)

    * It's now possible to set aliases in bazaar.conf (Erik Bågfors)

    * Pull now accepts a --revision argument (Erik Bågfors)

    * ``bzr re-sign`` now allows multiple revisions to be supplied on the command
      line. You can now use the following command to sign all of your old
      commits::

        find .bzr/revision-store// -name my@email-* \
          | sed 's/.*\/\/..\///' \
          | xargs bzr re-sign

    * Upgrade can now upgrade over the network. (Robert Collins)

    * Two new commands 'bzr checkout' and 'bzr update' allow for CVS/SVN-alike
      behaviour.  By default they will cache history in the checkout, but
      with --lightweight almost all data is kept in the master branch.
      (Robert Collins)

    * 'revert' unversions newly-versioned files, instead of deleting them.

    * 'merge' is more robust.  Conflict messages have changed.

    * 'merge' and 'revert' no longer clobber existing files that end in '~' or
      '.moved'.

    * Default log format can be set in configuration and plugins can register
      their own formatters. (Erik Bågfors)

    * New 'reconcile' command will check branch consistency and repair indexes
      that can become out of sync in pre 0.8 formats. (Robert Collins,
      Daniel Silverstone)

    * New 'bzr init --format' and 'bzr upgrade --format' option to control 
      what storage format is created or produced.  (Robert Collins, 
      Martin Pool)

    * Add parent location to 'bzr info', if there is one.  (Olaf Conradi)

    * New developer commands 'weave-list' and 'weave-join'.  (Martin Pool)

    * New 'init-repository' command, plus support for repositories in 'init'
      and 'branch' (Aaron Bentley, Erik Bågfors, Robert Collins)

    * Improve output of 'info' command. Show all relevant locations related to
      working tree, branch and repository. Use kibibytes for binary quantities.
      Fix off-by-one error in missing revisions of working tree.  Make 'info'
      work on branches, repositories and remote locations.  Show locations
      relative to the shared repository, if applicable.  Show locking status
      of locations.  (Olaf Conradi)

    * Diff and merge now safely handle binary files. (Aaron Bentley)

    * 'pull' and 'push' now normalise the revision history, so that any two
      branches with the same tip revision will have the same output from 'log'.
      (Robert Collins)

    * 'merge' accepts --remember option to store parent location, like 'push'
      and 'pull'. (Olaf Conradi)

    * bzr status and diff when files given as arguments do not exist
      in the relevant trees.  (Martin Pool, #3619)

    * Add '.hg' to the default ignore list.  (Martin Pool)

    * 'knit' is now the default disk format. This improves disk performance and
      utilization, increases incremental pull performance, robustness with SFTP
      and allows checkouts over SFTP to perform acceptably. 
      The initial Knit code was contributed by Johan Rydberg based on a
      specification by Martin Pool.
      (Robert Collins, Aaron Bentley, Johan Rydberg, Martin Pool).

    * New tool to generate all-in-one html version of the manual.  (Alexander
      Belchenko)

    * Hitting CTRL-C while doing an SFTP push will no longer cause stale locks
      to be left in the SFTP repository. (Robert Collins, Martin Pool).

    * New option 'diff --prefix' to control how files are named in diff
      output, with shortcuts '-p0' and '-p1' corresponding to the options for 
      GNU patch.  (Alexander Belchenko, Goffredo Baroncelli, Martin Pool)

    * Add --revision option to 'annotate' command.  (Olaf Conradi)

    * If bzr shows an unexpected revision-history after pulling (perhaps due
      to a reweave) it can now be corrected by 'bzr reconcile'.
      (Robert Collins)

  CHANGES:

    * Commit is now verbose by default, and shows changed filenames and the 
      new revision number.  (Robert Collins, Martin Pool)

    * Unify 'mv', 'move', 'rename'.  (Matthew Fuller, #5379)

    * 'bzr -h' shows help.  (Martin Pool, Ian Bicking, #35940)

    * Make 'pull' and 'push' remember location on failure using --remember.
      (Olaf Conradi)

    * For compatibility, make old format for using weaves inside metadir
      available as 'metaweave' format.  Rename format 'metadir' to 'default'.
      Clean up help for option --format in commands 'init', 'init-repo' and
      'upgrade'.  (Olaf Conradi)

  INTERNALS:
  
    * The internal storage of history, and logical branch identity have now
      been split into Branch, and Repository. The common locking and file 
      management routines are now in bzrlib.lockablefiles. 
      (Aaron Bentley, Robert Collins, Martin Pool)

    * Transports can now raise DependencyNotPresent if they need a library
      which is not installed, and then another implementation will be 
      tried.  (Martin Pool)

    * Remove obsolete (and no-op) `decode` parameter to `Transport.get`.  
      (Martin Pool)

    * Using Tree Transform for merge, revert, tree-building

    * WorkingTree.create, Branch.create, ``WorkingTree.create_standalone``,
      Branch.initialize are now deprecated. Please see ``BzrDir.create_*`` for
      replacement API's. (Robert Collins)

    * New BzrDir class represents the .bzr control directory and manages
      formatting issues. (Robert Collins)

    * New repository.InterRepository class encapsulates Repository to 
      Repository actions and allows for clean selection of optimised code
      paths. (Robert Collins)

    * ``bzrlib.fetch.fetch`` and ``bzrlib.fetch.greedy_fetch`` are now
      deprecated, please use ``branch.fetch`` or ``repository.fetch``
      depending on your needs. (Robert Collins)

    * deprecated methods now have a ``is_deprecated`` flag on them that can
      be checked, if you need to determine whether a given callable is 
      deprecated at runtime. (Robert Collins)

    * Progress bars are now nested - see
      ``bzrlib.ui.ui_factory.nested_progress_bar``.
      (Robert Collins, Robey Pointer)

    * New API call ``get_format_description()`` for each type of format.
      (Olaf Conradi)

    * Changed ``branch.set_parent()`` to accept None to remove parent.
      (Olaf Conradi)

    * Deprecated BzrError AmbiguousBase.  (Olaf Conradi)

    * WorkingTree.branch is now a read only property.  (Robert Collins)

    * bzrlib.ui.text.TextUIFactory now accepts a ``bar_type`` parameter which
      can be None or a factory that will create a progress bar. This is
      useful for testing or for overriding the bzrlib.progress heuristic.
      (Robert Collins)

    * New API method ``get_physical_lock_status()`` to query locks present on a
      transport.  (Olaf Conradi)

    * Repository.reconcile now takes a thorough keyword parameter to allow
      requesting an indepth reconciliation, rather than just a data-loss 
      check. (Robert Collins)

    * ``bzrlib.ui.ui_factory protocol`` now supports ``get_boolean`` to prompt
      the user for yes/no style input. (Robert Collins)

  TESTING:

    * SFTP tests now shortcut the SSH negotiation, reducing test overhead
      for testing SFTP protocol support. (Robey Pointer)

    * Branch formats are now tested once per implementation (see ``bzrlib.
      tests.branch_implementations``. This is analagous to the transport
      interface tests, and has been followed up with working tree,
      repository and BzrDir tests. (Robert Collins)

    * New test base class TestCaseWithTransport provides a transport aware
      test environment, useful for testing any transport-interface using
      code. The test suite option --transport controls the transport used
      by this class (when its not being used as part of implementation
      contract testing). (Robert Collins)

    * Close logging handler on disabling the test log. This will remove the
      handler from the internal list inside python's logging module,
      preventing shutdown from closing it twice.  (Olaf Conradi)

    * Move test case for uncommit to blackbox tests.  (Olaf Conradi)

    * ``run_bzr`` and ``run_bzr_captured`` now accept a 'stdin="foo"'
      parameter which will provide String("foo") to the command as its stdin.

bzr 0.7 2006-01-09
------------------

  CHANGES:

    * .bzrignore is excluded from exports, on the grounds that it's a bzr 
      internal-use file and may not be wanted.  (Jamie Wilkinson)

    * The "bzr directories" command were removed in favor of the new
      --kind option to the "bzr inventory" command.  To list all 
      versioned directories, now use "bzr inventory --kind directory".  
      (Johan Rydberg)

    * Under Windows configuration directory is now ``%APPDATA%\bazaar\2.0``
      by default. (John Arbash Meinel)

    * The parent of Bzr configuration directory can be set by ``BZR_HOME``
      environment variable. Now the path for it is searched in ``BZR_HOME``,
      then in HOME. Under Windows the order is: ``BZR_HOME``, ``APPDATA``
      (usually points to ``C:\Documents and Settings\User Name\Application Data``),
      ``HOME``. (John Arbash Meinel)

    * Plugins with the same name in different directories in the bzr plugin
      path are no longer loaded: only the first successfully loaded one is
      used. (Robert Collins)

    * Use systems' external ssh command to open connections if possible.  
      This gives better integration with user settings such as ProxyCommand.
      (James Henstridge)

    * Permissions on files underneath .bzr/ are inherited from the .bzr 
      directory. So for a shared repository, simply doing 'chmod -R g+w .bzr/'
      will mean that future file will be created with group write permissions.

    * configure.in and config.guess are no longer in the builtin default 
      ignore list.

    * '.sw[nop]' pattern ignored, to ignore vim swap files for nameless
      files.  (John Arbash Meinel, Martin Pool)

  IMPROVEMENTS:

    * "bzr INIT dir" now initializes the specified directory, and creates 
      it if it does not exist.  (John Arbash Meinel)

    * New remerge command (Aaron Bentley)

    * Better zsh completion script.  (Steve Borho)

    * 'bzr diff' now returns 1 when there are changes in the working 
      tree. (Robert Collins)

    * 'bzr push' now exists and can push changes to a remote location. 
      This uses the transport infrastructure, and can store the remote
      location in the ~/.bazaar/branches.conf configuration file.
      (Robert Collins)

    * Test directories are only kept if the test fails and the user requests
      that they be kept.

    * Tweaks to short log printing

    * Added branch nicks, new nick command, printing them in log output. 
      (Aaron Bentley)

    * If ``$BZR_PDB`` is set, pop into the debugger when an uncaught exception 
      occurs.  (Martin Pool)

    * Accept 'bzr resolved' (an alias for 'bzr resolve'), as this is
      the same as Subversion.  (Martin Pool)

    * New ftp transport support (on ftplib), for ftp:// and aftp:// 
      URLs.  (Daniel Silverstone)

    * Commit editor temporary files now start with ``bzr_log.``, to allow 
      text editors to match the file name and set up appropriate modes or 
      settings.  (Magnus Therning)

    * Improved performance when integrating changes from a remote weave.  
      (Goffredo Baroncelli)

    * Sftp will attempt to cache the connection, so it is more likely that
      a connection will be reused, rather than requiring multiple password
      requests.

    * bzr revno now takes an optional argument indicating the branch whose
      revno should be printed.  (Michael Ellerman)

    * bzr cat defaults to printing the last version of the file.  
      (Matthieu Moy, #3632)

    * New global option 'bzr --lsprof COMMAND' runs bzr under the lsprof 
      profiler.  (Denys Duchier)

    * Faster commits by reading only the headers of affected weave files. 
      (Denys Duchier)

    * 'bzr add' now takes a --dry-run parameter which shows you what would be
      added, but doesn't actually add anything. (Michael Ellerman)

    * 'bzr add' now lists how many files were ignored per glob.  add --verbose
      lists the specific files.  (Aaron Bentley)

    * 'bzr missing' now supports displaying changes in diverged trees and can
      be limited to show what either end of the comparison is missing.
      (Aaron Bently, with a little prompting from Daniel Silverstone)

  BUG FIXES:

    * SFTP can walk up to the root path without index errors. (Robert Collins)

    * Fix bugs in running bzr with 'python -O'.  (Martin Pool)

    * Error when run with -OO

    * Fix bug in reporting http errors that don't have an http error code.
      (Martin Pool)

    * Handle more cases of pipe errors in display commands

    * Change status to 3 for all errors

    * Files that are added and unlinked before committing are completely
      ignored by diff and status

    * Stores with some compressed texts and some uncompressed texts are now
      able to be used. (John A Meinel)

    * Fix for bzr pull failing sometimes under windows

    * Fix for sftp transport under windows when using interactive auth

    * Show files which are both renamed and modified as such in 'bzr 
      status' output.  (Daniel Silverstone, #4503)

    * Make annotate cope better with revisions committed without a valid 
      email address.  (Marien Zwart)

    * Fix representation of tab characters in commit messages.
      (Harald Meland)

    * List of plugin directories in ``BZR_PLUGIN_PATH`` environment variable is
      now parsed properly under Windows. (Alexander Belchenko)

    * Show number of revisions pushed/pulled/merged. (Robey Pointer)

    * Keep a cached copy of the basis inventory to speed up operations 
      that need to refer to it.  (Johan Rydberg, Martin Pool)

    * Fix bugs in bzr status display of non-ascii characters.
      (Martin Pool)

    * Remove Makefile.in from default ignore list.
      (Tollef Fog Heen, Martin Pool, #6413)

    * Fix failure in 'bzr added'.  (Nathan McCallum, Martin Pool)

  TESTING:

    * Fix selftest asking for passwords when there are no SFTP keys.  
      (Robey Pointer, Jelmer Vernooij) 

    * Fix selftest run with 'python -O'.  (Martin Pool)

    * Fix HTTP tests under Windows. (John Arbash Meinel)

    * Make tests work even if HOME is not set (Aaron Bentley)

    * Updated ``build_tree`` to use fixed line-endings for tests which read 
      the file cotents and compare. Make some tests use this to pass under
      Windows. (John Arbash Meinel)

    * Skip stat and symlink tests under Windows. (Alexander Belchenko)

    * Delay in selftest/testhashcash is now issued under win32 and Cygwin.
      (John Arbash Meinel)

    * Use terminal width to align verbose test output.  (Martin Pool)

    * Blackbox tests are maintained within the bzrlib.tests.blackbox directory.
      If adding a new test script please add that to
      ``bzrlib.tests.blackbox.__init__``. (Robert Collins)

    * Much better error message if one of the test suites can't be 
      imported.  (Martin Pool)

    * Make check now runs the test suite twice - once with the default locale,
      and once with all locales forced to C, to expose bugs. This is not 
      trivially done within python, so for now its only triggered by running
      Make check. Integrators and packagers who wish to check for full 
      platform support should run 'make check' to test the source.
      (Robert Collins)

    * Tests can now run TestSkipped if they can't execute for any reason.
      (Martin Pool) (NB: TestSkipped should only be raised for correctable
      reasons - see the wiki spec ImprovingBzrTestSuite).

    * Test sftp with relative, absolute-in-homedir and absolute-not-in-homedir
      paths for the transport tests. Introduce blackbox remote sftp tests that
      test the same permutations. (Robert Collins, Robey Pointer)

    * Transport implementation tests are now independent of the local file
      system, which allows tests for esoteric transports, and for features
      not available in the local file system. They also repeat for variations
      on the URL scheme that can introduce issues in the transport code,
      see bzrlib.transport.TransportTestProviderAdapter() for this.
      (Robert Collins).

    * ``TestCase.build_tree`` uses the transport interface to build trees,
      pass in a transport parameter to give it an existing connection.
      (Robert Collins).

  INTERNALS:

    * WorkingTree.pull has been split across Branch and WorkingTree,
      to allow Branch only pulls. (Robert Collins)

    * ``commands.display_command`` now returns the result of the decorated 
      function. (Robert Collins)

    * LocationConfig now has a ``set_user_option(key, value)`` call to save
      a setting in its matching location section (a new one is created
      if needed). (Robert Collins)

    * Branch has two new methods, ``get_push_location`` and
      ``set_push_location`` to respectively, get and set the push location.
      (Robert Collins)

    * ``commands.register_command`` now takes an optional flag to signal that
      the registrant is planning to decorate an existing command. When 
      given multiple plugins registering a command is not an error, and
      the original command class (whether built in or a plugin based one) is
      returned to the caller. There is a new error 'MustUseDecorated' for
      signalling when a wrapping command should switch to the original
      version. (Robert Collins)

    * Some option parsing errors will raise 'BzrOptionError', allowing 
      granular detection for decorating commands. (Robert Collins).

    * ``Branch.read_working_inventory`` has moved to
      ``WorkingTree.read_working_inventory``. This necessitated changes to
      ``Branch.get_root_id``, and a move of ``Branch.set_inventory`` to
      WorkingTree as well. To make it clear that a WorkingTree cannot always
      be obtained ``Branch.working_tree()`` will raise
      ``errors.NoWorkingTree`` if one cannot be obtained. (Robert Collins)

    * All pending merges operations from Branch are now on WorkingTree.
      (Robert Collins)

    * The follow operations from Branch have moved to WorkingTree::

          add()
          commit()
          move()
          rename_one()
          unknowns()

      (Robert Collins)

    * ``bzrlib.add.smart_add_branch`` is now ``smart_add_tree``. (Robert Collins)

    * New "rio" serialization format, similar to rfc-822. (Martin Pool)

    * Rename selftests to ``bzrlib.tests.test_foo``.  (John A Meinel, Martin 
      Pool)

    * ``bzrlib.plugin.all_plugins`` has been changed from an attribute to a 
      query method. (Robert Collins)
 
    * New options to read only the table-of-contents of a weave.  
      (Denys Duchier)

    * Raise NoSuchFile when someone tries to add a non-existant file.
      (Michael Ellerman)

    * Simplify handling of DivergedBranches in ``cmd_pull()``.
      (Michael Ellerman)
   
    * Branch.controlfile* logic has moved to lockablefiles.LockableFiles, which
      is exposed as ``Branch().control_files``. Also this has been altered with the
      controlfile pre/suffix replaced by simple method names like 'get' and
      'put'. (Aaron Bentley, Robert Collins).

    * Deprecated functions and methods can now be marked as such using the 
      ``bzrlib.symbol_versioning`` module. Marked method have their docstring
      updated and will issue a DeprecationWarning using the warnings module
      when they are used. (Robert Collins)

    * ``bzrlib.osutils.safe_unicode`` now exists to provide parameter coercion
      for functions that need unicode strings. (Robert Collins)

bzr 0.6 2005-10-28
------------------

  IMPROVEMENTS:
  
    * pull now takes --verbose to show you what revisions are added or removed
      (John A Meinel)

    * merge now takes a --show-base option to include the base text in
      conflicts.
      (Aaron Bentley)

    * The config files are now read using ConfigObj, so '=' should be used as
      a separator, not ':'.
      (Aaron Bentley)

    * New 'bzr commit --strict' option refuses to commit if there are 
      any unknown files in the tree.  To commit, make sure all files are 
      either ignored, added, or deleted.  (Michael Ellerman)

    * The config directory is now ~/.bazaar, and there is a single file 
      ~/.bazaar/bazaar.conf storing email, editor and other preferences.
      (Robert Collins)

    * 'bzr add' no longer takes a --verbose option, and a --quiet option
      has been added that suppresses all output.

    * Improved zsh completion support in contrib/zsh, from Clint
      Adams.

    * Builtin 'bzr annotate' command, by Martin Pool with improvements from 
      Goffredo Baroncelli.
    
    * 'bzr check' now accepts -v for verbose reporting, and checks for
      ghosts in the branch. (Robert Collins)

    * New command 're-sign' which will regenerate the gpg signature for 
      a revision. (Robert Collins)

    * If you set ``check_signatures=require`` for a path in 
      ``~/.bazaar/branches.conf`` then bzr will invoke your
      ``gpg_signing_command`` (defaults to gpg) and record a digital signature
      of your commit. (Robert Collins)

    * New sftp transport, based on Paramiko.  (Robey Pointer)

    * 'bzr pull' now accepts '--clobber' which will discard local changes
      and make this branch identical to the source branch. (Robert Collins)

    * Just give a quieter warning if a plugin can't be loaded, and 
      put the details in .bzr.log.  (Martin Pool)

    * 'bzr branch' will now set the branch-name to the last component of the
      output directory, if one was supplied.

    * If the option ``post_commit`` is set to one (or more) python function
      names (must be in the bzrlib namespace), then they will be invoked
      after the commit has completed, with the branch and ``revision_id`` as
      parameters. (Robert Collins)

    * Merge now has a retcode of 1 when conflicts occur. (Robert Collins)

    * --merge-type weave is now supported for file contents.  Tree-shape
      changes are still three-way based.  (Martin Pool, Aaron Bentley)

    * 'bzr check' allows the first revision on revision-history to have
      parents - something that is expected for cheap checkouts, and occurs
      when conversions from baz do not have all history.  (Robert Collins).

   * 'bzr merge' can now graft unrelated trees together, if your specify
     0 as a base. (Aaron Bentley)

   * 'bzr commit branch' and 'bzr commit branch/file1 branch/file2' now work
     (Aaron Bentley)

    * Add '.sconsign*' to default ignore list.  (Alexander Belchenko)

   * 'bzr merge --reprocess' minimizes conflicts

  TESTING:

    * The 'bzr selftest --pattern' option for has been removed, now 
      test specifiers on the command line can be simple strings, or 
      regexps, or both. (Robert Collins)

    * Passing -v to selftest will now show the time each test took to 
      complete, which will aid in analysing performance regressions and
      related questions. (Robert Collins)

    * 'bzr selftest' runs all tests, even if one fails, unless '--one'
      is given. (Martin Pool)

    * There is a new method for TestCaseInTempDir, assertFileEqual, which
      will check that a given content is equal to the content of the named
      file. (Robert Collins)

    * Fix test suite's habit of leaving many temporary log files in $TMPDIR.
      (Martin Pool)

  INTERNALS:

    * New 'testament' command and concept for making gpg-signatures 
      of revisions that are not tied to a particular internal
      representation.  (Martin Pool).

    * Per-revision properties ('revprops') as key-value associated 
      strings on each revision created when the revision is committed.
      Intended mainly for the use of external tools.  (Martin Pool).

    * Config options have moved from bzrlib.osutils to bzrlib.config.
      (Robert Collins)

    * Improved command line option definitions allowing explanations
      for individual options, among other things.  Contributed by 
      Magnus Therning.

    * Config options have moved from bzrlib.osutils to bzrlib.config.
      Configuration is now done via the config.Config interface:
      Depending on whether you have a Branch, a Location or no information
      available, construct a ``*Config``, and use its ``signature_checking``,
      ``username`` and ``user_email`` methods. (Robert Collins)

    * Plugins are now loaded under bzrlib.plugins, not bzrlib.plugin, and
      they are made available for other plugins to use. You should not 
      import other plugins during the ``__init__`` of your plugin though, as 
      no ordering is guaranteed, and the plugins directory is not on the
      python path. (Robert Collins)

    * Branch.relpath has been moved to WorkingTree.relpath. WorkingTree no
      no longer takes an inventory, rather it takes an option branch
      parameter, and if None is given will open the branch at basedir 
      implicitly. (Robert Collins)

    * Cleaner exception structure and error reporting.  Suggested by 
      Scott James Remnant.  (Martin Pool)

    * Branch.remove has been moved to WorkingTree, which has also gained
      ``lock_read``, ``lock_write`` and ``unlock`` methods for convenience.
      (Robert Collins)

    * Two decorators, ``needs_read_lock`` and ``needs_write_lock`` have been
      added to the branch module. Use these to cause a function to run in a
      read or write lock respectively. (Robert Collins)

    * ``Branch.open_containing`` now returns a tuple (Branch, relative-path),
      which allows direct access to the common case of 'get me this file
      from its branch'. (Robert Collins)

    * Transports can register using ``register_lazy_transport``, and they 
      will be loaded when first used.  (Martin Pool)

    * 'pull' has been factored out of the command as ``WorkingTree.pull()``.
      A new option to WorkingTree.pull has been added, clobber, which will
      ignore diverged history and pull anyway.
      (Robert Collins)

    * config.Config has a ``get_user_option`` call that accepts an option name.
      This will be looked up in branches.conf and bazaar.conf as normal.
      It is intended that this be used by plugins to support options - 
      options of built in programs should have specific methods on the config.
      (Robert Collins)

    * ``merge.merge_inner`` now has tempdir as an optional parameter.
      (Robert Collins)

    * Tree.kind is not recorded at the top level of the hierarchy, as it was
      missing on EmptyTree, leading to a bug with merge on EmptyTrees.
      (Robert Collins)

    * ``WorkingTree.__del__`` has been removed, it was non deterministic and not 
      doing what it was intended to. See ``WorkingTree.__init__`` for a comment
      about future directions. (Robert Collins/Martin Pool)

    * bzrlib.transport.http has been modified so that only 404 urllib errors
      are returned as NoSuchFile. Other exceptions will propogate as normal.
      This allows debuging of actual errors. (Robert Collins)

    * bzrlib.transport.Transport now accepts *ONLY* url escaped relative paths
      to apis like 'put', 'get' and 'has'. This is to provide consistent
      behaviour - it operates on url's only. (Robert Collins)

    * Transports can register using ``register_lazy_transport``, and they 
      will be loaded when first used.  (Martin Pool)

    * ``merge_flex`` no longer calls ``conflict_handler.finalize()``, instead that
      is called by ``merge_inner``. This is so that the conflict count can be 
      retrieved (and potentially manipulated) before returning to the caller
      of ``merge_inner``. Likewise 'merge' now returns the conflict count to the
      caller. (Robert Collins)

    * ``revision.revision_graph`` can handle having only partial history for
      a revision - that is no revisions in the graph with no parents.
      (Robert Collins).

    * New ``builtins.branch_files`` uses the standard ``file_list`` rules to
      produce a branch and a list of paths, relative to that branch
      (Aaron Bentley)

    * New TestCase.addCleanup facility.

    * New ``bzrlib.version_info`` tuple (similar to ``sys.version_info``),
      which can be used by programs importing bzrlib.

  BUG FIXES:

    * Better handling of branches in directories with non-ascii names. 
      (Joel Rosdahl, Panagiotis Papadakos)

    * Upgrades of trees with no commits will not fail due to accessing
      [-1] in the revision-history. (Andres Salomon)


bzr 0.1.1 2005-10-12
--------------------

  BUG FIXES:

    * Fix problem in pulling over http from machines that do not 
      allow directories to be listed.

    * Avoid harmless warning about invalid hash cache after 
      upgrading branch format.

  PERFORMANCE: 
  
    * Avoid some unnecessary http operations in branch and pull.


bzr 0.1 2005-10-11
------------------

  NOTES:

    * 'bzr branch' over http initially gives a very high estimate
      of completion time but it should fall as the first few 
      revisions are pulled in.  branch is still slow on 
      high-latency connections.

  BUG FIXES:
  
    * bzr-man.py has been updated to work again. Contributed by
      Rob Weir.

    * Locking is now done with fcntl.lockf which works with NFS
      file systems. Contributed by Harald Meland.

    * When a merge encounters a file that has been deleted on
      one side and modified on the other, the old contents are
      written out to foo.BASE and foo.SIDE, where SIDE is this
      or OTHER. Contributed by Aaron Bentley.

    * Export was choosing incorrect file paths for the content of
      the tarball, this has been fixed by Aaron Bentley.

    * Commit will no longer commit without a log message, an 
      error is returned instead. Contributed by Jelmer Vernooij.

    * If you commit a specific file in a sub directory, any of its
      parent directories that are added but not listed will be 
      automatically included. Suggested by Michael Ellerman.

    * bzr commit and upgrade did not correctly record new revisions
      for files with only a change to their executable status.
      bzr will correct this when it encounters it. Fixed by
      Robert Collins

    * HTTP tests now force off the use of ``http_proxy`` for the duration.
      Contributed by Gustavo Niemeyer.

    * Fix problems in merging weave-based branches that have 
      different partial views of history.

    * Symlink support: working with symlinks when not in the root of a 
      bzr tree was broken, patch from Scott James Remnant.

  IMPROVEMENTS:

    * 'branch' now accepts a --basis parameter which will take advantage
      of local history when making a new branch. This allows faster 
      branching of remote branches. Contributed by Aaron Bentley.

    * New tree format based on weave files, called version 5.
      Existing branches can be upgraded to this format using 
      'bzr upgrade'.

    * Symlinks are now versionable. Initial patch by 
      Erik Toubro Nielsen, updated to head by Robert Collins.

    * Executable bits are tracked on files. Patch from Gustavo
      Niemeyer.

    * 'bzr status' now shows unknown files inside a selected directory.
      Patch from Heikki Paajanen.

    * Merge conflicts are recorded in .bzr. Two new commands 'conflicts'
      and 'resolve' have needed added, which list and remove those 
      merge conflicts respectively. A conflicted tree cannot be committed
      in. Contributed by Aaron Bentley.

    * 'rm' is now an alias for 'remove'.

    * Stores now split out their content in a single byte prefixed hash,
      dropping the density of files per directory by 256. Contributed by
      Gustavo Niemeyer.

    * 'bzr diff -r branch:URL' will now perform a diff between two branches.
      Contributed by Robert Collins.

    * 'bzr log' with the default formatter will show merged revisions,
      indented to the right. Initial implementation contributed by Gustavo
      Niemeyer, made incremental by Robert Collins.


  INTERNALS:

    * Test case failures have the exception printed after the log 
      for your viewing pleasure.

    * InventoryEntry is now an abstract base class, use one of the
      concrete InventoryDirectory etc classes instead.

    * Branch raises an UnsupportedFormatError when it detects a 
      bzr branch it cannot understand. This allows for precise
      handling of such circumstances.

    * Remove RevisionReference class; ``Revision.parent_ids`` is now simply a
      list of their ids and ``parent_sha1s`` is a list of their corresponding
      sha1s (for old branches only at the moment.)

    * New method-object style interface for Commit() and Fetch().

    * Renamed ``Branch.last_patch()`` to ``Branch.last_revision()``, since
      we call them revisions not patches.

    * Move ``copy_branch`` to ``bzrlib.clone.copy_branch``.  The destination
      directory is created if it doesn't exist.

    * Inventories now identify the files which were present by 
      giving the revision *of that file*.

    * Inventory and Revision XML contains a version identifier.  
      This must be consistent with the overall branch version
      but allows for more flexibility in future upgrades.

  TESTING:

    * Removed testsweet module so that tests can be run after 
      bzr installed by 'bzr selftest'.

    * 'bzr selftest' command-line arguments can now be partial ids
      of tests to run, e.g. ``bzr selftest test_weave``

      
bzr 0.0.9 2005-09-23
--------------------

  BUG FIXES:

    * Fixed "branch -r" option.

    * Fix remote access to branches containing non-compressed history.
      (Robert Collins).

    * Better reliability of http server tests.  (John Arbash-Meinel)

    * Merge graph maximum distance calculation fix.  (Aaron Bentley)
   
    * Various minor bug in windows support have been fixed, largely in the
      test suite. Contributed by Alexander Belchenko.

  IMPROVEMENTS:

    * Status now accepts a -r argument to give status between chosen
      revisions. Contributed by Heikki Paajanen.

    * Revision arguments no longer use +/-/= to control ranges, instead
      there is a 'before' namespace, which limits the successive namespace.
      For example '$ bzr log -r date:yesterday..before:date:today' will
      select everything from yesterday and before today. Contributed by
      Robey Pointer

    * There is now a bzr.bat file created by distutils when building on 
      Windows. Contributed by Alexander Belchenko.

  INTERNALS:

    * Removed uuid() as it was unused.

    * Improved 'fetch' code for pulling revisions from one branch into
      another (used by pull, merged, etc.)


bzr 0.0.8 2005-09-20
--------------------

  IMPROVEMENTS:

    * Adding a file whose parent directory is not versioned will
      implicitly add the parent, and so on up to the root. This means
      you should never need to explictly add a directory, they'll just
      get added when you add a file in the directory.  Contributed by
      Michael Ellerman.

    * Ignore ``.DS_Store`` (contains Mac metadata) by default.
      (Nir Soffer)

    * If you set ``BZR_EDITOR`` in the environment, it is checked in
      preference to EDITOR and the config file for the interactive commit
      editing program. Related to this is a bugfix where a missing program
      set in EDITOR would cause editing to fail, now the fallback program
      for the operating system is still tried.

    * Files that are not directories/symlinks/regular files will no longer
      cause bzr to fail, it will just ignore them by default. You cannot add
      them to the tree though - they are not versionable.


  INTERNALS:

    * Refactor xml packing/unpacking.

  BUG FIXES: 

    * Fixed 'bzr mv' by Ollie Rutherfurd.

    * Fixed strange error when trying to access a nonexistent http
      branch.

    * Make sure that the hashcache gets written out if it can't be
      read.


  PORTABILITY:

    * Various Windows fixes from Ollie Rutherfurd.

    * Quieten warnings about locking; patch from Matt Lavin.


bzr-0.0.7 2005-09-02
--------------------

  NEW FEATURES:

    * ``bzr shell-complete`` command contributed by Clint Adams to
      help with intelligent shell completion.

    * New expert command ``bzr find-merge-base`` for debugging merges.


  ENHANCEMENTS:

    * Much better merge support.

    * merge3 conflicts are now reported with markers like '<<<<<<<'
      (seven characters) which is the same as CVS and pleases things
      like emacs smerge.


  BUG FIXES:

    * ``bzr upgrade`` no longer fails when trying to fix trees that
      mention revisions that are not present.

    * Fixed bugs in listing plugins from ``bzr plugins``.

    * Fix case of $EDITOR containing options for the editor.

    * Fix log -r refusing to show the last revision.
      (Patch from Goffredo Baroncelli.)


  CHANGES:

    * ``bzr log --show-ids`` shows the revision ids of all parents.

    * Externally provided commands on your $BZRPATH no longer need
      to recognize --bzr-usage to work properly, and can just handle
      --help themselves.


  LIBRARY:

    * Changed trace messages to go through the standard logging
      framework, so that they can more easily be redirected by
      libraries.



bzr-0.0.6 2005-08-18
--------------------

  NEW FEATURES:

    * Python plugins, automatically loaded from the directories on
      ``BZR_PLUGIN_PATH`` or ``~/.bzr.conf/plugins`` by default.

    * New 'bzr mkdir' command.

    * Commit mesage is fetched from an editor if not given on the
      command line; patch from Torsten Marek.

    * ``bzr log -m FOO`` displays commits whose message matches regexp 
      FOO.
      
    * ``bzr add`` with no arguments adds everything under the current directory.

    * ``bzr mv`` does move or rename depending on its arguments, like
      the Unix command.

    * ``bzr missing`` command shows a summary of the differences
      between two trees.  (Merged from John Arbash-Meinel.)

    * An email address for commits to a particular tree can be
      specified by putting it into .bzr/email within a branch.  (Based
      on a patch from Heikki Paajanen.)


  ENHANCEMENTS:

    * Faster working tree operations.


  CHANGES:

    * 3rd-party modules shipped with bzr are copied within the bzrlib
      python package, so that they can be installed by the setup
      script without clashing with anything already existing on the
      system.  (Contributed by Gustavo Niemeyer.)

    * Moved plugins directory to bzrlib/, so that there's a standard
      plugin directory which is not only installed with bzr itself but
      is also available when using bzr from the development tree.
      ``BZR_PLUGIN_PATH`` and ``DEFAULT_PLUGIN_PATH`` are then added to the
      standard plugins directory.

    * When exporting to a tarball with ``bzr export --format tgz``, put 
      everything under a top directory rather than dumping it into the
      current directory.   This can be overridden with the ``--root`` 
      option.  Patch from William Dodé and John Meinel.

    * New ``bzr upgrade`` command to upgrade the format of a branch,
      replacing ``bzr check --update``.

    * Files within store directories are no longer marked readonly on
      disk.

    * Changed ``bzr log`` output to a more compact form suggested by
      John A Meinel.  Old format is available with the ``--long`` or
      ``-l`` option, patched by William Dodé.

    * By default the commit command refuses to record a revision with
      no changes unless the ``--unchanged`` option is given.

    * The ``--no-plugins``, ``--profile`` and ``--builtin`` command
      line options must come before the command name because they 
      affect what commands are available; all other options must come 
      after the command name because their interpretation depends on
      it.

    * ``branch`` and ``clone`` added as aliases for ``branch``.

    * Default log format is back to the long format; the compact one
      is available with ``--short``.
      
      
  BUG FIXES:
  
    * Fix bugs in committing only selected files or within a subdirectory.


bzr-0.0.5  2005-06-15
---------------------
  
  CHANGES:

    * ``bzr`` with no command now shows help rather than giving an
      error.  Suggested by Michael Ellerman.

    * ``bzr status`` output format changed, because svn-style output
      doesn't really match the model of bzr.  Now files are grouped by
      status and can be shown with their IDs.  ``bzr status --all``
      shows all versioned files and unknown files but not ignored files.

    * ``bzr log`` runs from most-recent to least-recent, the reverse
      of the previous order.  The previous behaviour can be obtained
      with the ``--forward`` option.
        
    * ``bzr inventory`` by default shows only filenames, and also ids
      if ``--show-ids`` is given, in which case the id is the second
      field.


  ENHANCEMENTS:

    * New 'bzr whoami --email' option shows only the email component
      of the user identification, from Jo Vermeulen.

    * New ``bzr ignore PATTERN`` command.

    * Nicer error message for broken pipe, interrupt and similar
      conditions that don't indicate an internal error.

    * Add ``.*.sw[nop] .git .*.tmp *,v`` to default ignore patterns.

    * Per-branch locks keyed on ``.bzr/branch-lock``, available in
      either read or write mode.

    * New option ``bzr log --show-ids`` shows revision and file ids.

    * New usage ``bzr log FILENAME`` shows only revisions that
      affected that file.

    * Changed format for describing changes in ``bzr log -v``.

    * New option ``bzr commit --file`` to take a message from a file,
      suggested by LarstiQ.

    * New syntax ``bzr status [FILE...]`` contributed by Bartosz
      Oler.  File may be in a branch other than the working directory.

    * ``bzr log`` and ``bzr root`` can be given an http URL instead of
      a filename.

    * Commands can now be defined by external programs or scripts
      in a directory on $BZRPATH.

    * New "stat cache" avoids reading the contents of files if they 
      haven't changed since the previous time.

    * If the Python interpreter is too old, try to find a better one
      or give an error.  Based on a patch from Fredrik Lundh.

    * New optional parameter ``bzr info [BRANCH]``.

    * New form ``bzr commit SELECTED`` to commit only selected files.

    * New form ``bzr log -r FROM:TO`` shows changes in selected
      range; contributed by John A Meinel.

    * New option ``bzr diff --diff-options 'OPTS'`` allows passing
      options through to an external GNU diff.

    * New option ``bzr add --no-recurse`` to add a directory but not
      their contents.

    * ``bzr --version`` now shows more information if bzr is being run
      from a branch.

  
  BUG FIXES:

    * Fixed diff format so that added and removed files will be
      handled properly by patch.  Fix from Lalo Martins.

    * Various fixes for files whose names contain spaces or other
      metacharacters.


  TESTING:

    * Converted black-box test suites from Bourne shell into Python;
      now run using ``./testbzr``.  Various structural improvements to
      the tests.

    * testbzr by default runs the version of bzr found in the same
      directory as the tests, or the one given as the first parameter.

    * testbzr also runs the internal tests, so the only command
      required to check is just ``./testbzr``.

    * testbzr requires python2.4, but can be used to test bzr running
      under a different version.

    * Tests added for many other changes in this release.


  INTERNAL:

    * Included ElementTree library upgraded to 1.2.6 by Fredrik Lundh.

    * Refactor command functions into Command objects based on HCT by
      Scott James Remnant.

    * Better help messages for many commands.

    * Expose ``bzrlib.open_tracefile()`` to start the tracefile; until
      this is called trace messages are just discarded.

    * New internal function ``find_touching_revisions()`` and hidden
      command touching-revisions trace the changes to a given file.

    * Simpler and faster ``compare_inventories()`` function.

    * ``bzrlib.open_tracefile()`` takes a tracefilename parameter.

    * New AtomicFile class.

    * New developer commands ``added``, ``modified``.


  PORTABILITY:

    * Cope on Windows on python2.3 by using the weaker random seed.
      2.4 is now only recommended.


bzr-0.0.4  2005-04-22
---------------------

  ENHANCEMENTS:

    * 'bzr diff' optionally takes a list of files to diff.  Still a bit
      basic.  Patch from QuantumG.

    * More default ignore patterns.

    * New 'bzr log --verbose' shows a list of files changed in the
      changeset.  Patch from Sebastian Cote.

    * Roll over ~/.bzr.log if it gets too large.

    * Command abbreviations 'ci', 'st', 'stat', '?' based on a patch
      by Jason Diamon.

    * New 'bzr help commands' based on a patch from Denys Duchier.


  CHANGES:

    * User email is determined by looking at $BZREMAIL or ~/.bzr.email
      or $EMAIL.  All are decoded by the locale preferred encoding.
      If none of these are present user@hostname is used.  The host's
      fully-qualified name is not used because that tends to fail when
      there are DNS problems.

    * New 'bzr whoami' command instead of username user-email.


  BUG FIXES: 

    * Make commit safe for hardlinked bzr trees.

    * Some Unicode/locale fixes.

    * Partial workaround for ``difflib.unified_diff`` not handling
      trailing newlines properly.


  INTERNAL:

    * Allow docstrings for help to be in PEP0257 format.  Patch from
      Matt Brubeck.

    * More tests in test.sh.

    * Write profile data to a temporary file not into working
      directory and delete it when done.

    * Smaller .bzr.log with process ids.


  PORTABILITY:

    * Fix opening of ~/.bzr.log on Windows.  Patch from Andrew
      Bennetts.

    * Some improvements in handling paths on Windows, based on a patch
      from QuantumG.


bzr-0.0.3  2005-04-06
---------------------

  ENHANCEMENTS:

    * New "directories" internal command lists versioned directories
      in the tree.

    * Can now say "bzr commit --help".

    * New "rename" command to rename one file to a different name
      and/or directory.

    * New "move" command to move one or more files into a different
      directory.

    * New "renames" command lists files renamed since base revision.

    * New cat command contributed by janmar.

  CHANGES:

    * .bzr.log is placed in $HOME (not pwd) and is always written in
      UTF-8.  (Probably not a completely good long-term solution, but
      will do for now.)

  PORTABILITY:

    * Workaround for difflib bug in Python 2.3 that causes an
      exception when comparing empty files.  Reported by Erik Toubro
      Nielsen.

  INTERNAL:

    * Refactored inventory storage to insert a root entry at the top.

  TESTING:

    * Start of shell-based black-box testing in test.sh.


bzr-0.0.2.1
-----------

  PORTABILITY:

    * Win32 fixes from Steve Brown.


bzr-0.0.2  "black cube"  2005-03-31
-----------------------------------

  ENHANCEMENTS:

    * Default ignore list extended (see bzrlib/__init__.py).

    * Patterns in .bzrignore are now added to the default ignore list,
      rather than replacing it.

    * Ignore list isn't reread for every file.

    * More help topics.

    * Reinstate the 'bzr check' command to check invariants of the
      branch.

    * New 'ignored' command lists which files are ignored and why;
      'deleted' lists files deleted in the current working tree.

    * Performance improvements.

    * New global --profile option.
    
    * Ignore patterns like './config.h' now correctly match files in
      the root directory only.


bzr-0.0.1  2005-03-26
---------------------

  ENHANCEMENTS:

    * More information from info command.

    * Can now say "bzr help COMMAND" for more detailed help.

    * Less file flushing and faster performance when writing logs and
      committing to stores.

    * More useful verbose output from some commands.

  BUG FIXES:

    * Fix inverted display of 'R' and 'M' during 'commit -v'.

  PORTABILITY:

    * Include a subset of ElementTree-1.2.20040618 to make
      installation easier.

    * Fix time.localtime call to work with Python 2.3 (the minimum
      supported).


bzr-0.0.0.69  2005-03-22
------------------------

  ENHANCEMENTS:

    * First public release.

    * Storage of local versions: init, add, remove, rm, info, log,
      diff, status, etc.

..
   vim: tw=74 ft=rst ff=unix<|MERGE_RESOLUTION|>--- conflicted
+++ resolved
@@ -23,17 +23,12 @@
 
   IMPROVEMENTS:
 
-<<<<<<< HEAD
     * A url like ``log+file:///tmp`` will log all access to that Transport 
       to ``.bzr.log``, which may help in debugging or profiling.
       (Martin Pool)
 
-    * ``bzr branch`` uses the default stacking policy if the branch format
-      supports it. (Aaron Bentley)
-=======
     * ``bzr branch`` and ``bzr push`` use the default stacking policy if the
       branch format supports it. (Aaron Bentley)
->>>>>>> affc4303
 
     * ``bzr init`` and ``bzr init-repo`` will now print out the same as
       ``bzr info`` if it completed successfully.
