--- conflicted
+++ resolved
@@ -90,13 +90,11 @@
       and allows checkouts over SFTP to perform acceptably.
       (Robert Collins, Aaron Bentley).
 
-<<<<<<< HEAD
+    * New tool to generate all-in-one html version of the manual.  (Alexander
+      Belchenko)
+
     * Hitting CTRL-C while doing an SFTP push will no longer cause stale locks
       to be left in the SFTP repository. (Robert Collins, Martin Pool).
-=======
-    * New tool to generate all-in-one html version of the manual.  (Alexander
-      Belchenko)
->>>>>>> 8833ca3f
 
   CHANGES:
 
