IN DEVELOPMENT

  IMPROVEMENTS:

    * Merge directives can now be supplied as input to `merge` and `pull`,
      like bundles can.  (Aaron Bentley)

  INTERNALS:

    * bzrlib API compatability with 0.8 has been dropped, cleaning up some
      code paths. (Robert Collins)

    * Change the format of chroot urls so that they can be safely manipulated
      by generic url utilities without causing the resulting urls to have
      escaped the chroot. A side effect of this is that creating a chroot
      requires an explicit action using a ChrootServer.
      (Robert Collins, Andrew Bennetts)

    * Deprecate Branch.get_root_id() because branches don't have root ids,
      rather than fixing bug #96847.  (Aaron Bentley)

    * WorkingTree.apply_inventory_delta provides a better alternative to
      WorkingTree._write_inventory.  (Aaron Bentley)

    * Convenience method TestCase.expectFailure ensures that known failures
      do not silently pass.  (Aaron Bentley)

    * New SmartServer hooks facility. There are two initial hooks documented
      in bzrlib.transport.smart.SmartServerHooks. The two initial hooks allow
      plugins to execute code upon server startup and shutdown.
      (Robert Collins).

    * SmartServer in standalone mode will now close its listening socket
      when it stops, rather than waiting for garbage collection. This primarily
      fixes test suite hangs when a test tries to connect to a shutdown server.
      It may also help improve behaviour when dealing with a server running
      on a specific port (rather than dynamically assigned ports).
      (Robert Collins)

    * Move most SmartServer code into a new package, bzrlib/smart.
      bzrlib/transport/remote.py contains just the Transport classes that used
      to be in bzrlib/transport/smart.py.  (Andrew Bennetts)
 
  BUGFIXES:

    * Don't fail bundle selftest if email has 'two' embedded.  
      (#98510, Ian Clatworthy)

    * Remove ``--verbose`` from ``bzr bundle``. It didn't work anyway.
      (Robert Widhopf-Fenk, #98591)

    * Remove ``--basis`` from the checkout/branch commands - it didn't work
      properly and is no longer beneficial. Fixes #53675 and #43486.
      (Robert Collins)

    * Don't produce encoding error when adding duplicate files.
      (Aaron Bentley)

  TESTING:

    * Added ``bzrlib.strace.strace`` which will strace a single callable and
      return a StraceResult object which contains just the syscalls involved
      in running it. (Robert Collins)

    * New test method ``reduceLockdirTimeout`` to drop the default (ui-centric)
      default time down to one suitable for tests. (Andrew Bennetts)

    * Add new vfs_transport_factory attribute on tests which provides the 
      common vfs backing for both the readonly and readwrite transports.
      This allows the RemoteObject tests to back onto local disk or memory,
      and use the existing transport_server attribute all tests know about
      to be the smart server transport. This in turn allows tests to 
      differentiate between 'transport to access the branch', and 
      'transport which is a VFS' - which matters in Remote* tests.
      (Robert Collins, Andrew Bennetts)

    * The ``make_branch_and_tree`` method for tests will now create a 
      lightweight checkout for the tree if the vfs_transport_factory is not
      a LocalURLServer. (Robert Collins, Andrew Bennetts)

    * Branch implementation tests have been audited to ensure that all urls 
      passed to Branch APIs use proper urls, except when local-disk paths
      are intended. This is so that tests correctly access the test transport
      which is often not equivalent to local disk in Remote* tests. As part
      of this many tests were adjusted to remove dependencies on local disk
      access.
      (Robert Collins, Andrew Bennetts)


bzr 0.15 2007-04-01

  BUGFIXES:

    * Handle incompatible repositories as a user issue when fetching.
      (Aaron Bentley)

    * Don't give a recommendation to upgrade when branching or 
      checking out a branch that contains an old-format working tree.
      (Martin Pool)

bzr 0.15rc3  2007-03-26

  CHANGES:
 
    * A warning is now displayed when opening working trees in older 
      formats, to encourage people to upgrade to WorkingTreeFormat4.
      (Martin Pool)

  IMPROVEMENTS:

    * HTTP redirections are now taken into account when a branch (or a
      bundle) is accessed for the first time. A message is issued at each
      redirection to inform the user. In the past, http redirections were
      silently followed for each request which significantly degraded the
      performances. The http redirections are not followed anymore by
      default, instead a RedirectRequested exception is raised. For bzrlib
      users needing to follow http redirections anyway,
      bzrlib.transport.do_catching_redirections provide an easy transition
      path.  (vila)

  INTERNALS:

    * Added ``ReadLock.temporary_write_lock()`` to allow upgrading an OS read
      lock to an OS write lock. Linux can do this without unlocking, Win32
      needs to unlock in between. (John Arbash Meinel)
 
    * New parameter ``recommend_upgrade`` to BzrDir.open_workingtree 
      to silence (when false) warnings about opening old formats.
      (Martin Pool)

    * Fix minor performance regression with bzr-0.15 on pre-dirstate
      trees. (We were reading the working inventory too many times).
      (John Arbash Meinel)

    * Remove ``Branch.get_transaction()`` in favour of a simple cache of
      ``revision_history``.  Branch subclasses should override
      ``_gen_revision_history`` rather than ``revision_history`` to make use of
      this cache, and call ``_clear_revision_history_cache`` and
      ``_cache_revision_history`` at appropriate times. (Andrew Bennetts)

  BUGFIXES:

    * Take smtp_server from user config into account.
      (vila, #92195)

    * Restore Unicode filename handling for versioned and unversioned files.
      (John Arbash Meinel, #92608)

    * Don't fail during ``bzr commit`` if a file is marked removed, and
      the containing directory is auto-removed.  (John Arbash Meinel, #93681)

    * ``bzr status FILENAME`` failed on Windows because of an uncommon
      errno. (``ERROR_DIRECTORY == 267 != ENOTDIR``).
      (Wouter van Heyst, John Arbash Meinel, #90819)

    * ``bzr checkout source`` should create a local branch in the same
      format as source. (John Arbash Meinel, #93854)

    * ``bzr commit`` with a kind change was failing to update the
      last-changed-revision for directories.  The
      InventoryDirectory._unchanged only looked at the parent_id and name,
      ignoring the fact that the kind could have changed, too.
      (John Arbash Meinel, #90111)

    * ``bzr mv dir/subdir other`` was incorrectly updating files inside
      the directory. So that there was a chance it would break commit,
      etc. (John Arbash Meinel, #94037)
 
    * Correctly handles mutiple permanent http redirections.
     (vila, #88780)


bzr 0.15rc2  2007-03-14

  NOTES WHEN UPGRADING:
        
    * Release 0.15rc2 of bzr changes the ``bzr init-repo`` command to
      default to ``--trees`` instead of ``--no-trees``.
      Existing shared repositories are not affected.

  IMPROVEMENTS:

    * New ``merge-directive`` command to generate machine- and human-readable
      merge requests.  (Aaron Bentley)

    * New ``submit:`` revision specifier makes it easy to diff against the
      common ancestor with the submit location (Aaron Bentley)

    * Added support for Putty's SSH implementation. (Dmitry Vasiliev)

    * Added ``bzr status --versioned`` to report only versioned files, 
      not unknowns. (Kent Gibson)

    * Merge now autodetects the correct line-ending style for its conflict
      markers.  (Aaron Bentley)

  INTERNALS:

    * Refactored SSH vendor registration into SSHVendorManager class.
      (Dmitry Vasiliev)

  BUGFIXES:

    * New ``--numbered-dirs`` option to ``bzr selftest`` to use
      numbered dirs for TestCaseInTempDir. This is default behavior
      on Windows. Anyone can force named dirs on Windows
      with ``--no-numbered-dirs``. (Alexander Belchenko)

    * Fix ``RevisionSpec_revid`` to handle the Unicode strings passed in
      from the command line. (Marien Zwart, #90501)

    * Fix ``TreeTransform._iter_changes`` when both the source and
      destination are missing. (Aaron Bentley, #88842)

    * Fix commit of merges with symlinks in dirstate trees.
      (Marien Zwart)
    
    * Switch the ``bzr init-repo`` default from --no-trees to --trees. 
      (Wouter van Heyst, #53483)

<<<<<<< HEAD
    * Take smtp_server from user config into account.
      (vila, #92195)

    * Fix ``bzr log <file>`` so it only logs the revisions that changed
      the file, and does it faster. (Kent Gibson, #51980, #69477)
 
=======

>>>>>>> 903e4a10
bzr 0.15rc1  2007-03-07

  SURPRISES:

    * The default disk format has changed. Please run 'bzr upgrade' in your
      working trees to upgrade. This new default is compatible for network
      operations, but not for local operations. That is, if you have two
      versions of bzr installed locally, after upgrading you can only use the
      bzr 0.15 version. This new default does not enable tags or nested-trees
      as they are incompatible with bzr versions before 0.15 over the network.

    * For users of bzrlib: Two major changes have been made to the working tree
      api in bzrlib. The first is that many methods and attributes, including
      the inventory attribute, are no longer valid for use until one of
      lock_read/lock_write/lock_tree_write has been called, and become invalid
      again after unlock is called. This has been done to improve performance
      and correctness as part of the dirstate development. (Robert Collins,
      John A Meinel, Martin Pool, and others).

    * For users of bzrlib: The attribute 'tree.inventory' should be considered
      readonly. Previously it was possible to directly alter this attribute, or
      its contents, and have the tree notice this. This has been made
      unsupported - it may work in some tree formats, but in the newer dirstate
      format such actions will have no effect and will be ignored, or even
      cause assertions. All operations possible can still be carried out by a
      combination of the tree API, and the bzrlib.transform API. (Robert
      Collins, John A Meinel, Martin Pool, and others).

  IMPROVEMENTS:

    * Support for OS Windows 98. Also .bzr.log on any windows system
      saved in My Documents folder. (Alexander Belchenko)

    * ``bzr mv`` enhanced to support already moved files.
      In the past the mv command would have failed if the source file doesn't
      exist. In this situation ``bzr mv`` would now detect that the file has
      already moved and update the repository accordingly, if the target file
      does exist.
      A new option ``--after`` has been added so that if two files already
      exist, you could notify Bazaar that you have moved a (versioned) file
      and replaced it with another. Thus in this case ``bzr move --after``
      will only update the Bazaar identifier.
      (Steffen Eichenberg, Marius Kruger)

    * ``ls`` now works on treeless branches and remote branches.
      (Aaron Bentley)

    * ``bzr help global-options`` describes the global options.
      (Aaron Bentley)

    * ``bzr pull --overwrite`` will now correctly overwrite checkouts.
      (Robert Collins)

    * Files are now allowed to change kind (e.g. from file to symlink).
      Supported by ``commit``, ``revert`` and ``status``
      (Aaron Bentley)

    * ``inventory`` and ``unknowns`` hidden in favour of ``ls``
      (Aaron Bentley)

    * ``bzr help checkouts`` descibes what checkouts are and some possible
      uses of them. (James Westby, Aaron Bentley)

    * A new ``-d`` option to push, pull and merge overrides the default 
      directory.  (Martin Pool)

    * Branch format 6: smaller, and potentially faster than format 5.  Supports
      "append_history_only" mode, where the log view and revnos do not change,
      except by being added to.  Stores policy settings in
      ".bzr/branch/branch.conf".

    * append_only branches:  Format 6 branches may be configured so that log
      view and revnos are always consistent.  Either create the branch using
      "bzr init --append-revisions-only" or edit the config file as descriped
      in docs/configuration.txt.

    * rebind: Format 6 branches retain the last-used bind location, so if you
      "bzr unbind", you can "bzr bind" to bind to the previously-selected
      bind location.

    * Builtin tags support, created and deleted by the ``tag`` command and
      stored in the branch.  Tags can be accessed with the revisionspec
      ``-rtag:``, and listed with ``bzr tags``.  Tags are not versioned 
      at present. Tags require a network incompatible upgrade. To perform this
      upgrade, run ``bzr upgrade --dirstate-tags`` in your branch and
      repositories. (Martin Pool)

    * The bzr:// transport now has a well-known port number, 4155, which it will
      use by default.  (Andrew Bennetts, Martin Pool)

    * Bazaar now looks for user-installed plugins before looking for site-wide
      plugins. (Jonathan Lange)

    * ``bzr resolve`` now detects and marks resolved text conflicts.
      (Aaron Bentley)

  INTERNALS:

    * Internally revision ids and file ids are now passed around as utf-8
      bytestrings, rather than treating them as Unicode strings. This has
      performance benefits for Knits, since we no longer need to decode the
      revision id for each line of content, nor for each entry in the index.
      This will also help with the future dirstate format.
      (John Arbash Meinel)

    * Reserved ids (any revision-id ending in a colon) are rejected by
      versionedfiles, repositories, branches, and working trees
      (Aaron Bentley)

    * Minor performance improvement by not creating a ProgressBar for
      every KnitIndex we create. (about 90ms for a bzr.dev tree)
      (John Arbash Meinel)

    * New easier to use Branch hooks facility. There are five initial hooks,
      all documented in bzrlib.branch.BranchHooks.__init__ - 'set_rh',
      'post_push', 'post_pull', 'post_commit', 'post_uncommit'. These hooks
      fire after the matching operation on a branch has taken place, and were
      originally added for the branchrss plugin. (Robert Collins)

    * New method ``Branch.push()`` which should be used when pushing from a
      branch as it makes performance and policy decisions to match the UI
      level command ``push``. (Robert Collins).

    * Add a new method ``Tree.revision_tree`` which allows access to cached
      trees for arbitrary revisions. This allows the in development dirstate
      tree format to provide access to the callers to cached copies of 
      inventory data which are cheaper to access than inventories from the
      repository.
      (Robert Collins, Martin Pool)

    * New Branch.last_revision_info method, this is being done to allow
      optimization of requests for both the number of revisions and the last
      revision of a branch with smartservers and potentially future branch
      formats. (Wouter van Heyst, Robert Collins)

    * Allow 'import bzrlib.plugins.NAME' to work when the plugin NAME has not
      yet been loaded by load_plugins(). This allows plugins to depend on each
      other for code reuse without requiring users to perform file-renaming
      gymnastics. (Robert Collins)

    * New Repository method 'gather_stats' for statistic data collection.
      This is expected to grow to cover a number of related uses mainly
      related to bzr info. (Robert Collins)

    * Log formatters are now managed with a registry.
      ``log.register_formatter`` continues to work, but callers accessing
      the FORMATTERS dictionary directly will not.

    * Allow a start message to be passed to the ``edit_commit_message``
      function.  This will be placed in the message offered to the user
      for editing above the separator. It allows a template commit message
      to be used more easily. (James Westby)

    * ``GPGStrategy.sign()`` will now raise ``BzrBadParameterUnicode`` if
      you pass a Unicode string rather than an 8-bit string. Callers need
      to be updated to encode first. (John Arbash Meinel)

    * Branch.push, pull, merge now return Result objects with information
      about what happened, rather than a scattering of various methods.  These
      are also passed to the post hooks.  (Martin Pool)

    * File formats and architecture is in place for managing a forest of trees
      in bzr, and splitting up existing trees into smaller subtrees, and
      finally joining trees to make a larger tree. This is the first iteration
      of this support, and the user-facing aspects still require substantial
      work.  If you wish to experiment with it, use ``bzr upgrade
      --dirstate-with-subtree`` in your working trees and repositories.
      You can use the hidden commands ``split`` and ``join`` and to create
      and manipulate nested trees, but please consider using the nested-trees
      branch, which contains substantial UI improvements, instead.
      http://code.aaronbentley.com/bzr/bzrrepo/nested-trees/
      (Aaron Bentley, Martin Pool, Robert Collins).

  BUGFIXES:

    * ``bzr annotate`` now uses dotted revnos from the viewpoint of the
      branch, rather than the last changed revision of the file.
      (John Arbash Meinel, #82158)

    * Lock operations no longer hang if they encounter a permission problem.
      (Aaron Bentley)

    * ``bzr push`` can resume a push that was canceled before it finished.
      Also, it can push even if the target directory exists if you supply
      the ``--use-existing-dir`` flag.
      (John Arbash Meinel, #30576, #45504)

    * Fix http proxy authentication when user and an optional
      password appears in the ``*_proxy`` vars. (Vincent Ladeuil,
      #83954).

    * ``bzr log branch/file`` works for local treeless branches
      (Aaron Bentley, #84247)

    * Fix problem with UNC paths on Windows 98. (Alexander Belchenko, #84728)

    * Searching location of CA bundle for PyCurl in env variable (CURL_CA_BUNDLE),
      and on win32 along the PATH. (Alexander Belchenko, #82086)

    * ``bzr init`` works with unicode argument LOCATION.
      (Alexander Belchenko, #85599)

    * Raise DependencyNotPresent if pycurl do not support https. (Vincent
      Ladeuil, #85305)

    * Invalid proxy env variables should not cause a traceback.
      (Vincent Ladeuil, #87765)

    * Ignore patterns normalised to use '/' path separator.
      (Kent Gibson, #86451)

    * bzr rocks. It sure does! Fix case. (Vincent Ladeuil, #78026)

    * Fix bzrtools shelve command for removed lines beginning with "--"
      (Johan Dahlberg, #75577)

  TESTING:

    * New ``--first`` option to ``bzr selftest`` to run specified tests
      before the rest of the suite.  (Martin Pool)


bzr 0.14  2007-01-23

  IMPROVEMENTS:

    * ``bzr help global-options`` describes the global options. (Aaron Bentley)

  BUG FIXES:
    
    * Skip documentation generation tests if the tools to do so are not
      available. Fixes running selftest for installled copies of bzr. 
      (John Arbash Meinel, #80330)

    * Fix the code that discovers whether bzr is being run from it's
      working tree to handle the case when it isn't but the directory
      it is in is below a repository. (James Westby, #77306)


bzr 0.14rc1  2007-01-16

  IMPROVEMENTS:

    * New connection: ``bzr+http://`` which supports tunnelling the smart
      protocol over an HTTP connection. If writing is enabled on the bzr
      server, then you can write over the http connection.
      (Andrew Bennetts, John Arbash Meinel)

    * Aliases now support quotation marks, so they can contain whitespace
      (Marius Kruger)

    * PyCurlTransport now use a single curl object. By specifying explicitly
      the 'Range' header, we avoid the need to use two different curl objects
      (and two connections to the same server). (Vincent Ladeuil)

    * ``bzr commit`` does not prompt for a message until it is very likely to
      succeed.  (Aaron Bentley)

    * ``bzr conflicts`` now takes --text to list pathnames of text conflicts
      (Aaron Bentley)

    * Fix ``iter_lines_added_or_present_in_versions`` to use a set instead
      of a list while checking if a revision id was requested. Takes 10s
      off of the ``fileids_affected_by_revision_ids`` time, which is 10s
      of the ``bzr branch`` time. Also improve ``fileids_...`` time by
      filtering lines with a regex rather than multiple ``str.find()``
      calls. (saves another 300ms) (John Arbash Meinel)

    * Policy can be set for each configuration key. This allows keys to be
      inherited properly across configuration entries. For example, this
      should enable you to do::
        
        [/home/user/project]
        push_location = sftp://host/srv/project/
        push_location:policy = appendpath

      And then a branch like ``/home/user/project/mybranch`` should get an
      automatic push location of ``sftp://host/srv/project/mybranch``.
      (James Henstridge)

    * Added ``bzr status --short`` to make status report svn style flags
      for each file.  For example::

        $ bzr status --short
        A  foo
        A  bar
        D  baz
        ?  wooley

    * 'bzr selftest --clean-output' allows easily clean temporary tests 
      directories without running tests. (Alexander Belchenko)

    * ``bzr help hidden-commands`` lists all hidden commands. (Aaron Bentley)

    * ``bzr merge`` now has an option ``--pull`` to fall back to pull if
      local is fully merged into remote. (Jan Hudec)

    * ``bzr help formats`` describes available directory formats. (Aaron Bentley)

  INTERNALS:

    * A few tweaks directly to ``fileids_affected_by_revision_ids`` to
      help speed up processing, as well allowing to extract unannotated
      lines. Between the two ``fileids_affected_by_revision_ids`` is
      improved by approx 10%. (John Arbash Meinel)

    * Change Revision serialization to only write out millisecond
      resolution. Rather than expecting floating point serialization to
      preserve more resolution than we need. (Henri Weichers, Martin Pool)

    * Test suite ends cleanly on Windows.  (Vincent Ladeuil)

    * When 'encoding_type' attribute of class Command is equal to 'exact', 
      force sys.stdout to be a binary stream on Windows, and therefore
      keep exact line-endings (without LF -> CRLF conversion).
      (Alexander Belchenko)

    * Single-letter short options are no longer globally declared.  (Martin
      Pool)

    * Before using detected user/terminal encoding bzr should check
      that Python has corresponding codec. (Alexander Belchenko)

    * Formats for end-user selection are provided via a FormatRegistry (Aaron Bentley)

  BUG FIXES:

    * ``bzr missing --verbose`` was showing adds/removals in the wrong
      direction. (John Arbash Meinel)

    * ``bzr annotate`` now defaults to showing dotted revnos for merged
      revisions. It cuts them off at a depth of 12 characters, but you can
      supply ``--long`` to see the full number. You can also use
      ``--show-ids`` to display the original revision ids, rather than
      revision numbers and committer names. (John Arbash Meinel, #75637)

    * bzr now supports Win32 UNC path (e.g. \\HOST\path). 
      (Alexander Belchenko, #57869)

    * Win32-specific: output of cat, bundle and diff commands don't mangle
      line-endings (Alexander Belchenko, #55276)

    * Replace broken fnmatch based ignore pattern matching with custom pattern
      matcher.
      (Kent Gibson, Jan Hudec #57637)

    * pycurl and urllib can detect short reads at different places. Update
      the test suite to test more cases. Also detect http error code 416
      which was raised for that specific bug. Also enhance the urllib
      robustness by detecting invalid ranges (and pycurl's one by detecting
      short reads during the initial GET). (Vincent Ladeuil, #73948)

    * The urllib connection sharing interacts badly with urllib2
      proxy setting (the connections didn't go thru the proxy
      anymore). Defining a proper ProxyHandler solves the
      problem.  (Vincent Ladeuil, #74759)

    * Use urlutils to generate relative URLs, not osutils 
      (Aaron Bentley, #76229)

    * ``bzr status`` in a readonly directory should work without giving
      lots of errors. (John Arbash Meinel, #76299)

    * Mention the revisionspec topic for the revision option help.
      (Wouter van Heyst, #31663)

    * Allow plugins import from zip archives.
      (Alexander Belchenko, #68124)


bzr 0.13  2006-12-05
    
  No changes from 0.13rc1
    
bzr 0.13rc1  2006-11-27

  IMPROVEMENTS:

    * New command ``bzr remove-tree`` allows the removal of the working
      tree from a branch.
      (Daniel Silverstone)

    * urllib uses shared keep-alive connections, so http 
      operations are substantially faster.
      (Vincent Ladeuil, #53654)

    * ``bzr export`` allows an optional branch parameter, to export a bzr
      tree from some other url. For example:
      ``bzr export bzr.tar.gz http://bazaar-vcs.org/bzr/bzr.dev``
      (Daniel Silverstone)

    * Added ``bzr help topics`` to the bzr help system. This gives a
      location for general information, outside of a specific command.
      This includes updates for ``bzr help revisionspec`` the first topic
      included. (Goffredo Baroncelli, John Arbash Meinel, #42714)

    * WSGI-compatible HTTP smart server.  See ``doc/http_smart_server.txt``.
      (Andrew Bennetts)

    * Knit files will now cache full texts only when the size of the
      deltas is as large as the size of the fulltext. (Or after 200
      deltas, whichever comes first). This has the most benefit on large
      files with small changes, such as the inventory for a large project.
      (eg For a project with 2500 files, and 7500 revisions, it changes
      the size of inventory.knit from 11MB to 5.4MB) (John Arbash Meinel)

  INTERNALS:

    * New -D option given before the command line turns on debugging output
      for particular areas.  -Derror shows tracebacks on all errors.
      (Martin Pool)

    * Clean up ``bzr selftest --benchmark bundle`` to correct an import,
      and remove benchmarks that take longer than 10min to run.
      (John Arbash Meinel)

    * Use ``time.time()`` instead of ``time.clock()`` to decide on
      progress throttling. Because ``time.clock()`` is actually CPU time,
      so over a high-latency connection, too many updates get throttled.
      (John Arbash Meinel)

    * ``MemoryTransport.list_dir()`` would strip the first character for
      files or directories in root directory. (John Arbash Meinel)
  
    * New ``ChrootTransportDecorator``, accessible via the ``chroot+`` url
      prefix.  It disallows any access to locations above a set URL.  (Andrew
      Bennetts)

  BUG FIXES:

    * Now _KnitIndex properly decode revision ids when loading index data.
      And optimize the knit index parsing code.  (Dmitry Vasiliev, John
      Arbash Meinel)

    * ``bzrlib/bzrdir.py`` was directly referencing ``bzrlib.workingtree``,
      without importing it. This prevented ``bzr upgrade`` from working
      unless a plugin already imported ``bzrlib.workingtree``
      (John Arbash Meinel, #70716)

    * Suppress the traceback on invalid URLs (Vincent Ladeuil, #70803).

    * Give nicer error message when an http server returns a 403
      error code. (Vincent Ladeuil, #57644).

    * When a multi-range http GET request fails, try a single
      range one. If it fails too, forget about ranges. Remember that until 
      the death of the transport and propagates that to the clones.
      (Vincent Ladeuil, #62276, #62029).

    * Handles user/passwords supplied in url from command
      line (for the urllib implementation). Don't request already
      known passwords (Vincent Ladeuil, #42383, #44647, #48527)

    * _KnitIndex.add_versions() dictionary compresses revision ids as they
      are added. This fixes bug where fetching remote revisions records
      them as full references rather than integers. (John Arbash Meinel,
      #64789)

    * ``bzr ignore`` strips trailing slashes in patterns.
      Also ``bzr ignore`` rejects absolute paths. (Kent Gibson, #4559)

    * ``bzr ignore`` takes multiple arguments. (Cheuksan Edward Wang, #29488)

    * mv correctly handles paths that traverse symlinks. 
      (Aaron Bentley, #66964)

    * Give nicer looking error messages when failing to connect over ssh.
      (John Arbash Meinel, #49172)

    * Pushing to a remote branch does not currently update the remote working
      tree. After a remote push, ``bzr status`` and ``bzr diff`` on the remote
      machine now show that the working tree is out of date.
      (Cheuksan Edward Wang #48136)

    * Use patiencediff instead of difflib for determining deltas to insert
      into knits. This avoids the O(N^3) behavior of difflib. Patience
      diff should be O(N^2). (Cheuksan Edward Wang, #65714)

    * Running ``bzr log`` on nonexistent file gives an error instead of the
      entire log history. (Cheuksan Edward Wang #50793)

    * ``bzr cat`` can look up contents of removed or renamed files. If the
      pathname is ambiguous, i.e. the files in the old and new trees have
      different id's, the default is the file in the new tree. The user can
      use "--name-from-revision" to select the file in the old tree.
      (Cheuksan Edward Wang, #30190)

  TESTING:

    * TestingHTTPRequestHandler really handles the Range header
      (previously it was ignoring it and returning the whole file,).

bzr 0.12  2006-10-30

  INTERNALS:

    * Clean up ``bzr selftest --benchmark bundle`` to correct an import,
      and remove benchmarks that take longer than 10min to run.
      (John Arbash Meinel)
  
bzr 0.12rc1  2006-10-23

  IMPROVEMENTS:

    * ``bzr log`` now shows dotted-decimal revision numbers for all revisions,
      rather than just showing a decimal revision number for revisions on the
      mainline. These revision numbers are not yet accepted as input into bzr
      commands such as log, diff etc. (Robert Collins)

    * revisions can now be specified using dotted-decimal revision numbers.
      For instance, ``bzr diff -r 1.2.1..1.2.3``. (Robert Collins)

    * ``bzr help commands`` output is now shorter (Aaron Bentley)

    * ``bzr`` now uses lazy importing to reduce the startup time. This has
      a moderate effect on lots of actions, especially ones that have
      little to do. For example ``bzr rocks`` time is down to 116ms from
      283ms. (John Arbash Meinel)

    * New Registry class to provide name-to-object registry-like support,
      for example for schemes where plugins can register new classes to
      do certain tasks (e.g. log formatters). Also provides lazy registration
      to allow modules to be loaded on request. (John Arbash Meinel, Adeodato
      Simó)

  API INCOMPATABILITY:
  
    * LogFormatter subclasses show now expect the 'revno' parameter to 
      show() to be a string rather than an int. (Robert Collins)

  INTERNALS:

    * ``TestCase.run_bzr``, ``run_bzr_captured``, and ``run_bzr_subprocess``
      can take a ``working_dir='foo'`` parameter, which will change directory 
      for the command. (John Arbash Meinel)

    * ``bzrlib.lazy_regex.lazy_compile`` can be used to create a proxy
      around a regex, which defers compilation until first use. 
      (John Arbash Meinel)

    * ``TestCase.run_bzr_subprocess`` defaults to supplying the
      ``--no-plugins`` parameter to ensure test reproducability, and avoid
      problems with system-wide installed plugins. (John Arbash Meinel)

    * Unique tree root ids are now supported. Newly created trees still
      use the common root id for compatibility with bzr versions before 0.12.
      (Aaron Bentley)

    * ``WorkingTree.set_root_id(None)`` is now deprecated. Please
      pass in inventory.ROOT_ID if you want the default root id value.
      (Robert Collins, John Arbash Meinel)

    * New method ``WorkingTree.flush()`` which will write the current memory
      inventory out to disk. At the same time, read_working_inventory will
      no longer trash the current tree inventory if it has been modified within
      the current lock, and the tree will now ``flush()`` automatically on
      ``unlock()``. ``WorkingTree.set_root_id()`` has been updated to take
      advantage of this functionality. (Robert Collins, John Arbash Meinel)

    * ``bzrlib.tsort.merge_sorted`` now accepts ``generate_revnos``. This
      parameter will cause it to add another column to its output, which
      contains the dotted-decimal revno for each revision, as a tuple.
      (Robert Collins)

    * ``LogFormatter.show_merge`` is deprecated in favour of
      ``LogFormatter.show_merge_revno``. (Robert Collins)

  BUG FIXES:

    * Avoid circular imports by creating a deprecated function for
      ``bzrlib.tree.RevisionTree``. Callers should have been using
      ``bzrlib.revisontree.RevisionTree`` anyway. (John Arbash Meinel,
      #63360, #66349)

    * Don't use ``socket.MSG_WAITALL`` as it doesn't exist on all
      platforms. (Martin Pool, #66356)

    * Don't require ``Content-Type`` in range responses. Assume they are a
      single range if ``Content-Type`` does not exist.
      (John Arbash Meinel, #62473)

    * bzr branch/pull no longer complain about progress bar cleanup when
      interrupted during fetch.  (Aaron Bentley, #54000)

    * ``WorkingTree.set_parent_trees()`` uses the trees to directly write
      the basis inventory, rather than going through the repository. This
      allows us to have 1 inventory read, and 2 inventory writes when
      committing a new tree. (John Arbash Meinel)

    * When reverting, files that are not locally modified that do not exist
      in the target are deleted, not just unversioned (Aaron Bentley)

    * When trying to acquire a lock, don't fail immediately. Instead, try
      a few times (up to 1 hour) before timing out. Also, report why the
      lock is unavailable (John Arbash Meinel, #43521, #49556)

    * Leave HttpTransportBase daughter classes decides how they
      implement cloning. (Vincent Ladeuil, #61606)

    * diff3 does not indicate conflicts on clean merge. (Aaron Bentley)

    * If a commit fails, the commit message is stored in a file at the root of
      the tree for later commit. (Cheuksan Edward Wang, Stefan Metzmacher,
      #32054)

  TESTING:

    * New test base class TestCaseWithMemoryTransport offers memory-only
      testing facilities: its not suitable for tests that need to mutate disk
      state, but most tests should not need that and should be converted to
      TestCaseWithMemoryTransport. (Robert Collins)

    * ``TestCase.make_branch_and_memory_tree`` now takes a format
      option to set the BzrDir, Repository and Branch formats of the
      created objects. (Robert Collins, John Arbash Meinel)

bzr 0.11  2006-10-02

    * Smart server transport test failures on windows fixed. (Lukáš Lalinský).

bzr 0.11rc2  2006-09-27

  BUG FIXES:

    * Test suite hangs on windows fixed. (Andrew Bennets, Alexander Belchenko).
    
    * Commit performance regression fixed. (Aaron Bentley, Robert Collins, John
      Arbash Meinel).

bzr 0.11rc1  2006-09-25

  IMPROVEMENTS:

    * Knit files now wait to create their contents until the first data is
      added. The old code used to create an empty .knit and a .kndx with just
      the header. However, this caused a lot of extra round trips over sftp.
      This can change the time for ``bzr push`` to create a new remote branch
      from 160s down to 100s. This also affects ``bzr commit`` performance when
      adding new files, ``bzr commit`` on a new kernel-like tree drops from 50s
      down to 40s (John Arbash Meinel, #44692)

    * When an entire subtree has been deleted, commit will now report that
      just the top of the subtree has been deleted, rather than reporting
      all the individual items. (Robert Collins)

    * Commit performs one less XML parse. (Robert Collins)

    * ``bzr checkout`` now operates on readonly branches as well
      as readwrite branches. This fixes bug #39542. (Robert Collins)

    * ``bzr bind`` no longer synchronises history with the master branch.
      Binding should be followed by an update or push to synchronise the 
      two branches. This is closely related to the fix for bug #39542.
      (Robert Collins)

    * ``bzrlib.lazy_import.lazy_import`` function to create on-demand 
      objects.  This allows all imports to stay at the global scope, but
      modules will not actually be imported if they are not used.
      (John Arbash Meinel)

    * Support bzr:// and bzr+ssh:// urls to work with the new RPC-based
      transport which will be used with the upcoming high-performance smart
      server. The new command ``bzr serve`` will invoke bzr in server mode,
      which processes these requests. (Andrew Bennetts, Robert Collins, Martin
      Pool)

    * New command ``bzr version-info`` which can be used to get a summary
      of the current state of the tree. This is especially useful as part
      of a build commands. See ``doc/version_info.txt`` for more information 
      (John Arbash Meinel)

  BUG FIXES:

    * 'bzr inventory [FILE...]' allows restricting the file list to a
      specific set of files. (John Arbash Meinel, #3631)

    * Don't abort when annotating empty files (John Arbash Meinel, #56814)

    * Add ``Stanza.to_unicode()`` which can be passed to another Stanza
      when nesting stanzas. Also, add ``read_stanza_unicode`` to handle when
      reading a nested Stanza. (John Arbash Meinel)

    * Transform._set_mode() needs to stat the right file. 
      (John Arbash Meinel, #56549)

    * Raise WeaveFormatError rather than StopIteration when trying to read
      an empty Weave file. (John Arbash Meinel, #46871)

    * Don't access e.code for generic URLErrors, only HTTPErrors have .code.
      (Vincent Ladeuil, #59835)

    * Handle boundary="" lines properly to allow access through a Squid proxy.
      (John Arbash Meinel, #57723)

    * revert now removes newly-added directories (Aaron Bentley, #54172)

    * ``bzr upgrade sftp://`` shouldn't fail to upgrade v6 branches if there 
      isn't a working tree. (David Allouche, #40679)

    * Give nicer error messages when a user supplies an invalid --revision
      parameter. (John Arbash Meinel, #55420)

    * Handle when LANG is not recognized by python. Emit a warning, but
      just revert to using 'ascii'. (John Arbash Meinel, #35392)

    * Don't use preexec_fn on win32, as it is not supported by subprocess.
      (John Arbash Meinel)

    * Skip specific tests when the dependencies aren't met. This includes
      some ``setup.py`` tests when ``python-dev`` is not available, and
      some tests that depend on paramiko. (John Arbash Meinel, Mattheiu Moy)

    * Fallback to Paramiko properly, if no ``ssh`` executable exists on
      the system. (Andrew Bennetts, John Arbash Meinel)

    * ``Branch.bind(other_branch)`` no longer takes a write lock on the
      other branch, and will not push or pull between the two branches.
      API users will need to perform a push or pull or update operation if they
      require branch synchronisation to take place. (Robert Collins, #47344)

    * When creating a tarball or zipfile export, export unicode names as utf-8
      paths. This may not work perfectly on all platforms, but has the best
      chance of working in the common case. (John Arbash Meinel, #56816)

    * When committing, only files that exist in working tree or basis tree
      may be specified (Aaron Bentley, #50793)

  PORTABILITY:

    * Fixes to run on Python 2.5 (Brian M. Carlson, Martin Pool, Marien Zwart)

  INTERNALS:

    * TestCaseInTempDir now creates a separate directory for HOME, rather
      than having HOME set to the same location as the working directory.
      (John Arbash Meinel)

    * run_bzr_subprocess() can take an optional 'env_changes={}' parameter,
      which will update os.environ inside the spawned child. It also can
      take a 'universal_newlines=True', which helps when checking the output
      of the command. (John Arbash Meinel)

    * Refactor SFTP vendors to allow easier re-use when ssh is used. 
      (Andrew Bennetts)

    * Transport.list_dir() and Transport.iter_files_recursive() should always
      return urlescaped paths. This is now tested (there were bugs in a few
      of the transports) (Andrew Bennetts, David Allouche, John Arbash Meinel)

    * New utility function symbol_versioning.deprecation_string. Returns the
      formatted string for a callable, deprecation format pair. (Robert Collins)

    * New TestCase helper applyDeprecated. This allows you to call a callable
      which is deprecated without it spewing to the screen, just by supplying
      the deprecation format string issued for it. (Robert Collins)

    * Transport.append and Transport.put have been deprecated in favor of
      .append_bytes, .append_file, .put_bytes, and .put_file. This removes the
      ambiguity in what type of object the functions take.
      Transport.non_atomic_put_{bytes,file} has also been added. Which works
      similarly to Transport.append() except for SFTP, it doesn't have a round
      trip when opening the file. Also, it provides functionality for creating
      a parent directory when trying to create a file, rather than raise
      NoSuchFile and forcing the caller to repeat their request.
      (John Arbash Meinel)

    * WorkingTree has a new api ``unversion`` which allow the unversioning of
      entries by their file id. (Robert Collins)

    * WorkingTree.pending_merges is deprecated.  Please use the get_parent_ids
      (introduced in 0.10) method instead. (Robert Collins)

    * WorkingTree has a new lock_tree_write method which locks the branch for
      read rather than write. This is appropriate for actions which only need
      the branch data for reference rather than mutation. A new decorator
      needs_tree_write_lock is provided in the workingtree module. Like the
      needs_read_lock and needs_write_lock decorators this allows static 
      declaration of the locking requirements of a function to ensure that
      a lock is taken out for casual scripts. (Robert Collins, #54107)

    * All WorkingTree methods which write to the tree, but not to the branch
      have been converted to use ``needs_tree_write_lock`` rather than 
      ``needs_write_lock``. Also converted is the revert, conflicts and tree
      transform modules. This provides a modest performance improvement on 
      metadir style trees, due to the reduce lock-acquisition, and a more
      significant performance improvement on lightweight checkouts from 
      remote branches, where trivial operations used to pay a significant 
      penalty. It also provides the basis for allowing readonly checkouts.
      (Robert Collins)

    * Special case importing the standard library 'copy' module. This shaves
      off 40ms of startup time, while retaining compatibility. See:
      ``bzrlib/inspect_for_copy.py`` for more details. (John Arbash Meinel)

    * WorkingTree has a new parent class MutableTree which represents the 
      specialisations of Tree which are able to be altered. (Robert Collins)

    * New methods mkdir and put_file_bytes_non_atomic on MutableTree that
      mutate the tree and its contents. (Robert Collins)

    * Transport behaviour at the root of the URL is now defined and tested.
      (Andrew Bennetts, Robert Collins)

  TESTING:

    * New test helper classs MemoryTree. This is typically accessed via
      ``self.make_branch_and_memory_tree()`` in test cases. (Robert Collins)
      
    * Add start_bzr_subprocess and stop_bzr_subprocess to allow test code to
      continue running concurrently with a subprocess of bzr. (Andrew Bennetts,
      Robert Collins)

    * Add a new method ``Transport.get_smart_client()``. This is provided to
      allow upgrades to a richer interface than the VFS one provided by
      Transport. (Andrew Bennetts, Martin Pool)

bzr 0.10  2006-08-29
  
  IMPROVEMENTS:
    * 'merge' now takes --uncommitted, to apply uncommitted changes from a
      tree.  (Aaron Bentley)
  
    * 'bzr add --file-ids-from' can be used to specify another path to use
      for creating file ids, rather than generating all new ones. Internally,
      the 'action' passed to smart_add_tree() can return file_ids that
      will be used, rather than having bzrlib generate new ones.
      (John Arbash Meinel, #55781)

    * ``bzr selftest --benchmark`` now allows a ``--cache-dir`` parameter.
      This will cache some of the intermediate trees, and decrease the
      setup time for benchmark tests. (John Arbash Meinel)

    * Inverse forms are provided for all boolean options.  For example,
      --strict has --no-strict, --no-recurse has --recurse (Aaron Bentley)

    * Serialize out Inventories directly, rather than using ElementTree.
      Writing out a kernel sized inventory drops from 2s down to ~350ms.
      (Robert Collins, John Arbash Meinel)

  BUG FIXES:

    * Help diffutils 2.8.4 get along with binary tests (Marien Zwart: #57614)

    * Change LockDir so that if the lock directory doesn't exist when
      lock_write() is called, an attempt will be made to create it.
      (John Arbash Meinel, #56974)

    * ``bzr uncommit`` preserves pending merges. (John Arbash Meinel, #57660)

    * Active FTP transport now works as intended. (ghozzy, #56472)

    * Really fix mutter() so that it won't ever raise a UnicodeError.
      It means it is possible for ~/.bzr.log to contain non UTF-8 characters.
      But it is a debugging log, not a real user file.
      (John Arbash Meinel, #56947, #53880)

    * Change Command handle to allow Unicode command and options.
      At present we cannot register Unicode command names, so we will get
      BzrCommandError('unknown command'), or BzrCommandError('unknown option')
      But that is better than a UnicodeError + a traceback.
      (John Arbash Meinel, #57123)

    * Handle TZ=UTC properly when reading/writing revisions.
      (John Arbash Meinel, #55783, #56290)

    * Use GPG_TTY to allow gpg --cl to work with gpg-agent in a pipeline,
      (passing text to sign in on stdin). (John Arbash Meinel, #54468)

    * External diff does the right thing for binaries even in foreign 
      languages. (John Arbash Meinel, #56307)

    * Testament handles more cases when content is unicode. Specific bug was
      in handling of revision properties. (John Arbash Meinel, Holger Krekel,
      #54723)

    * The bzr selftest was failing on installed versions due to a bug in a new
      test helper. (John Arbash Meinel, Robert Collins, #58057)

  INTERNALS:

    * ``bzrlib.cache_utf8`` contains ``encode()`` and ``decode()`` functions
      which can be used to cache the conversion between utf8 and Unicode.
      Especially helpful for some of the knit annotation code, which has to
      convert revision ids to utf8 to annotate lines in storage.
      (John Arbash Meinel)

    * ``setup.py`` now searches the filesystem to find all packages which
      need to be installed. This should help make the life of packagers
      easier. (John Arbash Meinel)

bzr 0.9.0  2006-08-11

  SURPRISES:

   * The hard-coded built-in ignore rules have been removed. There are
     now two rulesets which are enforced. A user global one in 
     ~/.bazaar/ignore which will apply to every tree, and the tree
     specific one '.bzrignore'.
     ~/.bazaar/ignore will be created if it does not exist, but with
     a more conservative list than the old default.
     This fixes bugs with default rules being enforced no matter what. 
     The old list of ignore rules from bzr is available by
     running 'bzr ignore --old-default-rules'.
     (Robert Collins, Martin Pool, John Arbash Meinel)

   * 'branches.conf' has been changed to 'locations.conf', since it can apply
     to more locations than just branch locations.
     (Aaron Bentley)
   
  IMPROVEMENTS:

   * The revision specifier "revno:" is extended to accept the syntax
     revno:N:branch. For example,
     revno:42:http://bazaar-vcs.org/bzr/bzr.dev/ means revision 42 in
     bzr.dev.  (Matthieu Moy)

   * Tests updates to ensure proper URL handling, UNICODE support, and
     proper printing when the user's terminal encoding cannot display 
     the path of a file that has been versioned.
     ``bzr branch`` can take a target URL rather than only a local directory.
     Branch.get_parent()/set_parent() now save a relative path if possible,
     and normalize the parent based on root, allowing access across
     different transports. (John Arbash Meinel, Wouter van Heyst, Martin Pool)
     (Malone #48906, #42699, #40675, #5281, #3980, #36363, #43689,
     #42517, #42514)

   * On Unix, detect terminal width using an ioctl not just $COLUMNS.
     Use terminal width for single-line logs from ``bzr log --line`` and
     pending-merge display.  (Robert Widhopf-Fenk, Gustavo Niemeyer)
     (Malone #3507)

   * On Windows, detect terminal width using GetConsoleScreenBufferInfo.
     (Alexander Belchenko)

   * Speedup improvement for 'date:'-revision search. (Guillaume Pinot).

   * Show the correct number of revisions pushed when pushing a new branch.
     (Robert Collins).

   * 'bzr selftest' now shows a progress bar with the number of tests, and 
     progress made. 'make check' shows tests in -v mode, to be more useful
     for the PQM status window. (Robert Collins).
     When using a progress bar, failed tests are printed out, rather than
     being overwritten by the progress bar until the suite finishes.
     (John Arbash Meinel)

   * 'bzr selftest --benchmark' will run a new benchmarking selftest.
     'bzr selftest --benchmark --lsprof-timed' will use lsprofile to generate
     profile data for the individual profiled calls, allowing for fine
     grained analysis of performance.
     (Robert Collins, Martin Pool).

   * 'bzr commit' shows a progress bar. This is useful for commits over sftp
     where commit can take an appreciable time. (Robert Collins)

   * 'bzr add' is now less verbose in telling you what ignore globs were
     matched by files being ignored. Instead it just tells you how many 
     were ignored (because you might reasonably be expecting none to be
     ignored). 'bzr add -v' is unchanged and will report every ignored
     file. (Robert Collins).

   * ftp now has a test server if medusa is installed. As part of testing,
     ftp support has been improved, including support for supplying a
     non-standard port. (John Arbash Meinel).

   * 'bzr log --line' shows the revision number, and uses only the
     first line of the log message (#5162, Alexander Belchenko;
     Matthieu Moy)

   * 'bzr status' has had the --all option removed. The 'bzr ls' command
     should be used to retrieve all versioned files. (Robert Collins)

   * 'bzr bundle OTHER/BRANCH' will create a bundle which can be sent
     over email, and applied on the other end, while maintaining ancestry.
     This bundle can be applied with either 'bzr merge' or 'bzr pull',
     the same way you would apply another branch.
     (John Arbash Meinel, Aaron Bentley)
  
   * 'bzr whoami' can now be used to set your identity from the command line,
     for a branch or globally.  (Robey Pointer)

   * 'bzr checkout' now aliased to 'bzr co', and 'bzr annotate' to 'bzr ann'.
     (Michael Ellerman)

   * 'bzr revert DIRECTORY' now reverts the contents of the directory as well.
     (Aaron Bentley)

   * 'bzr get sftp://foo' gives a better error when paramiko is not present.
     Also updates things like 'http+pycurl://' if pycurl is not present.
     (John Arbash Meinel) (Malone #47821, #52204)

   * New env variable BZR_PROGRESS_BAR, sets the default progress bar type.
     Can be set to 'none' or 'dummy' to disable the progress bar, 'dots' or 
     'tty' to create the respective type. (John Arbash Meinel, #42197, #51107)

   * Improve the help text for 'bzr diff' to explain what various options do.
     (John Arbash Meinel, #6391)

   * 'bzr uncommit -r 10' now uncommits revisions 11.. rather than uncommitting
     revision 10. This makes -r10 more in line with what other commands do.
     'bzr uncommit' also now saves the pending merges of the revisions that
     were removed. So it is safe to uncommit after a merge, fix something,
     and commit again. (John Arbash Meinel, #32526, #31426)

   * 'bzr init' now also works on remote locations.
     (Wouter van Heyst, #48904)

   * HTTP support has been updated. When using pycurl we now support 
     connection keep-alive, which reduces dns requests and round trips.
     And for both urllib and pycurl we support multi-range requests, 
     which decreases the number of round-trips. Performance results for
     ``bzr branch http://bazaar-vcs.org/bzr/bzr.dev/`` indicate
     http branching is now 2-3x faster, and ``bzr pull`` in an existing 
     branch is as much as 4x faster.
     (Michael Ellerman, Johan Rydberg, John Arbash Meinel, #46768)

   * Performance improvements for sftp. Branching and pulling are now up to
     2x faster. Utilize paramiko.readv() support for async requests if it
     is available (paramiko > 1.6) (John Arbash Meinel)

  BUG FIXES:

    * Fix shadowed definition of TestLocationConfig that caused some 
      tests not to run.  (#32587, Erik Bågfors, Michael Ellerman, 
      Martin Pool)

    * Fix unnecessary requirement of sign-my-commits that it be run from
      a working directory.  (Martin Pool, Robert Collins)

    * 'bzr push location' will only remember the push location if it succeeds
      in connecting to the remote location. (#49742, John Arbash Meinel)

    * 'bzr revert' no longer toggles the executable bit on win32
      (#45010, John Arbash Meinel)

    * Handle broken pipe under win32 correctly. (John Arbash Meinel)
    
    * sftp tests now work correctly on win32 if you have a newer paramiko
      (John Arbash Meinel)

    * Cleanup win32 test suite, and general cleanup of places where
      file handles were being held open. (John Arbash Meinel)

    * When specifying filenames for 'diff -r x..y', the name of the file in the
      working directory can be used, even if its name is different in both x
      and y.

    * File-ids containing single- or double-quotes are handled correctly by
      push.  (#52227, Aaron Bentley)

    * Normalize unicode filenames to ensure cross-platform consistency.
      (John Arbash Meinel, #43689)

    * The argument parser can now handle '-' as an argument. Currently
      no code interprets it specially (it is mostly handled as a file named 
      '-'). But plugins, and future operations can use it.
      (John Arbash meinel, #50984)

    * Bundles can properly read binary files with a plain '\r' in them.
      (John Arbash Meinel, #51927)

    * Tuning iter_entries() to be more efficient (John Arbash Meinel, #5444)

    * Lots of win32 fixes (the test suite passes again).
      (John Arbash Meinel, #50155)

    * Handle openbsd returning None for sys.getfilesystemencoding() (#41183) 

    * Support ftp APPE (append) to allow Knits to be used over ftp (#42592)

    * Removals are only committed if they match the filespec (or if there is
      no filespec).  (#46635, Aaron Bentley)

    * smart-add recurses through all supplied directories 
      (John Arbash Meinel, #52578)

    * Make the bundle reader extra lines before and after the bundle text.
      This allows you to parse an email with the bundle inline.
      (John Arbash Meinel, #49182)

    * Change the file id generator to squash a little bit more. Helps when
      working with long filenames on windows. (Also helps for unicode filenames
      not generating hidden files). (John Arbash Meinel, #43801)

    * Restore terminal mode on C-c while reading sftp password.  (#48923, 
      Nicholas Allen, Martin Pool)

    * Timestamps are rounded to 1ms, and revision entries can be recreated
      exactly. (John Arbash Meinel, Jamie Wilkinson, #40693)

    * Branch.base has changed to a URL, but ~/.bazaar/locations.conf should
      use local paths, since it is user visible (John Arbash Meinel, #53653)

    * ``bzr status foo`` when foo was unversioned used to cause a full delta
      to be generated (John Arbash Meinel, #53638)

    * When reading revision properties, an empty value should be considered
      the empty string, not None (John Arbash Meinel, #47782)

    * ``bzr diff --diff-options`` can now handle binary files being changed.
      Also, the output is consistent when --diff-options is not supplied.
      (John Arbash Meinel, #54651, #52930)

    * Use the right suffixes for loading plugins (John Arbash Meinel, #51810)

    * Fix Branch.get_parent() to handle the case when the parent is not 
      accessible (John Arbash Meinel, #52976)

  INTERNALS:

    * Combine the ignore rules into a single regex rather than looping over
      them to reduce the threshold where  N^2 behaviour occurs in operations
      like status. (Jan Hudec, Robert Collins).

    * Appending to bzrlib.DEFAULT_IGNORE is now deprecated. Instead, use
      one of the add functions in bzrlib.ignores. (John Arbash Meinel)

    * 'bzr push' should only push the ancestry of the current revision, not
      all of the history in the repository. This is especially important for
      shared repositories. (John Arbash Meinel)

    * bzrlib.delta.compare_trees now iterates in alphabetically sorted order,
      rather than randomly walking the inventories. (John Arbash Meinel)

    * Doctests are now run in temporary directories which are cleaned up when
      they finish, rather than using special ScratchDir/ScratchBranch objects.
      (Martin Pool)

    * Split ``check`` into separate methods on the branch and on the repository,
      so that it can be specialized in ways that are useful or efficient for
      different formats.  (Martin Pool, Robert Collins)

    * Deprecate Repository.all_revision_ids; most methods don't really need
      the global revision graph but only that part leading up to a particular
      revision.  (Martin Pool, Robert Collins)

    * Add a BzrDirFormat control_formats list which allows for control formats
      that do not use '.bzr' to store their data - i.e. '.svn', '.hg' etc.
      (Robert Collins, Jelmer Vernooij).

    * bzrlib.diff.external_diff can be redirected to any file-like object.
      Uses subprocess instead of spawnvp.
      (#4047, #48914, James Henstridge, John Arbash Meinel)

    * New command line option '--profile-imports', which will install a custom
      importer to log time to import modules and regex compilation time to 
      sys.stderr (John Arbash Meinel)

    * 'EmptyTree' is now deprecated, please use repository.revision_tree(None)
      instead. (Robert Collins)

    * "RevisionTree" is now in bzrlib/revisiontree.py. (Robert Collins)

bzr 0.8.2  2006-05-17
  
  BUG FIXES:
   
    * setup.py failed to install launchpad plugin.  (Martin Pool)

bzr 0.8.1  2006-05-16

  BUG FIXES:

    * Fix failure to commit a merge in a checkout.  (Martin Pool, 
      Robert Collins, Erik Bågfors, #43959)

    * Nicer messages from 'commit' in the case of renames, and correct
      messages when a merge has occured. (Robert Collins, Martin Pool)

    * Separate functionality from assert statements as they are skipped in
      optimized mode of python. Add the same check to pending merges.
      (#44443, Olaf Conradi)

  CHANGES:

    * Do not show the None revision in output of bzr ancestry. (Olaf Conradi)

    * Add info on standalone branches without a working tree.
      (#44155, Olaf Conradi)

    * Fix bug in knits when raising InvalidRevisionId. (#44284, Olaf Conradi)

  CHANGES:

    * Make editor invocation comply with Debian Policy. First check
      environment variables VISUAL and EDITOR, then try editor from
      alternatives system. If that all fails, fall back to the pre-defined
      list of editors. (#42904, Olaf Conradi)

  NEW FEATURES:

    * New 'register-branch' command registers a public branch into 
      Launchpad.net, where it can be associated with bugs, etc.
      (Martin Pool, Bjorn Tillenius, Robert Collins)

  INTERNALS:

    * New public api in InventoryEntry - 'describe_change(old, new)' which
      provides a human description of the changes between two old and
      new. (Robert Collins, Martin Pool)

  TESTING:

    * Fix test case for bzr info in upgrading a standalone branch to metadir,
      uses bzrlib api now. (Olaf Conradi)

bzr 0.8  2006-05-08

  NOTES WHEN UPGRADING:

    Release 0.8 of bzr introduces a new format for history storage, called
    'knit', as an evolution of to the 'weave' format used in 0.7.  Local 
    and remote operations are faster using knits than weaves.  Several
    operations including 'init', 'init-repo', and 'upgrade' take a 
    --format option that controls this.  Branching from an existing branch
    will keep the same format.

    It is possible to merge, pull and push between branches of different
    formats but this is slower than moving data between homogenous
    branches.  It is therefore recommended (but not required) that you
    upgrade all branches for a project at the same time.  Information on
    formats is shown by 'bzr info'.

    bzr 0.8 now allows creation of 'repositories', which hold the history 
    of files and revisions for several branches.  Previously bzr kept all
    the history for a branch within the .bzr directory at the root of the
    branch, and this is still the default.  To create a repository, use
    the new 'bzr init-repo' command.  Branches exist as directories under
    the repository and contain just a small amount of information
    indicating the current revision of the branch.

    bzr 0.8 also supports 'checkouts', which are similar to in cvs and
    subversion.  Checkouts are associated with a branch (optionally in a
    repository), which contains all the historical information.  The
    result is that a checkout can be deleted without losing any
    already-committed revisions.  A new 'update' command is also available. 

    Repositories and checkouts are not supported with the 0.7 storage
    format.  To use them you must upgrad to either knits, or to the
    'metaweave' format, which uses weaves but changes the .bzr directory
    arrangement.
    

  IMPROVEMENTS:

    * Sftp paths can now be relative, or local, according to the lftp
      convention. Paths now take the form:
      sftp://user:pass@host:port/~/relative/path
      or
      sftp://user:pass@host:port/absolute/path

    * The FTP transport now tries to reconnect after a temporary
      failure. ftp put is made atomic. (Matthieu Moy)

    * The FTP transport now maintains a pool of connections, and
      reuses them to avoid multiple connections to the same host (like
      sftp did). (Daniel Silverstone)

    * The bzr_man.py file has been removed. To create the man page now,
      use ./generate_docs.py man. The new program can also create other files.
      Run "python generate_docs.py --help" for usage information. (Hans
      Ulrich Niedermann & James Blackwell).

    * Man Page now gives full help (James Blackwell). Help also updated to 
      reflect user config now being stored in .bazaar (Hans Ulrich
      Niedermann)

    * It's now possible to set aliases in bazaar.conf (Erik Bågfors)

    * Pull now accepts a --revision argument (Erik Bågfors)

    * 'bzr re-sign' now allows multiple revisions to be supplied on the command
      line. You can now use the following command to sign all of your old
      commits::

        find .bzr/revision-store// -name my@email-* \
          | sed 's/.*\/\/..\///' \
          | xargs bzr re-sign

    * Upgrade can now upgrade over the network. (Robert Collins)

    * Two new commands 'bzr checkout' and 'bzr update' allow for CVS/SVN-alike
      behaviour.  By default they will cache history in the checkout, but
      with --lightweight almost all data is kept in the master branch.
      (Robert Collins)

    * 'revert' unversions newly-versioned files, instead of deleting them.

    * 'merge' is more robust.  Conflict messages have changed.

    * 'merge' and 'revert' no longer clobber existing files that end in '~' or
      '.moved'.

    * Default log format can be set in configuration and plugins can register
      their own formatters. (Erik Bågfors)

    * New 'reconcile' command will check branch consistency and repair indexes
      that can become out of sync in pre 0.8 formats. (Robert Collins,
      Daniel Silverstone)

    * New 'bzr init --format' and 'bzr upgrade --format' option to control 
      what storage format is created or produced.  (Robert Collins, 
      Martin Pool)

    * Add parent location to 'bzr info', if there is one.  (Olaf Conradi)

    * New developer commands 'weave-list' and 'weave-join'.  (Martin Pool)

    * New 'init-repository' command, plus support for repositories in 'init'
      and 'branch' (Aaron Bentley, Erik Bågfors, Robert Collins)

    * Improve output of 'info' command. Show all relevant locations related to
      working tree, branch and repository. Use kibibytes for binary quantities.
      Fix off-by-one error in missing revisions of working tree.  Make 'info'
      work on branches, repositories and remote locations.  Show locations
      relative to the shared repository, if applicable.  Show locking status
      of locations.  (Olaf Conradi)

    * Diff and merge now safely handle binary files. (Aaron Bentley)

    * 'pull' and 'push' now normalise the revision history, so that any two
      branches with the same tip revision will have the same output from 'log'.
      (Robert Collins)

    * 'merge' accepts --remember option to store parent location, like 'push'
      and 'pull'. (Olaf Conradi)

    * bzr status and diff when files given as arguments do not exist
      in the relevant trees.  (Martin Pool, #3619)

    * Add '.hg' to the default ignore list.  (Martin Pool)

    * 'knit' is now the default disk format. This improves disk performance and
      utilization, increases incremental pull performance, robustness with SFTP
      and allows checkouts over SFTP to perform acceptably. 
      The initial Knit code was contributed by Johan Rydberg based on a
      specification by Martin Pool.
      (Robert Collins, Aaron Bentley, Johan Rydberg, Martin Pool).

    * New tool to generate all-in-one html version of the manual.  (Alexander
      Belchenko)

    * Hitting CTRL-C while doing an SFTP push will no longer cause stale locks
      to be left in the SFTP repository. (Robert Collins, Martin Pool).

    * New option 'diff --prefix' to control how files are named in diff
      output, with shortcuts '-p0' and '-p1' corresponding to the options for 
      GNU patch.  (Alexander Belchenko, Goffredo Baroncelli, Martin Pool)

    * Add --revision option to 'annotate' command.  (Olaf Conradi)

    * If bzr shows an unexpected revision-history after pulling (perhaps due
      to a reweave) it can now be corrected by 'bzr reconcile'.
      (Robert Collins)

  CHANGES:

    * Commit is now verbose by default, and shows changed filenames and the 
      new revision number.  (Robert Collins, Martin Pool)

    * Unify 'mv', 'move', 'rename'.  (#5379, Matthew Fuller)

    * 'bzr -h' shows help.  (#35940, Martin Pool, Ian Bicking)

    * Make 'pull' and 'push' remember location on failure using --remember.
      (Olaf Conradi)

    * For compatibility, make old format for using weaves inside metadir
      available as 'metaweave' format.  Rename format 'metadir' to 'default'.
      Clean up help for option --format in commands 'init', 'init-repo' and
      'upgrade'.  (Olaf Conradi)

  INTERNALS:
  
    * The internal storage of history, and logical branch identity have now
      been split into Branch, and Repository. The common locking and file 
      management routines are now in bzrlib.lockablefiles. 
      (Aaron Bentley, Robert Collins, Martin Pool)

    * Transports can now raise DependencyNotPresent if they need a library
      which is not installed, and then another implementation will be 
      tried.  (Martin Pool)

    * Remove obsolete (and no-op) `decode` parameter to `Transport.get`.  
      (Martin Pool)

    * Using Tree Transform for merge, revert, tree-building

    * WorkingTree.create, Branch.create, WorkingTree.create_standalone,
      Branch.initialize are now deprecated. Please see BzrDir.create_* for
      replacement API's. (Robert Collins)

    * New BzrDir class represents the .bzr control directory and manages
      formatting issues. (Robert Collins)

    * New repository.InterRepository class encapsulates Repository to 
      Repository actions and allows for clean selection of optimised code
      paths. (Robert Collins)

    * bzrlib.fetch.fetch and bzrlib.fetch.greedy_fetch are now deprecated,
      please use 'branch.fetch' or 'repository.fetch' depending on your
      needs. (Robert Collins)

    * deprecated methods now have a 'is_deprecated' flag on them that can
      be checked, if you need to determine whether a given callable is 
      deprecated at runtime. (Robert Collins)

    * Progress bars are now nested - see
      bzrlib.ui.ui_factory.nested_progress_bar. (Robert Collins, Robey Pointer)

    * New API call get_format_description() for each type of format.
      (Olaf Conradi)

    * Changed branch.set_parent() to accept None to remove parent.
      (Olaf Conradi)

    * Deprecated BzrError AmbiguousBase.  (Olaf Conradi)

    * WorkingTree.branch is now a read only property.  (Robert Collins)

    * bzrlib.ui.text.TextUIFactory now accepts a bar_type parameter which
      can be None or a factory that will create a progress bar. This is
      useful for testing or for overriding the bzrlib.progress heuristic.
      (Robert Collins)

    * New API method get_physical_lock_status() to query locks present on a
      transport.  (Olaf Conradi)

    * Repository.reconcile now takes a thorough keyword parameter to allow
      requesting an indepth reconciliation, rather than just a data-loss 
      check. (Robert Collins)

    * bzrlib.ui.ui_factory protocol now supports 'get_boolean' to prompt
      the user for yes/no style input. (Robert Collins)

  TESTING:

    * SFTP tests now shortcut the SSH negotiation, reducing test overhead
      for testing SFTP protocol support. (Robey Pointer)

    * Branch formats are now tested once per implementation (see bzrlib.
      tests.branch_implementations. This is analagous to the transport
      interface tests, and has been followed up with working tree,
      repository and BzrDir tests. (Robert Collins)

    * New test base class TestCaseWithTransport provides a transport aware
      test environment, useful for testing any transport-interface using
      code. The test suite option --transport controls the transport used
      by this class (when its not being used as part of implementation
      contract testing). (Robert Collins)

    * Close logging handler on disabling the test log. This will remove the
      handler from the internal list inside python's logging module,
      preventing shutdown from closing it twice.  (Olaf Conradi)

    * Move test case for uncommit to blackbox tests.  (Olaf Conradi)

    * run_bzr and run_bzr_captured now accept a 'stdin="foo"' parameter which
      will provide String("foo") to the command as its stdin.

bzr 0.7 2006-01-09

  CHANGES:

    * .bzrignore is excluded from exports, on the grounds that it's a bzr 
      internal-use file and may not be wanted.  (Jamie Wilkinson)

    * The "bzr directories" command were removed in favor of the new
      --kind option to the "bzr inventory" command.  To list all 
      versioned directories, now use "bzr inventory --kind directory".  
      (Johan Rydberg)

    * Under Windows configuration directory is now %APPDATA%\bazaar\2.0
      by default. (John Arbash Meinel)

    * The parent of Bzr configuration directory can be set by BZR_HOME
      environment variable. Now the path for it is searched in BZR_HOME, then
      in HOME. Under Windows the order is: BZR_HOME, APPDATA (usually
      points to C:\Documents and Settings\User Name\Application Data), HOME.
      (John Arbash Meinel)

    * Plugins with the same name in different directories in the bzr plugin
      path are no longer loaded: only the first successfully loaded one is
      used. (Robert Collins)

    * Use systems' external ssh command to open connections if possible.  
      This gives better integration with user settings such as ProxyCommand.
      (James Henstridge)

    * Permissions on files underneath .bzr/ are inherited from the .bzr 
      directory. So for a shared repository, simply doing 'chmod -R g+w .bzr/'
      will mean that future file will be created with group write permissions.

    * configure.in and config.guess are no longer in the builtin default 
      ignore list.

    * '.sw[nop]' pattern ignored, to ignore vim swap files for nameless
      files.  (John Arbash Meinel, Martin Pool)

  IMPROVEMENTS:

    * "bzr INIT dir" now initializes the specified directory, and creates 
      it if it does not exist.  (John Arbash Meinel)

    * New remerge command (Aaron Bentley)

    * Better zsh completion script.  (Steve Borho)

    * 'bzr diff' now returns 1 when there are changes in the working 
      tree. (Robert Collins)

    * 'bzr push' now exists and can push changes to a remote location. 
      This uses the transport infrastructure, and can store the remote
      location in the ~/.bazaar/branches.conf configuration file.
      (Robert Collins)

    * Test directories are only kept if the test fails and the user requests
      that they be kept.

    * Tweaks to short log printing

    * Added branch nicks, new nick command, printing them in log output. 
      (Aaron Bentley)

    * If $BZR_PDB is set, pop into the debugger when an uncaught exception 
      occurs.  (Martin Pool)

    * Accept 'bzr resolved' (an alias for 'bzr resolve'), as this is
      the same as Subversion.  (Martin Pool)

    * New ftp transport support (on ftplib), for ftp:// and aftp:// 
      URLs.  (Daniel Silverstone)

    * Commit editor temporary files now start with 'bzr_log.', to allow 
      text editors to match the file name and set up appropriate modes or 
      settings.  (Magnus Therning)

    * Improved performance when integrating changes from a remote weave.  
      (Goffredo Baroncelli)

    * Sftp will attempt to cache the connection, so it is more likely that
      a connection will be reused, rather than requiring multiple password
      requests.

    * bzr revno now takes an optional argument indicating the branch whose
      revno should be printed.  (Michael Ellerman)

    * bzr cat defaults to printing the last version of the file.  
      (#3632, Matthieu Moy)

    * New global option 'bzr --lsprof COMMAND' runs bzr under the lsprof 
      profiler.  (Denys Duchier)

    * Faster commits by reading only the headers of affected weave files. 
      (Denys Duchier)

    * 'bzr add' now takes a --dry-run parameter which shows you what would be
      added, but doesn't actually add anything. (Michael Ellerman)

    * 'bzr add' now lists how many files were ignored per glob.  add --verbose
      lists the specific files.  (Aaron Bentley)

    * 'bzr missing' now supports displaying changes in diverged trees and can
      be limited to show what either end of the comparison is missing.
      (Aaron Bently, with a little prompting from Daniel Silverstone)

  BUG FIXES:

    * SFTP can walk up to the root path without index errors. (Robert Collins)

    * Fix bugs in running bzr with 'python -O'.  (Martin Pool)

    * Error when run with -OO

    * Fix bug in reporting http errors that don't have an http error code.
      (Martin Pool)

    * Handle more cases of pipe errors in display commands

    * Change status to 3 for all errors

    * Files that are added and unlinked before committing are completely
      ignored by diff and status

    * Stores with some compressed texts and some uncompressed texts are now
      able to be used. (John A Meinel)

    * Fix for bzr pull failing sometimes under windows

    * Fix for sftp transport under windows when using interactive auth

    * Show files which are both renamed and modified as such in 'bzr 
      status' output.  (#4503, Daniel Silverstone)

    * Make annotate cope better with revisions committed without a valid 
      email address.  (Marien Zwart)

    * Fix representation of tab characters in commit messages.  (Harald 
      Meland)

    * List of plugin directories in BZR_PLUGIN_PATH environment variable is
      now parsed properly under Windows. (Alexander Belchenko)

    * Show number of revisions pushed/pulled/merged. (Robey Pointer)

    * Keep a cached copy of the basis inventory to speed up operations 
      that need to refer to it.  (Johan Rydberg, Martin Pool)

    * Fix bugs in bzr status display of non-ascii characters.  (Martin 
      Pool)

    * Remove Makefile.in from default ignore list.  (#6413, Tollef Fog 
      Heen, Martin Pool)

    * Fix failure in 'bzr added'.  (Nathan McCallum, Martin Pool)

  TESTING:

    * Fix selftest asking for passwords when there are no SFTP keys.  
      (Robey Pointer, Jelmer Vernooij) 

    * Fix selftest run with 'python -O'.  (Martin Pool)

    * Fix HTTP tests under Windows. (John Arbash Meinel)

    * Make tests work even if HOME is not set (Aaron Bentley)

    * Updated build_tree to use fixed line-endings for tests which read 
      the file cotents and compare. Make some tests use this to pass under
      Windows. (John Arbash Meinel)

    * Skip stat and symlink tests under Windows. (Alexander Belchenko)

    * Delay in selftest/testhashcash is now issued under win32 and Cygwin.
      (John Arbash Meinel)

    * Use terminal width to align verbose test output.  (Martin Pool)

    * Blackbox tests are maintained within the bzrlib.tests.blackbox directory.
      If adding a new test script please add that to
      bzrlib.tests.blackbox.__init__. (Robert Collins)

    * Much better error message if one of the test suites can't be 
      imported.  (Martin Pool)

    * Make check now runs the test suite twice - once with the default locale,
      and once with all locales forced to C, to expose bugs. This is not 
      trivially done within python, so for now its only triggered by running
      Make check. Integrators and packagers who wish to check for full 
      platform support should run 'make check' to test the source.
      (Robert Collins)

    * Tests can now run TestSkipped if they can't execute for any reason.
      (Martin Pool) (NB: TestSkipped should only be raised for correctable
      reasons - see the wiki spec ImprovingBzrTestSuite).

    * Test sftp with relative, absolute-in-homedir and absolute-not-in-homedir
      paths for the transport tests. Introduce blackbox remote sftp tests that
      test the same permutations. (Robert Collins, Robey Pointer)

    * Transport implementation tests are now independent of the local file
      system, which allows tests for esoteric transports, and for features
      not available in the local file system. They also repeat for variations
      on the URL scheme that can introduce issues in the transport code,
      see bzrlib.transport.TransportTestProviderAdapter() for this.
      (Robert Collins).

    * TestCase.build_tree uses the transport interface to build trees, pass
      in a transport parameter to give it an existing connection.
      (Robert Collins).

  INTERNALS:

    * WorkingTree.pull has been split across Branch and WorkingTree,
      to allow Branch only pulls. (Robert Collins)

    * commands.display_command now returns the result of the decorated 
      function. (Robert Collins)

    * LocationConfig now has a set_user_option(key, value) call to save
      a setting in its matching location section (a new one is created
      if needed). (Robert Collins)

    * Branch has two new methods, get_push_location and set_push_location
      to respectively, get and set the push location. (Robert Collins)

    * commands.register_command now takes an optional flag to signal that
      the registrant is planning to decorate an existing command. When 
      given multiple plugins registering a command is not an error, and
      the original command class (whether built in or a plugin based one) is
      returned to the caller. There is a new error 'MustUseDecorated' for
      signalling when a wrapping command should switch to the original
      version. (Robert Collins)

    * Some option parsing errors will raise 'BzrOptionError', allowing 
      granular detection for decorating commands. (Robert Collins).

    * Branch.read_working_inventory has moved to
      WorkingTree.read_working_inventory. This necessitated changes to
      Branch.get_root_id, and a move of Branch.set_inventory to WorkingTree
      as well. To make it clear that a WorkingTree cannot always be obtained
      Branch.working_tree() will raise 'errors.NoWorkingTree' if one cannot
      be obtained. (Robert Collins)

    * All pending merges operations from Branch are now on WorkingTree.
      (Robert Collins)

    * The follow operations from Branch have moved to WorkingTree:
      add()
      commit()
      move()
      rename_one()
      unknowns()
      (Robert Collins)

    * bzrlib.add.smart_add_branch is now smart_add_tree. (Robert Collins)

    * New "rio" serialization format, similar to rfc-822. (Martin Pool)

    * Rename selftests to `bzrlib.tests.test_foo`.  (John A Meinel, Martin 
      Pool)

    * bzrlib.plugin.all_plugins has been changed from an attribute to a 
      query method. (Robert Collins)
 
    * New options to read only the table-of-contents of a weave.  
      (Denys Duchier)

    * Raise NoSuchFile when someone tries to add a non-existant file.
      (Michael Ellerman)

    * Simplify handling of DivergedBranches in cmd_pull().
      (Michael Ellerman)
		   
   
    * Branch.controlfile* logic has moved to lockablefiles.LockableFiles, which
      is exposed as Branch().control_files. Also this has been altered with the
      controlfile pre/suffix replaced by simple method names like 'get' and
      'put'. (Aaron Bentley, Robert Collins).

    * Deprecated functions and methods can now be marked as such using the 
      bzrlib.symbol_versioning module. Marked method have their docstring
      updated and will issue a DeprecationWarning using the warnings module
      when they are used. (Robert Collins)

    * bzrlib.osutils.safe_unicode now exists to provide parameter coercion
      for functions that need unicode strings. (Robert Collins)

bzr 0.6 2005-10-28

  IMPROVEMENTS:
  
    * pull now takes --verbose to show you what revisions are added or removed
      (John A Meinel)

    * merge now takes a --show-base option to include the base text in
      conflicts.
      (Aaron Bentley)

    * The config files are now read using ConfigObj, so '=' should be used as
      a separator, not ':'.
      (Aaron Bentley)

    * New 'bzr commit --strict' option refuses to commit if there are 
      any unknown files in the tree.  To commit, make sure all files are 
      either ignored, added, or deleted.  (Michael Ellerman)

    * The config directory is now ~/.bazaar, and there is a single file 
      ~/.bazaar/bazaar.conf storing email, editor and other preferences.
      (Robert Collins)

    * 'bzr add' no longer takes a --verbose option, and a --quiet option
      has been added that suppresses all output.

    * Improved zsh completion support in contrib/zsh, from Clint
      Adams.

    * Builtin 'bzr annotate' command, by Martin Pool with improvements from 
      Goffredo Baroncelli.
    
    * 'bzr check' now accepts -v for verbose reporting, and checks for
      ghosts in the branch. (Robert Collins)

    * New command 're-sign' which will regenerate the gpg signature for 
      a revision. (Robert Collins)

    * If you set check_signatures=require for a path in 
      ~/.bazaar/branches.conf then bzr will invoke your
      gpg_signing_command (defaults to gpg) and record a digital signature
      of your commit. (Robert Collins)

    * New sftp transport, based on Paramiko.  (Robey Pointer)

    * 'bzr pull' now accepts '--clobber' which will discard local changes
      and make this branch identical to the source branch. (Robert Collins)

    * Just give a quieter warning if a plugin can't be loaded, and 
      put the details in .bzr.log.  (Martin Pool)

    * 'bzr branch' will now set the branch-name to the last component of the
      output directory, if one was supplied.

    * If the option 'post_commit' is set to one (or more) python function
      names (must be in the bzrlib namespace), then they will be invoked
      after the commit has completed, with the branch and revision_id as
      parameters. (Robert Collins)

    * Merge now has a retcode of 1 when conflicts occur. (Robert Collins)

    * --merge-type weave is now supported for file contents.  Tree-shape
      changes are still three-way based.  (Martin Pool, Aaron Bentley)

    * 'bzr check' allows the first revision on revision-history to have
      parents - something that is expected for cheap checkouts, and occurs
      when conversions from baz do not have all history.  (Robert Collins).

   * 'bzr merge' can now graft unrelated trees together, if your specify
     0 as a base. (Aaron Bentley)

   * 'bzr commit branch' and 'bzr commit branch/file1 branch/file2' now work
     (Aaron Bentley)

    * Add '.sconsign*' to default ignore list.  (Alexander Belchenko)

   * 'bzr merge --reprocess' minimizes conflicts

  TESTING:

    * The 'bzr selftest --pattern' option for has been removed, now 
      test specifiers on the command line can be simple strings, or 
      regexps, or both. (Robert Collins)

    * Passing -v to selftest will now show the time each test took to 
      complete, which will aid in analysing performance regressions and
      related questions. (Robert Collins)

    * 'bzr selftest' runs all tests, even if one fails, unless '--one'
      is given. (Martin Pool)

    * There is a new method for TestCaseInTempDir, assertFileEqual, which
      will check that a given content is equal to the content of the named
      file. (Robert Collins)

    * Fix test suite's habit of leaving many temporary log files in $TMPDIR.
      (Martin Pool)

  INTERNALS:

    * New 'testament' command and concept for making gpg-signatures 
      of revisions that are not tied to a particular internal
      representation.  (Martin Pool).

    * Per-revision properties ('revprops') as key-value associated 
      strings on each revision created when the revision is committed.
      Intended mainly for the use of external tools.  (Martin Pool).

    * Config options have moved from bzrlib.osutils to bzrlib.config.
      (Robert Collins)

    * Improved command line option definitions allowing explanations
      for individual options, among other things.  Contributed by 
      Magnus Therning.

    * Config options have moved from bzrlib.osutils to bzrlib.config.
      Configuration is now done via the config.Config interface:
      Depending on whether you have a Branch, a Location or no information
      available, construct a ``*Config``, and use its ``signature_checking``,
      ``username`` and ``user_email`` methods. (Robert Collins)

    * Plugins are now loaded under bzrlib.plugins, not bzrlib.plugin, and
      they are made available for other plugins to use. You should not 
      import other plugins during the __init__ of your plugin though, as 
      no ordering is guaranteed, and the plugins directory is not on the
      python path. (Robert Collins)

    * Branch.relpath has been moved to WorkingTree.relpath. WorkingTree no
      no longer takes an inventory, rather it takes an option branch
      parameter, and if None is given will open the branch at basedir 
      implicitly. (Robert Collins)

    * Cleaner exception structure and error reporting.  Suggested by 
      Scott James Remnant.  (Martin Pool)

    * Branch.remove has been moved to WorkingTree, which has also gained
      lock_read, lock_write and unlock methods for convenience. (Robert
      Collins)

    * Two decorators, needs_read_lock and needs_write_lock have been added
      to the branch module. Use these to cause a function to run in a
      read or write lock respectively. (Robert Collins)

    * Branch.open_containing now returns a tuple (Branch, relative-path),
      which allows direct access to the common case of 'get me this file
      from its branch'. (Robert Collins)

    * Transports can register using register_lazy_transport, and they 
      will be loaded when first used.  (Martin Pool)

    * 'pull' has been factored out of the command as WorkingTree.pull().
      A new option to WorkingTree.pull has been added, clobber, which will
      ignore diverged history and pull anyway.
      (Robert Collins)

    * config.Config has a 'get_user_option' call that accepts an option name.
      This will be looked up in branches.conf and bazaar.conf as normal.
      It is intended that this be used by plugins to support options - 
      options of built in programs should have specific methods on the config.
      (Robert Collins)

    * merge.merge_inner now has tempdir as an optional parameter. (Robert
      Collins)

    * Tree.kind is not recorded at the top level of the hierarchy, as it was
      missing on EmptyTree, leading to a bug with merge on EmptyTrees.
      (Robert Collins)

    * WorkingTree.__del__ has been removed, it was non deterministic and not 
      doing what it was intended to. See WorkingTree.__init__ for a comment
      about future directions. (Robert Collins/Martin Pool)

    * bzrlib.transport.http has been modified so that only 404 urllib errors
      are returned as NoSuchFile. Other exceptions will propogate as normal.
      This allows debuging of actual errors. (Robert Collins)

    * bzrlib.transport.Transport now accepts *ONLY* url escaped relative paths
      to apis like 'put', 'get' and 'has'. This is to provide consistent
      behaviour - it operates on url's only. (Robert Collins)

    * Transports can register using register_lazy_transport, and they 
      will be loaded when first used.  (Martin Pool)

    * 'merge_flex' no longer calls conflict_handler.finalize(), instead that
      is called by merge_inner. This is so that the conflict count can be 
      retrieved (and potentially manipulated) before returning to the caller
      of merge_inner. Likewise 'merge' now returns the conflict count to the
      caller. (Robert Collins)

    * 'revision.revision_graph can handle having only partial history for
      a revision - that is no revisions in the graph with no parents.
      (Robert Collins).

    * New builtins.branch_files uses the standard file_list rules to produce
      a branch and a list of paths, relative to that branch (Aaron Bentley)

    * New TestCase.addCleanup facility.

    * New bzrlib.version_info tuple (similar to sys.version_info), which can
      be used by programs importing bzrlib.

  BUG FIXES:

    * Better handling of branches in directories with non-ascii names. 
      (Joel Rosdahl, Panagiotis Papadakos)

    * Upgrades of trees with no commits will not fail due to accessing
      [-1] in the revision-history. (Andres Salomon)


bzr 0.1.1 2005-10-12

  BUG FIXES:

    * Fix problem in pulling over http from machines that do not 
      allow directories to be listed.

    * Avoid harmless warning about invalid hash cache after 
      upgrading branch format.

  PERFORMANCE: 
  
    * Avoid some unnecessary http operations in branch and pull.


bzr 0.1 2005-10-11

  NOTES:

    * 'bzr branch' over http initially gives a very high estimate
      of completion time but it should fall as the first few 
      revisions are pulled in.  branch is still slow on 
      high-latency connections.

  BUG FIXES:
  
    * bzr-man.py has been updated to work again. Contributed by
      Rob Weir.

    * Locking is now done with fcntl.lockf which works with NFS
      file systems. Contributed by Harald Meland.

    * When a merge encounters a file that has been deleted on
      one side and modified on the other, the old contents are
      written out to foo.BASE and foo.SIDE, where SIDE is this
      or OTHER. Contributed by Aaron Bentley.

    * Export was choosing incorrect file paths for the content of
      the tarball, this has been fixed by Aaron Bentley.

    * Commit will no longer commit without a log message, an 
      error is returned instead. Contributed by Jelmer Vernooij.

    * If you commit a specific file in a sub directory, any of its
      parent directories that are added but not listed will be 
      automatically included. Suggested by Michael Ellerman.

    * bzr commit and upgrade did not correctly record new revisions
      for files with only a change to their executable status.
      bzr will correct this when it encounters it. Fixed by
      Robert Collins

    * HTTP tests now force off the use of http_proxy for the duration.
      Contributed by Gustavo Niemeyer.

    * Fix problems in merging weave-based branches that have 
      different partial views of history.

    * Symlink support: working with symlinks when not in the root of a 
      bzr tree was broken, patch from Scott James Remnant.

  IMPROVEMENTS:

    * 'branch' now accepts a --basis parameter which will take advantage
      of local history when making a new branch. This allows faster 
      branching of remote branches. Contributed by Aaron Bentley.

    * New tree format based on weave files, called version 5.
      Existing branches can be upgraded to this format using 
      'bzr upgrade'.

    * Symlinks are now versionable. Initial patch by 
      Erik Toubro Nielsen, updated to head by Robert Collins.

    * Executable bits are tracked on files. Patch from Gustavo
      Niemeyer.

    * 'bzr status' now shows unknown files inside a selected directory.
      Patch from Heikki Paajanen.

    * Merge conflicts are recorded in .bzr. Two new commands 'conflicts'
      and 'resolve' have needed added, which list and remove those 
      merge conflicts respectively. A conflicted tree cannot be committed
      in. Contributed by Aaron Bentley.

    * 'rm' is now an alias for 'remove'.

    * Stores now split out their content in a single byte prefixed hash,
      dropping the density of files per directory by 256. Contributed by
      Gustavo Niemeyer.

    * 'bzr diff -r branch:URL' will now perform a diff between two branches.
      Contributed by Robert Collins.

    * 'bzr log' with the default formatter will show merged revisions,
      indented to the right. Initial implementation contributed by Gustavo
      Niemeyer, made incremental by Robert Collins.


  INTERNALS:

    * Test case failures have the exception printed after the log 
      for your viewing pleasure.

    * InventoryEntry is now an abstract base class, use one of the
      concrete InventoryDirectory etc classes instead.

    * Branch raises an UnsupportedFormatError when it detects a 
      bzr branch it cannot understand. This allows for precise
      handling of such circumstances.

    * Remove RevisionReference class; Revision.parent_ids is now simply a
      list of their ids and parent_sha1s is a list of their corresponding
      sha1s (for old branches only at the moment.)

    * New method-object style interface for Commit() and Fetch().

    * Renamed Branch.last_patch() to Branch.last_revision(), since
      we call them revisions not patches.

    * Move copy_branch to bzrlib.clone.copy_branch.  The destination
      directory is created if it doesn't exist.

    * Inventories now identify the files which were present by 
      giving the revision *of that file*.

    * Inventory and Revision XML contains a version identifier.  
      This must be consistent with the overall branch version
      but allows for more flexibility in future upgrades.

  TESTING:

    * Removed testsweet module so that tests can be run after 
      bzr installed by 'bzr selftest'.

    * 'bzr selftest' command-line arguments can now be partial ids
      of tests to run, e.g. 'bzr selftest test_weave'

      
bzr 0.0.9 2005-09-23

  BUG FIXES:

    * Fixed "branch -r" option.

    * Fix remote access to branches containing non-compressed history.
      (Robert Collins).

    * Better reliability of http server tests.  (John Arbash-Meinel)

    * Merge graph maximum distance calculation fix.  (Aaron Bentley)
   
    * Various minor bug in windows support have been fixed, largely in the
      test suite. Contributed by Alexander Belchenko.

  IMPROVEMENTS:

    * Status now accepts a -r argument to give status between chosen
      revisions. Contributed by Heikki Paajanen.

    * Revision arguments no longer use +/-/= to control ranges, instead
      there is a 'before' namespace, which limits the successive namespace.
      For example '$ bzr log -r date:yesterday..before:date:today' will
      select everything from yesterday and before today. Contributed by
      Robey Pointer

    * There is now a bzr.bat file created by distutils when building on 
      Windows. Contributed by Alexander Belchenko.

  INTERNALS:

    * Removed uuid() as it was unused.

    * Improved 'fetch' code for pulling revisions from one branch into
      another (used by pull, merged, etc.)


bzr 0.0.8 2005-09-20

  IMPROVEMENTS:

    * Adding a file whose parent directory is not versioned will
      implicitly add the parent, and so on up to the root. This means
      you should never need to explictly add a directory, they'll just
      get added when you add a file in the directory.  Contributed by
      Michael Ellerman.

    * Ignore .DS_Store (contains Mac metadata) by default.  Patch from
      Nir Soffer.

    * If you set BZR_EDITOR in the environment, it is checked in
      preference to EDITOR and the config file for the interactive commit
      editing program. Related to this is a bugfix where a missing program
      set in EDITOR would cause editing to fail, now the fallback program
      for the operating system is still tried.

    * Files that are not directories/symlinks/regular files will no longer
      cause bzr to fail, it will just ignore them by default. You cannot add
      them to the tree though - they are not versionable.


  INTERNALS:

    * Refactor xml packing/unpacking.

  BUG FIXES: 

    * Fixed 'bzr mv' by Ollie Rutherfurd.

    * Fixed strange error when trying to access a nonexistent http
      branch.

    * Make sure that the hashcache gets written out if it can't be
      read.


  PORTABILITY:

    * Various Windows fixes from Ollie Rutherfurd.

    * Quieten warnings about locking; patch from Matt Lavin.


bzr-0.0.7 2005-09-02

  NEW FEATURES:

    * ``bzr shell-complete`` command contributed by Clint Adams to
      help with intelligent shell completion.

    * New expert command ``bzr find-merge-base`` for debugging merges.


  ENHANCEMENTS:

    * Much better merge support.

    * merge3 conflicts are now reported with markers like '<<<<<<<'
      (seven characters) which is the same as CVS and pleases things
      like emacs smerge.


  BUG FIXES:

    * ``bzr upgrade`` no longer fails when trying to fix trees that
      mention revisions that are not present.

    * Fixed bugs in listing plugins from ``bzr plugins``.

    * Fix case of $EDITOR containing options for the editor.

    * Fix log -r refusing to show the last revision.
      (Patch from Goffredo Baroncelli.)


  CHANGES:

    * ``bzr log --show-ids`` shows the revision ids of all parents.

    * Externally provided commands on your $BZRPATH no longer need
      to recognize --bzr-usage to work properly, and can just handle
      --help themselves.


  LIBRARY:

    * Changed trace messages to go through the standard logging
      framework, so that they can more easily be redirected by
      libraries.



bzr-0.0.6 2005-08-18

  NEW FEATURES:

    * Python plugins, automatically loaded from the directories on
      BZR_PLUGIN_PATH or ~/.bzr.conf/plugins by default.

    * New 'bzr mkdir' command.

    * Commit mesage is fetched from an editor if not given on the
      command line; patch from Torsten Marek.

    * ``bzr log -m FOO`` displays commits whose message matches regexp 
      FOO.
      
    * ``bzr add`` with no arguments adds everything under the current directory.

    * ``bzr mv`` does move or rename depending on its arguments, like
      the Unix command.

    * ``bzr missing`` command shows a summary of the differences
      between two trees.  (Merged from John Arbash-Meinel.)

    * An email address for commits to a particular tree can be
      specified by putting it into .bzr/email within a branch.  (Based
      on a patch from Heikki Paajanen.)


  ENHANCEMENTS:

    * Faster working tree operations.


  CHANGES:

    * 3rd-party modules shipped with bzr are copied within the bzrlib
      python package, so that they can be installed by the setup
      script without clashing with anything already existing on the
      system.  (Contributed by Gustavo Niemeyer.)

    * Moved plugins directory to bzrlib/, so that there's a standard
      plugin directory which is not only installed with bzr itself but
      is also available when using bzr from the development tree.
      BZR_PLUGIN_PATH and DEFAULT_PLUGIN_PATH are then added to the
      standard plugins directory.

    * When exporting to a tarball with ``bzr export --format tgz``, put 
      everything under a top directory rather than dumping it into the
      current directory.   This can be overridden with the ``--root`` 
      option.  Patch from William Dodé and John Meinel.

    * New ``bzr upgrade`` command to upgrade the format of a branch,
      replacing ``bzr check --update``.

    * Files within store directories are no longer marked readonly on
      disk.

    * Changed ``bzr log`` output to a more compact form suggested by
      John A Meinel.  Old format is available with the ``--long`` or
      ``-l`` option, patched by William Dodé.

    * By default the commit command refuses to record a revision with
      no changes unless the ``--unchanged`` option is given.

    * The ``--no-plugins``, ``--profile`` and ``--builtin`` command
      line options must come before the command name because they 
      affect what commands are available; all other options must come 
      after the command name because their interpretation depends on
      it.

    * ``branch`` and ``clone`` added as aliases for ``branch``.

    * Default log format is back to the long format; the compact one
      is available with ``--short``.
      
      
  BUG FIXES:
  
    * Fix bugs in committing only selected files or within a subdirectory.


bzr-0.0.5  2005-06-15
  
  CHANGES:

    * ``bzr`` with no command now shows help rather than giving an
      error.  Suggested by Michael Ellerman.

    * ``bzr status`` output format changed, because svn-style output
      doesn't really match the model of bzr.  Now files are grouped by
      status and can be shown with their IDs.  ``bzr status --all``
      shows all versioned files and unknown files but not ignored files.

    * ``bzr log`` runs from most-recent to least-recent, the reverse
      of the previous order.  The previous behaviour can be obtained
      with the ``--forward`` option.
        
    * ``bzr inventory`` by default shows only filenames, and also ids
      if ``--show-ids`` is given, in which case the id is the second
      field.


  ENHANCEMENTS:

    * New 'bzr whoami --email' option shows only the email component
      of the user identification, from Jo Vermeulen.

    * New ``bzr ignore PATTERN`` command.

    * Nicer error message for broken pipe, interrupt and similar
      conditions that don't indicate an internal error.

    * Add ``.*.sw[nop] .git .*.tmp *,v`` to default ignore patterns.

    * Per-branch locks keyed on ``.bzr/branch-lock``, available in
      either read or write mode.

    * New option ``bzr log --show-ids`` shows revision and file ids.

    * New usage ``bzr log FILENAME`` shows only revisions that
      affected that file.

    * Changed format for describing changes in ``bzr log -v``.

    * New option ``bzr commit --file`` to take a message from a file,
      suggested by LarstiQ.

    * New syntax ``bzr status [FILE...]`` contributed by Bartosz
      Oler.  File may be in a branch other than the working directory.

    * ``bzr log`` and ``bzr root`` can be given an http URL instead of
      a filename.

    * Commands can now be defined by external programs or scripts
      in a directory on $BZRPATH.

    * New "stat cache" avoids reading the contents of files if they 
      haven't changed since the previous time.

    * If the Python interpreter is too old, try to find a better one
      or give an error.  Based on a patch from Fredrik Lundh.

    * New optional parameter ``bzr info [BRANCH]``.

    * New form ``bzr commit SELECTED`` to commit only selected files.

    * New form ``bzr log -r FROM:TO`` shows changes in selected
      range; contributed by John A Meinel.

    * New option ``bzr diff --diff-options 'OPTS'`` allows passing
      options through to an external GNU diff.

    * New option ``bzr add --no-recurse`` to add a directory but not
      their contents.

    * ``bzr --version`` now shows more information if bzr is being run
      from a branch.

  
  BUG FIXES:

    * Fixed diff format so that added and removed files will be
      handled properly by patch.  Fix from Lalo Martins.

    * Various fixes for files whose names contain spaces or other
      metacharacters.


  TESTING:

    * Converted black-box test suites from Bourne shell into Python;
      now run using ``./testbzr``.  Various structural improvements to
      the tests.

    * testbzr by default runs the version of bzr found in the same
      directory as the tests, or the one given as the first parameter.

    * testbzr also runs the internal tests, so the only command
      required to check is just ``./testbzr``.

    * testbzr requires python2.4, but can be used to test bzr running
      under a different version.

    * Tests added for many other changes in this release.


  INTERNAL:

    * Included ElementTree library upgraded to 1.2.6 by Fredrik Lundh.

    * Refactor command functions into Command objects based on HCT by
      Scott James Remnant.

    * Better help messages for many commands.

    * Expose bzrlib.open_tracefile() to start the tracefile; until
      this is called trace messages are just discarded.

    * New internal function find_touching_revisions() and hidden
      command touching-revisions trace the changes to a given file.

    * Simpler and faster compare_inventories() function.

    * bzrlib.open_tracefile() takes a tracefilename parameter.

    * New AtomicFile class.

    * New developer commands ``added``, ``modified``.


  PORTABILITY:

    * Cope on Windows on python2.3 by using the weaker random seed.
      2.4 is now only recommended.


bzr-0.0.4  2005-04-22

  ENHANCEMENTS:

    * 'bzr diff' optionally takes a list of files to diff.  Still a bit
      basic.  Patch from QuantumG.

    * More default ignore patterns.

    * New 'bzr log --verbose' shows a list of files changed in the
      changeset.  Patch from Sebastian Cote.

    * Roll over ~/.bzr.log if it gets too large.

    * Command abbreviations 'ci', 'st', 'stat', '?' based on a patch
      by Jason Diamon.

    * New 'bzr help commands' based on a patch from Denys Duchier.


  CHANGES:

    * User email is determined by looking at $BZREMAIL or ~/.bzr.email
      or $EMAIL.  All are decoded by the locale preferred encoding.
      If none of these are present user@hostname is used.  The host's
      fully-qualified name is not used because that tends to fail when
      there are DNS problems.

    * New 'bzr whoami' command instead of username user-email.


  BUG FIXES: 

    * Make commit safe for hardlinked bzr trees.

    * Some Unicode/locale fixes.

    * Partial workaround for difflib.unified_diff not handling
      trailing newlines properly.


  INTERNAL:

    * Allow docstrings for help to be in PEP0257 format.  Patch from
      Matt Brubeck.

    * More tests in test.sh.

    * Write profile data to a temporary file not into working
      directory and delete it when done.

    * Smaller .bzr.log with process ids.


  PORTABILITY:

    * Fix opening of ~/.bzr.log on Windows.  Patch from Andrew
      Bennetts.

    * Some improvements in handling paths on Windows, based on a patch
      from QuantumG.


bzr-0.0.3  2005-04-06

  ENHANCEMENTS:

    * New "directories" internal command lists versioned directories
      in the tree.

    * Can now say "bzr commit --help".

    * New "rename" command to rename one file to a different name
      and/or directory.

    * New "move" command to move one or more files into a different
      directory.

    * New "renames" command lists files renamed since base revision.

    * New cat command contributed by janmar.

  CHANGES:

    * .bzr.log is placed in $HOME (not pwd) and is always written in
      UTF-8.  (Probably not a completely good long-term solution, but
      will do for now.)

  PORTABILITY:

    * Workaround for difflib bug in Python 2.3 that causes an
      exception when comparing empty files.  Reported by Erik Toubro
      Nielsen.

  INTERNAL:

    * Refactored inventory storage to insert a root entry at the top.

  TESTING:

    * Start of shell-based black-box testing in test.sh.


bzr-0.0.2.1

  PORTABILITY:

    * Win32 fixes from Steve Brown.


bzr-0.0.2  "black cube"  2005-03-31

  ENHANCEMENTS:

    * Default ignore list extended (see bzrlib/__init__.py).

    * Patterns in .bzrignore are now added to the default ignore list,
      rather than replacing it.

    * Ignore list isn't reread for every file.

    * More help topics.

    * Reinstate the 'bzr check' command to check invariants of the
      branch.

    * New 'ignored' command lists which files are ignored and why;
      'deleted' lists files deleted in the current working tree.

    * Performance improvements.

    * New global --profile option.
    
    * Ignore patterns like './config.h' now correctly match files in
      the root directory only.


bzr-0.0.1  2005-03-26

  ENHANCEMENTS:

    * More information from info command.

    * Can now say "bzr help COMMAND" for more detailed help.

    * Less file flushing and faster performance when writing logs and
      committing to stores.

    * More useful verbose output from some commands.

  BUG FIXES:

    * Fix inverted display of 'R' and 'M' during 'commit -v'.

  PORTABILITY:

    * Include a subset of ElementTree-1.2.20040618 to make
      installation easier.

    * Fix time.localtime call to work with Python 2.3 (the minimum
      supported).


bzr-0.0.0.69  2005-03-22

  ENHANCEMENTS:

    * First public release.

    * Storage of local versions: init, add, remove, rm, info, log,
      diff, status, etc.<|MERGE_RESOLUTION|>--- conflicted
+++ resolved
@@ -56,6 +56,9 @@
     * Don't produce encoding error when adding duplicate files.
       (Aaron Bentley)
 
+    * Fix ``bzr log <file>`` so it only logs the revisions that changed
+      the file, and does it faster. (Kent Gibson, #51980, #69477)
+ 
   TESTING:
 
     * Added ``bzrlib.strace.strace`` which will strace a single callable and
@@ -218,16 +221,7 @@
     * Switch the ``bzr init-repo`` default from --no-trees to --trees. 
       (Wouter van Heyst, #53483)
 
-<<<<<<< HEAD
-    * Take smtp_server from user config into account.
-      (vila, #92195)
-
-    * Fix ``bzr log <file>`` so it only logs the revisions that changed
-      the file, and does it faster. (Kent Gibson, #51980, #69477)
- 
-=======
-
->>>>>>> 903e4a10
+
 bzr 0.15rc1  2007-03-07
 
   SURPRISES:
