IN DEVELOPMENT

<<<<<<< HEAD
bzr 0.15 (not finalised)

  INTERNALS:

    * Added ``ReadLock.temporary_write_lock()`` to allow upgrading an OS read
      lock to an OS write lock. Linux can do this without unlocking, Win32
      needs to unlock in between. (John Arbash Meinel)

    * Fix minor performance regression with bzr-0.15 on pre-dirstate
      trees. (We were reading the working inventory too many times).
      (John Arbash Meinel)

    * Remove ``Branch.get_transaction()`` in favour of a simple cache of
      ``revision_history``.  Branch subclasses should override
      ``_gen_revision_history`` rather than ``revision_history`` to make use of
      this cache, and call ``_clear_revision_history_cache`` and
      ``_cache_revision_history`` at appropriate times. (Andrew Bennetts)

  BUGFIXES:

    * Take smtp_server from user config into account.
      (vila, #92195)

    * Restore Unicode filename handling for versioned and unversioned files.
      (John Arbash Meinel, #92608)

    * Don't fail during ``bzr commit`` if a file is marked removed, and
      the containing directory is auto-removed.  (John Arbash Meinel, #93681)

    * ``bzr status FILENAME`` failed on Windows because of an uncommon
      errno. (``ERROR_DIRECTORY == 267 != ENOTDIR``).
      (Wouter van Heyst, John Arbash Meinel, #90819)

    * ``bzr checkout source`` should create a local branch in the same
      format as source. (John Arbash Meinel, #93854)
 

bzr 0.15rc2  2007-03-14
=======
  INTERNALS:

    * bzrlib API compatability with 0.8 has been dropped, cleaning up some
      code paths. (Robert Collins)
>>>>>>> b5879b10

  NOTES WHEN UPGRADING:
        
    * Release 0.15rc2 of bzr changes the ``bzr init-repo`` command to
      default to ``--trees`` instead of ``--no-trees``.
      Existing shared repositories are not affected.

  IMPROVEMENTS:

    * New ``merge-directive`` command to generate machine- and human-readable
      merge requests.  (Aaron Bentley)

    * New ``submit:`` revision specifier makes it easy to diff against the
      common ancestor with the submit location (Aaron Bentley)

    * Added support for Putty's SSH implementation. (Dmitry Vasiliev)

    * Added ``bzr status --versioned`` to report only versioned files, 
      not unknowns. (Kent Gibson)

    * Merge now autodetects the correct line-ending style for its conflict
      markers.  (Aaron Bentley)

  INTERNALS:

    * Refactored SSH vendor registration into SSHVendorManager class.
      (Dmitry Vasiliev)

  BUGFIXES:

    * New ``--numbered-dirs`` option to ``bzr selftest`` to use
      numbered dirs for TestCaseInTempDir. This is default behavior
      on Windows. Anyone can force named dirs on Windows
      with ``--no-numbered-dirs``. (Alexander Belchenko)

    * Fix ``RevisionSpec_revid`` to handle the Unicode strings passed in
      from the command line. (Marien Zwart, #90501)

    * Fix ``TreeTransform._iter_changes`` when both the source and
      destination are missing. (Aaron Bentley, #88842)

    * Fix commit of merges with symlinks in dirstate trees.
      (Marien Zwart)
    
    * Switch the ``bzr init-repo`` default from --no-trees to --trees. 
      (Wouter van Heyst, #53483)


bzr 0.15rc1  2007-03-07

  SURPRISES:

    * The default disk format has changed. Please run 'bzr upgrade' in your
      working trees to upgrade. This new default is compatible for network
      operations, but not for local operations. That is, if you have two
      versions of bzr installed locally, after upgrading you can only use the
      bzr 0.15 version. This new default does not enable tags or nested-trees
      as they are incompatible with bzr versions before 0.15 over the network.

    * For users of bzrlib: Two major changes have been made to the working tree
      api in bzrlib. The first is that many methods and attributes, including
      the inventory attribute, are no longer valid for use until one of
      lock_read/lock_write/lock_tree_write has been called, and become invalid
      again after unlock is called. This has been done to improve performance
      and correctness as part of the dirstate development. (Robert Collins,
      John A Meinel, Martin Pool, and others).

    * For users of bzrlib: The attribute 'tree.inventory' should be considered
      readonly. Previously it was possible to directly alter this attribute, or
      its contents, and have the tree notice this. This has been made
      unsupported - it may work in some tree formats, but in the newer dirstate
      format such actions will have no effect and will be ignored, or even
      cause assertions. All operations possible can still be carried out by a
      combination of the tree API, and the bzrlib.transform API. (Robert
      Collins, John A Meinel, Martin Pool, and others).

  IMPROVEMENTS:

    * Support for OS Windows 98. Also .bzr.log on any windows system
      saved in My Documents folder. (Alexander Belchenko)

    * ``bzr mv`` enhanced to support already moved files.
      In the past the mv command would have failed if the source file doesn't
      exist. In this situation ``bzr mv`` would now detect that the file has
      already moved and update the repository accordingly, if the target file
      does exist.
      A new option ``--after`` has been added so that if two files already
      exist, you could notify Bazaar that you have moved a (versioned) file
      and replaced it with another. Thus in this case ``bzr move --after``
      will only update the Bazaar identifier.
      (Steffen Eichenberg, Marius Kruger)

    * ``ls`` now works on treeless branches and remote branches.
      (Aaron Bentley)

    * ``bzr help global-options`` describes the global options.
      (Aaron Bentley)

    * ``bzr pull --overwrite`` will now correctly overwrite checkouts.
      (Robert Collins)

    * Files are now allowed to change kind (e.g. from file to symlink).
      Supported by ``commit``, ``revert`` and ``status``
      (Aaron Bentley)

    * ``inventory`` and ``unknowns`` hidden in favour of ``ls``
      (Aaron Bentley)

    * ``bzr help checkouts`` descibes what checkouts are and some possible
      uses of them. (James Westby, Aaron Bentley)

    * A new ``-d`` option to push, pull and merge overrides the default 
      directory.  (Martin Pool)

    * Branch format 6: smaller, and potentially faster than format 5.  Supports
      "append_history_only" mode, where the log view and revnos do not change,
      except by being added to.  Stores policy settings in
      ".bzr/branch/branch.conf".

    * append_only branches:  Format 6 branches may be configured so that log
      view and revnos are always consistent.  Either create the branch using
      "bzr init --append-revisions-only" or edit the config file as descriped
      in docs/configuration.txt.

    * rebind: Format 6 branches retain the last-used bind location, so if you
      "bzr unbind", you can "bzr bind" to bind to the previously-selected
      bind location.

    * Builtin tags support, created and deleted by the ``tag`` command and
      stored in the branch.  Tags can be accessed with the revisionspec
      ``-rtag:``, and listed with ``bzr tags``.  Tags are not versioned 
      at present. Tags require a network incompatible upgrade. To perform this
      upgrade, run ``bzr upgrade --dirstate-tags`` in your branch and
      repositories. (Martin Pool)

    * The bzr:// transport now has a well-known port number, 4155, which it will
      use by default.  (Andrew Bennetts, Martin Pool)

    * Bazaar now looks for user-installed plugins before looking for site-wide
      plugins. (Jonathan Lange)

    * ``bzr resolve`` now detects and marks resolved text conflicts.
      (Aaron Bentley)

  INTERNALS:

    * Internally revision ids and file ids are now passed around as utf-8
      bytestrings, rather than treating them as Unicode strings. This has
      performance benefits for Knits, since we no longer need to decode the
      revision id for each line of content, nor for each entry in the index.
      This will also help with the future dirstate format.
      (John Arbash Meinel)

    * Reserved ids (any revision-id ending in a colon) are rejected by
      versionedfiles, repositories, branches, and working trees
      (Aaron Bentley)

    * Minor performance improvement by not creating a ProgressBar for
      every KnitIndex we create. (about 90ms for a bzr.dev tree)
      (John Arbash Meinel)

    * New easier to use Branch hooks facility. There are five initial hooks,
      all documented in bzrlib.branch.BranchHooks.__init__ - 'set_rh',
      'post_push', 'post_pull', 'post_commit', 'post_uncommit'. These hooks
      fire after the matching operation on a branch has taken place, and were
      originally added for the branchrss plugin. (Robert Collins)

    * New method ``Branch.push()`` which should be used when pushing from a
      branch as it makes performance and policy decisions to match the UI
      level command ``push``. (Robert Collins).

    * Add a new method ``Tree.revision_tree`` which allows access to cached
      trees for arbitrary revisions. This allows the in development dirstate
      tree format to provide access to the callers to cached copies of 
      inventory data which are cheaper to access than inventories from the
      repository.
      (Robert Collins, Martin Pool)

    * New Branch.last_revision_info method, this is being done to allow
      optimization of requests for both the number of revisions and the last
      revision of a branch with smartservers and potentially future branch
      formats. (Wouter van Heyst, Robert Collins)

    * Allow 'import bzrlib.plugins.NAME' to work when the plugin NAME has not
      yet been loaded by load_plugins(). This allows plugins to depend on each
      other for code reuse without requiring users to perform file-renaming
      gymnastics. (Robert Collins)

    * New Repository method 'gather_stats' for statistic data collection.
      This is expected to grow to cover a number of related uses mainly
      related to bzr info. (Robert Collins)

    * Log formatters are now managed with a registry.
      ``log.register_formatter`` continues to work, but callers accessing
      the FORMATTERS dictionary directly will not.

    * Allow a start message to be passed to the ``edit_commit_message``
      function.  This will be placed in the message offered to the user
      for editing above the separator. It allows a template commit message
      to be used more easily. (James Westby)

    * ``GPGStrategy.sign()`` will now raise ``BzrBadParameterUnicode`` if
      you pass a Unicode string rather than an 8-bit string. Callers need
      to be updated to encode first. (John Arbash Meinel)

    * Branch.push, pull, merge now return Result objects with information
      about what happened, rather than a scattering of various methods.  These
      are also passed to the post hooks.  (Martin Pool)

    * File formats and architecture is in place for managing a forest of trees
      in bzr, and splitting up existing trees into smaller subtrees, and
      finally joining trees to make a larger tree. This is the first iteration
      of this support, and the user-facing aspects still require substantial
      work.  If you wish to experiment with it, use ``bzr upgrade
      --dirstate-with-subtree`` in your working trees and repositories.
      You can use the hidden commands ``split`` and ``join`` and to create
      and manipulate nested trees, but please consider using the nested-trees
      branch, which contains substantial UI improvements, instead.
      http://code.aaronbentley.com/bzr/bzrrepo/nested-trees/
      (Aaron Bentley, Martin Pool, Robert Collins).

  BUGFIXES:

    * ``bzr annotate`` now uses dotted revnos from the viewpoint of the
      branch, rather than the last changed revision of the file.
      (John Arbash Meinel, #82158)

    * Lock operations no longer hang if they encounter a permission problem.
      (Aaron Bentley)

    * ``bzr push`` can resume a push that was canceled before it finished.
      Also, it can push even if the target directory exists if you supply
      the ``--use-existing-dir`` flag.
      (John Arbash Meinel, #30576, #45504)

    * Fix http proxy authentication when user and an optional
      password appears in the ``*_proxy`` vars. (Vincent Ladeuil,
      #83954).

    * ``bzr log branch/file`` works for local treeless branches
      (Aaron Bentley, #84247)

    * Fix problem with UNC paths on Windows 98. (Alexander Belchenko, #84728)

    * Searching location of CA bundle for PyCurl in env variable (CURL_CA_BUNDLE),
      and on win32 along the PATH. (Alexander Belchenko, #82086)

    * ``bzr init`` works with unicode argument LOCATION.
      (Alexander Belchenko, #85599)

    * Raise DependencyNotPresent if pycurl do not support https. (Vincent
      Ladeuil, #85305)

    * Invalid proxy env variables should not cause a traceback.
      (Vincent Ladeuil, #87765)

    * Ignore patterns normalised to use '/' path separator.
      (Kent Gibson, #86451)

    * bzr rocks. It sure does! Fix case. (Vincent Ladeuil, #78026)

    * Fix bzrtools shelve command for removed lines beginning with "--"
      (Johan Dahlberg, #75577)

  TESTING:

    * New ``--first`` option to ``bzr selftest`` to run specified tests
      before the rest of the suite.  (Martin Pool)


bzr 0.14  2007-01-23

  IMPROVEMENTS:

    * ``bzr help global-options`` describes the global options. (Aaron Bentley)

  BUG FIXES:
    
    * Skip documentation generation tests if the tools to do so are not
      available. Fixes running selftest for installled copies of bzr. 
      (John Arbash Meinel, #80330)

    * Fix the code that discovers whether bzr is being run from it's
      working tree to handle the case when it isn't but the directory
      it is in is below a repository. (James Westby, #77306)


bzr 0.14rc1  2007-01-16

  IMPROVEMENTS:

    * New connection: ``bzr+http://`` which supports tunnelling the smart
      protocol over an HTTP connection. If writing is enabled on the bzr
      server, then you can write over the http connection.
      (Andrew Bennetts, John Arbash Meinel)

    * Aliases now support quotation marks, so they can contain whitespace
      (Marius Kruger)

    * PyCurlTransport now use a single curl object. By specifying explicitly
      the 'Range' header, we avoid the need to use two different curl objects
      (and two connections to the same server). (Vincent Ladeuil)

    * ``bzr commit`` does not prompt for a message until it is very likely to
      succeed.  (Aaron Bentley)

    * ``bzr conflicts`` now takes --text to list pathnames of text conflicts
      (Aaron Bentley)

    * Fix ``iter_lines_added_or_present_in_versions`` to use a set instead
      of a list while checking if a revision id was requested. Takes 10s
      off of the ``fileids_affected_by_revision_ids`` time, which is 10s
      of the ``bzr branch`` time. Also improve ``fileids_...`` time by
      filtering lines with a regex rather than multiple ``str.find()``
      calls. (saves another 300ms) (John Arbash Meinel)

    * Policy can be set for each configuration key. This allows keys to be
      inherited properly across configuration entries. For example, this
      should enable you to do::
        
        [/home/user/project]
        push_location = sftp://host/srv/project/
        push_location:policy = appendpath

      And then a branch like ``/home/user/project/mybranch`` should get an
      automatic push location of ``sftp://host/srv/project/mybranch``.
      (James Henstridge)

    * Added ``bzr status --short`` to make status report svn style flags
      for each file.  For example::

        $ bzr status --short
        A  foo
        A  bar
        D  baz
        ?  wooley

    * 'bzr selftest --clean-output' allows easily clean temporary tests 
      directories without running tests. (Alexander Belchenko)

    * ``bzr help hidden-commands`` lists all hidden commands. (Aaron Bentley)

    * ``bzr merge`` now has an option ``--pull`` to fall back to pull if
      local is fully merged into remote. (Jan Hudec)

    * ``bzr help formats`` describes available directory formats. (Aaron Bentley)

  INTERNALS:

    * A few tweaks directly to ``fileids_affected_by_revision_ids`` to
      help speed up processing, as well allowing to extract unannotated
      lines. Between the two ``fileids_affected_by_revision_ids`` is
      improved by approx 10%. (John Arbash Meinel)

    * Change Revision serialization to only write out millisecond
      resolution. Rather than expecting floating point serialization to
      preserve more resolution than we need. (Henri Weichers, Martin Pool)

    * Test suite ends cleanly on Windows.  (Vincent Ladeuil)

    * When 'encoding_type' attribute of class Command is equal to 'exact', 
      force sys.stdout to be a binary stream on Windows, and therefore
      keep exact line-endings (without LF -> CRLF conversion).
      (Alexander Belchenko)

    * Single-letter short options are no longer globally declared.  (Martin
      Pool)

    * Before using detected user/terminal encoding bzr should check
      that Python has corresponding codec. (Alexander Belchenko)

    * Formats for end-user selection are provided via a FormatRegistry (Aaron Bentley)

  BUG FIXES:

    * ``bzr missing --verbose`` was showing adds/removals in the wrong
      direction. (John Arbash Meinel)

    * ``bzr annotate`` now defaults to showing dotted revnos for merged
      revisions. It cuts them off at a depth of 12 characters, but you can
      supply ``--long`` to see the full number. You can also use
      ``--show-ids`` to display the original revision ids, rather than
      revision numbers and committer names. (John Arbash Meinel, #75637)

    * bzr now supports Win32 UNC path (e.g. \\HOST\path). 
      (Alexander Belchenko, #57869)

    * Win32-specific: output of cat, bundle and diff commands don't mangle
      line-endings (Alexander Belchenko, #55276)

    * Replace broken fnmatch based ignore pattern matching with custom pattern
      matcher.
      (Kent Gibson, Jan Hudec #57637)

    * pycurl and urllib can detect short reads at different places. Update
      the test suite to test more cases. Also detect http error code 416
      which was raised for that specific bug. Also enhance the urllib
      robustness by detecting invalid ranges (and pycurl's one by detecting
      short reads during the initial GET). (Vincent Ladeuil, #73948)

    * The urllib connection sharing interacts badly with urllib2
      proxy setting (the connections didn't go thru the proxy
      anymore). Defining a proper ProxyHandler solves the
      problem.  (Vincent Ladeuil, #74759)

    * Use urlutils to generate relative URLs, not osutils 
      (Aaron Bentley, #76229)

    * ``bzr status`` in a readonly directory should work without giving
      lots of errors. (John Arbash Meinel, #76299)

    * Mention the revisionspec topic for the revision option help.
      (Wouter van Heyst, #31663)

    * Allow plugins import from zip archives.
      (Alexander Belchenko, #68124)


bzr 0.13  2006-12-05
    
  No changes from 0.13rc1
    
bzr 0.13rc1  2006-11-27

  IMPROVEMENTS:

    * New command ``bzr remove-tree`` allows the removal of the working
      tree from a branch.
      (Daniel Silverstone)

    * urllib uses shared keep-alive connections, so http 
      operations are substantially faster.
      (Vincent Ladeuil, #53654)

    * ``bzr export`` allows an optional branch parameter, to export a bzr
      tree from some other url. For example:
      ``bzr export bzr.tar.gz http://bazaar-vcs.org/bzr/bzr.dev``
      (Daniel Silverstone)

    * Added ``bzr help topics`` to the bzr help system. This gives a
      location for general information, outside of a specific command.
      This includes updates for ``bzr help revisionspec`` the first topic
      included. (Goffredo Baroncelli, John Arbash Meinel, #42714)

    * WSGI-compatible HTTP smart server.  See ``doc/http_smart_server.txt``.
      (Andrew Bennetts)

    * Knit files will now cache full texts only when the size of the
      deltas is as large as the size of the fulltext. (Or after 200
      deltas, whichever comes first). This has the most benefit on large
      files with small changes, such as the inventory for a large project.
      (eg For a project with 2500 files, and 7500 revisions, it changes
      the size of inventory.knit from 11MB to 5.4MB) (John Arbash Meinel)

  INTERNALS:

    * New -D option given before the command line turns on debugging output
      for particular areas.  -Derror shows tracebacks on all errors.
      (Martin Pool)

    * Clean up ``bzr selftest --benchmark bundle`` to correct an import,
      and remove benchmarks that take longer than 10min to run.
      (John Arbash Meinel)

    * Use ``time.time()`` instead of ``time.clock()`` to decide on
      progress throttling. Because ``time.clock()`` is actually CPU time,
      so over a high-latency connection, too many updates get throttled.
      (John Arbash Meinel)

    * ``MemoryTransport.list_dir()`` would strip the first character for
      files or directories in root directory. (John Arbash Meinel)
  
    * New ``ChrootTransportDecorator``, accessible via the ``chroot+`` url
      prefix.  It disallows any access to locations above a set URL.  (Andrew
      Bennetts)

  BUG FIXES:

    * Now _KnitIndex properly decode revision ids when loading index data.
      And optimize the knit index parsing code.  (Dmitry Vasiliev, John
      Arbash Meinel)

    * ``bzrlib/bzrdir.py`` was directly referencing ``bzrlib.workingtree``,
      without importing it. This prevented ``bzr upgrade`` from working
      unless a plugin already imported ``bzrlib.workingtree``
      (John Arbash Meinel, #70716)

    * Suppress the traceback on invalid URLs (Vincent Ladeuil, #70803).

    * Give nicer error message when an http server returns a 403
      error code. (Vincent Ladeuil, #57644).

    * When a multi-range http GET request fails, try a single
      range one. If it fails too, forget about ranges. Remember that until 
      the death of the transport and propagates that to the clones.
      (Vincent Ladeuil, #62276, #62029).

    * Handles user/passwords supplied in url from command
      line (for the urllib implementation). Don't request already
      known passwords (Vincent Ladeuil, #42383, #44647, #48527)

    * _KnitIndex.add_versions() dictionary compresses revision ids as they
      are added. This fixes bug where fetching remote revisions records
      them as full references rather than integers. (John Arbash Meinel,
      #64789)

    * ``bzr ignore`` strips trailing slashes in patterns.
      Also ``bzr ignore`` rejects absolute paths. (Kent Gibson, #4559)

    * ``bzr ignore`` takes multiple arguments. (Cheuksan Edward Wang, #29488)

    * mv correctly handles paths that traverse symlinks. 
      (Aaron Bentley, #66964)

    * Give nicer looking error messages when failing to connect over ssh.
      (John Arbash Meinel, #49172)

    * Pushing to a remote branch does not currently update the remote working
      tree. After a remote push, ``bzr status`` and ``bzr diff`` on the remote
      machine now show that the working tree is out of date.
      (Cheuksan Edward Wang #48136)

    * Use patiencediff instead of difflib for determining deltas to insert
      into knits. This avoids the O(N^3) behavior of difflib. Patience
      diff should be O(N^2). (Cheuksan Edward Wang, #65714)

    * Running ``bzr log`` on nonexistent file gives an error instead of the
      entire log history. (Cheuksan Edward Wang #50793)

    * ``bzr cat`` can look up contents of removed or renamed files. If the
      pathname is ambiguous, i.e. the files in the old and new trees have
      different id's, the default is the file in the new tree. The user can
      use "--name-from-revision" to select the file in the old tree.
      (Cheuksan Edward Wang, #30190)

  TESTING:

    * TestingHTTPRequestHandler really handles the Range header
      (previously it was ignoring it and returning the whole file,).

bzr 0.12  2006-10-30

  INTERNALS:

    * Clean up ``bzr selftest --benchmark bundle`` to correct an import,
      and remove benchmarks that take longer than 10min to run.
      (John Arbash Meinel)
  
bzr 0.12rc1  2006-10-23

  IMPROVEMENTS:

    * ``bzr log`` now shows dotted-decimal revision numbers for all revisions,
      rather than just showing a decimal revision number for revisions on the
      mainline. These revision numbers are not yet accepted as input into bzr
      commands such as log, diff etc. (Robert Collins)

    * revisions can now be specified using dotted-decimal revision numbers.
      For instance, ``bzr diff -r 1.2.1..1.2.3``. (Robert Collins)

    * ``bzr help commands`` output is now shorter (Aaron Bentley)

    * ``bzr`` now uses lazy importing to reduce the startup time. This has
      a moderate effect on lots of actions, especially ones that have
      little to do. For example ``bzr rocks`` time is down to 116ms from
      283ms. (John Arbash Meinel)

    * New Registry class to provide name-to-object registry-like support,
      for example for schemes where plugins can register new classes to
      do certain tasks (e.g. log formatters). Also provides lazy registration
      to allow modules to be loaded on request. (John Arbash Meinel, Adeodato
      Simó)

  API INCOMPATABILITY:
  
    * LogFormatter subclasses show now expect the 'revno' parameter to 
      show() to be a string rather than an int. (Robert Collins)

  INTERNALS:

    * ``TestCase.run_bzr``, ``run_bzr_captured``, and ``run_bzr_subprocess``
      can take a ``working_dir='foo'`` parameter, which will change directory 
      for the command. (John Arbash Meinel)

    * ``bzrlib.lazy_regex.lazy_compile`` can be used to create a proxy
      around a regex, which defers compilation until first use. 
      (John Arbash Meinel)

    * ``TestCase.run_bzr_subprocess`` defaults to supplying the
      ``--no-plugins`` parameter to ensure test reproducability, and avoid
      problems with system-wide installed plugins. (John Arbash Meinel)

    * Unique tree root ids are now supported. Newly created trees still
      use the common root id for compatibility with bzr versions before 0.12.
      (Aaron Bentley)

    * ``WorkingTree.set_root_id(None)`` is now deprecated. Please
      pass in inventory.ROOT_ID if you want the default root id value.
      (Robert Collins, John Arbash Meinel)

    * New method ``WorkingTree.flush()`` which will write the current memory
      inventory out to disk. At the same time, read_working_inventory will
      no longer trash the current tree inventory if it has been modified within
      the current lock, and the tree will now ``flush()`` automatically on
      ``unlock()``. ``WorkingTree.set_root_id()`` has been updated to take
      advantage of this functionality. (Robert Collins, John Arbash Meinel)

    * ``bzrlib.tsort.merge_sorted`` now accepts ``generate_revnos``. This
      parameter will cause it to add another column to its output, which
      contains the dotted-decimal revno for each revision, as a tuple.
      (Robert Collins)

    * ``LogFormatter.show_merge`` is deprecated in favour of
      ``LogFormatter.show_merge_revno``. (Robert Collins)

  BUG FIXES:

    * Avoid circular imports by creating a deprecated function for
      ``bzrlib.tree.RevisionTree``. Callers should have been using
      ``bzrlib.revisontree.RevisionTree`` anyway. (John Arbash Meinel,
      #63360, #66349)

    * Don't use ``socket.MSG_WAITALL`` as it doesn't exist on all
      platforms. (Martin Pool, #66356)

    * Don't require ``Content-Type`` in range responses. Assume they are a
      single range if ``Content-Type`` does not exist.
      (John Arbash Meinel, #62473)

    * bzr branch/pull no longer complain about progress bar cleanup when
      interrupted during fetch.  (Aaron Bentley, #54000)

    * ``WorkingTree.set_parent_trees()`` uses the trees to directly write
      the basis inventory, rather than going through the repository. This
      allows us to have 1 inventory read, and 2 inventory writes when
      committing a new tree. (John Arbash Meinel)

    * When reverting, files that are not locally modified that do not exist
      in the target are deleted, not just unversioned (Aaron Bentley)

    * When trying to acquire a lock, don't fail immediately. Instead, try
      a few times (up to 1 hour) before timing out. Also, report why the
      lock is unavailable (John Arbash Meinel, #43521, #49556)

    * Leave HttpTransportBase daughter classes decides how they
      implement cloning. (Vincent Ladeuil, #61606)

    * diff3 does not indicate conflicts on clean merge. (Aaron Bentley)

    * If a commit fails, the commit message is stored in a file at the root of
      the tree for later commit. (Cheuksan Edward Wang, Stefan Metzmacher,
      #32054)

  TESTING:

    * New test base class TestCaseWithMemoryTransport offers memory-only
      testing facilities: its not suitable for tests that need to mutate disk
      state, but most tests should not need that and should be converted to
      TestCaseWithMemoryTransport. (Robert Collins)

    * ``TestCase.make_branch_and_memory_tree`` now takes a format
      option to set the BzrDir, Repository and Branch formats of the
      created objects. (Robert Collins, John Arbash Meinel)

bzr 0.11  2006-10-02

    * Smart server transport test failures on windows fixed. (Lukáš Lalinský).

bzr 0.11rc2  2006-09-27

  BUG FIXES:

    * Test suite hangs on windows fixed. (Andrew Bennets, Alexander Belchenko).
    
    * Commit performance regression fixed. (Aaron Bentley, Robert Collins, John
      Arbash Meinel).

bzr 0.11rc1  2006-09-25

  IMPROVEMENTS:

    * Knit files now wait to create their contents until the first data is
      added. The old code used to create an empty .knit and a .kndx with just
      the header. However, this caused a lot of extra round trips over sftp.
      This can change the time for ``bzr push`` to create a new remote branch
      from 160s down to 100s. This also affects ``bzr commit`` performance when
      adding new files, ``bzr commit`` on a new kernel-like tree drops from 50s
      down to 40s (John Arbash Meinel, #44692)

    * When an entire subtree has been deleted, commit will now report that
      just the top of the subtree has been deleted, rather than reporting
      all the individual items. (Robert Collins)

    * Commit performs one less XML parse. (Robert Collins)

    * ``bzr checkout`` now operates on readonly branches as well
      as readwrite branches. This fixes bug #39542. (Robert Collins)

    * ``bzr bind`` no longer synchronises history with the master branch.
      Binding should be followed by an update or push to synchronise the 
      two branches. This is closely related to the fix for bug #39542.
      (Robert Collins)

    * ``bzrlib.lazy_import.lazy_import`` function to create on-demand 
      objects.  This allows all imports to stay at the global scope, but
      modules will not actually be imported if they are not used.
      (John Arbash Meinel)

    * Support bzr:// and bzr+ssh:// urls to work with the new RPC-based
      transport which will be used with the upcoming high-performance smart
      server. The new command ``bzr serve`` will invoke bzr in server mode,
      which processes these requests. (Andrew Bennetts, Robert Collins, Martin
      Pool)

    * New command ``bzr version-info`` which can be used to get a summary
      of the current state of the tree. This is especially useful as part
      of a build commands. See ``doc/version_info.txt`` for more information 
      (John Arbash Meinel)

  BUG FIXES:

    * 'bzr inventory [FILE...]' allows restricting the file list to a
      specific set of files. (John Arbash Meinel, #3631)

    * Don't abort when annotating empty files (John Arbash Meinel, #56814)

    * Add ``Stanza.to_unicode()`` which can be passed to another Stanza
      when nesting stanzas. Also, add ``read_stanza_unicode`` to handle when
      reading a nested Stanza. (John Arbash Meinel)

    * Transform._set_mode() needs to stat the right file. 
      (John Arbash Meinel, #56549)

    * Raise WeaveFormatError rather than StopIteration when trying to read
      an empty Weave file. (John Arbash Meinel, #46871)

    * Don't access e.code for generic URLErrors, only HTTPErrors have .code.
      (Vincent Ladeuil, #59835)

    * Handle boundary="" lines properly to allow access through a Squid proxy.
      (John Arbash Meinel, #57723)

    * revert now removes newly-added directories (Aaron Bentley, #54172)

    * ``bzr upgrade sftp://`` shouldn't fail to upgrade v6 branches if there 
      isn't a working tree. (David Allouche, #40679)

    * Give nicer error messages when a user supplies an invalid --revision
      parameter. (John Arbash Meinel, #55420)

    * Handle when LANG is not recognized by python. Emit a warning, but
      just revert to using 'ascii'. (John Arbash Meinel, #35392)

    * Don't use preexec_fn on win32, as it is not supported by subprocess.
      (John Arbash Meinel)

    * Skip specific tests when the dependencies aren't met. This includes
      some ``setup.py`` tests when ``python-dev`` is not available, and
      some tests that depend on paramiko. (John Arbash Meinel, Mattheiu Moy)

    * Fallback to Paramiko properly, if no ``ssh`` executable exists on
      the system. (Andrew Bennetts, John Arbash Meinel)

    * ``Branch.bind(other_branch)`` no longer takes a write lock on the
      other branch, and will not push or pull between the two branches.
      API users will need to perform a push or pull or update operation if they
      require branch synchronisation to take place. (Robert Collins, #47344)

    * When creating a tarball or zipfile export, export unicode names as utf-8
      paths. This may not work perfectly on all platforms, but has the best
      chance of working in the common case. (John Arbash Meinel, #56816)

    * When committing, only files that exist in working tree or basis tree
      may be specified (Aaron Bentley, #50793)

  PORTABILITY:

    * Fixes to run on Python 2.5 (Brian M. Carlson, Martin Pool, Marien Zwart)

  INTERNALS:

    * TestCaseInTempDir now creates a separate directory for HOME, rather
      than having HOME set to the same location as the working directory.
      (John Arbash Meinel)

    * run_bzr_subprocess() can take an optional 'env_changes={}' parameter,
      which will update os.environ inside the spawned child. It also can
      take a 'universal_newlines=True', which helps when checking the output
      of the command. (John Arbash Meinel)

    * Refactor SFTP vendors to allow easier re-use when ssh is used. 
      (Andrew Bennetts)

    * Transport.list_dir() and Transport.iter_files_recursive() should always
      return urlescaped paths. This is now tested (there were bugs in a few
      of the transports) (Andrew Bennetts, David Allouche, John Arbash Meinel)

    * New utility function symbol_versioning.deprecation_string. Returns the
      formatted string for a callable, deprecation format pair. (Robert Collins)

    * New TestCase helper applyDeprecated. This allows you to call a callable
      which is deprecated without it spewing to the screen, just by supplying
      the deprecation format string issued for it. (Robert Collins)

    * Transport.append and Transport.put have been deprecated in favor of
      .append_bytes, .append_file, .put_bytes, and .put_file. This removes the
      ambiguity in what type of object the functions take.
      Transport.non_atomic_put_{bytes,file} has also been added. Which works
      similarly to Transport.append() except for SFTP, it doesn't have a round
      trip when opening the file. Also, it provides functionality for creating
      a parent directory when trying to create a file, rather than raise
      NoSuchFile and forcing the caller to repeat their request.
      (John Arbash Meinel)

    * WorkingTree has a new api ``unversion`` which allow the unversioning of
      entries by their file id. (Robert Collins)

    * WorkingTree.pending_merges is deprecated.  Please use the get_parent_ids
      (introduced in 0.10) method instead. (Robert Collins)

    * WorkingTree has a new lock_tree_write method which locks the branch for
      read rather than write. This is appropriate for actions which only need
      the branch data for reference rather than mutation. A new decorator
      needs_tree_write_lock is provided in the workingtree module. Like the
      needs_read_lock and needs_write_lock decorators this allows static 
      declaration of the locking requirements of a function to ensure that
      a lock is taken out for casual scripts. (Robert Collins, #54107)

    * All WorkingTree methods which write to the tree, but not to the branch
      have been converted to use ``needs_tree_write_lock`` rather than 
      ``needs_write_lock``. Also converted is the revert, conflicts and tree
      transform modules. This provides a modest performance improvement on 
      metadir style trees, due to the reduce lock-acquisition, and a more
      significant performance improvement on lightweight checkouts from 
      remote branches, where trivial operations used to pay a significant 
      penalty. It also provides the basis for allowing readonly checkouts.
      (Robert Collins)

    * Special case importing the standard library 'copy' module. This shaves
      off 40ms of startup time, while retaining compatibility. See:
      ``bzrlib/inspect_for_copy.py`` for more details. (John Arbash Meinel)

    * WorkingTree has a new parent class MutableTree which represents the 
      specialisations of Tree which are able to be altered. (Robert Collins)

    * New methods mkdir and put_file_bytes_non_atomic on MutableTree that
      mutate the tree and its contents. (Robert Collins)

    * Transport behaviour at the root of the URL is now defined and tested.
      (Andrew Bennetts, Robert Collins)

  TESTING:

    * New test helper classs MemoryTree. This is typically accessed via
      ``self.make_branch_and_memory_tree()`` in test cases. (Robert Collins)
      
    * Add start_bzr_subprocess and stop_bzr_subprocess to allow test code to
      continue running concurrently with a subprocess of bzr. (Andrew Bennetts,
      Robert Collins)

    * Add a new method ``Transport.get_smart_client()``. This is provided to
      allow upgrades to a richer interface than the VFS one provided by
      Transport. (Andrew Bennetts, Martin Pool)

bzr 0.10  2006-08-29
  
  IMPROVEMENTS:
    * 'merge' now takes --uncommitted, to apply uncommitted changes from a
      tree.  (Aaron Bentley)
  
    * 'bzr add --file-ids-from' can be used to specify another path to use
      for creating file ids, rather than generating all new ones. Internally,
      the 'action' passed to smart_add_tree() can return file_ids that
      will be used, rather than having bzrlib generate new ones.
      (John Arbash Meinel, #55781)

    * ``bzr selftest --benchmark`` now allows a ``--cache-dir`` parameter.
      This will cache some of the intermediate trees, and decrease the
      setup time for benchmark tests. (John Arbash Meinel)

    * Inverse forms are provided for all boolean options.  For example,
      --strict has --no-strict, --no-recurse has --recurse (Aaron Bentley)

    * Serialize out Inventories directly, rather than using ElementTree.
      Writing out a kernel sized inventory drops from 2s down to ~350ms.
      (Robert Collins, John Arbash Meinel)

  BUG FIXES:

    * Help diffutils 2.8.4 get along with binary tests (Marien Zwart: #57614)

    * Change LockDir so that if the lock directory doesn't exist when
      lock_write() is called, an attempt will be made to create it.
      (John Arbash Meinel, #56974)

    * ``bzr uncommit`` preserves pending merges. (John Arbash Meinel, #57660)

    * Active FTP transport now works as intended. (ghozzy, #56472)

    * Really fix mutter() so that it won't ever raise a UnicodeError.
      It means it is possible for ~/.bzr.log to contain non UTF-8 characters.
      But it is a debugging log, not a real user file.
      (John Arbash Meinel, #56947, #53880)

    * Change Command handle to allow Unicode command and options.
      At present we cannot register Unicode command names, so we will get
      BzrCommandError('unknown command'), or BzrCommandError('unknown option')
      But that is better than a UnicodeError + a traceback.
      (John Arbash Meinel, #57123)

    * Handle TZ=UTC properly when reading/writing revisions.
      (John Arbash Meinel, #55783, #56290)

    * Use GPG_TTY to allow gpg --cl to work with gpg-agent in a pipeline,
      (passing text to sign in on stdin). (John Arbash Meinel, #54468)

    * External diff does the right thing for binaries even in foreign 
      languages. (John Arbash Meinel, #56307)

    * Testament handles more cases when content is unicode. Specific bug was
      in handling of revision properties. (John Arbash Meinel, Holger Krekel,
      #54723)

    * The bzr selftest was failing on installed versions due to a bug in a new
      test helper. (John Arbash Meinel, Robert Collins, #58057)

  INTERNALS:

    * ``bzrlib.cache_utf8`` contains ``encode()`` and ``decode()`` functions
      which can be used to cache the conversion between utf8 and Unicode.
      Especially helpful for some of the knit annotation code, which has to
      convert revision ids to utf8 to annotate lines in storage.
      (John Arbash Meinel)

    * ``setup.py`` now searches the filesystem to find all packages which
      need to be installed. This should help make the life of packagers
      easier. (John Arbash Meinel)

bzr 0.9.0  2006-08-11

  SURPRISES:

   * The hard-coded built-in ignore rules have been removed. There are
     now two rulesets which are enforced. A user global one in 
     ~/.bazaar/ignore which will apply to every tree, and the tree
     specific one '.bzrignore'.
     ~/.bazaar/ignore will be created if it does not exist, but with
     a more conservative list than the old default.
     This fixes bugs with default rules being enforced no matter what. 
     The old list of ignore rules from bzr is available by
     running 'bzr ignore --old-default-rules'.
     (Robert Collins, Martin Pool, John Arbash Meinel)

   * 'branches.conf' has been changed to 'locations.conf', since it can apply
     to more locations than just branch locations.
     (Aaron Bentley)
   
  IMPROVEMENTS:

   * The revision specifier "revno:" is extended to accept the syntax
     revno:N:branch. For example,
     revno:42:http://bazaar-vcs.org/bzr/bzr.dev/ means revision 42 in
     bzr.dev.  (Matthieu Moy)

   * Tests updates to ensure proper URL handling, UNICODE support, and
     proper printing when the user's terminal encoding cannot display 
     the path of a file that has been versioned.
     ``bzr branch`` can take a target URL rather than only a local directory.
     Branch.get_parent()/set_parent() now save a relative path if possible,
     and normalize the parent based on root, allowing access across
     different transports. (John Arbash Meinel, Wouter van Heyst, Martin Pool)
     (Malone #48906, #42699, #40675, #5281, #3980, #36363, #43689,
     #42517, #42514)

   * On Unix, detect terminal width using an ioctl not just $COLUMNS.
     Use terminal width for single-line logs from ``bzr log --line`` and
     pending-merge display.  (Robert Widhopf-Fenk, Gustavo Niemeyer)
     (Malone #3507)

   * On Windows, detect terminal width using GetConsoleScreenBufferInfo.
     (Alexander Belchenko)

   * Speedup improvement for 'date:'-revision search. (Guillaume Pinot).

   * Show the correct number of revisions pushed when pushing a new branch.
     (Robert Collins).

   * 'bzr selftest' now shows a progress bar with the number of tests, and 
     progress made. 'make check' shows tests in -v mode, to be more useful
     for the PQM status window. (Robert Collins).
     When using a progress bar, failed tests are printed out, rather than
     being overwritten by the progress bar until the suite finishes.
     (John Arbash Meinel)

   * 'bzr selftest --benchmark' will run a new benchmarking selftest.
     'bzr selftest --benchmark --lsprof-timed' will use lsprofile to generate
     profile data for the individual profiled calls, allowing for fine
     grained analysis of performance.
     (Robert Collins, Martin Pool).

   * 'bzr commit' shows a progress bar. This is useful for commits over sftp
     where commit can take an appreciable time. (Robert Collins)

   * 'bzr add' is now less verbose in telling you what ignore globs were
     matched by files being ignored. Instead it just tells you how many 
     were ignored (because you might reasonably be expecting none to be
     ignored). 'bzr add -v' is unchanged and will report every ignored
     file. (Robert Collins).

   * ftp now has a test server if medusa is installed. As part of testing,
     ftp support has been improved, including support for supplying a
     non-standard port. (John Arbash Meinel).

   * 'bzr log --line' shows the revision number, and uses only the
     first line of the log message (#5162, Alexander Belchenko;
     Matthieu Moy)

   * 'bzr status' has had the --all option removed. The 'bzr ls' command
     should be used to retrieve all versioned files. (Robert Collins)

   * 'bzr bundle OTHER/BRANCH' will create a bundle which can be sent
     over email, and applied on the other end, while maintaining ancestry.
     This bundle can be applied with either 'bzr merge' or 'bzr pull',
     the same way you would apply another branch.
     (John Arbash Meinel, Aaron Bentley)
  
   * 'bzr whoami' can now be used to set your identity from the command line,
     for a branch or globally.  (Robey Pointer)

   * 'bzr checkout' now aliased to 'bzr co', and 'bzr annotate' to 'bzr ann'.
     (Michael Ellerman)

   * 'bzr revert DIRECTORY' now reverts the contents of the directory as well.
     (Aaron Bentley)

   * 'bzr get sftp://foo' gives a better error when paramiko is not present.
     Also updates things like 'http+pycurl://' if pycurl is not present.
     (John Arbash Meinel) (Malone #47821, #52204)

   * New env variable BZR_PROGRESS_BAR, sets the default progress bar type.
     Can be set to 'none' or 'dummy' to disable the progress bar, 'dots' or 
     'tty' to create the respective type. (John Arbash Meinel, #42197, #51107)

   * Improve the help text for 'bzr diff' to explain what various options do.
     (John Arbash Meinel, #6391)

   * 'bzr uncommit -r 10' now uncommits revisions 11.. rather than uncommitting
     revision 10. This makes -r10 more in line with what other commands do.
     'bzr uncommit' also now saves the pending merges of the revisions that
     were removed. So it is safe to uncommit after a merge, fix something,
     and commit again. (John Arbash Meinel, #32526, #31426)

   * 'bzr init' now also works on remote locations.
     (Wouter van Heyst, #48904)

   * HTTP support has been updated. When using pycurl we now support 
     connection keep-alive, which reduces dns requests and round trips.
     And for both urllib and pycurl we support multi-range requests, 
     which decreases the number of round-trips. Performance results for
     ``bzr branch http://bazaar-vcs.org/bzr/bzr.dev/`` indicate
     http branching is now 2-3x faster, and ``bzr pull`` in an existing 
     branch is as much as 4x faster.
     (Michael Ellerman, Johan Rydberg, John Arbash Meinel, #46768)

   * Performance improvements for sftp. Branching and pulling are now up to
     2x faster. Utilize paramiko.readv() support for async requests if it
     is available (paramiko > 1.6) (John Arbash Meinel)

  BUG FIXES:

    * Fix shadowed definition of TestLocationConfig that caused some 
      tests not to run.  (#32587, Erik Bågfors, Michael Ellerman, 
      Martin Pool)

    * Fix unnecessary requirement of sign-my-commits that it be run from
      a working directory.  (Martin Pool, Robert Collins)

    * 'bzr push location' will only remember the push location if it succeeds
      in connecting to the remote location. (#49742, John Arbash Meinel)

    * 'bzr revert' no longer toggles the executable bit on win32
      (#45010, John Arbash Meinel)

    * Handle broken pipe under win32 correctly. (John Arbash Meinel)
    
    * sftp tests now work correctly on win32 if you have a newer paramiko
      (John Arbash Meinel)

    * Cleanup win32 test suite, and general cleanup of places where
      file handles were being held open. (John Arbash Meinel)

    * When specifying filenames for 'diff -r x..y', the name of the file in the
      working directory can be used, even if its name is different in both x
      and y.

    * File-ids containing single- or double-quotes are handled correctly by
      push.  (#52227, Aaron Bentley)

    * Normalize unicode filenames to ensure cross-platform consistency.
      (John Arbash Meinel, #43689)

    * The argument parser can now handle '-' as an argument. Currently
      no code interprets it specially (it is mostly handled as a file named 
      '-'). But plugins, and future operations can use it.
      (John Arbash meinel, #50984)

    * Bundles can properly read binary files with a plain '\r' in them.
      (John Arbash Meinel, #51927)

    * Tuning iter_entries() to be more efficient (John Arbash Meinel, #5444)

    * Lots of win32 fixes (the test suite passes again).
      (John Arbash Meinel, #50155)

    * Handle openbsd returning None for sys.getfilesystemencoding() (#41183) 

    * Support ftp APPE (append) to allow Knits to be used over ftp (#42592)

    * Removals are only committed if they match the filespec (or if there is
      no filespec).  (#46635, Aaron Bentley)

    * smart-add recurses through all supplied directories 
      (John Arbash Meinel, #52578)

    * Make the bundle reader extra lines before and after the bundle text.
      This allows you to parse an email with the bundle inline.
      (John Arbash Meinel, #49182)

    * Change the file id generator to squash a little bit more. Helps when
      working with long filenames on windows. (Also helps for unicode filenames
      not generating hidden files). (John Arbash Meinel, #43801)

    * Restore terminal mode on C-c while reading sftp password.  (#48923, 
      Nicholas Allen, Martin Pool)

    * Timestamps are rounded to 1ms, and revision entries can be recreated
      exactly. (John Arbash Meinel, Jamie Wilkinson, #40693)

    * Branch.base has changed to a URL, but ~/.bazaar/locations.conf should
      use local paths, since it is user visible (John Arbash Meinel, #53653)

    * ``bzr status foo`` when foo was unversioned used to cause a full delta
      to be generated (John Arbash Meinel, #53638)

    * When reading revision properties, an empty value should be considered
      the empty string, not None (John Arbash Meinel, #47782)

    * ``bzr diff --diff-options`` can now handle binary files being changed.
      Also, the output is consistent when --diff-options is not supplied.
      (John Arbash Meinel, #54651, #52930)

    * Use the right suffixes for loading plugins (John Arbash Meinel, #51810)

    * Fix Branch.get_parent() to handle the case when the parent is not 
      accessible (John Arbash Meinel, #52976)

  INTERNALS:

    * Combine the ignore rules into a single regex rather than looping over
      them to reduce the threshold where  N^2 behaviour occurs in operations
      like status. (Jan Hudec, Robert Collins).

    * Appending to bzrlib.DEFAULT_IGNORE is now deprecated. Instead, use
      one of the add functions in bzrlib.ignores. (John Arbash Meinel)

    * 'bzr push' should only push the ancestry of the current revision, not
      all of the history in the repository. This is especially important for
      shared repositories. (John Arbash Meinel)

    * bzrlib.delta.compare_trees now iterates in alphabetically sorted order,
      rather than randomly walking the inventories. (John Arbash Meinel)

    * Doctests are now run in temporary directories which are cleaned up when
      they finish, rather than using special ScratchDir/ScratchBranch objects.
      (Martin Pool)

    * Split ``check`` into separate methods on the branch and on the repository,
      so that it can be specialized in ways that are useful or efficient for
      different formats.  (Martin Pool, Robert Collins)

    * Deprecate Repository.all_revision_ids; most methods don't really need
      the global revision graph but only that part leading up to a particular
      revision.  (Martin Pool, Robert Collins)

    * Add a BzrDirFormat control_formats list which allows for control formats
      that do not use '.bzr' to store their data - i.e. '.svn', '.hg' etc.
      (Robert Collins, Jelmer Vernooij).

    * bzrlib.diff.external_diff can be redirected to any file-like object.
      Uses subprocess instead of spawnvp.
      (#4047, #48914, James Henstridge, John Arbash Meinel)

    * New command line option '--profile-imports', which will install a custom
      importer to log time to import modules and regex compilation time to 
      sys.stderr (John Arbash Meinel)

    * 'EmptyTree' is now deprecated, please use repository.revision_tree(None)
      instead. (Robert Collins)

    * "RevisionTree" is now in bzrlib/revisiontree.py. (Robert Collins)

bzr 0.8.2  2006-05-17
  
  BUG FIXES:
   
    * setup.py failed to install launchpad plugin.  (Martin Pool)

bzr 0.8.1  2006-05-16

  BUG FIXES:

    * Fix failure to commit a merge in a checkout.  (Martin Pool, 
      Robert Collins, Erik Bågfors, #43959)

    * Nicer messages from 'commit' in the case of renames, and correct
      messages when a merge has occured. (Robert Collins, Martin Pool)

    * Separate functionality from assert statements as they are skipped in
      optimized mode of python. Add the same check to pending merges.
      (#44443, Olaf Conradi)

  CHANGES:

    * Do not show the None revision in output of bzr ancestry. (Olaf Conradi)

    * Add info on standalone branches without a working tree.
      (#44155, Olaf Conradi)

    * Fix bug in knits when raising InvalidRevisionId. (#44284, Olaf Conradi)

  CHANGES:

    * Make editor invocation comply with Debian Policy. First check
      environment variables VISUAL and EDITOR, then try editor from
      alternatives system. If that all fails, fall back to the pre-defined
      list of editors. (#42904, Olaf Conradi)

  NEW FEATURES:

    * New 'register-branch' command registers a public branch into 
      Launchpad.net, where it can be associated with bugs, etc.
      (Martin Pool, Bjorn Tillenius, Robert Collins)

  INTERNALS:

    * New public api in InventoryEntry - 'describe_change(old, new)' which
      provides a human description of the changes between two old and
      new. (Robert Collins, Martin Pool)

  TESTING:

    * Fix test case for bzr info in upgrading a standalone branch to metadir,
      uses bzrlib api now. (Olaf Conradi)

bzr 0.8  2006-05-08

  NOTES WHEN UPGRADING:

    Release 0.8 of bzr introduces a new format for history storage, called
    'knit', as an evolution of to the 'weave' format used in 0.7.  Local 
    and remote operations are faster using knits than weaves.  Several
    operations including 'init', 'init-repo', and 'upgrade' take a 
    --format option that controls this.  Branching from an existing branch
    will keep the same format.

    It is possible to merge, pull and push between branches of different
    formats but this is slower than moving data between homogenous
    branches.  It is therefore recommended (but not required) that you
    upgrade all branches for a project at the same time.  Information on
    formats is shown by 'bzr info'.

    bzr 0.8 now allows creation of 'repositories', which hold the history 
    of files and revisions for several branches.  Previously bzr kept all
    the history for a branch within the .bzr directory at the root of the
    branch, and this is still the default.  To create a repository, use
    the new 'bzr init-repo' command.  Branches exist as directories under
    the repository and contain just a small amount of information
    indicating the current revision of the branch.

    bzr 0.8 also supports 'checkouts', which are similar to in cvs and
    subversion.  Checkouts are associated with a branch (optionally in a
    repository), which contains all the historical information.  The
    result is that a checkout can be deleted without losing any
    already-committed revisions.  A new 'update' command is also available. 

    Repositories and checkouts are not supported with the 0.7 storage
    format.  To use them you must upgrad to either knits, or to the
    'metaweave' format, which uses weaves but changes the .bzr directory
    arrangement.
    

  IMPROVEMENTS:

    * Sftp paths can now be relative, or local, according to the lftp
      convention. Paths now take the form:
      sftp://user:pass@host:port/~/relative/path
      or
      sftp://user:pass@host:port/absolute/path

    * The FTP transport now tries to reconnect after a temporary
      failure. ftp put is made atomic. (Matthieu Moy)

    * The FTP transport now maintains a pool of connections, and
      reuses them to avoid multiple connections to the same host (like
      sftp did). (Daniel Silverstone)

    * The bzr_man.py file has been removed. To create the man page now,
      use ./generate_docs.py man. The new program can also create other files.
      Run "python generate_docs.py --help" for usage information. (Hans
      Ulrich Niedermann & James Blackwell).

    * Man Page now gives full help (James Blackwell). Help also updated to 
      reflect user config now being stored in .bazaar (Hans Ulrich
      Niedermann)

    * It's now possible to set aliases in bazaar.conf (Erik Bågfors)

    * Pull now accepts a --revision argument (Erik Bågfors)

    * 'bzr re-sign' now allows multiple revisions to be supplied on the command
      line. You can now use the following command to sign all of your old
      commits::

        find .bzr/revision-store// -name my@email-* \
          | sed 's/.*\/\/..\///' \
          | xargs bzr re-sign

    * Upgrade can now upgrade over the network. (Robert Collins)

    * Two new commands 'bzr checkout' and 'bzr update' allow for CVS/SVN-alike
      behaviour.  By default they will cache history in the checkout, but
      with --lightweight almost all data is kept in the master branch.
      (Robert Collins)

    * 'revert' unversions newly-versioned files, instead of deleting them.

    * 'merge' is more robust.  Conflict messages have changed.

    * 'merge' and 'revert' no longer clobber existing files that end in '~' or
      '.moved'.

    * Default log format can be set in configuration and plugins can register
      their own formatters. (Erik Bågfors)

    * New 'reconcile' command will check branch consistency and repair indexes
      that can become out of sync in pre 0.8 formats. (Robert Collins,
      Daniel Silverstone)

    * New 'bzr init --format' and 'bzr upgrade --format' option to control 
      what storage format is created or produced.  (Robert Collins, 
      Martin Pool)

    * Add parent location to 'bzr info', if there is one.  (Olaf Conradi)

    * New developer commands 'weave-list' and 'weave-join'.  (Martin Pool)

    * New 'init-repository' command, plus support for repositories in 'init'
      and 'branch' (Aaron Bentley, Erik Bågfors, Robert Collins)

    * Improve output of 'info' command. Show all relevant locations related to
      working tree, branch and repository. Use kibibytes for binary quantities.
      Fix off-by-one error in missing revisions of working tree.  Make 'info'
      work on branches, repositories and remote locations.  Show locations
      relative to the shared repository, if applicable.  Show locking status
      of locations.  (Olaf Conradi)

    * Diff and merge now safely handle binary files. (Aaron Bentley)

    * 'pull' and 'push' now normalise the revision history, so that any two
      branches with the same tip revision will have the same output from 'log'.
      (Robert Collins)

    * 'merge' accepts --remember option to store parent location, like 'push'
      and 'pull'. (Olaf Conradi)

    * bzr status and diff when files given as arguments do not exist
      in the relevant trees.  (Martin Pool, #3619)

    * Add '.hg' to the default ignore list.  (Martin Pool)

    * 'knit' is now the default disk format. This improves disk performance and
      utilization, increases incremental pull performance, robustness with SFTP
      and allows checkouts over SFTP to perform acceptably. 
      The initial Knit code was contributed by Johan Rydberg based on a
      specification by Martin Pool.
      (Robert Collins, Aaron Bentley, Johan Rydberg, Martin Pool).

    * New tool to generate all-in-one html version of the manual.  (Alexander
      Belchenko)

    * Hitting CTRL-C while doing an SFTP push will no longer cause stale locks
      to be left in the SFTP repository. (Robert Collins, Martin Pool).

    * New option 'diff --prefix' to control how files are named in diff
      output, with shortcuts '-p0' and '-p1' corresponding to the options for 
      GNU patch.  (Alexander Belchenko, Goffredo Baroncelli, Martin Pool)

    * Add --revision option to 'annotate' command.  (Olaf Conradi)

    * If bzr shows an unexpected revision-history after pulling (perhaps due
      to a reweave) it can now be corrected by 'bzr reconcile'.
      (Robert Collins)

  CHANGES:

    * Commit is now verbose by default, and shows changed filenames and the 
      new revision number.  (Robert Collins, Martin Pool)

    * Unify 'mv', 'move', 'rename'.  (#5379, Matthew Fuller)

    * 'bzr -h' shows help.  (#35940, Martin Pool, Ian Bicking)

    * Make 'pull' and 'push' remember location on failure using --remember.
      (Olaf Conradi)

    * For compatibility, make old format for using weaves inside metadir
      available as 'metaweave' format.  Rename format 'metadir' to 'default'.
      Clean up help for option --format in commands 'init', 'init-repo' and
      'upgrade'.  (Olaf Conradi)

  INTERNALS:
  
    * The internal storage of history, and logical branch identity have now
      been split into Branch, and Repository. The common locking and file 
      management routines are now in bzrlib.lockablefiles. 
      (Aaron Bentley, Robert Collins, Martin Pool)

    * Transports can now raise DependencyNotPresent if they need a library
      which is not installed, and then another implementation will be 
      tried.  (Martin Pool)

    * Remove obsolete (and no-op) `decode` parameter to `Transport.get`.  
      (Martin Pool)

    * Using Tree Transform for merge, revert, tree-building

    * WorkingTree.create, Branch.create, WorkingTree.create_standalone,
      Branch.initialize are now deprecated. Please see BzrDir.create_* for
      replacement API's. (Robert Collins)

    * New BzrDir class represents the .bzr control directory and manages
      formatting issues. (Robert Collins)

    * New repository.InterRepository class encapsulates Repository to 
      Repository actions and allows for clean selection of optimised code
      paths. (Robert Collins)

    * bzrlib.fetch.fetch and bzrlib.fetch.greedy_fetch are now deprecated,
      please use 'branch.fetch' or 'repository.fetch' depending on your
      needs. (Robert Collins)

    * deprecated methods now have a 'is_deprecated' flag on them that can
      be checked, if you need to determine whether a given callable is 
      deprecated at runtime. (Robert Collins)

    * Progress bars are now nested - see
      bzrlib.ui.ui_factory.nested_progress_bar. (Robert Collins, Robey Pointer)

    * New API call get_format_description() for each type of format.
      (Olaf Conradi)

    * Changed branch.set_parent() to accept None to remove parent.
      (Olaf Conradi)

    * Deprecated BzrError AmbiguousBase.  (Olaf Conradi)

    * WorkingTree.branch is now a read only property.  (Robert Collins)

    * bzrlib.ui.text.TextUIFactory now accepts a bar_type parameter which
      can be None or a factory that will create a progress bar. This is
      useful for testing or for overriding the bzrlib.progress heuristic.
      (Robert Collins)

    * New API method get_physical_lock_status() to query locks present on a
      transport.  (Olaf Conradi)

    * Repository.reconcile now takes a thorough keyword parameter to allow
      requesting an indepth reconciliation, rather than just a data-loss 
      check. (Robert Collins)

    * bzrlib.ui.ui_factory protocol now supports 'get_boolean' to prompt
      the user for yes/no style input. (Robert Collins)

  TESTING:

    * SFTP tests now shortcut the SSH negotiation, reducing test overhead
      for testing SFTP protocol support. (Robey Pointer)

    * Branch formats are now tested once per implementation (see bzrlib.
      tests.branch_implementations. This is analagous to the transport
      interface tests, and has been followed up with working tree,
      repository and BzrDir tests. (Robert Collins)

    * New test base class TestCaseWithTransport provides a transport aware
      test environment, useful for testing any transport-interface using
      code. The test suite option --transport controls the transport used
      by this class (when its not being used as part of implementation
      contract testing). (Robert Collins)

    * Close logging handler on disabling the test log. This will remove the
      handler from the internal list inside python's logging module,
      preventing shutdown from closing it twice.  (Olaf Conradi)

    * Move test case for uncommit to blackbox tests.  (Olaf Conradi)

    * run_bzr and run_bzr_captured now accept a 'stdin="foo"' parameter which
      will provide String("foo") to the command as its stdin.

bzr 0.7 2006-01-09

  CHANGES:

    * .bzrignore is excluded from exports, on the grounds that it's a bzr 
      internal-use file and may not be wanted.  (Jamie Wilkinson)

    * The "bzr directories" command were removed in favor of the new
      --kind option to the "bzr inventory" command.  To list all 
      versioned directories, now use "bzr inventory --kind directory".  
      (Johan Rydberg)

    * Under Windows configuration directory is now %APPDATA%\bazaar\2.0
      by default. (John Arbash Meinel)

    * The parent of Bzr configuration directory can be set by BZR_HOME
      environment variable. Now the path for it is searched in BZR_HOME, then
      in HOME. Under Windows the order is: BZR_HOME, APPDATA (usually
      points to C:\Documents and Settings\User Name\Application Data), HOME.
      (John Arbash Meinel)

    * Plugins with the same name in different directories in the bzr plugin
      path are no longer loaded: only the first successfully loaded one is
      used. (Robert Collins)

    * Use systems' external ssh command to open connections if possible.  
      This gives better integration with user settings such as ProxyCommand.
      (James Henstridge)

    * Permissions on files underneath .bzr/ are inherited from the .bzr 
      directory. So for a shared repository, simply doing 'chmod -R g+w .bzr/'
      will mean that future file will be created with group write permissions.

    * configure.in and config.guess are no longer in the builtin default 
      ignore list.

    * '.sw[nop]' pattern ignored, to ignore vim swap files for nameless
      files.  (John Arbash Meinel, Martin Pool)

  IMPROVEMENTS:

    * "bzr INIT dir" now initializes the specified directory, and creates 
      it if it does not exist.  (John Arbash Meinel)

    * New remerge command (Aaron Bentley)

    * Better zsh completion script.  (Steve Borho)

    * 'bzr diff' now returns 1 when there are changes in the working 
      tree. (Robert Collins)

    * 'bzr push' now exists and can push changes to a remote location. 
      This uses the transport infrastructure, and can store the remote
      location in the ~/.bazaar/branches.conf configuration file.
      (Robert Collins)

    * Test directories are only kept if the test fails and the user requests
      that they be kept.

    * Tweaks to short log printing

    * Added branch nicks, new nick command, printing them in log output. 
      (Aaron Bentley)

    * If $BZR_PDB is set, pop into the debugger when an uncaught exception 
      occurs.  (Martin Pool)

    * Accept 'bzr resolved' (an alias for 'bzr resolve'), as this is
      the same as Subversion.  (Martin Pool)

    * New ftp transport support (on ftplib), for ftp:// and aftp:// 
      URLs.  (Daniel Silverstone)

    * Commit editor temporary files now start with 'bzr_log.', to allow 
      text editors to match the file name and set up appropriate modes or 
      settings.  (Magnus Therning)

    * Improved performance when integrating changes from a remote weave.  
      (Goffredo Baroncelli)

    * Sftp will attempt to cache the connection, so it is more likely that
      a connection will be reused, rather than requiring multiple password
      requests.

    * bzr revno now takes an optional argument indicating the branch whose
      revno should be printed.  (Michael Ellerman)

    * bzr cat defaults to printing the last version of the file.  
      (#3632, Matthieu Moy)

    * New global option 'bzr --lsprof COMMAND' runs bzr under the lsprof 
      profiler.  (Denys Duchier)

    * Faster commits by reading only the headers of affected weave files. 
      (Denys Duchier)

    * 'bzr add' now takes a --dry-run parameter which shows you what would be
      added, but doesn't actually add anything. (Michael Ellerman)

    * 'bzr add' now lists how many files were ignored per glob.  add --verbose
      lists the specific files.  (Aaron Bentley)

    * 'bzr missing' now supports displaying changes in diverged trees and can
      be limited to show what either end of the comparison is missing.
      (Aaron Bently, with a little prompting from Daniel Silverstone)

  BUG FIXES:

    * SFTP can walk up to the root path without index errors. (Robert Collins)

    * Fix bugs in running bzr with 'python -O'.  (Martin Pool)

    * Error when run with -OO

    * Fix bug in reporting http errors that don't have an http error code.
      (Martin Pool)

    * Handle more cases of pipe errors in display commands

    * Change status to 3 for all errors

    * Files that are added and unlinked before committing are completely
      ignored by diff and status

    * Stores with some compressed texts and some uncompressed texts are now
      able to be used. (John A Meinel)

    * Fix for bzr pull failing sometimes under windows

    * Fix for sftp transport under windows when using interactive auth

    * Show files which are both renamed and modified as such in 'bzr 
      status' output.  (#4503, Daniel Silverstone)

    * Make annotate cope better with revisions committed without a valid 
      email address.  (Marien Zwart)

    * Fix representation of tab characters in commit messages.  (Harald 
      Meland)

    * List of plugin directories in BZR_PLUGIN_PATH environment variable is
      now parsed properly under Windows. (Alexander Belchenko)

    * Show number of revisions pushed/pulled/merged. (Robey Pointer)

    * Keep a cached copy of the basis inventory to speed up operations 
      that need to refer to it.  (Johan Rydberg, Martin Pool)

    * Fix bugs in bzr status display of non-ascii characters.  (Martin 
      Pool)

    * Remove Makefile.in from default ignore list.  (#6413, Tollef Fog 
      Heen, Martin Pool)

    * Fix failure in 'bzr added'.  (Nathan McCallum, Martin Pool)

  TESTING:

    * Fix selftest asking for passwords when there are no SFTP keys.  
      (Robey Pointer, Jelmer Vernooij) 

    * Fix selftest run with 'python -O'.  (Martin Pool)

    * Fix HTTP tests under Windows. (John Arbash Meinel)

    * Make tests work even if HOME is not set (Aaron Bentley)

    * Updated build_tree to use fixed line-endings for tests which read 
      the file cotents and compare. Make some tests use this to pass under
      Windows. (John Arbash Meinel)

    * Skip stat and symlink tests under Windows. (Alexander Belchenko)

    * Delay in selftest/testhashcash is now issued under win32 and Cygwin.
      (John Arbash Meinel)

    * Use terminal width to align verbose test output.  (Martin Pool)

    * Blackbox tests are maintained within the bzrlib.tests.blackbox directory.
      If adding a new test script please add that to
      bzrlib.tests.blackbox.__init__. (Robert Collins)

    * Much better error message if one of the test suites can't be 
      imported.  (Martin Pool)

    * Make check now runs the test suite twice - once with the default locale,
      and once with all locales forced to C, to expose bugs. This is not 
      trivially done within python, so for now its only triggered by running
      Make check. Integrators and packagers who wish to check for full 
      platform support should run 'make check' to test the source.
      (Robert Collins)

    * Tests can now run TestSkipped if they can't execute for any reason.
      (Martin Pool) (NB: TestSkipped should only be raised for correctable
      reasons - see the wiki spec ImprovingBzrTestSuite).

    * Test sftp with relative, absolute-in-homedir and absolute-not-in-homedir
      paths for the transport tests. Introduce blackbox remote sftp tests that
      test the same permutations. (Robert Collins, Robey Pointer)

    * Transport implementation tests are now independent of the local file
      system, which allows tests for esoteric transports, and for features
      not available in the local file system. They also repeat for variations
      on the URL scheme that can introduce issues in the transport code,
      see bzrlib.transport.TransportTestProviderAdapter() for this.
      (Robert Collins).

    * TestCase.build_tree uses the transport interface to build trees, pass
      in a transport parameter to give it an existing connection.
      (Robert Collins).

  INTERNALS:

    * WorkingTree.pull has been split across Branch and WorkingTree,
      to allow Branch only pulls. (Robert Collins)

    * commands.display_command now returns the result of the decorated 
      function. (Robert Collins)

    * LocationConfig now has a set_user_option(key, value) call to save
      a setting in its matching location section (a new one is created
      if needed). (Robert Collins)

    * Branch has two new methods, get_push_location and set_push_location
      to respectively, get and set the push location. (Robert Collins)

    * commands.register_command now takes an optional flag to signal that
      the registrant is planning to decorate an existing command. When 
      given multiple plugins registering a command is not an error, and
      the original command class (whether built in or a plugin based one) is
      returned to the caller. There is a new error 'MustUseDecorated' for
      signalling when a wrapping command should switch to the original
      version. (Robert Collins)

    * Some option parsing errors will raise 'BzrOptionError', allowing 
      granular detection for decorating commands. (Robert Collins).

    * Branch.read_working_inventory has moved to
      WorkingTree.read_working_inventory. This necessitated changes to
      Branch.get_root_id, and a move of Branch.set_inventory to WorkingTree
      as well. To make it clear that a WorkingTree cannot always be obtained
      Branch.working_tree() will raise 'errors.NoWorkingTree' if one cannot
      be obtained. (Robert Collins)

    * All pending merges operations from Branch are now on WorkingTree.
      (Robert Collins)

    * The follow operations from Branch have moved to WorkingTree:
      add()
      commit()
      move()
      rename_one()
      unknowns()
      (Robert Collins)

    * bzrlib.add.smart_add_branch is now smart_add_tree. (Robert Collins)

    * New "rio" serialization format, similar to rfc-822. (Martin Pool)

    * Rename selftests to `bzrlib.tests.test_foo`.  (John A Meinel, Martin 
      Pool)

    * bzrlib.plugin.all_plugins has been changed from an attribute to a 
      query method. (Robert Collins)
 
    * New options to read only the table-of-contents of a weave.  
      (Denys Duchier)

    * Raise NoSuchFile when someone tries to add a non-existant file.
      (Michael Ellerman)

    * Simplify handling of DivergedBranches in cmd_pull().
      (Michael Ellerman)
		   
   
    * Branch.controlfile* logic has moved to lockablefiles.LockableFiles, which
      is exposed as Branch().control_files. Also this has been altered with the
      controlfile pre/suffix replaced by simple method names like 'get' and
      'put'. (Aaron Bentley, Robert Collins).

    * Deprecated functions and methods can now be marked as such using the 
      bzrlib.symbol_versioning module. Marked method have their docstring
      updated and will issue a DeprecationWarning using the warnings module
      when they are used. (Robert Collins)

    * bzrlib.osutils.safe_unicode now exists to provide parameter coercion
      for functions that need unicode strings. (Robert Collins)

bzr 0.6 2005-10-28

  IMPROVEMENTS:
  
    * pull now takes --verbose to show you what revisions are added or removed
      (John A Meinel)

    * merge now takes a --show-base option to include the base text in
      conflicts.
      (Aaron Bentley)

    * The config files are now read using ConfigObj, so '=' should be used as
      a separator, not ':'.
      (Aaron Bentley)

    * New 'bzr commit --strict' option refuses to commit if there are 
      any unknown files in the tree.  To commit, make sure all files are 
      either ignored, added, or deleted.  (Michael Ellerman)

    * The config directory is now ~/.bazaar, and there is a single file 
      ~/.bazaar/bazaar.conf storing email, editor and other preferences.
      (Robert Collins)

    * 'bzr add' no longer takes a --verbose option, and a --quiet option
      has been added that suppresses all output.

    * Improved zsh completion support in contrib/zsh, from Clint
      Adams.

    * Builtin 'bzr annotate' command, by Martin Pool with improvements from 
      Goffredo Baroncelli.
    
    * 'bzr check' now accepts -v for verbose reporting, and checks for
      ghosts in the branch. (Robert Collins)

    * New command 're-sign' which will regenerate the gpg signature for 
      a revision. (Robert Collins)

    * If you set check_signatures=require for a path in 
      ~/.bazaar/branches.conf then bzr will invoke your
      gpg_signing_command (defaults to gpg) and record a digital signature
      of your commit. (Robert Collins)

    * New sftp transport, based on Paramiko.  (Robey Pointer)

    * 'bzr pull' now accepts '--clobber' which will discard local changes
      and make this branch identical to the source branch. (Robert Collins)

    * Just give a quieter warning if a plugin can't be loaded, and 
      put the details in .bzr.log.  (Martin Pool)

    * 'bzr branch' will now set the branch-name to the last component of the
      output directory, if one was supplied.

    * If the option 'post_commit' is set to one (or more) python function
      names (must be in the bzrlib namespace), then they will be invoked
      after the commit has completed, with the branch and revision_id as
      parameters. (Robert Collins)

    * Merge now has a retcode of 1 when conflicts occur. (Robert Collins)

    * --merge-type weave is now supported for file contents.  Tree-shape
      changes are still three-way based.  (Martin Pool, Aaron Bentley)

    * 'bzr check' allows the first revision on revision-history to have
      parents - something that is expected for cheap checkouts, and occurs
      when conversions from baz do not have all history.  (Robert Collins).

   * 'bzr merge' can now graft unrelated trees together, if your specify
     0 as a base. (Aaron Bentley)

   * 'bzr commit branch' and 'bzr commit branch/file1 branch/file2' now work
     (Aaron Bentley)

    * Add '.sconsign*' to default ignore list.  (Alexander Belchenko)

   * 'bzr merge --reprocess' minimizes conflicts

  TESTING:

    * The 'bzr selftest --pattern' option for has been removed, now 
      test specifiers on the command line can be simple strings, or 
      regexps, or both. (Robert Collins)

    * Passing -v to selftest will now show the time each test took to 
      complete, which will aid in analysing performance regressions and
      related questions. (Robert Collins)

    * 'bzr selftest' runs all tests, even if one fails, unless '--one'
      is given. (Martin Pool)

    * There is a new method for TestCaseInTempDir, assertFileEqual, which
      will check that a given content is equal to the content of the named
      file. (Robert Collins)

    * Fix test suite's habit of leaving many temporary log files in $TMPDIR.
      (Martin Pool)

  INTERNALS:

    * New 'testament' command and concept for making gpg-signatures 
      of revisions that are not tied to a particular internal
      representation.  (Martin Pool).

    * Per-revision properties ('revprops') as key-value associated 
      strings on each revision created when the revision is committed.
      Intended mainly for the use of external tools.  (Martin Pool).

    * Config options have moved from bzrlib.osutils to bzrlib.config.
      (Robert Collins)

    * Improved command line option definitions allowing explanations
      for individual options, among other things.  Contributed by 
      Magnus Therning.

    * Config options have moved from bzrlib.osutils to bzrlib.config.
      Configuration is now done via the config.Config interface:
      Depending on whether you have a Branch, a Location or no information
      available, construct a ``*Config``, and use its ``signature_checking``,
      ``username`` and ``user_email`` methods. (Robert Collins)

    * Plugins are now loaded under bzrlib.plugins, not bzrlib.plugin, and
      they are made available for other plugins to use. You should not 
      import other plugins during the __init__ of your plugin though, as 
      no ordering is guaranteed, and the plugins directory is not on the
      python path. (Robert Collins)

    * Branch.relpath has been moved to WorkingTree.relpath. WorkingTree no
      no longer takes an inventory, rather it takes an option branch
      parameter, and if None is given will open the branch at basedir 
      implicitly. (Robert Collins)

    * Cleaner exception structure and error reporting.  Suggested by 
      Scott James Remnant.  (Martin Pool)

    * Branch.remove has been moved to WorkingTree, which has also gained
      lock_read, lock_write and unlock methods for convenience. (Robert
      Collins)

    * Two decorators, needs_read_lock and needs_write_lock have been added
      to the branch module. Use these to cause a function to run in a
      read or write lock respectively. (Robert Collins)

    * Branch.open_containing now returns a tuple (Branch, relative-path),
      which allows direct access to the common case of 'get me this file
      from its branch'. (Robert Collins)

    * Transports can register using register_lazy_transport, and they 
      will be loaded when first used.  (Martin Pool)

    * 'pull' has been factored out of the command as WorkingTree.pull().
      A new option to WorkingTree.pull has been added, clobber, which will
      ignore diverged history and pull anyway.
      (Robert Collins)

    * config.Config has a 'get_user_option' call that accepts an option name.
      This will be looked up in branches.conf and bazaar.conf as normal.
      It is intended that this be used by plugins to support options - 
      options of built in programs should have specific methods on the config.
      (Robert Collins)

    * merge.merge_inner now has tempdir as an optional parameter. (Robert
      Collins)

    * Tree.kind is not recorded at the top level of the hierarchy, as it was
      missing on EmptyTree, leading to a bug with merge on EmptyTrees.
      (Robert Collins)

    * WorkingTree.__del__ has been removed, it was non deterministic and not 
      doing what it was intended to. See WorkingTree.__init__ for a comment
      about future directions. (Robert Collins/Martin Pool)

    * bzrlib.transport.http has been modified so that only 404 urllib errors
      are returned as NoSuchFile. Other exceptions will propogate as normal.
      This allows debuging of actual errors. (Robert Collins)

    * bzrlib.transport.Transport now accepts *ONLY* url escaped relative paths
      to apis like 'put', 'get' and 'has'. This is to provide consistent
      behaviour - it operates on url's only. (Robert Collins)

    * Transports can register using register_lazy_transport, and they 
      will be loaded when first used.  (Martin Pool)

    * 'merge_flex' no longer calls conflict_handler.finalize(), instead that
      is called by merge_inner. This is so that the conflict count can be 
      retrieved (and potentially manipulated) before returning to the caller
      of merge_inner. Likewise 'merge' now returns the conflict count to the
      caller. (Robert Collins)

    * 'revision.revision_graph can handle having only partial history for
      a revision - that is no revisions in the graph with no parents.
      (Robert Collins).

    * New builtins.branch_files uses the standard file_list rules to produce
      a branch and a list of paths, relative to that branch (Aaron Bentley)

    * New TestCase.addCleanup facility.

    * New bzrlib.version_info tuple (similar to sys.version_info), which can
      be used by programs importing bzrlib.

  BUG FIXES:

    * Better handling of branches in directories with non-ascii names. 
      (Joel Rosdahl, Panagiotis Papadakos)

    * Upgrades of trees with no commits will not fail due to accessing
      [-1] in the revision-history. (Andres Salomon)


bzr 0.1.1 2005-10-12

  BUG FIXES:

    * Fix problem in pulling over http from machines that do not 
      allow directories to be listed.

    * Avoid harmless warning about invalid hash cache after 
      upgrading branch format.

  PERFORMANCE: 
  
    * Avoid some unnecessary http operations in branch and pull.


bzr 0.1 2005-10-11

  NOTES:

    * 'bzr branch' over http initially gives a very high estimate
      of completion time but it should fall as the first few 
      revisions are pulled in.  branch is still slow on 
      high-latency connections.

  BUG FIXES:
  
    * bzr-man.py has been updated to work again. Contributed by
      Rob Weir.

    * Locking is now done with fcntl.lockf which works with NFS
      file systems. Contributed by Harald Meland.

    * When a merge encounters a file that has been deleted on
      one side and modified on the other, the old contents are
      written out to foo.BASE and foo.SIDE, where SIDE is this
      or OTHER. Contributed by Aaron Bentley.

    * Export was choosing incorrect file paths for the content of
      the tarball, this has been fixed by Aaron Bentley.

    * Commit will no longer commit without a log message, an 
      error is returned instead. Contributed by Jelmer Vernooij.

    * If you commit a specific file in a sub directory, any of its
      parent directories that are added but not listed will be 
      automatically included. Suggested by Michael Ellerman.

    * bzr commit and upgrade did not correctly record new revisions
      for files with only a change to their executable status.
      bzr will correct this when it encounters it. Fixed by
      Robert Collins

    * HTTP tests now force off the use of http_proxy for the duration.
      Contributed by Gustavo Niemeyer.

    * Fix problems in merging weave-based branches that have 
      different partial views of history.

    * Symlink support: working with symlinks when not in the root of a 
      bzr tree was broken, patch from Scott James Remnant.

  IMPROVEMENTS:

    * 'branch' now accepts a --basis parameter which will take advantage
      of local history when making a new branch. This allows faster 
      branching of remote branches. Contributed by Aaron Bentley.

    * New tree format based on weave files, called version 5.
      Existing branches can be upgraded to this format using 
      'bzr upgrade'.

    * Symlinks are now versionable. Initial patch by 
      Erik Toubro Nielsen, updated to head by Robert Collins.

    * Executable bits are tracked on files. Patch from Gustavo
      Niemeyer.

    * 'bzr status' now shows unknown files inside a selected directory.
      Patch from Heikki Paajanen.

    * Merge conflicts are recorded in .bzr. Two new commands 'conflicts'
      and 'resolve' have needed added, which list and remove those 
      merge conflicts respectively. A conflicted tree cannot be committed
      in. Contributed by Aaron Bentley.

    * 'rm' is now an alias for 'remove'.

    * Stores now split out their content in a single byte prefixed hash,
      dropping the density of files per directory by 256. Contributed by
      Gustavo Niemeyer.

    * 'bzr diff -r branch:URL' will now perform a diff between two branches.
      Contributed by Robert Collins.

    * 'bzr log' with the default formatter will show merged revisions,
      indented to the right. Initial implementation contributed by Gustavo
      Niemeyer, made incremental by Robert Collins.


  INTERNALS:

    * Test case failures have the exception printed after the log 
      for your viewing pleasure.

    * InventoryEntry is now an abstract base class, use one of the
      concrete InventoryDirectory etc classes instead.

    * Branch raises an UnsupportedFormatError when it detects a 
      bzr branch it cannot understand. This allows for precise
      handling of such circumstances.


  TESTING:

    * Removed testsweet module so that tests can be run after 
      bzr installed by 'bzr selftest'.

    * 'bzr selftest' command-line arguments can now be partial ids
      of tests to run, e.g. 'bzr selftest test_weave'

      
bzr 0.0.9 2005-09-23

  BUG FIXES:

    * Fixed "branch -r" option.

    * Fix remote access to branches containing non-compressed history.
      (Robert Collins).

    * Better reliability of http server tests.  (John Arbash-Meinel)

    * Merge graph maximum distance calculation fix.  (Aaron Bentley)
   
    * Various minor bug in windows support have been fixed, largely in the
      test suite. Contributed by Alexander Belchenko.

  IMPROVEMENTS:

    * Status now accepts a -r argument to give status between chosen
      revisions. Contributed by Heikki Paajanen.

    * Revision arguments no longer use +/-/= to control ranges, instead
      there is a 'before' namespace, which limits the successive namespace.
      For example '$ bzr log -r date:yesterday..before:date:today' will
      select everything from yesterday and before today. Contributed by
      Robey Pointer

    * There is now a bzr.bat file created by distutils when building on 
      Windows. Contributed by Alexander Belchenko.

  INTERNALS:

    * Removed uuid() as it was unused.

    * Improved 'fetch' code for pulling revisions from one branch into
      another (used by pull, merged, etc.)


bzr 0.0.8 2005-09-20

  IMPROVEMENTS:

    * Adding a file whose parent directory is not versioned will
      implicitly add the parent, and so on up to the root. This means
      you should never need to explictly add a directory, they'll just
      get added when you add a file in the directory.  Contributed by
      Michael Ellerman.

    * Ignore .DS_Store (contains Mac metadata) by default.  Patch from
      Nir Soffer.

    * If you set BZR_EDITOR in the environment, it is checked in
      preference to EDITOR and the config file for the interactive commit
      editing program. Related to this is a bugfix where a missing program
      set in EDITOR would cause editing to fail, now the fallback program
      for the operating system is still tried.

    * Files that are not directories/symlinks/regular files will no longer
      cause bzr to fail, it will just ignore them by default. You cannot add
      them to the tree though - they are not versionable.


  INTERNALS:

    * Refactor xml packing/unpacking.

  BUG FIXES: 

    * Fixed 'bzr mv' by Ollie Rutherfurd.

    * Fixed strange error when trying to access a nonexistent http
      branch.

    * Make sure that the hashcache gets written out if it can't be
      read.


  PORTABILITY:

    * Various Windows fixes from Ollie Rutherfurd.

    * Quieten warnings about locking; patch from Matt Lavin.


bzr-0.0.7 2005-09-02

  NEW FEATURES:

    * ``bzr shell-complete`` command contributed by Clint Adams to
      help with intelligent shell completion.

    * New expert command ``bzr find-merge-base`` for debugging merges.


  ENHANCEMENTS:

    * Much better merge support.

    * merge3 conflicts are now reported with markers like '<<<<<<<'
      (seven characters) which is the same as CVS and pleases things
      like emacs smerge.


  BUG FIXES:

    * ``bzr upgrade`` no longer fails when trying to fix trees that
      mention revisions that are not present.

    * Fixed bugs in listing plugins from ``bzr plugins``.

    * Fix case of $EDITOR containing options for the editor.

    * Fix log -r refusing to show the last revision.
      (Patch from Goffredo Baroncelli.)


  CHANGES:

    * ``bzr log --show-ids`` shows the revision ids of all parents.

    * Externally provided commands on your $BZRPATH no longer need
      to recognize --bzr-usage to work properly, and can just handle
      --help themselves.


  LIBRARY:

    * Changed trace messages to go through the standard logging
      framework, so that they can more easily be redirected by
      libraries.



bzr-0.0.6 2005-08-18

  NEW FEATURES:

    * Python plugins, automatically loaded from the directories on
      BZR_PLUGIN_PATH or ~/.bzr.conf/plugins by default.

    * New 'bzr mkdir' command.

    * Commit mesage is fetched from an editor if not given on the
      command line; patch from Torsten Marek.

    * ``bzr log -m FOO`` displays commits whose message matches regexp 
      FOO.
      
    * ``bzr add`` with no arguments adds everything under the current directory.

    * ``bzr mv`` does move or rename depending on its arguments, like
      the Unix command.

    * ``bzr missing`` command shows a summary of the differences
      between two trees.  (Merged from John Arbash-Meinel.)

    * An email address for commits to a particular tree can be
      specified by putting it into .bzr/email within a branch.  (Based
      on a patch from Heikki Paajanen.)


  ENHANCEMENTS:

    * Faster working tree operations.


  CHANGES:

    * 3rd-party modules shipped with bzr are copied within the bzrlib
      python package, so that they can be installed by the setup
      script without clashing with anything already existing on the
      system.  (Contributed by Gustavo Niemeyer.)

    * Moved plugins directory to bzrlib/, so that there's a standard
      plugin directory which is not only installed with bzr itself but
      is also available when using bzr from the development tree.
      BZR_PLUGIN_PATH and DEFAULT_PLUGIN_PATH are then added to the
      standard plugins directory.

    * When exporting to a tarball with ``bzr export --format tgz``, put 
      everything under a top directory rather than dumping it into the
      current directory.   This can be overridden with the ``--root`` 
      option.  Patch from William Dodé and John Meinel.

    * New ``bzr upgrade`` command to upgrade the format of a branch,
      replacing ``bzr check --update``.

    * Files within store directories are no longer marked readonly on
      disk.

    * Changed ``bzr log`` output to a more compact form suggested by
      John A Meinel.  Old format is available with the ``--long`` or
      ``-l`` option, patched by William Dodé.

    * By default the commit command refuses to record a revision with
      no changes unless the ``--unchanged`` option is given.

    * The ``--no-plugins``, ``--profile`` and ``--builtin`` command
      line options must come before the command name because they 
      affect what commands are available; all other options must come 
      after the command name because their interpretation depends on
      it.

    * ``branch`` and ``clone`` added as aliases for ``branch``.

    * Default log format is back to the long format; the compact one
      is available with ``--short``.
      
      
  BUG FIXES:
  
    * Fix bugs in committing only selected files or within a subdirectory.


bzr-0.0.5  2005-06-15
  
  CHANGES:

    * ``bzr`` with no command now shows help rather than giving an
      error.  Suggested by Michael Ellerman.

    * ``bzr status`` output format changed, because svn-style output
      doesn't really match the model of bzr.  Now files are grouped by
      status and can be shown with their IDs.  ``bzr status --all``
      shows all versioned files and unknown files but not ignored files.

    * ``bzr log`` runs from most-recent to least-recent, the reverse
      of the previous order.  The previous behaviour can be obtained
      with the ``--forward`` option.
        
    * ``bzr inventory`` by default shows only filenames, and also ids
      if ``--show-ids`` is given, in which case the id is the second
      field.


  ENHANCEMENTS:

    * New 'bzr whoami --email' option shows only the email component
      of the user identification, from Jo Vermeulen.

    * New ``bzr ignore PATTERN`` command.

    * Nicer error message for broken pipe, interrupt and similar
      conditions that don't indicate an internal error.

    * Add ``.*.sw[nop] .git .*.tmp *,v`` to default ignore patterns.

    * Per-branch locks keyed on ``.bzr/branch-lock``, available in
      either read or write mode.

    * New option ``bzr log --show-ids`` shows revision and file ids.

    * New usage ``bzr log FILENAME`` shows only revisions that
      affected that file.

    * Changed format for describing changes in ``bzr log -v``.

    * New option ``bzr commit --file`` to take a message from a file,
      suggested by LarstiQ.

    * New syntax ``bzr status [FILE...]`` contributed by Bartosz
      Oler.  File may be in a branch other than the working directory.

    * ``bzr log`` and ``bzr root`` can be given an http URL instead of
      a filename.

    * Commands can now be defined by external programs or scripts
      in a directory on $BZRPATH.

    * New "stat cache" avoids reading the contents of files if they 
      haven't changed since the previous time.

    * If the Python interpreter is too old, try to find a better one
      or give an error.  Based on a patch from Fredrik Lundh.

    * New optional parameter ``bzr info [BRANCH]``.

    * New form ``bzr commit SELECTED`` to commit only selected files.

    * New form ``bzr log -r FROM:TO`` shows changes in selected
      range; contributed by John A Meinel.

    * New option ``bzr diff --diff-options 'OPTS'`` allows passing
      options through to an external GNU diff.

    * New option ``bzr add --no-recurse`` to add a directory but not
      their contents.

    * ``bzr --version`` now shows more information if bzr is being run
      from a branch.

  
  BUG FIXES:

    * Fixed diff format so that added and removed files will be
      handled properly by patch.  Fix from Lalo Martins.

    * Various fixes for files whose names contain spaces or other
      metacharacters.


  TESTING:

    * Converted black-box test suites from Bourne shell into Python;
      now run using ``./testbzr``.  Various structural improvements to
      the tests.

    * testbzr by default runs the version of bzr found in the same
      directory as the tests, or the one given as the first parameter.

    * testbzr also runs the internal tests, so the only command
      required to check is just ``./testbzr``.

    * testbzr requires python2.4, but can be used to test bzr running
      under a different version.

    * Tests added for many other changes in this release.


  INTERNAL:

    * Included ElementTree library upgraded to 1.2.6 by Fredrik Lundh.

    * Refactor command functions into Command objects based on HCT by
      Scott James Remnant.

    * Better help messages for many commands.

    * Expose bzrlib.open_tracefile() to start the tracefile; until
      this is called trace messages are just discarded.

    * New internal function find_touching_revisions() and hidden
      command touching-revisions trace the changes to a given file.

    * Simpler and faster compare_inventories() function.

    * bzrlib.open_tracefile() takes a tracefilename parameter.

    * New AtomicFile class.

    * New developer commands ``added``, ``modified``.


  PORTABILITY:

    * Cope on Windows on python2.3 by using the weaker random seed.
      2.4 is now only recommended.


bzr-0.0.4  2005-04-22

  ENHANCEMENTS:

    * 'bzr diff' optionally takes a list of files to diff.  Still a bit
      basic.  Patch from QuantumG.

    * More default ignore patterns.

    * New 'bzr log --verbose' shows a list of files changed in the
      changeset.  Patch from Sebastian Cote.

    * Roll over ~/.bzr.log if it gets too large.

    * Command abbreviations 'ci', 'st', 'stat', '?' based on a patch
      by Jason Diamon.

    * New 'bzr help commands' based on a patch from Denys Duchier.


  CHANGES:

    * User email is determined by looking at $BZREMAIL or ~/.bzr.email
      or $EMAIL.  All are decoded by the locale preferred encoding.
      If none of these are present user@hostname is used.  The host's
      fully-qualified name is not used because that tends to fail when
      there are DNS problems.

    * New 'bzr whoami' command instead of username user-email.


  BUG FIXES: 

    * Make commit safe for hardlinked bzr trees.

    * Some Unicode/locale fixes.

    * Partial workaround for difflib.unified_diff not handling
      trailing newlines properly.


  INTERNAL:

    * Allow docstrings for help to be in PEP0257 format.  Patch from
      Matt Brubeck.

    * More tests in test.sh.

    * Write profile data to a temporary file not into working
      directory and delete it when done.

    * Smaller .bzr.log with process ids.


  PORTABILITY:

    * Fix opening of ~/.bzr.log on Windows.  Patch from Andrew
      Bennetts.

    * Some improvements in handling paths on Windows, based on a patch
      from QuantumG.


bzr-0.0.3  2005-04-06

  ENHANCEMENTS:

    * New "directories" internal command lists versioned directories
      in the tree.

    * Can now say "bzr commit --help".

    * New "rename" command to rename one file to a different name
      and/or directory.

    * New "move" command to move one or more files into a different
      directory.

    * New "renames" command lists files renamed since base revision.

    * New cat command contributed by janmar.

  CHANGES:

    * .bzr.log is placed in $HOME (not pwd) and is always written in
      UTF-8.  (Probably not a completely good long-term solution, but
      will do for now.)

  PORTABILITY:

    * Workaround for difflib bug in Python 2.3 that causes an
      exception when comparing empty files.  Reported by Erik Toubro
      Nielsen.

  INTERNAL:

    * Refactored inventory storage to insert a root entry at the top.

  TESTING:

    * Start of shell-based black-box testing in test.sh.


bzr-0.0.2.1

  PORTABILITY:

    * Win32 fixes from Steve Brown.


bzr-0.0.2  "black cube"  2005-03-31

  ENHANCEMENTS:

    * Default ignore list extended (see bzrlib/__init__.py).

    * Patterns in .bzrignore are now added to the default ignore list,
      rather than replacing it.

    * Ignore list isn't reread for every file.

    * More help topics.

    * Reinstate the 'bzr check' command to check invariants of the
      branch.

    * New 'ignored' command lists which files are ignored and why;
      'deleted' lists files deleted in the current working tree.

    * Performance improvements.

    * New global --profile option.
    
    * Ignore patterns like './config.h' now correctly match files in
      the root directory only.


bzr-0.0.1  2005-03-26

  ENHANCEMENTS:

    * More information from info command.

    * Can now say "bzr help COMMAND" for more detailed help.

    * Less file flushing and faster performance when writing logs and
      committing to stores.

    * More useful verbose output from some commands.

  BUG FIXES:

    * Fix inverted display of 'R' and 'M' during 'commit -v'.

  PORTABILITY:

    * Include a subset of ElementTree-1.2.20040618 to make
      installation easier.

    * Fix time.localtime call to work with Python 2.3 (the minimum
      supported).


bzr-0.0.0.69  2005-03-22

  ENHANCEMENTS:

    * First public release.

    * Storage of local versions: init, add, remove, rm, info, log,
      diff, status, etc.<|MERGE_RESOLUTION|>--- conflicted
+++ resolved
@@ -1,6 +1,10 @@
 IN DEVELOPMENT
 
-<<<<<<< HEAD
+  INTERNALS:
+
+    * bzrlib API compatability with 0.8 has been dropped, cleaning up some
+      code paths. (Robert Collins)
+
 bzr 0.15 (not finalised)
 
   INTERNALS:
@@ -39,12 +43,6 @@
  
 
 bzr 0.15rc2  2007-03-14
-=======
-  INTERNALS:
-
-    * bzrlib API compatability with 0.8 has been dropped, cleaning up some
-      code paths. (Robert Collins)
->>>>>>> b5879b10
 
   NOTES WHEN UPGRADING:
         
