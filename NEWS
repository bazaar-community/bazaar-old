bzr development version

  IMPROVEMENTS:

    * The FTP transport now tries to reconnect after a temporary
      failure. ftp put is made atomic. (Matthieu Moy)

    * The FTP transport now maintains a pool of connections, and
      reuses them to avoid multiple connections to the same host (like
      sftp did). (Daniel Silverstone)

    * The bzr_man.py file has been removed. To create the man page now,
      use ./generate_docs.py man. The new program can also create other files.
      Run "python generate_docs.py --help" for usage information. (Hans
      Ulrich Niedermann & James Blackwell).

    * Man Page now gives full help (James Blackwell). Help also updated to 
      reflect user config now being stored in .bazaar (Hans Ulrich
      Niedermann)

<<<<<<< HEAD
    * 'bzr re-sign' now allows multiple revisions to be supplied on the command
      line. You can now use the following command to sign all of your old commits.
        find .bzr/revision-store// -name my@email-* \
          | sed 's/.*\/\/..\///' \
          | xargs bzr re-sign
=======
    * Upgrade can now upgrade over the network. (Robert Collins)

    * Two new commands 'bzr checkout' and 'bzr update' allow for CVS/SVN-alike
      behaviour. They use the existing serverless-mode and store no data
      locally. As such they are not suitable for use except in high bandwidth
      low latency environments like LAN's or local disk. (Robert Collins)
>>>>>>> 2bbd9f00

  INTERNALS:
  
    * The internal storage of history, and logical branch identity have now
      been split into Branch, and Repository. The common locking and file 
      management routines are now in bzrlib.lockablefiles. 
      (Aaron Bentley, Robert Collins, Martin Pool)

  TESTING:

    * SFTP tests now shortcut the SSH negotiation, reducing test overhead
      for testing SFTP protocol support. (Robey Pointer)

  IMPROVEMENTS:

    * pull now accepts a --revision argument (Erik Bågfors)


bzr 0.7rc1 2006-01-09

  CHANGES:

    * .bzrignore is excluded from exports, on the grounds that it's a bzr 
      internal-use file and may not be wanted.  (Jamie Wilkinson)

    * The "bzr directories" command were removed in favor of the new
      --kind option to the "bzr inventory" command.  To list all 
      versioned directories, now use "bzr inventory --kind directory".  
      (Johan Rydberg)

    * Under Windows configuration directory is now %APPDATA%\bazaar\2.0
      by default. (John Arbash Meinel)

    * The parent of Bzr configuration directory can be set by BZR_HOME
      environment variable. Now the path for it is searched in BZR_HOME, then
      in HOME. Under Windows the order is: BZR_HOME, APPDATA (usually
      points to C:\Documents and Settings\User Name\Application Data), HOME.
      (John Arbash Meinel)

    * Plugins with the same name in different directories in the bzr plugin
      path are no longer loaded: only the first successfully loaded one is
      used. (Robert Collins)

    * Use systems' external ssh command to open connections if possible.  
      This gives better integration with user settings such as ProxyCommand.
      (James Henstridge)

    * Sftp paths can now be relative, or local, according to the lftp
      convention. Paths now take the form:
      sftp://user:pass@host:port/~/relative/path
      or
      sftp://user:pass@host:port/absolute/path

    * Permissions on files underneath .bzr/ are inherited from the .bzr 
      directory. So for a shared repository, simply doing 'chmod -R g+w .bzr/'
      will mean that future file will be created with group write permissions.

    * configure.in and config.guess are no longer in the builtin default 
      ignore list.

    * '.sw[nop]' pattern ignored, to ignore vim swap files for nameless
      files.  (John Arbash Meinel, Martin Pool)

  IMPROVEMENTS:

    * "bzr INIT dir" now initializes the specified directory, and creates 
      it if it does not exist.  (John Arbash Meinel)

    * New remerge command (Aaron Bentley)

    * Better zsh completion script.  (Steve Borho)

    * 'bzr diff' now returns 1 when there are changes in the working 
      tree. (Robert Collins)

    * 'bzr push' now exists and can push changes to a remote location. 
      This uses the transport infrastructure, and can store the remote
      location in the ~/.bazaar/branches.conf configuration file.
      (Robert Collins)

    * Test directories are only kept if the test fails and the user requests
      that they be kept.

    * Tweaks to short log printing

    * Added branch nicks, new nick command, printing them in log output. 
      (Aaron Bentley)

    * If $BZR_PDB is set, pop into the debugger when an uncaught exception 
      occurs.  (Martin Pool)

    * Accept 'bzr resolved' (an alias for 'bzr resolve'), as this is
      the same as Subversion.  (Martin Pool)

    * New ftp transport support (on ftplib), for ftp:// and aftp:// 
      URLs.  (Daniel Silverstone)

    * Commit editor temporary files now start with 'bzr_log.', to allow 
      text editors to match the file name and set up appropriate modes or 
      settings.  (Magnus Therning)

    * Improved performance when integrating changes from a remote weave.  
      (Goffredo Baroncelli)

    * Sftp will attempt to cache the connection, so it is more likely that
      a connection will be reused, rather than requiring multiple password
      requests.

    * bzr revno now takes an optional argument indicating the branch whose
      revno should be printed.  (Michael Ellerman)

    * bzr cat defaults to printing the last version of the file.  
      (#3632, Matthieu Moy)

    * New global option 'bzr --lsprof COMMAND' runs bzr under the lsprof 
      profiler.  (Denys Duchier)

    * Faster commits by reading only the headers of affected weave files. 
      (Denys Duchier)

    * 'bzr add' now takes a --dry-run parameter which shows you what would be
      added, but doesn't actually add anything. (Michael Ellerman)

    * 'bzr add' now lists how many files were ignored per glob.  add --verbose
      lists the specific files.  (Aaron Bentley)

    * 'bzr missing' now supports displaying changes in diverged trees and can
      be limited to show what either end of the comparison is missing.
      (Aaron Bently, with a little prompting from Daniel Silverstone)

  BUG FIXES:

    * SFTP can walk up to the root path without index errors. (Robert Collins)

    * Fix bugs in running bzr with 'python -O'.  (Martin Pool)

    * Error when run with -OO

    * Fix bug in reporting http errors that don't have an http error code.
      (Martin Pool)

    * Handle more cases of pipe errors in display commands

    * Change status to 3 for all errors

    * Files that are added and unlinked before committing are completely
      ignored by diff and status

    * Stores with some compressed texts and some uncompressed texts are now
      able to be used. (John A Meinel)

    * Fix for bzr pull failing sometimes under windows

    * Fix for sftp transport under windows when using interactive auth

    * Show files which are both renamed and modified as such in 'bzr 
      status' output.  (#4503, Daniel Silverstone)

    * Make annotate cope better with revisions committed without a valid 
      email address.  (Marien Zwart)

    * Fix representation of tab characters in commit messages.  (Harald 
      Meland)

    * List of plugin directories in BZR_PLUGIN_PATH environment variable is
      now parsed properly under Windows. (Alexander Belchenko)

    * Show number of revisions pushed/pulled/merged. (Robey Pointer)

    * Keep a cached copy of the basis inventory to speed up operations 
      that need to refer to it.  (Johan Rydberg, Martin Pool)

    * Fix bugs in bzr status display of non-ascii characters.  (Martin 
      Pool)

    * Remove Makefile.in from default ignore list.  (#6413, Tollef Fog 
      Heen, Martin Pool)

    * Fix failure in 'bzr added'.  (Nathan McCallum, Martin Pool)

  TESTING:

    * Fix selftest asking for passwords when there are no SFTP keys.  
      (Robey Pointer, Jelmer Vernooij) 

    * Fix selftest run with 'python -O'.  (Martin Pool)

    * Fix HTTP tests under Windows. (John Arbash Meinel)

    * Make tests work even if HOME is not set (Aaron Bentley)

    * Updated build_tree to use fixed line-endings for tests which read 
      the file cotents and compare. Make some tests use this to pass under
      Windows. (John Arbash Meinel)

    * Skip stat and symlink tests under Windows. (Alexander Belchenko)

    * Delay in selftest/testhashcash is now issued under win32 and Cygwin.
      (John Arbash Meinel)

    * Use terminal width to align verbose test output.  (Martin Pool)

    * Blackbox tests are maintained within the bzrlib.tests.blackbox directory.
      If adding a new test script please add that to
      bzrlib.tests.blackbox.__init__. (Robert Collins)

    * Much better error message if one of the test suites can't be 
      imported.  (Martin Pool)

    * Make check now runs the test suite twice - once with the default locale,
      and once with all locales forced to C, to expose bugs. This is not 
      trivially done within python, so for now its only triggered by running
      Make check. Integrators and packagers who wish to check for full 
      platform support should run 'make check' to test the source.
      (Robert Collins)

    * Tests can now run TestSkipped if they can't execute for any reason.
      (Martin Pool) (NB: TestSkipped should only be raised for correctable
      reasons - see the wiki spec ImprovingBzrTestSuite).

    * Test sftp with relative, absolute-in-homedir and absolute-not-in-homedir
      paths for the transport tests. Introduce blackbox remote sftp tests that
      test the same permutations. (Robert Collins, Robey Pointer)

    * Transport implementation tests are now independent of the local file
      system, which allows tests for esoteric transports, and for features
      not available in the local file system. They also repeat for variations
      on the URL scheme that can introduce issues in the transport code,
      see bzrlib.transport.TransportTestProviderAdapter() for this.
      (Robert Collins).

    * TestCase.build_tree uses the transport interface to build trees, pass
      in a transport parameter to give it an existing connection.
      (Robert Collins).

  INTERNALS:

    * WorkingTree.pull has been split across Branch and WorkingTree,
      to allow Branch only pulls. (Robert Collins)

    * commands.display_command now returns the result of the decorated 
      function. (Robert Collins)

    * LocationConfig now has a set_user_option(key, value) call to save
      a setting in its matching location section (a new one is created
      if needed). (Robert Collins)

    * Branch has two new methods, get_push_location and set_push_location
      to respectively, get and set the push location. (Robert Collins)

    * commands.register_command now takes an optional flag to signal that
      the registrant is planning to decorate an existing command. When 
      given multiple plugins registering a command is not an error, and
      the original command class (whether built in or a plugin based one) is
      returned to the caller. There is a new error 'MustUseDecorated' for
      signalling when a wrapping command should switch to the original
      version. (Robert Collins)

    * Some option parsing errors will raise 'BzrOptionError', allowing 
      granular detection for decorating commands. (Robert Collins).

    * Branch.read_working_inventory has moved to
      WorkingTree.read_working_inventory. This necessitated changes to
      Branch.get_root_id, and a move of Branch.set_inventory to WorkingTree
      as well. To make it clear that a WorkingTree cannot always be obtained
      Branch.working_tree() will raise 'errors.NoWorkingTree' if one cannot
      be obtained. (Robert Collins)

    * All pending merges operations from Branch are now on WorkingTree.
      (Robert Collins)

    * The follow operations from Branch have moved to WorkingTree:
      add()
      commit()
      move()
      rename_one()
      unknowns()
      (Robert Collins)

    * bzrlib.add.smart_add_branch is now smart_add_tree. (Robert Collins)

    * New "rio" serialization format, similar to rfc-822. (Martin Pool)

    * Rename selftests to `bzrlib.tests.test_foo`.  (John A Meinel, Martin 
      Pool)

    * bzrlib.plugin.all_plugins has been changed from an attribute to a 
      query method. (Robert Collins)
 
    * New options to read only the table-of-contents of a weave.  
      (Denys Duchier)

    * Raise NoSuchFile when someone tries to add a non-existant file.
      (Michael Ellerman)

    * Simplify handling of DivergedBranches in cmd_pull().
      (Michael Ellerman)
		   
   
    * Branch.controlfile* logic has moved to lockablefiles.LockableFiles, which
      is exposed as Branch().control_files. Also this has been altered with the
      controlfile pre/suffix replaced by simple method names like 'get' and
      'put'. (Aaron Bentley, Robert Collins).

    * Deprecated functions and methods can now be marked as such using the 
      bzrlib.symbol_versioning module. Marked method have their docstring
      updated and will issue a DeprecationWarning using the warnings module
      when they are used. (Robert Collins)

    * bzrlib.osutils.safe_unicode now exists to provide parameter coercion
      for functions that need unicode strings. (Robert Collins)

bzr 0.6 2005-10-28

  IMPROVEMENTS:
  
    * pull now takes --verbose to show you what revisions are added or removed
      (John A Meinel)

    * merge now takes a --show-base option to include the base text in
      conflicts.
      (Aaron Bentley)

    * The config files are now read using ConfigObj, so '=' should be used as
      a separator, not ':'.
      (Aaron Bentley)

    * New 'bzr commit --strict' option refuses to commit if there are 
      any unknown files in the tree.  To commit, make sure all files are 
      either ignored, added, or deleted.  (Michael Ellerman)

    * The config directory is now ~/.bazaar, and there is a single file 
      ~/.bazaar/bazaar.conf storing email, editor and other preferences.
      (Robert Collins)

    * 'bzr add' no longer takes a --verbose option, and a --quiet option
      has been added that suppresses all output.

    * Improved zsh completion support in contrib/zsh, from Clint
      Adams.

    * Builtin 'bzr annotate' command, by Martin Pool with improvements from 
      Goffredo Baroncelli.
    
    * 'bzr check' now accepts -v for verbose reporting, and checks for
      ghosts in the branch. (Robert Collins)

    * New command 're-sign' which will regenerate the gpg signature for 
      a revision. (Robert Collins)

    * If you set check_signatures=require for a path in 
      ~/.bazaar/branches.conf then bzr will invoke your
      gpg_signing_command (defaults to gpg) and record a digital signature
      of your commit. (Robert Collins)

    * New sftp transport, based on Paramiko.  (Robey Pointer)

    * 'bzr pull' now accepts '--clobber' which will discard local changes
      and make this branch identical to the source branch. (Robert Collins)

    * Just give a quieter warning if a plugin can't be loaded, and 
      put the details in .bzr.log.  (Martin Pool)

    * 'bzr branch' will now set the branch-name to the last component of the
      output directory, if one was supplied.

    * If the option 'post_commit' is set to one (or more) python function
      names (must be in the bzrlib namespace), then they will be invoked
      after the commit has completed, with the branch and revision_id as
      parameters. (Robert Collins)

    * Merge now has a retcode of 1 when conflicts occur. (Robert Collins)

    * --merge-type weave is now supported for file contents.  Tree-shape
      changes are still three-way based.  (Martin Pool, Aaron Bentley)

    * 'bzr check' allows the first revision on revision-history to have
      parents - something that is expected for cheap checkouts, and occurs
      when conversions from baz do not have all history.  (Robert Collins).

   * 'bzr merge' can now graft unrelated trees together, if your specify
     0 as a base. (Aaron Bentley)

   * 'bzr commit branch' and 'bzr commit branch/file1 branch/file2' now work
     (Aaron Bentley)

    * Add '.sconsign*' to default ignore list.  (Alexander Belchenko)

   * 'bzr merge --reprocess' minimizes conflicts

  TESTING:

    * The 'bzr selftest --pattern' option for has been removed, now 
      test specifiers on the command line can be simple strings, or 
      regexps, or both. (Robert Collins)

    * Passing -v to selftest will now show the time each test took to 
      complete, which will aid in analysing performance regressions and
      related questions. (Robert Collins)

    * 'bzr selftest' runs all tests, even if one fails, unless '--one'
      is given. (Martin Pool)

    * There is a new method for TestCaseInTempDir, assertFileEqual, which
      will check that a given content is equal to the content of the named
      file. (Robert Collins)

    * Fix test suite's habit of leaving many temporary log files in $TMPDIR.
      (Martin Pool)

  INTERNALS:

    * New 'testament' command and concept for making gpg-signatures 
      of revisions that are not tied to a particular internal
      representation.  (Martin Pool).

    * Per-revision properties ('revprops') as key-value associated 
      strings on each revision created when the revision is committed.
      Intended mainly for the use of external tools.  (Martin Pool).

    * Config options have moved from bzrlib.osutils to bzrlib.config.
      (Robert Collins)

    * Improved command line option definitions allowing explanations
      for individual options, among other things.  Contributed by 
      Magnus Therning.

    * Config options have moved from bzrlib.osutils to bzrlib.config.
      Configuration is now done via the config.Config interface:
      Depending on whether you have a Branch, a Location or no information
      available, construct a *Config, and use its signature_checking,
      username and user_email methods. (Robert Collins)

    * Plugins are now loaded under bzrlib.plugins, not bzrlib.plugin, and
      they are made available for other plugins to use. You should not 
      import other plugins during the __init__ of your plugin though, as 
      no ordering is guaranteed, and the plugins directory is not on the
      python path. (Robert Collins)

    * Branch.relpath has been moved to WorkingTree.relpath. WorkingTree no
      no longer takes an inventory, rather it takes an option branch
      parameter, and if None is given will open the branch at basedir 
      implicitly. (Robert Collins)

    * Cleaner exception structure and error reporting.  Suggested by 
      Scott James Remnant.  (Martin Pool)

    * Branch.remove has been moved to WorkingTree, which has also gained
      lock_read, lock_write and unlock methods for convenience. (Robert
      Collins)

    * Two decorators, needs_read_lock and needs_write_lock have been added
      to the branch module. Use these to cause a function to run in a
      read or write lock respectively. (Robert Collins)

    * Branch.open_containing now returns a tuple (Branch, relative-path),
      which allows direct access to the common case of 'get me this file
      from its branch'. (Robert Collins)

    * Transports can register using register_lazy_transport, and they 
      will be loaded when first used.  (Martin Pool)

    * 'pull' has been factored out of the command as WorkingTree.pull().
      A new option to WorkingTree.pull has been added, clobber, which will
      ignore diverged history and pull anyway.
      (Robert Collins)

    * config.Config has a 'get_user_option' call that accepts an option name.
      This will be looked up in branches.conf and bazaar.conf as normal.
      It is intended that this be used by plugins to support options - 
      options of built in programs should have specific methods on the config.
      (Robert Collins)

    * merge.merge_inner now has tempdir as an optional parameter. (Robert
      Collins)

    * Tree.kind is not recorded at the top level of the hierarchy, as it was
      missing on EmptyTree, leading to a bug with merge on EmptyTrees.
      (Robert Collins)

    * WorkingTree.__del__ has been removed, it was non deterministic and not 
      doing what it was intended to. See WorkingTree.__init__ for a comment
      about future directions. (Robert Collins/Martin Pool)

    * bzrlib.transport.http has been modified so that only 404 urllib errors
      are returned as NoSuchFile. Other exceptions will propogate as normal.
      This allows debuging of actual errors. (Robert Collins)

    * bzrlib.transport.Transport now accepts *ONLY* url escaped relative paths
      to apis like 'put', 'get' and 'has'. This is to provide consistent
      behaviour - it operates on url's only. (Robert Collins)

    * Transports can register using register_lazy_transport, and they 
      will be loaded when first used.  (Martin Pool)

    * 'merge_flex' no longer calls conflict_handler.finalize(), instead that
      is called by merge_inner. This is so that the conflict count can be 
      retrieved (and potentially manipulated) before returning to the caller
      of merge_inner. Likewise 'merge' now returns the conflict count to the
      caller. (Robert Collins)

    * 'revision.revision_graph can handle having only partial history for
      a revision - that is no revisions in the graph with no parents.
      (Robert Collins).

    * New builtins.branch_files uses the standard file_list rules to produce
      a branch and a list of paths, relative to that branch (Aaron Bentley)

    * New TestCase.addCleanup facility.

    * New bzrlib.version_info tuple (similar to sys.version_info), which can
      be used by programs importing bzrlib.

  BUG FIXES:

    * Better handling of branches in directories with non-ascii names. 
      (Joel Rosdahl, Panagiotis Papadakos)

    * Upgrades of trees with no commits will not fail due to accessing
      [-1] in the revision-history. (Andres Salomon)


bzr 0.1.1 2005-10-12

  BUG FIXES:

    * Fix problem in pulling over http from machines that do not 
      allow directories to be listed.

    * Avoid harmless warning about invalid hash cache after 
      upgrading branch format.

  PERFORMANCE: 
  
    * Avoid some unnecessary http operations in branch and pull.


bzr 0.1 2005-10-11

  NOTES:

    * 'bzr branch' over http initially gives a very high estimate
      of completion time but it should fall as the first few 
      revisions are pulled in.  branch is still slow on 
      high-latency connections.

  BUG FIXES:
  
    * bzr-man.py has been updated to work again. Contributed by
      Rob Weir.

    * Locking is now done with fcntl.lockf which works with NFS
      file systems. Contributed by Harald Meland.

    * When a merge encounters a file that has been deleted on
      one side and modified on the other, the old contents are
      written out to foo.BASE and foo.SIDE, where SIDE is this
      or OTHER. Contributed by Aaron Bentley.

    * Export was choosing incorrect file paths for the content of
      the tarball, this has been fixed by Aaron Bentley.

    * Commit will no longer commit without a log message, an 
      error is returned instead. Contributed by Jelmer Vernooij.

    * If you commit a specific file in a sub directory, any of its
      parent directories that are added but not listed will be 
      automatically included. Suggested by Michael Ellerman.

    * bzr commit and upgrade did not correctly record new revisions
      for files with only a change to their executable status.
      bzr will correct this when it encounters it. Fixed by
      Robert Collins

    * HTTP tests now force off the use of http_proxy for the duration.
      Contributed by Gustavo Niemeyer.

    * Fix problems in merging weave-based branches that have 
      different partial views of history.

    * Symlink support: working with symlinks when not in the root of a 
      bzr tree was broken, patch from Scott James Remnant.


  IMPROVEMENTS:

    * 'branch' now accepts a --basis parameter which will take advantage
      of local history when making a new branch. This allows faster 
      branching of remote branches. Contributed by Aaron Bentley.

    * New tree format based on weave files, called version 5.
      Existing branches can be upgraded to this format using 
      'bzr upgrade'.

    * Symlinks are now versionable. Initial patch by 
      Erik Toubro Nielsen, updated to head by Robert Collins.

    * Executable bits are tracked on files. Patch from Gustavo
      Niemeyer.

    * 'bzr status' now shows unknown files inside a selected directory.
      Patch from Heikki Paajanen.

    * Merge conflicts are recorded in .bzr. Two new commands 'conflicts'
      and 'resolve' have needed added, which list and remove those 
      merge conflicts respectively. A conflicted tree cannot be committed
      in. Contributed by Aaron Bentley.

    * 'rm' is now an alias for 'remove'.

    * Stores now split out their content in a single byte prefixed hash,
      dropping the density of files per directory by 256. Contributed by
      Gustavo Niemeyer.

    * 'bzr diff -r branch:URL' will now perform a diff between two branches.
      Contributed by Robert Collins.

    * 'bzr log' with the default formatter will show merged revisions,
      indented to the right. Initial implementation contributed by Gustavo
      Niemeyer, made incremental by Robert Collins.


  INTERNALS:

    * Test case failures have the exception printed after the log 
      for your viewing pleasure.

    * InventoryEntry is now an abstract base class, use one of the
      concrete InventoryDirectory etc classes instead.

    * Branch raises an UnsupportedFormatError when it detects a 
      bzr branch it cannot understand. This allows for precise
      handling of such circumstances.


  TESTING:

    * Removed testsweet module so that tests can be run after 
      bzr installed by 'bzr selftest'.

    * 'bzr selftest' command-line arguments can now be partial ids
      of tests to run, e.g. 'bzr selftest test_weave'

      
bzr 0.0.9 2005-09-23

  BUG FIXES:

    * Fixed "branch -r" option.

    * Fix remote access to branches containing non-compressed history.
      (Robert Collins).

    * Better reliability of http server tests.  (John Arbash-Meinel)

    * Merge graph maximum distance calculation fix.  (Aaron Bentley)
   
    * Various minor bug in windows support have been fixed, largely in the
      test suite. Contributed by Alexander Belchenko.

  IMPROVEMENTS:

    * Status now accepts a -r argument to give status between chosen
      revisions. Contributed by Heikki Paajanen.

    * Revision arguments no longer use +/-/= to control ranges, instead
      there is a 'before' namespace, which limits the successive namespace.
      For example '$ bzr log -r date:yesterday..before:date:today' will
      select everything from yesterday and before today. Contributed by
      Robey Pointer

    * There is now a bzr.bat file created by distutils when building on 
      Windows. Contributed by Alexander Belchenko.

  INTERNALS:

    * Removed uuid() as it was unused.

    * Improved 'fetch' code for pulling revisions from one branch into
      another (used by pull, merged, etc.)


bzr 0.0.8 2005-09-20

  IMPROVEMENTS:

    * Adding a file whose parent directory is not versioned will
      implicitly add the parent, and so on up to the root. This means
      you should never need to explictly add a directory, they'll just
      get added when you add a file in the directory.  Contributed by
      Michael Ellerman.

    * Ignore .DS_Store (contains Mac metadata) by default.  Patch from
      Nir Soffer.

    * If you set BZR_EDITOR in the environment, it is checked in
      preference to EDITOR and the config file for the interactive commit
      editing program. Related to this is a bugfix where a missing program
      set in EDITOR would cause editing to fail, now the fallback program
      for the operating system is still tried.

    * Files that are not directories/symlinks/regular files will no longer
      cause bzr to fail, it will just ignore them by default. You cannot add
      them to the tree though - they are not versionable.


  INTERNALS:

    * Refactor xml packing/unpacking.

  BUG FIXES: 

    * Fixed 'bzr mv' by Ollie Rutherfurd.

    * Fixed strange error when trying to access a nonexistent http
      branch.

    * Make sure that the hashcache gets written out if it can't be
      read.


  PORTABILITY:

    * Various Windows fixes from Ollie Rutherfurd.

    * Quieten warnings about locking; patch from Matt Lavin.


bzr-0.0.7 2005-09-02

  NEW FEATURES:

    * ``bzr shell-complete`` command contributed by Clint Adams to
      help with intelligent shell completion.

    * New expert command ``bzr find-merge-base`` for debugging merges.


  ENHANCEMENTS:

    * Much better merge support.

    * merge3 conflicts are now reported with markers like '<<<<<<<'
      (seven characters) which is the same as CVS and pleases things
      like emacs smerge.


  BUG FIXES:

    * ``bzr upgrade`` no longer fails when trying to fix trees that
      mention revisions that are not present.

    * Fixed bugs in listing plugins from ``bzr plugins``.

    * Fix case of $EDITOR containing options for the editor.

    * Fix log -r refusing to show the last revision.
      (Patch from Goffredo Baroncelli.)


  CHANGES:

    * ``bzr log --show-ids`` shows the revision ids of all parents.

    * Externally provided commands on your $BZRPATH no longer need
      to recognize --bzr-usage to work properly, and can just handle
      --help themselves.


  LIBRARY:

    * Changed trace messages to go through the standard logging
      framework, so that they can more easily be redirected by
      libraries.



bzr-0.0.6 2005-08-18

  NEW FEATURES:

    * Python plugins, automatically loaded from the directories on
      BZR_PLUGIN_PATH or ~/.bzr.conf/plugins by default.

    * New 'bzr mkdir' command.

    * Commit mesage is fetched from an editor if not given on the
      command line; patch from Torsten Marek.

    * ``bzr log -m FOO`` displays commits whose message matches regexp 
      FOO.
      
    * ``bzr add`` with no arguments adds everything under the current directory.

    * ``bzr mv`` does move or rename depending on its arguments, like
      the Unix command.

    * ``bzr missing`` command shows a summary of the differences
      between two trees.  (Merged from John Arbash-Meinel.)

    * An email address for commits to a particular tree can be
      specified by putting it into .bzr/email within a branch.  (Based
      on a patch from Heikki Paajanen.)


  ENHANCEMENTS:

    * Faster working tree operations.


  CHANGES:

    * 3rd-party modules shipped with bzr are copied within the bzrlib
      python package, so that they can be installed by the setup
      script without clashing with anything already existing on the
      system.  (Contributed by Gustavo Niemeyer.)

    * Moved plugins directory to bzrlib/, so that there's a standard
      plugin directory which is not only installed with bzr itself but
      is also available when using bzr from the development tree.
      BZR_PLUGIN_PATH and DEFAULT_PLUGIN_PATH are then added to the
      standard plugins directory.

    * When exporting to a tarball with ``bzr export --format tgz``, put 
      everything under a top directory rather than dumping it into the
      current directory.   This can be overridden with the ``--root`` 
      option.  Patch from William Dodé and John Meinel.

    * New ``bzr upgrade`` command to upgrade the format of a branch,
      replacing ``bzr check --update``.

    * Files within store directories are no longer marked readonly on
      disk.

    * Changed ``bzr log`` output to a more compact form suggested by
      John A Meinel.  Old format is available with the ``--long`` or
      ``-l`` option, patched by William Dodé.

    * By default the commit command refuses to record a revision with
      no changes unless the ``--unchanged`` option is given.

    * The ``--no-plugins``, ``--profile`` and ``--builtin`` command
      line options must come before the command name because they 
      affect what commands are available; all other options must come 
      after the command name because their interpretation depends on
      it.

    * ``branch`` and ``clone`` added as aliases for ``branch``.

    * Default log format is back to the long format; the compact one
      is available with ``--short``.
      
      
  BUG FIXES:
  
    * Fix bugs in committing only selected files or within a subdirectory.


bzr-0.0.5  2005-06-15
  
  CHANGES:

    * ``bzr`` with no command now shows help rather than giving an
      error.  Suggested by Michael Ellerman.

    * ``bzr status`` output format changed, because svn-style output
      doesn't really match the model of bzr.  Now files are grouped by
      status and can be shown with their IDs.  ``bzr status --all``
      shows all versioned files and unknown files but not ignored files.

    * ``bzr log`` runs from most-recent to least-recent, the reverse
      of the previous order.  The previous behaviour can be obtained
      with the ``--forward`` option.
        
    * ``bzr inventory`` by default shows only filenames, and also ids
      if ``--show-ids`` is given, in which case the id is the second
      field.


  ENHANCEMENTS:

    * New 'bzr whoami --email' option shows only the email component
      of the user identification, from Jo Vermeulen.

    * New ``bzr ignore PATTERN`` command.

    * Nicer error message for broken pipe, interrupt and similar
      conditions that don't indicate an internal error.

    * Add ``.*.sw[nop] .git .*.tmp *,v`` to default ignore patterns.

    * Per-branch locks keyed on ``.bzr/branch-lock``, available in
      either read or write mode.

    * New option ``bzr log --show-ids`` shows revision and file ids.

    * New usage ``bzr log FILENAME`` shows only revisions that
      affected that file.

    * Changed format for describing changes in ``bzr log -v``.

    * New option ``bzr commit --file`` to take a message from a file,
      suggested by LarstiQ.

    * New syntax ``bzr status [FILE...]`` contributed by Bartosz
      Oler.  File may be in a branch other than the working directory.

    * ``bzr log`` and ``bzr root`` can be given an http URL instead of
      a filename.

    * Commands can now be defined by external programs or scripts
      in a directory on $BZRPATH.

    * New "stat cache" avoids reading the contents of files if they 
      haven't changed since the previous time.

    * If the Python interpreter is too old, try to find a better one
      or give an error.  Based on a patch from Fredrik Lundh.

    * New optional parameter ``bzr info [BRANCH]``.

    * New form ``bzr commit SELECTED`` to commit only selected files.

    * New form ``bzr log -r FROM:TO`` shows changes in selected
      range; contributed by John A Meinel.

    * New option ``bzr diff --diff-options 'OPTS'`` allows passing
      options through to an external GNU diff.

    * New option ``bzr add --no-recurse`` to add a directory but not
      their contents.

    * ``bzr --version`` now shows more information if bzr is being run
      from a branch.

  
  BUG FIXES:

    * Fixed diff format so that added and removed files will be
      handled properly by patch.  Fix from Lalo Martins.

    * Various fixes for files whose names contain spaces or other
      metacharacters.


  TESTING:

    * Converted black-box test suites from Bourne shell into Python;
      now run using ``./testbzr``.  Various structural improvements to
      the tests.

    * testbzr by default runs the version of bzr found in the same
      directory as the tests, or the one given as the first parameter.

    * testbzr also runs the internal tests, so the only command
      required to check is just ``./testbzr``.

    * testbzr requires python2.4, but can be used to test bzr running
      under a different version.

    * Tests added for many other changes in this release.


  INTERNAL:

    * Included ElementTree library upgraded to 1.2.6 by Fredrik Lundh.

    * Refactor command functions into Command objects based on HCT by
      Scott James Remnant.

    * Better help messages for many commands.

    * Expose bzrlib.open_tracefile() to start the tracefile; until
      this is called trace messages are just discarded.

    * New internal function find_touching_revisions() and hidden
      command touching-revisions trace the changes to a given file.

    * Simpler and faster compare_inventories() function.

    * bzrlib.open_tracefile() takes a tracefilename parameter.

    * New AtomicFile class.

    * New developer commands ``added``, ``modified``.


  PORTABILITY:

    * Cope on Windows on python2.3 by using the weaker random seed.
      2.4 is now only recommended.


bzr-0.0.4  2005-04-22

  ENHANCEMENTS:

    * 'bzr diff' optionally takes a list of files to diff.  Still a bit
      basic.  Patch from QuantumG.

    * More default ignore patterns.

    * New 'bzr log --verbose' shows a list of files changed in the
      changeset.  Patch from Sebastian Cote.

    * Roll over ~/.bzr.log if it gets too large.

    * Command abbreviations 'ci', 'st', 'stat', '?' based on a patch
      by Jason Diamon.

    * New 'bzr help commands' based on a patch from Denys Duchier.


  CHANGES:

    * User email is determined by looking at $BZREMAIL or ~/.bzr.email
      or $EMAIL.  All are decoded by the locale preferred encoding.
      If none of these are present user@hostname is used.  The host's
      fully-qualified name is not used because that tends to fail when
      there are DNS problems.

    * New 'bzr whoami' command instead of username user-email.


  BUG FIXES: 

    * Make commit safe for hardlinked bzr trees.

    * Some Unicode/locale fixes.

    * Partial workaround for difflib.unified_diff not handling
      trailing newlines properly.


  INTERNAL:

    * Allow docstrings for help to be in PEP0257 format.  Patch from
      Matt Brubeck.

    * More tests in test.sh.

    * Write profile data to a temporary file not into working
      directory and delete it when done.

    * Smaller .bzr.log with process ids.


  PORTABILITY:

    * Fix opening of ~/.bzr.log on Windows.  Patch from Andrew
      Bennetts.

    * Some improvements in handling paths on Windows, based on a patch
      from QuantumG.


bzr-0.0.3  2005-04-06

  ENHANCEMENTS:

    * New "directories" internal command lists versioned directories
      in the tree.

    * Can now say "bzr commit --help".

    * New "rename" command to rename one file to a different name
      and/or directory.

    * New "move" command to move one or more files into a different
      directory.

    * New "renames" command lists files renamed since base revision.

    * New cat command contributed by janmar.

  CHANGES:

    * .bzr.log is placed in $HOME (not pwd) and is always written in
      UTF-8.  (Probably not a completely good long-term solution, but
      will do for now.)

  PORTABILITY:

    * Workaround for difflib bug in Python 2.3 that causes an
      exception when comparing empty files.  Reported by Erik Toubro
      Nielsen.

  INTERNAL:

    * Refactored inventory storage to insert a root entry at the top.

  TESTING:

    * Start of shell-based black-box testing in test.sh.


bzr-0.0.2.1

  PORTABILITY:

    * Win32 fixes from Steve Brown.


bzr-0.0.2  "black cube"  2005-03-31

  ENHANCEMENTS:

    * Default ignore list extended (see bzrlib/__init__.py).

    * Patterns in .bzrignore are now added to the default ignore list,
      rather than replacing it.

    * Ignore list isn't reread for every file.

    * More help topics.

    * Reinstate the 'bzr check' command to check invariants of the
      branch.

    * New 'ignored' command lists which files are ignored and why;
      'deleted' lists files deleted in the current working tree.

    * Performance improvements.

    * New global --profile option.
    
    * Ignore patterns like './config.h' now correctly match files in
      the root directory only.


bzr-0.0.1  2005-03-26

  ENHANCEMENTS:

    * More information from info command.

    * Can now say "bzr help COMMAND" for more detailed help.

    * Less file flushing and faster performance when writing logs and
      committing to stores.

    * More useful verbose output from some commands.

  BUG FIXES:

    * Fix inverted display of 'R' and 'M' during 'commit -v'.

  PORTABILITY:

    * Include a subset of ElementTree-1.2.20040618 to make
      installation easier.

    * Fix time.localtime call to work with Python 2.3 (the minimum
      supported).


bzr-0.0.0.69  2005-03-22

  ENHANCEMENTS:

    * First public release.

    * Storage of local versions: init, add, remove, rm, info, log,
      diff, status, etc.<|MERGE_RESOLUTION|>--- conflicted
+++ resolved
@@ -18,20 +18,18 @@
       reflect user config now being stored in .bazaar (Hans Ulrich
       Niedermann)
 
-<<<<<<< HEAD
     * 'bzr re-sign' now allows multiple revisions to be supplied on the command
       line. You can now use the following command to sign all of your old commits.
         find .bzr/revision-store// -name my@email-* \
           | sed 's/.*\/\/..\///' \
           | xargs bzr re-sign
-=======
+
     * Upgrade can now upgrade over the network. (Robert Collins)
 
     * Two new commands 'bzr checkout' and 'bzr update' allow for CVS/SVN-alike
       behaviour. They use the existing serverless-mode and store no data
       locally. As such they are not suitable for use except in high bandwidth
       low latency environments like LAN's or local disk. (Robert Collins)
->>>>>>> 2bbd9f00
 
   INTERNALS:
   
