--------------------
Bazaar Release Notes
--------------------

.. contents::

IN DEVELOPMENT
--------------

  NOTES WHEN UPGRADING:
  
  CHANGES:

<<<<<<< HEAD
    * BZR_LOG environment variable controls location of .bzr.log trace file. 
      User can suppress writing messages to .bzr.log by using '/dev/null'
      filename (on Linux) or 'NUL' (on Windows). If BZR_LOG variable 
      is not defined but BZR_HOME is defined then default location
      for .bzr.log trace file is ``$BZR_HOME/.bzr.log``.
      (Alexander Belchenko)
=======
   * A new repository format 'development' has been added. This format will
     represent the latest 'in-progress' format that the bzr developers are
     interested in getting early-adopter testing and feedback on.
     ``doc/developers/development-repo.txt`` has detailed information.
     (Robert Collins)
>>>>>>> b3997224

  FEATURES:

  IMPROVEMENTS:

  BUGFIXES:

    * Include quick-start-summary.svg file to python-based installer(s)
      for Windows (#192924, Alexander Belchenko)

    * ``merge --preview`` now works for merges that add or modify
      symlinks (James Henstridge)

  API BREAKS:

  TESTING:

  INTERNALS:

    * New remote method ``RemoteBzrDir.find_repositoryV2`` adding support for
      detecting external lookup support on remote repositories. This method is
      now attempted first when lookup up repositories, leading to an extra 
      round trip on older bzr smart servers. (Robert Collins)
 
    * Repository formats have a new supported-feature attribute
      ``supports_external_lookups`` used to indicate repositories which support
      falling back to other repositories when they have partial data.
      (Robert Collins)

    * The bzrdir format registry now accepts an ``alias`` keyword to
      register_metadir, used to indicate that a format name is an alias for
      some other format and thus should not be reported when describing the
      format. (Robert Collins)


bzr 1.2rc1 (not released yet)
-----------------------------

  NOTES WHEN UPGRADING:
  
    * Fetching via the smart protocol may need to reconnect once during a fetch
      if the remote server is running Bazaar 1.1 or earlier, because the client
      attempts to use more efficient requests that confuse older servers.  You
      may be required to re-enter a password or passphrase when this happens.
      This won't happen if the server is upgraded to Bazaar 1.2.
      (Andrew Bennetts)

  CHANGES:

    * Fetching via bzr+ssh will no longer fill ghosts by default (this is
      consistent with pack-0.92 fetching over SFTP). (Robert Collins)

    * Formatting of ``bzr plugins`` output is changed to be more human-
      friendly. Full path of plugins locations will be shown only with
      ``--verbose`` command-line option. (Alexander Belchenko)

    * ``merge`` now prefers to use the submit branch, but will fall back to
      parent branch.  For many users, this has no effect.  But some users who
      pull and merge on the same branch will notice a change.  This change
      makes it easier to work on a branch on two different machines, pulling
      between the machines, while merging from the upstream.
      ``merge --remember`` can now be used to set the submit_branch.
      (Aaron Bentley)

  FEATURES:

    * ``merge --preview`` produces a diff of the changes merge would make,
      but does not actually perform the merge.  (Aaron Bentley)

    * New smart method ``Repository.get_parent_map`` for getting revision
      parent data. This returns additional parent information topologically
      adjacent to the requested data to reduce round trip latency impacts.
      (Robert Collins)

    * New smart method, ``Repository.stream_revisions_chunked``, for fetching
      revision data that streams revision data via a chunked encoding.  This
      avoids buffering large amounts of revision data on the server and on the
      client, and sends less data to the server to request the revisions.
      (Andrew Bennetts, Robert Collins, #178353)

    * The launchpad plugin now handles lp urls of the form
      ``lp://staging/``, ``lp://demo/``, ``lp://dev/`` to use the appropriate
      launchpad instance to do the resolution of the branch identities.
      This is primarily of use to Launchpad developers, but can also
      be used by other users who want to try out Launchpad as
      a branch location without messing up their public Launchpad
      account.  Branches that are pushed to the staging environment
      have an expected lifetime of one day. (Tim Penhey)

  IMPROVEMENTS:

    * Creating a new branch no longer tries to read the entire revision-history
      unnecessarily over smart server operations. (Robert Collins)

    * Fetching between different repository formats with compatible models now
      takes advantage of the smart method to stream revisions.  (Andrew Bennetts)

    * The ``--coverage`` option is now global, rather specific to ``bzr
      selftest``.  (Andrew Bennetts)

    * The ``register-branch`` command will now use the public url of the branch
      containing the current directory, if one has been set and no explicit
      branch is provided.  (Robert Collins)

    * Tweak the ``reannotate`` code path to optimize the 2-parent case.
      Speeds up ``bzr annotate`` with a pack repository by approx 3:2.
      (John Arbash Meinel)

  BUGFIXES:

    * Calculate remote path relative to the shared medium in _SmartClient.  This
      is related to the problem in bug #124089.  (Andrew Bennetts)

    * Cleanly handle connection errors in smart protocol version two, the same
      way as they are handled by version one.  (Andrew Bennetts)

    * Clearer error when ``version-info --custom`` is used without
      ``--template`` (Lukáš Lalinský)
      
    * List possible values for BZR_SSH environment variable in env-variables
      help topic. (Alexander Belchenko, #181842)

    * New methods ``push_log_file`` and ``pop_log_file`` to intercept messages:
      popping the log redirection now precisely restores the previous state,
      which makes it easier to use bzr log output from other programs.
      TestCaseInTempDir no longer depends on a log redirection being established
      by the test framework, which lets bzr tests cleanly run from a normal
      unittest runner.
      (#124153, #124849, Martin Pool, Jonathan Lange)
 
    * ``pull --quiet`` is now more quiet, in particular a message is no longer
      printed when the remembered pull location is used. (James Westby,
      #185907)

    * ``reconfigure`` can safely be interrupted while fetching.
      (Aaron Bentley, #179316)

    * ``reconfigure`` preserves tags when converting to and from lightweight
      checkouts.  (Aaron Bentley, #182040)

    * Stop polluting /tmp when running selftest.
      (Vincent Ladeuil, #123623)

    * Switch from NFKC => NFC for normalization checks. NFC allows a few
      more characters which should be considered valid.
      (John Arbash Meinel, #185458)

    * The launchpad plugin now uses the ``edge`` xmlrpc server to avoid
      interacting badly with a bug on the launchpad side. (Robert Collins)

    * Unknown hostnames when connecting to a ``bzr://`` URL no longer cause
      tracebacks.  (Andrew Bennetts, #182849)

  API BREAKS:

    * Classes implementing Merge types like Merge3Merger must now accept (and
      honour) a do_merge flag in their constructor.  (Aaron Bentley)

    * ``Repository.add_inventory`` and ``add_revision`` now require the caller
      to previously take a write lock (and start a write group.)
      (Martin Pool)

  TESTING:

   * selftest now accepts --load-list <file> to load a test id list. This
     speeds up running the test suite on a limited set of tests.
     (Vincent Ladeuil)

  INTERNALS:

    * Add a new method ``get_result`` to graph search objects. The resulting
      ``SearchResult`` can be used to recreate the search later, which will
      be useful in reducing network traffic. (Robert Collins)

    * Use convenience function to check whether two repository handles 
      are referring to the same repository in ``Repository.get_graph``. 
      (Jelmer Vernooij, #187162)

    * Fetching now passes the find_ghosts flag through to the 
      ``InterRepository.missing_revision_ids`` call consistently for all
      repository types. This will enable faster missing revision discovery with
      bzr+ssh. (Robert Collins)

    * Fix error handling in Repository.insert_data_stream. (Lukas Lalinsky)

    * ``InterRepository.missing_revision_ids`` is now deprecated in favour of
      ``InterRepository.search_missing_revision_ids`` which returns a 
      ``bzrlib.graph.SearchResult`` suitable for making requests from the smart
      server. (Robert Collins)

    * New error ``NoPublicBranch`` for commands that need a public branch to
      operate. (Robert Collins)
 
    * New method ``iter_inventories`` on Repository for access to many
      inventories. This is primarily used by the ``revision_trees`` method, as
      direct access to inventories is discouraged. (Robert Collins)
 
    * New method ``next_with_ghosts`` on the Graph breadth-first-search objects
      which will split out ghosts and present parents into two separate sets,
      useful for code which needs to be aware of ghosts (e.g. fetching data
      cares about ghosts during revision selection). (Robert Collins)

    * Record a timestamp against each mutter to the trace file, relative to the
      first import of bzrlib.  (Andrew Bennetts)
     
    * ``Repository.get_data_stream`` is now deprecated in favour of
      ``Repository.get_data_stream_for_search`` which allows less network
      traffic when requesting data streams over a smart server. (Robert Collins)

    * ``RemoteBzrDir._get_tree_branch`` no longer triggers ``_ensure_real``,
      removing one round trip on many network operations. (Robert Collins)

    * RemoteTransport's ``recommended_page_size`` method now returns 64k, like
      SFTPTransport and HttpTransportBase.  (Andrew Bennetts)

    * Repository has a new method ``has_revisions`` which signals the presence
      of many revisions by returning a set of the revisions listed which are
      present. This can be done by index queries without reading data for parent
      revision names etc. (Robert Collins)


bzr 1.1 2008-01-15
------------------

(no changes from 1.1rc1)

bzr 1.1rc1 2008-01-05
---------------------

  CHANGES:
   
   * Dotted revision numbers have been revised. Instead of growing longer with
     nested branches the branch number just increases. (eg instead of 1.1.1.1.1
     we now report 1.2.1.) This helps scale long lived branches which have many
     feature branches merged between them. (John Arbash Meinel)

   * The syntax ``bzr diff branch1 branch2`` is no longer supported.
     Use ``bzr diff branch1 --new branch2`` instead. This change has
     been made to remove the ambiguity where ``branch2`` is in fact a
     specific file to diff within ``branch1``.

  FEATURES:

   * New option to use custom template-based formats in  ``bzr version-info``.
     (Lukáš Lalinský)

   * diff '--using' allows an external diff tool to be used for files.
     (Aaron Bentley)

   * New "lca" merge-type for fast everyday merging that also supports
     criss-cross merges.  (Aaron Bentley)

  IMPROVEMENTS:

   * ``annotate`` now doesn't require a working tree. (Lukáš Lalinský,
     #90049)

   * ``branch`` and ``checkout`` can now use files from a working tree to
     to speed up the process.  For checkout, this requires the new
     --files-from flag.  (Aaron Bentley)

   * ``bzr diff`` now sorts files in alphabetical order.  (Aaron Bentley)

   * ``bzr diff`` now works on branches without working trees. Tree-less
     branches can also be compared to each other and to working trees using
     the new diff options ``--old`` and ``--new``. Diffing between branches,
     with or without trees, now supports specific file filtering as well.
     (Ian Clatworthy, #6700)

   * ``bzr pack`` now orders revision texts in topological order, with newest
     at the start of the file, promoting linear reads for ``bzr log`` and the
     like. This partially fixes #154129. (Robert Collins)

   * Merge directives now fetch prerequisites from the target branch if
     needed.  (Aaron Bentley)

   * pycurl now handles digest authentication.
     (Vincent Ladeuil)

   * ``reconfigure`` can now convert from repositories.  (Aaron Bentley)

   * ``-l`` is now a short form for ``--limit`` in ``log``.  (Matt Nordhoff)

   * ``merge`` now warns when merge directives cause cherrypicks.
     (Aaron Bentley)

   * ``split`` now supported, to enable splitting large trees into smaller
     pieces.  (Aaron Bentley)

  BUGFIXES:

   * Avoid AttributeError when unlocking a pack repository when an error occurs.
     (Martin Pool, #180208)

   * Better handle short reads when processing multiple range requests.
     (Vincent Ladeuil, #179368)

   * build_tree acceleration uses the correct path when a file has been moved.
     (Aaron Bentley)

   * ``commit`` now succeeds when a checkout and its master branch share a
     repository.  (Aaron Bentley, #177592)

   * Fixed error reporting of unsupported timezone format in
     ``log --timezone``. (Lukáš Lalinský, #178722)

   * Fixed Unicode encoding error in ``ignored`` when the output is
     redirected to a pipe. (Lukáš Lalinský)

   * Fix traceback when sending large response bodies over the smart protocol
     on Windows. (Andrew Bennetts, #115781)

   * Fix ``urlutils.relative_url`` for the case of two ``file:///`` URLs
     pointed to different logical drives on Windows.
     (Alexander Belchenko, #90847)

   * HTTP test servers are now compatible with the http protocol version 1.1.
     (Vincent Ladeuil, #175524)

   * _KnitParentsProvider.get_parent_map now handles requests for ghosts
     correctly, instead of erroring or attributing incorrect parents to ghosts.
     (Aaron Bentley)

   * ``merge --weave --uncommitted`` now works.  (Aaron Bentley)

   * pycurl authentication handling was broken and incomplete. Fix handling of
     user:pass embedded in the urls.
     (Vincent Ladeuil, #177643)

   * Files inside non-directories are now handled like other conflict types.
     (Aaron Bentley, #177390)

   * ``reconfigure`` is able to convert trees into lightweight checkouts.
     (Aaron Bentley)

   * Reduce lockdir timeout to 0 when running ``bzr serve``.  (Andrew Bennetts,
     #148087)

   * Test that the old ``version_info_format`` functions still work, even
     though they are deprecated. (John Arbash Meinel, ShenMaq, #177872)

   * Transform failures no longer cause ImmortalLimbo errors (Aaron Bentley,
     #137681)

   * ``uncommit`` works even when the commit messages of revisions to be
     removed use characters not supported in the terminal encoding.
     (Aaron Bentley)

   * When dumb http servers return whole files instead of the requested ranges,
     read the remaining bytes by chunks to avoid overflowing network buffers.
     (Vincent Ladeuil, #175886)

  DOCUMENTATION:

   * Minor tweaks made to the bug tracker integration documentation.
     (Ian Clatworthy)

   * Reference material has now be moved out of the User Guide and added
     to the User Reference. The User Reference has gained 4 sections as
     a result: Authenication Settings, Configuration Settings, Conflicts
     and Hooks. All help topics are now dumped into text format in the
     doc/en/user-reference directory for those who like browsing that
     information in their editor. (Ian Clatworthy)

   * *Using Bazaar with Launchpad* tutorial added. (Ian Clatworthy)

  INTERNALS:

    * find_* methods available for BzrDirs, Branches and WorkingTrees.
      (Aaron Bentley)

    * Help topics can now be loaded from files. 
      (Ian Clatworthy, Alexander Belchenko)

    * get_parent_map now always provides tuples as its output.  (Aaron Bentley)

    * Parent Providers should now implement ``get_parent_map`` returning a
      dictionary instead of ``get_parents`` returning a list.
      ``Graph.get_parents`` is now deprecated. (John Arbash Meinel,
      Robert Collins)

    * Patience Diff now supports arbitrary python objects, as long as they
      support ``hash()``. (John Arbash Meinel)

    * Reduce selftest overhead to establish test names by memoization.
      (Vincent Ladeuil)

  API BREAKS:

  TESTING:

   * Modules can now customise their tests by defining a ``load_tests``
     attribute. ``pydoc bzrlib.tests.TestUtil.TestLoader.loadTestsFromModule``
     for the documentation on this attribute. (Robert Collins)

   * New helper function ``bzrlib.tests.condition_id_re`` which helps
     filter tests based on a regular expression search on the tests id.
     (Robert Collins)
    
   * New helper function ``bzrlib.tests.condition_isinstance`` which helps
     filter tests based on class. (Robert Collins)
    
   * New helper function ``bzrlib.tests.exclude_suite_by_condition`` which
     generalises the ``exclude_suite_by_re`` function. (Robert Collins)

   * New helper function ``bzrlib.tests.filter_suite_by_condition`` which
     generalises the ``filter_suite_by_re`` function. (Robert Collins)

   * New helper method ``bzrlib.tests.exclude_tests_by_re`` which gives a new
     TestSuite that does not contain tests from the input that matched a
     regular expression. (Robert Collins)

   * New helper method ``bzrlib.tests.randomize_suite`` which returns a
     randomized copy of the input suite. (Robert Collins)

   * New helper method ``bzrlib.tests.split_suite_by_re`` which splits a test
     suite into two according to a regular expression. (Robert Collins)

   * Parametrize all http tests for the transport implementations, the http
     protocol versions (1.0 and 1.1) and the authentication schemes.
     (Vincent Ladeuil) 

   * The ``exclude_pattern`` and ``random_order`` parameters to the function
     ``bzrlib.tests.filter_suite_by_re`` have been deprecated. (Robert Collins)

   * The method ``bzrlib.tests.sort_suite_by_re`` has been deprecated. It is 
     replaced by the new helper methods added in this release. (Robert Collins)


bzr 1.0 2007-12-14
------------------

  DOCUMENTATION:

   * More improvements and fixes to the User Guide.  (Ian Clatworthy)

   * Add information on cherrypicking/rebasing to the User Guide.
     (Ian Clatworthy)

   * Improve bug tracker integration documentation. (Ian Clatworthy)

   * Minor edits to ``Bazaar in five minutes`` from David Roberts and
     to the rebasing section of the User Guide from Aaron Bentley.
     (Ian Clatworthy)


bzr 1.0rc3 2007-12-11
---------------------

  CHANGES:
   
   * If a traceback occurs, users are now asked to report the bug 
     through Launchpad (https://bugs.launchpad.net/bzr/), rather than 
     by mail to the mailing list.
     (Martin Pool)

  BUGFIXES:

   * Fix Makefile rules for doc generation. (Ian Clatworthy, #175207)

   * Give more feedback during long http downloads by making readv deliver data
     as it arrives for urllib, and issue more requests for pycurl. High latency
     networks are better handled by urllib, the pycurl implementation give more
     feedback but also incur more latency.
     (Vincent Ladeuil, #173010)

   * Implement _make_parents_provider on RemoteRepository, allowing generating
     bundles against branches on a smart server.  (Andrew Bennetts, #147836)

  DOCUMENTATION:

   * Improved user guide.  (Ian Clatworthy)

   * The single-page quick reference guide is now available as a PDF.
     (Ian Clatworthy)

  INTERNALS:

    * readv urllib http implementation is now a real iterator above the
      underlying socket and deliver data as soon as it arrives. 'get' still
      wraps its output in a StringIO.
      (Vincent Ladeuil)


bzr 1.0rc2 2007-12-07
---------------------

  IMPROVEMENTS:

   * Added a --coverage option to selftest. (Andrew Bennetts)

   * Annotate merge (merge-type=weave) now supports cherrypicking.
     (Aaron Bentley)

   * ``bzr commit`` now doesn't print the revision number twice. (Matt
     Nordhoff, #172612)

   * New configuration option ``bugtracker_<tracker_abbrevation>_url`` to
     define locations of bug trackers that are not directly supported by
     bzr or a plugin. The URL will be treated as a template and ``{id}``
     placeholders will be replaced by specific bug IDs.  (Lukáš Lalinský)

   * Support logging single merge revisions with short and line log formatters.
     (Kent Gibson)

   * User Guide enhanced with suggested readability improvements from
     Matt Revell and corrections from John Arbash Meinel. (Ian Clatworthy)

   * Quick Start Guide renamed to Quick Start Card, moved down in
     the catalog, provided in pdf and png format and updated to refer
     to ``send`` instead of ``bundle``. (Ian Clatworthy, #165080)

   * ``switch`` can now be used on heavyweight checkouts as well as
     lightweight ones. After switching a heavyweight checkout, the
     local branch is a mirror/cache of the new bound branch and
     uncommitted changes in the working tree are merged. As a safety
     check, if there are local commits in a checkout which have not
     been committed to the previously bound branch, then ``switch``
     fails unless the ``--force`` option is given. This option is
     now also required if the branch a lightweight checkout is pointing
     to has been moved. (Ian Clatworthy)

  INTERNALS:

    * New -Dhttp debug option reports http connections, requests and responses.
      (Vincent Ladeuil)

    * New -Dmerge debug option, which emits merge plans for merge-type=weave.

  BUGFIXES:

   * Better error message when running ``bzr cat`` on a non-existant branch.
     (Lukáš Lalinský, #133782)

   * Catch OSError 17 (file exists) in final phase of tree transform and show
     filename to user.
     (Alexander Belchenko, #111758)

   * Catch ShortReadvErrors while using pycurl. Also make readv more robust by
     allowing multiple GET requests to be issued if too many ranges are
     required.
     (Vincent Ladeuil, #172701)

   * Check for missing basis texts when fetching from packs to packs.
     (John Arbash Meinel, #165290)

   * Fall back to showing e-mail in ``log --short/--line`` if the 
     committer/author has only e-mail. (Lukáš Lalinský, #157026)

  API BREAKS:

   * Deprecate not passing a ``location`` argument to commit reporters'
     ``started`` methods. (Matt Nordhoff)


bzr 1.0rc1 2007-11-30
---------------------

  NOTES WHEN UPGRADING:

   * The default repository format is now ``pack-0.92``.  This 
     default is used when creating new repositories with ``init`` and 
     ``init-repo``, and when branching over bzr+ssh or bzr+hpss. 
     (See https://bugs.launchpad.net/bugs/164626)

     This format can be read and written by Bazaar 0.92 and later, and 
     data can be transferred to and from older formats.

     To upgrade, please reconcile your repository (``bzr reconcile``), and then
     upgrade (``bzr upgrade``). 
     
     ``pack-0.92`` offers substantially better scaling and performance than the
     previous knits format. Some operations are slower where the code already
     had bad scaling characteristics under knits, the pack format makes such
     operations more visible as part of being more scalable overall. We will
     correct such operations over the coming releases and encourage the filing
     of bugs on any operation which you observe to be slower in a packs
     repository. One particular case that we do not intend to fix is pulling
     data from a pack repository into a knit repository over a high latency
     link;  downgrading such data requires reinsertion of the file texts, and
     this is a classic space/time tradeoff. The current implementation is
     conservative on memory usage because we need to support converting data
     from any tree without problems.  
     (Robert Collins, Martin Pool, #164476)

  CHANGES:

   * Disable detection of plink.exe as possible ssh vendor. Plink vendor
     still available if user selects it explicitly with BZR_SSH environment
     variable. (Alexander Belchenko, workaround for bug #107593)

   * The pack format is now accessible as "pack-0.92", or "pack-0.92-subtree" 
     to enable the subtree functions (for example, for bzr-svn).  
     See http://doc.bazaar-vcs.org/latest/developer/packrepo.html
     (Martin Pool)

  FEATURES:

   * New ``authentication.conf`` file holding the password or other credentials
     for remote servers. This can be used for ssh, sftp, smtp and other 
     supported transports.
     (Vincent Ladeuil)

   * New rich-root and rich-root-pack formats, recording the same data about
     tree roots that's recorded for all other directories.
     (Aaron Bentley, #164639)

   * ``pack-0.92`` repositories can now be reconciled.
     (Robert Collins, #154173)

   * ``switch`` command added for changing the branch a lightweight checkout
     is associated with and updating the tree to reflect the latest content
     accordingly. This command was previously part of the BzrTools plug-in.
     (Ian Clatworthy, Aaron Bentley, David Allouche)

   * ``reconfigure`` command can now convert branches, trees, or checkouts to
     lightweight checkouts.  (Aaron Bentley)

  PERFORMANCE:

   * Commit updates the state of the working tree via a delta rather than
     supplying entirely new basis trees. For commit of a single specified file
     this reduces the wall clock time for commit by roughly a 30%.
     (Robert Collins, Martin Pool)

   * Commit with many automatically found deleted paths no longer performs
     linear scanning for the children of those paths during inventory
     iteration. This should fix commit performance blowing out when many such
     paths occur during commit. (Robert Collins, #156491)

   * Fetch with pack repositories will no longer read the entire history graph.
     (Robert Collins, #88319)

   * Revert takes out an appropriate lock when reverting to a basis tree, and
     does not read the basis inventory twice. (Robert Collins)

   * Diff does not require an inventory to be generated on dirstate trees.
     (Aaron Bentley, #149254)

   * New annotate merge (--merge-type=weave) implementation is fast on
     versionedfiles withough cached annotations, e.g. pack-0.92.
     (Aaron Bentley)

  IMPROVEMENTS:

   * ``bzr merge`` now warns when it encounters a criss-cross merge.
     (Aaron Bentley)

   * ``bzr send`` now doesn't require the target e-mail address to be
     specified on the command line if an interactive e-mail client is used.
     (Lukáš Lalinský)

   * ``bzr tags`` now prints the revision number for each tag, instead of
     the revision id, unless --show-ids is passed. In addition, tags can be
     sorted chronologically instead of lexicographically with --sort=time.
     (Adeodato Simó, #120231)

   * Windows standalone version of bzr is able to load system-wide plugins from
     "plugins" subdirectory in installation directory. In addition standalone
     installer write to the registry (HKLM\SOFTWARE\Bazaar) useful info 
     about paths and bzr version. (Alexander Belchenko, #129298)

  DOCUMENTATION:

  BUG FIXES:

   * A progress bar has been added for knitpack -> knitpack fetching.
     (Robert Collins, #157789, #159147)

   * Branching from a branch via smart server now preserves the repository
     format. (Andrew Bennetts,  #164626)
     
   * ``commit`` is now able to invoke an external editor in a non-ascii
     directory. (Daniel Watkins, #84043)

   * Catch connection errors for ftp.
     (Vincent Ladeuil, #164567)

   * ``check`` no longer reports spurious unreferenced text versions.
     (Robert Collins, John A Meinel, #162931, #165071)

   * Conflicts are now resolved recursively by ``revert``.
     (Aaron Bentley, #102739)

   * Detect invalid transport reuse attempts by catching invalid URLs.
     (Vincent Ladeuil, #161819)

   * Deleting a file without removing it shows a correct diff, not a traceback.
     (Aaron Bentley)

   * Do no use timeout in HttpServer anymore.
     (Vincent Ladeuil, #158972).

   * Don't catch the exceptions related to the http pipeline status before
     retrying an http request or some programming errors may be masked.
     (Vincent Ladeuil, #160012)

   * Fix ``bzr rm`` to not delete modified and ignored files.
     (Lukáš Lalinský, #172598)

   * Fix exception when revisionspec contains merge revisons but log
     formatter doesn't support merge revisions. (Kent Gibson, #148908)

   * Fix exception when ScopeReplacer is assigned to before any members have
     been retrieved.  (Aaron Bentley)

   * Fix multiple connections during checkout --lightweight.
     (Vincent Ladeuil, #159150)

   * Fix possible error in insert_data_stream when copying between 
     pack repositories over bzr+ssh or bzr+http.  
     KnitVersionedFile.get_data_stream now makes sure that requested
     compression parents are sent before any delta hunks that depend 
     on them.
     (Martin Pool, #164637)

   * Fix typo in limiting offsets coalescing for http, leading to
     whole files being downloaded instead of parts.
     (Vincent Ladeuil, #165061)

   * FTP server errors don't error in the error handling code.
     (Robert Collins, #161240)

   * Give a clearer message when a pull fails because the source needs
     to be reconciled.
     (Martin Pool, #164443)

   * It is clearer when a plugin cannot be loaded because of its name, and a
     suggestion for an acceptable name is given. (Daniel Watkins, #103023)

   * Leave port as None in transport objects if user doesn't
     specify a port in urls.
     (vincent Ladeuil, #150860)

   * Make sure Repository.fetch(self) is properly a no-op for all
     Repository implementations. (John Arbash Meinel, #158333)

   * Mark .bzr directories as "hidden" on Windows.
     (Alexander Belchenko, #71147)

   * ``merge --uncommitted`` can now operate on a single file.
     (Aaron Bentley, Lukáš Lalinský, #136890)

   * Obsolete packs are now cleaned up by pack and autopack operations.
     (Robert Collins, #153789)

   * Operations pulling data from a smart server where the underlying
     repositories are not both annotated/both unannotated will now work.
     (Robert Collins, #165304).

   * Reconcile now shows progress bars. (Robert Collins, #159351)

   * ``RemoteBranch`` was not initializing ``self._revision_id_to_revno_map``
     properly. (John Arbash Meinel, #162486)

   * Removing an already-removed file reports the file does not exist. (Daniel
     Watkins, #152811)

   * Rename on Windows is able to change filename case.
     (Alexander Belchenko, #77740)

   * Return error instead of a traceback for ``bzr log -r0``.
     (Kent Gibson, #133751)

   * Return error instead of a traceback when bzr is unable to create
     symlink on some platforms (e.g. on Windows).
     (Alexander Belchenko, workaround for #81689)

   * Revert doesn't crash when restoring a single file from a deleted
     directory. (Aaron Bentley)

   * Stderr output via logging mechanism now goes through encoded wrapper
     and no more uses utf-8, but terminal encoding instead. So all unicode
     strings now should be readable in non-utf-8 terminal.
     (Alexander Belchenko, #54173)

   * The error message when ``move --after`` should be used makes how to do so
     clearer. (Daniel Watkins, #85237)

   * Unicode-safe output from ``bzr info``. The output will be encoded
     using the terminal encoding and unrepresentable characters will be
     replaced by '?'. (Lukáš Lalinský, #151844)

   * Working trees are no longer created when pushing into a local no-trees
     repo. (Daniel Watkins, #50582)

   * Upgrade util/configobj to version 4.4.0.
     (Vincent Ladeuil, #151208).

   * Wrap medusa ftp test server as an FTPServer feature.
     (Vincent Ladeuil, #157752)

  API BREAKS:

   * ``osutils.backup_file`` is deprecated. Actually it's not used in bzrlib
     during very long time. (Alexander Belchenko)

   * The return value of
     ``VersionedFile.iter_lines_added_or_present_in_versions`` has been
     changed. Previously it was an iterator of lines, now it is an iterator of
     (line, version_id) tuples. This change has been made to aid reconcile and
     fetch operations. (Robert Collins)

   * ``bzrlib.repository.get_versioned_file_checker`` is now private.
     (Robert Collins)

   * The Repository format registry default has been removed; it was previously
     obsoleted by the bzrdir format default, which implies a default repository
     format.
     (Martin Pool)

  INTERNALS:

   * Added ``ContainerSerialiser`` and ``ContainerPushParser`` to
     ``bzrlib.pack``.  These classes provide more convenient APIs for generating
     and parsing containers from streams rather than from files.  (Andrew
     Bennetts)

   * New module ``lru_cache`` providing a cache for use by tasks that need
     semi-random access to large amounts of data. (John A Meinel)

   * InventoryEntry.diff is now deprecated.  Please use diff.DiffTree instead.

  TESTING:


bzr 0.92 2007-11-05
-------------------

  CHANGES:

  * New uninstaller on Win32.  (Alexander Belchenko)


bzr 0.92rc1 2007-10-29
----------------------

  NOTES WHEN UPGRADING:

  CHANGES:
  
   * ``bzr`` now returns exit code 4 if an internal error occurred, and 
     3 if a normal error occurred.  (Martin Pool)

   * ``pull``, ``merge`` and ``push`` will no longer silently correct some
     repository index errors that occured as a result of the Weave disk format.
     Instead the ``reconcile`` command needs to be run to correct those
     problems if they exist (and it has been able to fix most such problems
     since bzr 0.8). Some new problems have been identified during this release
     and you should run ``bzr check`` once on every repository to see if you
     need to reconcile. If you cannot ``pull`` or ``merge`` from a remote
     repository due to mismatched parent errors - a symptom of index errors -
     you should simply take a full copy of that remote repository to a clean
     directory outside any local repositories, then run reconcile on it, and
     finally pull from it locally. (And naturally email the repositories owner
     to ask them to upgrade and run reconcile).
     (Robert Collins)

  FEATURES:

   * New ``knitpack-experimental`` repository format. This is interoperable with
     the ``dirstate-tags`` format but uses a smarter storage design that greatly
     speeds up many operations, both local and remote. This new format can be
     used as an option to the ``init``, ``init-repository`` and ``upgrade``
     commands. See http://doc.bazaar-vcs.org/0.92/developers/knitpack.html
     for further details. (Robert Collins)

   * For users of bzr-svn (and those testing the prototype subtree support) that
     wish to try packs, a new ``knitpack-subtree-experimental`` format has also
     been added. This is interoperable with the ``dirstate-subtrees`` format.
     (Robert Collins)

   * New ``reconfigure`` command. (Aaron Bentley)

   * New ``revert --forget-merges`` command, which removes the record of a pending 
     merge without affecting the working tree contents.  (Martin Pool)

   * New ``bzr_remote_path`` configuration variable allows finer control of
     remote bzr locations than BZR_REMOTE_PATH environment variable.
     (Aaron Bentley)

   * New ``launchpad-login`` command to tell Bazaar your Launchpad
     user ID.  This can then be used by other functions of the
     Launchpad plugin. (James Henstridge)

  PERFORMANCE:

   * Commit in quiet mode is now slightly faster as the information to
     output is no longer calculated. (Ian Clatworthy)

   * Commit no longer checks for new text keys during insertion when the
     revision id was deterministically unique. (Robert Collins)

   * Committing a change which is not a merge and does not change the number of
     files in the tree is faster by utilising the data about whether files are
     changed to determine if the tree is unchanged rather than recalculating
     it at the end of the commit process. (Robert Collins)

   * Inventory serialisation no longer double-sha's the content.
     (Robert Collins)

   * Knit text reconstruction now avoids making copies of the lines list for
     interim texts when building a single text. The new ``apply_delta`` method
     on ``KnitContent`` aids this by allowing modification of the revision id
     such objects represent. (Robert Collins)

   * Pack indices are now partially parsed for specific key lookup using a
     bisection approach. (Robert Collins)

   * Partial commits are now approximately 40% faster by walking over the
     unselected current tree more efficiently. (Robert Collins)

   * XML inventory serialisation takes 20% less time while being stricter about
     the contents. (Robert Collins)

   * Graph ``heads()`` queries have been fixed to no longer access all history
     unnecessarily. (Robert Collins)

  IMPROVEMENTS:

   * ``bzr+https://`` smart server across https now supported. 
     (John Ferlito, Martin Pool, #128456)

   * Mutt is now a supported mail client; set ``mail_client=mutt`` in your
     bazaar.conf and ``send`` will use mutt. (Keir Mierle)

   * New option ``-c``/``--change`` for ``merge`` command for cherrypicking 
     changes from one revision. (Alexander Belchenko, #141368)

   * Show encodings, locale and list of plugins in the traceback message.
     (Martin Pool, #63894)

   * Experimental directory formats can now be marked with
     ``experimental = True`` during registration. (Ian Clatworthy)

  DOCUMENTATION:

   * New *Bazaar in Five Minutes* guide.  (Matthew Revell)

   * The hooks reference documentation is now converted to html as expected.
     (Ian Clatworthy)

  BUG FIXES:

   * Connection error reporting for the smart server has been fixed to
     display a user friendly message instead of a traceback.
     (Ian Clatworthy, #115601)

   * Make sure to use ``O_BINARY`` when opening files to check their
     sha1sum. (Alexander Belchenko, John Arbash Meinel, #153493)

   * Fix a problem with Win32 handling of the executable bit.
     (John Arbash Meinel, #149113)

   * ``bzr+ssh://`` and ``sftp://`` URLs that do not specify ports explicitly
     no longer assume that means port 22.  This allows people using OpenSSH to
     override the default port in their ``~/.ssh/config`` if they wish.  This
     fixes a bug introduced in bzr 0.91.  (Andrew Bennetts, #146715)

   * Commands reporting exceptions can now be profiled and still have their
     data correctly dumped to a file. For example, a ``bzr commit`` with
     no changes still reports the operation as pointless but doing so no
     longer throws away the profiling data if this command is run with
     ``--lsprof-file callgrind.out.ci`` say. (Ian Clatworthy)

   * Fallback to ftp when paramiko is not installed and sftp can't be used for
     ``tests/commands`` so that the test suite is still usable without
     paramiko.
     (Vincent Ladeuil, #59150)

   * Fix commit ordering in corner case. (Aaron Bentley, #94975)

   * Fix long standing bug in partial commit when there are renames 
     left in tree. (Robert Collins, #140419)

   * Fix selftest semi-random noise during http related tests.
     (Vincent Ladeuil, #140614)

   * Fix typo in ftp.py making the reconnection fail on temporary errors.
     (Vincent Ladeuil, #154259)

   * Fix failing test by comparing real paths to cover the case where the TMPDIR
     contains a symbolic link.
     (Vincent Ladeuil, #141382).

   * Fix log against smart server branches that don't support tags.
     (James Westby, #140615)

   * Fix pycurl http implementation by defining error codes from
     pycurl instead of relying on an old curl definition.
     (Vincent Ladeuil, #147530)

   * Fix 'unprintable error' message when displaying BzrCheckError and 
     some other exceptions on Python 2.5.
     (Martin Pool, #144633)

   * Fix ``Inventory.copy()`` and add test for it. (Jelmer Vernooij)

   * Handles default value for ListOption in cmd_commit.
     (Vincent Ladeuil, #140432)

   * HttpServer and FtpServer need to be closed properly or a listening socket
     will remain opened.
     (Vincent Ladeuil, #140055)

   * Monitor the .bzr directory created in the top level test
     directory to detect leaking tests.
     (Vincent Ladeuil, #147986)

   * The basename, not the full path, is now used when checking whether
     the profiling dump file begins with ``callgrind.out`` or not. This
     fixes a bug reported by Aaron Bentley on IRC. (Ian Clatworthy)

   * Trivial fix for invoking command ``reconfigure`` without arguments.
     (Rob Weir, #141629)

   * ``WorkingTree.rename_one`` will now raise an error if normalisation of the
     new path causes bzr to be unable to access the file. (Robert Collins)

   * Correctly detect a NoSuchFile when using a filezilla server. (Gary van der
     Merwe)

  API BREAKS:

   * ``bzrlib.index.GraphIndex`` now requires a size parameter to the
     constructor, for enabling bisection searches. (Robert Collins)

   * ``CommitBuilder.record_entry_contents`` now requires the root entry of a
     tree be supplied to it, previously failing to do so would trigger a
     deprecation warning. (Robert Collins)

   * ``KnitVersionedFile.add*`` will no longer cache added records even when
     enable_cache() has been called - the caching feature is now exclusively for
     reading existing data. (Robert Collins)

   * ``ReadOnlyLockError`` is deprecated; ``LockFailed`` is usually more 
     appropriate.  (Martin Pool)

   * Removed ``bzrlib.transport.TransportLogger`` - please see the new
     ``trace+`` transport instead. (Robert Collins)

   * Removed previously deprecated varargs interface to ``TestCase.run_bzr`` and
     deprecated methods ``TestCase.capture`` and ``TestCase.run_bzr_captured``.
     (Martin Pool)

   * Removed previous deprecated ``basis_knit`` parameter to the
     ``KnitVersionedFile`` constructor. (Robert Collins)

   * Special purpose method ``TestCase.run_bzr_decode`` is moved to the test_non_ascii 
     class that needs it.
     (Martin Pool)

   * The class ``bzrlib.repofmt.knitrepo.KnitRepository3`` has been folded into
     ``KnitRepository`` by parameters to the constructor. (Robert Collins)

   * The ``VersionedFile`` interface now allows content checks to be bypassed
     by supplying check_content=False.  This saves nearly 30% of the minimum
     cost to store a version of a file. (Robert Collins)

   * Tree's with bad state such as files with no length or sha will no longer
     be silently accepted by the repository XML serialiser. To serialise
     inventories without such data, pass working=True to write_inventory.
     (Robert Collins)

   * ``VersionedFile.fix_parents`` has been removed as a harmful API.
     ``VersionedFile.join`` will no longer accept different parents on either
     side of a join - it will either ignore them, or error, depending on the
     implementation. See notes when upgrading for more information.
     (Robert Collins)

  INTERNALS:

   * ``bzrlib.transport.Transport.put_file`` now returns the number of bytes
     put by the method call, to allow avoiding stat-after-write or
     housekeeping in callers. (Robert Collins)

   * ``bzrlib.xml_serializer.Serializer`` is now responsible for checking that
     mandatory attributes are present on serialisation and deserialisation.
     This fixes some holes in API usage and allows better separation between
     physical storage and object serialisation. (Robert Collins)

   * New class ``bzrlib.errors.InternalBzrError`` which is just a convenient
     shorthand for deriving from BzrError and setting internal_error = True.
     (Robert Collins)

   * New method ``bzrlib.mutabletree.update_to_one_parent_via_delta`` for
     moving the state of a parent tree to a new version via a delta rather than
     a complete replacement tree. (Robert Collins)

   * New method ``bzrlib.osutils.minimum_path_selection`` useful for removing
     duplication from user input, when a user mentions both a path and an item
     contained within that path. (Robert Collins)

   * New method ``bzrlib.repository.Repository.is_write_locked`` useful for
     determining if a repository is write locked. (Robert Collins)

   * New method on ``bzrlib.tree.Tree`` ``path_content_summary`` provides a
     tuple containing the key information about a path for commit processing
     to complete. (Robert Collins)

   * New method on xml serialisers, write_inventory_to_lines, which matches the
     API used by knits for adding content. (Robert Collins)

   * New module ``bzrlib.bisect_multi`` with generic multiple-bisection-at-once
     logic, currently only available for byte-based lookup
     (``bisect_multi_bytes``). (Robert Collins)

   * New helper ``bzrlib.tuned_gzip.bytes_to_gzip`` which takes a byte string
     and returns a gzipped version of the same. This is used to avoid a bunch
     of api friction during adding of knit hunks. (Robert Collins)

   * New parameter on ``bzrlib.transport.Transport.readv``
     ``adjust_for_latency`` which changes readv from returning strictly the
     requested data to inserted return larger ranges and in forward read order
     to reduce the effect of network latency. (Robert Collins)

   * New parameter yield_parents on ``Inventory.iter_entries_by_dir`` which
     causes the parents of a selected id to be returned recursively, so all the
     paths from the root down to each element of selected_file_ids are
     returned. (Robert Collins)

   * Knit joining has been enhanced to support plain to annotated conversion
     and annotated to plain conversion. (Ian Clatworthy)

   * The CommitBuilder method ``record_entry_contents`` now returns summary
     information about the effect of the commit on the repository. This tuple
     contains an inventory delta item if the entry changed from the basis, and a
     boolean indicating whether a new file graph node was recorded.
     (Robert Collins)

   * The python path used in the Makefile can now be overridden.
     (Andrew Bennetts, Ian Clatworthy)

  TESTING:

   * New transport implementation ``trace+`` which is useful for testing,
     logging activity taken to its _activity attribute. (Robert Collins)

   * When running bzr commands within the test suite, internal exceptions are
     not caught and reported in the usual way, but rather allowed to propagate
     up and be visible to the test suite.  A new API ``run_bzr_catch_user_errors``
     makes this behavior available to other users.
     (Martin Pool)

   * New method ``TestCase.call_catch_warnings`` for testing methods that 
     raises a Python warning.  (Martin Pool)


bzr 0.91 2007-09-26
-------------------

  BUG FIXES:

   * Print a warning instead of aborting the ``python setup.py install``
     process if building of a C extension is not possible.
     (Lukáš Lalinský, Alexander Belchenko)

   * Fix commit ordering in corner case (Aaron Bentley, #94975)

   * Fix ''bzr info bzr://host/'' and other operations on ''bzr://' URLs with
     an implicit port.  We were incorrectly raising PathNotChild due to
     inconsistent treatment of the ''_port'' attribute on the Transport object.
     (Andrew Bennetts, #133965)

   * Make RemoteRepository.sprout cope gracefully with servers that don't
     support the ``Repository.tarball`` request.
     (Andrew Bennetts)


bzr 0.91rc2 2007-09-11
----------------------

   * Replaced incorrect tarball for previous release; a debug statement was left 
     in bzrlib/remote.py.


bzr 0.91rc1 2007-09-11
----------------------

  CHANGES:

   * The default branch and repository format has changed to 
     ``dirstate-tags``, so tag commands are active by default.
     This format is compatible with Bazaar 0.15 and later.
     This incidentally fixes bug #126141.
     (Martin Pool)

   * ``--quiet`` or ``-q`` is no longer a global option. If present, it
     must now appear after the command name. Scripts doing things like
     ``bzr -q missing`` need to be rewritten as ``bzr missing -q``.
     (Ian Clatworthy)

  FEATURES:

   * New option ``--author`` in ``bzr commit`` to specify the author of the
     change, if it's different from the committer. ``bzr log`` and
     ``bzr annotate`` display the author instead of the committer.
     (Lukáš Lalinský)

   * In addition to global options and command specific options, a set of
     standard options are now supported. Standard options are legal for
     all commands. The initial set of standard options are:
     
     * ``--help`` or ``-h`` - display help message
     * ``--verbose`` or ``-v`` - display additional information
     * ``--quiet``  or ``-q`` - only output warnings and errors.

     Unlike global options, standard options can be used in aliases and
     may have command-specific help. (Ian Clatworthy)

   * Verbosity level processing has now been unified. If ``--verbose``
     or ``-v`` is specified on the command line multiple times, the
     verbosity level is made positive the first time then increased.
     If ``--quiet`` or ``-q`` is specified on the command line
     multiple times, the verbosity level is made negative the first
     time then decreased. To get the default verbosity level of zero,
     either specify none of the above , ``--no-verbose`` or ``--no-quiet``.
     Note that most commands currently ignore the magnitude of the
     verbosity level but do respect *quiet vs normal vs verbose* when
     generating output. (Ian Clatworthy)

   * ``Branch.hooks`` now supports ``pre_commit`` hook. The hook's signature
     is documented in BranchHooks constructor. (Nam T. Nguyen, #102747)

   * New ``Repository.stream_knit_data_for_revisions`` request added to the
     network protocol for greatly reduced roundtrips when retrieving a set of
     revisions. (Andrew Bennetts)

  BUG FIXES:

   * ``bzr plugins`` now lists the version number for each plugin in square
     brackets after the path. (Robert Collins, #125421)

   * Pushing, pulling and branching branches with subtree references was not
     copying the subtree weave, preventing the file graph from being accessed
     and causing errors in commits in clones. (Robert Collins)

   * Suppress warning "integer argument expected, got float" from Paramiko,
     which sometimes caused false test failures.  (Martin Pool)

   * Fix bug in bundle 4 that could cause attempts to write data to wrong
     versionedfile.  (Aaron Bentley)

   * Diffs generated using "diff -p" no longer break the patch parser.
     (Aaron Bentley)

   * get_transport treats an empty possible_transports list the same as a non-
     empty one.  (Aaron Bentley)

   * patch verification for merge directives is reactivated, and works with
     CRLF and CR files.  (Aaron Bentley)

   * Accept ..\ as a path in revision specifiers. This fixes for example
     "-r branch:..\other-branch" on Windows.  (Lukáš Lalinský) 

   * ``BZR_PLUGIN_PATH`` may now contain trailing slashes.
     (Blake Winton, #129299)

   * man page no longer lists hidden options (#131667, Aaron Bentley)

   * ``uncommit --help`` now explains the -r option adequately.  (Daniel
     Watkins, #106726)

   * Error messages are now better formatted with parameters (such as
     filenames) quoted when necessary. This avoids confusion when directory
     names ending in a '.' at the end of messages were confused with a
     full stop that may or not have been there. (Daniel Watkins, #129791)

   * Fix ``status FILE -r X..Y``. (Lukáš Lalinský)

   * If a particular command is an alias, ``help`` will show the alias
     instead of claiming there is no help for said alias. (Daniel Watkins,
     #133548)

   * TreeTransform-based operations, like pull, merge, revert, and branch,
     now roll back if they encounter an error.  (Aaron Bentley, #67699)

   * ``bzr commit`` now exits cleanly if a character unsupported by the
     current encoding is used in the commit message.  (Daniel Watkins,
     #116143)

   * bzr send uses default values for ranges when only half of an elipsis
     is specified ("-r..5" or "-r5..").  (#61685, Aaron Bentley)

   * Avoid trouble when Windows ssh calls itself 'plink' but no plink
     binary is present.  (Martin Albisetti, #107155)

   * ``bzr remove`` should remove clean subtrees.  Now it will remove (without
     needing ``--force``) subtrees that contain no files with text changes or
     modified files.  With ``--force`` it removes the subtree regardless of
     text changes or unknown files. Directories with renames in or out (but
     not changed otherwise) will now be removed without needing ``--force``.
     Unknown ignored files will be deleted without needing ``--force``.
     (Marius Kruger, #111665)

   * When two plugins conflict, the source of both the losing and now the
     winning definition is shown.  (Konstantin Mikhaylov, #5454)

   * When committing to a branch, the location being committed to is
     displayed.  (Daniel Watkins, #52479)

   * ``bzr --version`` takes care about encoding of stdout, especially
     when output is redirected. (Alexander Belchenko, #131100)

   * Prompt for an ftp password if none is provided.
     (Vincent Ladeuil, #137044)

   * Reuse bound branch associated transport to avoid multiple
     connections.
     (Vincent Ladeuil, #128076, #131396)

   * Overwrite conflicting tags by ``push`` and ``pull`` if the
     ``--overwrite`` option is specified.  (Lukáš Lalinský, #93947)

   * In checkouts, tags are copied into the master branch when created,
     changed or deleted, and are copied into the checkout when it is 
     updated.  (Martin Pool, #93856, #93860)

   * Print a warning instead of aborting the ``python setup.py install``
     process if building of a C extension is not possible.
     (Lukáš Lalinský, Alexander Belchenko)

  IMPROVEMENTS:

   * Add the option "--show-diff" to the commit command in order to display
     the diff during the commit log creation. (Goffredo Baroncelli)

   * ``pull`` and ``merge`` are much faster at installing bundle format 4.
     (Aaron Bentley)

   * ``pull -v`` no longer includes deltas, making it much faster.
     (Aaron Bentley)

   * ``send`` now sends the directive as an attachment by default.
     (Aaron Bentley, Lukáš Lalinský, Alexander Belchenko)

   * Documentation updates (Martin Albisetti)

   * Help on debug flags is now included in ``help global-options``.
     (Daniel Watkins, #124853)

   * Parameters passed on the command line are checked to ensure they are
     supported by the encoding in use. (Daniel Watkins)

   * The compression used within the bzr repository has changed from zlib
     level 9 to the zlib default level. This improves commit performance with
     only a small increase in space used (and in some cases a reduction in
     space). (Robert Collins)

   * Initial commit no longer SHAs files twice and now reuses the path
     rather than looking it up again, making it faster.
     (Ian Clatworthy)

   * New option ``-c``/``--change`` for ``diff`` and ``status`` to show
     changes in one revision.  (Lukáš Lalinský)

   * If versioned files match a given ignore pattern, a warning is now
     given. (Daniel Watkins, #48623)

   * ``bzr status`` now has -S as a short name for --short and -V as a
     short name for --versioned. These have been added to assist users
     migrating from Subversion: ``bzr status -SV`` is now like
     ``svn status -q``.  (Daniel Watkins, #115990)

   * Added C implementation of  ``PatienceSequenceMatcher``, which is about
     10x faster than the Python version. This speeds up commands that
     need file diffing, such as ``bzr commit`` or ``bzr diff``.
     (Lukáš Lalinský)

   * HACKING has been extended with a large section on core developer tasks.
     (Ian Clatworthy)

   * Add ``branches`` and ``standalone-trees`` as online help topics and
     include them as Concepts within the User Reference.
     (Paul Moore, Ian Clatworthy)

    * ``check`` can detect versionedfile parent references that are
      inconsistent with revision and inventory info, and ``reconcile`` can fix
      them.  These faulty references were generated by 0.8-era releases,
      so repositories which were manipulated by old bzrs should be
      checked, and possibly reconciled ASAP.  (Aaron Bentley, Andrew Bennetts)

  API BREAKS:

   * ``Branch.append_revision`` is removed altogether; please use 
     ``Branch.set_last_revision_info`` instead.  (Martin Pool)

   * CommitBuilder now advertises itself as requiring the root entry to be
     supplied. This only affects foreign repository implementations which reuse
     CommitBuilder directly and have changed record_entry_contents to require
     that the root not be supplied. This should be precisely zero plugins
     affected. (Robert Collins)

   * The ``add_lines`` methods on ``VersionedFile`` implementations has changed
     its return value to include the sha1 and length of the inserted text. This
     allows the avoidance of double-sha1 calculations during commit.
     (Robert Collins)

   * ``Transport.should_cache`` has been removed.  It was not called in the
     previous release.  (Martin Pool)

  TESTING:

   * Tests may now raise TestNotApplicable to indicate they shouldn't be 
     run in a particular scenario.  (Martin Pool)

   * New function multiply_tests_from_modules to give a simpler interface
     to test parameterization.  (Martin Pool, Robert Collins)

   * ``Transport.should_cache`` has been removed.  It was not called in the
     previous release.  (Martin Pool)

   * NULL_REVISION is returned to indicate the null revision, not None.
     (Aaron Bentley)

   * Use UTF-8 encoded StringIO for log tests to avoid failures on
     non-ASCII committer names.  (Lukáš Lalinský)

  INTERNALS:

   * ``bzrlib.plugin.all_plugins`` has been deprecated in favour of
     ``bzrlib.plugin.plugins()`` which returns PlugIn objects that provide
     useful functionality for determining the path of a plugin, its tests, and
     its version information. (Robert Collins)

   * Add the option user_encoding to the function 'show_diff_trees()'
     in order to move the user encoding at the UI level. (Goffredo Baroncelli)

   * Add the function make_commit_message_template_encoded() and the function
     edit_commit_message_encoded() which handle encoded strings.
     This is done in order to mix the commit messages (which is a unicode
     string), and the diff which is a raw string. (Goffredo Baroncelli)

   * CommitBuilder now defaults to using add_lines_with_ghosts, reducing
     overhead on non-weave repositories which don't require all parents to be
     present. (Robert Collins)

   * Deprecated method ``find_previous_heads`` on
     ``bzrlib.inventory.InventoryEntry``. This has been superseded by the use
     of ``parent_candidates`` and a separate heads check via the repository
     API. (Robert Collins)

   * New trace function ``mutter_callsite`` will print out a subset of the
     stack to the log, which can be useful for gathering debug details.
     (Robert Collins)

   * ``bzrlib.pack.ContainerWriter`` now tracks how many records have been
     added via a public attribute records_written. (Robert Collins)

   * New method ``bzrlib.transport.Transport.get_recommended_page_size``.
     This provides a hint to users of transports as to the reasonable
     minimum data to read. In principle this can take latency and
     bandwidth into account on a per-connection basis, but for now it
     just has hard coded values based on the url. (e.g. http:// has a large
     page size, file:// has a small one.) (Robert Collins)

   * New method on ``bzrlib.transport.Transport`` ``open_write_stream`` allows
     incremental addition of data to a file without requiring that all the
     data be buffered in memory. (Robert Collins)

   * New methods on ``bzrlib.knit.KnitVersionedFile``:
     ``get_data_stream(versions)``, ``insert_data_stream(stream)`` and
     ``get_format_signature()``.  These provide some infrastructure for
     efficiently streaming the knit data for a set of versions over the smart
     protocol.

   * Knits with no annotation cache still produce correct annotations.
     (Aaron Bentley)

   * Three new methods have been added to ``bzrlib.trace``:
     ``set_verbosity_level``, ``get_verbosity_level`` and ``is_verbose``.
     ``set_verbosity_level`` expects a numeric value: negative for quiet,
     zero for normal, positive for verbose. The size of the number can be
     used to determine just how quiet or verbose the application should be.
     The existing ``be_quiet`` and ``is_quiet`` routines have been
     integrated into this new scheme. (Ian Clatworthy)

   * Options can now be delcared with a ``custom_callback`` parameter. If
     set, this routine is called after the option is processed. This feature
     is now used by the standard options ``verbose`` and ``quiet`` so that
     setting one implicitly resets the other. (Ian Clatworthy)

   * Rather than declaring a new option from scratch in order to provide
     custom help, a centrally registered option can be decorated using the
     new ``bzrlib.Option.custom_help`` routine. In particular, this routine
     is useful when declaring better help for the ``verbose`` and ``quiet``
     standard options as the base definition of these is now more complex
     than before thanks to their use of a custom callback. (Ian Clatworthy)
      
    * Tree._iter_changes(specific_file=[]) now iterates through no files,
      instead of iterating through all files.  None is used to iterate through
      all files.  (Aaron Bentley)

    * WorkingTree.revert() now accepts None to revert all files.  The use of
      [] to revert all files is deprecated.  (Aaron Bentley)


bzr 0.90 2007-08-28
-------------------

  IMPROVEMENTS:

    * Documentation is now organized into multiple directories with a level
      added for different languages or locales. Added the Mini Tutorial
      and Quick Start Summary (en) documents from the Wiki, improving the
      content and readability of the former. Formatted NEWS as Release Notes
      complete with a Table of Conents, one heading per release. Moved the
      Developer Guide into the main document catalog and provided a link
      from the developer document catalog back to the main one.
      (Ian Clatworthy, Sabin Iacob, Alexander Belchenko)


  API CHANGES:

    * The static convenience method ``BzrDir.create_repository``
      is deprecated.  Callers should instead create a ``BzrDir`` instance
      and call ``create_repository`` on that.  (Martin Pool)


bzr 0.90rc1 2007-08-14
----------------------

  BUGFIXES:

    * ``bzr init`` should connect to the remote location one time only.  We
      have been connecting several times because we forget to pass around the
      Transport object. This modifies ``BzrDir.create_branch_convenience``,
      so that we can give it the Transport we already have.
      (John Arbash Meinel, Vincent Ladeuil, #111702)

    * Get rid of sftp connection cache (get rid of the FTP one too).
      (Vincent Ladeuil, #43731)

    * bzr branch {local|remote} remote don't try to create a working tree
      anymore.
      (Vincent Ladeuil, #112173)

    * All identified multiple connections for a single bzr command have been
      fixed. See bzrlib/tests/commands directory.
      (Vincent Ladeuil)

    * ``bzr rm`` now does not insist on ``--force`` to delete files that
      have been renamed but not otherwise modified.  (Marius Kruger,
      #111664)

    * ``bzr selftest --bench`` no longer emits deprecation warnings
      (Lukáš Lalinský)

    * ``bzr status`` now honours FILE parameters for conflict lists
      (Aaron Bentley, #127606)

    * ``bzr checkout`` now honours -r when reconstituting a working tree.
      It also honours -r 0.  (Aaron Bentley, #127708)

    * ``bzr add *`` no more fails on Windows if working tree contains
      non-ascii file names. (Kuno Meyer, #127361)

    * allow ``easy_install bzr`` runs without fatal errors. 
      (Alexander Belchenko, #125521)

    * Graph._filter_candidate_lca does not raise KeyError if a candidate
      is eliminated just before it would normally be examined.  (Aaron Bentley)

    * SMTP connection failures produce a nice message, not a traceback.
      (Aaron Bentley)

  IMPROVEMENTS:

    * Don't show "dots" progress indicators when run non-interactively, such
      as from cron.  (Martin Pool)

    * ``info`` now formats locations more nicely and lists "submit" and
      "public" branches (Aaron Bentley)

    * New ``pack`` command that will trigger database compression within
      the repository (Robert Collins)

    * Implement ``_KnitIndex._load_data`` in a pyrex extension. The pyrex
      version is approximately 2-3x faster at parsing a ``.kndx`` file.
      Which yields a measurable improvement for commands which have to
      read from the repository, such as a 1s => 0.75s improvement in
      ``bzr diff`` when there are changes to be shown.  (John Arbash Meinel)

    * Merge is now faster.  Depending on the scenario, it can be more than 2x
      faster. (Aaron Bentley)

    * Give a clearer warning, and allow ``python setup.py install`` to
      succeed even if pyrex is not available.
      (John Arbash Meinel)

    * ``DirState._read_dirblocks`` now has an optional Pyrex
      implementation. This improves the speed of any command that has to
      read the entire DirState. (``diff``, ``status``, etc, improve by
      about 10%).
      ``bisect_dirblocks`` has also been improved, which helps all
      ``_get_entry`` type calls (whenever we are searching for a
      particular entry in the in-memory DirState).
      (John Arbash Meinel)

    * ``bzr pull`` and ``bzr push`` no longer do a complete walk of the 
      branch revision history for ui display unless -v is supplied.
      (Robert Collins)

    * ``bzr log -rA..B`` output shifted to the left margin if the log only 
      contains merge revisions. (Kent Gibson) 

    * The ``plugins`` command is now public with improved help.
      (Ian Clatworthy)

    * New bundle and merge directive formats are faster to generate, and

    * Annotate merge now works when there are local changes. (Aaron Bentley)

    * Commit now only shows the progress in terms of directories instead of
      entries. (Ian Clatworthy)

    * Fix ``KnitRepository.get_revision_graph`` to not request the graph 2
      times. This makes ``get_revision_graph`` 2x faster. (John Arbash
      Meinel)

    * Fix ``VersionedFile.get_graph()`` to avoid using
      ``set.difference_update(other)``, which has bad scaling when
      ``other`` is large. This improves ``VF.get_graph([version_id])`` for
      a 12.5k graph from 2.9s down to 200ms. (John Arbash Meinel)

    * The ``--lsprof-file`` option now generates output for KCacheGrind if
      the file starts with ``callgrind.out``. This matches the default file
      filtering done by KCacheGrind's Open Dialog. (Ian Clatworthy)

    * Fix ``bzr update`` to avoid an unnecessary
      ``branch.get_master_branch`` call, which avoids 1 extra connection
      to the remote server. (Partial fix for #128076, John Arbash Meinel)

    * Log errors from the smart server in the trace file, to make debugging 
      test failures (and live failures!) easier.  (Andrew Bennetts)

    * The HTML version of the man page has been superceded by a more
      comprehensive manual called the Bazaar User Reference. This manual
      is completed generated from the online help topics. As part of this
      change, limited reStructuredText is now explicitly supported in help
      topics and command help with 'unnatural' markup being removed prior
      to display by the online help or inclusion in the man page.
      (Ian Clatworthy)

    * HTML documentation now use files extension ``*.html``
      (Alexander Belchenko)

    * The cache of ignore definitions is now cleared in WorkingTree.unlock()
      so that changes to .bzrignore aren't missed. (#129694, Daniel Watkins)

    * ``bzr selftest --strict`` fails if there are any missing features or
      expected test failures. (Daniel Watkins, #111914)

    * Link to registration survey added to README. (Ian Clatworthy)

    * Windows standalone installer show link to registration survey
      when installation finished. (Alexander Belchenko)

  LIBRARY API BREAKS:

    * Deprecated dictionary ``bzrlib.option.SHORT_OPTIONS`` removed.
      Options are now required to provide a help string and it must
      comply with the style guide by being one or more sentences with an
      initial capital and final period. (Martin Pool)

    * KnitIndex.get_parents now returns tuples. (Robert Collins)

    * Ancient unused ``Repository.text_store`` attribute has been removed.
      (Robert Collins)

    * The ``bzrlib.pack`` interface has changed to use tuples of bytestrings
      rather than just bytestrings, making it easier to represent multiple
      element names. As this interface was not used by any internal facilities
      since it was introduced in 0.18 no API compatibility is being preserved.
      The serialised form of these packs is identical with 0.18 when a single
      element tuple is in use. (Robert Collins)

  INTERNALS:

    * merge now uses ``iter_changes`` to calculate changes, which makes room for
      future performance increases.  It is also more consistent with other
      operations that perform comparisons, and reduces reliance on
      Tree.inventory.  (Aaron Bentley)

    * Refactoring of transport classes connected to a remote server.
      ConnectedTransport is a new class that serves as a basis for all
      transports needing to connect to a remote server.  transport.split_url
      have been deprecated, use the static method on the object instead. URL
      tests have been refactored too.
      (Vincent Ladeuil)

    * Better connection sharing for ConnectedTransport objects.
      transport.get_transport() now accepts a 'possible_transports' parameter.
      If a newly requested transport can share a connection with one of the
      list, it will.
      (Vincent Ladeuil)

    * Most functions now accept ``bzrlib.revision.NULL_REVISION`` to indicate
      the null revision, and consider using ``None`` for this purpose
      deprecated.  (Aaron Bentley)

    * New ``index`` module with abstract index functionality. This will be
      used during the planned changes in the repository layer. Currently the
      index layer provides a graph aware immutable index, a builder for the
      same index type to allow creating them, and finally a composer for
      such indices to allow the use of many indices in a single query. The
      index performance is not optimised, however the API is stable to allow
      development on top of the index. (Robert Collins)

    * ``bzrlib.dirstate.cmp_by_dirs`` can be used to compare two paths by
      their directory sections. This is equivalent to comparing
      ``path.split('/')``, only without having to split the paths.
      This has a Pyrex implementation available.
      (John Arbash Meinel)

    * New transport decorator 'unlistable+' which disables the list_dir
      functionality for testing.

    * Deprecated ``change_entry`` in transform.py. (Ian Clatworthy)

    * RevisionTree.get_weave is now deprecated.  Tree.plan_merge is now used
      for performing annotate-merge.  (Aaron Bentley)

    * New EmailMessage class to create email messages. (Adeodato Simó)

    * Unused functions on the private interface KnitIndex have been removed.
      (Robert Collins)

    * New ``knit.KnitGraphIndex`` which provides a ``KnitIndex`` layered on top
      of a ``index.GraphIndex``. (Robert Collins)

    * New ``knit.KnitVersionedFile.iter_parents`` method that allows querying
      the parents of many knit nodes at once, reducing round trips to the 
      underlying index. (Robert Collins)

    * Graph now has an is_ancestor method, various bits use it.
      (Aaron Bentley)

    * The ``-Dhpss`` flag now includes timing information. As well as
      logging when a new connection is opened. (John Arbash Meinel)

    * ``bzrlib.pack.ContainerWriter`` now returns an offset, length tuple to
      callers when inserting data, allowing generation of readv style access
      during pack creation, without needing a separate pass across the output
      pack to gather such details. (Robert Collins)

    * ``bzrlib.pack.make_readv_reader`` allows readv based access to pack
      files that are stored on a transport. (Robert Collins)

    * New ``Repository.has_same_location`` method that reports if two
      repository objects refer to the same repository (although with some risk
      of false negatives).  (Andrew Bennetts)

    * InterTree.compare now passes require_versioned on correctly.
      (Marius Kruger)

    * New methods on Repository - ``start_write_group``,
      ``commit_write_group``, ``abort_write_group`` and ``is_in_write_group`` -
      which provide a clean hook point for transactional Repositories - ones
      where all the data for a fetch or commit needs to be made atomically
      available in one step. This allows the write lock to remain while making
      a series of data insertions.  (e.g. data conversion). (Robert Collins)

    * In ``bzrlib.knit`` the internal interface has been altered to use
      3-tuples (index, pos, length) rather than two-tuples (pos, length) to
      describe where data in a knit is, allowing knits to be split into 
      many files. (Robert Collins)

    * ``bzrlib.knit._KnitData`` split into cache management and physical access
      with two access classes - ``_PackAccess`` and ``_KnitAccess`` defined.
      The former provides access into a .pack file, and the latter provides the
      current production repository form of .knit files. (Robert Collins)

  TESTING:

    * Remove selftest ``--clean-output``, ``--numbered-dirs`` and
      ``--keep-output`` options, which are obsolete now that tests
      are done within directories in $TMPDIR.  (Martin Pool)

    * The SSH_AUTH_SOCK environment variable is now reset to avoid 
      interaction with any running ssh agents.  (Jelmer Vernooij, #125955)

    * run_bzr_subprocess handles parameters the same way as run_bzr:
      either a string or a list of strings should be passed as the first
      parameter.  Varargs-style parameters are deprecated. (Aaron Bentley)


bzr 0.18  2007-07-17
--------------------

  BUGFIXES:

    * Fix 'bzr add' crash under Win32 (Kuno Meyer)


bzr 0.18rc1  2007-07-10
-----------------------

  BUGFIXES:

    * Do not suppress pipe errors, etc. in non-display commands
      (Alexander Belchenko, #87178)

    * Display a useful error message when the user requests to annotate
      a file that is not present in the specified revision.
      (James Westby, #122656)

    * Commands that use status flags now have a reference to 'help
      status-flags'.  (Daniel Watkins, #113436)

    * Work around python-2.4.1 inhability to correctly parse the
      authentication header.
      (Vincent Ladeuil, #121889)

    * Use exact encoding for merge directives. (Adeodato Simó, #120591)

    * Fix tempfile permissions error in smart server tar bundling under
      Windows. (Martin _, #119330)

    * Fix detection of directory entries in the inventory. (James Westby)

    * Fix handling of http code 400: Bad Request When issuing too many ranges.
      (Vincent Ladeuil, #115209)

    * Issue a CONNECT request when connecting to an https server
      via a proxy to enable SSL tunneling.
      (Vincent Ladeuil, #120678)

    * Fix ``bzr log -r`` to support selecting merge revisions, both 
      individually and as part of revision ranges.
      (Kent Gibson, #4663)
 
    * Don't leave cruft behind when failing to acquire a lockdir.
      (Martin Pool, #109169)

    * Don't use the '-f' strace option during tests.
      (Vincent Ladeuil, #102019).

    * Warn when setting ``push_location`` to a value that will be masked by
      locations.conf.  (Aaron Bentley, #122286)

    * Fix commit ordering in corner case (Aaron Bentley, #94975)

    *  Make annotate behave in a non-ASCII world (Adeodato Simó).

  IMPROVEMENTS:

    * The --lsprof-file option now dumps a text rendering of the profiling
      information if the filename ends in ".txt". It will also convert the
      profiling information to a format suitable for KCacheGrind if the
      output filename ends in ".callgrind". Fixes to the lsprofcalltree
      conversion process by Jean Paul Calderone and Itamar were also merged.
      See http://ddaa.net/blog/python/lsprof-calltree. (Ian Clatworthy)

    * ``info`` now defaults to non-verbose mode, displaying only paths and
      abbreviated format info.  ``info -v`` displays all the information
      formerly displayed by ``info``.  (Aaron Bentley, Adeodato Simó)

    * ``bzr missing`` now has better option names ``--this`` and ``--other``.
      (Elliot Murphy)

    * The internal ``weave-list`` command has become ``versionedfile-list``,
      and now lists knits as well as weaves.  (Aaron Bentley)

    * Automatic merge base selection uses a faster algorithm that chooses
      better bases in criss-cross merge situations (Aaron Bentley)

    * Progress reporting in ``commit`` has been improved. The various logical
      stages are now reported on as follows, namely:

      * Collecting changes [Entry x/y] - Stage n/m
      * Saving data locally - Stage n/m
      * Uploading data to master branch - Stage n/m
      * Updating the working tree - Stage n/m
      * Running post commit hooks - Stage n/m
      
      If there is no master branch, the 3rd stage is omitted and the total
      number of stages is adjusted accordingly.

      Each hook that is run after commit is listed with a name (as hooks
      can be slow it is useful feedback).
      (Ian Clatworthy, Robert Collins)

    * Various operations that are now faster due to avoiding unnecessary
      topological sorts. (Aaron Bentley)

    * Make merge directives robust against broken bundles. (Aaron Bentley)

    * The lsprof filename note is emitted via trace.note(), not standard
      output.  (Aaron Bentley)

    * ``bzrlib`` now exports explicit API compatibility information to assist
      library users and plugins. See the ``bzrlib.api`` module for details.
      (Robert Collins)

    * Remove unnecessary lock probes when acquiring a lockdir.
      (Martin Pool)

    * ``bzr --version`` now shows the location of the bzr log file, which
      is especially useful on Windows.  (Martin Pool)

    * -D now supports hooks to get debug tracing of hooks (though its currently
      minimal in nature). (Robert Collins)

    * Long log format reports deltas on merge revisions. 
      (John Arbash Meinel, Kent Gibson)

    * Make initial push over ftp more resilient. (John Arbash Meinel)

    * Print a summary of changes for update just like pull does.
      (Daniel Watkins, #113990)

    * Add a -Dhpss option to trace smart protocol requests and responses.
      (Andrew Bennetts)

  LIBRARY API BREAKS:

    * Testing cleanups - 
      ``bzrlib.repository.RepositoryTestProviderAdapter`` has been moved
      to ``bzrlib.tests.repository_implementations``;
      ``bzrlib.repository.InterRepositoryTestProviderAdapter`` has been moved
      to ``bzrlib.tests.interrepository_implementations``;
      ``bzrlib.transport.TransportTestProviderAdapter`` has moved to 
      ``bzrlib.tests.test_transport_implementations``.
      ``bzrlib.branch.BranchTestProviderAdapter`` has moved to
      ``bzrlib.tests.branch_implementations``.
      ``bzrlib.bzrdir.BzrDirTestProviderAdapter`` has moved to 
      ``bzrlib.tests.bzrdir_implementations``.
      ``bzrlib.versionedfile.InterVersionedFileTestProviderAdapter`` has moved
      to ``bzrlib.tests.interversionedfile_implementations``.
      ``bzrlib.store.revision.RevisionStoreTestProviderAdapter`` has moved to
      ``bzrlib.tests.revisionstore_implementations``.
      ``bzrlib.workingtree.WorkingTreeTestProviderAdapter`` has moved to
      ``bzrlib.tests.workingtree_implementations``.
      These changes are an API break in the testing infrastructure only.
      (Robert Collins)

    * Relocate TestCaseWithRepository to be more central. (Robert Collins)

    * ``bzrlib.add.smart_add_tree`` will no longer perform glob expansion on
      win32. Callers of the function should do this and use the new
      ``MutableTree.smart_add`` method instead. (Robert Collins)

    * ``bzrlib.add.glob_expand_for_win32`` is now
      ``bzrlib.win32utils.glob_expand``.  (Robert Collins)

    * ``bzrlib.add.FastPath`` is now private and moved to 
      ``bzrlib.mutabletree._FastPath``. (Robert Collins, Martin Pool)

    * ``LockDir.wait`` removed.  (Martin Pool)

    * The ``SmartServer`` hooks API has changed for the ``server_started`` and
      ``server_stopped`` hooks. The first parameter is now an iterable of
      backing URLs rather than a single URL. This is to reflect that many
      URLs may map to the external URL of the server. E.g. the server interally
      may have a chrooted URL but also the local file:// URL will be at the 
      same location. (Robert Collins)

  INTERNALS:

    * New SMTPConnection class to unify email handling.  (Adeodato Simó)

    * Fix documentation of BzrError. (Adeodato Simó)

    * Make BzrBadParameter an internal error. (Adeodato Simó)

    * Remove use of 'assert False' to raise an exception unconditionally.
      (Martin Pool)

    * Give a cleaner error when failing to decode knit index entry.
      (Martin Pool)

    * TreeConfig would mistakenly search the top level when asked for options
      from a section. It now respects the section argument and only
      searches the specified section. (James Westby)

    * Improve ``make api-docs`` output. (John Arbash Meinel)

    * Use os.lstat rather than os.stat for osutils.make_readonly and
      osutils.make_writeable. This makes the difftools plugin more
      robust when dangling symlinks are found. (Elliot Murphy)

    * New ``-Dlock`` option to log (to ~/.bzr.log) information on when 
      lockdirs are taken or released.  (Martin Pool)

    * ``bzrlib`` Hooks are now nameable using ``Hooks.name_hook``. This 
      allows a nicer UI when hooks are running as the current hook can
      be displayed. (Robert Collins)

    * ``Transport.get`` has had its interface made more clear for ease of use.
      Retrieval of a directory must now fail with either 'PathError' at open
      time, or raise 'ReadError' on a read. (Robert Collins)

    * New method ``_maybe_expand_globs`` on the ``Command`` class for 
      dealing with unexpanded glob lists - e.g. on the win32 platform. This
      was moved from ``bzrlib.add._prepare_file_list``. (Robert Collins)

    * ``bzrlib.add.smart_add`` and ``bzrlib.add.smart_add_tree`` are now
      deprecated in favour of ``MutableTree.smart_add``. (Robert Collins,
      Martin Pool)

    * New method ``external_url`` on Transport for obtaining the url to
      hand to external processes. (Robert Collins)

    * Teach windows installers to build pyrex/C extensions.
      (Alexander Belchenko)

  TESTING:

    * Removed the ``--keep-output`` option from selftest and clean up test
      directories as they're used.  This reduces the IO load from 
      running the test suite and cuts the time by about half.
      (Andrew Bennetts, Martin Pool)

    * Add scenarios as a public attribute on the TestAdapter classes to allow
      modification of the generated scenarios before adaption and easier
      testing. (Robert Collins)

    * New testing support class ``TestScenarioApplier`` which multiplies
      out a single teste by a list of supplied scenarios. (RobertCollins)

    * Setting ``repository_to_test_repository`` on a repository_implementations
      test will cause it to be called during repository creation, allowing the
      testing of repository classes which are not based around the Format
      concept. For example a repository adapter can be tested in this manner,
      by altering the repository scenarios to include a scenario that sets this
      attribute during the test parameterisation in
      ``bzrlib.tests.repository.repository_implementations``. (Robert Collins)

    * Clean up many of the APIs for blackbox testing of Bazaar.  The standard 
      interface is now self.run_bzr.  The command to run can be passed as
      either a list of parameters, a string containing the command line, or
      (deprecated) varargs parameters.  (Martin Pool)

    * The base TestCase now isolates tests from -D parameters by clearing
      ``debug.debug_flags`` and restores it afterwards. (Robert Collins)

    * Add a relpath parameter to get_transport methods in test framework to
      avoid useless cloning.
      (Vincent Ladeuil, #110448)


bzr 0.17  2007-06-18
--------------------

  BUGFIXES:

    * Fix crash of commit due to wrong lookup of filesystem encoding.
      (Colin Watson, #120647)

    * Revert logging just to stderr in commit as broke unicode filenames.
      (Aaron Bentley, Ian Clatworthy, #120930)


bzr 0.17rc1  2007-06-12
-----------------------

  NOTES WHEN UPGRADING:

    * The kind() and is_executable() APIs on the WorkingTree interface no
      longer implicitly (read) locks and unlocks the tree. This *might*
      impact some plug-ins and tools using this part of the API. If you find
      an issue that may be caused by this change, please let us know,
      particularly the plug-in/tool maintainer. If encountered, the API
      fix is to surround kind() and is_executable() calls with lock_read()
      and unlock() like so::

        work_tree.lock_read()
        try:
            kind = work_tree.kind(...)
        finally:
            work_tree.unlock()

  INTERNALS:
    * Rework of LogFormatter API to provide beginning/end of log hooks and to
      encapsulate the details of the revision to be logged in a LogRevision
      object.
      In long log formats, merge revision ids are only shown when --show-ids
      is specified, and are labelled "revision-id:", as per mainline
      revisions, instead of "merged:". (Kent Gibson)

    * New ``BranchBuilder`` API which allows the construction of particular
      histories quickly. Useful for testing and potentially other applications
      too. (Robert Collins)

  IMPROVEMENTS:
  
    * There are two new help topics, working-trees and repositories that
      attempt to explain these concepts. (James Westby, John Arbash Meinel,
      Aaron Bentley)

    * Added ``bzr log --limit`` to report a limited number of revisions.
      (Kent Gibson, #3659)

    * Revert does not try to preserve file contents that were originally
      produced by reverting to a historical revision.  (Aaron Bentley)

    * ``bzr log --short`` now includes ``[merge]`` for revisions which
      have more than one parent. This is a small improvement to help
      understanding what changes have occurred
      (John Arbash Meinel, #83887)

    * TreeTransform avoids many renames when contructing large trees,
      improving speed.  3.25x speedups have been observed for construction of
      kernel-sized-trees, and checkouts are 1.28x faster.  (Aaron Bentley)

    * Commit on large trees is now faster. In my environment, a commit of
      a small change to the Mozilla tree (55k files) has dropped from
      66 seconds to 32 seconds. For a small tree of 600 files, commit of a
      small change is 33% faster. (Ian Clatworthy)

    * New --create-prefix option to bzr init, like for push.  (Daniel Watkins,
      #56322)

  BUGFIXES:

    * ``bzr push`` should only connect to the remote location one time.
      We have been connecting 3 times because we forget to pass around
      the Transport object. This adds ``BzrDir.clone_on_transport()``, so
      that we can pass in the Transport that we already have.
      (John Arbash Meinel, #75721)

    * ``DirState.set_state_from_inventory()`` needs to properly order
      based on split paths, not just string paths.
      (John Arbash Meinel, #115947)

    * Let TestUIFactoy encode the password prompt with its own stdout.
      (Vincent Ladeuil, #110204)

    * pycurl should take use the range header that takes the range hint
      into account.
      (Vincent Ladeuil, #112719)

    * WorkingTree4.get_file_sha1 no longer raises an exception when invoked
      on a missing file.  (Aaron Bentley, #118186)

    * WorkingTree.remove works correctly with tree references, and when pwd is
      not the tree root. (Aaron Bentley)

    * Merge no longer fails when a file is renamed in one tree and deleted
      in the other. (Aaron Bentley, #110279)

    * ``revision-info`` now accepts dotted revnos, doesn't require a tree,
      and defaults to the last revision (Matthew Fuller, #90048)

    * Tests no longer fail when BZR_REMOTE_PATH is set in the environment.
      (Daniel Watkins, #111958)

    * ``bzr branch -r revid:foo`` can be used to branch any revision in
      your repository. (Previously Branch6 only supported revisions in your
      mainline). (John Arbash Meinel, #115343)

bzr 0.16  2007-05-07
--------------------
  
  BUGFIXES:

    * Handle when you have 2 directories with similar names, but one has a
      hyphen. (``'abc'`` versus ``'abc-2'``). The WT4._iter_changes
      iterator was using direct comparison and ``'abc/a'`` sorts after
      ``'abc-2'``, but ``('abc', 'a')`` sorts before ``('abc-2',)``.
      (John Arbash Meinel, #111227)

    * Handle when someone renames a file on disk without telling bzr.
      Previously we would report the first file as missing, but not show
      the new unknown file. (John Arbash Meinel, #111288)

    * Avoid error when running hooks after pulling into or pushing from
      a branch bound to a smartserver branch.  (Martin Pool, #111968)

  IMPROVEMENTS:

    * Move developer documentation to doc/developers/. This reduces clutter in
      the root of the source tree and allows HACKING to be split into multiple
      files. (Robert Collins, Alexander Belchenko)

    * Clean up the ``WorkingTree4._iter_changes()`` internal loops as well as
      ``DirState.update_entry()``. This optimizes the core logic for ``bzr
      diff`` and ``bzr status`` significantly improving the speed of
      both. (John Arbash Meinel)

bzr 0.16rc2  2007-04-30
-----------------------

  BUGFIXES:

    * Handle the case when you delete a file, and then rename another file
      on top of it. Also handle the case of ``bzr rm --keep foo``. ``bzr
      status`` should show the removed file and an unknown file in its
      place. (John Arbash Meinel, #109993)

    * Bundles properly read and write revision properties that have an
      empty value. And when the value is not ASCII.
      (John Arbash Meinel, #109613)

    * Fix the bzr commit message to be in text mode.
      (Alexander Belchenko, #110901)

    * Also handle when you rename a file and create a file where it used
      to be. (John Arbash Meinel, #110256)

    * ``WorkingTree4._iter_changes`` should not descend into unversioned
      directories. (John Arbash Meinel, #110399)

bzr 0.16rc1  2007-04-26
-----------------------

  NOTES WHEN UPGRADING:

    * ``bzr remove`` and ``bzr rm`` will now remove the working file, if
      it could be recovered again.
      This has been done for consistency with svn and the unix rm command.
      The old ``remove`` behaviour has been retained in the new option
      ``bzr remove --keep``, which will just stop versioning the file,
      but not delete it.
      ``bzr remove --force`` have been added which will always delete the
      files.
      ``bzr remove`` is also more verbose.
      (Marius Kruger, #82602)

  IMPROVEMENTS:

    * Merge directives can now be supplied as input to `merge` and `pull`,
      like bundles can.  (Aaron Bentley)

    * Sending the SIGQUIT signal to bzr, which can be done on Unix by
      pressing Control-Backslash, drops bzr into a debugger.  Type ``'c'``
      to continue.  This can be disabled by setting the environment variable
      ``BZR_SIGQUIT_PDB=0``.  (Martin Pool)

    * selftest now supports --list-only to list tests instead of running
      them. (Ian Clatworthy)

    * selftest now supports --exclude PATTERN (or -x PATTERN) to exclude
      tests with names that match that regular expression.
      (Ian Clatworthy, #102679)

    * selftest now supports --randomize SEED to run tests in a random order.
      SEED is typically the value 'now' meaning 'use the current time'.
      (Ian Clatworthy, #102686)

    * New option ``--fixes`` to commit, which stores bug fixing annotations as
      revision properties. Built-in support for Launchpad, Debian, Trac and
      Bugzilla bug trackers. (Jonathan Lange, James Henstridge, Robert Collins)

    * New API, ``bzrlib.bugtracker.tracker_registry``, for adding support for
      other bug trackers to ``fixes``. (Jonathan Lange, James Henstridge,
      Robert Collins)

    * ``selftest`` has new short options ``-f`` and ``-1``.  (Martin
      Pool)

    * ``bzrlib.tsort.MergeSorter`` optimizations. Change the inner loop
      into using local variables instead of going through ``self._var``.
      Improves the time to ``merge_sort`` a 10k revision graph by
      approximately 40% (~700->400ms).  (John Arbash Meinel)

    * ``make docs`` now creates a man page at ``man1/bzr.1`` fixing bug 107388.
      (Robert Collins)

    * ``bzr help`` now provides cross references to other help topics using
      the _see_also facility on command classes. Likewise the bzr_man
      documentation, and the bzr.1 man page also include this information.
      (Robert Collins)

    * Tags are now included in logs, that use the long log formatter. 
      (Erik Bågfors, Alexander Belchenko)

    * ``bzr help`` provides a clearer message when a help topic cannot be
      found. (Robert Collins, #107656)

    * ``bzr help`` now accepts optional prefixes for command help. The help
      for all commands can now be found at ``bzr help commands/COMMANDNAME``
      as well as ``bzr help COMMANDNAME`` (which only works for commands 
      where the name is not the same as a more general help topic). 
      (Robert Collins)

    * ``bzr help PLUGINNAME`` will now return the module docstring from the
      plugin PLUGINNAME. (Robert Collins, #50408)

    * New help topic ``urlspec`` which lists the availables transports.
      (Goffredo Baroncelli)

    * doc/server.txt updated to document the default bzr:// port
      and also update the blurb about the hpss' current status.
      (Robert Collins, #107125).

    * ``bzr serve`` now listens on interface 0.0.0.0 by default, making it
      serve out to the local LAN (and anyone in the world that can reach the
      machine running ``bzr serve``. (Robert Collins, #98918)

    * A new smart server protocol version has been added.  It prefixes requests
      and responses with an explicit version identifier so that future protocol
      revisions can be dealt with gracefully.  (Andrew Bennetts, Robert Collins)

    * The bzr protocol version 2 indicates success or failure in every response
      without depending on particular commands encoding that consistently,
      allowing future client refactorings to be much more robust about error
      handling. (Robert Collins, Martin Pool, Andrew Bennetts)

    * The smart protocol over HTTP client has been changed to always post to the
      same ``.bzr/smart`` URL under the original location when it can.  This allows
      HTTP servers to only have to pass URLs ending in .bzr/smart to the smart
      server handler, and not arbitrary ``.bzr/*/smart`` URLs.  (Andrew Bennetts)

    * digest authentication is now supported for proxies and HTTP by the urllib
      based http implementation. Tested against Apache 2.0.55 and Squid
      2.6.5. Basic and digest authentication are handled coherently for HTTP
      and proxy: if the user is provided in the url (bzr command line for HTTP,
      proxy environment variables for proxies), the password is prompted for
      (only once). If the password is provided, it is taken into account. Once
      the first authentication is successful, all further authentication
      roundtrips are avoided by preventively setting the right authentication
      header(s).
      (Vincent Ladeuil).

  INTERNALS:

    * bzrlib API compatability with 0.8 has been dropped, cleaning up some
      code paths. (Robert Collins)

    * Change the format of chroot urls so that they can be safely manipulated
      by generic url utilities without causing the resulting urls to have
      escaped the chroot. A side effect of this is that creating a chroot
      requires an explicit action using a ChrootServer.
      (Robert Collins, Andrew Bennetts)

    * Deprecate ``Branch.get_root_id()`` because branches don't have root ids,
      rather than fixing bug #96847.  (Aaron Bentley)

    * ``WorkingTree.apply_inventory_delta`` provides a better alternative to
      ``WorkingTree._write_inventory``.  (Aaron Bentley)

    * Convenience method ``TestCase.expectFailure`` ensures that known failures
      do not silently pass.  (Aaron Bentley)

    * ``Transport.local_abspath`` now raises ``NotLocalUrl`` rather than 
      ``TransportNotPossible``. (Martin Pool, Ian Clatworthy)

    * New SmartServer hooks facility. There are two initial hooks documented
      in ``bzrlib.transport.smart.SmartServerHooks``. The two initial hooks allow
      plugins to execute code upon server startup and shutdown.
      (Robert Collins).

    * SmartServer in standalone mode will now close its listening socket
      when it stops, rather than waiting for garbage collection. This primarily
      fixes test suite hangs when a test tries to connect to a shutdown server.
      It may also help improve behaviour when dealing with a server running
      on a specific port (rather than dynamically assigned ports).
      (Robert Collins)

    * Move most SmartServer code into a new package, bzrlib/smart.
      bzrlib/transport/remote.py contains just the Transport classes that used
      to be in bzrlib/transport/smart.py.  (Andrew Bennetts)

    * urllib http implementation avoid roundtrips associated with
      401 (and 407) errors once the authentication succeeds.
      (Vincent Ladeuil).

    * urlib http now supports querying the user for a proxy password if
      needed. Realm is shown in the prompt for both HTTP and proxy
      authentication when the user is required to type a password. 
      (Vincent Ladeuil).

    * Renamed SmartTransport (and subclasses like SmartTCPTransport) to
      RemoteTransport (and subclasses to RemoteTCPTransport, etc).  This is more
      consistent with its new home in ``bzrlib/transport/remote.py``, and because
      it's not really a "smart" transport, just one that does file operations
      via remote procedure calls.  (Andrew Bennetts)
 
    * The ``lock_write`` method of ``LockableFiles``, ``Repository`` and
      ``Branch`` now accept a ``token`` keyword argument, so that separate
      instances of those objects can share a lock if it has the right token.
      (Andrew Bennetts, Robert Collins)

    * New method ``get_branch_reference`` on ``BzrDir`` allows the detection of
      branch references - which the smart server component needs.

    * The Repository API ``make_working_trees`` is now permitted to return
      False when ``set_make_working_trees`` is not implemented - previously
      an unimplemented ``set_make_working_trees`` implied the result True
      from ``make_working_trees``. This has been changed to accomodate the
      smart server, where it does not make sense (at this point) to ever
      make working trees by default. (Robert Collins)

    * Command objects can now declare related help topics by having _see_also
      set to a list of related topic. (Robert Collins)

    * ``bzrlib.help`` now delegates to the Command class for Command specific
      help. (Robert Collins)

    * New class ``TransportListRegistry``, derived from the Registry class, which 
      simplifies tracking the available Transports. (Goffredo Baroncelli)

    * New function ``Branch.get_revision_id_to_revno_map`` which will
      return a dictionary mapping revision ids to dotted revnos. Since
      dotted revnos are defined in the context of the branch tip, it makes
      sense to generate them from a ``Branch`` object.
      (John Arbash Meinel)

    * Fix the 'Unprintable error' message display to use the repr of the 
      exception that prevented printing the error because the str value
      for it is often not useful in debugging (e.g. KeyError('foo') has a
      str() of 'foo' but a repr of 'KeyError('foo')' which is much more
      useful. (Robert Collins)

    * ``urlutils.normalize_url`` now unescapes unreserved characters, such as "~".
      (Andrew Bennetts)

  BUGFIXES:

    * Don't fail bundle selftest if email has 'two' embedded.  
      (Ian Clatworthy, #98510)

    * Remove ``--verbose`` from ``bzr bundle``. It didn't work anyway.
      (Robert Widhopf-Fenk, #98591)

    * Remove ``--basis`` from the checkout/branch commands - it didn't work
      properly and is no longer beneficial.
      (Robert Collins, #53675, #43486)

    * Don't produce encoding error when adding duplicate files.
      (Aaron Bentley)

    * Fix ``bzr log <file>`` so it only logs the revisions that changed
      the file, and does it faster.
      (Kent Gibson, John Arbash Meinel, #51980, #69477)
 
    * Fix ``InterDirstateTre._iter_changes`` to handle when we come across
      an empty versioned directory, which now has files in it.
      (John Arbash Meinel, #104257)

    * Teach ``common_ancestor`` to shortcut when the tip of one branch is
      inside the ancestry of the other. Saves a lot of graph processing
      (with an ancestry of 16k revisions, ``bzr merge ../already-merged``
      changes from 2m10s to 13s).  (John Arbash Meinel, #103757)

    * Fix ``show_diff_trees`` to handle the case when a file is modified,
      and the containing directory is renamed. (The file path is different
      in this versus base, but it isn't marked as a rename).
      (John Arbash Meinel, #103870)

    * FTP now works even when the FTP server does not support atomic rename.
      (Aaron Bentley, #89436)

    * Correct handling in bundles and merge directives of timezones with
      that are not an integer number of hours offset from UTC.  Always 
      represent the epoch time in UTC to avoid problems with formatting 
      earlier times on win32.  (Martin Pool, Alexander Belchenko, John
      Arbash Meinel)

    * Typo in the help for ``register-branch`` fixed. (Robert Collins, #96770)

    * "dirstate" and "dirstate-tags" formats now produce branches compatible
      with old versions of bzr. (Aaron Bentley, #107168))

    * Handle moving a directory when children have been added, removed,
      and renamed. (John Arbash Meinel, #105479)

    * Don't preventively use basic authentication for proxy before receiving a
      407 error. Otherwise people willing to use other authentication schemes
      may expose their password in the clear (or nearly). This add one
      roundtrip in case basic authentication should be used, but plug the
      security hole.
      (Vincent Ladeuil)

    * Handle http and proxy digest authentication.
      (Vincent Ladeuil, #94034).

  TESTING:

    * Added ``bzrlib.strace.strace`` which will strace a single callable and
      return a StraceResult object which contains just the syscalls involved
      in running it. (Robert Collins)

    * New test method ``reduceLockdirTimeout`` to drop the default (ui-centric)
      default time down to one suitable for tests. (Andrew Bennetts)

    * Add new ``vfs_transport_factory`` attribute on tests which provides the 
      common vfs backing for both the readonly and readwrite transports.
      This allows the RemoteObject tests to back onto local disk or memory,
      and use the existing ``transport_server`` attribute all tests know about
      to be the smart server transport. This in turn allows tests to 
      differentiate between 'transport to access the branch', and 
      'transport which is a VFS' - which matters in Remote* tests.
      (Robert Collins, Andrew Bennetts)

    * The ``make_branch_and_tree`` method for tests will now create a 
      lightweight checkout for the tree if the ``vfs_transport_factory`` is not
      a LocalURLServer. (Robert Collins, Andrew Bennetts)

    * Branch implementation tests have been audited to ensure that all urls 
      passed to Branch APIs use proper urls, except when local-disk paths
      are intended. This is so that tests correctly access the test transport
      which is often not equivalent to local disk in Remote* tests. As part
      of this many tests were adjusted to remove dependencies on local disk
      access.
      (Robert Collins, Andrew Bennetts)

    * Mark bzrlib.tests and bzrlib.tests.TestUtil as providing assertFOO helper
      functions by adding a ``__unittest`` global attribute. (Robert Collins,
      Andrew Bennetts, Martin Pool, Jonathan Lange)

    * Refactored proxy and authentication handling to simplify the
      implementation of new auth schemes for both http and proxy. 
      (Vincent Ladeuil)

bzr 0.15 2007-04-01
-------------------

  BUGFIXES:

    * Handle incompatible repositories as a user issue when fetching.
      (Aaron Bentley)

    * Don't give a recommendation to upgrade when branching or 
      checking out a branch that contains an old-format working tree.
      (Martin Pool)

bzr 0.15rc3  2007-03-26
-----------------------

  CHANGES:
 
    * A warning is now displayed when opening working trees in older 
      formats, to encourage people to upgrade to WorkingTreeFormat4.
      (Martin Pool)

  IMPROVEMENTS:

    * HTTP redirections are now taken into account when a branch (or a
      bundle) is accessed for the first time. A message is issued at each
      redirection to inform the user. In the past, http redirections were
      silently followed for each request which significantly degraded the
      performances. The http redirections are not followed anymore by
      default, instead a RedirectRequested exception is raised. For bzrlib
      users needing to follow http redirections anyway,
      ``bzrlib.transport.do_catching_redirections`` provide an easy transition
      path.  (vila)

  INTERNALS:

    * Added ``ReadLock.temporary_write_lock()`` to allow upgrading an OS read
      lock to an OS write lock. Linux can do this without unlocking, Win32
      needs to unlock in between. (John Arbash Meinel)
 
    * New parameter ``recommend_upgrade`` to ``BzrDir.open_workingtree``
      to silence (when false) warnings about opening old formats.
      (Martin Pool)

    * Fix minor performance regression with bzr-0.15 on pre-dirstate
      trees. (We were reading the working inventory too many times).
      (John Arbash Meinel)

    * Remove ``Branch.get_transaction()`` in favour of a simple cache of
      ``revision_history``.  Branch subclasses should override
      ``_gen_revision_history`` rather than ``revision_history`` to make use of
      this cache, and call ``_clear_revision_history_cache`` and
      ``_cache_revision_history`` at appropriate times. (Andrew Bennetts)

  BUGFIXES:

    * Take ``smtp_server`` from user config into account.
      (vila, #92195)

    * Restore Unicode filename handling for versioned and unversioned files.
      (John Arbash Meinel, #92608)

    * Don't fail during ``bzr commit`` if a file is marked removed, and
      the containing directory is auto-removed.  (John Arbash Meinel, #93681)

    * ``bzr status FILENAME`` failed on Windows because of an uncommon
      errno. (``ERROR_DIRECTORY == 267 != ENOTDIR``).
      (Wouter van Heyst, John Arbash Meinel, #90819)

    * ``bzr checkout source`` should create a local branch in the same
      format as source. (John Arbash Meinel, #93854)

    * ``bzr commit`` with a kind change was failing to update the
      last-changed-revision for directories.  The
      InventoryDirectory._unchanged only looked at the ``parent_id`` and name,
      ignoring the fact that the kind could have changed, too.
      (John Arbash Meinel, #90111)

    * ``bzr mv dir/subdir other`` was incorrectly updating files inside
      the directory. So that there was a chance it would break commit,
      etc. (John Arbash Meinel, #94037)
 
    * Correctly handles mutiple permanent http redirections.
      (vila, #88780)

bzr 0.15rc2  2007-03-14
-----------------------

  NOTES WHEN UPGRADING:
        
    * Release 0.15rc2 of bzr changes the ``bzr init-repo`` command to
      default to ``--trees`` instead of ``--no-trees``.
      Existing shared repositories are not affected.

  IMPROVEMENTS:

    * New ``merge-directive`` command to generate machine- and human-readable
      merge requests.  (Aaron Bentley)

    * New ``submit:`` revision specifier makes it easy to diff against the
      common ancestor with the submit location (Aaron Bentley)

    * Added support for Putty's SSH implementation. (Dmitry Vasiliev)

    * Added ``bzr status --versioned`` to report only versioned files, 
      not unknowns. (Kent Gibson)

    * Merge now autodetects the correct line-ending style for its conflict
      markers.  (Aaron Bentley)

  INTERNALS:

    * Refactored SSH vendor registration into SSHVendorManager class.
      (Dmitry Vasiliev)

  BUGFIXES:

    * New ``--numbered-dirs`` option to ``bzr selftest`` to use
      numbered dirs for TestCaseInTempDir. This is default behavior
      on Windows. Anyone can force named dirs on Windows
      with ``--no-numbered-dirs``. (Alexander Belchenko)

    * Fix ``RevisionSpec_revid`` to handle the Unicode strings passed in
      from the command line. (Marien Zwart, #90501)

    * Fix ``TreeTransform._iter_changes`` when both the source and
      destination are missing. (Aaron Bentley, #88842)

    * Fix commit of merges with symlinks in dirstate trees.
      (Marien Zwart)
    
    * Switch the ``bzr init-repo`` default from --no-trees to --trees. 
      (Wouter van Heyst, #53483)


bzr 0.15rc1  2007-03-07
-----------------------

  SURPRISES:

    * The default disk format has changed. Please run 'bzr upgrade' in your
      working trees to upgrade. This new default is compatible for network
      operations, but not for local operations. That is, if you have two
      versions of bzr installed locally, after upgrading you can only use the
      bzr 0.15 version. This new default does not enable tags or nested-trees
      as they are incompatible with bzr versions before 0.15 over the network.

    * For users of bzrlib: Two major changes have been made to the working tree
      api in bzrlib. The first is that many methods and attributes, including
      the inventory attribute, are no longer valid for use until one of
      ``lock_read``/``lock_write``/``lock_tree_write`` has been called,
      and become invalid again after unlock is called. This has been done
      to improve performance and correctness as part of the dirstate
      development.
      (Robert Collins, John A Meinel, Martin Pool, and others).

    * For users of bzrlib: The attribute 'tree.inventory' should be considered
      readonly. Previously it was possible to directly alter this attribute, or
      its contents, and have the tree notice this. This has been made
      unsupported - it may work in some tree formats, but in the newer dirstate
      format such actions will have no effect and will be ignored, or even
      cause assertions. All operations possible can still be carried out by a
      combination of the tree API, and the bzrlib.transform API. (Robert
      Collins, John A Meinel, Martin Pool, and others).

  IMPROVEMENTS:

    * Support for OS Windows 98. Also .bzr.log on any windows system
      saved in My Documents folder. (Alexander Belchenko)

    * ``bzr mv`` enhanced to support already moved files.
      In the past the mv command would have failed if the source file doesn't
      exist. In this situation ``bzr mv`` would now detect that the file has
      already moved and update the repository accordingly, if the target file
      does exist.
      A new option ``--after`` has been added so that if two files already
      exist, you could notify Bazaar that you have moved a (versioned) file
      and replaced it with another. Thus in this case ``bzr move --after``
      will only update the Bazaar identifier.
      (Steffen Eichenberg, Marius Kruger)

    * ``ls`` now works on treeless branches and remote branches.
      (Aaron Bentley)

    * ``bzr help global-options`` describes the global options.
      (Aaron Bentley)

    * ``bzr pull --overwrite`` will now correctly overwrite checkouts.
      (Robert Collins)

    * Files are now allowed to change kind (e.g. from file to symlink).
      Supported by ``commit``, ``revert`` and ``status``
      (Aaron Bentley)

    * ``inventory`` and ``unknowns`` hidden in favour of ``ls``
      (Aaron Bentley)

    * ``bzr help checkouts`` descibes what checkouts are and some possible
      uses of them. (James Westby, Aaron Bentley)

    * A new ``-d`` option to push, pull and merge overrides the default 
      directory.  (Martin Pool)

    * Branch format 6: smaller, and potentially faster than format 5.  Supports
      ``append_history_only`` mode, where the log view and revnos do not change,
      except by being added to.  Stores policy settings in
      ".bzr/branch/branch.conf".

    * ``append_only`` branches:  Format 6 branches may be configured so that log
      view and revnos are always consistent.  Either create the branch using
      "bzr init --append-revisions-only" or edit the config file as descriped
      in docs/configuration.txt.

    * rebind: Format 6 branches retain the last-used bind location, so if you
      "bzr unbind", you can "bzr bind" to bind to the previously-selected
      bind location.

    * Builtin tags support, created and deleted by the ``tag`` command and
      stored in the branch.  Tags can be accessed with the revisionspec
      ``-rtag:``, and listed with ``bzr tags``.  Tags are not versioned 
      at present. Tags require a network incompatible upgrade. To perform this
      upgrade, run ``bzr upgrade --dirstate-tags`` in your branch and
      repositories. (Martin Pool)

    * The ``bzr://`` transport now has a well-known port number, 4155,
      which it will use by default.  (Andrew Bennetts, Martin Pool)

    * Bazaar now looks for user-installed plugins before looking for site-wide
      plugins. (Jonathan Lange)

    * ``bzr resolve`` now detects and marks resolved text conflicts.
      (Aaron Bentley)

  INTERNALS:

    * Internally revision ids and file ids are now passed around as utf-8
      bytestrings, rather than treating them as Unicode strings. This has
      performance benefits for Knits, since we no longer need to decode the
      revision id for each line of content, nor for each entry in the index.
      This will also help with the future dirstate format.
      (John Arbash Meinel)

    * Reserved ids (any revision-id ending in a colon) are rejected by
      versionedfiles, repositories, branches, and working trees
      (Aaron Bentley)

    * Minor performance improvement by not creating a ProgressBar for
      every KnitIndex we create. (about 90ms for a bzr.dev tree)
      (John Arbash Meinel)

    * New easier to use Branch hooks facility. There are five initial hooks,
      all documented in bzrlib.branch.BranchHooks.__init__ - ``'set_rh'``,
      ``'post_push'``, ``'post_pull'``, ``'post_commit'``,
      ``'post_uncommit'``. These hooks fire after the matching operation
      on a branch has taken place, and were originally added for the
      branchrss plugin. (Robert Collins)

    * New method ``Branch.push()`` which should be used when pushing from a
      branch as it makes performance and policy decisions to match the UI
      level command ``push``. (Robert Collins).

    * Add a new method ``Tree.revision_tree`` which allows access to cached
      trees for arbitrary revisions. This allows the in development dirstate
      tree format to provide access to the callers to cached copies of 
      inventory data which are cheaper to access than inventories from the
      repository.
      (Robert Collins, Martin Pool)

    * New ``Branch.last_revision_info`` method, this is being done to allow
      optimization of requests for both the number of revisions and the last
      revision of a branch with smartservers and potentially future branch
      formats. (Wouter van Heyst, Robert Collins)

    * Allow ``'import bzrlib.plugins.NAME'`` to work when the plugin NAME has not
      yet been loaded by ``load_plugins()``. This allows plugins to depend on each
      other for code reuse without requiring users to perform file-renaming
      gymnastics. (Robert Collins)

    * New Repository method ``'gather_stats'`` for statistic data collection.
      This is expected to grow to cover a number of related uses mainly
      related to bzr info. (Robert Collins)

    * Log formatters are now managed with a registry.
      ``log.register_formatter`` continues to work, but callers accessing
      the FORMATTERS dictionary directly will not.

    * Allow a start message to be passed to the ``edit_commit_message``
      function.  This will be placed in the message offered to the user
      for editing above the separator. It allows a template commit message
      to be used more easily. (James Westby)

    * ``GPGStrategy.sign()`` will now raise ``BzrBadParameterUnicode`` if
      you pass a Unicode string rather than an 8-bit string. Callers need
      to be updated to encode first. (John Arbash Meinel)

    * Branch.push, pull, merge now return Result objects with information
      about what happened, rather than a scattering of various methods.  These
      are also passed to the post hooks.  (Martin Pool)

    * File formats and architecture is in place for managing a forest of trees
      in bzr, and splitting up existing trees into smaller subtrees, and
      finally joining trees to make a larger tree. This is the first iteration
      of this support, and the user-facing aspects still require substantial
      work.  If you wish to experiment with it, use ``bzr upgrade
      --dirstate-with-subtree`` in your working trees and repositories.
      You can use the hidden commands ``split`` and ``join`` and to create
      and manipulate nested trees, but please consider using the nested-trees
      branch, which contains substantial UI improvements, instead.
      http://code.aaronbentley.com/bzr/bzrrepo/nested-trees/
      (Aaron Bentley, Martin Pool, Robert Collins).

  BUGFIXES:

    * ``bzr annotate`` now uses dotted revnos from the viewpoint of the
      branch, rather than the last changed revision of the file.
      (John Arbash Meinel, #82158)

    * Lock operations no longer hang if they encounter a permission problem.
      (Aaron Bentley)

    * ``bzr push`` can resume a push that was canceled before it finished.
      Also, it can push even if the target directory exists if you supply
      the ``--use-existing-dir`` flag.
      (John Arbash Meinel, #30576, #45504)

    * Fix http proxy authentication when user and an optional
      password appears in the ``*_proxy`` vars. (Vincent Ladeuil,
      #83954).

    * ``bzr log branch/file`` works for local treeless branches
      (Aaron Bentley, #84247)

    * Fix problem with UNC paths on Windows 98. (Alexander Belchenko, #84728)

    * Searching location of CA bundle for PyCurl in env variable
      (``CURL_CA_BUNDLE``), and on win32 along the PATH.
      (Alexander Belchenko, #82086)

    * ``bzr init`` works with unicode argument LOCATION.
      (Alexander Belchenko, #85599)

    * Raise ``DependencyNotPresent`` if pycurl do not support https. 
      (Vincent Ladeuil, #85305)

    * Invalid proxy env variables should not cause a traceback.
      (Vincent Ladeuil, #87765)

    * Ignore patterns normalised to use '/' path separator.
      (Kent Gibson, #86451)

    * bzr rocks. It sure does! Fix case. (Vincent Ladeuil, #78026)

    * Fix bzrtools shelve command for removed lines beginning with "--"
      (Johan Dahlberg, #75577)

  TESTING:

    * New ``--first`` option to ``bzr selftest`` to run specified tests
      before the rest of the suite.  (Martin Pool)


bzr 0.14  2007-01-23
--------------------

  IMPROVEMENTS:

    * ``bzr help global-options`` describes the global options. (Aaron Bentley)

  BUG FIXES:
    
    * Skip documentation generation tests if the tools to do so are not
      available. Fixes running selftest for installled copies of bzr. 
      (John Arbash Meinel, #80330)

    * Fix the code that discovers whether bzr is being run from it's
      working tree to handle the case when it isn't but the directory
      it is in is below a repository. (James Westby, #77306)


bzr 0.14rc1  2007-01-16
-----------------------

  IMPROVEMENTS:

    * New connection: ``bzr+http://`` which supports tunnelling the smart
      protocol over an HTTP connection. If writing is enabled on the bzr
      server, then you can write over the http connection.
      (Andrew Bennetts, John Arbash Meinel)

    * Aliases now support quotation marks, so they can contain whitespace
      (Marius Kruger)

    * PyCurlTransport now use a single curl object. By specifying explicitly
      the 'Range' header, we avoid the need to use two different curl objects
      (and two connections to the same server). (Vincent Ladeuil)

    * ``bzr commit`` does not prompt for a message until it is very likely to
      succeed.  (Aaron Bentley)

    * ``bzr conflicts`` now takes --text to list pathnames of text conflicts
      (Aaron Bentley)

    * Fix ``iter_lines_added_or_present_in_versions`` to use a set instead
      of a list while checking if a revision id was requested. Takes 10s
      off of the ``fileids_affected_by_revision_ids`` time, which is 10s
      of the ``bzr branch`` time. Also improve ``fileids_...`` time by
      filtering lines with a regex rather than multiple ``str.find()``
      calls. (saves another 300ms) (John Arbash Meinel)

    * Policy can be set for each configuration key. This allows keys to be
      inherited properly across configuration entries. For example, this
      should enable you to do::
        
        [/home/user/project]
        push_location = sftp://host/srv/project/
        push_location:policy = appendpath

      And then a branch like ``/home/user/project/mybranch`` should get an
      automatic push location of ``sftp://host/srv/project/mybranch``.
      (James Henstridge)

    * Added ``bzr status --short`` to make status report svn style flags
      for each file.  For example::

        $ bzr status --short
        A  foo
        A  bar
        D  baz
        ?  wooley

    * 'bzr selftest --clean-output' allows easily clean temporary tests 
      directories without running tests. (Alexander Belchenko)

    * ``bzr help hidden-commands`` lists all hidden commands. (Aaron Bentley)

    * ``bzr merge`` now has an option ``--pull`` to fall back to pull if
      local is fully merged into remote. (Jan Hudec)

    * ``bzr help formats`` describes available directory formats. (Aaron Bentley)

  INTERNALS:

    * A few tweaks directly to ``fileids_affected_by_revision_ids`` to
      help speed up processing, as well allowing to extract unannotated
      lines. Between the two ``fileids_affected_by_revision_ids`` is
      improved by approx 10%. (John Arbash Meinel)

    * Change Revision serialization to only write out millisecond
      resolution. Rather than expecting floating point serialization to
      preserve more resolution than we need. (Henri Weichers, Martin Pool)

    * Test suite ends cleanly on Windows.  (Vincent Ladeuil)

    * When ``encoding_type`` attribute of class Command is equal to 'exact', 
      force sys.stdout to be a binary stream on Windows, and therefore
      keep exact line-endings (without LF -> CRLF conversion).
      (Alexander Belchenko)

    * Single-letter short options are no longer globally declared.  (Martin
      Pool)

    * Before using detected user/terminal encoding bzr should check
      that Python has corresponding codec. (Alexander Belchenko)

    * Formats for end-user selection are provided via a FormatRegistry (Aaron Bentley)

  BUG FIXES:

    * ``bzr missing --verbose`` was showing adds/removals in the wrong
      direction. (John Arbash Meinel)

    * ``bzr annotate`` now defaults to showing dotted revnos for merged
      revisions. It cuts them off at a depth of 12 characters, but you can
      supply ``--long`` to see the full number. You can also use
      ``--show-ids`` to display the original revision ids, rather than
      revision numbers and committer names. (John Arbash Meinel, #75637)

    * bzr now supports Win32 UNC path (e.g. ``\HOST\path``. 
      (Alexander Belchenko, #57869)

    * Win32-specific: output of cat, bundle and diff commands don't mangle
      line-endings (Alexander Belchenko, #55276)

    * Replace broken fnmatch based ignore pattern matching with custom pattern
      matcher.
      (Kent Gibson, Jan Hudec #57637)

    * pycurl and urllib can detect short reads at different places. Update
      the test suite to test more cases. Also detect http error code 416
      which was raised for that specific bug. Also enhance the urllib
      robustness by detecting invalid ranges (and pycurl's one by detecting
      short reads during the initial GET). (Vincent Ladeuil, #73948)

    * The urllib connection sharing interacts badly with urllib2
      proxy setting (the connections didn't go thru the proxy
      anymore). Defining a proper ProxyHandler solves the
      problem.  (Vincent Ladeuil, #74759)

    * Use urlutils to generate relative URLs, not osutils 
      (Aaron Bentley, #76229)

    * ``bzr status`` in a readonly directory should work without giving
      lots of errors. (John Arbash Meinel, #76299)

    * Mention the revisionspec topic for the revision option help.
      (Wouter van Heyst, #31663)

    * Allow plugins import from zip archives.
      (Alexander Belchenko, #68124)


bzr 0.13  2006-12-05
--------------------
    
  No changes from 0.13rc1
    
bzr 0.13rc1  2006-11-27
-----------------------

  IMPROVEMENTS:

    * New command ``bzr remove-tree`` allows the removal of the working
      tree from a branch.
      (Daniel Silverstone)

    * urllib uses shared keep-alive connections, so http 
      operations are substantially faster.
      (Vincent Ladeuil, #53654)

    * ``bzr export`` allows an optional branch parameter, to export a bzr
      tree from some other url. For example:
      ``bzr export bzr.tar.gz http://bazaar-vcs.org/bzr/bzr.dev``
      (Daniel Silverstone)

    * Added ``bzr help topics`` to the bzr help system. This gives a
      location for general information, outside of a specific command.
      This includes updates for ``bzr help revisionspec`` the first topic
      included. (Goffredo Baroncelli, John Arbash Meinel, #42714)

    * WSGI-compatible HTTP smart server.  See ``doc/http_smart_server.txt``.
      (Andrew Bennetts)

    * Knit files will now cache full texts only when the size of the
      deltas is as large as the size of the fulltext. (Or after 200
      deltas, whichever comes first). This has the most benefit on large
      files with small changes, such as the inventory for a large project.
      (eg For a project with 2500 files, and 7500 revisions, it changes
      the size of inventory.knit from 11MB to 5.4MB) (John Arbash Meinel)

  INTERNALS:

    * New -D option given before the command line turns on debugging output
      for particular areas.  -Derror shows tracebacks on all errors.
      (Martin Pool)

    * Clean up ``bzr selftest --benchmark bundle`` to correct an import,
      and remove benchmarks that take longer than 10min to run.
      (John Arbash Meinel)

    * Use ``time.time()`` instead of ``time.clock()`` to decide on
      progress throttling. Because ``time.clock()`` is actually CPU time,
      so over a high-latency connection, too many updates get throttled.
      (John Arbash Meinel)

    * ``MemoryTransport.list_dir()`` would strip the first character for
      files or directories in root directory. (John Arbash Meinel)

    * New method ``get_branch_reference`` on 'BzrDir' allows the detection of 
      branch references - which the smart server component needs.
  
    * New ``ChrootTransportDecorator``, accessible via the ``chroot+`` url
      prefix.  It disallows any access to locations above a set URL.  (Andrew
      Bennetts)

  BUG FIXES:

    * Now ``_KnitIndex`` properly decode revision ids when loading index data.
      And optimize the knit index parsing code. 
      (Dmitry Vasiliev, John Arbash Meinel)

    * ``bzrlib/bzrdir.py`` was directly referencing ``bzrlib.workingtree``,
      without importing it. This prevented ``bzr upgrade`` from working
      unless a plugin already imported ``bzrlib.workingtree``
      (John Arbash Meinel, #70716)

    * Suppress the traceback on invalid URLs (Vincent Ladeuil, #70803).

    * Give nicer error message when an http server returns a 403
      error code. (Vincent Ladeuil, #57644).

    * When a multi-range http GET request fails, try a single
      range one. If it fails too, forget about ranges. Remember that until 
      the death of the transport and propagates that to the clones.
      (Vincent Ladeuil, #62276, #62029).

    * Handles user/passwords supplied in url from command
      line (for the urllib implementation). Don't request already
      known passwords (Vincent Ladeuil, #42383, #44647, #48527)

    * ``_KnitIndex.add_versions()`` dictionary compresses revision ids as they
      are added. This fixes bug where fetching remote revisions records
      them as full references rather than integers.
      (John Arbash Meinel, #64789)

    * ``bzr ignore`` strips trailing slashes in patterns.
      Also ``bzr ignore`` rejects absolute paths. (Kent Gibson, #4559)

    * ``bzr ignore`` takes multiple arguments. (Cheuksan Edward Wang, #29488)

    * mv correctly handles paths that traverse symlinks. 
      (Aaron Bentley, #66964)

    * Give nicer looking error messages when failing to connect over ssh.
      (John Arbash Meinel, #49172)

    * Pushing to a remote branch does not currently update the remote working
      tree. After a remote push, ``bzr status`` and ``bzr diff`` on the remote
      machine now show that the working tree is out of date.
      (Cheuksan Edward Wang #48136)

    * Use patiencediff instead of difflib for determining deltas to insert
      into knits. This avoids the O(N^3) behavior of difflib. Patience
      diff should be O(N^2). (Cheuksan Edward Wang, #65714)

    * Running ``bzr log`` on nonexistent file gives an error instead of the
      entire log history. (Cheuksan Edward Wang #50793)

    * ``bzr cat`` can look up contents of removed or renamed files. If the
      pathname is ambiguous, i.e. the files in the old and new trees have
      different id's, the default is the file in the new tree. The user can
      use "--name-from-revision" to select the file in the old tree.
      (Cheuksan Edward Wang, #30190)

  TESTING:

    * TestingHTTPRequestHandler really handles the Range header
      (previously it was ignoring it and returning the whole file,).

bzr 0.12  2006-10-30
--------------------

  INTERNALS:

    * Clean up ``bzr selftest --benchmark bundle`` to correct an import,
      and remove benchmarks that take longer than 10min to run.
      (John Arbash Meinel)
  
bzr 0.12rc1  2006-10-23
-----------------------

  IMPROVEMENTS:

    * ``bzr log`` now shows dotted-decimal revision numbers for all revisions,
      rather than just showing a decimal revision number for revisions on the
      mainline. These revision numbers are not yet accepted as input into bzr
      commands such as log, diff etc. (Robert Collins)

    * revisions can now be specified using dotted-decimal revision numbers.
      For instance, ``bzr diff -r 1.2.1..1.2.3``. (Robert Collins)

    * ``bzr help commands`` output is now shorter (Aaron Bentley)

    * ``bzr`` now uses lazy importing to reduce the startup time. This has
      a moderate effect on lots of actions, especially ones that have
      little to do. For example ``bzr rocks`` time is down to 116ms from
      283ms. (John Arbash Meinel)

    * New Registry class to provide name-to-object registry-like support,
      for example for schemes where plugins can register new classes to
      do certain tasks (e.g. log formatters). Also provides lazy registration
      to allow modules to be loaded on request.
      (John Arbash Meinel, Adeodato Simó)

  API INCOMPATABILITY:
  
    * LogFormatter subclasses show now expect the 'revno' parameter to 
      show() to be a string rather than an int. (Robert Collins)

  INTERNALS:

    * ``TestCase.run_bzr``, ``run_bzr_captured``, and ``run_bzr_subprocess``
      can take a ``working_dir='foo'`` parameter, which will change directory 
      for the command. (John Arbash Meinel)

    * ``bzrlib.lazy_regex.lazy_compile`` can be used to create a proxy
      around a regex, which defers compilation until first use. 
      (John Arbash Meinel)

    * ``TestCase.run_bzr_subprocess`` defaults to supplying the
      ``--no-plugins`` parameter to ensure test reproducability, and avoid
      problems with system-wide installed plugins. (John Arbash Meinel)

    * Unique tree root ids are now supported. Newly created trees still
      use the common root id for compatibility with bzr versions before 0.12.
      (Aaron Bentley)

    * ``WorkingTree.set_root_id(None)`` is now deprecated. Please
      pass in ``inventory.ROOT_ID`` if you want the default root id value.
      (Robert Collins, John Arbash Meinel)

    * New method ``WorkingTree.flush()`` which will write the current memory
      inventory out to disk. At the same time, ``read_working_inventory`` will
      no longer trash the current tree inventory if it has been modified within
      the current lock, and the tree will now ``flush()`` automatically on
      ``unlock()``. ``WorkingTree.set_root_id()`` has been updated to take
      advantage of this functionality. (Robert Collins, John Arbash Meinel)

    * ``bzrlib.tsort.merge_sorted`` now accepts ``generate_revnos``. This
      parameter will cause it to add another column to its output, which
      contains the dotted-decimal revno for each revision, as a tuple.
      (Robert Collins)

    * ``LogFormatter.show_merge`` is deprecated in favour of
      ``LogFormatter.show_merge_revno``. (Robert Collins)

  BUG FIXES:

    * Avoid circular imports by creating a deprecated function for
      ``bzrlib.tree.RevisionTree``. Callers should have been using
      ``bzrlib.revisontree.RevisionTree`` anyway. (John Arbash Meinel,
      #63360, #66349)

    * Don't use ``socket.MSG_WAITALL`` as it doesn't exist on all
      platforms. (Martin Pool, #66356)

    * Don't require ``Content-Type`` in range responses. Assume they are a
      single range if ``Content-Type`` does not exist.
      (John Arbash Meinel, #62473)

    * bzr branch/pull no longer complain about progress bar cleanup when
      interrupted during fetch.  (Aaron Bentley, #54000)

    * ``WorkingTree.set_parent_trees()`` uses the trees to directly write
      the basis inventory, rather than going through the repository. This
      allows us to have 1 inventory read, and 2 inventory writes when
      committing a new tree. (John Arbash Meinel)

    * When reverting, files that are not locally modified that do not exist
      in the target are deleted, not just unversioned (Aaron Bentley)

    * When trying to acquire a lock, don't fail immediately. Instead, try
      a few times (up to 1 hour) before timing out. Also, report why the
      lock is unavailable (John Arbash Meinel, #43521, #49556)

    * Leave HttpTransportBase daughter classes decides how they
      implement cloning. (Vincent Ladeuil, #61606)

    * diff3 does not indicate conflicts on clean merge. (Aaron Bentley)

    * If a commit fails, the commit message is stored in a file at the root of
      the tree for later commit. (Cheuksan Edward Wang, Stefan Metzmacher,
      #32054)

  TESTING:

    * New test base class TestCaseWithMemoryTransport offers memory-only
      testing facilities: its not suitable for tests that need to mutate disk
      state, but most tests should not need that and should be converted to
      TestCaseWithMemoryTransport. (Robert Collins)

    * ``TestCase.make_branch_and_memory_tree`` now takes a format
      option to set the BzrDir, Repository and Branch formats of the
      created objects. (Robert Collins, John Arbash Meinel)

bzr 0.11  2006-10-02
--------------------

    * Smart server transport test failures on windows fixed. (Lukáš Lalinský).

bzr 0.11rc2  2006-09-27
-----------------------

  BUG FIXES:

    * Test suite hangs on windows fixed. (Andrew Bennets, Alexander Belchenko).
    
    * Commit performance regression fixed. (Aaron Bentley, Robert Collins, John
      Arbash Meinel).

bzr 0.11rc1  2006-09-25
-----------------------

  IMPROVEMENTS:

    * Knit files now wait to create their contents until the first data is
      added. The old code used to create an empty .knit and a .kndx with just
      the header. However, this caused a lot of extra round trips over sftp.
      This can change the time for ``bzr push`` to create a new remote branch
      from 160s down to 100s. This also affects ``bzr commit`` performance when
      adding new files, ``bzr commit`` on a new kernel-like tree drops from 50s
      down to 40s (John Arbash Meinel, #44692)

    * When an entire subtree has been deleted, commit will now report that
      just the top of the subtree has been deleted, rather than reporting
      all the individual items. (Robert Collins)

    * Commit performs one less XML parse. (Robert Collins)

    * ``bzr checkout`` now operates on readonly branches as well
      as readwrite branches. This fixes bug #39542. (Robert Collins)

    * ``bzr bind`` no longer synchronises history with the master branch.
      Binding should be followed by an update or push to synchronise the 
      two branches. This is closely related to the fix for bug #39542.
      (Robert Collins)

    * ``bzrlib.lazy_import.lazy_import`` function to create on-demand 
      objects.  This allows all imports to stay at the global scope, but
      modules will not actually be imported if they are not used.
      (John Arbash Meinel)

    * Support ``bzr://`` and ``bzr+ssh://`` urls to work with the new RPC-based
      transport which will be used with the upcoming high-performance smart
      server. The new command ``bzr serve`` will invoke bzr in server mode,
      which processes these requests. (Andrew Bennetts, Robert Collins, Martin
      Pool)

    * New command ``bzr version-info`` which can be used to get a summary
      of the current state of the tree. This is especially useful as part
      of a build commands. See ``doc/version_info.txt`` for more information 
      (John Arbash Meinel)

  BUG FIXES:

    * ``'bzr inventory [FILE...]'`` allows restricting the file list to a
      specific set of files. (John Arbash Meinel, #3631)

    * Don't abort when annotating empty files (John Arbash Meinel, #56814)

    * Add ``Stanza.to_unicode()`` which can be passed to another Stanza
      when nesting stanzas. Also, add ``read_stanza_unicode`` to handle when
      reading a nested Stanza. (John Arbash Meinel)

    * Transform._set_mode() needs to stat the right file. 
      (John Arbash Meinel, #56549)

    * Raise WeaveFormatError rather than StopIteration when trying to read
      an empty Weave file. (John Arbash Meinel, #46871)

    * Don't access e.code for generic URLErrors, only HTTPErrors have .code.
      (Vincent Ladeuil, #59835)

    * Handle boundary="" lines properly to allow access through a Squid proxy.
      (John Arbash Meinel, #57723)

    * revert now removes newly-added directories (Aaron Bentley, #54172)

    * ``bzr upgrade sftp://`` shouldn't fail to upgrade v6 branches if there 
      isn't a working tree. (David Allouche, #40679)

    * Give nicer error messages when a user supplies an invalid --revision
      parameter. (John Arbash Meinel, #55420)

    * Handle when LANG is not recognized by python. Emit a warning, but
      just revert to using 'ascii'. (John Arbash Meinel, #35392)

    * Don't use ``preexec_fn`` on win32, as it is not supported by subprocess.
      (John Arbash Meinel)

    * Skip specific tests when the dependencies aren't met. This includes
      some ``setup.py`` tests when ``python-dev`` is not available, and
      some tests that depend on paramiko. (John Arbash Meinel, Mattheiu Moy)

    * Fallback to Paramiko properly, if no ``ssh`` executable exists on
      the system. (Andrew Bennetts, John Arbash Meinel)

    * ``Branch.bind(other_branch)`` no longer takes a write lock on the
      other branch, and will not push or pull between the two branches.
      API users will need to perform a push or pull or update operation if they
      require branch synchronisation to take place. (Robert Collins, #47344)

    * When creating a tarball or zipfile export, export unicode names as utf-8
      paths. This may not work perfectly on all platforms, but has the best
      chance of working in the common case. (John Arbash Meinel, #56816)

    * When committing, only files that exist in working tree or basis tree
      may be specified (Aaron Bentley, #50793)

  PORTABILITY:

    * Fixes to run on Python 2.5 (Brian M. Carlson, Martin Pool, Marien Zwart)

  INTERNALS:

    * TestCaseInTempDir now creates a separate directory for HOME, rather
      than having HOME set to the same location as the working directory.
      (John Arbash Meinel)

    * ``run_bzr_subprocess()`` can take an optional ``env_changes={}`` parameter,
      which will update os.environ inside the spawned child. It also can
      take a ``universal_newlines=True``, which helps when checking the output
      of the command. (John Arbash Meinel)

    * Refactor SFTP vendors to allow easier re-use when ssh is used. 
      (Andrew Bennetts)

    * ``Transport.list_dir()`` and ``Transport.iter_files_recursive()`` should always
      return urlescaped paths. This is now tested (there were bugs in a few
      of the transports) (Andrew Bennetts, David Allouche, John Arbash Meinel)

    * New utility function ``symbol_versioning.deprecation_string``. Returns the
      formatted string for a callable, deprecation format pair. (Robert Collins)

    * New TestCase helper applyDeprecated. This allows you to call a callable
      which is deprecated without it spewing to the screen, just by supplying
      the deprecation format string issued for it. (Robert Collins)

    * Transport.append and Transport.put have been deprecated in favor of
      ``.append_bytes``, ``.append_file``, ``.put_bytes``, and
      ``.put_file``. This removes the ambiguity in what type of object the
      functions take.  ``Transport.non_atomic_put_{bytes,file}`` has also
      been added. Which works similarly to ``Transport.append()`` except for
      SFTP, it doesn't have a round trip when opening the file. Also, it
      provides functionality for creating a parent directory when trying
      to create a file, rather than raise NoSuchFile and forcing the
      caller to repeat their request.
      (John Arbash Meinel)

    * WorkingTree has a new api ``unversion`` which allow the unversioning of
      entries by their file id. (Robert Collins)

    * ``WorkingTree.pending_merges`` is deprecated.  Please use the
      ``get_parent_ids`` (introduced in 0.10) method instead. (Robert Collins)

    * WorkingTree has a new ``lock_tree_write`` method which locks the branch for
      read rather than write. This is appropriate for actions which only need
      the branch data for reference rather than mutation. A new decorator
      ``needs_tree_write_lock`` is provided in the workingtree module. Like the
      ``needs_read_lock`` and ``needs_write_lock`` decorators this allows static 
      declaration of the locking requirements of a function to ensure that
      a lock is taken out for casual scripts. (Robert Collins, #54107)

    * All WorkingTree methods which write to the tree, but not to the branch
      have been converted to use ``needs_tree_write_lock`` rather than 
      ``needs_write_lock``. Also converted is the revert, conflicts and tree
      transform modules. This provides a modest performance improvement on 
      metadir style trees, due to the reduce lock-acquisition, and a more
      significant performance improvement on lightweight checkouts from 
      remote branches, where trivial operations used to pay a significant 
      penalty. It also provides the basis for allowing readonly checkouts.
      (Robert Collins)

    * Special case importing the standard library 'copy' module. This shaves
      off 40ms of startup time, while retaining compatibility. See:
      ``bzrlib/inspect_for_copy.py`` for more details. (John Arbash Meinel)

    * WorkingTree has a new parent class MutableTree which represents the 
      specialisations of Tree which are able to be altered. (Robert Collins)

    * New methods mkdir and ``put_file_bytes_non_atomic`` on MutableTree that
      mutate the tree and its contents. (Robert Collins)

    * Transport behaviour at the root of the URL is now defined and tested.
      (Andrew Bennetts, Robert Collins)

  TESTING:

    * New test helper classs MemoryTree. This is typically accessed via
      ``self.make_branch_and_memory_tree()`` in test cases. (Robert Collins)
      
    * Add ``start_bzr_subprocess`` and ``stop_bzr_subprocess`` to allow test
      code to continue running concurrently with a subprocess of bzr.
      (Andrew Bennetts, Robert Collins)

    * Add a new method ``Transport.get_smart_client()``. This is provided to
      allow upgrades to a richer interface than the VFS one provided by
      Transport. (Andrew Bennetts, Martin Pool)

bzr 0.10  2006-08-29
--------------------
  
  IMPROVEMENTS:
    * 'merge' now takes --uncommitted, to apply uncommitted changes from a
      tree.  (Aaron Bentley)
  
    * 'bzr add --file-ids-from' can be used to specify another path to use
      for creating file ids, rather than generating all new ones. Internally,
      the 'action' passed to ``smart_add_tree()`` can return ``file_ids`` that
      will be used, rather than having bzrlib generate new ones.
      (John Arbash Meinel, #55781)

    * ``bzr selftest --benchmark`` now allows a ``--cache-dir`` parameter.
      This will cache some of the intermediate trees, and decrease the
      setup time for benchmark tests. (John Arbash Meinel)

    * Inverse forms are provided for all boolean options.  For example,
      --strict has --no-strict, --no-recurse has --recurse (Aaron Bentley)

    * Serialize out Inventories directly, rather than using ElementTree.
      Writing out a kernel sized inventory drops from 2s down to ~350ms.
      (Robert Collins, John Arbash Meinel)

  BUG FIXES:

    * Help diffutils 2.8.4 get along with binary tests (Marien Zwart: #57614)

    * Change LockDir so that if the lock directory doesn't exist when
      ``lock_write()`` is called, an attempt will be made to create it.
      (John Arbash Meinel, #56974)

    * ``bzr uncommit`` preserves pending merges. (John Arbash Meinel, #57660)

    * Active FTP transport now works as intended. (ghozzy, #56472)

    * Really fix mutter() so that it won't ever raise a UnicodeError.
      It means it is possible for ~/.bzr.log to contain non UTF-8 characters.
      But it is a debugging log, not a real user file.
      (John Arbash Meinel, #56947, #53880)

    * Change Command handle to allow Unicode command and options.
      At present we cannot register Unicode command names, so we will get
      BzrCommandError('unknown command'), or BzrCommandError('unknown option')
      But that is better than a UnicodeError + a traceback.
      (John Arbash Meinel, #57123)

    * Handle TZ=UTC properly when reading/writing revisions.
      (John Arbash Meinel, #55783, #56290)

    * Use ``GPG_TTY`` to allow gpg --cl to work with gpg-agent in a pipeline,
      (passing text to sign in on stdin). (John Arbash Meinel, #54468)

    * External diff does the right thing for binaries even in foreign 
      languages. (John Arbash Meinel, #56307)

    * Testament handles more cases when content is unicode. Specific bug was
      in handling of revision properties.
      (John Arbash Meinel, Holger Krekel, #54723)

    * The bzr selftest was failing on installed versions due to a bug in a new
      test helper. (John Arbash Meinel, Robert Collins, #58057)

  INTERNALS:

    * ``bzrlib.cache_utf8`` contains ``encode()`` and ``decode()`` functions
      which can be used to cache the conversion between utf8 and Unicode.
      Especially helpful for some of the knit annotation code, which has to
      convert revision ids to utf8 to annotate lines in storage.
      (John Arbash Meinel)

    * ``setup.py`` now searches the filesystem to find all packages which
      need to be installed. This should help make the life of packagers
      easier. (John Arbash Meinel)

bzr 0.9.0  2006-08-11
---------------------

  SURPRISES:

   * The hard-coded built-in ignore rules have been removed. There are
     now two rulesets which are enforced. A user global one in 
     ``~/.bazaar/ignore`` which will apply to every tree, and the tree
     specific one '.bzrignore'.
     ``~/.bazaar/ignore`` will be created if it does not exist, but with
     a more conservative list than the old default.
     This fixes bugs with default rules being enforced no matter what. 
     The old list of ignore rules from bzr is available by
     running 'bzr ignore --old-default-rules'.
     (Robert Collins, Martin Pool, John Arbash Meinel)

   * 'branches.conf' has been changed to 'locations.conf', since it can apply
     to more locations than just branch locations.
     (Aaron Bentley)
   
  IMPROVEMENTS:

   * The revision specifier "revno:" is extended to accept the syntax
     revno:N:branch. For example,
     revno:42:http://bazaar-vcs.org/bzr/bzr.dev/ means revision 42 in
     bzr.dev.  (Matthieu Moy)

   * Tests updates to ensure proper URL handling, UNICODE support, and
     proper printing when the user's terminal encoding cannot display 
     the path of a file that has been versioned.
     ``bzr branch`` can take a target URL rather than only a local directory.
     ``Branch.get_parent()/set_parent()`` now save a relative path if possible,
     and normalize the parent based on root, allowing access across
     different transports. (John Arbash Meinel, Wouter van Heyst, Martin Pool)
     (Malone #48906, #42699, #40675, #5281, #3980, #36363, #43689,
     #42517, #42514)

   * On Unix, detect terminal width using an ioctl not just $COLUMNS.
     Use terminal width for single-line logs from ``bzr log --line`` and
     pending-merge display.  (Robert Widhopf-Fenk, Gustavo Niemeyer)
     (Malone #3507)

   * On Windows, detect terminal width using GetConsoleScreenBufferInfo.
     (Alexander Belchenko)

   * Speedup improvement for 'date:'-revision search. (Guillaume Pinot).

   * Show the correct number of revisions pushed when pushing a new branch.
     (Robert Collins).

   * 'bzr selftest' now shows a progress bar with the number of tests, and 
     progress made. 'make check' shows tests in -v mode, to be more useful
     for the PQM status window. (Robert Collins).
     When using a progress bar, failed tests are printed out, rather than
     being overwritten by the progress bar until the suite finishes.
     (John Arbash Meinel)

   * 'bzr selftest --benchmark' will run a new benchmarking selftest.
     'bzr selftest --benchmark --lsprof-timed' will use lsprofile to generate
     profile data for the individual profiled calls, allowing for fine
     grained analysis of performance.
     (Robert Collins, Martin Pool).

   * 'bzr commit' shows a progress bar. This is useful for commits over sftp
     where commit can take an appreciable time. (Robert Collins)

   * 'bzr add' is now less verbose in telling you what ignore globs were
     matched by files being ignored. Instead it just tells you how many 
     were ignored (because you might reasonably be expecting none to be
     ignored). 'bzr add -v' is unchanged and will report every ignored
     file. (Robert Collins).

   * ftp now has a test server if medusa is installed. As part of testing,
     ftp support has been improved, including support for supplying a
     non-standard port. (John Arbash Meinel).

   * 'bzr log --line' shows the revision number, and uses only the
     first line of the log message (#5162, Alexander Belchenko;
     Matthieu Moy)

   * 'bzr status' has had the --all option removed. The 'bzr ls' command
     should be used to retrieve all versioned files. (Robert Collins)

   * 'bzr bundle OTHER/BRANCH' will create a bundle which can be sent
     over email, and applied on the other end, while maintaining ancestry.
     This bundle can be applied with either 'bzr merge' or 'bzr pull',
     the same way you would apply another branch.
     (John Arbash Meinel, Aaron Bentley)
  
   * 'bzr whoami' can now be used to set your identity from the command line,
     for a branch or globally.  (Robey Pointer)

   * 'bzr checkout' now aliased to 'bzr co', and 'bzr annotate' to 'bzr ann'.
     (Michael Ellerman)

   * 'bzr revert DIRECTORY' now reverts the contents of the directory as well.
     (Aaron Bentley)

   * 'bzr get sftp://foo' gives a better error when paramiko is not present.
     Also updates things like 'http+pycurl://' if pycurl is not present.
     (John Arbash Meinel) (Malone #47821, #52204)

   * New env variable ``BZR_PROGRESS_BAR``, sets the default progress bar type.
     Can be set to 'none' or 'dummy' to disable the progress bar, 'dots' or 
     'tty' to create the respective type. (John Arbash Meinel, #42197, #51107)

   * Improve the help text for 'bzr diff' to explain what various options do.
     (John Arbash Meinel, #6391)

   * 'bzr uncommit -r 10' now uncommits revisions 11.. rather than uncommitting
     revision 10. This makes -r10 more in line with what other commands do.
     'bzr uncommit' also now saves the pending merges of the revisions that
     were removed. So it is safe to uncommit after a merge, fix something,
     and commit again. (John Arbash Meinel, #32526, #31426)

   * 'bzr init' now also works on remote locations.
     (Wouter van Heyst, #48904)

   * HTTP support has been updated. When using pycurl we now support 
     connection keep-alive, which reduces dns requests and round trips.
     And for both urllib and pycurl we support multi-range requests, 
     which decreases the number of round-trips. Performance results for
     ``bzr branch http://bazaar-vcs.org/bzr/bzr.dev/`` indicate
     http branching is now 2-3x faster, and ``bzr pull`` in an existing 
     branch is as much as 4x faster.
     (Michael Ellerman, Johan Rydberg, John Arbash Meinel, #46768)

   * Performance improvements for sftp. Branching and pulling are now up to
     2x faster. Utilize paramiko.readv() support for async requests if it
     is available (paramiko > 1.6) (John Arbash Meinel)

  BUG FIXES:

    * Fix shadowed definition of TestLocationConfig that caused some 
      tests not to run.
      (Erik Bågfors, Michael Ellerman, Martin Pool, #32587)

    * Fix unnecessary requirement of sign-my-commits that it be run from
      a working directory.  (Martin Pool, Robert Collins)

    * 'bzr push location' will only remember the push location if it succeeds
      in connecting to the remote location. (John Arbash Meinel, #49742)

    * 'bzr revert' no longer toggles the executable bit on win32
      (John Arbash Meinel, #45010)

    * Handle broken pipe under win32 correctly. (John Arbash Meinel)
    
    * sftp tests now work correctly on win32 if you have a newer paramiko
      (John Arbash Meinel)

    * Cleanup win32 test suite, and general cleanup of places where
      file handles were being held open. (John Arbash Meinel)

    * When specifying filenames for 'diff -r x..y', the name of the file in the
      working directory can be used, even if its name is different in both x
      and y.

    * File-ids containing single- or double-quotes are handled correctly by
      push. (Aaron Bentley, #52227)

    * Normalize unicode filenames to ensure cross-platform consistency.
      (John Arbash Meinel, #43689)

    * The argument parser can now handle '-' as an argument. Currently
      no code interprets it specially (it is mostly handled as a file named 
      '-'). But plugins, and future operations can use it.
      (John Arbash meinel, #50984)

    * Bundles can properly read binary files with a plain '\r' in them.
      (John Arbash Meinel, #51927)

    * Tuning ``iter_entries()`` to be more efficient (John Arbash Meinel, #5444)

    * Lots of win32 fixes (the test suite passes again).
      (John Arbash Meinel, #50155)

    * Handle openbsd returning None for sys.getfilesystemencoding() (#41183) 

    * Support ftp APPE (append) to allow Knits to be used over ftp (#42592)

    * Removals are only committed if they match the filespec (or if there is
      no filespec).  (#46635, Aaron Bentley)

    * smart-add recurses through all supplied directories 
      (John Arbash Meinel, #52578)

    * Make the bundle reader extra lines before and after the bundle text.
      This allows you to parse an email with the bundle inline.
      (John Arbash Meinel, #49182)

    * Change the file id generator to squash a little bit more. Helps when
      working with long filenames on windows. (Also helps for unicode filenames
      not generating hidden files). (John Arbash Meinel, #43801)

    * Restore terminal mode on C-c while reading sftp password.  (#48923, 
      Nicholas Allen, Martin Pool)

    * Timestamps are rounded to 1ms, and revision entries can be recreated
      exactly. (John Arbash Meinel, Jamie Wilkinson, #40693)

    * Branch.base has changed to a URL, but ~/.bazaar/locations.conf should
      use local paths, since it is user visible (John Arbash Meinel, #53653)

    * ``bzr status foo`` when foo was unversioned used to cause a full delta
      to be generated (John Arbash Meinel, #53638)

    * When reading revision properties, an empty value should be considered
      the empty string, not None (John Arbash Meinel, #47782)

    * ``bzr diff --diff-options`` can now handle binary files being changed.
      Also, the output is consistent when --diff-options is not supplied.
      (John Arbash Meinel, #54651, #52930)

    * Use the right suffixes for loading plugins (John Arbash Meinel, #51810)

    * Fix ``Branch.get_parent()`` to handle the case when the parent is not 
      accessible (John Arbash Meinel, #52976)

  INTERNALS:

    * Combine the ignore rules into a single regex rather than looping over
      them to reduce the threshold where  N^2 behaviour occurs in operations
      like status. (Jan Hudec, Robert Collins).

    * Appending to ``bzrlib.DEFAULT_IGNORE`` is now deprecated. Instead, use
      one of the add functions in bzrlib.ignores. (John Arbash Meinel)

    * 'bzr push' should only push the ancestry of the current revision, not
      all of the history in the repository. This is especially important for
      shared repositories. (John Arbash Meinel)

    * ``bzrlib.delta.compare_trees`` now iterates in alphabetically sorted order,
      rather than randomly walking the inventories. (John Arbash Meinel)

    * Doctests are now run in temporary directories which are cleaned up when
      they finish, rather than using special ScratchDir/ScratchBranch objects.
      (Martin Pool)

    * Split ``check`` into separate methods on the branch and on the repository,
      so that it can be specialized in ways that are useful or efficient for
      different formats.  (Martin Pool, Robert Collins)

    * Deprecate ``Repository.all_revision_ids``; most methods don't really need
      the global revision graph but only that part leading up to a particular
      revision.  (Martin Pool, Robert Collins)

    * Add a BzrDirFormat ``control_formats`` list which allows for control formats
      that do not use '.bzr' to store their data - i.e. '.svn', '.hg' etc.
      (Robert Collins, Jelmer Vernooij).

    * ``bzrlib.diff.external_diff`` can be redirected to any file-like object.
      Uses subprocess instead of spawnvp.
      (James Henstridge, John Arbash Meinel, #4047, #48914)

    * New command line option '--profile-imports', which will install a custom
      importer to log time to import modules and regex compilation time to 
      sys.stderr (John Arbash Meinel)

    * 'EmptyTree' is now deprecated, please use ``repository.revision_tree(None)``
      instead. (Robert Collins)

    * "RevisionTree" is now in bzrlib/revisiontree.py. (Robert Collins)

bzr 0.8.2  2006-05-17
---------------------
  
  BUG FIXES:
   
    * setup.py failed to install launchpad plugin.  (Martin Pool)

bzr 0.8.1  2006-05-16
---------------------

  BUG FIXES:

    * Fix failure to commit a merge in a checkout.  (Martin Pool, 
      Robert Collins, Erik Bågfors, #43959)

    * Nicer messages from 'commit' in the case of renames, and correct
      messages when a merge has occured. (Robert Collins, Martin Pool)

    * Separate functionality from assert statements as they are skipped in
      optimized mode of python. Add the same check to pending merges.
      (Olaf Conradi, #44443)

  CHANGES:

    * Do not show the None revision in output of bzr ancestry. (Olaf Conradi)

    * Add info on standalone branches without a working tree.
      (Olaf Conradi, #44155)

    * Fix bug in knits when raising InvalidRevisionId. (Olaf Conradi, #44284)

  CHANGES:

    * Make editor invocation comply with Debian Policy. First check
      environment variables VISUAL and EDITOR, then try editor from
      alternatives system. If that all fails, fall back to the pre-defined
      list of editors. (Olaf Conradi, #42904)

  NEW FEATURES:

    * New 'register-branch' command registers a public branch into 
      Launchpad.net, where it can be associated with bugs, etc.
      (Martin Pool, Bjorn Tillenius, Robert Collins)

  INTERNALS:

    * New public api in InventoryEntry - ``describe_change(old, new)`` which
      provides a human description of the changes between two old and
      new. (Robert Collins, Martin Pool)

  TESTING:

    * Fix test case for bzr info in upgrading a standalone branch to metadir,
      uses bzrlib api now. (Olaf Conradi)

bzr 0.8  2006-05-08
-------------------

  NOTES WHEN UPGRADING:

    Release 0.8 of bzr introduces a new format for history storage, called
    'knit', as an evolution of to the 'weave' format used in 0.7.  Local 
    and remote operations are faster using knits than weaves.  Several
    operations including 'init', 'init-repo', and 'upgrade' take a 
    --format option that controls this.  Branching from an existing branch
    will keep the same format.

    It is possible to merge, pull and push between branches of different
    formats but this is slower than moving data between homogenous
    branches.  It is therefore recommended (but not required) that you
    upgrade all branches for a project at the same time.  Information on
    formats is shown by 'bzr info'.

    bzr 0.8 now allows creation of 'repositories', which hold the history 
    of files and revisions for several branches.  Previously bzr kept all
    the history for a branch within the .bzr directory at the root of the
    branch, and this is still the default.  To create a repository, use
    the new 'bzr init-repo' command.  Branches exist as directories under
    the repository and contain just a small amount of information
    indicating the current revision of the branch.

    bzr 0.8 also supports 'checkouts', which are similar to in cvs and
    subversion.  Checkouts are associated with a branch (optionally in a
    repository), which contains all the historical information.  The
    result is that a checkout can be deleted without losing any
    already-committed revisions.  A new 'update' command is also available. 

    Repositories and checkouts are not supported with the 0.7 storage
    format.  To use them you must upgrad to either knits, or to the
    'metaweave' format, which uses weaves but changes the .bzr directory
    arrangement.
    

  IMPROVEMENTS:

    * Sftp paths can now be relative, or local, according to the lftp
      convention. Paths now take the form::

          sftp://user:pass@host:port/~/relative/path
          or
          sftp://user:pass@host:port/absolute/path

    * The FTP transport now tries to reconnect after a temporary
      failure. ftp put is made atomic. (Matthieu Moy)

    * The FTP transport now maintains a pool of connections, and
      reuses them to avoid multiple connections to the same host (like
      sftp did). (Daniel Silverstone)

    * The ``bzr_man.py`` file has been removed. To create the man page now,
      use ``./generate_docs.py man``. The new program can also create other files.
      Run ``python generate_docs.py --help`` for usage information.
      (Hans Ulrich Niedermann & James Blackwell).

    * Man Page now gives full help (James Blackwell).
      Help also updated to reflect user config now being stored in .bazaar
      (Hans Ulrich Niedermann)

    * It's now possible to set aliases in bazaar.conf (Erik Bågfors)

    * Pull now accepts a --revision argument (Erik Bågfors)

    * ``bzr re-sign`` now allows multiple revisions to be supplied on the command
      line. You can now use the following command to sign all of your old
      commits::

        find .bzr/revision-store// -name my@email-* \
          | sed 's/.*\/\/..\///' \
          | xargs bzr re-sign

    * Upgrade can now upgrade over the network. (Robert Collins)

    * Two new commands 'bzr checkout' and 'bzr update' allow for CVS/SVN-alike
      behaviour.  By default they will cache history in the checkout, but
      with --lightweight almost all data is kept in the master branch.
      (Robert Collins)

    * 'revert' unversions newly-versioned files, instead of deleting them.

    * 'merge' is more robust.  Conflict messages have changed.

    * 'merge' and 'revert' no longer clobber existing files that end in '~' or
      '.moved'.

    * Default log format can be set in configuration and plugins can register
      their own formatters. (Erik Bågfors)

    * New 'reconcile' command will check branch consistency and repair indexes
      that can become out of sync in pre 0.8 formats. (Robert Collins,
      Daniel Silverstone)

    * New 'bzr init --format' and 'bzr upgrade --format' option to control 
      what storage format is created or produced.  (Robert Collins, 
      Martin Pool)

    * Add parent location to 'bzr info', if there is one.  (Olaf Conradi)

    * New developer commands 'weave-list' and 'weave-join'.  (Martin Pool)

    * New 'init-repository' command, plus support for repositories in 'init'
      and 'branch' (Aaron Bentley, Erik Bågfors, Robert Collins)

    * Improve output of 'info' command. Show all relevant locations related to
      working tree, branch and repository. Use kibibytes for binary quantities.
      Fix off-by-one error in missing revisions of working tree.  Make 'info'
      work on branches, repositories and remote locations.  Show locations
      relative to the shared repository, if applicable.  Show locking status
      of locations.  (Olaf Conradi)

    * Diff and merge now safely handle binary files. (Aaron Bentley)

    * 'pull' and 'push' now normalise the revision history, so that any two
      branches with the same tip revision will have the same output from 'log'.
      (Robert Collins)

    * 'merge' accepts --remember option to store parent location, like 'push'
      and 'pull'. (Olaf Conradi)

    * bzr status and diff when files given as arguments do not exist
      in the relevant trees.  (Martin Pool, #3619)

    * Add '.hg' to the default ignore list.  (Martin Pool)

    * 'knit' is now the default disk format. This improves disk performance and
      utilization, increases incremental pull performance, robustness with SFTP
      and allows checkouts over SFTP to perform acceptably. 
      The initial Knit code was contributed by Johan Rydberg based on a
      specification by Martin Pool.
      (Robert Collins, Aaron Bentley, Johan Rydberg, Martin Pool).

    * New tool to generate all-in-one html version of the manual.  (Alexander
      Belchenko)

    * Hitting CTRL-C while doing an SFTP push will no longer cause stale locks
      to be left in the SFTP repository. (Robert Collins, Martin Pool).

    * New option 'diff --prefix' to control how files are named in diff
      output, with shortcuts '-p0' and '-p1' corresponding to the options for 
      GNU patch.  (Alexander Belchenko, Goffredo Baroncelli, Martin Pool)

    * Add --revision option to 'annotate' command.  (Olaf Conradi)

    * If bzr shows an unexpected revision-history after pulling (perhaps due
      to a reweave) it can now be corrected by 'bzr reconcile'.
      (Robert Collins)

  CHANGES:

    * Commit is now verbose by default, and shows changed filenames and the 
      new revision number.  (Robert Collins, Martin Pool)

    * Unify 'mv', 'move', 'rename'.  (Matthew Fuller, #5379)

    * 'bzr -h' shows help.  (Martin Pool, Ian Bicking, #35940)

    * Make 'pull' and 'push' remember location on failure using --remember.
      (Olaf Conradi)

    * For compatibility, make old format for using weaves inside metadir
      available as 'metaweave' format.  Rename format 'metadir' to 'default'.
      Clean up help for option --format in commands 'init', 'init-repo' and
      'upgrade'.  (Olaf Conradi)

  INTERNALS:
  
    * The internal storage of history, and logical branch identity have now
      been split into Branch, and Repository. The common locking and file 
      management routines are now in bzrlib.lockablefiles. 
      (Aaron Bentley, Robert Collins, Martin Pool)

    * Transports can now raise DependencyNotPresent if they need a library
      which is not installed, and then another implementation will be 
      tried.  (Martin Pool)

    * Remove obsolete (and no-op) `decode` parameter to `Transport.get`.  
      (Martin Pool)

    * Using Tree Transform for merge, revert, tree-building

    * WorkingTree.create, Branch.create, ``WorkingTree.create_standalone``,
      Branch.initialize are now deprecated. Please see ``BzrDir.create_*`` for
      replacement API's. (Robert Collins)

    * New BzrDir class represents the .bzr control directory and manages
      formatting issues. (Robert Collins)

    * New repository.InterRepository class encapsulates Repository to 
      Repository actions and allows for clean selection of optimised code
      paths. (Robert Collins)

    * ``bzrlib.fetch.fetch`` and ``bzrlib.fetch.greedy_fetch`` are now
      deprecated, please use ``branch.fetch`` or ``repository.fetch``
      depending on your needs. (Robert Collins)

    * deprecated methods now have a ``is_deprecated`` flag on them that can
      be checked, if you need to determine whether a given callable is 
      deprecated at runtime. (Robert Collins)

    * Progress bars are now nested - see
      ``bzrlib.ui.ui_factory.nested_progress_bar``.
      (Robert Collins, Robey Pointer)

    * New API call ``get_format_description()`` for each type of format.
      (Olaf Conradi)

    * Changed ``branch.set_parent()`` to accept None to remove parent.
      (Olaf Conradi)

    * Deprecated BzrError AmbiguousBase.  (Olaf Conradi)

    * WorkingTree.branch is now a read only property.  (Robert Collins)

    * bzrlib.ui.text.TextUIFactory now accepts a ``bar_type`` parameter which
      can be None or a factory that will create a progress bar. This is
      useful for testing or for overriding the bzrlib.progress heuristic.
      (Robert Collins)

    * New API method ``get_physical_lock_status()`` to query locks present on a
      transport.  (Olaf Conradi)

    * Repository.reconcile now takes a thorough keyword parameter to allow
      requesting an indepth reconciliation, rather than just a data-loss 
      check. (Robert Collins)

    * ``bzrlib.ui.ui_factory protocol`` now supports ``get_boolean`` to prompt
      the user for yes/no style input. (Robert Collins)

  TESTING:

    * SFTP tests now shortcut the SSH negotiation, reducing test overhead
      for testing SFTP protocol support. (Robey Pointer)

    * Branch formats are now tested once per implementation (see ``bzrlib.
      tests.branch_implementations``. This is analagous to the transport
      interface tests, and has been followed up with working tree,
      repository and BzrDir tests. (Robert Collins)

    * New test base class TestCaseWithTransport provides a transport aware
      test environment, useful for testing any transport-interface using
      code. The test suite option --transport controls the transport used
      by this class (when its not being used as part of implementation
      contract testing). (Robert Collins)

    * Close logging handler on disabling the test log. This will remove the
      handler from the internal list inside python's logging module,
      preventing shutdown from closing it twice.  (Olaf Conradi)

    * Move test case for uncommit to blackbox tests.  (Olaf Conradi)

    * ``run_bzr`` and ``run_bzr_captured`` now accept a 'stdin="foo"'
      parameter which will provide String("foo") to the command as its stdin.

bzr 0.7 2006-01-09
------------------

  CHANGES:

    * .bzrignore is excluded from exports, on the grounds that it's a bzr 
      internal-use file and may not be wanted.  (Jamie Wilkinson)

    * The "bzr directories" command were removed in favor of the new
      --kind option to the "bzr inventory" command.  To list all 
      versioned directories, now use "bzr inventory --kind directory".  
      (Johan Rydberg)

    * Under Windows configuration directory is now ``%APPDATA%\bazaar\2.0``
      by default. (John Arbash Meinel)

    * The parent of Bzr configuration directory can be set by ``BZR_HOME``
      environment variable. Now the path for it is searched in ``BZR_HOME``,
      then in HOME. Under Windows the order is: ``BZR_HOME``, ``APPDATA``
      (usually points to ``C:\Documents and Settings\User Name\Application Data``),
      ``HOME``. (John Arbash Meinel)

    * Plugins with the same name in different directories in the bzr plugin
      path are no longer loaded: only the first successfully loaded one is
      used. (Robert Collins)

    * Use systems' external ssh command to open connections if possible.  
      This gives better integration with user settings such as ProxyCommand.
      (James Henstridge)

    * Permissions on files underneath .bzr/ are inherited from the .bzr 
      directory. So for a shared repository, simply doing 'chmod -R g+w .bzr/'
      will mean that future file will be created with group write permissions.

    * configure.in and config.guess are no longer in the builtin default 
      ignore list.

    * '.sw[nop]' pattern ignored, to ignore vim swap files for nameless
      files.  (John Arbash Meinel, Martin Pool)

  IMPROVEMENTS:

    * "bzr INIT dir" now initializes the specified directory, and creates 
      it if it does not exist.  (John Arbash Meinel)

    * New remerge command (Aaron Bentley)

    * Better zsh completion script.  (Steve Borho)

    * 'bzr diff' now returns 1 when there are changes in the working 
      tree. (Robert Collins)

    * 'bzr push' now exists and can push changes to a remote location. 
      This uses the transport infrastructure, and can store the remote
      location in the ~/.bazaar/branches.conf configuration file.
      (Robert Collins)

    * Test directories are only kept if the test fails and the user requests
      that they be kept.

    * Tweaks to short log printing

    * Added branch nicks, new nick command, printing them in log output. 
      (Aaron Bentley)

    * If ``$BZR_PDB`` is set, pop into the debugger when an uncaught exception 
      occurs.  (Martin Pool)

    * Accept 'bzr resolved' (an alias for 'bzr resolve'), as this is
      the same as Subversion.  (Martin Pool)

    * New ftp transport support (on ftplib), for ftp:// and aftp:// 
      URLs.  (Daniel Silverstone)

    * Commit editor temporary files now start with ``bzr_log.``, to allow 
      text editors to match the file name and set up appropriate modes or 
      settings.  (Magnus Therning)

    * Improved performance when integrating changes from a remote weave.  
      (Goffredo Baroncelli)

    * Sftp will attempt to cache the connection, so it is more likely that
      a connection will be reused, rather than requiring multiple password
      requests.

    * bzr revno now takes an optional argument indicating the branch whose
      revno should be printed.  (Michael Ellerman)

    * bzr cat defaults to printing the last version of the file.  
      (Matthieu Moy, #3632)

    * New global option 'bzr --lsprof COMMAND' runs bzr under the lsprof 
      profiler.  (Denys Duchier)

    * Faster commits by reading only the headers of affected weave files. 
      (Denys Duchier)

    * 'bzr add' now takes a --dry-run parameter which shows you what would be
      added, but doesn't actually add anything. (Michael Ellerman)

    * 'bzr add' now lists how many files were ignored per glob.  add --verbose
      lists the specific files.  (Aaron Bentley)

    * 'bzr missing' now supports displaying changes in diverged trees and can
      be limited to show what either end of the comparison is missing.
      (Aaron Bently, with a little prompting from Daniel Silverstone)

  BUG FIXES:

    * SFTP can walk up to the root path without index errors. (Robert Collins)

    * Fix bugs in running bzr with 'python -O'.  (Martin Pool)

    * Error when run with -OO

    * Fix bug in reporting http errors that don't have an http error code.
      (Martin Pool)

    * Handle more cases of pipe errors in display commands

    * Change status to 3 for all errors

    * Files that are added and unlinked before committing are completely
      ignored by diff and status

    * Stores with some compressed texts and some uncompressed texts are now
      able to be used. (John A Meinel)

    * Fix for bzr pull failing sometimes under windows

    * Fix for sftp transport under windows when using interactive auth

    * Show files which are both renamed and modified as such in 'bzr 
      status' output.  (Daniel Silverstone, #4503)

    * Make annotate cope better with revisions committed without a valid 
      email address.  (Marien Zwart)

    * Fix representation of tab characters in commit messages.
      (Harald Meland)

    * List of plugin directories in ``BZR_PLUGIN_PATH`` environment variable is
      now parsed properly under Windows. (Alexander Belchenko)

    * Show number of revisions pushed/pulled/merged. (Robey Pointer)

    * Keep a cached copy of the basis inventory to speed up operations 
      that need to refer to it.  (Johan Rydberg, Martin Pool)

    * Fix bugs in bzr status display of non-ascii characters.
      (Martin Pool)

    * Remove Makefile.in from default ignore list.
      (Tollef Fog Heen, Martin Pool, #6413)

    * Fix failure in 'bzr added'.  (Nathan McCallum, Martin Pool)

  TESTING:

    * Fix selftest asking for passwords when there are no SFTP keys.  
      (Robey Pointer, Jelmer Vernooij) 

    * Fix selftest run with 'python -O'.  (Martin Pool)

    * Fix HTTP tests under Windows. (John Arbash Meinel)

    * Make tests work even if HOME is not set (Aaron Bentley)

    * Updated ``build_tree`` to use fixed line-endings for tests which read 
      the file cotents and compare. Make some tests use this to pass under
      Windows. (John Arbash Meinel)

    * Skip stat and symlink tests under Windows. (Alexander Belchenko)

    * Delay in selftest/testhashcash is now issued under win32 and Cygwin.
      (John Arbash Meinel)

    * Use terminal width to align verbose test output.  (Martin Pool)

    * Blackbox tests are maintained within the bzrlib.tests.blackbox directory.
      If adding a new test script please add that to
      ``bzrlib.tests.blackbox.__init__``. (Robert Collins)

    * Much better error message if one of the test suites can't be 
      imported.  (Martin Pool)

    * Make check now runs the test suite twice - once with the default locale,
      and once with all locales forced to C, to expose bugs. This is not 
      trivially done within python, so for now its only triggered by running
      Make check. Integrators and packagers who wish to check for full 
      platform support should run 'make check' to test the source.
      (Robert Collins)

    * Tests can now run TestSkipped if they can't execute for any reason.
      (Martin Pool) (NB: TestSkipped should only be raised for correctable
      reasons - see the wiki spec ImprovingBzrTestSuite).

    * Test sftp with relative, absolute-in-homedir and absolute-not-in-homedir
      paths for the transport tests. Introduce blackbox remote sftp tests that
      test the same permutations. (Robert Collins, Robey Pointer)

    * Transport implementation tests are now independent of the local file
      system, which allows tests for esoteric transports, and for features
      not available in the local file system. They also repeat for variations
      on the URL scheme that can introduce issues in the transport code,
      see bzrlib.transport.TransportTestProviderAdapter() for this.
      (Robert Collins).

    * ``TestCase.build_tree`` uses the transport interface to build trees,
      pass in a transport parameter to give it an existing connection.
      (Robert Collins).

  INTERNALS:

    * WorkingTree.pull has been split across Branch and WorkingTree,
      to allow Branch only pulls. (Robert Collins)

    * ``commands.display_command`` now returns the result of the decorated 
      function. (Robert Collins)

    * LocationConfig now has a ``set_user_option(key, value)`` call to save
      a setting in its matching location section (a new one is created
      if needed). (Robert Collins)

    * Branch has two new methods, ``get_push_location`` and
      ``set_push_location`` to respectively, get and set the push location.
      (Robert Collins)

    * ``commands.register_command`` now takes an optional flag to signal that
      the registrant is planning to decorate an existing command. When 
      given multiple plugins registering a command is not an error, and
      the original command class (whether built in or a plugin based one) is
      returned to the caller. There is a new error 'MustUseDecorated' for
      signalling when a wrapping command should switch to the original
      version. (Robert Collins)

    * Some option parsing errors will raise 'BzrOptionError', allowing 
      granular detection for decorating commands. (Robert Collins).

    * ``Branch.read_working_inventory`` has moved to
      ``WorkingTree.read_working_inventory``. This necessitated changes to
      ``Branch.get_root_id``, and a move of ``Branch.set_inventory`` to
      WorkingTree as well. To make it clear that a WorkingTree cannot always
      be obtained ``Branch.working_tree()`` will raise
      ``errors.NoWorkingTree`` if one cannot be obtained. (Robert Collins)

    * All pending merges operations from Branch are now on WorkingTree.
      (Robert Collins)

    * The follow operations from Branch have moved to WorkingTree::

          add()
          commit()
          move()
          rename_one()
          unknowns()

      (Robert Collins)

    * ``bzrlib.add.smart_add_branch`` is now ``smart_add_tree``. (Robert Collins)

    * New "rio" serialization format, similar to rfc-822. (Martin Pool)

    * Rename selftests to ``bzrlib.tests.test_foo``.  (John A Meinel, Martin 
      Pool)

    * ``bzrlib.plugin.all_plugins`` has been changed from an attribute to a 
      query method. (Robert Collins)
 
    * New options to read only the table-of-contents of a weave.  
      (Denys Duchier)

    * Raise NoSuchFile when someone tries to add a non-existant file.
      (Michael Ellerman)

    * Simplify handling of DivergedBranches in ``cmd_pull()``.
      (Michael Ellerman)
   
    * Branch.controlfile* logic has moved to lockablefiles.LockableFiles, which
      is exposed as ``Branch().control_files``. Also this has been altered with the
      controlfile pre/suffix replaced by simple method names like 'get' and
      'put'. (Aaron Bentley, Robert Collins).

    * Deprecated functions and methods can now be marked as such using the 
      ``bzrlib.symbol_versioning`` module. Marked method have their docstring
      updated and will issue a DeprecationWarning using the warnings module
      when they are used. (Robert Collins)

    * ``bzrlib.osutils.safe_unicode`` now exists to provide parameter coercion
      for functions that need unicode strings. (Robert Collins)

bzr 0.6 2005-10-28
------------------

  IMPROVEMENTS:
  
    * pull now takes --verbose to show you what revisions are added or removed
      (John A Meinel)

    * merge now takes a --show-base option to include the base text in
      conflicts.
      (Aaron Bentley)

    * The config files are now read using ConfigObj, so '=' should be used as
      a separator, not ':'.
      (Aaron Bentley)

    * New 'bzr commit --strict' option refuses to commit if there are 
      any unknown files in the tree.  To commit, make sure all files are 
      either ignored, added, or deleted.  (Michael Ellerman)

    * The config directory is now ~/.bazaar, and there is a single file 
      ~/.bazaar/bazaar.conf storing email, editor and other preferences.
      (Robert Collins)

    * 'bzr add' no longer takes a --verbose option, and a --quiet option
      has been added that suppresses all output.

    * Improved zsh completion support in contrib/zsh, from Clint
      Adams.

    * Builtin 'bzr annotate' command, by Martin Pool with improvements from 
      Goffredo Baroncelli.
    
    * 'bzr check' now accepts -v for verbose reporting, and checks for
      ghosts in the branch. (Robert Collins)

    * New command 're-sign' which will regenerate the gpg signature for 
      a revision. (Robert Collins)

    * If you set ``check_signatures=require`` for a path in 
      ``~/.bazaar/branches.conf`` then bzr will invoke your
      ``gpg_signing_command`` (defaults to gpg) and record a digital signature
      of your commit. (Robert Collins)

    * New sftp transport, based on Paramiko.  (Robey Pointer)

    * 'bzr pull' now accepts '--clobber' which will discard local changes
      and make this branch identical to the source branch. (Robert Collins)

    * Just give a quieter warning if a plugin can't be loaded, and 
      put the details in .bzr.log.  (Martin Pool)

    * 'bzr branch' will now set the branch-name to the last component of the
      output directory, if one was supplied.

    * If the option ``post_commit`` is set to one (or more) python function
      names (must be in the bzrlib namespace), then they will be invoked
      after the commit has completed, with the branch and ``revision_id`` as
      parameters. (Robert Collins)

    * Merge now has a retcode of 1 when conflicts occur. (Robert Collins)

    * --merge-type weave is now supported for file contents.  Tree-shape
      changes are still three-way based.  (Martin Pool, Aaron Bentley)

    * 'bzr check' allows the first revision on revision-history to have
      parents - something that is expected for cheap checkouts, and occurs
      when conversions from baz do not have all history.  (Robert Collins).

   * 'bzr merge' can now graft unrelated trees together, if your specify
     0 as a base. (Aaron Bentley)

   * 'bzr commit branch' and 'bzr commit branch/file1 branch/file2' now work
     (Aaron Bentley)

    * Add '.sconsign*' to default ignore list.  (Alexander Belchenko)

   * 'bzr merge --reprocess' minimizes conflicts

  TESTING:

    * The 'bzr selftest --pattern' option for has been removed, now 
      test specifiers on the command line can be simple strings, or 
      regexps, or both. (Robert Collins)

    * Passing -v to selftest will now show the time each test took to 
      complete, which will aid in analysing performance regressions and
      related questions. (Robert Collins)

    * 'bzr selftest' runs all tests, even if one fails, unless '--one'
      is given. (Martin Pool)

    * There is a new method for TestCaseInTempDir, assertFileEqual, which
      will check that a given content is equal to the content of the named
      file. (Robert Collins)

    * Fix test suite's habit of leaving many temporary log files in $TMPDIR.
      (Martin Pool)

  INTERNALS:

    * New 'testament' command and concept for making gpg-signatures 
      of revisions that are not tied to a particular internal
      representation.  (Martin Pool).

    * Per-revision properties ('revprops') as key-value associated 
      strings on each revision created when the revision is committed.
      Intended mainly for the use of external tools.  (Martin Pool).

    * Config options have moved from bzrlib.osutils to bzrlib.config.
      (Robert Collins)

    * Improved command line option definitions allowing explanations
      for individual options, among other things.  Contributed by 
      Magnus Therning.

    * Config options have moved from bzrlib.osutils to bzrlib.config.
      Configuration is now done via the config.Config interface:
      Depending on whether you have a Branch, a Location or no information
      available, construct a ``*Config``, and use its ``signature_checking``,
      ``username`` and ``user_email`` methods. (Robert Collins)

    * Plugins are now loaded under bzrlib.plugins, not bzrlib.plugin, and
      they are made available for other plugins to use. You should not 
      import other plugins during the ``__init__`` of your plugin though, as 
      no ordering is guaranteed, and the plugins directory is not on the
      python path. (Robert Collins)

    * Branch.relpath has been moved to WorkingTree.relpath. WorkingTree no
      no longer takes an inventory, rather it takes an option branch
      parameter, and if None is given will open the branch at basedir 
      implicitly. (Robert Collins)

    * Cleaner exception structure and error reporting.  Suggested by 
      Scott James Remnant.  (Martin Pool)

    * Branch.remove has been moved to WorkingTree, which has also gained
      ``lock_read``, ``lock_write`` and ``unlock`` methods for convenience.
      (Robert Collins)

    * Two decorators, ``needs_read_lock`` and ``needs_write_lock`` have been
      added to the branch module. Use these to cause a function to run in a
      read or write lock respectively. (Robert Collins)

    * ``Branch.open_containing`` now returns a tuple (Branch, relative-path),
      which allows direct access to the common case of 'get me this file
      from its branch'. (Robert Collins)

    * Transports can register using ``register_lazy_transport``, and they 
      will be loaded when first used.  (Martin Pool)

    * 'pull' has been factored out of the command as ``WorkingTree.pull()``.
      A new option to WorkingTree.pull has been added, clobber, which will
      ignore diverged history and pull anyway.
      (Robert Collins)

    * config.Config has a ``get_user_option`` call that accepts an option name.
      This will be looked up in branches.conf and bazaar.conf as normal.
      It is intended that this be used by plugins to support options - 
      options of built in programs should have specific methods on the config.
      (Robert Collins)

    * ``merge.merge_inner`` now has tempdir as an optional parameter.
      (Robert Collins)

    * Tree.kind is not recorded at the top level of the hierarchy, as it was
      missing on EmptyTree, leading to a bug with merge on EmptyTrees.
      (Robert Collins)

    * ``WorkingTree.__del__`` has been removed, it was non deterministic and not 
      doing what it was intended to. See ``WorkingTree.__init__`` for a comment
      about future directions. (Robert Collins/Martin Pool)

    * bzrlib.transport.http has been modified so that only 404 urllib errors
      are returned as NoSuchFile. Other exceptions will propogate as normal.
      This allows debuging of actual errors. (Robert Collins)

    * bzrlib.transport.Transport now accepts *ONLY* url escaped relative paths
      to apis like 'put', 'get' and 'has'. This is to provide consistent
      behaviour - it operates on url's only. (Robert Collins)

    * Transports can register using ``register_lazy_transport``, and they 
      will be loaded when first used.  (Martin Pool)

    * ``merge_flex`` no longer calls ``conflict_handler.finalize()``, instead that
      is called by ``merge_inner``. This is so that the conflict count can be 
      retrieved (and potentially manipulated) before returning to the caller
      of ``merge_inner``. Likewise 'merge' now returns the conflict count to the
      caller. (Robert Collins)

    * ``revision.revision_graph`` can handle having only partial history for
      a revision - that is no revisions in the graph with no parents.
      (Robert Collins).

    * New ``builtins.branch_files`` uses the standard ``file_list`` rules to
      produce a branch and a list of paths, relative to that branch
      (Aaron Bentley)

    * New TestCase.addCleanup facility.

    * New ``bzrlib.version_info`` tuple (similar to ``sys.version_info``),
      which can be used by programs importing bzrlib.

  BUG FIXES:

    * Better handling of branches in directories with non-ascii names. 
      (Joel Rosdahl, Panagiotis Papadakos)

    * Upgrades of trees with no commits will not fail due to accessing
      [-1] in the revision-history. (Andres Salomon)


bzr 0.1.1 2005-10-12
--------------------

  BUG FIXES:

    * Fix problem in pulling over http from machines that do not 
      allow directories to be listed.

    * Avoid harmless warning about invalid hash cache after 
      upgrading branch format.

  PERFORMANCE: 
  
    * Avoid some unnecessary http operations in branch and pull.


bzr 0.1 2005-10-11
------------------

  NOTES:

    * 'bzr branch' over http initially gives a very high estimate
      of completion time but it should fall as the first few 
      revisions are pulled in.  branch is still slow on 
      high-latency connections.

  BUG FIXES:
  
    * bzr-man.py has been updated to work again. Contributed by
      Rob Weir.

    * Locking is now done with fcntl.lockf which works with NFS
      file systems. Contributed by Harald Meland.

    * When a merge encounters a file that has been deleted on
      one side and modified on the other, the old contents are
      written out to foo.BASE and foo.SIDE, where SIDE is this
      or OTHER. Contributed by Aaron Bentley.

    * Export was choosing incorrect file paths for the content of
      the tarball, this has been fixed by Aaron Bentley.

    * Commit will no longer commit without a log message, an 
      error is returned instead. Contributed by Jelmer Vernooij.

    * If you commit a specific file in a sub directory, any of its
      parent directories that are added but not listed will be 
      automatically included. Suggested by Michael Ellerman.

    * bzr commit and upgrade did not correctly record new revisions
      for files with only a change to their executable status.
      bzr will correct this when it encounters it. Fixed by
      Robert Collins

    * HTTP tests now force off the use of ``http_proxy`` for the duration.
      Contributed by Gustavo Niemeyer.

    * Fix problems in merging weave-based branches that have 
      different partial views of history.

    * Symlink support: working with symlinks when not in the root of a 
      bzr tree was broken, patch from Scott James Remnant.

  IMPROVEMENTS:

    * 'branch' now accepts a --basis parameter which will take advantage
      of local history when making a new branch. This allows faster 
      branching of remote branches. Contributed by Aaron Bentley.

    * New tree format based on weave files, called version 5.
      Existing branches can be upgraded to this format using 
      'bzr upgrade'.

    * Symlinks are now versionable. Initial patch by 
      Erik Toubro Nielsen, updated to head by Robert Collins.

    * Executable bits are tracked on files. Patch from Gustavo
      Niemeyer.

    * 'bzr status' now shows unknown files inside a selected directory.
      Patch from Heikki Paajanen.

    * Merge conflicts are recorded in .bzr. Two new commands 'conflicts'
      and 'resolve' have needed added, which list and remove those 
      merge conflicts respectively. A conflicted tree cannot be committed
      in. Contributed by Aaron Bentley.

    * 'rm' is now an alias for 'remove'.

    * Stores now split out their content in a single byte prefixed hash,
      dropping the density of files per directory by 256. Contributed by
      Gustavo Niemeyer.

    * 'bzr diff -r branch:URL' will now perform a diff between two branches.
      Contributed by Robert Collins.

    * 'bzr log' with the default formatter will show merged revisions,
      indented to the right. Initial implementation contributed by Gustavo
      Niemeyer, made incremental by Robert Collins.


  INTERNALS:

    * Test case failures have the exception printed after the log 
      for your viewing pleasure.

    * InventoryEntry is now an abstract base class, use one of the
      concrete InventoryDirectory etc classes instead.

    * Branch raises an UnsupportedFormatError when it detects a 
      bzr branch it cannot understand. This allows for precise
      handling of such circumstances.

    * Remove RevisionReference class; ``Revision.parent_ids`` is now simply a
      list of their ids and ``parent_sha1s`` is a list of their corresponding
      sha1s (for old branches only at the moment.)

    * New method-object style interface for Commit() and Fetch().

    * Renamed ``Branch.last_patch()`` to ``Branch.last_revision()``, since
      we call them revisions not patches.

    * Move ``copy_branch`` to ``bzrlib.clone.copy_branch``.  The destination
      directory is created if it doesn't exist.

    * Inventories now identify the files which were present by 
      giving the revision *of that file*.

    * Inventory and Revision XML contains a version identifier.  
      This must be consistent with the overall branch version
      but allows for more flexibility in future upgrades.

  TESTING:

    * Removed testsweet module so that tests can be run after 
      bzr installed by 'bzr selftest'.

    * 'bzr selftest' command-line arguments can now be partial ids
      of tests to run, e.g. ``bzr selftest test_weave``

      
bzr 0.0.9 2005-09-23
--------------------

  BUG FIXES:

    * Fixed "branch -r" option.

    * Fix remote access to branches containing non-compressed history.
      (Robert Collins).

    * Better reliability of http server tests.  (John Arbash-Meinel)

    * Merge graph maximum distance calculation fix.  (Aaron Bentley)
   
    * Various minor bug in windows support have been fixed, largely in the
      test suite. Contributed by Alexander Belchenko.

  IMPROVEMENTS:

    * Status now accepts a -r argument to give status between chosen
      revisions. Contributed by Heikki Paajanen.

    * Revision arguments no longer use +/-/= to control ranges, instead
      there is a 'before' namespace, which limits the successive namespace.
      For example '$ bzr log -r date:yesterday..before:date:today' will
      select everything from yesterday and before today. Contributed by
      Robey Pointer

    * There is now a bzr.bat file created by distutils when building on 
      Windows. Contributed by Alexander Belchenko.

  INTERNALS:

    * Removed uuid() as it was unused.

    * Improved 'fetch' code for pulling revisions from one branch into
      another (used by pull, merged, etc.)


bzr 0.0.8 2005-09-20
--------------------

  IMPROVEMENTS:

    * Adding a file whose parent directory is not versioned will
      implicitly add the parent, and so on up to the root. This means
      you should never need to explictly add a directory, they'll just
      get added when you add a file in the directory.  Contributed by
      Michael Ellerman.

    * Ignore ``.DS_Store`` (contains Mac metadata) by default.
      (Nir Soffer)

    * If you set ``BZR_EDITOR`` in the environment, it is checked in
      preference to EDITOR and the config file for the interactive commit
      editing program. Related to this is a bugfix where a missing program
      set in EDITOR would cause editing to fail, now the fallback program
      for the operating system is still tried.

    * Files that are not directories/symlinks/regular files will no longer
      cause bzr to fail, it will just ignore them by default. You cannot add
      them to the tree though - they are not versionable.


  INTERNALS:

    * Refactor xml packing/unpacking.

  BUG FIXES: 

    * Fixed 'bzr mv' by Ollie Rutherfurd.

    * Fixed strange error when trying to access a nonexistent http
      branch.

    * Make sure that the hashcache gets written out if it can't be
      read.


  PORTABILITY:

    * Various Windows fixes from Ollie Rutherfurd.

    * Quieten warnings about locking; patch from Matt Lavin.


bzr-0.0.7 2005-09-02
--------------------

  NEW FEATURES:

    * ``bzr shell-complete`` command contributed by Clint Adams to
      help with intelligent shell completion.

    * New expert command ``bzr find-merge-base`` for debugging merges.


  ENHANCEMENTS:

    * Much better merge support.

    * merge3 conflicts are now reported with markers like '<<<<<<<'
      (seven characters) which is the same as CVS and pleases things
      like emacs smerge.


  BUG FIXES:

    * ``bzr upgrade`` no longer fails when trying to fix trees that
      mention revisions that are not present.

    * Fixed bugs in listing plugins from ``bzr plugins``.

    * Fix case of $EDITOR containing options for the editor.

    * Fix log -r refusing to show the last revision.
      (Patch from Goffredo Baroncelli.)


  CHANGES:

    * ``bzr log --show-ids`` shows the revision ids of all parents.

    * Externally provided commands on your $BZRPATH no longer need
      to recognize --bzr-usage to work properly, and can just handle
      --help themselves.


  LIBRARY:

    * Changed trace messages to go through the standard logging
      framework, so that they can more easily be redirected by
      libraries.



bzr-0.0.6 2005-08-18
--------------------

  NEW FEATURES:

    * Python plugins, automatically loaded from the directories on
      ``BZR_PLUGIN_PATH`` or ``~/.bzr.conf/plugins`` by default.

    * New 'bzr mkdir' command.

    * Commit mesage is fetched from an editor if not given on the
      command line; patch from Torsten Marek.

    * ``bzr log -m FOO`` displays commits whose message matches regexp 
      FOO.
      
    * ``bzr add`` with no arguments adds everything under the current directory.

    * ``bzr mv`` does move or rename depending on its arguments, like
      the Unix command.

    * ``bzr missing`` command shows a summary of the differences
      between two trees.  (Merged from John Arbash-Meinel.)

    * An email address for commits to a particular tree can be
      specified by putting it into .bzr/email within a branch.  (Based
      on a patch from Heikki Paajanen.)


  ENHANCEMENTS:

    * Faster working tree operations.


  CHANGES:

    * 3rd-party modules shipped with bzr are copied within the bzrlib
      python package, so that they can be installed by the setup
      script without clashing with anything already existing on the
      system.  (Contributed by Gustavo Niemeyer.)

    * Moved plugins directory to bzrlib/, so that there's a standard
      plugin directory which is not only installed with bzr itself but
      is also available when using bzr from the development tree.
      ``BZR_PLUGIN_PATH`` and ``DEFAULT_PLUGIN_PATH`` are then added to the
      standard plugins directory.

    * When exporting to a tarball with ``bzr export --format tgz``, put 
      everything under a top directory rather than dumping it into the
      current directory.   This can be overridden with the ``--root`` 
      option.  Patch from William Dodé and John Meinel.

    * New ``bzr upgrade`` command to upgrade the format of a branch,
      replacing ``bzr check --update``.

    * Files within store directories are no longer marked readonly on
      disk.

    * Changed ``bzr log`` output to a more compact form suggested by
      John A Meinel.  Old format is available with the ``--long`` or
      ``-l`` option, patched by William Dodé.

    * By default the commit command refuses to record a revision with
      no changes unless the ``--unchanged`` option is given.

    * The ``--no-plugins``, ``--profile`` and ``--builtin`` command
      line options must come before the command name because they 
      affect what commands are available; all other options must come 
      after the command name because their interpretation depends on
      it.

    * ``branch`` and ``clone`` added as aliases for ``branch``.

    * Default log format is back to the long format; the compact one
      is available with ``--short``.
      
      
  BUG FIXES:
  
    * Fix bugs in committing only selected files or within a subdirectory.


bzr-0.0.5  2005-06-15
---------------------
  
  CHANGES:

    * ``bzr`` with no command now shows help rather than giving an
      error.  Suggested by Michael Ellerman.

    * ``bzr status`` output format changed, because svn-style output
      doesn't really match the model of bzr.  Now files are grouped by
      status and can be shown with their IDs.  ``bzr status --all``
      shows all versioned files and unknown files but not ignored files.

    * ``bzr log`` runs from most-recent to least-recent, the reverse
      of the previous order.  The previous behaviour can be obtained
      with the ``--forward`` option.
        
    * ``bzr inventory`` by default shows only filenames, and also ids
      if ``--show-ids`` is given, in which case the id is the second
      field.


  ENHANCEMENTS:

    * New 'bzr whoami --email' option shows only the email component
      of the user identification, from Jo Vermeulen.

    * New ``bzr ignore PATTERN`` command.

    * Nicer error message for broken pipe, interrupt and similar
      conditions that don't indicate an internal error.

    * Add ``.*.sw[nop] .git .*.tmp *,v`` to default ignore patterns.

    * Per-branch locks keyed on ``.bzr/branch-lock``, available in
      either read or write mode.

    * New option ``bzr log --show-ids`` shows revision and file ids.

    * New usage ``bzr log FILENAME`` shows only revisions that
      affected that file.

    * Changed format for describing changes in ``bzr log -v``.

    * New option ``bzr commit --file`` to take a message from a file,
      suggested by LarstiQ.

    * New syntax ``bzr status [FILE...]`` contributed by Bartosz
      Oler.  File may be in a branch other than the working directory.

    * ``bzr log`` and ``bzr root`` can be given an http URL instead of
      a filename.

    * Commands can now be defined by external programs or scripts
      in a directory on $BZRPATH.

    * New "stat cache" avoids reading the contents of files if they 
      haven't changed since the previous time.

    * If the Python interpreter is too old, try to find a better one
      or give an error.  Based on a patch from Fredrik Lundh.

    * New optional parameter ``bzr info [BRANCH]``.

    * New form ``bzr commit SELECTED`` to commit only selected files.

    * New form ``bzr log -r FROM:TO`` shows changes in selected
      range; contributed by John A Meinel.

    * New option ``bzr diff --diff-options 'OPTS'`` allows passing
      options through to an external GNU diff.

    * New option ``bzr add --no-recurse`` to add a directory but not
      their contents.

    * ``bzr --version`` now shows more information if bzr is being run
      from a branch.

  
  BUG FIXES:

    * Fixed diff format so that added and removed files will be
      handled properly by patch.  Fix from Lalo Martins.

    * Various fixes for files whose names contain spaces or other
      metacharacters.


  TESTING:

    * Converted black-box test suites from Bourne shell into Python;
      now run using ``./testbzr``.  Various structural improvements to
      the tests.

    * testbzr by default runs the version of bzr found in the same
      directory as the tests, or the one given as the first parameter.

    * testbzr also runs the internal tests, so the only command
      required to check is just ``./testbzr``.

    * testbzr requires python2.4, but can be used to test bzr running
      under a different version.

    * Tests added for many other changes in this release.


  INTERNAL:

    * Included ElementTree library upgraded to 1.2.6 by Fredrik Lundh.

    * Refactor command functions into Command objects based on HCT by
      Scott James Remnant.

    * Better help messages for many commands.

    * Expose ``bzrlib.open_tracefile()`` to start the tracefile; until
      this is called trace messages are just discarded.

    * New internal function ``find_touching_revisions()`` and hidden
      command touching-revisions trace the changes to a given file.

    * Simpler and faster ``compare_inventories()`` function.

    * ``bzrlib.open_tracefile()`` takes a tracefilename parameter.

    * New AtomicFile class.

    * New developer commands ``added``, ``modified``.


  PORTABILITY:

    * Cope on Windows on python2.3 by using the weaker random seed.
      2.4 is now only recommended.


bzr-0.0.4  2005-04-22
---------------------

  ENHANCEMENTS:

    * 'bzr diff' optionally takes a list of files to diff.  Still a bit
      basic.  Patch from QuantumG.

    * More default ignore patterns.

    * New 'bzr log --verbose' shows a list of files changed in the
      changeset.  Patch from Sebastian Cote.

    * Roll over ~/.bzr.log if it gets too large.

    * Command abbreviations 'ci', 'st', 'stat', '?' based on a patch
      by Jason Diamon.

    * New 'bzr help commands' based on a patch from Denys Duchier.


  CHANGES:

    * User email is determined by looking at $BZREMAIL or ~/.bzr.email
      or $EMAIL.  All are decoded by the locale preferred encoding.
      If none of these are present user@hostname is used.  The host's
      fully-qualified name is not used because that tends to fail when
      there are DNS problems.

    * New 'bzr whoami' command instead of username user-email.


  BUG FIXES: 

    * Make commit safe for hardlinked bzr trees.

    * Some Unicode/locale fixes.

    * Partial workaround for ``difflib.unified_diff`` not handling
      trailing newlines properly.


  INTERNAL:

    * Allow docstrings for help to be in PEP0257 format.  Patch from
      Matt Brubeck.

    * More tests in test.sh.

    * Write profile data to a temporary file not into working
      directory and delete it when done.

    * Smaller .bzr.log with process ids.


  PORTABILITY:

    * Fix opening of ~/.bzr.log on Windows.  Patch from Andrew
      Bennetts.

    * Some improvements in handling paths on Windows, based on a patch
      from QuantumG.


bzr-0.0.3  2005-04-06
---------------------

  ENHANCEMENTS:

    * New "directories" internal command lists versioned directories
      in the tree.

    * Can now say "bzr commit --help".

    * New "rename" command to rename one file to a different name
      and/or directory.

    * New "move" command to move one or more files into a different
      directory.

    * New "renames" command lists files renamed since base revision.

    * New cat command contributed by janmar.

  CHANGES:

    * .bzr.log is placed in $HOME (not pwd) and is always written in
      UTF-8.  (Probably not a completely good long-term solution, but
      will do for now.)

  PORTABILITY:

    * Workaround for difflib bug in Python 2.3 that causes an
      exception when comparing empty files.  Reported by Erik Toubro
      Nielsen.

  INTERNAL:

    * Refactored inventory storage to insert a root entry at the top.

  TESTING:

    * Start of shell-based black-box testing in test.sh.


bzr-0.0.2.1
-----------

  PORTABILITY:

    * Win32 fixes from Steve Brown.


bzr-0.0.2  "black cube"  2005-03-31
-----------------------------------

  ENHANCEMENTS:

    * Default ignore list extended (see bzrlib/__init__.py).

    * Patterns in .bzrignore are now added to the default ignore list,
      rather than replacing it.

    * Ignore list isn't reread for every file.

    * More help topics.

    * Reinstate the 'bzr check' command to check invariants of the
      branch.

    * New 'ignored' command lists which files are ignored and why;
      'deleted' lists files deleted in the current working tree.

    * Performance improvements.

    * New global --profile option.
    
    * Ignore patterns like './config.h' now correctly match files in
      the root directory only.


bzr-0.0.1  2005-03-26
---------------------

  ENHANCEMENTS:

    * More information from info command.

    * Can now say "bzr help COMMAND" for more detailed help.

    * Less file flushing and faster performance when writing logs and
      committing to stores.

    * More useful verbose output from some commands.

  BUG FIXES:

    * Fix inverted display of 'R' and 'M' during 'commit -v'.

  PORTABILITY:

    * Include a subset of ElementTree-1.2.20040618 to make
      installation easier.

    * Fix time.localtime call to work with Python 2.3 (the minimum
      supported).


bzr-0.0.0.69  2005-03-22
------------------------

  ENHANCEMENTS:

    * First public release.

    * Storage of local versions: init, add, remove, rm, info, log,
      diff, status, etc.<|MERGE_RESOLUTION|>--- conflicted
+++ resolved
@@ -11,20 +11,18 @@
   
   CHANGES:
 
-<<<<<<< HEAD
+    * A new repository format 'development' has been added. This format will
+      represent the latest 'in-progress' format that the bzr developers are
+      interested in getting early-adopter testing and feedback on.
+      ``doc/developers/development-repo.txt`` has detailed information.
+      (Robert Collins)
+
     * BZR_LOG environment variable controls location of .bzr.log trace file. 
       User can suppress writing messages to .bzr.log by using '/dev/null'
       filename (on Linux) or 'NUL' (on Windows). If BZR_LOG variable 
       is not defined but BZR_HOME is defined then default location
       for .bzr.log trace file is ``$BZR_HOME/.bzr.log``.
       (Alexander Belchenko)
-=======
-   * A new repository format 'development' has been added. This format will
-     represent the latest 'in-progress' format that the bzr developers are
-     interested in getting early-adopter testing and feedback on.
-     ``doc/developers/development-repo.txt`` has detailed information.
-     (Robert Collins)
->>>>>>> b3997224
 
   FEATURES:
 
