UNRELEASED CHANGES

  CHANGES:

    * .bzrignore is excluded from exports, on the grounds that it's a bzr 
      internal-use file and may not be wanted.  (Jamie Wilkinson)

    * The "bzr directories" command were removed in favor of the new
      --kind option to the "bzr inventory" command.  To list all 
      versioned directories, now use "bzr inventory --kind directory".  
      (Johan Rydberg)

    * Under Windows configuration directory is now %APPDATA%\bazaar\2.0
      by default. (John Arbash Meinel)

    * The parent of Bzr configuration directory can be set by BZR_HOME
      environment variable. Now the path for it is searched in BZR_HOME, then
      in HOME. Under Windows the order is: BZR_HOME, APPDATA (usually
      points to C:\Documents and Settings\User Name\Application Data), HOME.
      (John Arbash Meinel)

    * Plugins with the same name in different directories in the bzr plugin
      path are no longer loaded: only the first successfully loaded one is
      used. (Robert Collins)

    * Use systems' external ssh command to open connections if possible.  
      This gives better integration with user settings such as ProxyCommand.
      (James Henstridge)

    * Sftp paths can now be relative, or local, according to the IETF 
      draft spec.  Paths now take the form:
      sftp://user:pass@host:port/relative/path
      or
      sftp://user:pass@host:port/%2Fabsolute/path
      or
      sftp://user:pass@host:port//absolute/path

<<<<<<< HEAD
    * The bzr_man.py file has been removed. To create the man page now,
      use bzr-infogen.py. The new program can also create other files.
      Run "python generate_docs.py --help" for usage information. (Hans
      Ulrich Niedermann & James Blackwell).

    * Man Page now gives full help (James Blackwell). Help also updated to 
      reflect user config now being stored in .bazaar (Hans Ulrich
      Niedermann)

=======
    * configure.in and config.guess are no longer in the builtin default 
      ignore list.
>>>>>>> dd77e4f7

  IMPROVEMENTS:

    * "bzr INIT dir" now initializes the specified directory, and creates 
      it if it does not exist.  (John Arbash Meinel)

    * New remerge command (Aaron Bentley)

    * Better zsh completion script.  (Steve Borho)

    * 'bzr diff' now returns 1 when there are changes in the working 
      tree. (Robert Collins)

    * 'bzr push' now exists and can push changes to a remote location. 
      This uses the transport infrastructure, and can store the remote
      location in the ~/.bazaar/branches.conf configuration file.
      (Robert Collins)

    * Test directories are only kept if the test fails and the user requests
      that they be kept.

    * Tweaks to short log printing

    * Added branch nicks, new nick command, printing them in log output. 
      (Aaron Bentley)

    * If $BZR_PDB is set, pop into the debugger when an uncaught exception 
      occurs.  (Martin Pool)

    * Accept 'bzr resolved' (an alias for 'bzr resolve'), as this is
      the same as Subversion.  (Martin Pool)

    * New ftp transport support (on ftplib), for ftp:// and aftp:// 
      URLs.  (Daniel Silverstone)

    * Commit editor temporary files now start with 'bzr_log.', to allow 
      text editors to match the file name and set up appropriate modes or 
      settings.  (Magnus Therning)

    * Improved performance when integrating changes from a remote weave.  
      (Goffredo Baroncelli)

    * Sftp will attempt to cache the connection, so it is more likely that
      a connection will be reused, rather than requiring multiple password
      requests.

    * bzr revno now takes an optional argument indicating the branch whose
      revno should be printed.  (Michael Ellerman)

    * bzr cat defaults to printing the last version of the file.  
      (#3632, Matthieu Moy)

    * New global option 'bzr --lsprof COMMAND' runs bzr under the lsprof 
      profiler.  (Denys Duchier)

    * Faster commits by reading only the headers of affected weave files. 
      (Denys Duchier)

    * 'bzr add' now takes a --dry-run parameter which shows you what would be
      added, but doesn't actually add anything. (Michael Ellerman)

    * bzr add now lists how many files were ignored per glob.  add --verbose
      lists the specific files.  (Aaron Bentley)

  BUG FIXES:

    * SFTP can walk up to the root path without index errors. (Robert Collins)

    * Fix bugs in running bzr with 'python -O'.  (Martin Pool)

    * Error when run with -OO

    * Fix bug in reporting http errors that don't have an http error code.
      (Martin Pool)

    * Handle more cases of pipe errors in display commands

    * Change status to 3 for all errors

    * Files that are added and unlinked before committing are completely
      ignored by diff and status

    * Stores with some compressed texts and some uncompressed texts are now
      able to be used. (John A Meinel)

    * Fix for bzr pull failing sometimes under windows

    * Fix for sftp transport under windows when using interactive auth

    * Show files which are both renamed and modified as such in 'bzr 
      status' output.  (#4503, Daniel Silverstone)

    * Make annotate cope better with revisions committed without a valid 
      email address.  (Marien Zwart)

    * Fix representation of tab characters in commit messages.  (Harald 
      Meland)

    * List of plugin directories in BZR_PLUGIN_PATH environment variable is
      now parsed properly under Windows. (Alexander Belchenko)

    * Show number of revisions pushed/pulled/merged. (Robey Pointer)

    * Keep a cached copy of the basis inventory to speed up operations 
      that need to refer to it.  (Johan Rydberg, Martin Pool)

    * Fix bugs in bzr status display of non-ascii characters.  (Martin 
      Pool)

  TESTING:

    * Fix selftest asking for passwords when there are no SFTP keys.  
      (Robey Pointer, Jelmer Vernooij) 

    * Fix selftest run with 'python -O'.  (Martin Pool)

    * Fix HTTP tests under Windows. (John Arbash Meinel)

    * Make tests work even if HOME is not set (Aaron Bentley)

    * Updated build_tree to use fixed line-endings for tests which read 
      the file cotents and compare. Make some tests use this to pass under
      Windows. (John Arbash Meinel)

    * Skip stat and symlink tests under Windows. (Alexander Belchenko)

    * Delay in selftest/testhashcash is now issued under win32 and Cygwin.
      (John Arbash Meinel)

    * Use terminal width to align verbose test output.  (Martin Pool)

    * Blackbox tests are maintained within the bzrlib.tests.blackbox directory.
      If adding a new test script please add that to
      bzrlib.tests.blackbox.__init__. (Robert Collins)

    * Much better error message if one of the test suites can't be 
      imported.  (Martin Pool)

    * Make check now runs the test suite twice - once with the default locale,
      and once with all locales forced to C, to expose bugs. This is not 
      trivially done within python, so for now its only triggered by running
      Make check. Integrators and packagers who wish to check for full 
      platform support should run 'make check' to test the source.
      (Robert Collins)

    * Tests can now run TestSkipped if they can't execute for any reason.
      (Martin Pool) (NB: TestSkipped should only be raised for correctable
      reasons - see the wiki spec ImprovingBzrTestSuite).

  INTERNALS:

    * WorkingTree.pull has been split across Branch and WorkingTree,
      to allow Branch only pulls. (Robert Collins)

    * commands.display_command now returns the result of the decorated 
      function. (Robert Collins)

    * LocationConfig now has a set_user_option(key, value) call to save
      a setting in its matching location section (a new one is created
      if needed). (Robert Collins)

    * Branch has two new methods, get_push_location and set_push_location
      to respectively, get and set the push location. (Robert Collins)

    * commands.register_command now takes an optional flag to signal that
      the registrant is planning to decorate an existing command. When 
      given multiple plugins registering a command is not an error, and
      the original command class (whether built in or a plugin based one) is
      returned to the caller. There is a new error 'MustUseDecorated' for
      signalling when a wrapping command should switch to the original
      version. (Robert Collins)

    * Some option parsing errors will raise 'BzrOptionError', allowing 
      granular detection for decorating commands. (Robert Collins).

    * Branch.read_working_inventory has moved to
      WorkingTree.read_working_inventory. This necessitated changes to
      Branch.get_root_id, and a move of Branch.set_inventory to WorkingTree
      as well. To make it clear that a WorkingTree cannot always be obtained
      Branch.working_tree() will raise 'errors.NoWorkingTree' if one cannot
      be obtained. (Robert Collins)

    * All pending merges operations from Branch are now on WorkingTree.
      (Robert Collins)

    * The follow operations from Branch have moved to WorkingTree:
      add()
      commit()
      move()
      rename_one()
      unknowns()
      (Robert Collins)

    * bzrlib.add.smart_add_branch is now smart_add_tree. (Robert Collins)

    * New "rio" serialization format, similar to rfc-822. (Martin Pool)

    * Rename selftests to `bzrlib.tests.test_foo`.  (John A Meinel, Martin 
      Pool)

    * bzrlib.plugin.all_plugins has been changed from an attribute to a 
      query method. (Robert Collins)
 
    * New options to read only the table-of-contents of a weave.  
      (Denys Duchier)

    * Raise NoSuchFile when someone tries to add a non-existant file.
      (Michael Ellerman)

    * Simplify handling of DivergedBranches in cmd_pull().
      (Michael Ellerman)
		   
   
bzr 0.6 2005-10-28

  IMPROVEMENTS:
  
    * pull now takes --verbose to show you what revisions are added or removed
      (John A Meinel)

    * merge now takes a --show-base option to include the base text in
      conflicts.
      (Aaron Bentley)

    * The config files are now read using ConfigObj, so '=' should be used as
      a separator, not ':'.
      (Aaron Bentley)

    * New 'bzr commit --strict' option refuses to commit if there are 
      any unknown files in the tree.  To commit, make sure all files are 
      either ignored, added, or deleted.  (Michael Ellerman)

    * The config directory is now ~/.bazaar, and there is a single file 
      ~/.bazaar/bazaar.conf storing email, editor and other preferences.
      (Robert Collins)

    * 'bzr add' no longer takes a --verbose option, and a --quiet option
      has been added that suppresses all output.

    * Improved zsh completion support in contrib/zsh, from Clint
      Adams.

    * Builtin 'bzr annotate' command, by Martin Pool with improvements from 
      Goffredo Baroncelli.
    
    * 'bzr check' now accepts -v for verbose reporting, and checks for
      ghosts in the branch. (Robert Collins)

    * New command 're-sign' which will regenerate the gpg signature for 
      a revision. (Robert Collins)

    * If you set check_signatures=require for a path in 
      ~/.bazaar/branches.conf then bzr will invoke your
      gpg_signing_command (defaults to gpg) and record a digital signature
      of your commit. (Robert Collins)

    * New sftp transport, based on Paramiko.  (Robey Pointer)

    * 'bzr pull' now accepts '--clobber' which will discard local changes
      and make this branch identical to the source branch. (Robert Collins)

    * Just give a quieter warning if a plugin can't be loaded, and 
      put the details in .bzr.log.  (Martin Pool)

    * 'bzr branch' will now set the branch-name to the last component of the
      output directory, if one was supplied.

    * If the option 'post_commit' is set to one (or more) python function
      names (must be in the bzrlib namespace), then they will be invoked
      after the commit has completed, with the branch and revision_id as
      parameters. (Robert Collins)

    * Merge now has a retcode of 1 when conflicts occur. (Robert Collins)

    * --merge-type weave is now supported for file contents.  Tree-shape
      changes are still three-way based.  (Martin Pool, Aaron Bentley)

    * 'bzr check' allows the first revision on revision-history to have
      parents - something that is expected for cheap checkouts, and occurs
      when conversions from baz do not have all history.  (Robert Collins).

   * 'bzr merge' can now graft unrelated trees together, if your specify
     0 as a base. (Aaron Bentley)

   * 'bzr commit branch' and 'bzr commit branch/file1 branch/file2' now work
     (Aaron Bentley)

    * Add '.sconsign*' to default ignore list.  (Alexander Belchenko)

   * 'bzr merge --reprocess' minimizes conflicts

  TESTING:

    * The 'bzr selftest --pattern' option for has been removed, now 
      test specifiers on the command line can be simple strings, or 
      regexps, or both. (Robert Collins)

    * Passing -v to selftest will now show the time each test took to 
      complete, which will aid in analysing performance regressions and
      related questions. (Robert Collins)

    * 'bzr selftest' runs all tests, even if one fails, unless '--one'
      is given. (Martin Pool)

    * There is a new method for TestCaseInTempDir, assertFileEqual, which
      will check that a given content is equal to the content of the named
      file. (Robert Collins)

    * Fix test suite's habit of leaving many temporary log files in $TMPDIR.
      (Martin Pool)

  INTERNALS:

    * New 'testament' command and concept for making gpg-signatures 
      of revisions that are not tied to a particular internal
      representation.  (Martin Pool).

    * Per-revision properties ('revprops') as key-value associated 
      strings on each revision created when the revision is committed.
      Intended mainly for the use of external tools.  (Martin Pool).

    * Config options have moved from bzrlib.osutils to bzrlib.config.
      (Robert Collins)

    * Improved command line option definitions allowing explanations
      for individual options, among other things.  Contributed by 
      Magnus Therning.

    * Config options have moved from bzrlib.osutils to bzrlib.config.
      Configuration is now done via the config.Config interface:
      Depending on whether you have a Branch, a Location or no information
      available, construct a *Config, and use its signature_checking,
      username and user_email methods. (Robert Collins)

    * Plugins are now loaded under bzrlib.plugins, not bzrlib.plugin, and
      they are made available for other plugins to use. You should not 
      import other plugins during the __init__ of your plugin though, as 
      no ordering is guaranteed, and the plugins directory is not on the
      python path. (Robert Collins)

    * Branch.relpath has been moved to WorkingTree.relpath. WorkingTree no
      no longer takes an inventory, rather it takes an option branch
      parameter, and if None is given will open the branch at basedir 
      implicitly. (Robert Collins)

    * Cleaner exception structure and error reporting.  Suggested by 
      Scott James Remnant.  (Martin Pool)

    * Branch.remove has been moved to WorkingTree, which has also gained
      lock_read, lock_write and unlock methods for convenience. (Robert
      Collins)

    * Two decorators, needs_read_lock and needs_write_lock have been added
      to the branch module. Use these to cause a function to run in a
      read or write lock respectively. (Robert Collins)

    * Branch.open_containing now returns a tuple (Branch, relative-path),
      which allows direct access to the common case of 'get me this file
      from its branch'. (Robert Collins)

    * Transports can register using register_lazy_transport, and they 
      will be loaded when first used.  (Martin Pool)

    * 'pull' has been factored out of the command as WorkingTree.pull().
      A new option to WorkingTree.pull has been added, clobber, which will
      ignore diverged history and pull anyway.
      (Robert Collins)

    * config.Config has a 'get_user_option' call that accepts an option name.
      This will be looked up in branches.conf and bazaar.conf as normal.
      It is intended that this be used by plugins to support options - 
      options of built in programs should have specific methods on the config.
      (Robert Collins)

    * merge.merge_inner now has tempdir as an optional parameter. (Robert
      Collins)

    * Tree.kind is not recorded at the top level of the hierarchy, as it was
      missing on EmptyTree, leading to a bug with merge on EmptyTrees.
      (Robert Collins)

    * WorkingTree.__del__ has been removed, it was non deterministic and not 
      doing what it was intended to. See WorkingTree.__init__ for a comment
      about future directions. (Robert Collins/Martin Pool)

    * bzrlib.transport.http has been modified so that only 404 urllib errors
      are returned as NoSuchFile. Other exceptions will propogate as normal.
      This allows debuging of actual errors. (Robert Collins)

    * bzrlib.transport.Transport now accepts *ONLY* url escaped relative paths
      to apis like 'put', 'get' and 'has'. This is to provide consistent
      behaviour - it operates on url's only. (Robert Collins)

    * Transports can register using register_lazy_transport, and they 
      will be loaded when first used.  (Martin Pool)

    * 'merge_flex' no longer calls conflict_handler.finalize(), instead that
      is called by merge_inner. This is so that the conflict count can be 
      retrieved (and potentially manipulated) before returning to the caller
      of merge_inner. Likewise 'merge' now returns the conflict count to the
      caller. (Robert Collins)

    * 'revision.revision_graph can handle having only partial history for
      a revision - that is no revisions in the graph with no parents.
      (Robert Collins).

    * New builtins.branch_files uses the standard file_list rules to produce
      a branch and a list of paths, relative to that branch (Aaron Bentley)

    * New TestCase.addCleanup facility.

    * New bzrlib.version_info tuple (similar to sys.version_info), which can
      be used by programs importing bzrlib.

  BUG FIXES:

    * Better handling of branches in directories with non-ascii names. 
      (Joel Rosdahl, Panagiotis Papadakos)

    * Upgrades of trees with no commits will not fail due to accessing
      [-1] in the revision-history. (Andres Salomon)


bzr 0.1.1 2005-10-12

  BUG FIXES:

    * Fix problem in pulling over http from machines that do not 
      allow directories to be listed.

    * Avoid harmless warning about invalid hash cache after 
      upgrading branch format.

  PERFORMANCE: 
  
    * Avoid some unnecessary http operations in branch and pull.


bzr 0.1 2005-10-11

  NOTES:

    * 'bzr branch' over http initially gives a very high estimate
      of completion time but it should fall as the first few 
      revisions are pulled in.  branch is still slow on 
      high-latency connections.

  BUG FIXES:
  
    * bzr-man.py has been updated to work again. Contributed by
      Rob Weir.

    * Locking is now done with fcntl.lockf which works with NFS
      file systems. Contributed by Harald Meland.

    * When a merge encounters a file that has been deleted on
      one side and modified on the other, the old contents are
      written out to foo.BASE and foo.SIDE, where SIDE is this
      or OTHER. Contributed by Aaron Bentley.

    * Export was choosing incorrect file paths for the content of
      the tarball, this has been fixed by Aaron Bentley.

    * Commit will no longer commit without a log message, an 
      error is returned instead. Contributed by Jelmer Vernooij.

    * If you commit a specific file in a sub directory, any of its
      parent directories that are added but not listed will be 
      automatically included. Suggested by Michael Ellerman.

    * bzr commit and upgrade did not correctly record new revisions
      for files with only a change to their executable status.
      bzr will correct this when it encounters it. Fixed by
      Robert Collins

    * HTTP tests now force off the use of http_proxy for the duration.
      Contributed by Gustavo Niemeyer.

    * Fix problems in merging weave-based branches that have 
      different partial views of history.

    * Symlink support: working with symlinks when not in the root of a 
      bzr tree was broken, patch from Scott James Remnant.


  IMPROVEMENTS:

    * 'branch' now accepts a --basis parameter which will take advantage
      of local history when making a new branch. This allows faster 
      branching of remote branches. Contributed by Aaron Bentley.

    * New tree format based on weave files, called version 5.
      Existing branches can be upgraded to this format using 
      'bzr upgrade'.

    * Symlinks are now versionable. Initial patch by 
      Erik Toubro Nielsen, updated to head by Robert Collins.

    * Executable bits are tracked on files. Patch from Gustavo
      Niemeyer.

    * 'bzr status' now shows unknown files inside a selected directory.
      Patch from Heikki Paajanen.

    * Merge conflicts are recorded in .bzr. Two new commands 'conflicts'
      and 'resolve' have needed added, which list and remove those 
      merge conflicts respectively. A conflicted tree cannot be committed
      in. Contributed by Aaron Bentley.

    * 'rm' is now an alias for 'remove'.

    * Stores now split out their content in a single byte prefixed hash,
      dropping the density of files per directory by 256. Contributed by
      Gustavo Niemeyer.

    * 'bzr diff -r branch:URL' will now perform a diff between two branches.
      Contributed by Robert Collins.

    * 'bzr log' with the default formatter will show merged revisions,
      indented to the right. Initial implementation contributed by Gustavo
      Niemeyer, made incremental by Robert Collins.


  INTERNALS:

    * Test case failures have the exception printed after the log 
      for your viewing pleasure.

    * InventoryEntry is now an abstract base class, use one of the
      concrete InventoryDirectory etc classes instead.

    * Branch raises an UnsupportedFormatError when it detects a 
      bzr branch it cannot understand. This allows for precise
      handling of such circumstances.


  TESTING:

    * Removed testsweet module so that tests can be run after 
      bzr installed by 'bzr selftest'.

    * 'bzr selftest' command-line arguments can now be partial ids
      of tests to run, e.g. 'bzr selftest test_weave'

      
bzr 0.0.9 2005-09-23

  BUG FIXES:

    * Fixed "branch -r" option.

    * Fix remote access to branches containing non-compressed history.
      (Robert Collins).

    * Better reliability of http server tests.  (John Arbash-Meinel)

    * Merge graph maximum distance calculation fix.  (Aaron Bentley)
   
    * Various minor bug in windows support have been fixed, largely in the
      test suite. Contributed by Alexander Belchenko.

  IMPROVEMENTS:

    * Status now accepts a -r argument to give status between chosen
      revisions. Contributed by Heikki Paajanen.

    * Revision arguments no longer use +/-/= to control ranges, instead
      there is a 'before' namespace, which limits the successive namespace.
      For example '$ bzr log -r date:yesterday..before:date:today' will
      select everything from yesterday and before today. Contributed by
      Robey Pointer

    * There is now a bzr.bat file created by distutils when building on 
      Windows. Contributed by Alexander Belchenko.

  INTERNALS:

    * Removed uuid() as it was unused.

    * Improved 'fetch' code for pulling revisions from one branch into
      another (used by pull, merged, etc.)


bzr 0.0.8 2005-09-20

  IMPROVEMENTS:

    * Adding a file whose parent directory is not versioned will
      implicitly add the parent, and so on up to the root. This means
      you should never need to explictly add a directory, they'll just
      get added when you add a file in the directory.  Contributed by
      Michael Ellerman.

    * Ignore .DS_Store (contains Mac metadata) by default.  Patch from
      Nir Soffer.

    * If you set BZR_EDITOR in the environment, it is checked in
      preference to EDITOR and the config file for the interactive commit
      editing program. Related to this is a bugfix where a missing program
      set in EDITOR would cause editing to fail, now the fallback program
      for the operating system is still tried.

    * Files that are not directories/symlinks/regular files will no longer
      cause bzr to fail, it will just ignore them by default. You cannot add
      them to the tree though - they are not versionable.


  INTERNALS:

    * Refactor xml packing/unpacking.

  BUG FIXES: 

    * Fixed 'bzr mv' by Ollie Rutherfurd.

    * Fixed strange error when trying to access a nonexistent http
      branch.

    * Make sure that the hashcache gets written out if it can't be
      read.


  PORTABILITY:

    * Various Windows fixes from Ollie Rutherfurd.

    * Quieten warnings about locking; patch from Matt Lavin.


bzr-0.0.7 2005-09-02

  NEW FEATURES:

    * ``bzr shell-complete`` command contributed by Clint Adams to
      help with intelligent shell completion.

    * New expert command ``bzr find-merge-base`` for debugging merges.


  ENHANCEMENTS:

    * Much better merge support.

    * merge3 conflicts are now reported with markers like '<<<<<<<'
      (seven characters) which is the same as CVS and pleases things
      like emacs smerge.


  BUG FIXES:

    * ``bzr upgrade`` no longer fails when trying to fix trees that
      mention revisions that are not present.

    * Fixed bugs in listing plugins from ``bzr plugins``.

    * Fix case of $EDITOR containing options for the editor.

    * Fix log -r refusing to show the last revision.
      (Patch from Goffredo Baroncelli.)


  CHANGES:

    * ``bzr log --show-ids`` shows the revision ids of all parents.

    * Externally provided commands on your $BZRPATH no longer need
      to recognize --bzr-usage to work properly, and can just handle
      --help themselves.


  LIBRARY:

    * Changed trace messages to go through the standard logging
      framework, so that they can more easily be redirected by
      libraries.



bzr-0.0.6 2005-08-18

  NEW FEATURES:

    * Python plugins, automatically loaded from the directories on
      BZR_PLUGIN_PATH or ~/.bzr.conf/plugins by default.

    * New 'bzr mkdir' command.

    * Commit mesage is fetched from an editor if not given on the
      command line; patch from Torsten Marek.

    * ``bzr log -m FOO`` displays commits whose message matches regexp 
      FOO.
      
    * ``bzr add`` with no arguments adds everything under the current directory.

    * ``bzr mv`` does move or rename depending on its arguments, like
      the Unix command.

    * ``bzr missing`` command shows a summary of the differences
      between two trees.  (Merged from John Arbash-Meinel.)

    * An email address for commits to a particular tree can be
      specified by putting it into .bzr/email within a branch.  (Based
      on a patch from Heikki Paajanen.)


  ENHANCEMENTS:

    * Faster working tree operations.


  CHANGES:

    * 3rd-party modules shipped with bzr are copied within the bzrlib
      python package, so that they can be installed by the setup
      script without clashing with anything already existing on the
      system.  (Contributed by Gustavo Niemeyer.)

    * Moved plugins directory to bzrlib/, so that there's a standard
      plugin directory which is not only installed with bzr itself but
      is also available when using bzr from the development tree.
      BZR_PLUGIN_PATH and DEFAULT_PLUGIN_PATH are then added to the
      standard plugins directory.

    * When exporting to a tarball with ``bzr export --format tgz``, put 
      everything under a top directory rather than dumping it into the
      current directory.   This can be overridden with the ``--root`` 
      option.  Patch from William Dodé and John Meinel.

    * New ``bzr upgrade`` command to upgrade the format of a branch,
      replacing ``bzr check --update``.

    * Files within store directories are no longer marked readonly on
      disk.

    * Changed ``bzr log`` output to a more compact form suggested by
      John A Meinel.  Old format is available with the ``--long`` or
      ``-l`` option, patched by William Dodé.

    * By default the commit command refuses to record a revision with
      no changes unless the ``--unchanged`` option is given.

    * The ``--no-plugins``, ``--profile`` and ``--builtin`` command
      line options must come before the command name because they 
      affect what commands are available; all other options must come 
      after the command name because their interpretation depends on
      it.

    * ``branch`` and ``clone`` added as aliases for ``branch``.

    * Default log format is back to the long format; the compact one
      is available with ``--short``.
      
      
  BUG FIXES:
  
    * Fix bugs in committing only selected files or within a subdirectory.


bzr-0.0.5  2005-06-15
  
  CHANGES:

    * ``bzr`` with no command now shows help rather than giving an
      error.  Suggested by Michael Ellerman.

    * ``bzr status`` output format changed, because svn-style output
      doesn't really match the model of bzr.  Now files are grouped by
      status and can be shown with their IDs.  ``bzr status --all``
      shows all versioned files and unknown files but not ignored files.

    * ``bzr log`` runs from most-recent to least-recent, the reverse
      of the previous order.  The previous behaviour can be obtained
      with the ``--forward`` option.
        
    * ``bzr inventory`` by default shows only filenames, and also ids
      if ``--show-ids`` is given, in which case the id is the second
      field.


  ENHANCEMENTS:

    * New 'bzr whoami --email' option shows only the email component
      of the user identification, from Jo Vermeulen.

    * New ``bzr ignore PATTERN`` command.

    * Nicer error message for broken pipe, interrupt and similar
      conditions that don't indicate an internal error.

    * Add ``.*.sw[nop] .git .*.tmp *,v`` to default ignore patterns.

    * Per-branch locks keyed on ``.bzr/branch-lock``, available in
      either read or write mode.

    * New option ``bzr log --show-ids`` shows revision and file ids.

    * New usage ``bzr log FILENAME`` shows only revisions that
      affected that file.

    * Changed format for describing changes in ``bzr log -v``.

    * New option ``bzr commit --file`` to take a message from a file,
      suggested by LarstiQ.

    * New syntax ``bzr status [FILE...]`` contributed by Bartosz
      Oler.  File may be in a branch other than the working directory.

    * ``bzr log`` and ``bzr root`` can be given an http URL instead of
      a filename.

    * Commands can now be defined by external programs or scripts
      in a directory on $BZRPATH.

    * New "stat cache" avoids reading the contents of files if they 
      haven't changed since the previous time.

    * If the Python interpreter is too old, try to find a better one
      or give an error.  Based on a patch from Fredrik Lundh.

    * New optional parameter ``bzr info [BRANCH]``.

    * New form ``bzr commit SELECTED`` to commit only selected files.

    * New form ``bzr log -r FROM:TO`` shows changes in selected
      range; contributed by John A Meinel.

    * New option ``bzr diff --diff-options 'OPTS'`` allows passing
      options through to an external GNU diff.

    * New option ``bzr add --no-recurse`` to add a directory but not
      their contents.

    * ``bzr --version`` now shows more information if bzr is being run
      from a branch.

  
  BUG FIXES:

    * Fixed diff format so that added and removed files will be
      handled properly by patch.  Fix from Lalo Martins.

    * Various fixes for files whose names contain spaces or other
      metacharacters.


  TESTING:

    * Converted black-box test suites from Bourne shell into Python;
      now run using ``./testbzr``.  Various structural improvements to
      the tests.

    * testbzr by default runs the version of bzr found in the same
      directory as the tests, or the one given as the first parameter.

    * testbzr also runs the internal tests, so the only command
      required to check is just ``./testbzr``.

    * testbzr requires python2.4, but can be used to test bzr running
      under a different version.

    * Tests added for many other changes in this release.


  INTERNAL:

    * Included ElementTree library upgraded to 1.2.6 by Fredrik Lundh.

    * Refactor command functions into Command objects based on HCT by
      Scott James Remnant.

    * Better help messages for many commands.

    * Expose bzrlib.open_tracefile() to start the tracefile; until
      this is called trace messages are just discarded.

    * New internal function find_touching_revisions() and hidden
      command touching-revisions trace the changes to a given file.

    * Simpler and faster compare_inventories() function.

    * bzrlib.open_tracefile() takes a tracefilename parameter.

    * New AtomicFile class.

    * New developer commands ``added``, ``modified``.


  PORTABILITY:

    * Cope on Windows on python2.3 by using the weaker random seed.
      2.4 is now only recommended.


bzr-0.0.4  2005-04-22

  ENHANCEMENTS:

    * 'bzr diff' optionally takes a list of files to diff.  Still a bit
      basic.  Patch from QuantumG.

    * More default ignore patterns.

    * New 'bzr log --verbose' shows a list of files changed in the
      changeset.  Patch from Sebastian Cote.

    * Roll over ~/.bzr.log if it gets too large.

    * Command abbreviations 'ci', 'st', 'stat', '?' based on a patch
      by Jason Diamon.

    * New 'bzr help commands' based on a patch from Denys Duchier.


  CHANGES:

    * User email is determined by looking at $BZREMAIL or ~/.bzr.email
      or $EMAIL.  All are decoded by the locale preferred encoding.
      If none of these are present user@hostname is used.  The host's
      fully-qualified name is not used because that tends to fail when
      there are DNS problems.

    * New 'bzr whoami' command instead of username user-email.


  BUG FIXES: 

    * Make commit safe for hardlinked bzr trees.

    * Some Unicode/locale fixes.

    * Partial workaround for difflib.unified_diff not handling
      trailing newlines properly.


  INTERNAL:

    * Allow docstrings for help to be in PEP0257 format.  Patch from
      Matt Brubeck.

    * More tests in test.sh.

    * Write profile data to a temporary file not into working
      directory and delete it when done.

    * Smaller .bzr.log with process ids.


  PORTABILITY:

    * Fix opening of ~/.bzr.log on Windows.  Patch from Andrew
      Bennetts.

    * Some improvements in handling paths on Windows, based on a patch
      from QuantumG.


bzr-0.0.3  2005-04-06

  ENHANCEMENTS:

    * New "directories" internal command lists versioned directories
      in the tree.

    * Can now say "bzr commit --help".

    * New "rename" command to rename one file to a different name
      and/or directory.

    * New "move" command to move one or more files into a different
      directory.

    * New "renames" command lists files renamed since base revision.

    * New cat command contributed by janmar.

  CHANGES:

    * .bzr.log is placed in $HOME (not pwd) and is always written in
      UTF-8.  (Probably not a completely good long-term solution, but
      will do for now.)

  PORTABILITY:

    * Workaround for difflib bug in Python 2.3 that causes an
      exception when comparing empty files.  Reported by Erik Toubro
      Nielsen.

  INTERNAL:

    * Refactored inventory storage to insert a root entry at the top.

  TESTING:

    * Start of shell-based black-box testing in test.sh.


bzr-0.0.2.1

  PORTABILITY:

    * Win32 fixes from Steve Brown.


bzr-0.0.2  "black cube"  2005-03-31

  ENHANCEMENTS:

    * Default ignore list extended (see bzrlib/__init__.py).

    * Patterns in .bzrignore are now added to the default ignore list,
      rather than replacing it.

    * Ignore list isn't reread for every file.

    * More help topics.

    * Reinstate the 'bzr check' command to check invariants of the
      branch.

    * New 'ignored' command lists which files are ignored and why;
      'deleted' lists files deleted in the current working tree.

    * Performance improvements.

    * New global --profile option.
    
    * Ignore patterns like './config.h' now correctly match files in
      the root directory only.


bzr-0.0.1  2005-03-26

  ENHANCEMENTS:

    * More information from info command.

    * Can now say "bzr help COMMAND" for more detailed help.

    * Less file flushing and faster performance when writing logs and
      committing to stores.

    * More useful verbose output from some commands.

  BUG FIXES:

    * Fix inverted display of 'R' and 'M' during 'commit -v'.

  PORTABILITY:

    * Include a subset of ElementTree-1.2.20040618 to make
      installation easier.

    * Fix time.localtime call to work with Python 2.3 (the minimum
      supported).


bzr-0.0.0.69  2005-03-22

  ENHANCEMENTS:

    * First public release.

    * Storage of local versions: init, add, remove, rm, info, log,
      diff, status, etc.<|MERGE_RESOLUTION|>--- conflicted
+++ resolved
@@ -35,7 +35,6 @@
       or
       sftp://user:pass@host:port//absolute/path
 
-<<<<<<< HEAD
     * The bzr_man.py file has been removed. To create the man page now,
       use bzr-infogen.py. The new program can also create other files.
       Run "python generate_docs.py --help" for usage information. (Hans
@@ -45,10 +44,8 @@
       reflect user config now being stored in .bazaar (Hans Ulrich
       Niedermann)
 
-=======
     * configure.in and config.guess are no longer in the builtin default 
       ignore list.
->>>>>>> dd77e4f7
 
   IMPROVEMENTS:
 
