####################
Bazaar Release Notes
####################


.. contents:: List of Releases
   :depth: 1

In Development
##############

Bug Fixes
*********

* Add documentation about diverged branches and how to fix them in the
  centralized workflow with local commits.  Mention ``bzr help
  diverged-branches`` when a push fails because the branches have
  diverged.  (Neil Martinsen-Burrell, #269477)

* Better message in ``bzr split`` error suggesting a rich root format.
  (Neil Martinsen-Burrell, #220067)

Internals
*********

* Command lookup has had hooks added. ``bzrlib.Command.hooks`` has
  three new hook points: ``get_command``, ``get_missing_command`` and
  ``list_commands``, which allow just-in-time command name provision
  rather than requiring all command names be known a-priori.
  (Robert Collins)

<<<<<<< HEAD
* ``graph.KnownGraph`` has been added. This is a class that can give
  answers to ``heads()`` very quickly. However, it has the assumption that
  the whole graph has already been loaded. This is true during
  ``annotate`` so it is used there with good success (as much as 2x faster
  for files with long ancestry and 'cherrypicked' changes.)
  (John Arbash Meinel)
=======
Improvements
************

* Resolving a revno to a revision id on a branch accessed via ``bzr://``
  or ``bzr+ssh://`` is now much faster and involves no VFS operations.
  This speeds up commands like ``bzr pull -r 123``.  (Andrew Bennetts)
>>>>>>> 0e28d3be


bzr 1.16rc1 "It's yesterday in California" 2009-06-11
#####################################################
:Codename: yesterday-in-california

This version of Bazaar contains the beta release of the new ``2a`` repository
format, suitable for testing by fearless, advanced users. This format or an
updated version of it will become the default format in Bazaar 2.0. Please
read the NEWS entry before even thinking about upgrading to the new format.

Also included are speedups for many operations on huge projects, a bug fix for
pushing stacked new stacked branches to smart servers and the usual bevy of
bug fixes and improvements.


Compatibility Breaks
********************

* Display prompt on stderr (instead of stdout) when querying users so
  that the output of commands can be safely redirected.
  (Vincent Ladeuil, #376582)


New Features
************

* A new repository format ``2a`` has been added.  This is a beta release
  of the the brisbane-core (aka group-compress) project.  This format now
  suitable for wider testing by advanced users willing to deal with some
  bugs.  We would appreciate test reports, either positive or negative.
  Format 2a is substantially smaller and faster for many operations on
  many trees.  This format or an updated version will become the default
  in bzr 2.0.

  This is a rich-root format, so this repository format can be used with
  bzr-svn.  Bazaar branches in previous non-rich-root formats can be
  converted (including by merge, push and pull) to format 2a, but not vice
  versa.  We recommend upgrading previous development formats to 2a.

  Upgrading to this format can take considerable time because it expands
  and more concisely repacks the full history.

  If you use stacked branches, you must upgrade the stacked branches
  before the stacked-on branches.  (See <https://bugs.launchpad.net/bugs/374735>)

* ``--development7-rich-root`` is a new dev format, similar to ``--dev6``
  but using a Revision serializer using bencode rather than XML.
  (Jelmer Vernooij, John Arbash Meinel)

* mail_client=claws now supports --body (and message body hooks).  Also uses
  configured from address.  (Barry Warsaw)


Improvements
************


* ``--development6-rich-root`` can now stack. (Modulo some smart-server
  bugs with stacking and non default formats.)
  (John Arbash Meinel, #373455)

* ``--development6-rich-root`` delays generating a delta index for the
  first object inserted into a group. This has a beneficial impact on
  ``bzr commit`` since each committed texts goes to its own group. For
  committing a 90MB file, it drops peak memory by about 200MB, and speeds
  up commit from 7s => 4s. (John Arbash Meinel)

* Numerous operations are now faster for huge projects, i.e. those
  with a large number of files and/or a large number of revisions,
  particularly when the latest development format is used. These
  operations (and improvements on OpenOffice.org) include:

  * branch in a shared repository (2X faster)
  * branch --no-tree (100X faster)
  * diff (2X faster)
  * tags (70X faster)

  (Ian Clatworthy)

* Pyrex version of ``bencode`` support. This provides optimized support
  for both encoding and decoding, and is now found at ``bzrlib.bencode``.
  ``bzrlib.utils.bencode`` is now deprecated.
  (Alexander Belchenko, Jelmer Vernooij, John Arbash Meinel)


Bug Fixes
*********

* Bazaar can now pass attachment files to the mutt email client.
  (Edwin Grubbs, #384158)

* Better message in ``bzr add`` output suggesting using ``bzr ignored`` to
  see which files can also be added.  (Jason Spashett, #76616)

* ``bzr pull -r 123`` from a stacked branch on a smart server no longer fails.
  Also, the ``Branch.revision_history()`` API now works in the same
  situation.  (Andrew Bennetts, #380314)
  
* ``bzr serve`` on Windows no longer displays a traceback simply because a
  TCP client disconnected. (Andrew Bennetts)

* Clarify the rules for locking and fallback repositories. Fix bugs in how
  ``RemoteRepository`` was handling fallbacks along with the
  ``_real_repository``. (Andrew Bennetts, John Arbash Meinel, #375496)

* Fix a small bug with fetching revisions w/ ghosts into a new stacked
  branch. Not often triggered, because it required ghosts to be part of
  the fetched revisions, not in the stacked-on ancestry.
  (John Arbash Meinel)

* Fix status and commit to work with content filtered trees, addressing
  numerous bad bugs with line-ending support. (Ian Clatworthy, #362030)

* Fix problem of "directory not empty" when contending for a lock over
  sftp.  (Martin Pool, #340352)

* Fix rule handling so that eol is optional, not mandatory.
  (Ian Clatworthy, #379370)

* Pushing a new stacked branch to a 1.15 smart server was broken due to a
  bug in the ``BzrDirFormat.initialize_ex`` smart verb.  This is fixed in
  1.16, but required changes to the network protocol, so the
  ``BzrDirFormat.initialize_ex`` verb has been removed and replaced with a
  corrected ``BzrDirFormat.initialize_ex_1.16`` verb.  1.15 clients will
  still work with a 1.16 server as they will fallback to slower (and
  bug-free) methods.
  (Jonathan Lange, Robert Collins, Andrew Bennetts, #385132)

* Reconcile can now deal with text revisions that originated in revisions 
  that are ghosts. (Jelmer Vernooij, #336749)

* Support cloning of branches with ghosts in the left hand side history.
  (Jelmer Vernooij, #248540)

* The ''bzr diff'' now catches OSError from osutils.rmtree and logs a
  helpful message to the trace file, unless the temp directory really was
  removed (which would be very strange).  Since the diff operation has
  succeeded from the user's perspective, no output is written to stderr 
  or stdout.  (Maritza Mendez, #363837)

* Translate errors received from a smart server in response to a
  ``BzrDirFormat.initialize`` or ``BzrDirFormat.initialize_ex`` request.
  This was causing tracebacks even for mundane errors like
  ``PermissionDenied``.  (Andrew Bennetts, #381329)

Documentation
*************

* Added directory structure and started translation of docs in Russian.
  (Alexey Shtokalo, Alexander Iljin, Alexander Belchenko, Dmitry Vasiliev,
  Volodymyr Kotulskyi)


API Changes
***********

* Added osutils.parent_directories(). (Ian Clatworthy)

* ``bzrlib.progress.ProgressBar``, ``ChildProgress``, ``DotsProgressBar``,
  ``TTYProgressBar`` and ``child_progress`` are now deprecated; use
  ``ui_factory.nested_progress_bar`` instead.  (Martin Pool)

* ``graph.StackedParentsProvider`` is now a public API, replacing
  ``graph._StackedParentsProvider``. The api is now considered stable and ready
  for external users. (Gary van der Merwe)

* ``bzrlib.user_encoding`` is deprecated in favor of
  ``get_user_encoding``.  (Alexander Belchenko)

* TreeTransformBase no longer assumes that limbo is provided via disk.
  DiskTreeTransform now provides disk functionality.  (Aaron Bentley)

Internals
*********

* Remove ``weave.py`` script for accessing internals of old weave-format
  repositories.  (Martin Pool)

Testing
*******

* The number of cores is now correctly detected on OSX. (John Szakmeister)

* The number of cores is also detected on Solaris and win32. (Vincent Ladeuil)

* The number of cores is also detected on FreeBSD. (Matthew Fuller)


bzr 1.15
########
:1.15rc1: 2009-05-16
:1.15: 2009-05-22
:1.15.1: 2009-06-09

The smart server will no longer raise 'NoSuchRevision' when streaming content
with a size mismatch in a reconstructed graph search. New command ``bzr
dpush``. Plugins can now define their own annotation tie-breaker when two
revisions introduce the exact same line.

Changes from 1.15.1 to 1.15.2
*****************************

* Use zdll on Windows to build ``_chk_map_pyx`` extension.
  (Alexander Belchenko)

Changes from 1.15final to 1.15.1
*********************************

* Translate errors received from a smart server in response to a
  ``BzrDirFormat.initialize`` or ``BzrDirFormat.initialize_ex`` request.
  This was causing tracebacks even for mundane errors like
  ``PermissionDenied``.  (Andrew Bennetts, #381329)

Changes from 1.15rc1 to 1.15final
*********************************

* No changes

Compatibility Breaks
********************

* ``bzr ls`` is no longer recursive by default. To recurse, use the
  new ``-R`` option. The old ``--non-recursive`` option has been removed.
  If you alias ``ls`` to ``ls -R``, you can disable recursion using
  ``--no-recursive`` instead.  (Ian Clatworthy)

New Features
************

* New command ``bzr dpush`` that can push changes to foreign 
  branches (svn, git) without setting custom bzr-specific metadata.
  (Jelmer Vernooij)

* The new development format ``--development6-rich-root`` now supports
  stacking. We chose not to use a new format marker, since old clients
  will just fail to open stacked branches, the same as if we used a new
  format flag. (John Arbash Meinel, #373455)

* Plugins can now define their own annotation tie-breaker when two revisions
  introduce the exact same line. See ``bzrlib.annotate._break_annotation_tie``
  Be aware though that this is temporary, private (as indicated by the leading
  '_') and a first step to address the problem. (Vincent Ladeuil, #348459)

* New command ``bzr dpush`` that can push changes to foreign 
  branches (svn, git) without setting custom bzr-specific metadata.
  (Jelmer Vernooij)

* ``bzr send`` will now check the ``child_submit_format`` setting in
  the submit branch to determine what format to use, if none was 
  specified on the command-line.  (Jelmer Vernooij)

Improvements
************

* -Dhpss output now includes the number of VFS calls made to the remote
  server. (Jonathan Lange)

* ``--coverage`` works for code running in threads too.
  (Andrew Bennets, Vincent Ladeuil)

* ``bzr pull`` now has a ``--local`` option to only make changes to the
  local branch, and not the bound master branch.
  (Gary van der Merwe, #194716)

* ``bzr rm *`` is now as fast as ``bzr rm * --keep``. (Johan Walles, #180116)

Bug Fixes
*********

* Adding now works properly when path contains a symbolic link.
  (Geoff Bache, #183831)

* An error is now raised for unknown eol values. (Brian de Alwis, #358199)

* ``bzr merge --weave`` will now generate a conflict if one side deletes a
  line, and the other side modifies the line. (John Arbash Meinel, #328171)

* ``bzr reconfigure --standalone`` no longer raises IncompatibleRepositories.
  (Martin von Gagern, #248932)

* ``bzr send`` works to send emails again using MAPI.
  (Neil Martinsen-Burrell, #346998)

* Check for missing parent inventories in StreamSink.  This prevents
  incomplete stacked branches being created by 1.13 bzr:// and
  bzr+ssh:// clients (which have bug #354036).  Instead, the server now
  causes those clients to send the missing records.  (Andrew Bennetts)

* Correctly handle http servers proposing multiple authentication schemes.
  (Vincent Ladeuil, #366107)

* End-Of-Line content filters are now loaded correctly.
  (Ian Clatworthy, Brian de Alwis, #355280)

* Fix a bug in the pure-python ``GroupCompress`` code when handling copies
  longer than 64KiB. (John Arbash Meinel, #364900)

* Fix TypeError in running ``bzr break-lock`` on some URLs.
  (Alexander Belchenko, Martin Pool, #365891)

* Non-recursive ``bzr ls`` now works properly when a path is specified.
  (Jelmer Vernooij, #357863)

* ssh usernames (defined in ~/.ssh/config) are honoured for bzr+ssh connections.
  (Vincent Ladeuil, #367726)

* Several bugs related to unicode symlinks have been fixed and the test suite
  enhanced to better catch regressions for them. (Vincent Ladeuil)

* The smart server will no longer raise 'NoSuchRevision' when streaming
  content with a size mismatch in a reconstructed graph search: it assumes
  that the client will make sure it is happy with what it got, and this
  sort of mismatch is normal for stacked environments.
  bzr 1.13.0/1 will stream from unstacked branches only - in that case not
  getting all the content expected would be a bug. However the graph
  search is how we figured out what we wanted, so a mismatch is both odd
  and unrecoverable without starting over, and starting over will end up
  with the same data as if we just permitted the mismatch. If data is
  gc'd, doing a new search will find only the truncated data, so sending
  only the truncated data seems reasonable. bzr versions newer than this
  will stream from stacked branches and check the stream to find missing
  content in the stacked-on branch, and thus will handle the situation
  implicitly.  (Robert Collins, #360791)

* Upgrading to, or fetching into a 'rich-root' format will now correctly
  set the root data the same way that reconcile does.
  (Robert Collins, #368921)

* Using unicode Windows API to obtain command-line arguments.
  (Alexander Belchenko, #375934)

Documentation
*************

API Changes
***********

* ``InterPackRepo.fetch`` and ``RepoFetcher`` now raise ``NoSuchRevision``
  instead of ``InstallFailed`` when they detect a missing revision.
  ``InstallFailed`` itself has been deleted. (Jonathan Lange)

* Not passing arguments to ``bzrlib.commands.main()`` will now grab the
  arguments from ``osutils.get_unicode_argv()`` which has proper support
  for unicode arguments on windows. Further, the supplied arguments are now 
  required to be unicode strings, rather than user_encoded strings.
  (Alexander Belchenko)

Internals
*********

* ``bzrlib.branch.Branch.set_parent`` is now present on the base branch
  class and will call ``_set_parent_location`` after doing unicode 
  encoding. (Robert Collins)

* ``bzrlib.remote.RemoteBranch._set_parent_location`` will use a new verb
  ``Branch.set_parent_location`` removing further VFS operations.
  (Robert Collins)

* ``bzrlib.bzrdir.BzrDir._get_config`` now returns a ``TransportConfig``
  or similar when the dir supports configuration settings. The base class
  defaults to None. There is a matching new server verb
  ``BzrDir.get-config_file`` to reduce roundtrips for getting BzrDir
  configuration. (Robert Collins)

* ``bzrlib.tests.ExtendedTestResult`` has new methods ``startTests``
  called before the first test is started, ``done`` called after the last
  test completes, and a new parameter ``strict``. (Robert Collins)

* ``-Dhpss`` when passed to bzr will cause a backtrace to be printed when
  VFS operations are started on a smart server repository. This should not
  occur on regular push and pull operations, and is a key indicator for
  performance regressions. (Robert Collins)

* ``-Dlock`` when passed to the selftest (e.g. ``bzr -Dlock selftest``) will
  cause mismatched physical locks to cause test errors rather than just
  reporting to the screen. (Robert Collins)

* Fallback ``CredentialStore`` instances registered with ``fallback=True``
  are now be able to provide credentials if obtaining credentials 
  via ~/.bazaar/authentication.conf fails. (Jelmer Vernooij, 
  Vincent Ladeuil, #321918)

* New hook ``Lock.lock_broken`` which runs when a lock is
  broken. This is mainly for testing that lock/unlock are
  balanced in tests. (Vincent Ladeuil)

* New MergeDirective hook 'merge_request_body' allows hooks to supply or
  alter a body for the message produced by ``bzr send``.

* New smart server verb ``BzrDir.initialize_ex`` which implements a
  refactoring to the core of clone allowing less round trips on new
  branches. (Robert Collins)

* New method ``Tags.rename_revisions`` that can rename revision ids tags
  are pointing at. (Jelmer Vernooij)

* Updated the bundled ``ConfigObj`` library to 4.6.0 (Matt Nordhoff)

Testing
*******

* ``bzr selftest`` will now fail if lock/unlock are not correctly balanced in
  tests. Using ``-Dlock`` will turn the related failures into warnings.
  (Vincent Ladeuil, Robert Collins)

bzr 1.14
###########
:Codename: brisbane-core
:1.14rc1: 2009-04-06
:1.14rc2: 2009-04-19
:1.14: 2009-04-28
:1.14.1: 2009-05-01

New formats 1.14 and 1.14-rich-root supporting End-Of-Line (EOL) conversions,
keyword templating (via the bzr-keywords plugin) and generic content filtering.
End-of-line conversion is now supported for formats supporting content
filtering.

Changes from 1.14final to 1.14.1
********************************

* Change api_minimum_version back to api_minimum_version = (1, 13, 0)

Changes from 1.14rc2 to 1.14final
*********************************

* Fix a bug in the pure-python ``GroupCompress`` code when handling copies
  longer than 64KiB. (John Arbash Meinel, #364900)

Changes from 1.14rc1 to 1.14rc2
*******************************

* Fix for bug 358037 Revision not in
  bzrlib.groupcompress.GroupCompressVersionedFiles (Brian de Alwis, 
  John A Meinel)

* Fix for bug 354036 ErrorFromSmartServer - AbsentContentFactory object has no
  attribute 'get_bytes_as' exception while pulling from Launchpad 
  (Jean-Francois Roy, Andrew Bennetts, Robert Collins)

* Fix for bug 355280 eol content filters are never loaded and thus never
  applied (Brian de Alwis, Ian Clatworthy)
 
* bzr.dev -r4280  Change _fetch_uses_deltas = False for CHK repos until we can
  write a better fix. (John Arbash Meinel, Robert Collins)

* Fix for bug 361574 uncommit recommends undefined --levels and -n options
  (Marius Kruger, Ian Clatworthy)

* bzr.dev r4289 as cherrypicked at lp:~spiv/bzr/stacking-cherrypick-1.14 
  (Andrew Bennetts, Robert Collins)

Compatibility Breaks
********************

* A previously disabled code path to accelerate getting configuration
  settings from a smart server has been reinstated. We think this *may*
  cause a incompatibility with servers older than bzr 0.15. We intend
  to issue a point release to address this if it turns out to be a
  problem. (Robert Collins, Andrew Bennetts)

* bzr no longer autodetects nested trees as 'tree-references'.  They
  must now be explicitly added tree references.  At the commandline, use
  join --reference instead of add.  (Aaron Bentley)

* The ``--long`` log format (the default) no longer shows merged
  revisions implicitly, making it consistent with the ``short`` and
  ``line`` log formats.  To see merged revisions for just a given
  revision, use ``bzr log -n0 -rX``. To see every merged revision,
  use ``bzr log -n0``.  (Ian Clatworthy)

New Features
************

* New formats ``1.14`` and ``1.14-rich-root`` supporting End-Of-Line
  (EOL) conversions, keyword templating (via the bzr-keywords plugin)
  and generic content filtering. These formats replace the experimental
  ``development-wt5`` and ``development-wt5-rich-root`` formats
  respectively, but have support for filtered views disabled.
  (Ian Clatworthy)

* New ``mv --auto`` option recognizes renames after they occur.
  (Aaron Bentley)

* ``bzr`` can now get passwords from stdin without requiring a controlling
  terminal (i.e. by redirecting stdin). (Vincent Ladeuil)

* ``bzr log`` now supports filtering of multiple files and directories
  and will show changes that touch any of them. Furthermore,
  directory filtering now shows the changes to any children of that
  directory, not just the directory object itself.
  (Ian Clatworthy, #97715)

* ``bzr shelve`` can now apply changes without storing anything on the
  shelf, via the new --destroy option.  (Aaron Bentley)

* ``bzr send`` now accepts --body to specify an initial message body.
  (Aaron bentley)

* ``bzr xxx --usage`` where xxx is a command now shows a usage
  message and the options without the descriptive help sections
  (like Description and Examples). A message is also given
  explaining how to see the complete help, i.e. ``bzr help xxx``.
  (Ian Clatworthy)

* Content filters can now be used to provide custom conversion
  between the canonical format of content (i.e. as stored) and
  the convenience format of content (i.e. as created in working
  trees). See ``bzr help content-filters`` for further details.
  (Ian Clatworthy, Alexander Belchenko)

* End-of-line conversion is now supported for formats supporting
  content filtering. See ``bzr help eol`` for details.
  (Ian Clatworthy)

* Newly-blessed `join` command allows combining two trees into one.
  (Aaron Bentley)

Improvements
************

* A new format name alias ``default-rich-root`` has been added and
  points at the closest relative of the default format that supports 
  rich roots. (Jelmer Vernooij, #338061)

* Branching from a stacked branch using ``bzr*://`` will now stream
  the data when the target repository does not need topological
  ordering, reducing round trips and network overhead. This uses the
  existing smart server methods added in 1.13, so will work on any
  1.13 or newer server. (Robert Collins, Andrew Bennetts)

* ``bzr cat`` and ``bzr export`` now supports a ``--filters`` option
  that displays/saves the content after content filters are applied.
  (Ian Clatworthy)

* ``bzr ignore`` gives a more informative message when existing
  version controlled files match the ignore pattern. (Neil
  Martinsen-Burrell, #248895)

* ``bzr log`` now has ``--include-merges`` as an alias for ``--levels 0``.
  (Ian Clatworthy)

* ``bzr send`` is faster on repositories with deep histories.
  (Ian Clatworthy)

* IPv6 literals are accepted in URLs.
  (stlman, Martin Pool, Jelmer Vernooij, #165014)

* Progress bars now show the rate of network activity for
  ``bzr+ssh://`` and ``bzr://`` connections.  (Andrew Bennetts)

* Prompt for user names if they are not in the configuration. 
  (Jelmer Vernooij, #256612)

* Pushing to a stacked pack-format branch on a 1.12 or older smart server
  now takes many less round trips.  (Andrew Bennetts, Robert Collins,
  #294479)
  
* Streaming push can be done to older repository formats.  This is
  implemented using a new ``Repository.insert_stream_locked`` RPC.
  (Andrew Bennetts, Robert Collins)

* The "ignoring files outside view: .." message has been re-worded
  to "Ignoring files outside view. View is .." to reduce confusion
  about what was being considered and what was being ignored.
  (Ian Clatworthy)

* The ``long`` log formatter now shows [merge] indicators. If
  only one level of revisions is displayed and merges are found,
  the ``long`` and ``short`` log formatters now tell the user
  how to see the hidden merged revisions.  (Ian Clatworthy)

* The ``brisbane-core`` project has delivered its beta format
  ``development6-rich-root``. This format is suitable for judicious
  testing by early adopters. In particular if you are benchmarking bzr
  performance please be sure to test using this format. At this stage
  more information is best obtained by contacting the Bazaar mailing list
  or IRC channel if you are interested in using this format. We will make
  end user documentation available closer to blessing the format as
  production ready. (Robert Collins, John Arbash Meinel, Ian Clatworthy,
  Vincent Ladeuil, Andrew Bennetts, Martin Pool)

* Tildes are no longer escaped. No more %7Euser/project/branch!
  (Jonathan Lange)

Bug Fixes
*********

* Pushing a new stacked branch will also push the parent inventories for
  revisions at the stacking boundary.  This makes sure that the stacked
  branch has enough data to calculate inventory deltas for all of its
  revisions (without requiring the fallback branch).  This avoids
  "'AbsentContentFactory' object has no attribute 'get_bytes_as'" errors
  when fetching the stacked branch from a 1.13 (or later) smart server.
  This partially fixes #354036.  (Andrew Bennetts, Robert Collins)

* End-Of-Line content filters are now loaded correctly.
  (Ian Clatworthy, Brian de Alwis, #355280)

* Authentication plugins now receive all the parameters from the request
  itself (aka host, port, realm, path, etc). Previously, only the 
  authentication section name, username and encoded password were 
  provided. (Jean-Francois Roy)

* bzr gives a better message if an invalid regexp is passed to ``bzr log
  -m``.  (Anne Mohsen, Martin Pool)

* ``bzr split`` now says "See also: join" (Aaron Bentley, #335015)

* ``bzr version-info`` now works in empty branches. (Jelmer Vernooij,
  #313028)

* Fix "is not a stackable format" error when pushing a
  stackable-format branch with an unstackable-format repository to a
  destination with a default stacking policy.  (Andrew Bennetts)

* Fixed incorrect "Source format does not support stacking" warning
  when pushing to a smart server.  (Andrew Bennetts, #334114)

* Fix 'make check-dist-tarball' failure by converting paths to unicode when
  needed. (Vincent Ladeuil, #355454)

* Fixed "Specified file 'x/y/z' is outside current view: " occurring
  on ``bzr add x/y/z`` in formats supporting views when no view is
  defined.  (Ian Clatworthy, #344708)

* It is no longer possible to fetch between repositories while the
  target repository is in a write group. This prevents race conditions
  that prevent the use of RPC's to perform fetch, and thus allows
  optimising more operations. (Robert Collins, Andrew Bennetts)

* ``merge --force`` works again. (Robert Collins, #342105)

* No more warnings are issued about ``sha`` being deprecated under python-2.6.
  (Vincent Ladeuil, #346593)

* Pushing a new branch to a server that has a stacking policy will now
  upgrade from the local branch format when the stacking policy points at
  a branch which is itself stackable, because we know the client can read
  both branches, we know that the trunk for the project can be read too,
  so the upgrade will not inconvenience users. (Robert Collins, #345169)

* Pushing a new stacked branch will also push the parent inventories for
  revisions at the stacking boundary.  This makes sure that the stacked
  branch has enough data to calculate inventory deltas for all of its
  revisions (without requiring the fallback branch).  This avoids
  "'AbsentContentFactory' object has no attribute 'get_bytes_as'" errors
  when fetching the stacked branch from a 1.13 (or later) smart server.
  This partially fixes #354036.  (Andrew Bennetts, Robert Collins)

* The full test suite is passing again on OSX. Several minor issues (mostly
  test related) have been fixed. (Vincent Ladeuil, #355273).

* The GNU Changelog formatter is slightly improved in the case where
  the delta is empty, and now correctly claims not to support tags.
  (Andrea Bolognani)

* Shelve can now shelve changes to a symlink target.
  (James Westby, #341558)

* The help for the ``info`` command has been corrected.
  (Ian Clatworthy, #351931)

* Upgrade will now use a sensible default format if the source repository
  uses rich roots.  (Jelmer Vernooij, #252908)

Documentation
*************

* Expanded the index of the developer documentation. (Eric Siegerman)

* New topic `bzr help debug-flags`.  (Martin Pool)

* The generated manpage now explicitly lists aliases as commands.
  (James Westby, #336998)

API Changes
***********

* APIs deprecated in 1.6 and previous versions of bzr are now removed.
  (Martin Pool)

* ``CommitReporter`` is no longer called with ``unchanged`` status during
  commit - this was a full-tree overhead that bzr no longer performs.
  (Robert Collins)

* New abstract ``UIFactory`` method ``get_username`` which will be called to 
  obtain the username to use when connecting to remote machines. 
  (Jelmer Vernooij)

* New API ``Inventory.filter()`` added that filters an inventory by
  a set of file-ids so that only those fileids, their parents and
  their children are included.  (Ian Clatworthy)

* New sort order for ``get_record_stream`` ``groupcompress`` which
  sorts optimally for use with groupcompress compressors. (John Arbash
  Meinel, Robert Collins)

* Repository APIs ``get_deltas_for_revisions()`` and
  ``get_revision_delta()`` now support an optional ``specific_fileids``
  parameter. If provided, the deltas are filtered so that only those
  file-ids, their parents and their children are included.
  (Ian Clatworthy)

* The ``get_credentials`` and ``set_credentials`` methods of 
  ``AuthenticationConfig`` now accept an optional realm argument.
  (Jean-Francois Roy)

* The ``pb`` argument to ``fetch()`` is deprecated.
  (Martin Pool)

* The ``Serializer`` class and the serializer ``format registry`` have moved
  from ``bzrlib.xml_serializer`` to ``bzrlib.serializer``. (Jelmer Vernooij)

* The smart server jail now hooks into BzrDir.open to prevent any BzrDir
  that is not inside the backing transport from being opened.  See the
  module documentation for ``bzrlib.smart.request`` for details.
  (Andrew Bennetts, Robert Collins)

* ``Tree.get_symlink_target`` now always returns a unicode string result
  or None. Previously it would return the bytes from reading the link
  which could be in any arbitrary encoding. (Robert Collins)

Testing
*******

* ``bzrlib.tests.TestCase`` now fails the test if its own ``setUp``
  and ``tearDown`` weren't called.  This catches faulty tests that
  forget to upcall when overriding ``setUp`` and ``tearDown``.  Those
  faulty tests were not properly isolated.
  (Andrew Bennetts, Robert Collins)

* Fix test_msgeditor.MsgEditorTest test isolation.
  (Vincent Ladeuil, #347130)

* ``medusa`` is not used anymore as an FTP test server starting with
  python2.6. A new FTP test server based on ``pyftplib`` can be used
  instead. This new server is a soft dependency as medusa which is still
  preferred if both are available (modulo python version).
  (Vincent Ladeuil)

Internals
*********

* Added ``chk_map`` for fast, trie-based storage of tuple to string maps.
  (Robert Collins, John Arbash Meinel, Vincent Ladeuil)

* Added ``bzrlib.chk_map`` for fast, trie-based storage of tuple to string
  maps.  (Robert Collins, John Arbash Meinel, Vincent Ladeuil)

* Added ``bzrlib.inventory_delta`` module.  This will be used for
  serializing and deserializing inventory deltas for more efficient
  streaming on the the network.  (Robert Collins, Andrew Bennetts)

* ``Branch._get_config`` has been added, which splits out access to the
  specific config file from the branch. This is used to let RemoteBranch
  avoid constructing real branch objects to access configuration settings.
  (Robert Collins, Andrew Bennetts)

* ``Branch`` now implements ``set_stacked_on_url`` in the base class as
  the implementation is generic and should impact foreign formats. This
  helps performance for ``RemoteBranch`` push operations to new stacked
  branches. (Robert Collins, Andrew Bennetts)

* ``BtreeIndex._spill_mem_keys_to_disk()`` now generates disk index with
  optmizations turned off. This only has effect when processing > 100,000
  keys during something like ``bzr pack``. (John Arbash Meinel)

* ``bzr selftest`` now accepts ``--subunit`` to run in subunit output
  mode. Requires ``lp:subunit`` installed to work, but is not a hard
  dependency. (Robert Collins)

* ``BzrDir.open_branch`` now takes an optional ``ignore_fallbacks``
  parameter for controlling opening of stacked branches.
  (Andrew Bennetts, Robert Collins)
  
* ``CommitBuilder`` has a new method, ``record_iter_changes`` which works
  in terms of an iter_changes iterator rather than full tree scanning.
  (Robert Collins)

* ``DirState`` can now be passed a custom ``SHA1Provider`` object
  enabling it to store the SHA1 and stat of the canonical (post
  content filtered) form. (Ian Clatworthy)

* New ``assertLength`` method based on one Martin has squirreled away
  somewhere. (Robert Collins, Martin Pool)

* New hook ``BzrDir.pre_open`` which runs before opening ``BzrDir``
  objects, allowing better enforcement of the smart server jail when
  dealing with stacked branches. (Robert Collins, Andrew Bennetts)

* New hook ``RioVersionInfoBuilder.revision``, allowing extra entries 
  to be added to the stanza that is printed for a particular revision.
  (Jelmer Vernooij)

* New repository method ``refresh_data`` to cause any repository to
  make visible data inserted into the repository by a smart server
  fetch operation. (Robert Collins, Andrew Bennetts)

* ``register_filter_stack_map`` now takes an optional fallback parameter,
  a callable to invoke if a preference has a value not in the map
  of filter stacks. This enhancement allows, for example,  bzr-svn to
  handle existing svn properties that define a list of keywords to be
  expanded.  (Ian Clatworthy)

* ``RemoteBranchConfig`` will use a new verb ``Branch.set_config_option``
  to write config settings to smart servers that support this, saving
  5 round trips on the stacked streaming acceptance test.
  (Robert Collins, Andrew Bennetts)

* ``RemoteBranch`` now provides ``_get_config`` for access to just the
  branch specific configuration from a remote server, which uses the 
  already existing ``Branch.get_config_file`` smart verb.
  (Robert Collins, Andrew Bennetts)

* ``RemoteRepository`` will now negatively cache missing revisions during
  ``get_parent_map`` while read-locked. Write-locks are unaffected.
  (Robert Collins, Andrew Bennetts)

* Removed ``InterRemoteToOther``, ``InterOtherToRemote`` and
  ``InterPackToRemotePack`` classes, as they are now unnecessary.
  (Andrew Bennetts)

* ``RepositoryFormat`` as a new attribute ``fast_deltas`` to indicate
  whether the repository can efficiently generate deltas between trees
  regardless of tree size. (Robert Collins)

* ``Repository.iter_files_bytes()`` now properly returns an "iterable of
  byte strings" (aka 'chunked') for the content. It previously was
  returning a plain string, which worked, but performed very poorly when
  building a working tree (file.writelines(str) is very inefficient). This
  can have a large effect on ``bzr checkout`` times. (John Arbash Meinel)

* selftest now supports a --parallel option, with values of 'fork' or
  'subprocess' to run the test suite in parallel. Currently only linux
  machine work, other platforms need patches submitted. (Robert Collins,
  Vincent Ladeuil)

* ``tests.run_suite`` has a new parameter ``suite_decorators``, a list of 
  callables to use to decorate the test suite. Such decorators can add or
  remove tests, or even remote the test suite to another machine if
  desired. (Robert Collins)

* The smart server verb ``Repository.get_parent_map`` can now include
  information about ghosts when the special revision ``include-missing:``
  is in the requested parents map list. With this flag, ghosts are
  included as ``missing:REVISION_ID``. (Robert Collins, Andrew Bennetts)

* ``_walk_to_common_revisions`` will now batch up at least 50
  revisions before calling ``get_parent_map`` on the target,
  regardless of ``InterRepository``.
  (Andrew Bennetts, Robert Collins)

bzr 1.13
########

:Codename: paraskavedekatriaphobia
:1.13: 2009-03-14
:1.13rc1: 2009-03-10
:1.13.1: 2009-03-23
:1.13.2: 2009-04-27

GNU Changelog output can now be produced by ``bzr log --gnu-changelog``.  Debug
flags can now be set in ``~/.bazaar/bazaar.conf``.  Lightweight checkouts and
stacked branches should both be much faster over remote connections.  

Changes From 1.13.1 to 1.13.2
*****************************

A regression was found in the 1.13.1 release. When bzr 1.13.1 and earlier push
a stacked branch they do not take care to push all the parent inventories for
the transferred revisions. This means that a smart server serving that branch
often cannot calculate inventory deltas for the branch (because smart server
does not/cannot open fallback repositories). Prior to 1.13 the server did not
have a verb to stream revisions out of a repository, so that's why this bug has
appeared now.

Bug Fixes
*********

* Fix for bug 354036 ErrorFromSmartServer - AbsentContentFactory object has no
  attribute 'get_bytes_as' exception while pulling from Launchpad 
  (Jean-Francois Roy, Andrew Bennetts, Robert Collins)

Changes From 1.13final to 1.13.1
********************************

A couple regessions where found in the 1.13 release. The pyrex-generated C
extensions are missing from the .tar.gz and .zip files.  Documentation on how
to generate GNU ChangeLogs is wrong.

Bug Fixes
*********

* Change ``./bzr``'s ``_script_version`` to match ./bzrlib/__init__.py
  version_info. (Bob Tanner, Martin Pool, #345232)

* Distribution archives for 1.13 do not contain generated C extension modules
  (Jean-Francois Roy, Bob Tanner, #344465)

* GNU ChangeLog output can now be produced by bzr log --format gnu-changelog is
  incorrect (Deejay, Bob Tanner, Martin Pool, Robert Collins, #343928)

* ``merge --force`` works again. (Robert Collins, #342105)

Changes From 1.13rc1 to 1.13final
*********************************

* Fix "is not a stackable format" error when pushing a
  stackable-format branch with an unstackable-format repository to a
  destination with a default stacking policy.  (Andrew Bennetts)

* Progress bars now show the rate of network activity for
  ``bzr+ssh://`` and ``bzr://`` connections.  (Andrew Bennetts)

Compatibility Breaks
********************

* ``bzr log --line`` now indicates which revisions are merges with
  `[merge]` after the date.  Scripts which parse the output of this
  command may need to be adjusted.
  (Neil Martinsen-Burrell)

New Features
************

* ``bzr reconfigure`` now supports --with-trees and --with-no-trees
  options to change the default tree-creation policy of shared
  repositories.  (Matthew Fuller, Marius Kruger, #145033)

* Debug flags can now be set in ``~/.bazaar/bazaar.conf``.
  (Martin Pool)

* Filtered views provide a mask over the tree so that users can focus
  on a subset of a tree when doing their work. See ``Filtered views``
  in chapter 7 of the User Guide and ``bzr help view`` for details.
  (Ian Clatworthy)

* GNU Changelog output can now be produced by ``bzr log --gnu-changelog``.
  (Andrea Bolognani, Martin Pool)

* The ``-Dmemory`` flag now gives memory information on Windows.
  (John Arbash Meinel)

* Multiple authors for a commit can now be recorded by using the "--author"
  option multiple times. (James Westby, #185772)

* New clean-tree command, from bzrtools.  (Aaron Bentley, Jelmer Vernoij)

* New command ``bzr launchpad-open`` opens a Launchpad web page for that
  branch in your web browser, as long as the branch is on Launchpad at all.
  (Jonathan Lange)

* New API for getting bugs fixed by a revision: Revision.iter_bugs().
  (Jonathan Lange)

Improvements
************

* All bzr ``Hooks`` classes are now registered in
  ``bzrlib.hooks.known_hooks``. This removes the separate list from
  ``bzrlib.tests`` and ensures that all hooks registered there are
  correctly isolated by the test suite (previously
  ``MutableTreeHooks`` were not being isolated correctly). Further, 
  documentation for hooks is now dynamically generated from the
  present HookPoints. ``bzr hooks`` will now also report on all the
  hooks present in the ``bzrlib.hooks.known_hooks`` registry.
  (Robert Collins)

* ``bzr add`` no longer prints ``add completed`` on success. Failure
  still prints an error message. (Robert Collins)

* ``bzr branch`` now has a ``--no-tree`` option which turns off the
  generation of a working tree in the new branch.
  (Daniel Watkins, John Klinger, #273993)

* Bazaar will now point out ``bzr+ssh://`` to the user when they 
  use ssh://. (Jelmer Vernooij, #330535)

* ``bzr -v info`` now omits the number of committers branch statistic,
  making it many times faster for large projects. To include that
  statistic in the output, use ``bzr -vv info``.
  (Ian Clatworthy)

* ``bzr push`` to a ``bzr`` url (``bzr://``, ``bzr+ssh://`` etc) will
  stream if the server is version 1.13 or greater, reducing roundtrips
  significantly. (Andrew Bennetts, Robert Collins)

* Lightweight Checkouts and Stacked Branches should both be much
  faster over remote connections. Building the working tree now
  batches up requests into approx 5MB requests, rather than a separate
  request for each file. (John Arbash Meinel)

* Support for GSSAPI authentication when using HTTP or HTTPS. 
  (Jelmer Vernooij)

* The ``bzr shelve`` prompt now includes a '?' help option to explain the
  short options better. (Daniel Watkins, #327429)

* ``bzr lp-open`` now falls back to the push location if it cannot find a
  public location. (Jonathan Lange, #332372)

* ``bzr lp-open`` will try to find the Launchpad URL for the location
  passed on the command line. This makes ``bzr lp-open lp:foo`` work as
  expected. (Jonathan Lange, #332705)

* ``bzr send`` now supports MH-E via ``emacsclient``. (Eric Gillespie)

Bug Fixes
*********

* Allows ``bzr log <FILE>`` to be called in an empty branch without
  backtracing. (Vincent Ladeuil, #346431)

* Bazaar now gives a better message including the filename if it's
  unable to read a file in the working directory, for example because
  of a permission error.  (Martin Pool, #338653)

* ``bzr cat -r<old> <path>`` doesn't traceback anymore when <path> has a
  file id in the working tree different from the one in revision <old>.
  (Vincent Ladeuil, #341517, #253806)

* ``bzr send`` help is more specific about how to apply merge
  directives.  (Neil Martinsen-Burrell, #253470)

* ``bzr missing`` now uses ``Repository.get_revision_delta()`` rather
  than fetching trees and determining a delta itself. (Jelmer
  Vernooij, #315048)

* ``bzr push`` to a smart server no longer causes "Revision
  {set([('null:',)])} not present ..." errors when the branch has
  multiple root revisions. (Andrew Bennetts, #317654)

* ``bzr shelve`` now properly handle patches with no terminating newline.
  (Benoît PIERRE, #303569)

* ``bzr unshelve`` gives a more palatable error if passed a non-integer
  shelf id. (Daniel Watkins)

* Export now handles files that are not present in the tree.
  (James Westby, #174539)

* Fixed incorrect "Source format does not support stacking" warning
  when pushing to a smart server.  (Andrew Bennetts, #334114)
  
* Fixed "sprout() got an unexpected keyword argument 'source_branch'"
  error branching from old repositories.
  (Martin Pool, #321695)

* Make ``bzr push --quiet <non-local location>`` less chatty.
  (Kent Gibson, #221461)

* Many Branch hooks would not fire with ``bzr://`` and ``bzr+ssh://``
  branches, and this was not noticed due to a bug in the test logic
  for branches. This is now fixed and a test added to prevent it
  reoccuring. (Robert Collins, Andrew Bennetts)

* Restore the progress bar on Windows. We were disabling it when TERM
  wasn't set, but Windows doesn't set TERM. (Alexander Belchenko,
  #334808)

* ``setup.py build_ext`` now gives a proper error when an extension
  fails to build. (John Arbash Meinel)

* Symlinks to non ascii file names are now supported.
  (Robert Collins, Vincent Ladeuil, #339055, #272444)    

* Under rare circumstances (aka nobody reported a bug about it), the ftp
  transport could revert to ascii mode. It now stays in binary mode except
  when needed.  (Vincent Ladeuil)

* Unshelve does not generate warnings about progress bars.
  (Aaron Bentley, #328148)

* shelve cleans up properly when unversioned files are specified.
  (Benoît Pierre, Aaron Bentley)

Documentation
*************

* Added ``Organizing your workspace`` to the User Guide appendices,
  summarizing some common ways of organizing trees, branches and
  repositories and the processes/workflows implied/enabled by each.
  (Ian Clatworthy)

* Hooks can now be self documenting. ``bzrlib.hooks.Hooks.create_hook``
  is the entry point for this feature. (Robert Collins)

* The documentation for ``shelve`` and ``unshelve`` has been clarified.
  (Daniel Watkins, #327421, #327425)

API Changes
***********

* ``bzr selftest`` now fails if the bazaar sources contain trailing
  whitespace, non-unix style line endings and files not ending in a
  newline. About 372 files and 3243 lines with trailing whitespace was
  updated to comply with this. The code already complied with the other
  criteria, but now it is enforced. (Marius Kruger)

* ``bzrlib.branch.PushResult`` was renamed to 
  ``bzrlib.branch.BranchPushResult``. (Jelmer Vernooij)

* ``Branch.fetch`` and ``Repository.fetch`` now return None rather
  than a count of copied revisions and failed revisions. A while back
  we stopped ever reporting failed revisions because we started
  erroring instead, and the copied revisions count is not used in the
  UI at all - indeed it only reflects the repository status not
  changes to the branch itself. (Robert Collins)

* ``Inventory.apply_delta`` now raises an AssertionError if a file-id
  appears multiple times within the delta. (Ian Clatworthy)

* MutableTree.commit now favours the "authors" argument, with the old
  "author" argument being deprecated.

* Remove deprecated EmptyTree.  (Martin Pool)

* ``Repository.fetch`` now accepts an optional ``fetch_spec``
  parameter.  A ``SearchResult`` or ``MiniSearchResult`` may be passed
  to ``fetch_spec`` instead of a ``last_revision`` to specify exactly
  which revisions to fetch. (Andrew Bennetts)

* ``RepositoryAcquisitionPolicy.acquire_repository`` now returns a
  tuple of ``(repository, is_new_flag)``, rather than just the
  repository.  (Andrew Bennetts)

* Revision.get_apparent_author() is now deprecated, replaced by
  Revision.get_apparent_authors(), which returns a list. The former
  now returns the first item that would be returned from the second.

* The ``BranchBuilder`` test helper now accepts a ``timestamp``
  parameter to ``build_commit`` and ``build_snapshot``.  (Martin Pool)

* The ``_fetch_*`` attributes on ``Repository`` are now on
  ``RepositoryFormat``, more accurately reflecting their intent (they
  describe a disk format capability, not state of a particular
  repository of that format). (Robert Collins)

Internals
*********

* Branching from a non-stacked branch on a smart protocol is now
  free of virtual file system methods.
  (Robert Collins, Andrew Bennetts)

* Branch and Repository creation on a bzr+ssh://server are now done
  via RPC calls rather than VFS calls, reducing round trips for
  pushing new branches substantially. (Robert Collins)

* ``Branch.clone`` now takes the ``repository_policy`` formerly used
  inside ``BzrDir.clone_on_transport``, allowing stacking to be
  configured before the branch tags and revision tip are set. This
  fixes a race condition cloning stacked branches that would cause
  plugins to have hooks called on non-stacked instances.
  (Robert Collins, #334187)

* ``BzrDir.cloning_metadir`` now has a RPC call. (Robert Collins)

* ``BzrDirFormat.__str__`` now uses the human readable description
  rather than the sometimes-absent disk label. (Robert Collins)

* ``bzrlib.fetch`` is now composed of a sender and a sink component
  allowing for decoupling over a network connection. Fetching from
  or into a RemoteRepository with a 1.13 server will use this to
  stream the operation.
  (Andrew Bennetts, Robert Collins)

* ``bzrlib.tests.run_suite`` accepts a runner_class parameter
  supporting the use of different runners. (Robert Collins)

* Change how file_ids and revision_ids are interned as part of
  inventory deserialization. Now we use the real ``intern()``, rather
  than our own workaround that would also cache a Unicode copy of the
  string, and never emptied the cache. This should slightly reduce
  memory consumption. (John Arbash Meinel)

* New branch method ``create_clone_on_transport`` that returns a
  branch object. (Robert Collins)

* New hook Commands['extend_command'] to allow plugins to access a
  command object before the command is run (or help generated from
  it), without overriding the command. (Robert Collins)

* New version of the ``BzrDir.find_repository`` verb supporting
  ``_network_name`` to support removing more _ensure_real calls.
  (Robert Collins)

* ``RemoteBranchFormat`` no longer claims to have a disk format string.
  (Robert Collins)

* ``Repository`` objects now have ``suspend_write_group`` and
  ``resume_write_group`` methods.  These are currently only useful
  with pack repositories. (Andrew Bennetts, Robert Collins)

* ``BzrDirFormat``, ``BranchFormat`` and ``RepositoryFormat`` objects
  now have a ``network_name`` for passing the format across RPC calls.
  (Robert Collins, Andrew Bennetts)

* ``RepositoryFormat`` objects now all have a new attribute
  ``_serializer`` used by fetch when reserialising is required.
  (Robert Collins, Andrew Bennetts)

* Some methods have been pulled up from ``BzrBranch`` to ``Branch``
  to aid branch types that are not bzr branch objects (like
  RemoteBranch). (Robert Collins, Andrew Bennetts)

* Test adaptation has been made consistent throughout the built in
  tests. ``TestScenarioApplier``, ``multiply_tests_from_modules``,
  ``adapt_tests``, ``adapt_modules`` have all been deleted. Please
  use ``multiply_tests``, or for lower level needs ``apply_scenarios``
  and ``apply_scenario``. (Robert Collins)

* ``TestSkipped`` is now detected by TestCase and passed to the
  ``TestResult`` by calling ``addSkip``. For older TestResult objects,
  where ``addSkip`` is not available, ``addError`` is still called.
  This permits test filtering in subunit to strip out skipped tests
  resulting in a faster fix-shrink-list-run cycle. This is compatible
  with the testtools protocol for skips. (Robert Collins)

* The ``_index`` of ``KnitVersionedFiles`` now supports the ability
  to scan an underlying index that is going to be incorporated into
  the ``KnitVersionedFiles`` object, to determine if it has missing
  delta references. The method is ``scan_unvalidated_index``.
  (Andrew Bennetts, Robert Collins)

* There is a RemoteSink object which handles pushing to smart servers.
  (Andrew Bennetts, Robert Collins)

* ``TransportTraceDecorator`` now logs ``put_bytes_non_atomic`` and
  ``rmdir`` calls. (Robert Collins)

* ``VersionedFiles`` record adapters have had their signature change
  from ``(record, record.get_bytes_as(record.storage_kind))`` to
  ``(record)`` reducing excess duplication and allowing adapters
  to access private data in record to obtain content more
  efficiently. (Robert Collins)

* We no longer probe to see if we should create a working tree during
  clone if we cannot get a local_abspath for the new bzrdir.
  (Robert Collins)


bzr 1.12
########

:Codename: 1234567890
:1.12: 2009-02-13
:1.12rc1: 2009-02-10

This release of Bazaar contains many improvements to the speed,
documentation and functionality of ``bzr log`` and the display of logged
revisions by ``bzr status``.  bzr now also gives a better indication of
progress, both in the way operations are drawn onto a text terminal, and
by showing the rate of network IO.

Changes from RC1 to Final
*************************

* ``bzr init --development-wt5[-rich-root]`` would fail because of
  circular import errors. (John Arbash Meinel, #328135)

* Expanded the help for log and added a new help topic called
  ``log-formats``.  (Ian Clatworthy)

Compatibility Breaks
********************

* By default, ``bzr status`` after a merge now shows just the pending
  merge tip revisions. This improves the signal-to-noise ratio after
  merging from trunk and completes much faster. To see all merged
  revisions, use the new ``-v`` flag.  (Ian Clatworthy)

* ``bzr log --line`` now shows any tags after the date and before
  the commit message. If you have scripts which parse the output
  from this command, you may need to adjust them accordingly.
  (Ian Clatworthy)

* ``bzr log --short`` now shows any additional revision properties
  after the date and before the commit message.  Scripts that parse 
  output of the log command in this situation may need to adjust.
  (Neil Martinsen-Burrell)

* The experimental formats ``1.12-preview`` and ``1.12-preview-rich-root``
  have been renamed ``development-wt5`` and ``development-wt5-rich-root``
  respectively, given they are not ready for release in 1.12.
  (Ian Clatworthy)

* ``read_bundle_from_url`` has been deprecated. (Vincent Ladeuil)

New Features
************

* Add support for filtering ``bzr missing`` on revisions.  Remote revisions
  can be filtered using ``bzr missing -r -20..-10`` and local revisions can
  be filtered using ``bzr missing --my-revision -20..-10``.
  (Marius Kruger)

* ``bzr log -p`` displays the patch diff for each revision.
  When logging a file, the diff only includes changes to that file.
  (Ian Clatworthy, #202331, #227335)

* ``bzr log`` supports a new option called ``-n N`` or ``--level N``.
  A value of 0 (zero) means "show all nested merge revisions" while
  a value of 1 (one) means "show just the top level". Values above
  1 can be used to see a limited amount of nesting. That can be
  useful for seeing the level or two below PQM submits for example.
  To force the ``--short`` and ``--line`` formats to display all nested
  merge revisions just like ``--long`` does by default, use a command
  like ``bzr log --short -n0``. To display just the mainline using
  ``--long`` format, ``bzr log --long -n1``.
  (Ian Clatworthy)

Improvements
************

* ``bzr add`` more clearly communicates success vs failure.
  (Daniel Watkins)

* ``bzr init`` will now print a little less verbose output.
  (Marius Kruger)

* ``bzr log`` is now much faster in many use cases, particularly
  at incrementally displaying results and filtering by a
  revision range. (Ian Clatworthy)

* ``bzr log --short`` and ``bzr log --line`` now show tags, if any,
  for each revision. The tags are shown comma-separated inside
  ``{}``. For short format, the tags appear at the end of line
  before the optional ``[merge]`` indicator. For line format,
  the tags appear after the date. (Ian Clatworthy)

* Progress bars now show the rate of activity for some sftp 
  operations, and they are drawn different.  (Martin Pool, #172741)

* Progress bars now show the rate of activity for urllib and pycurl based
  http client implementations. The operations are tracked at the socket
  level for better precision.
  (Vincent Ladeuil)

* Rule-based preferences can now accept multiple patterns for a set of
  rules.  (Marius Kruger)

* The ``ancestor:`` revision spec will now default to referring to the
  parent of the branch if no other location is given.
  (Daniel Watkins, #198417)

* The debugger started as a result of setting ``$BZR_PDB`` works
  around a bug in ``pdb``, http://bugs.python.org/issue4150.  The bug
  can cause truncated tracebacks in Python versions before 2.6.
  (Andrew Bennetts)

* VirtualVersionedFiles now implements
  ``iter_lines_added_or_present_in_keys``. This allows the creation of 
  new branches based on stacked bzr-svn branches. (#311997)

Bug Fixes
*********

* ``bzr annotate --show-ids`` doesn't give a backtrace on empty files
  anymore.
  (Anne Mohsen, Vincent Ladeuil, #314525)

* ``bzr log FILE`` now correctly shows mainline revisions merging
  a change to FILE when the ``--short`` and ``--line`` log formats
  are used. (Ian Clatworthy, #317417)

* ``bzr log -rX..Y FILE`` now shows the history of FILE provided
  it existed in Y or X, even if the file has since been deleted or
  renamed. If no range is given, the current/basis tree and
  initial tree are searched in that order. More generally, log
  now interprets filenames in their historical context.
  (Ian Clatworthy, #175520)

* ``bzr status`` now reports nonexistent files and continues, then
  errors (with code 3) at the end.  (Karl Fogel, #306394)

* Don't require the present compression base in knits to be the same
  when adding records in knits. (Jelmer Vernooij, #307394)

* Fix a problem with CIFS client/server lag on Windows colliding with
  an invariant-per-process algorithm for generating AtomicFile names
  (Adrian Wilkins, #304023)

* Many socket operations now handle EINTR by retrying the operation.
  Previously EINTR was treated as an unrecoverable failure.  There is
  a new ``until_no_eintr`` helper function in ``bzrlib.osutils``.
  (Andrew Bennetts)

* Support symlinks with non-ascii characters in the symlink filename.
  (Jelmer Vernooij, #319323)

* There was a bug in how we handled resolving when a file is deleted
  in one branch, and modified in the other. If there was a criss-cross
  merge, we would cause the deletion to conflict a second time.
  (Vincent Ladeuil, John Arbash Meinel)

* There was another bug in how we chose the correct intermediate LCA in
  criss-cross merges leading to several kind of changes be incorrectly
  handled.
  (John Arbash Meinel, Vincent Ladeuil)

* Unshelve now handles deleted paths without crashing. (Robert Collins)

Documentation
*************

* Improved plugin developer documentation.  (Martin Pool)

API Changes
***********

* ``ProgressBarStack`` is deprecated; instead use
  ``ui_factory.nested_progress_bar`` to create new progress bars.
  (Martin Pool)

* ForeignVcsMapping() now requires a ForeignVcs object as first
  argument. (Jelmer Vernooij)

* ForeignVcsMapping.show_foreign_revid() has been moved to
  ForeignVcs. (Jelmer Vernooij)

* ``read_bundle_from_url`` is deprecated in favor of
  ``read_mergeable_from_url``.  (Vincent Ladeuil)

* Revision specifiers are now registered in
  ``bzrlib.revisionspec.revspec_registry``, and the old list of 
  revisionspec classes (``bzrlib.revisionspec.SPEC_TYPES``) has been
  deprecated. (Jelmer Vernooij, #321183)

* The progress and UI classes have changed; the main APIs remain the
  same but code that provides a new UI or progress bar class may
  need to be updated.  (Martin Pool)

Internals
*********

* Default User Interface (UI) is CLIUIFactory when bzr runs in a dumb
  terminal. It is sometimes desirable do override this default by forcing
  bzr to use TextUIFactory. This can be achieved by setting the
  BZR_USE_TEXT_UI environment variable (emacs shells, as opposed to
  compile buffers, are such an example).
  (Vincent Ladeuil)

* New API ``Branch.iter_merge_sorted_revisions()`` that iterates over
  ``(revision_id, depth, revno, end_of_merge)`` tuples.
  (Ian Clatworthy)

* New ``Branch.dotted_revno_to_revision_id()`` and
  ``Branch.revision_id_to_dotted_revno()`` APIs that pick the most
  efficient way of doing the mapping.
  (Ian Clatworthy)

* Refactor cmd_serve so that it's a little easier to build commands that
  extend it, and perhaps even a bit easier to read.  (Jonathan Lange)

* ``TreeDelta.show()`` now accepts a ``filter`` parameter allowing log
  formatters to retrict the output.
  (Vincent Ladeuil)


bzr 1.11 "Eyes up!" 2009-01-19
##############################

This first monthly release of Bazaar for 2009 improves Bazaar's operation
in Windows, Mac OS X, and other situations where file names are matched
without regard to capitalization: Bazaar tries to match the case of an
existing file.  This release of Bazaar also improves the efficiency of
Tortoise Windows Shell integration and lets it work on 64-bit platforms.

The UI through which Bazaar supports historic formats has been improved,
so 'bzr help formats' now gives a simpler and shorter list, with clear
advice.

This release also fixes a number of bugs, particularly a glitch that can
occur when there are concurrent writes to a pack repository.

Bug Fixes
*********

* Fix failing test when CompiledChunksToLines is not available.
  (Vincent Ladeuil)

* Stacked branches don't repeatedly open their transport connection.
  (John Arbash Meinel)



bzr 1.11rc1 "Eyes up!" 2009-01-09
#################################

Changes
*******

* Formats using Knit-based repository formats are now explicitly
  marked as deprecated. (Ian Clatworthy)

New Features
************

* Add support for `bzr tags -r 1..2`, that is we now support showing
  tags applicable for a specified revision range. (Marius Kruger)

* ``authentication.conf`` now accepts pluggable read-only credential
  stores. Such a plugin (``netrc_credential_store``) is now included,
  handles the ``$HOME/.netrc`` file and can server as an example to
  implement other plugins.
  (Vincent Ladeuil)

* ``shelve --list`` can now be used to list shelved changes.
  (Aaron Bentley)

Improvements
************

* Add trailing slash to directories in all output of ``bzr ls``, except
  ``bzr ls --null``. (Gordon P. Hemsley, #306424)

* ``bzr revision-info`` now supports a -d option to specify an
  alternative branch. (Michael Hudson)

* Add connection to a C++ implementation of the Windows Shell Extension
  which is able to fully replace the current Python implemented one.
  Advantages include 64bit support and reduction in overhead for
  processes which drag in shell extensions.
  (Mark Hammond)

* Support the Claws mail client directly, rather than via
  xdg-email. This prevents the display of an unnecessary modal
  dialog in Claws, informing the user that a file has been
  attached to the message, and works around bug #291847 in
  xdg-utils which corrupts the destination address.

* When working on a case-insensitive case-preserving file-system, as
  commonly found with Windows, bzr will often ignore the case of the
  arguments specified by the user in preference to the case of an existing
  item on the file-system or in the inventory to help prevent
  counter-intuitive behaviour on Windows. (Mark Hammond)

Bug Fixes
*********
  
* Allow BzrDir implementation to implement backing up of 
  control directory. (#139691)

* ``bzr push`` creating a new stacked branch will now only open a
  single connection to the target machine. (John Arbash Meinel)

* Don't call iteritems on transport_list_registry, because it may
  change during iteration.  (Martin Pool, #277048)

* Don't make a broken branch when pushing an unstackable-format branch
  that's in a stackable shared repository to a location with default
  stack-on location.  (Andrew Bennetts, #291046)

* Don't require embedding user in HTTP(S) URLs do use authentication.conf.
  (Ben Jansen, Vincent Ladeuil, #300347)

* Fix a problem with CIFS client/server lag on windows colliding with
  an invariant-per-process algorithm for generating AtomicFile names
  (Adrian Wilkins, #304023)

* Fix bogus setUp signature in UnavailableFTPServer.
  (Gary van der Merwe, #313498)

* Fix compilation error in ``_dirstate_helpers_c`` on SunOS/Solaris.
  (Jari Aalto)

* Fix SystemError in ``_patiencediff_c`` module by calling
  PyErr_NoMemory() before returning NULL in PatienceSequenceMatcher_new.
  (Andrew Bennetts, #303206)

* Give proper error message for diff with non-existent dotted revno.
  (Marius Kruger, #301969)

* Handle EACCES (permission denied) errors when launching a message
  editor, and emit warnings when a configured editor cannot be
  started. (Andrew Bennetts)

* ``$HOME/.netrc`` file is now recognized as a read-only credential store
  if configured in ``authentication.conf`` with 'password_encoding=netrc'
  in the appropriate sections.
  (Vincent Ladeuil, #103029)

* Opening a stacked branch now properly shares the connection, rather
  than opening a new connection for the stacked-on branch.
  (John Arbash meinel)

* Preserve transport decorators while following redirections.
  (Vincent Ladeuil, #245964, #270863)

* Provides a finer and more robust filter for accepted redirections.
  (Vincent Ladeuil, #303959, #265070)

* ``shelve`` paths are now interpreted relative to the current working
  tree.  (Aaron Bentley)

* ``Transport.readv()`` defaults to not reading more than 100MB in a
  single array. Further ``RemoteTransport.readv`` sets this to 5MB to
  work better with how it splits its requests.
  (John Arbash Meinel, #303538)

* Pack repositories are now able to reload the pack listing and retry
  the current operation if another action causes the data to be
  repacked.  (John Arbash Meinel, #153786)

* ``pull -v`` now respects the log_format configuration variable.
  (Aaron Bentley)

* ``push -v`` now works on non-initial pushes.  (Aaron Bentley)

* Use the short status format when the short format is used for log.
  (Vincent Ladeuil, #87179)

* Allow files to be renamed or moved via remove + add-by-id. (Charles
  Duffy, #314251)

Documentation
*************

* Improved the formats help topic to explain why multiple formats
  exist and to provide guidelines in selecting one. Introduced
  two new supporting help topics: current-formats and other-formats.
  (Ian Clatworthy)

API Changes
***********

* ``LRUCache(after_cleanup_size)`` was renamed to
  ``after_cleanup_count`` and the old name deprecated. The new name is
  used for clarity, and to avoid confusion with
  ``LRUSizeCache(after_cleanup_size)``. (John Arbash Meinel)

* New ``ForeignRepository`` base class, to help with foreign branch 
  support (e.g. svn).  (Jelmer Vernooij)

* ``node_distances`` and ``select_farthest`` can no longer be imported
  from ``bzrlib.graph``.  They can still be imported from
  ``bzrlib.deprecated_graph``, which has been the preferred way to
  import them since before 1.0.  (Andrew Bennetts)
  
* The logic in commit now delegates inventory basis calculations to
  the ``CommitBuilder`` object; this requires that the commit builder
  in use has been updated to support the new ``recording_deletes`` and
  ``record_delete`` methods. (Robert Collins)

Testing
*******

* An HTTPS server is now available (it requires python-2.6). Future bzr
  versions will allow the use of the python-2.6 ssl module that can be
  installed for 2.5 and 2.4.

* ``bzr selftest`` now fails if new trailing white space is added to
  the bazaar sources. It only checks changes not committed yet. This
  means that PQM will now reject changes that introduce new trailing
  whitespace. (Marius Kruger)

* Introduced new experimental formats called ``1.12-preview`` and
  ``1.12-preview-rich-root`` to enable testing of related pending
  features, namely content filtering and filtered views.
  (Ian Clatworthy)

Internals
*********

* Added an ``InventoryEntry`` cache when deserializing inventories.
  Can cut the time to iterate over multiple RevisionsTrees in half.
  (John Arbash Meinel)

* Added ``bzrlib.fifo_cache.FIFOCache`` which is designed to have
  minimal overhead versus using a plain dict for cache hits, at the
  cost of not preserving the 'active' set as well as an ``LRUCache``.
  (John Arbash Meinel)

* ``bzrlib.patience_diff.unified_diff`` now properly uses a tab
  character to separate the filename from the date stamp, and doesn't
  add trailing whitespace when a date stamp is not supplied.
  (Adeodato Simó, John Arbash Meinel)

* ``DirStateWorkingTree`` and ``DirStateWorkingTreeFormat`` added
  as base classes of ``WorkingTree4`` and ``WorkingTreeFormat4``
  respectively. (Ian Clatworthy)

* ``KnitVersionedFiles._check_should_delta()`` now uses the
  ``get_build_details`` api to avoid multiple hits to the index, and
  to properly follow the ``compression_parent`` rather than assuming
  it is the left-hand parent. (John Arbash Meinel)

* ``KnitVersionedFiles.get_record_stream()`` will now chose a
  more optimal ordering when the keys are requested 'unordered'.
  Previously the order was fully random, now the records should be
  returned from each pack in turn, in forward I/O order.
  (John Arbash Meinel)
    
* ``mutter()`` will now flush the ``~/.bzr.log`` if it has been more
  than 2s since the last time it flushed. (John Arbash Meinel)

* New method ``bzrlib.repository.Repository.add_inventory_by_delta``
  allows adding an inventory via an inventory delta, which can be
  more efficient for some repository types. (Robert Collins)

* Repository ``CommitBuilder`` objects can now accumulate an inventory
  delta. To enable this functionality call ``builder.recording_deletes``
  and additionally call ``builder.record_delete`` when a delete
  against the basis occurs. (Robert Collins)

* The default http handler has been changed from pycurl to urllib.
  The default is still pycurl for https connections. (The only
  advantage of pycurl is that it checks ssl certificates.)
  (John Arbash Meinel)

* ``VersionedFiles.get_record_stream()`` can now return objects with a
  storage_kind of ``chunked``. This is a collection (list/tuple) of
  strings. You can use ``osutils.chunks_to_lines()`` to turn them into
  guaranteed 'lines' or you can use ``''.join(chunks)`` to turn it
  into a fulltext. This allows for some very good memory savings when
  asking for many texts that share ancestry, as the individual chunks
  can be shared between versions of the file. (John Arbash Meinel)

* ``pull -v`` and ``push -v`` use new function
  ``bzrlib.log.show_branch_change`` (Aaron Bentley)



bzr 1.10 2008-12-05
###################

Bazaar 1.10 has several performance improvements for copying revisions
(especially for small updates to large projects).  There has also been a
significant amount of effort in polishing stacked branches.  The commands
``shelve`` and ``unshelve`` have become core commands, with an improved
implementation.

The only changes versus bzr-1.10rc1 are bugfixes for stacked branches.

bug Fixes
*********

* Don't set a pack write cache size from RepoFetcher, because the
  cache is not coherent with reads and causes ShortReadvErrors.
  This reverses the change that fixed #294479.
  (Martin Pool, #303856)

* Properly handle when a revision can be inserted as a delta versus
  when it needs to be expanded to a fulltext for stacked branches.
  There was a bug involving merge revisions. As a method to help
  prevent future difficulties, also make stacked fetches sort
  topologically. (John Arbash Meinel, #304841)


bzr 1.10rc1 2008-11-28
######################

This release of Bazaar focuses on performance improvements when pushing
and pulling revisions, both locally and to remote networks.  The popular
``shelve`` and ``unshelve`` commands, used to interactively revert and
restore work in progress, have been merged from bzrtools into the bzr
core.  There are also bug fixes for portability, and for stacked branches.

New Features
************

* New ``commit_message_template`` hook that is called by the commit
  code to generate a template commit message. (Jelmer Vernooij)

* New `shelve` and `unshelve` commands allow undoing and redoing changes.
  (Aaron Bentley)

Improvements
************

* ``(Remote)Branch.copy_content_into`` no longer generates the full revision
  history just to set the last revision info.
  (Andrew Bennetts, John Arbash Meinel)

* Fetches between formats with different serializers (such as
  pack-0.92-subtree and 1.9-rich-root) are faster now.  This is due to
  operating on batches of 100 revisions at time rather than
  one-by-one.  (Andrew Bennetts, John Arbash Meinel)

* Search index files corresponding to pack files we've already used
  before searching others, because they are more likely to have the
  keys we're looking for.  This reduces the number of iix and tix
  files accessed when pushing 1 new revision, for instance.
  (John Arbash Meinel)

* Signatures to transfer are calculated more efficiently in
  ``item_keys_introduced_by``.  (Andrew Bennetts, John Arbash Meinel)

* The generic fetch code can once again copy revisions and signatures
  without extracting them completely to fulltexts and then serializing
  them back down into byte strings. This is a significant performance
  improvement when fetching from a stacked branch.
  (John Arbash Meinel, #300289)

* When making a large readv() request over ``bzr+ssh``, break up the
  request into more manageable chunks. Because the RPC is not yet able
  to stream, this helps keep us from buffering too much information at
  once. (John Arbash Meinel)

Bug Fixes
*********

* Better message when the user needs to set their Launchpad ID.
  (Martin Pool, #289148)

* ``bzr commit --local`` doesn't access the master branch anymore.
  This fixes a regression introduced in 1.9.  (Marius Kruger, #299313)

* Don't call the system ``chdir()`` with an empty path. Sun OS seems
  to give an error in that case.  Also, don't count on ``getcwd()``
  being able to allocate a new buffer, which is a gnu extension.
  (John Arbash Meinel, Martin Pool, Harry Hirsch, #297831)

* Don't crash when requesting log --forward <file> for a revision range
  starting with a dotted revno.
  (Vincent Ladeuil, #300055)

* Don't create text deltas spanning stacked repositories; this could
  cause "Revision X not present in Y" when later accessing them.
  (Martin Pool, #288751)

* Pack repositories are now able to reload the pack listing and retry
  the current operation if another action causes the data to be
  repacked.  (John Arbash Meinel, #153786)

* PermissionDenied errors from smart servers no longer cause
  "PermissionDenied: "None"" on the client.
  (Andrew Bennetts, #299254)

* Pushing to a stacked pack repository now batches writes, the same
  way writes are batched to ordinary pack repository.  This makes
  pushing to a stacked branch over the network much faster.
  (Andrew Bennetts, #294479)

* TooManyConcurrentRequests no longer occur when a fetch fails and
  tries to abort a write group.  This allows the root cause (e.g. a
  network interruption) to be reported.  (Andrew Bennetts, #297014)

* RemoteRepository.get_parent_map now uses fallback repositories.
  (Aaron Bentley, #297991?, #293679?)

API Changes
***********

* ``CommitBuilder`` now validates the strings it will be committing,
  to ensure that they do not have characters that will not be properly
  round-tripped. For now, it just checks for characters that are
  invalid in the XML form. (John Arbash Meinel, #295161)

* Constructor parameters for NewPack (internal to pack repositories)
  have changed incompatibly.

* ``Repository.abort_write_group`` now accepts an optional
  ``suppress_errors`` flag.  Repository implementations that override
  ``abort_write_group`` will need to be updated to accept the new
  argument.  Subclasses that only override ``_abort_write_group``
  don't need to change.

* Transport implementations must provide copy_tree_to_transport.  A default
  implementation is provided for Transport subclasses.

Testing
*******

* ``bzr selftest`` now fails if no doctests are found in a module
  that's expected to have them.  (Martin Pool)

* Doctests now only report the first failure.  (Martin Pool)


bzr 1.9 2008-11-07
##################

This release of Bazaar adds a new repository format, ``1.9``, with smaller
and more efficient index files.  This format can be specified when
creating a new repository, or used to losslessly upgrade an existing
repository.  bzr 1.9 also speeds most operations over the smart server
protocol, makes annotate faster, and uses less memory when making
checkouts or pulling large amounts of data.

Bug Fixes
*********

* Fix "invalid property value 'branch-nick' for None" regression with
  branches bound to svn branches.  (Martin Pool, #293440)

* Fix SSL/https on Python2.6.  (Vincent Ladeuil, #293054)

* ``SFTPTransport.readv()`` had a bug when requests were out-of-order.
  This only triggers some-of-the-time on Knit format repositories.
  (John Arbash Meinel, #293746)


bzr 1.9rc1 2008-10-31
#####################

New Features
************

* New Branch hook ``transform_fallback_location`` allows a function to
  be called when looking up the stacked source. (Michael Hudson)

* New repository formats ``1.9`` and ``1.9-rich-root``. These have all
  the functionality of ``1.6``, but use the new btree indexes.
  These indexes are both smaller and faster for access to historical
  information.  (John Arbash Meinel)

Improvements
************

* ``BTreeIndex`` code now is able to prefetch extra pages to help tune
  the tradeoff between bandwidth and latency. Should be tuned
  appropriately to not impact commands which need minimal information,
  but provide a significant boost to ones that need more context. Only
  has a direct impact on the ``--development2`` format which uses
  btree's for the indexes. (John Arbash Meinel)

* ``bzr dump-btree`` is a hidden command introduced to allow dumping
  the contents of a compressed btree file.  (John Arbash Meinel)

* ``bzr pack`` now tells the index builders to optimize for size. For
  btree index repositories, this can save 25% of the index size
  (mostly in the text indexes). (John Arbash Meinel)

* ``bzr push`` to an existing branch or repository on a smart server
  is faster, due to Bazaar making more use of the ``get_parent_map``
  RPC when querying the remote branch's revision graph.
  (Andrew Bennetts)

* default username for bzr+ssh and sftp can be configured in
  authentication.conf. (Aaron Bentley)

* launchpad-login now provides a default username for bzr+ssh and sftp
  URLs, allowing username-free URLs to work for everyone. (Aaron Bentley)

* ``lp:`` lookups no longer include usernames, making them shareable and
  shorter. (Aaron Bentley)

* New ``PackRepository.autopack`` smart server RPC, which does
  autopacking entirely on the server.  This is much faster than
  autopacking via plain file methods, which downloads a large amount
  of pack data and then re-uploads the same pack data into a single
  file.  This fixes a major (although infrequent) cause of lengthy
  delays when using a smart server.  For example, pushing the 10th
  revision to a repository with 9 packs now takes 44 RPCs rather than
  179, and much less bandwidth too.  This requires Bazaar 1.9 on both
  the client and the server, otherwise the client will fallback to the
  slower method.  (Andrew Bennetts)

Bug Fixes
*********

* A failure to load a plugin due to an IncompatibleAPI exception is
  now correctly reported. (Robert Collins, #279451)

* API versioning support now has a multiple-version checking api
  ``require_any_api``. (Robert Collins, #279447)

* ``bzr branch --stacked`` from a smart server to a standalone branch
  works again.  This fixes a regression in 1.7 and 1.8.
  (Andrew Bennetts, #270397)

* ``bzr co`` uses less memory. It used to unpack the entire WT into
  memory before writing it to disk. This was a little bit faster, but
  consumed lots of memory. (John Arbash Meinel, #269456)

* ``bzr missing --quiet`` no longer prints messages about whether
  there are missing revisions.  The exit code indicates whether there
  were or not.  (Martin Pool, #284748)

* Fixes to the ``annotate`` code. The fast-path which re-used the
  stored deltas was accidentally disabled all the time, instead of
  only when a branch was stacked. Second, the code would accidentally
  re-use a delta even if it wasn't against the left-parent, this
  could only happen if ``bzr reconcile`` decided that the parent
  ordering was incorrect in the file graph.  (John Arbash Meinel)

* "Permission denied" errors that occur when pushing a new branch to a
  smart server no longer cause tracebacks.  (Andrew Bennetts, #278673)

* Some compatibility fixes for building the extensions with MSVC and
  for python2.4. (John Arbash Meinel, #277484)

* The index logic is now able to reload the list of pack files if and
  index ends up disappearing. We still don't reload if the pack data
  itself goes missing after checking the index. This bug appears as a
  transient failure (file not found) when another process is writing
  to the repository.  (John Arbash Meinel, #153786)

* ``bzr switch`` and ``bzr bind`` will now update the branch nickname if
  it was previously set. All checkouts will now refer to the bound branch
  for a nickname if one was not explicitly set.
  (Marius Kruger, #230903)

Documentation
*************

* Improved hook documentation. (Michael Ernst)

API Changes
***********

* commands.plugins_cmds is now a CommandRegistry, not a dict.

Internals
*********

* New AuthenticationConfig.set_credentials method allows easy programmatic
  configuration of authetication credentials.


bzr 1.8 2008-10-16
##################

Bazaar 1.8 includes several fixes that improve working tree performance,
display of revision logs, and merges.  The bzr testsuite now passes on OS
X and Python 2.6, and almost completely passes on Windows.  The
smartserver code has gained several bug fixes and performance
improvements, and can now run server-side hooks within an http server.

Bug Fixes
*********

* Fix "Must end write group" error when another error occurs during
  ``bzr push``.  (Andrew Bennetts, #230902)

Portability
***********

* Some Pyrex versions require the WIN32 macro defined to compile on
  that platform.  (Alexander Belchenko, Martin Pool, #277481)


bzr 1.8rc1 2008-10-07
#####################

Changes
*******

* ``bzr log file`` has been changed. It now uses a different method
  for determining which revisions to show as merging the changes to
  the file. It now only shows revisions which merged the change
  towards your mainline. This simplifies the output, makes it faster,
  and reduces memory consumption.  (John Arbash Meinel)

* ``bzr merge`` now defaults to having ``--reprocess`` set, whenever
  ``--show-base`` is not supplied.  (John Arbash Meinel)

* ``bzr+http//`` will now optionally load plugins and write logs on the
  server. (Marius Kruger)

* ``bzrlib._dirstate_helpers_c.pyx`` does not compile correctly with
  Pyrex 0.9.4.1 (it generates C code which causes segfaults). We
  explicitly blacklist that version of the compiler for that
  extension. Packaged versions will include .c files created with
  pyrex >= 0.9.6 so it doesn't effect releases, only users running
  from the source tree. (John Arbash Meinel, #276868)

Features
********

* bzr is now compatible with python-2.6. python-2.6 is not yet officially
  supported (nor released, tests were conducted with the dev version of
  python-2.6rc2), but all known problems have been fixed.  Feedback
  welcome.
  (Vincent Ladeuil, #269535)

Improvements
************

* ``bzr annotate`` will now include uncommitted changes from the local
  working tree by default. Such uncommitted changes are given the
  revision number they would get if a commit was done, followed with a
  ? to indicate that its not actually known. (Robert Collins, #3439)

* ``bzr branch`` now accepts a ``--standalone`` option, which creates a
  standalone branch regardless of the presence of shared repositories.
  (Daniel Watkins)

* ``bzr push`` is faster in the case there are no new revisions to
  push.  It is also faster if there are no tags in the local branch.
  (Andrew Bennetts)

* File changes during a commit will update the tree stat cache.
  (Robert Collins)

* Location aliases can now accept a trailing path.  (Micheal Hudson)

* New hooks ``Lock.hooks`` when LockDirs are acquired and released.
  (Robert Collins, MartinPool)

* Switching in heavyweight checkouts uses the master branch's context, not
  the checkout's context.  (Adrian Wilkins)

* ``status`` on large trees is now faster, due to optimisations in the
  walkdirs code. Of particular note, the walkdirs code now performs
  a temporary ``chdir()`` while reading a single directory; if your
  platform has non thread-local current working directories (and is
  not windows which has its own implementation), this may introduce a
  race condition during concurrent uses of bzrlib. The bzrlib CLI
  will not encounter this as it is single threaded for working tree
  operations. (Robert Collins)

* The C extensions now build on python 2.4 (Robert Collins, #271939)

* The ``-Dhpss`` debug flag now reports the number of smart server
  calls per medium to stderr.  This is in addition to the existing
  detailed logging to the .bzr.log trace file.  (Andrew Bennetts)

Bug Fixes
*********

* Avoid random failures arising from misinterpreted ``errno`` values
  in ``_readdir_pyx.read_dir``.
  (Martin Pool, #279381)

* Branching from a shared repository on a smart server into a new
  repository now preserves the repository format.
  (Andrew Bennetts, #269214)

* ``bzr log`` now accepts a ``--change`` option.
  (Vincent Ladeuil, #248427)

* ``bzr missing`` now accepts an ``--include-merges`` option.
  (Vincent Ladeuil, #233817)

* Don't try to filter (internally) '.bzr' from the files to be deleted if
  it's not there.
  (Vincent Ladeuil, #272648)

* Fix '_in_buffer' AttributeError when using the -Dhpss debug flag.
  (Andrew Bennetts)

* Fix TooManyConcurrentRequests errors caused by a connection failure
  when doing ``bzr pull`` or ``bzr merge`` from a ``bzr+ssh`` URL.
  (Andrew Bennetts, #246233)

* Fixed ``bzr st -r branch:PATH_TO_BRANCH`` where the other branch
  is in a different repository than the current one.
  (Lukáš Lalinský, #144421)

* Make the first line of the manpage preamble a comment again.
  (David Futcher, #242106)

* Remove use of optional parameter in GSSAPI FTP support, since
  it breaks newer versions of Python-Kerberos. (Jelmer Vernooij)

* The autopacking logic will now always create a single new pack from
  all of the content which it deems is worth moving. This avoids the
  'repack a single pack' bug and should result in better packing
  overall.  (John Arbash Meinel, #242510, #172644)

* Trivial documentation fix.
  (John Arbash Meinel, #270471)

* ``bzr switch`` and ``bzr bind`` will now update the branch nickname if
  it was previously set. All checkouts will now refer to the bound branch
  for a nickname if one was not explicitly set.
  (Marius Kruger, #230903)

Documentation
*************

* Explain revision/range identifiers. (Daniel Clemente)

API Changes
***********

* ``CommitBuilder.record_entry_contents`` returns one more element in
  its result tuple - an optional file system hash for the hash cache
  to use. (Robert Collins)

* ``dirstate.DirState.update_entry`` will now only calculate the sha1
  of a file if it is likely to be needed in determining the output
  of iter_changes. (Robert Collins)

* The PackRepository, RepositoryPackCollection, NewPack classes have a
  slightly changed interface to support different index types; as a
  result other users of these classes need to supply the index types
  they want. (Robert Collins)

Testing
*******

* ``bzrlib.tests.repository_implementations`` has been renamed to
  ``bzrlib.tests.per_repository`` so that we have a common structure
  (and it is shorter). (John Arbash Meinel, #239343)

* ``LocalTransport.abspath()`` now returns a drive letter if the
  transport has one, fixing numerous tests on Windows.
  (Mark Hammond)

* PreviewTree is now tested via intertree_implementations.
  (Aaron Bentley)

* The full test suite is passing again on OSX.
  (Guillermo Gonzalez, Vincent Ladeuil)

* The full test suite passes when run with ``-Eallow_debug``.
  (Andrew Bennetts)

Internals
*********

* A new hook, ``Branch.open``, has been added, which is called when
  branch objects are opened. (Robert Collins)

* ``bzrlib.osutils._walkdirs_utf8`` has been refactored into common
  tree walking, and modular directory listing code to aid future
  performance optimisations and refactoring. (Robert Collins)

* ``bzrlib.trace.debug_memory`` can be used to get a quick memory dump
  in the middle of processing. It only reports memory if
  ``/proc/PID/status`` is available. (John Arbash Meinel)

* New method ``RevisionSpec.as_tree`` for representing the revision
  specifier as a revision tree object. (Lukáš Lalinský)

* New race-free method on MutableTree ``get_file_with_stat`` for use
  when generating stat cache results. (Robert Collins)

* New win32utils.get_local_appdata_location() provides access to a local
  directory for storing data.  (Mark Hammond)

* To be compatible with python-2.6 a few new rules should be
  observed. 'message' attribute can't be used anymore in exception
  classes, 'sha' and 'md5' modules have been deprecated (use
  osutils.[md5|sha]), object__init__ and object.__new__ don't accept
  parameters anymore.
  (Vincent Ladeuil)


bzr 1.7.1 2008-10-01
####################

No changes from 1.7.1rc1.


bzr 1.7.1rc1 2008-09-24
#######################

This release just includes an update to how the merge algorithm handles
file paths when we encounter complex history.

Features
********

* If we encounter a criss-cross in history, use information from
  direct Least Common Ancestors to resolve inventory shape (locations
  of files, adds, deletes, etc). This is similar in concept to using
  ``--lca`` for merging file texts, only applied to paths.
  (John Arbash Meinel)


bzr 1.7 2008-09-23
##################

This release includes many bug fixes and a few performance and feature
improvements.  ``bzr rm`` will now scan for missing files and remove them,
like how ``bzr add`` scans for unknown files and adds them. A bit more
polish has been applied to the stacking code. The b-tree indexing code has
been brought in, with an eye on using it in a future repository format.
There are only minor installer changes since bzr-1.7rc2.

Features
********

* Some small updates to the win32 installer. Include localization
  files found in plugins, and include the builtin distutils as part of
  packaging qbzr. (Mark Hammond)


bzr 1.7rc2 2008-09-17
#####################

A few bug fixes from 1.7rc1. The biggest change is a new
``RemoteBranch.get_stacked_on_url`` rpc. This allows clients that are
trying to access a Stacked branch over the smart protocol, to properly
connect to the stacked-on location.

Bug Fixes
*********

* Branching from a shared repository on a smart server into a new
  repository now preserves the repository format.
  (Andrew Bennetts, #269214)

* Branching from a stacked branch via ``bzr+ssh`` can properly connect
  to the stacked-on branch.  (Martin Pool, #261315)

* ``bzr init`` no longer re-opens the BzrDir multiple times.
  (Vincent Ladeuil)

* Fix '_in_buffer' AttributeError when using the -Dhpss debug flag.
  (Andrew Bennetts)


bzr 1.7rc1 2008-09-09
#####################

This release candidate for bzr 1.7 has several bug fixes and a few
performance and feature improvements.  ``bzr rm`` will now scan for
missing files and remove them, like how ``bzr add`` scans for unknown
files and adds them. A bit more polish has been applied to the stacking
code. The b-tree indexing code has been brought in, with an eye on using
it in a future repository format.


Changes
*******

* ``bzr export`` can now export a subdirectory of a project.
  (Robert Collins)

* ``bzr remove-tree`` will now refuse to remove a tree with uncommitted
  changes, unless the ``--force`` option is specified.
  (Lukáš Lalinský, #74101)

* ``bzr rm`` will now scan for files that are missing and remove just
  them automatically, much as ``bzr add`` scans for new files that
  are not ignored and adds them automatically. (Robert Collins)

Features
********

* Support for GSSAPI authentication when using FTP as documented in
  RFC2228. (Jelmer Vernooij, #49623)

* Add support for IPv6 in the smart server. (Jelmer Vernooij, #165014)

Improvements
************

* A url like ``log+file:///tmp`` will log all access to that Transport
  to ``.bzr.log``, which may help in debugging or profiling.
  (Martin Pool)

* ``bzr branch`` and ``bzr push`` use the default stacking policy if the
  branch format supports it. (Aaron Bentley)

* ``bzr init`` and ``bzr init-repo`` will now print out the same as
  ``bzr info`` if it completed successfully.
  (Marius Kruger)

* ``bzr uncommit`` logs the old tip revision id, and displays how to
  restore the branch to that tip using ``bzr pull``.  This allows you
  to recover if you realize you uncommitted the wrong thing.
  (John Arbash Meinel)

* Fix problems in accessing stacked repositories over ``bzr://``.
  (Martin Pool, #261315)

* ``SFTPTransport.readv()`` was accidentally using ``list += string``,
  which 'works', but adds each character separately to the list,
  rather than using ``list.append(string)``. Fixing this makes the
  SFTP transport a little bit faster (~20%) and use a bit less memory.
  (John Arbash Meinel)

* When reading index files, if we happen to read the whole file in a
  single request treat it as a ``_buffer_all`` request. This happens
  most often on small indexes over remote transports, where we default
  to reading 64kB. It saves a round trip for each small index during
  fetch operations. Also, if we have read more than 50% of an index
  file, trigger a ``_buffer_all`` on the next request. This works
  around some inefficiencies because reads don't fall neatly on page
  boundaries, so we would ignore those bytes, but request them again
  later. This could trigger a total read size of more than the whole
  file. (John Arbash Meinel)

Bug Fixes
*********

* ``bzr rm`` is now aliased to ``bzr del`` for the convenience of svn
  users. (Robert Collins, #205416)

* Catch the infamous "select/poll returned error" which occurs when
  pycurl try to send a body request to an HTTP/1.0 server which has
  already refused to handle the request. (Vincent Ladeuil, #225020)

* Fix ``ObjectNotLocked`` errors when using various commands
  (including ``bzr cat`` and ``bzr annotate``) in combination with a
  smart server URL.  (Andrew Bennetts, #237067)

* ``FTPTransport.stat()`` would return ``0000`` as the permission bits
  for the containing ``.bzr/`` directory (it does not implement
  permissions). This would cause us to set all subdirectories to
  ``0700`` and files to ``0600`` rather than leaving them unmodified.
  Now we ignore ``0000`` as the permissions and assume they are
  invalid. (John Arbash Meinel, #259855)

* Merging from a previously joined branch will no longer cause
  a traceback. (Jelmer Vernooij, #203376)

* Pack operations on windows network shares will work even with large
  files. (Robert Collins, #255656)

* Running ``bzr st PATH_TO_TREE`` will no longer suppress merge
  status. Status is also about 7% faster on mozilla sized trees
  when the path to the root of the tree has been given. Users of
  the internal ``show_tree_status`` function should be aware that
  the show_pending flag is now authoritative for showing pending
  merges, as it was originally. (Robert Collins, #225204)

* Set valid default _param_name for Option so that ListOption can embed
  '-' in names. (Vincent Ladeuil, #263249)

* Show proper error rather than traceback when an unknown revision
  id is specified to ``bzr cat-revision``. (Jelmer Vernooij, #175569)

* Trailing text in the dirstate file could cause the C dirstate parser
  to try to allocate an invalid amount of memory. We now properly
  check and test for parsing a dirstate with invalid trailing data.
  (John Arbash Meinel, #186014)

* Unexpected error responses from a smart server no longer cause the
  client to traceback.  (Andrew Bennetts, #263527)

* Use a Windows api function to get a Unicode host name, rather than
  assuming the host name is ascii.
  (Mark Hammond, John Arbash Meinel, #256550)

* ``WorkingTree4`` trees will now correctly report missing-and-new
  paths in the output of ``iter_changes``. (Robert Collins)

Documentation
*************

* Updated developer documentation.  (Martin Pool)

API Changes
***********

* Exporters now take 4 parameters. (Robert Collins)

* ``Tree.iter_changes`` will now return False for the content change
  field when a file is missing in the basis tree and not present in
  the target tree. Previously it returned True unconditionally.
  (Robert Collins)

* The deprecated ``Branch.abspath`` and unimplemented
  ``Branch.rename_one`` and ``Branch.move`` were removed. (Jelmer Vernooij)

* BzrDir.clone_on_transport implementations must now accept a stacked_on
  parameter.  (Aaron Bentley)

* BzrDir.cloning_metadir implementations must now take a require_stacking
  parameter.  (Aaron Bentley)

Testing
*******

* ``addCleanup`` now takes ``*arguments`` and ``**keyword_arguments``
  which are then passed to the cleanup callable as it is run. In
  addition, addCleanup no longer requires that the callables passed to
  it be unique. (Jonathan Lange)

* Fix some tests that fail on Windows because files are deleted while
  still in use.
  (Mark Hammond)

* ``selftest``'s ``--starting-with`` option can now use predefined
  prefixes so that one can say ``bzr selftest -s bp.loom`` instead of
  ``bzr selftest -s bzrlib.plugins.loom``. (Vincent Ladeuil)

* ``selftest``'s ``--starting-with`` option now accepts multiple values.
  (Vincent Ladeuil)

Internals
*********

* A new plugin interface, ``bzrlib.log.log_adapters``, has been added.
  This allows dynamic log output filtering by plugins.
  (Robert Collins)

* ``bzrlib.btree_index`` is now available, providing a b-tree index
  layer. The design is memory conservative (limited memory cache),
  faster to seek (approx 100 nodes per page, gives 100-way fan out),
  and stores compressed pages allowing more keys per page.
  (Robert Collins, John Arbash Meinel)

* ``bzrlib.diff.DiffTree.show_diff`` now skips changes where the kind
  is unknown in both source and target.
  (Robert Collins, Aaron Bentley)

* ``GraphIndexBuilder.add_node`` and ``BTreeBuilder`` have been
  streamlined a bit. This should make creating large indexes faster.
  (In benchmarking, it now takes less time to create a BTree index than
  it takes to read the GraphIndex one.) (John Arbash Meinel)

* Mail clients for `bzr send` are now listed in a registry.  This
  allows plugins to add new clients by registering them with
  ``bzrlib.mail_client.mail_client_registry``.  All of the built-in
  clients now use this mechanism.  (Neil Martinsen-Burrell)


bzr 1.6.1 2008-09-05
####################

A couple regressions were found in the 1.6 release. There was a
performance issue when using ``bzr+ssh`` to branch large repositories,
and some problems with stacking and ``rich-root`` capable repositories.


bzr 1.6.1rc2 2008-09-03
#######################

Bug Fixes
*********

* Copying between ``rich-root`` and ``rich-root-pack`` (and vice
  versa) was accidentally using the inter-model fetcher, instead of
  recognizing that both were 'rich root' formats.
  (John Arbash Meinel, #264321)


bzr 1.6.1rc1 2008-08-29
#######################

This release fixes a few regressions found in the 1.6 client. Fetching
changes was using an O(N^2) buffering algorithm, so for large projects it
would cause memory thrashing. There is also a specific problem with the
``--1.6-rich-root`` format, which prevented stacking on top of
``--rich-root-pack`` repositories, and could allow users to accidentally
fetch experimental data (``-subtree``) without representing it properly.
The ``--1.6-rich-root`` format has been deprecated and users are
recommended to upgrade to ``--1.6.1-rich-root`` immediately.  Also we
re-introduced a workaround for users who have repositories with incorrect
nodes (not possible if you only used official releases).
I should also clarify that none of this is data loss level issues, but
still sufficient enough to warrant an updated release.

Bug Fixes
*********

* ``RemoteTransport.readv()`` was being inefficient about how it
  buffered the readv data and processed it. It would keep appending to
  the same string (causing many copies) and then pop bytes out of the
  start of the string (causing more copies).
  With this patch "bzr+ssh://local" can improve dramatically,
  especially for projects with large files.
  (John Arbash Meinel)

* Revision texts were always meant to be stored as fulltexts. There
  was a bug in a bzr.dev version that would accidentally create deltas
  when copying from a Pack repo to a Knit repo. This has been fixed,
  but to support those repositories, we know always request full texts
  for Revision texts. (John Arbash Meinel, #261339)

* The previous ``--1.6-rich-root`` format used an incorrect xml
  serializer, which would accidentally support fetching from a
  repository that supported subtrees, even though the local one would
  not. We deprecated that format, and introduced a new one that uses
  the correct serializer ``--1.6.1-rich-root``.
  (John Arbash Meinel, #262333)


bzr 1.6 2008-08-25
##################

Finally, the long awaited bzr 1.6 has been released. This release includes
new features like Stacked Branches, improved weave merge, and an updated
server protocol (now on v3) which will allow for better cross version
compatibility. With this release we have deprecated Knit format
repositories, and recommend that users upgrade them, we will continue to
support reading and writing them for the forseeable future, but we will
not be tuning them for performance as pack repositories have proven to be
better at scaling. This will also be the first release to bundle
TortoiseBzr in the standalone Windows installer.


bzr 1.6rc5 2008-08-19
#####################

Bug Fixes
*********

* Disable automatic detection of stacking based on a containing
  directory of the target. It interacted badly with push, and needs a
  bit more work to get the edges polished before it should happen
  automatically. (John Arbash Meinel, #259275)
  (This change was reverted when merged to bzr.dev)


bzr 1.6rc4 2008-08-18
#####################

Bug Fixes
*********

* Fix a regression in knit => pack fetching.  We had a logic
  inversion, causing the fetch to insert fulltexts in random order,
  rather than preserving deltas.  (John Arbash Meinel, #256757)


bzr 1.6rc3 2008-08-14
#####################

Changes
*******

* Disable reading ``.bzrrules`` as a per-branch rule preferences
  file. The feature was not quite ready for a full release.
  (Robert Collins)

Improvements
************

* Update the windows installer to bundle TortoiseBzr and ``qbzr``
  into the standalone installer. This will be the first official
  windows release that installs Tortoise by default.
  (Mark Hammond)

Bug Fixes
*********

* Fix a regression in ``bzr+http`` support. There was a missing
  function (``_read_line``) that needed to be carried over from
  ``bzr+ssh`` support. (Andrew Bennetts)

* ``GraphIndex`` objects will internally read an entire index if more
  than 1/20th of their keyspace is requested in a single operation.
  This largely mitigates a performance regression in ``bzr log FILE``
  and completely corrects the performance regression in ``bzr log``.
  The regression was caused by removing an accomodation which had been
  supporting the index format in use. A newer index format is in
  development which is substantially faster. (Robert Collins)


bzr 1.6rc2 2008-08-13
#####################

This release candidate has a few minor bug fixes, and some regression
fixes for Windows.

Bug Fixes
*********

* ``bzr upgrade`` on remote branches accessed via bzr:// and
  bzr+ssh:// now works.  (Andrew Bennetts)

* Change the ``get_format_description()`` strings for
  ``RepositoryFormatKnitPack5`` et al to be single line messages.
  (Aaron Bentley)

* Fix for a regression on Win32 where we would try to call
  ``os.listdir()`` on a file and not catch the exception properly.
  (Windows raises a different exception.) This would manifest in
  places like ``bzr rm file`` or ``bzr switch``.
  (Mark Hammond, John Arbash Meinel)

* ``Inventory.copy()`` was failing to set the revision property for
  the root entry. (Jelmer Vernooij)

* sftp transport: added missing ``FileExists`` case to
  ``_translate_io_exception`` (Christophe Troestler, #123475)

* The help for ``bzr ignored`` now suggests ``bzr ls --ignored`` for
  scripting use. (Robert Collins, #3834)

* The default ``annotate`` logic will now always assign the
  last-modified value of a line to one of the revisions that modified
  it, rather than a merge revision. This would happen when both sides
  claimed to have modified the line resulting in the same text. The
  choice is arbitrary but stable, so merges in different directions
  will get the same results.  (John Arbash Meinel, #232188)


bzr 1.6rc1 2008-08-06
#####################

This release candidate for bzr 1.6 solidifies the new branch stacking
feature.  Bazaar now recommends that users upgrade all knit repositories,
because later formats are much faster.  However, we plan to continue read/write and
upgrade support for knit repostories for the forseeable future.  Several
other bugs and performance issues were fixed.

Changes
*******

* Knit format repositories are deprecated and bzr will now emit
  warnings whenever it encounters one.  Use ``bzr upgrade`` to upgrade
  knit repositories to pack format.  (Andrew Bennetts)

Improvements
************

* ``bzr check`` can now be told which elements at a location it should
  check.  (Daniel Watkins)

* Commit now supports ``--exclude`` (or ``-x``) to exclude some files
  from the commit. (Robert Collins, #3117)

* Fetching data between repositories that have the same model but no
  optimised fetcher will not reserialise all the revisions, increasing
  performance. (Robert Collins, John Arbash Meinel)

* Give a more specific error when target branch is not reachable.
  (James Westby)

* Implemented a custom ``walkdirs_utf8`` implementation for win32.
  This uses a pyrex extension to get direct access to the
  ``FindFirstFileW`` style apis, rather than using ``listdir`` +
  ``lstat``. Shows a very strong improvement in commands like
  ``status`` and ``diff`` which have to iterate the working tree.
  Anywhere from 2x-6x faster depending on the size of the tree (bigger
  trees, bigger benefit.) (John Arbash Meinel)

* New registry for log properties handles  and the method in
  LongLogFormatter to display the custom properties returned by the
  registered handlers. (Guillermo Gonzalez, #162469)

Bug Fixes
*********

* Add more tests that stacking does not create deltas spanning
  physical repository boundaries.
  (Martin Pool, #252428)

* Better message about incompatible repositories.
  (Martin Pool, #206258)

* ``bzr branch --stacked`` ensures the destination branch format can
  support stacking, even if the origin does not.
  (Martin Pool)

* ``bzr export`` no longer exports ``.bzrrules``.
  (Ian Clatworthy)

* ``bzr serve --directory=/`` now correctly allows the whole
  filesystem to be accessed on Windows, not just the root of the drive
  that Python is running from.
  (Adrian Wilkins, #240910)

* Deleting directories by hand before running ``bzr rm`` will not
  cause subsequent errors in ``bzr st`` and ``bzr commit``.
  (Robert Collins, #150438)

* Fix a test case that was failing if encoding wasn't UTF-8.
  (John Arbash Meinel, #247585)

* Fix "no buffer space available" error when branching with the new
  smart server protocol to or from Windows.
  (Andrew Bennetts, #246180)

* Fixed problem in branching from smart server.
  (#249256, Michael Hudson, Martin Pool)

* Handle a file turning in to a directory in TreeTransform.
  (James Westby, #248448)

API Changes
***********

* ``MutableTree.commit`` has an extra optional keywork parameter
  ``exclude`` that will be unconditionally supplied by the command
  line UI - plugins that add tree formats may need an update.
  (Robert Collins)

* The API minimum version for plugin compatibility has been raised to
  1.6 - there are significant changes throughout the code base.
  (Robert Collins)

* The generic fetch code now uses three attributes on Repository objects
  to control fetch. The streams requested are controlled via :
  ``_fetch_order`` and ``_fetch_uses_deltas``. Setting these
  appropriately allows different repository implementations to recieve
  data in their optimial form. If the ``_fetch_reconcile`` is set then
  a reconcile operation is triggered at the end of the fetch.
  (Robert Collins)

* The ``put_on_disk`` and ``get_tar_item`` methods in
  ``InventoryEntry`` were deprecated. (Ian Clatworthy)

* ``Repository.is_shared`` doesn't take a read lock. It didn't
  need one in the first place (nobody cached the value, and
  ``RemoteRepository`` wasn't taking one either). This saves a round
  trip when probing Pack repositories, as they read the ``pack-names``
  file when locked. And during probe, locking the repo isn't very
  useful. (John Arbash Meinel)

Internals
*********

* ``bzrlib.branchbuilder.BranchBuilder`` is now much more capable of
  putting together a real history without having to create a full
  WorkingTree. It is recommended that tests that are not directly
  testing the WorkingTree use BranchBuilder instead.  See
  ``BranchBuilder.build_snapshot`` or
  ``TestCaseWithMemoryTree.make_branch_builder``.  (John Arbash Meinel)

* ``bzrlib.builtins.internal_tree_files`` broken into two giving a new
  helper ``safe_relpath_files`` - used by the new ``exclude``
  parameter to commit. (Robert Collins)

* Make it easier to introduce new WorkingTree formats.
  (Ian Clatworthy)

* The code for exporting trees was refactored not to use the
  deprecated ``InventoryEntry`` methods. (Ian Clatworthy)

* RuleSearchers return () instead of [] now when there are no matches.
  (Ian Clatworthy)


bzr 1.6beta3 2008-07-17
#######################

This release adds a new 'stacked branches' feature allowing branches to
share storage without being in the same repository or on the same machine.
(See the user guide for more details.)  It also adds a new hook, improved
weaves, aliases for related locations, faster bzr+ssh push, and several
bug fixes.

Features
********

* New ``pre_change_branch_tip`` hook that is called before the
  branch tip is moved, while the branch is write-locked.  See the User
  Reference for signature details.  (Andrew Bennetts)

* Rule-based preferences can now be defined for selected files in
  selected branches, allowing commands and plugins to provide
  custom behaviour for files matching defined patterns.
  See ``Rule-based preferences`` (part of ``Configuring Bazaar``)
  in the User Guide and ``bzr help rules`` for more information.
  (Ian Clatworthy)

* Sites may suggest a branch to stack new branches on.  (Aaron Bentley)

* Stacked branches are now supported. See ``bzr help branch`` and
  ``bzr help push``.  Branches must be in the ``development1`` format
  to stack, though the stacked-on branch can be of any format.
  (Robert Collins)

Improvements
************

* ``bzr export --format=tgz --root=NAME -`` to export a gzipped tarball
  to stdout; also ``tar`` and ``tbz2``.
  (Martin Pool)

* ``bzr (re)merge --weave`` will now use a standard Weave algorithm,
  rather than the annotation-based merge it was using. It does so by
  building up a Weave of the important texts, without needing to build
  the full ancestry. (John Arbash Meinel, #238895)

* ``bzr send`` documents and better supports ``emacsclient`` (proper
  escaping of mail headers and handling of the MUA Mew).
  (Christophe Troestler)

* Remembered locations can be specified by aliases, e.g. :parent, :public,
  :submit.  (Aaron Bentley)

* The smart protocol now has improved support for setting branches'
  revision info directly.  This makes operations like push
  faster.  The new request method name is
  ``Branch.set_last_revision_ex``.  (Andrew Bennetts)

Bug Fixes
*********

* Bazaar is now able to be a client to the web server of IIS 6 and 7.
  The broken implementations of RFC822 in Python and RFC2046 in IIS
  combined with boundary-line checking in Bazaar previously made this
  impossible. (NB, IIS 5 does not suffer from this problem).
  (Adrian Wilkins, #247585)

* ``bzr log --long`` with a ghost in your mainline now handles that
  ghost properly. (John Arbash Meinel, #243536)

* ``check`` handles the split-up .bzr layout correctly, so no longer
  requires a branch to be present.
  (Daniel Watkins, #64783)

* Clearer message about how to set the PYTHONPATH if bzrlib can't be
  loaded.
  (Martin Pool, #205230)

* Errors about missing libraries are now shown without a traceback,
  and with a suggestion to install the library.  The full traceback is
  still in ``.bzr.log`` and can be shown with ``-Derror``.
  (Martin Pool, #240161)

* Fetch from a stacked branch copies all required data.
  (Aaron Bentley, #248506)

* Handle urls such as ftp://user@host.com@www.host.com where the user
  name contains an @.
  (Neil Martinsen-Burrell, #228058)

* ``needs_read_lock`` and ``needs_write_lock`` now suppress an error during
  ``unlock`` if there was an error in the original function. This helps
  most when there is a failure with a smart server action, since often the
  connection closes and we cannot unlock.
  (Andrew Bennetts, John Arbash Meinel, #125784)

* Obsolete hidden command ``bzr fetch`` removed.
  (Martin Pool, #172870)

* Raise the correct exception when doing ``-rbefore:0`` or ``-c0``.
  (John Arbash Meinel, #239933)

* You can now compare file revisions in Windows diff programs from
  Cygwin Bazaar.
  (Matt McClure, #209281)

* revision_history now tolerates mainline ghosts for Branch format 6.
  (Aaron Bentley, #235055)

* Set locale from environment for third party libs.
  (Martin von Gagern, #128496)

Documentation
*************

* Added *Using stacked branches* to the User Guide.
  (Ian Clatworthy)

* Updated developer documentation.
  (Martin Pool)

Testing
*******

* ``-Dmemory`` will cause /proc/PID/status to be catted before bzr
  exits, allowing low-key analysis of peak memory use. (Robert Collins)

* ``TestCaseWithTransport.make_branch_and_tree`` tries harder to return
  a tree with a ``branch`` attribute of the right format.  This was
  preventing some ``RemoteBranch`` tests from actually running with
  ``RemoteBranch`` instances.  (Andrew Bennetts)

API Changes
***********

* Removed ``Repository.text_store``, ``control_store``, etc.  Instead,
  there are new attributes ``texts, inventories, revisions,
  signatures``, each of which is a ``VersionedFiles``.  See the
  Repository docstring for more details.
  (Robert Collins)

* ``Branch.pull`` now accepts an ``_override_hook_target`` optional
  parameter.  If you have a subclass of ``Branch`` that overrides
  ``pull`` then you should add this parameter.  (Andrew Bennetts)

* ``bzrlib.check.check()`` has been deprecated in favour of the more
  aptly-named ``bzrlib.check.check_branch()``.
  (Daniel Watkins)

* ``Tree.print_file`` and ``Repository.print_file`` are deprecated.
  These methods are bad APIs because they write directly to sys.stdout.
  bzrlib does not use them internally, and there are no direct tests
  for them. (Alexander Belchenko)

Internals
*********

* ``cat`` command no longer uses ``Tree.print_file()`` internally.
  (Alexander Belchenko)

* New class method ``BzrDir.open_containing_tree_branch_or_repository``
  which eases the discovery of the tree, the branch and the repository
  containing a given location.
  (Daniel Watkins)

* New ``versionedfile.KeyMapper`` interface to abstract out the access to
  underlying .knit/.kndx etc files in repositories with partitioned
  storage. (Robert Collins)

* Obsolete developer-use command ``weave-join`` has been removed.
  (Robert Collins)

* ``RemoteToOtherFetcher`` and ``get_data_stream_for_search`` removed,
  to support new ``VersionedFiles`` layering.
  (Robert Collins)


bzr 1.6beta2 2008-06-10
#######################

This release contains further progress towards our 1.6 goals of shallow
repositories, and contains a fix for some user-affecting bugs in the
repository layer.  Building working trees during checkout and branch is
now faster.

Bug Fixes
*********

* Avoid KnitCorrupt error extracting inventories from some repositories.
  (The data is not corrupt; an internal check is detecting a problem
  reading from the repository.)
  (Martin Pool, Andrew Bennetts, Robert Collins, #234748)

* ``bzr status`` was breaking if you merged the same revision twice.
  (John Arbash Meinel, #235407)

* Fix infinite loop consuming 100% CPU when a connection is lost while
  reading a response body via the smart protocol v1 or v2.
  (Andrew Bennetts)

* Inserting a bundle which changes the contents of a file with no trailing
  end of line, causing a knit snapshot in a 'knits' repository will no longer
  cause KnitCorrupt. (Robert Collins)

* ``RemoteBranch.pull`` needs to return the ``self._real_branch``'s
  pull result. It was instead just returning None, which breaks ``bzr
  pull``. (John Arbash Meinel, #238149)

* Sanitize branch nick before using it as an attachment filename in
  ``bzr send``. (Lukáš Lalinský, #210218)

* Squash ``inv_entry.symlink_target`` to a plain string when
  generating DirState details. This prevents from getting a
  ``UnicodeError`` when you have symlinks and non-ascii filenames.
  (John Arbash Meinel, #135320)

Improvements
************

* Added the 'alias' command to set/unset and display aliases. (Tim Penhey)

* ``added``, ``modified``, and ``unknowns`` behaviour made consistent (all three
  now quote paths where required). Added ``--null`` option to ``added`` and
  ``modified`` (for null-separated unknowns, use ``ls --unknown --null``)
  (Adrian Wilkins)

* Faster branching (1.09x) and lightweight checkouts (1.06x) on large trees.
  (Ian Clatworthy, Aaron Bentley)

Documentation
*************

* Added *Bazaar Zen* section to the User Guide. (Ian Clatworthy)

Testing
*******

* Fix the test HTTPServer to be isolated from chdir calls made while it is
  running, allowing it to be used in blackbox tests. (Robert Collins)

API Changes
***********

* ``WorkingTree.set_parent_(ids/trees)`` will now filter out revisions
  which are in the ancestry of other revisions. So if you merge the same
  tree twice, or merge an ancestor of an existing merge, it will only
  record the newest. (If you merge a descendent, it will replace its
  ancestor). (John Arbash Meinel, #235407)

* ``RepositoryPolicy.__init__`` now requires stack_on and stack_on_pwd,
  through the derived classes do not.  (Aaron Bentley)

Internals
*********

* ``bzrlib.bzrdir.BzrDir.sprout`` now accepts ``stacked`` to control
  creating stacked branches. (Robert Collins)

* Knit record serialisation is now stricter on what it will accept, to
  guard against potential internal bugs, or broken input. (Robert Collins)

bzr 1.6beta1 2008-06-02
#######################


Commands that work on the revision history such as push, pull, missing,
uncommit and log are now substantially faster.  This release adds a
translation of some of the user documentation into Spanish.  (Contributions of
other translations would be very welcome.)  Bazaar 1.6beta1 adds a new network
protocol which is used by default and which allows for more efficient transfers
and future extensions.


Notes When Upgrading
********************

* There is a new version of the network protocol used for bzr://, bzr+ssh://
  and bzr+http:// connections.  This will allow more efficient requests and
  responses, and more graceful fallback when a server is too old to
  recognise a request from a more recent client.  Bazaar 1.6 will
  interoperate with 0.16 and later versions, but servers should be upgraded
  when possible.  Bazaar 1.6 no longer interoperates with 0.15 and earlier via
  these protocols.  Use alternatives like SFTP or upgrade those servers.
  (Andrew Bennetts, #83935)

Changes
*******

* Deprecation warnings will not be suppressed when running ``bzr selftest``
  so that developers can see if their code is using deprecated functions.
  (John Arbash Meinel)

Features
********

* Adding ``-Derror`` will now display a traceback when a plugin fails to
  load. (James Westby)

Improvements
************

* ``bzr branch/push/pull -r XXX`` now have a helper function for finding
  the revno of the new revision (``Graph.find_distance_to_null``). This
  should make something like ``bzr branch -r -100`` in a shared, no-trees
  repository much snappier. (John Arbash Meinel)

* ``bzr log --short -r X..Y`` no longer needs to access the full revision
  history. This makes it noticeably faster when logging the last few
  revisions. (John Arbash Meinel)

* ``bzr ls`` now accepts ``-V`` as an alias for ``--versioned``.
  (Jerad Cramp, #165086)

* ``bzr missing`` uses the new ``Graph.find_unique_ancestors`` and
  ``Graph.find_differences`` to determine missing revisions without having
  to search the whole ancestry. (John Arbash Meinel, #174625)

* ``bzr uncommit`` now uses partial history access, rather than always
  extracting the full revision history for a branch. This makes it
  resolve the appropriate revisions much faster (in testing it drops
  uncommit from 1.5s => 0.4s). It also means ``bzr log --short`` is one
  step closer to not using full revision history.
  (John Arbash Meinel, #172649)

Bugfixes
********

* ``bzr merge --lca`` should handle when two revisions have no common
  ancestor other than NULL_REVISION. (John Arbash Meinel, #235715)

* ``bzr status`` was breaking if you merged the same revision twice.
  (John Arbash Meinel, #235407)

* ``bzr push`` with both ``--overwrite`` and ``-r NNN`` options no longer
  fails.  (Andrew Bennetts, #234229)

* Correctly track the base URL of a smart medium when using bzr+http://
  URLs, which was causing spurious "No repository present" errors with
  branches in shared repositories accessed over bzr+http.
  (Andrew Bennetts, #230550)

* Define ``_remote_is_at_least_1_2`` on ``SmartClientMedium`` so that all
  implementations have the attribute.  Fixes 'PyCurlTransport' object has no
  attribute '_remote_is_at_least_1_2' attribute errors.
  (Andrew Bennetts, #220806)

* Failure to delete an obsolete pack file should just give a warning
  message, not a fatal error.  It may for example fail if the file is still
  in use by another process.
  (Martin Pool)

* Fix MemoryError during large fetches over HTTP by limiting the amount of
  data we try to read per ``recv`` call.  The problem was observed with
  Windows and a proxy, but might affect other environments as well.
  (Eric Holmberg, #215426)

* Handle old merge directives correctly in Merger.from_mergeable.  Stricter
  get_parent_map requirements exposed a latent bug here.  (Aaron Bentley)

* Issue a warning and ignore passwords declared in authentication.conf when
  used for an ssh scheme (sftp or bzr+ssh).
  (Vincent Ladeuil, #203186)

* Make both http implementations raise appropriate exceptions on 403
  Forbidden when POSTing smart requests.
  (Vincent Ladeuil, #230223)

* Properly *title* header names in http requests instead of capitalizing
  them.
  (Vincent Ladeuil, #229076)

* The "Unable to obtain lock" error message now also suggests using
  ``bzr break-lock`` to fix it.  (Martin Albisetti, #139202)

* Treat an encoding of '' as ascii; this can happen when bzr is run
  under vim on Mac OS X.
  (Neil Martinsen-Burrell)

* ``VersionedFile.make_mpdiffs()`` was raising an exception that wasn't in
  scope. (Daniel Fischer #235687)

Documentation
*************

* Added directory structure and started translation of docs in spanish.
  (Martin Albisetti, Lucio Albenga)

* Incorporate feedback from Jelmer Vernooij and Neil Martinsen-Burrell
  on the plugin and integration chapters of the User Guide.
  (Ian Clatworthy)

* More Bazaar developer documentation about packaging and release process,
  and about use of Python reprs.
  (Martin Pool, Martin Albisetti)

* Updated Tortise strategy document. (Mark Hammond)

Testing
*******

* ``bzrlib.tests.adapt_tests`` was broken and unused - it has been fixed.
  (Robert Collins)

* Fix the test HTTPServer to be isolated from chdir calls made while it is
  running, allowing it to be used in blackbox tests. (Robert Collins)

* New helper function for splitting test suites
  ``split_suite_by_condition``. (Robert Collins)

Internals
*********

* ``Branch.missing_revisions`` has been deprecated. Similar functionality
  can be obtained using ``bzrlib.missing.find_unmerged``. The api was
  fairly broken, and the function was unused, so we are getting rid of it.
  (John Arbash Meinel)

API Changes
***********

* ``Branch.abspath`` is deprecated; use the Tree or Transport
  instead.  (Martin Pool)

* ``Branch.update_revisions`` now takes an optional ``Graph``
  object. This can be used by ``update_revisions`` when it is
  checking ancestry, and allows callers to prefer request to go to a
  local branch.  (John Arbash Meinel)

* Branch, Repository, Tree and BzrDir should expose a Transport as an
  attribute if they have one, rather than having it indirectly accessible
  as ``.control_files._transport``.  This doesn't add a requirement
  to support a Transport in cases where it was not needed before;
  it just simplifies the way it is reached.  (Martin Pool)

* ``bzr missing --mine-only`` will return status code 0 if you have no
  new revisions, but the remote does. Similarly for ``--theirs-only``.
  The new code only checks one side, so it doesn't know if the other
  side has changes. This seems more accurate with the request anyway.
  It also changes the output to print '[This|Other] branch is up to
  date.' rather than displaying nothing.  (John Arbash Meinel)

* ``LockableFiles.put_utf8``, ``put_bytes`` and ``controlfilename``
  are now deprecated in favor of using Transport operations.
  (Martin Pool)

* Many methods on ``VersionedFile``, ``Repository`` and in
  ``bzrlib.revision``  deprecated before bzrlib 1.5 have been removed.
  (Robert Collins)

* ``RevisionSpec.wants_revision_history`` can be set to False for a given
  ``RevisionSpec``. This will disable the existing behavior of passing in
  the full revision history to ``self._match_on``. Useful for specs that
  don't actually need access to the full history. (John Arbash Meinel)

* The constructors of ``SmartClientMedium`` and its subclasses now require a
  ``base`` parameter.  ``SmartClientMedium`` implementations now also need
  to provide a ``remote_path_from_transport`` method.  (Andrew Bennetts)

* The default permissions for creating new files and directories
  should now be obtained from ``BzrDir._get_file_mode()`` and
  ``_get_dir_mode()``, rather than from LockableFiles.  The ``_set_file_mode``
  and ``_set_dir_mode`` variables on LockableFiles which were advertised
  as a way for plugins to control this are no longer consulted.
  (Martin Pool)

* ``VersionedFile.join`` is deprecated. This method required local
  instances of both versioned file objects and was thus hostile to being
  used for streaming from a smart server. The new get_record_stream and
  insert_record_stream are meant to efficiently replace this method.
  (Robert Collins)

* ``WorkingTree.set_parent_(ids/trees)`` will now filter out revisions
  which are in the ancestry of other revisions. So if you merge the same
  tree twice, or merge an ancestor of an existing merge, it will only
  record the newest. (If you merge a descendent, it will replace its
  ancestor). (John Arbash Meinel, #235407)

* ``WorkingTreeFormat2.stub_initialize_remote`` is now private.
  (Martin Pool)


bzr 1.5 2008-05-16
##################

This release of Bazaar includes several updates to the documentation, and fixes
to prepare for making rich root support the default format. Many bugs have been
squashed, including fixes to log, bzr+ssh inter-operation with older servers.

Changes
*******

* Suppress deprecation warnings when bzrlib is a 'final' release. This way
  users of packaged software won't be bothered with DeprecationWarnings,
  but developers and testers will still see them. (John Arbash Meinel)

Documentation
*************

* Incorporate feedback from Jelmer Vernooij and Neil Martinsen-Burrell
  on the plugin and integration chapters of the User Guide.
  (Ian Clatworthy)


bzr 1.5rc1 2008-05-09
#####################

Changes
*******

* Broader support of GNU Emacs mail clients. Set
  ``mail_client=emacsclient`` in your bazaar.conf and ``send`` will pop the
  bundle in a mail buffer according to the value of ``mail-user-agent``
  variable. (Xavier Maillard)

Improvements
************

* Diff now handles revision specs like "branch:" and "submit:" more
  efficiently.  (Aaron Bentley, #202928)

* More friendly error given when attempt to start the smart server
  on an address already in use. (Andrea Corbellini, #200575)

* Pull completes much faster when there is nothing to pull.
  (Aaron Bentley)

Bugfixes
********

* Authentication.conf can define sections without password.
  (Vincent Ladeuil, #199440)

* Avoid muttering every time a child update does not cause a progress bar
  update. (John Arbash Meinel, #213771)

* ``Branch.reconcile()`` is now implemented. This allows ``bzr reconcile``
  to fix when a Branch has a non-canonical mainline history. ``bzr check``
  also detects this condition. (John Arbash Meinel, #177855)

* ``bzr log -r ..X bzr://`` was failing, because it was getting a request
  for ``revision_id=None`` which was not a string.
  (John Arbash Meinel, #211661)

* ``bzr commit`` now works with Microsoft's FTP service.
  (Andreas Deininger)

* Catch definitions outside sections in authentication.conf.
  (Vincent Ladeuil, #217650)

* Conversion from non-rich-root to rich-root(-pack) updates inventory
  sha1s, even when bundles are used.  (Aaron Bentley, #181391)

* Conversion from non-rich-root to rich-root(-pack) works correctly even
  though search keys are not topologically sorted.  (Aaron Bentley)

* Conversion from non-rich-root to rich-root(-pack) works even when a
  parent revision has a different root id.  (Aaron Bentley, #177874)

* Disable strace testing until strace is fixed (see bug #103133) and emit a
  warning when selftest ends to remind us of leaking tests.
  (Vincent Ladeuil, #226769)

* Fetching all revisions from a repository does not cause pack collisions.
  (Robert Collins, Aaron Bentley, #212908)

* Fix error about "attempt to add line-delta in non-delta knit".
  (Andrew Bennetts, #217701)

* Pushing a branch in "dirstate" format (Branch5) over bzr+ssh would break
  if the remote server was < version 1.2. This was due to a bug in the
  RemoteRepository.get_parent_map() fallback code.
  (John Arbash Meinel, #214894)

* Remove leftover code in ``bzr_branch`` that inappropriately creates
  a ``branch-name`` file in the branch control directory.
  (Martin Pool)

* Set SO_REUSEADDR on server sockets of ``bzr serve`` to avoid problems
  rebinding the socket when starting the server a second time.
  (John Arbash Meinel, Martin Pool, #164288)

* Severe performance degradation in fetching from knit repositories to
  knits and packs due to parsing the entire revisions.kndx on every graph
  walk iteration fixed by using the Repository.get_graph API.  There was
  another regression in knit => knit fetching which re-read the index for
  every revision each side had in common.
  (Robert Collins, John Arbash Meinel)

* When logging the changes to a particular file, there was a bug if there
  were ghosts in the revision ancestry. (John Arbash Meinel, #209948)

* xs4all's ftp server returns a temporary error when trying to list an
  empty directory, rather than returning an empty list. Adding a
  workaround so that we don't get spurious failures.
  (John Arbash Meinel, #215522)

Documentation
*************

* Expanded the User Guide to include new chapters on popular plugins and
  integrating Bazaar into your environment. The *Best practices* chapter
  was renamed to *Miscellaneous topics* as suggested by community
  feedback as well. (Ian Clatworthy)

* Document outlining strategies for TortoiseBzr. (Mark Hammond)

* Improved the documentation on hooks. (Ian Clatworthy)

* Update authentication docs regarding ssh agents.
  (Vincent Ladeuil, #183705)

Testing
*******

* Add ``thread_name_suffix`` parameter to SmartTCPServer_for_testing, to
  make it easy to identify which test spawned a thread with an unhandled
  exception. (Andrew Bennetts)

* New ``--debugflag``/``-E`` option to ``bzr selftest`` for setting
  options for debugging tests, these are complementary to the the -D
  options.  The ``-Dselftest_debug`` global option has been replaced by the
  ``-E=allow_debug`` option for selftest. (Andrew Bennetts)

* Parameterised test ids are preserved correctly to aid diagnosis of test
  failures. (Robert Collins, Andrew Bennetts)

* selftest now accepts --starting-with <id> to load only the tests whose id
  starts with the one specified. This greatly speeds up running the test
  suite on a limited set of tests and can be used to run the tests for a
  single module, a single class or even a single test.  (Vincent Ladeuil)

* The test suite modules have been modified to define load_tests() instead
  of test_suite(). That speeds up selective loading (via --load-list)
  significantly and provides many examples on how to migrate (grep for
  load_tests).  (Vincent Ladeuil)

Internals
*********

* ``Hooks.install_hook`` is now deprecated in favour of
  ``Hooks.install_named_hook`` which adds a required ``name`` parameter, to
  avoid having to call ``Hooks.name_hook``. (Daniel Watkins)

* Implement xml8 serializer.  (Aaron Bentley)

* New form ``@deprecated_method(deprecated_in(1, 5, 0))`` for making
  deprecation wrappers.  (Martin Pool)

* ``Repository.revision_parents`` is now deprecated in favour of
  ``Repository.get_parent_map([revid])[revid]``. (Jelmer Vernooij)

* The Python ``assert`` statement is no longer used in Bazaar source, and
  a test checks this.  (Martin Pool)

API Changes
***********

* ``bzrlib.status.show_pending_merges`` requires the repository to be
  locked by the caller. Callers should have been doing it anyway, but it
  will now raise an exception if they do not. (John Arbash Meinel)

* Repository.get_data_stream, Repository.get_data_stream_for_search(),
  Repository.get_deltas_for_revsions(), Repository.revision_trees(),
  Repository.item_keys_introduced_by() no longer take read locks.
  (Aaron Bentley)

* ``LockableFiles.get_utf8`` and ``.get`` are deprecated, as a start
  towards removing LockableFiles and ``.control_files`` entirely.
  (Martin Pool)

* Methods deprecated prior to 1.1 have been removed.
  (Martin Pool)


bzr 1.4 2008-04-28
##################

This release of Bazaar includes handy improvements to the speed of log and
status, new options for several commands, improved documentation, and better
hooks, including initial code for server-side hooks.  A number of bugs have
been fixed, particularly in interoperability between different formats or
different releases of Bazaar over there network.  There's been substantial
internal work in both the repository and network code to enable new features
and faster performance.

Bug Fixes
*********

* Pushing a branch in "dirstate" format (Branch5) over bzr+ssh would break
  if the remote server was < version 1.2.  This was due to a bug in the
  RemoteRepository.get_parent_map() fallback code.
  (John Arbash Meinel, Andrew Bennetts, #214894)


bzr 1.4rc2 2008-04-21
#####################

Bug Fixes
*********

* ``bzr log -r ..X bzr://`` was failing, because it was getting a request
  for ``revision_id=None`` which was not a string.
  (John Arbash Meinel, #211661)

* Fixed a bug in handling ghost revisions when logging changes in a
  particular file.  (John Arbash Meinel, #209948)

* Fix error about "attempt to add line-delta in non-delta knit".
  (Andrew Bennetts, #205156)

* Fixed performance degradation in fetching from knit repositories to
  knits and packs due to parsing the entire revisions.kndx on every graph
  walk iteration fixed by using the Repository.get_graph API.  There was
  another regression in knit => knit fetching which re-read the index for
  every revision each side had in common.
  (Robert Collins, John Arbash Meinel)


bzr 1.4rc1 2008-04-11
#####################

Changes
*******

* bzr main script cannot be imported (Benjamin Peterson)

* On Linux bzr additionally looks for plugins in arch-independent site
  directory. (Toshio Kuratomi)

* The ``set_rh`` branch hook is now deprecated. Please migrate
  any plugins using this hook to use an alternative, e.g.
  ``post_change_branch_tip``. (Ian Clatworthy)

* When a plugin cannot be loaded as the file path is not a valid
  python module name bzr will now strip a ``bzr_`` prefix from the
  front of the suggested name, as many plugins (e.g. bzr-svn)
  want to be installed without this prefix. It is a common mistake
  to have a folder named "bzr-svn" for that plugin, especially
  as this is what bzr branch lp:bzr-svn will give you. (James Westby,
  Andrew Cowie)

* UniqueIntegerBugTracker now appends bug-ids instead of joining
  them to the base URL. Plugins that register bug trackers may
  need a trailing / added to the base URL if one is not already there.
  (James Wesby, Andrew Cowie)

Features
********

* Added start_commit hook for mutable trees. (Jelmer Vernooij, #186422)

* ``status`` now accepts ``--no-pending`` to show the status without
  listing pending merges, which speeds up the command a lot on large
  histories.  (James Westby, #202830)

* New ``post_change_branch_tip`` hook that is called after the
  branch tip is moved but while the branch is still write-locked.
  See the User Reference for signature details.
  (Ian Clatworthy, James Henstridge)

* Reconfigure can convert a branch to be standalone or to use a shared
  repository.  (Aaron Bentley)

Improvements
************

* The smart protocol now has support for setting branches' revision info
  directly.  This should make operations like push slightly faster, and is a
  step towards server-side hooks.  The new request method name is
  ``Branch.set_last_revision_info``.  (Andrew Bennetts)

* ``bzr commit --fixes`` now recognises "gnome" as a tag by default.
  (James Westby, Andrew Cowie)

* ``bzr switch`` will attempt to find branches to switch to relative to the
  current branch. E.g. ``bzr switch branchname`` will look for
  ``current_branch/../branchname``. (Robert Collins, Jelmer Vernooij,
  Wouter van Heyst)

* Diff is now more specific about execute-bit changes it describes
  (Chad Miller)

* Fetching data over HTTP is a bit faster when urllib is used.  This is done
  by forcing it to recv 64k at a time when reading lines in HTTP headers,
  rather than just 1 byte at a time.  (Andrew Bennetts)

* Log --short and --line are much faster when -r is not specified.
  (Aaron Bentley)

* Merge is faster.  We no longer check a file's existence unnecessarily
  when merging the execute bit.  (Aaron Bentley)

* ``bzr status`` on an explicit list of files no longer shows pending
  merges, making it much faster on large trees. (John Arbash Meinel)

* The launchpad directory service now warns the user if they have not set
  their launchpad login and are trying to resolve a URL using it, just
  in case they want to do a write operation with it.  (James Westby)

* The smart protocol client is slightly faster, because it now only queries
  the server for the protocol version once per connection.  Also, the HTTP
  transport will now automatically probe for and use a smart server if
  one is present.  You can use the new ``nosmart+`` transport decorator
  to get the old behaviour.  (Andrew Bennetts)

* The ``version`` command takes a ``--short`` option to print just the
  version number, for easier use in scripts.  (Martin Pool)

* Various operations with revision specs and commands that calculate
  revnos and revision ids are faster.  (John A. Meinel, Aaron Bentley)

Bugfixes
********

* Add ``root_client_path`` parameter to SmartWSGIApp and
  SmartServerRequest.  This makes it possible to publish filesystem
  locations that don't exactly match URL paths. SmartServerRequest
  subclasses should use the new ``translate_client_path`` and
  ``transport_from_client_path`` methods when dealing with paths received
  from a client to take this into account.  (Andrew Bennetts, #124089)

* ``bzr mv a b`` can be now used also to rename previously renamed
  directories, not only files. (Lukáš Lalinský, #107967)

* ``bzr uncommit --local`` can now remove revisions from the local
  branch to be symmetric with ``bzr commit --local``.
  (John Arbash Meinel, #93412)

* Don't ask for a password if there is no real terminal.
  (Alexander Belchenko, #69851)

* Fix a bug causing a ValueError crash in ``parse_line_delta_iter`` when
  fetching revisions from a knit to pack repository or vice versa using
  bzr:// (including over http or ssh).
  (#208418, Andrew Bennetts, Martin Pool, Robert Collins)

* Fixed ``_get_line`` in ``bzrlib.smart.medium``, which was buggy.  Also
  fixed ``_get_bytes`` in the same module to use the push back buffer.
  These bugs had no known impact in normal use, but were problematic for
  developers working on the code, and were likely to cause real bugs sooner
  or later.  (Andrew Bennetts)

* Implement handling of basename parameter for DefaultMail.  (James Westby)

* Incompatibility with Paramiko versions newer than 1.7.2 was fixed.
  (Andrew Bennetts, #213425)

* Launchpad locations (lp: URLs) can be pulled.  (Aaron Bentley, #181945)

* Merges that add files to deleted root directories complete.  They
  do create conflicts.  (Aaron Bentley, #210092)

* vsftp's return ``550 RNFR command failed.`` supported.
  (Marcus Trautwig, #129786)

Documentation
*************

* Improved documentation on send/merge relationship. (Peter Schuller)

* Minor fixes to the User Guide. (Matthew Fuller)

* Reduced the evangelism in the User Guide. (Ian Clatworthy)

* Added Integrating with Bazaar document for developers (Martin Albisetti)

API Breaks
**********

* Attempting to pull data from a ghost aware repository (e.g. knits) into a
  non-ghost aware repository such as weaves will now fail if there are
  ghosts.  (Robert Collins)

* ``KnitVersionedFile`` no longer accepts an ``access_mode`` parameter, and
  now requires the ``index`` and ``access_method`` parameters to be
  supplied. A compatible shim has been kept in the new function
  ``knit.make_file_knit``. (Robert Collins)

* Log formatters must now provide log_revision instead of show and
  show_merge_revno methods. The latter had been deprecated since the 0.17
  release. (James Westby)

* ``LoopbackSFTP`` is now called ``SocketAsChannelAdapter``.
  (Andrew Bennetts)

* ``osutils.backup_file`` is removed. (Alexander Belchenko)

* ``Repository.get_revision_graph`` is deprecated, with no replacement
  method. The method was size(history) and not desirable. (Robert Collins)

* ``revision.revision_graph`` is deprecated, with no replacement function.
  The function was size(history) and not desirable. (Robert Collins)

* ``Transport.get_shared_medium`` is deprecated.  Use
  ``Transport.get_smart_medium`` instead.  (Andrew Bennetts)

* ``VersionedFile`` factories now accept a get_scope parameter rather
  than using a call to ``transaction_finished``, allowing the removal of
  the fixed list of versioned files per repository. (Robert Collins)

* ``VersionedFile.annotate_iter`` is deprecated. While in principle this
  allowed lower memory use, all users of annotations wanted full file
  annotations, and there is no storage format suitable for incremental
  line-by-line annotation. (Robert Collins)

* ``VersionedFile.clone_text`` is deprecated. This performance optimisation
  is no longer used - reading the content of a file that is undergoing a
  file level merge to identical state on two branches is rare enough, and
  not expensive enough to special case. (Robert Collins)

* ``VersionedFile.clear_cache`` and ``enable_cache`` are deprecated.
  These methods added significant complexity to the ``VersionedFile``
  implementation, but were only used for optimising fetches from knits -
  which can be done from outside the knit layer, or via a caching
  decorator. As knits are not the default format, the complexity is no
  longer worth paying. (Robert Collins)

* ``VersionedFile.create_empty`` is removed. This method presupposed a
  sensible mapping to a transport for individual files, but pack backed
  versioned files have no such mapping. (Robert Collins)

* ``VersionedFile.get_graph`` is deprecated, with no replacement method.
  The method was size(history) and not desirable. (Robert Collins)

* ``VersionedFile.get_graph_with_ghosts`` is deprecated, with no
  replacement method.  The method was size(history) and not desirable.
  (Robert Collins)

* ``VersionedFile.get_parents`` is deprecated, please use
  ``VersionedFile.get_parent_map``. (Robert Collins)

* ``VersionedFile.get_sha1`` is deprecated, please use
  ``VersionedFile.get_sha1s``. (Robert Collins)

* ``VersionedFile.has_ghost`` is now deprecated, as it is both expensive
  and unused outside of a single test. (Robert Collins)

* ``VersionedFile.iter_parents`` is now deprecated in favour of
  ``get_parent_map`` which can be used to instantiate a Graph on a
  VersionedFile. (Robert Collins)

* ``VersionedFileStore`` no longer uses the transaction parameter given
  to most methods; amongst other things this means that the
  get_weave_or_empty method no longer guarantees errors on a missing weave
  in a readonly transaction, and no longer caches versioned file instances
  which reduces memory pressure (but requires more careful management by
  callers to preserve performance). (Robert Collins)

Testing
*******

* New -Dselftest_debug flag disables clearing of the debug flags during
  tests.  This is useful if you want to use e.g. -Dhpss to help debug a
  failing test.  Be aware that using this feature is likely to cause
  spurious test failures if used with the full suite. (Andrew Bennetts)

* selftest --load-list now uses a new more agressive test loader that will
  avoid loading unneeded modules and building their tests. Plugins can use
  this new loader by defining a load_tests function instead of a test_suite
  function. (a forthcoming patch will provide many examples on how to
  implement this).
  (Vincent Ladeuil)

* selftest --load-list now does some sanity checks regarding duplicate test
  IDs and tests present in the list but not found in the actual test suite.
  (Vincent Ladeuil)

* Slightly more concise format for the selftest progress bar, so there's
  more space to show the test name.  (Martin Pool) ::

    [2500/10884, 1fail, 3miss in 1m29s] test_revisionnamespaces.TestRev

* The test suite takes much less memory to run, and is a bit faster.  This
  is done by clearing most attributes of TestCases after running them, if
  they succeeded.  (Andrew Bennetts)

Internals
*********

* Added ``_build_client_protocol`` to ``_SmartClient``.  (Andrew Bennetts)

* Added basic infrastructure for automatic plugin suggestion.
  (Martin Albisetti)

* If a ``LockableFiles`` object is not explicitly unlocked (for example
  because of a missing ``try/finally`` block, it will give a warning but
  not automatically unlock itself.  (Previously they did.)  This
  sometimes caused knock-on errors if for example the network connection
  had already failed, and should not be relied upon by code.
  (Martin Pool, #109520)

* ``make dist`` target to build a release tarball, and also
  ``check-dist-tarball`` and ``dist-upload-escudero``.  (Martin Pool)

* The ``read_response_tuple`` method of ``SmartClientRequestProtocol*``
  classes will now raise ``UnknownSmartMethod`` when appropriate, so that
  callers don't need to try distinguish unknown request errors from other
  errors.  (Andrew Bennetts)

* ``set_make_working_trees`` is now implemented provided on all repository
  implementations (Aaron Bentley)

* ``VersionedFile`` now has a new method ``get_parent_map`` which, like
  ``Graph.get_parent_map`` returns a dict of key:parents. (Robert Collins)


bzr 1.3.1 2008-04-09
####################

No changes from 1.3.1rc1.


bzr 1.3.1rc1 2008-04-04
#######################

Bug Fixes
*********

* Fix a bug causing a ValueError crash in ``parse_line_delta_iter`` when
  fetching revisions from a knit to pack repository or vice versa using
  bzr:// (including over http or ssh).
  (#208418, Andrew Bennetts, Martin Pool, Robert Collins)


bzr 1.3 2008-03-20
##################

Bazaar has become part of the GNU project <http://www.gnu.org>

Many operations that act on history, including ``log`` and ``annotate`` are now
substantially faster.  Several bugs have been fixed and several new options and
features have been added.

Testing
*******

* Avoid spurious failure of ``TestVersion.test_version`` matching
  directory names.
  (#202778, Martin Pool)


bzr 1.3rc1 2008-03-16
#####################

Notes When Upgrading
********************

* The backup directory created by ``upgrade`` is now called
  ``backup.bzr``, not ``.bzr.backup``. (Martin Albisetti)

Changes
*******

* A new repository format 'development' has been added. This format will
  represent the latest 'in-progress' format that the bzr developers are
  interested in getting early-adopter testing and feedback on.
  ``doc/developers/development-repo.txt`` has detailed information.
  (Robert Collins)

* BZR_LOG environment variable controls location of .bzr.log trace file.
  User can suppress writing messages to .bzr.log by using '/dev/null'
  filename (on Linux) or 'NUL' (on Windows). If BZR_LOG variable
  is not defined but BZR_HOME is defined then default location
  for .bzr.log trace file is ``$BZR_HOME/.bzr.log``.
  (Alexander Belchenko, #106117)

* ``launchpad`` builtin plugin now shipped as separate part in standalone
  bzr.exe, installed to ``C:\Program Files\Bazaar\plugins`` directory,
  and standalone installer allows user to skip installation of this plugin.
  (Alexander Belchenko)

* Restore auto-detection of plink.exe on Windows. (Dmitry Vasiliev)

* Version number is now shown as "1.2" or "1.2pr2", without zeroed or
  missing final fields.  (Martin Pool)

Features
********

* ``branch`` and ``checkout`` can hard-link working tree files, which is
  faster and saves space.  (Aaron Bentley)

* ``bzr send`` will now also look at the ``child_submit_to`` setting in
  the submit branch to determine the email address to send to.
  (Jelmer Vernooij)

Improvements
************

* BzrBranch._lefthand_history is faster on pack repos.  (Aaron Bentley)

* Branch6.generate_revision_history is faster.  (Aaron Bentley)

* Directory services can now be registered, allowing special URLs to be
  dereferenced into real URLs.  This is a generalization and cleanup of
  the lp: transport lookup.  (Aaron Bentley)

* Merge directives that are automatically attached to emails have nicer
  filenames, based on branch-nick + revno. (Aaron Bentley)

* ``push`` has a ``--revision`` option, to specify what revision to push up
  to.  (Daniel Watkins)

* Significantly reducing execution time and network traffic for trivial
  case of running ``bzr missing`` command for two identical branches.
  (Alexander Belchenko)

* Speed up operations that look at the revision graph (such as 'bzr log').
  ``KnitPackRepositor.get_revision_graph`` uses ``Graph.iter_ancestry`` to
  extract the revision history. This allows filtering ghosts while
  stepping instead of needing to peek ahead. (John Arbash Meinel)

* The ``hooks`` command lists installed hooks, to assist in debugging.
  (Daniel Watkins)

* Updates to how ``annotate`` work. Should see a measurable improvement in
  performance and memory consumption for file with a lot of merges.
  Also, correctly handle when a line is introduced by both parents (it
  should be attributed to the first merge which notices this, and not
  to all subsequent merges.) (John Arbash Meinel)

Bugfixes
********

* Autopacking no longer holds the full set of inventory lines in
  memory while copying. For large repositories, this can amount to
  hundreds of MB of ram consumption.
  (Ian Clatworthy, John Arbash Meinel)

* Cherrypicking when using ``--format=merge3`` now explictly excludes
  BASE lines. (John Arbash Meinel, #151731)

* Disable plink's interactive prompt for password.
  (#107593, Dmitry Vasiliev)

* Encode command line arguments from unicode to user_encoding before
  invoking external mail client in `bzr send` command.
  (#139318, Alexander Belchenko)

* Fixed problem connecting to ``bzr+https://`` servers.
  (#198793, John Ferlito)

* Improved error reporting in the Launchpad plugin. (Daniel Watkins,
  #196618)

* Include quick-start-summary.svg file to python-based installer(s)
  for Windows. (#192924, Alexander Belchenko)

* lca merge now respects specified files. (Aaron Bentley)

* Make version-info --custom imply --all. (#195560, James Westby)

* ``merge --preview`` now works for merges that add or modify
  symlinks (James Henstridge)

* Redirecting the output from ``bzr merge`` (when the remembered
  location is used) now works. (John Arbash Meinel)

* setup.py script explicitly checks for Python version.
  (Jari Aalto, Alexander Belchenko, #200569)

* UnknownFormatErrors no longer refer to branches regardless of kind of
  unknown format. (Daniel Watkins, #173980)

* Upgrade bundled ConfigObj to version 4.5.2, which properly quotes #
  signs, among other small improvements. (Matt Nordhoff, #86838)

* Use correct indices when emitting LCA conflicts.  This fixes IndexError
  errors.  (Aaron Bentley, #196780)

Documentation
*************

* Explained how to use ``version-info --custom`` in the User Guide.
  (Neil Martinsen-Burrell)

API Breaks
**********

* Support for loading plugins from zip files and
  ``bzrlib.plugin.load_from_zip()`` function are deprecated.
  (Alexander Belchenko)

Testing
*******

* Added missing blackbox tests for ``modified`` (Adrian Wilkins)

* The branch interface tests were invalid for branches using rich-root
  repositories because the empty string is not a valid file-id.
  (Robert Collins)

Internals
*********

* ``Graph.iter_ancestry`` returns the ancestry of revision ids. Similar to
  ``Repository.get_revision_graph()`` except it includes ghosts and you can
  stop part-way through. (John Arbash Meinel)

* New module ``tools/package_mf.py`` provide custom module finder for
  python packages (improves standard python library's modulefinder.py)
  used by ``setup.py`` script while building standalone bzr.exe.
  (Alexander Belchenko)

* New remote method ``RemoteBzrDir.find_repositoryV2`` adding support for
  detecting external lookup support on remote repositories. This method is
  now attempted first when lookup up repositories, leading to an extra
  round trip on older bzr smart servers. (Robert Collins)

* Repository formats have a new supported-feature attribute
  ``supports_external_lookups`` used to indicate repositories which support
  falling back to other repositories when they have partial data.
  (Robert Collins)

* ``Repository.get_revision_graph_with_ghosts`` and
  ``bzrlib.revision.(common_ancestor,MultipleRevisionSources,common_graph)``
  have been deprecated.  (John Arbash Meinel)

* ``Tree.iter_changes`` is now a public API, replacing the work-in-progress
  ``Tree._iter_changes``. The api is now considered stable and ready for
  external users.  (Aaron Bentley)

* The bzrdir format registry now accepts an ``alias`` keyword to
  register_metadir, used to indicate that a format name is an alias for
  some other format and thus should not be reported when describing the
  format. (Robert Collins)


bzr 1.2 2008-02-15
##################

Bug Fixes
*********

* Fix failing test in Launchpad plugin. (Martin Pool)


bzr 1.2rc1 2008-02-13
#####################

Notes When Upgrading
********************

* Fetching via the smart protocol may need to reconnect once during a fetch
  if the remote server is running Bazaar 1.1 or earlier, because the client
  attempts to use more efficient requests that confuse older servers.  You
  may be required to re-enter a password or passphrase when this happens.
  This won't happen if the server is upgraded to Bazaar 1.2.
  (Andrew Bennetts)

Changes
*******

* Fetching via bzr+ssh will no longer fill ghosts by default (this is
  consistent with pack-0.92 fetching over SFTP). (Robert Collins)

* Formatting of ``bzr plugins`` output is changed to be more human-
  friendly. Full path of plugins locations will be shown only with
  ``--verbose`` command-line option. (Alexander Belchenko)

* ``merge`` now prefers to use the submit branch, but will fall back to
  parent branch.  For many users, this has no effect.  But some users who
  pull and merge on the same branch will notice a change.  This change
  makes it easier to work on a branch on two different machines, pulling
  between the machines, while merging from the upstream.
  ``merge --remember`` can now be used to set the submit_branch.
  (Aaron Bentley)

Features
********

* ``merge --preview`` produces a diff of the changes merge would make,
  but does not actually perform the merge.  (Aaron Bentley)

* New smart method ``Repository.get_parent_map`` for getting revision
  parent data. This returns additional parent information topologically
  adjacent to the requested data to reduce round trip latency impacts.
  (Robert Collins)

* New smart method, ``Repository.stream_revisions_chunked``, for fetching
  revision data that streams revision data via a chunked encoding.  This
  avoids buffering large amounts of revision data on the server and on the
  client, and sends less data to the server to request the revisions.
  (Andrew Bennetts, Robert Collins, #178353)

* The launchpad plugin now handles lp urls of the form
  ``lp://staging/``, ``lp://demo/``, ``lp://dev/`` to use the appropriate
  launchpad instance to do the resolution of the branch identities.
  This is primarily of use to Launchpad developers, but can also
  be used by other users who want to try out Launchpad as
  a branch location without messing up their public Launchpad
  account.  Branches that are pushed to the staging environment
  have an expected lifetime of one day. (Tim Penhey)

Improvements
************

* Creating a new branch no longer tries to read the entire revision-history
  unnecessarily over smart server operations. (Robert Collins)

* Fetching between different repository formats with compatible models now
  takes advantage of the smart method to stream revisions.  (Andrew Bennetts)

* The ``--coverage`` option is now global, rather specific to ``bzr
  selftest``.  (Andrew Bennetts)

* The ``register-branch`` command will now use the public url of the branch
  containing the current directory, if one has been set and no explicit
  branch is provided.  (Robert Collins)

* Tweak the ``reannotate`` code path to optimize the 2-parent case.
  Speeds up ``bzr annotate`` with a pack repository by approx 3:2.
  (John Arbash Meinel)

Bugfixes
********

* Calculate remote path relative to the shared medium in _SmartClient.  This
  is related to the problem in bug #124089.  (Andrew Bennetts)

* Cleanly handle connection errors in smart protocol version two, the same
  way as they are handled by version one.  (Andrew Bennetts)

* Clearer error when ``version-info --custom`` is used without
  ``--template`` (Lukáš Lalinský)

* Don't raise UnavailableFeature during test setup when medusa is not
  available or tearDown is never called leading to nasty side effects.
  (#137823, Vincent Ladeuil)

* If a plugin's test suite cannot be loaded, for example because of a syntax
  error in the tests, then ``selftest`` fails, rather than just printing
  a warning.  (Martin Pool, #189771)

* List possible values for BZR_SSH environment variable in env-variables
  help topic. (Alexander Belchenko, #181842)

* New methods ``push_log_file`` and ``pop_log_file`` to intercept messages:
  popping the log redirection now precisely restores the previous state,
  which makes it easier to use bzr log output from other programs.
  TestCaseInTempDir no longer depends on a log redirection being established
  by the test framework, which lets bzr tests cleanly run from a normal
  unittest runner.
  (#124153, #124849, Martin Pool, Jonathan Lange)

* ``pull --quiet`` is now more quiet, in particular a message is no longer
  printed when the remembered pull location is used. (James Westby,
  #185907)

* ``reconfigure`` can safely be interrupted while fetching.
  (Aaron Bentley, #179316)

* ``reconfigure`` preserves tags when converting to and from lightweight
  checkouts.  (Aaron Bentley, #182040)

* Stop polluting /tmp when running selftest.
  (Vincent Ladeuil, #123623)

* Switch from NFKC => NFC for normalization checks. NFC allows a few
  more characters which should be considered valid.
  (John Arbash Meinel, #185458)

* The launchpad plugin now uses the ``edge`` xmlrpc server to avoid
  interacting badly with a bug on the launchpad side. (Robert Collins)

* Unknown hostnames when connecting to a ``bzr://`` URL no longer cause
  tracebacks.  (Andrew Bennetts, #182849)

API Breaks
**********

* Classes implementing Merge types like Merge3Merger must now accept (and
  honour) a do_merge flag in their constructor.  (Aaron Bentley)

* ``Repository.add_inventory`` and ``add_revision`` now require the caller
  to previously take a write lock (and start a write group.)
  (Martin Pool)

Testing
*******

* selftest now accepts --load-list <file> to load a test id list. This
  speeds up running the test suite on a limited set of tests.
  (Vincent Ladeuil)

Internals
*********

* Add a new method ``get_result`` to graph search objects. The resulting
  ``SearchResult`` can be used to recreate the search later, which will
  be useful in reducing network traffic. (Robert Collins)

* Use convenience function to check whether two repository handles
  are referring to the same repository in ``Repository.get_graph``.
  (Jelmer Vernooij, #187162)

* Fetching now passes the find_ghosts flag through to the
  ``InterRepository.missing_revision_ids`` call consistently for all
  repository types. This will enable faster missing revision discovery with
  bzr+ssh. (Robert Collins)

* Fix error handling in Repository.insert_data_stream. (Lukas Lalinsky)

* ``InterRepository.missing_revision_ids`` is now deprecated in favour of
  ``InterRepository.search_missing_revision_ids`` which returns a
  ``bzrlib.graph.SearchResult`` suitable for making requests from the smart
  server. (Robert Collins)

* New error ``NoPublicBranch`` for commands that need a public branch to
  operate. (Robert Collins)

* New method ``iter_inventories`` on Repository for access to many
  inventories. This is primarily used by the ``revision_trees`` method, as
  direct access to inventories is discouraged. (Robert Collins)

* New method ``next_with_ghosts`` on the Graph breadth-first-search objects
  which will split out ghosts and present parents into two separate sets,
  useful for code which needs to be aware of ghosts (e.g. fetching data
  cares about ghosts during revision selection). (Robert Collins)

* Record a timestamp against each mutter to the trace file, relative to the
  first import of bzrlib.  (Andrew Bennetts)

* ``Repository.get_data_stream`` is now deprecated in favour of
  ``Repository.get_data_stream_for_search`` which allows less network
  traffic when requesting data streams over a smart server. (Robert Collins)

* ``RemoteBzrDir._get_tree_branch`` no longer triggers ``_ensure_real``,
  removing one round trip on many network operations. (Robert Collins)

* RemoteTransport's ``recommended_page_size`` method now returns 64k, like
  SFTPTransport and HttpTransportBase.  (Andrew Bennetts)

* Repository has a new method ``has_revisions`` which signals the presence
  of many revisions by returning a set of the revisions listed which are
  present. This can be done by index queries without reading data for parent
  revision names etc. (Robert Collins)


bzr 1.1 2008-01-15
##################

(no changes from 1.1rc1)

bzr 1.1rc1 2008-01-05
#####################

Changes
*******

* Dotted revision numbers have been revised. Instead of growing longer with
  nested branches the branch number just increases. (eg instead of 1.1.1.1.1
  we now report 1.2.1.) This helps scale long lived branches which have many
  feature branches merged between them. (John Arbash Meinel)

* The syntax ``bzr diff branch1 branch2`` is no longer supported.
  Use ``bzr diff branch1 --new branch2`` instead. This change has
  been made to remove the ambiguity where ``branch2`` is in fact a
  specific file to diff within ``branch1``.

Features
********

* New option to use custom template-based formats in  ``bzr version-info``.
  (Lukáš Lalinský)

* diff '--using' allows an external diff tool to be used for files.
  (Aaron Bentley)

* New "lca" merge-type for fast everyday merging that also supports
  criss-cross merges.  (Aaron Bentley)

Improvements
************

* ``annotate`` now doesn't require a working tree. (Lukáš Lalinský,
  #90049)

* ``branch`` and ``checkout`` can now use files from a working tree to
  to speed up the process.  For checkout, this requires the new
  --files-from flag.  (Aaron Bentley)

* ``bzr diff`` now sorts files in alphabetical order.  (Aaron Bentley)

* ``bzr diff`` now works on branches without working trees. Tree-less
  branches can also be compared to each other and to working trees using
  the new diff options ``--old`` and ``--new``. Diffing between branches,
  with or without trees, now supports specific file filtering as well.
  (Ian Clatworthy, #6700)

* ``bzr pack`` now orders revision texts in topological order, with newest
  at the start of the file, promoting linear reads for ``bzr log`` and the
  like. This partially fixes #154129. (Robert Collins)

* Merge directives now fetch prerequisites from the target branch if
  needed.  (Aaron Bentley)

* pycurl now handles digest authentication.
  (Vincent Ladeuil)

* ``reconfigure`` can now convert from repositories.  (Aaron Bentley)

* ``-l`` is now a short form for ``--limit`` in ``log``.  (Matt Nordhoff)

* ``merge`` now warns when merge directives cause cherrypicks.
  (Aaron Bentley)

* ``split`` now supported, to enable splitting large trees into smaller
  pieces.  (Aaron Bentley)

Bugfixes
********

* Avoid AttributeError when unlocking a pack repository when an error occurs.
  (Martin Pool, #180208)

* Better handle short reads when processing multiple range requests.
  (Vincent Ladeuil, #179368)

* build_tree acceleration uses the correct path when a file has been moved.
  (Aaron Bentley)

* ``commit`` now succeeds when a checkout and its master branch share a
  repository.  (Aaron Bentley, #177592)

* Fixed error reporting of unsupported timezone format in
  ``log --timezone``. (Lukáš Lalinský, #178722)

* Fixed Unicode encoding error in ``ignored`` when the output is
  redirected to a pipe. (Lukáš Lalinský)

* Fix traceback when sending large response bodies over the smart protocol
  on Windows. (Andrew Bennetts, #115781)

* Fix ``urlutils.relative_url`` for the case of two ``file:///`` URLs
  pointed to different logical drives on Windows.
  (Alexander Belchenko, #90847)

* HTTP test servers are now compatible with the http protocol version 1.1.
  (Vincent Ladeuil, #175524)

* _KnitParentsProvider.get_parent_map now handles requests for ghosts
  correctly, instead of erroring or attributing incorrect parents to ghosts.
  (Aaron Bentley)

* ``merge --weave --uncommitted`` now works.  (Aaron Bentley)

* pycurl authentication handling was broken and incomplete. Fix handling of
  user:pass embedded in the urls.
  (Vincent Ladeuil, #177643)

* Files inside non-directories are now handled like other conflict types.
  (Aaron Bentley, #177390)

* ``reconfigure`` is able to convert trees into lightweight checkouts.
  (Aaron Bentley)

* Reduce lockdir timeout to 0 when running ``bzr serve``.  (Andrew Bennetts,
  #148087)

* Test that the old ``version_info_format`` functions still work, even
  though they are deprecated. (John Arbash Meinel, ShenMaq, #177872)

* Transform failures no longer cause ImmortalLimbo errors (Aaron Bentley,
  #137681)

* ``uncommit`` works even when the commit messages of revisions to be
  removed use characters not supported in the terminal encoding.
  (Aaron Bentley)

* When dumb http servers return whole files instead of the requested ranges,
  read the remaining bytes by chunks to avoid overflowing network buffers.
  (Vincent Ladeuil, #175886)

Documentation
*************

* Minor tweaks made to the bug tracker integration documentation.
  (Ian Clatworthy)

* Reference material has now be moved out of the User Guide and added
  to the User Reference. The User Reference has gained 4 sections as
  a result: Authenication Settings, Configuration Settings, Conflicts
  and Hooks. All help topics are now dumped into text format in the
  doc/en/user-reference directory for those who like browsing that
  information in their editor. (Ian Clatworthy)

* *Using Bazaar with Launchpad* tutorial added. (Ian Clatworthy)

Internals
*********

* find_* methods available for BzrDirs, Branches and WorkingTrees.
  (Aaron Bentley)

* Help topics can now be loaded from files.
  (Ian Clatworthy, Alexander Belchenko)

* get_parent_map now always provides tuples as its output.  (Aaron Bentley)

* Parent Providers should now implement ``get_parent_map`` returning a
  dictionary instead of ``get_parents`` returning a list.
  ``Graph.get_parents`` is now deprecated. (John Arbash Meinel,
  Robert Collins)

* Patience Diff now supports arbitrary python objects, as long as they
  support ``hash()``. (John Arbash Meinel)

* Reduce selftest overhead to establish test names by memoization.
  (Vincent Ladeuil)

API Breaks
**********

Testing
*******

* Modules can now customise their tests by defining a ``load_tests``
  attribute. ``pydoc bzrlib.tests.TestUtil.TestLoader.loadTestsFromModule``
  for the documentation on this attribute. (Robert Collins)

* New helper function ``bzrlib.tests.condition_id_re`` which helps
  filter tests based on a regular expression search on the tests id.
  (Robert Collins)

* New helper function ``bzrlib.tests.condition_isinstance`` which helps
  filter tests based on class. (Robert Collins)

* New helper function ``bzrlib.tests.exclude_suite_by_condition`` which
  generalises the ``exclude_suite_by_re`` function. (Robert Collins)

* New helper function ``bzrlib.tests.filter_suite_by_condition`` which
  generalises the ``filter_suite_by_re`` function. (Robert Collins)

* New helper method ``bzrlib.tests.exclude_tests_by_re`` which gives a new
  TestSuite that does not contain tests from the input that matched a
  regular expression. (Robert Collins)

* New helper method ``bzrlib.tests.randomize_suite`` which returns a
  randomized copy of the input suite. (Robert Collins)

* New helper method ``bzrlib.tests.split_suite_by_re`` which splits a test
  suite into two according to a regular expression. (Robert Collins)

* Parametrize all http tests for the transport implementations, the http
  protocol versions (1.0 and 1.1) and the authentication schemes.
  (Vincent Ladeuil)

* The ``exclude_pattern`` and ``random_order`` parameters to the function
  ``bzrlib.tests.filter_suite_by_re`` have been deprecated. (Robert Collins)

* The method ``bzrlib.tests.sort_suite_by_re`` has been deprecated. It is
  replaced by the new helper methods added in this release. (Robert Collins)


bzr 1.0 2007-12-14
##################

Documentation
*************

* More improvements and fixes to the User Guide.  (Ian Clatworthy)

* Add information on cherrypicking/rebasing to the User Guide.
  (Ian Clatworthy)

* Improve bug tracker integration documentation. (Ian Clatworthy)

* Minor edits to ``Bazaar in five minutes`` from David Roberts and
  to the rebasing section of the User Guide from Aaron Bentley.
  (Ian Clatworthy)


bzr 1.0rc3 2007-12-11
#####################

Changes
*******

* If a traceback occurs, users are now asked to report the bug
  through Launchpad (https://bugs.launchpad.net/bzr/), rather than
  by mail to the mailing list.
  (Martin Pool)

Bugfixes
********

* Fix Makefile rules for doc generation. (Ian Clatworthy, #175207)

* Give more feedback during long http downloads by making readv deliver data
  as it arrives for urllib, and issue more requests for pycurl. High latency
  networks are better handled by urllib, the pycurl implementation give more
  feedback but also incur more latency.
  (Vincent Ladeuil, #173010)

* Implement _make_parents_provider on RemoteRepository, allowing generating
  bundles against branches on a smart server.  (Andrew Bennetts, #147836)

Documentation
*************

* Improved user guide.  (Ian Clatworthy)

* The single-page quick reference guide is now available as a PDF.
  (Ian Clatworthy)

Internals
*********

* readv urllib http implementation is now a real iterator above the
  underlying socket and deliver data as soon as it arrives. 'get' still
  wraps its output in a StringIO.
  (Vincent Ladeuil)


bzr 1.0rc2 2007-12-07
#####################

Improvements
************

* Added a --coverage option to selftest. (Andrew Bennetts)

* Annotate merge (merge-type=weave) now supports cherrypicking.
  (Aaron Bentley)

* ``bzr commit`` now doesn't print the revision number twice. (Matt
  Nordhoff, #172612)

* New configuration option ``bugtracker_<tracker_abbrevation>_url`` to
  define locations of bug trackers that are not directly supported by
  bzr or a plugin. The URL will be treated as a template and ``{id}``
  placeholders will be replaced by specific bug IDs.  (Lukáš Lalinský)

* Support logging single merge revisions with short and line log formatters.
  (Kent Gibson)

* User Guide enhanced with suggested readability improvements from
  Matt Revell and corrections from John Arbash Meinel. (Ian Clatworthy)

* Quick Start Guide renamed to Quick Start Card, moved down in
  the catalog, provided in pdf and png format and updated to refer
  to ``send`` instead of ``bundle``. (Ian Clatworthy, #165080)

* ``switch`` can now be used on heavyweight checkouts as well as
  lightweight ones. After switching a heavyweight checkout, the
  local branch is a mirror/cache of the new bound branch and
  uncommitted changes in the working tree are merged. As a safety
  check, if there are local commits in a checkout which have not
  been committed to the previously bound branch, then ``switch``
  fails unless the ``--force`` option is given. This option is
  now also required if the branch a lightweight checkout is pointing
  to has been moved. (Ian Clatworthy)

Internals
*********

* New -Dhttp debug option reports http connections, requests and responses.
  (Vincent Ladeuil)

* New -Dmerge debug option, which emits merge plans for merge-type=weave.

Bugfixes
********

* Better error message when running ``bzr cat`` on a non-existant branch.
  (Lukáš Lalinský, #133782)

* Catch OSError 17 (file exists) in final phase of tree transform and show
  filename to user.
  (Alexander Belchenko, #111758)

* Catch ShortReadvErrors while using pycurl. Also make readv more robust by
  allowing multiple GET requests to be issued if too many ranges are
  required.
  (Vincent Ladeuil, #172701)

* Check for missing basis texts when fetching from packs to packs.
  (John Arbash Meinel, #165290)

* Fall back to showing e-mail in ``log --short/--line`` if the
  committer/author has only e-mail. (Lukáš Lalinský, #157026)

API Breaks
**********

* Deprecate not passing a ``location`` argument to commit reporters'
  ``started`` methods. (Matt Nordhoff)


bzr 1.0rc1 2007-11-30
#####################

Notes When Upgrading
********************

* The default repository format is now ``pack-0.92``.  This
  default is used when creating new repositories with ``init`` and
  ``init-repo``, and when branching over bzr+ssh or bzr+hpss.
  (See https://bugs.launchpad.net/bugs/164626)

  This format can be read and written by Bazaar 0.92 and later, and
  data can be transferred to and from older formats.

  To upgrade, please reconcile your repository (``bzr reconcile``), and then
  upgrade (``bzr upgrade``).

  ``pack-0.92`` offers substantially better scaling and performance than the
  previous knits format. Some operations are slower where the code already
  had bad scaling characteristics under knits, the pack format makes such
  operations more visible as part of being more scalable overall. We will
  correct such operations over the coming releases and encourage the filing
  of bugs on any operation which you observe to be slower in a packs
  repository. One particular case that we do not intend to fix is pulling
  data from a pack repository into a knit repository over a high latency
  link;  downgrading such data requires reinsertion of the file texts, and
  this is a classic space/time tradeoff. The current implementation is
  conservative on memory usage because we need to support converting data
  from any tree without problems.
  (Robert Collins, Martin Pool, #164476)

Changes
*******

* Disable detection of plink.exe as possible ssh vendor. Plink vendor
  still available if user selects it explicitly with BZR_SSH environment
  variable. (Alexander Belchenko, workaround for bug #107593)

* The pack format is now accessible as "pack-0.92", or "pack-0.92-subtree"
  to enable the subtree functions (for example, for bzr-svn).
  (Martin Pool)

Features
********

* New ``authentication.conf`` file holding the password or other credentials
  for remote servers. This can be used for ssh, sftp, smtp and other
  supported transports.
  (Vincent Ladeuil)

* New rich-root and rich-root-pack formats, recording the same data about
  tree roots that's recorded for all other directories.
  (Aaron Bentley, #164639)

* ``pack-0.92`` repositories can now be reconciled.
  (Robert Collins, #154173)

* ``switch`` command added for changing the branch a lightweight checkout
  is associated with and updating the tree to reflect the latest content
  accordingly. This command was previously part of the BzrTools plug-in.
  (Ian Clatworthy, Aaron Bentley, David Allouche)

* ``reconfigure`` command can now convert branches, trees, or checkouts to
  lightweight checkouts.  (Aaron Bentley)

Performance
***********

* Commit updates the state of the working tree via a delta rather than
  supplying entirely new basis trees. For commit of a single specified file
  this reduces the wall clock time for commit by roughly a 30%.
  (Robert Collins, Martin Pool)

* Commit with many automatically found deleted paths no longer performs
  linear scanning for the children of those paths during inventory
  iteration. This should fix commit performance blowing out when many such
  paths occur during commit. (Robert Collins, #156491)

* Fetch with pack repositories will no longer read the entire history graph.
  (Robert Collins, #88319)

* Revert takes out an appropriate lock when reverting to a basis tree, and
  does not read the basis inventory twice. (Robert Collins)

* Diff does not require an inventory to be generated on dirstate trees.
  (Aaron Bentley, #149254)

* New annotate merge (--merge-type=weave) implementation is fast on
  versionedfiles withough cached annotations, e.g. pack-0.92.
  (Aaron Bentley)

Improvements
************

* ``bzr merge`` now warns when it encounters a criss-cross merge.
  (Aaron Bentley)

* ``bzr send`` now doesn't require the target e-mail address to be
  specified on the command line if an interactive e-mail client is used.
  (Lukáš Lalinský)

* ``bzr tags`` now prints the revision number for each tag, instead of
  the revision id, unless --show-ids is passed. In addition, tags can be
  sorted chronologically instead of lexicographically with --sort=time.
  (Adeodato Simó, #120231)

* Windows standalone version of bzr is able to load system-wide plugins from
  "plugins" subdirectory in installation directory. In addition standalone
  installer write to the registry (HKLM\SOFTWARE\Bazaar) useful info
  about paths and bzr version. (Alexander Belchenko, #129298)

Documentation
*************

Bug Fixes
*********

* A progress bar has been added for knitpack -> knitpack fetching.
  (Robert Collins, #157789, #159147)

* Branching from a branch via smart server now preserves the repository
  format. (Andrew Bennetts,  #164626)

* ``commit`` is now able to invoke an external editor in a non-ascii
  directory. (Daniel Watkins, #84043)

* Catch connection errors for ftp.
  (Vincent Ladeuil, #164567)

* ``check`` no longer reports spurious unreferenced text versions.
  (Robert Collins, John A Meinel, #162931, #165071)

* Conflicts are now resolved recursively by ``revert``.
  (Aaron Bentley, #102739)

* Detect invalid transport reuse attempts by catching invalid URLs.
  (Vincent Ladeuil, #161819)

* Deleting a file without removing it shows a correct diff, not a traceback.
  (Aaron Bentley)

* Do no use timeout in HttpServer anymore.
  (Vincent Ladeuil, #158972).

* Don't catch the exceptions related to the http pipeline status before
  retrying an http request or some programming errors may be masked.
  (Vincent Ladeuil, #160012)

* Fix ``bzr rm`` to not delete modified and ignored files.
  (Lukáš Lalinský, #172598)

* Fix exception when revisionspec contains merge revisons but log
  formatter doesn't support merge revisions. (Kent Gibson, #148908)

* Fix exception when ScopeReplacer is assigned to before any members have
  been retrieved.  (Aaron Bentley)

* Fix multiple connections during checkout --lightweight.
  (Vincent Ladeuil, #159150)

* Fix possible error in insert_data_stream when copying between
  pack repositories over bzr+ssh or bzr+http.
  KnitVersionedFile.get_data_stream now makes sure that requested
  compression parents are sent before any delta hunks that depend
  on them.
  (Martin Pool, #164637)

* Fix typo in limiting offsets coalescing for http, leading to
  whole files being downloaded instead of parts.
  (Vincent Ladeuil, #165061)

* FTP server errors don't error in the error handling code.
  (Robert Collins, #161240)

* Give a clearer message when a pull fails because the source needs
  to be reconciled.
  (Martin Pool, #164443)

* It is clearer when a plugin cannot be loaded because of its name, and a
  suggestion for an acceptable name is given. (Daniel Watkins, #103023)

* Leave port as None in transport objects if user doesn't
  specify a port in urls.
  (vincent Ladeuil, #150860)

* Make sure Repository.fetch(self) is properly a no-op for all
  Repository implementations. (John Arbash Meinel, #158333)

* Mark .bzr directories as "hidden" on Windows.
  (Alexander Belchenko, #71147)

* ``merge --uncommitted`` can now operate on a single file.
  (Aaron Bentley, Lukáš Lalinský, #136890)

* Obsolete packs are now cleaned up by pack and autopack operations.
  (Robert Collins, #153789)

* Operations pulling data from a smart server where the underlying
  repositories are not both annotated/both unannotated will now work.
  (Robert Collins, #165304).

* Reconcile now shows progress bars. (Robert Collins, #159351)

* ``RemoteBranch`` was not initializing ``self._revision_id_to_revno_map``
  properly. (John Arbash Meinel, #162486)

* Removing an already-removed file reports the file does not exist. (Daniel
  Watkins, #152811)

* Rename on Windows is able to change filename case.
  (Alexander Belchenko, #77740)

* Return error instead of a traceback for ``bzr log -r0``.
  (Kent Gibson, #133751)

* Return error instead of a traceback when bzr is unable to create
  symlink on some platforms (e.g. on Windows).
  (Alexander Belchenko, workaround for #81689)

* Revert doesn't crash when restoring a single file from a deleted
  directory. (Aaron Bentley)

* Stderr output via logging mechanism now goes through encoded wrapper
  and no more uses utf-8, but terminal encoding instead. So all unicode
  strings now should be readable in non-utf-8 terminal.
  (Alexander Belchenko, #54173)

* The error message when ``move --after`` should be used makes how to do so
  clearer. (Daniel Watkins, #85237)

* Unicode-safe output from ``bzr info``. The output will be encoded
  using the terminal encoding and unrepresentable characters will be
  replaced by '?'. (Lukáš Lalinský, #151844)

* Working trees are no longer created when pushing into a local no-trees
  repo. (Daniel Watkins, #50582)

* Upgrade util/configobj to version 4.4.0.
  (Vincent Ladeuil, #151208).

* Wrap medusa ftp test server as an FTPServer feature.
  (Vincent Ladeuil, #157752)

API Breaks
**********

* ``osutils.backup_file`` is deprecated. Actually it's not used in bzrlib
  during very long time. (Alexander Belchenko)

* The return value of
  ``VersionedFile.iter_lines_added_or_present_in_versions`` has been
  changed. Previously it was an iterator of lines, now it is an iterator of
  (line, version_id) tuples. This change has been made to aid reconcile and
  fetch operations. (Robert Collins)

* ``bzrlib.repository.get_versioned_file_checker`` is now private.
  (Robert Collins)

* The Repository format registry default has been removed; it was previously
  obsoleted by the bzrdir format default, which implies a default repository
  format.
  (Martin Pool)

Internals
*********

* Added ``ContainerSerialiser`` and ``ContainerPushParser`` to
  ``bzrlib.pack``.  These classes provide more convenient APIs for generating
  and parsing containers from streams rather than from files.  (Andrew
  Bennetts)

* New module ``lru_cache`` providing a cache for use by tasks that need
  semi-random access to large amounts of data. (John A Meinel)

* InventoryEntry.diff is now deprecated.  Please use diff.DiffTree instead.


bzr 0.92 2007-11-05
###################

Changes
*******

  * New uninstaller on Win32.  (Alexander Belchenko)


bzr 0.92rc1 2007-10-29
######################

Changes
*******

* ``bzr`` now returns exit code 4 if an internal error occurred, and
  3 if a normal error occurred.  (Martin Pool)

* ``pull``, ``merge`` and ``push`` will no longer silently correct some
  repository index errors that occured as a result of the Weave disk format.
  Instead the ``reconcile`` command needs to be run to correct those
  problems if they exist (and it has been able to fix most such problems
  since bzr 0.8). Some new problems have been identified during this release
  and you should run ``bzr check`` once on every repository to see if you
  need to reconcile. If you cannot ``pull`` or ``merge`` from a remote
  repository due to mismatched parent errors - a symptom of index errors -
  you should simply take a full copy of that remote repository to a clean
  directory outside any local repositories, then run reconcile on it, and
  finally pull from it locally. (And naturally email the repositories owner
  to ask them to upgrade and run reconcile).
  (Robert Collins)

Features
********

* New ``knitpack-experimental`` repository format. This is interoperable with
  the ``dirstate-tags`` format but uses a smarter storage design that greatly
  speeds up many operations, both local and remote. This new format can be
  used as an option to the ``init``, ``init-repository`` and ``upgrade``
  commands. (Robert Collins)

* For users of bzr-svn (and those testing the prototype subtree support) that
  wish to try packs, a new ``knitpack-subtree-experimental`` format has also
  been added. This is interoperable with the ``dirstate-subtrees`` format.
  (Robert Collins)

* New ``reconfigure`` command. (Aaron Bentley)

* New ``revert --forget-merges`` command, which removes the record of a pending
  merge without affecting the working tree contents.  (Martin Pool)

* New ``bzr_remote_path`` configuration variable allows finer control of
  remote bzr locations than BZR_REMOTE_PATH environment variable.
  (Aaron Bentley)

* New ``launchpad-login`` command to tell Bazaar your Launchpad
  user ID.  This can then be used by other functions of the
  Launchpad plugin. (James Henstridge)

Performance
***********

* Commit in quiet mode is now slightly faster as the information to
  output is no longer calculated. (Ian Clatworthy)

* Commit no longer checks for new text keys during insertion when the
  revision id was deterministically unique. (Robert Collins)

* Committing a change which is not a merge and does not change the number of
  files in the tree is faster by utilising the data about whether files are
  changed to determine if the tree is unchanged rather than recalculating
  it at the end of the commit process. (Robert Collins)

* Inventory serialisation no longer double-sha's the content.
  (Robert Collins)

* Knit text reconstruction now avoids making copies of the lines list for
  interim texts when building a single text. The new ``apply_delta`` method
  on ``KnitContent`` aids this by allowing modification of the revision id
  such objects represent. (Robert Collins)

* Pack indices are now partially parsed for specific key lookup using a
  bisection approach. (Robert Collins)

* Partial commits are now approximately 40% faster by walking over the
  unselected current tree more efficiently. (Robert Collins)

* XML inventory serialisation takes 20% less time while being stricter about
  the contents. (Robert Collins)

* Graph ``heads()`` queries have been fixed to no longer access all history
  unnecessarily. (Robert Collins)

Improvements
************

* ``bzr+https://`` smart server across https now supported.
  (John Ferlito, Martin Pool, #128456)

* Mutt is now a supported mail client; set ``mail_client=mutt`` in your
  bazaar.conf and ``send`` will use mutt. (Keir Mierle)

* New option ``-c``/``--change`` for ``merge`` command for cherrypicking
  changes from one revision. (Alexander Belchenko, #141368)

* Show encodings, locale and list of plugins in the traceback message.
  (Martin Pool, #63894)

* Experimental directory formats can now be marked with
  ``experimental = True`` during registration. (Ian Clatworthy)

Documentation
*************

* New *Bazaar in Five Minutes* guide.  (Matthew Revell)

* The hooks reference documentation is now converted to html as expected.
  (Ian Clatworthy)

Bug Fixes
*********

* Connection error reporting for the smart server has been fixed to
  display a user friendly message instead of a traceback.
  (Ian Clatworthy, #115601)

* Make sure to use ``O_BINARY`` when opening files to check their
  sha1sum. (Alexander Belchenko, John Arbash Meinel, #153493)

* Fix a problem with Win32 handling of the executable bit.
  (John Arbash Meinel, #149113)

* ``bzr+ssh://`` and ``sftp://`` URLs that do not specify ports explicitly
  no longer assume that means port 22.  This allows people using OpenSSH to
  override the default port in their ``~/.ssh/config`` if they wish.  This
  fixes a bug introduced in bzr 0.91.  (Andrew Bennetts, #146715)

* Commands reporting exceptions can now be profiled and still have their
  data correctly dumped to a file. For example, a ``bzr commit`` with
  no changes still reports the operation as pointless but doing so no
  longer throws away the profiling data if this command is run with
  ``--lsprof-file callgrind.out.ci`` say. (Ian Clatworthy)

* Fallback to ftp when paramiko is not installed and sftp can't be used for
  ``tests/commands`` so that the test suite is still usable without
  paramiko.
  (Vincent Ladeuil, #59150)

* Fix commit ordering in corner case. (Aaron Bentley, #94975)

* Fix long standing bug in partial commit when there are renames
  left in tree. (Robert Collins, #140419)

* Fix selftest semi-random noise during http related tests.
  (Vincent Ladeuil, #140614)

* Fix typo in ftp.py making the reconnection fail on temporary errors.
  (Vincent Ladeuil, #154259)

* Fix failing test by comparing real paths to cover the case where the TMPDIR
  contains a symbolic link.
  (Vincent Ladeuil, #141382).

* Fix log against smart server branches that don't support tags.
  (James Westby, #140615)

* Fix pycurl http implementation by defining error codes from
  pycurl instead of relying on an old curl definition.
  (Vincent Ladeuil, #147530)

* Fix 'unprintable error' message when displaying BzrCheckError and
  some other exceptions on Python 2.5.
  (Martin Pool, #144633)

* Fix ``Inventory.copy()`` and add test for it. (Jelmer Vernooij)

* Handles default value for ListOption in cmd_commit.
  (Vincent Ladeuil, #140432)

* HttpServer and FtpServer need to be closed properly or a listening socket
  will remain opened.
  (Vincent Ladeuil, #140055)

* Monitor the .bzr directory created in the top level test
  directory to detect leaking tests.
  (Vincent Ladeuil, #147986)

* The basename, not the full path, is now used when checking whether
  the profiling dump file begins with ``callgrind.out`` or not. This
  fixes a bug reported by Aaron Bentley on IRC. (Ian Clatworthy)

* Trivial fix for invoking command ``reconfigure`` without arguments.
  (Rob Weir, #141629)

* ``WorkingTree.rename_one`` will now raise an error if normalisation of the
  new path causes bzr to be unable to access the file. (Robert Collins)

* Correctly detect a NoSuchFile when using a filezilla server. (Gary van der
  Merwe)

API Breaks
**********

* ``bzrlib.index.GraphIndex`` now requires a size parameter to the
  constructor, for enabling bisection searches. (Robert Collins)

* ``CommitBuilder.record_entry_contents`` now requires the root entry of a
  tree be supplied to it, previously failing to do so would trigger a
  deprecation warning. (Robert Collins)

* ``KnitVersionedFile.add*`` will no longer cache added records even when
  enable_cache() has been called - the caching feature is now exclusively for
  reading existing data. (Robert Collins)

* ``ReadOnlyLockError`` is deprecated; ``LockFailed`` is usually more
  appropriate.  (Martin Pool)

* Removed ``bzrlib.transport.TransportLogger`` - please see the new
  ``trace+`` transport instead. (Robert Collins)

* Removed previously deprecated varargs interface to ``TestCase.run_bzr`` and
  deprecated methods ``TestCase.capture`` and ``TestCase.run_bzr_captured``.
  (Martin Pool)

* Removed previous deprecated ``basis_knit`` parameter to the
  ``KnitVersionedFile`` constructor. (Robert Collins)

* Special purpose method ``TestCase.run_bzr_decode`` is moved to the test_non_ascii
  class that needs it.
  (Martin Pool)

* The class ``bzrlib.repofmt.knitrepo.KnitRepository3`` has been folded into
  ``KnitRepository`` by parameters to the constructor. (Robert Collins)

* The ``VersionedFile`` interface now allows content checks to be bypassed
  by supplying check_content=False.  This saves nearly 30% of the minimum
  cost to store a version of a file. (Robert Collins)

* Tree's with bad state such as files with no length or sha will no longer
  be silently accepted by the repository XML serialiser. To serialise
  inventories without such data, pass working=True to write_inventory.
  (Robert Collins)

* ``VersionedFile.fix_parents`` has been removed as a harmful API.
  ``VersionedFile.join`` will no longer accept different parents on either
  side of a join - it will either ignore them, or error, depending on the
  implementation. See notes when upgrading for more information.
  (Robert Collins)

Internals
*********

* ``bzrlib.transport.Transport.put_file`` now returns the number of bytes
  put by the method call, to allow avoiding stat-after-write or
  housekeeping in callers. (Robert Collins)

* ``bzrlib.xml_serializer.Serializer`` is now responsible for checking that
  mandatory attributes are present on serialisation and deserialisation.
  This fixes some holes in API usage and allows better separation between
  physical storage and object serialisation. (Robert Collins)

* New class ``bzrlib.errors.InternalBzrError`` which is just a convenient
  shorthand for deriving from BzrError and setting internal_error = True.
  (Robert Collins)

* New method ``bzrlib.mutabletree.update_to_one_parent_via_delta`` for
  moving the state of a parent tree to a new version via a delta rather than
  a complete replacement tree. (Robert Collins)

* New method ``bzrlib.osutils.minimum_path_selection`` useful for removing
  duplication from user input, when a user mentions both a path and an item
  contained within that path. (Robert Collins)

* New method ``bzrlib.repository.Repository.is_write_locked`` useful for
  determining if a repository is write locked. (Robert Collins)

* New method on ``bzrlib.tree.Tree`` ``path_content_summary`` provides a
  tuple containing the key information about a path for commit processing
  to complete. (Robert Collins)

* New method on xml serialisers, write_inventory_to_lines, which matches the
  API used by knits for adding content. (Robert Collins)

* New module ``bzrlib.bisect_multi`` with generic multiple-bisection-at-once
  logic, currently only available for byte-based lookup
  (``bisect_multi_bytes``). (Robert Collins)

* New helper ``bzrlib.tuned_gzip.bytes_to_gzip`` which takes a byte string
  and returns a gzipped version of the same. This is used to avoid a bunch
  of api friction during adding of knit hunks. (Robert Collins)

* New parameter on ``bzrlib.transport.Transport.readv``
  ``adjust_for_latency`` which changes readv from returning strictly the
  requested data to inserted return larger ranges and in forward read order
  to reduce the effect of network latency. (Robert Collins)

* New parameter yield_parents on ``Inventory.iter_entries_by_dir`` which
  causes the parents of a selected id to be returned recursively, so all the
  paths from the root down to each element of selected_file_ids are
  returned. (Robert Collins)

* Knit joining has been enhanced to support plain to annotated conversion
  and annotated to plain conversion. (Ian Clatworthy)

* The CommitBuilder method ``record_entry_contents`` now returns summary
  information about the effect of the commit on the repository. This tuple
  contains an inventory delta item if the entry changed from the basis, and a
  boolean indicating whether a new file graph node was recorded.
  (Robert Collins)

* The python path used in the Makefile can now be overridden.
  (Andrew Bennetts, Ian Clatworthy)

Testing
*******

* New transport implementation ``trace+`` which is useful for testing,
  logging activity taken to its _activity attribute. (Robert Collins)

* When running bzr commands within the test suite, internal exceptions are
  not caught and reported in the usual way, but rather allowed to propagate
  up and be visible to the test suite.  A new API ``run_bzr_catch_user_errors``
  makes this behavior available to other users.
  (Martin Pool)

* New method ``TestCase.call_catch_warnings`` for testing methods that
  raises a Python warning.  (Martin Pool)


bzr 0.91 2007-09-26
###################

Bug Fixes
*********

* Print a warning instead of aborting the ``python setup.py install``
  process if building of a C extension is not possible.
  (Lukáš Lalinský, Alexander Belchenko)

* Fix commit ordering in corner case (Aaron Bentley, #94975)

* Fix ''bzr info bzr://host/'' and other operations on ''bzr://' URLs with
  an implicit port.  We were incorrectly raising PathNotChild due to
  inconsistent treatment of the ''_port'' attribute on the Transport object.
  (Andrew Bennetts, #133965)

* Make RemoteRepository.sprout cope gracefully with servers that don't
  support the ``Repository.tarball`` request.
  (Andrew Bennetts)


bzr 0.91rc2 2007-09-11
######################

* Replaced incorrect tarball for previous release; a debug statement was left
  in bzrlib/remote.py.


bzr 0.91rc1 2007-09-11
######################

Changes
*******

* The default branch and repository format has changed to
  ``dirstate-tags``, so tag commands are active by default.
  This format is compatible with Bazaar 0.15 and later.
  This incidentally fixes bug #126141.
  (Martin Pool)

* ``--quiet`` or ``-q`` is no longer a global option. If present, it
  must now appear after the command name. Scripts doing things like
  ``bzr -q missing`` need to be rewritten as ``bzr missing -q``.
  (Ian Clatworthy)

Features
********

* New option ``--author`` in ``bzr commit`` to specify the author of the
  change, if it's different from the committer. ``bzr log`` and
  ``bzr annotate`` display the author instead of the committer.
  (Lukáš Lalinský)

* In addition to global options and command specific options, a set of
  standard options are now supported. Standard options are legal for
  all commands. The initial set of standard options are:

  * ``--help`` or ``-h`` - display help message
  * ``--verbose`` or ``-v`` - display additional information
  * ``--quiet``  or ``-q`` - only output warnings and errors.

  Unlike global options, standard options can be used in aliases and
  may have command-specific help. (Ian Clatworthy)

* Verbosity level processing has now been unified. If ``--verbose``
  or ``-v`` is specified on the command line multiple times, the
  verbosity level is made positive the first time then increased.
  If ``--quiet`` or ``-q`` is specified on the command line
  multiple times, the verbosity level is made negative the first
  time then decreased. To get the default verbosity level of zero,
  either specify none of the above , ``--no-verbose`` or ``--no-quiet``.
  Note that most commands currently ignore the magnitude of the
  verbosity level but do respect *quiet vs normal vs verbose* when
  generating output. (Ian Clatworthy)

* ``Branch.hooks`` now supports ``pre_commit`` hook. The hook's signature
  is documented in BranchHooks constructor. (Nam T. Nguyen, #102747)

* New ``Repository.stream_knit_data_for_revisions`` request added to the
  network protocol for greatly reduced roundtrips when retrieving a set of
  revisions. (Andrew Bennetts)

Bug Fixes
*********

* ``bzr plugins`` now lists the version number for each plugin in square
  brackets after the path. (Robert Collins, #125421)

* Pushing, pulling and branching branches with subtree references was not
  copying the subtree weave, preventing the file graph from being accessed
  and causing errors in commits in clones. (Robert Collins)

* Suppress warning "integer argument expected, got float" from Paramiko,
  which sometimes caused false test failures.  (Martin Pool)

* Fix bug in bundle 4 that could cause attempts to write data to wrong
  versionedfile.  (Aaron Bentley)

* Diffs generated using "diff -p" no longer break the patch parser.
  (Aaron Bentley)

* get_transport treats an empty possible_transports list the same as a non-
  empty one.  (Aaron Bentley)

* patch verification for merge directives is reactivated, and works with
  CRLF and CR files.  (Aaron Bentley)

* Accept ..\ as a path in revision specifiers. This fixes for example
  "-r branch:..\other-branch" on Windows.  (Lukáš Lalinský)

* ``BZR_PLUGIN_PATH`` may now contain trailing slashes.
  (Blake Winton, #129299)

* man page no longer lists hidden options (#131667, Aaron Bentley)

* ``uncommit --help`` now explains the -r option adequately.  (Daniel
  Watkins, #106726)

* Error messages are now better formatted with parameters (such as
  filenames) quoted when necessary. This avoids confusion when directory
  names ending in a '.' at the end of messages were confused with a
  full stop that may or not have been there. (Daniel Watkins, #129791)

* Fix ``status FILE -r X..Y``. (Lukáš Lalinský)

* If a particular command is an alias, ``help`` will show the alias
  instead of claiming there is no help for said alias. (Daniel Watkins,
  #133548)

* TreeTransform-based operations, like pull, merge, revert, and branch,
  now roll back if they encounter an error.  (Aaron Bentley, #67699)

* ``bzr commit`` now exits cleanly if a character unsupported by the
  current encoding is used in the commit message.  (Daniel Watkins,
  #116143)

* bzr send uses default values for ranges when only half of an elipsis
  is specified ("-r..5" or "-r5..").  (#61685, Aaron Bentley)

* Avoid trouble when Windows ssh calls itself 'plink' but no plink
  binary is present.  (Martin Albisetti, #107155)

* ``bzr remove`` should remove clean subtrees.  Now it will remove (without
  needing ``--force``) subtrees that contain no files with text changes or
  modified files.  With ``--force`` it removes the subtree regardless of
  text changes or unknown files. Directories with renames in or out (but
  not changed otherwise) will now be removed without needing ``--force``.
  Unknown ignored files will be deleted without needing ``--force``.
  (Marius Kruger, #111665)

* When two plugins conflict, the source of both the losing and now the
  winning definition is shown.  (Konstantin Mikhaylov, #5454)

* When committing to a branch, the location being committed to is
  displayed.  (Daniel Watkins, #52479)

* ``bzr --version`` takes care about encoding of stdout, especially
  when output is redirected. (Alexander Belchenko, #131100)

* Prompt for an ftp password if none is provided.
  (Vincent Ladeuil, #137044)

* Reuse bound branch associated transport to avoid multiple
  connections.
  (Vincent Ladeuil, #128076, #131396)

* Overwrite conflicting tags by ``push`` and ``pull`` if the
  ``--overwrite`` option is specified.  (Lukáš Lalinský, #93947)

* In checkouts, tags are copied into the master branch when created,
  changed or deleted, and are copied into the checkout when it is
  updated.  (Martin Pool, #93856, #93860)

* Print a warning instead of aborting the ``python setup.py install``
  process if building of a C extension is not possible.
  (Lukáš Lalinský, Alexander Belchenko)

Improvements
************

* Add the option "--show-diff" to the commit command in order to display
  the diff during the commit log creation. (Goffredo Baroncelli)

* ``pull`` and ``merge`` are much faster at installing bundle format 4.
  (Aaron Bentley)

* ``pull -v`` no longer includes deltas, making it much faster.
  (Aaron Bentley)

* ``send`` now sends the directive as an attachment by default.
  (Aaron Bentley, Lukáš Lalinský, Alexander Belchenko)

* Documentation updates (Martin Albisetti)

* Help on debug flags is now included in ``help global-options``.
  (Daniel Watkins, #124853)

* Parameters passed on the command line are checked to ensure they are
  supported by the encoding in use. (Daniel Watkins)

* The compression used within the bzr repository has changed from zlib
  level 9 to the zlib default level. This improves commit performance with
  only a small increase in space used (and in some cases a reduction in
  space). (Robert Collins)

* Initial commit no longer SHAs files twice and now reuses the path
  rather than looking it up again, making it faster.
  (Ian Clatworthy)

* New option ``-c``/``--change`` for ``diff`` and ``status`` to show
  changes in one revision.  (Lukáš Lalinský)

* If versioned files match a given ignore pattern, a warning is now
  given. (Daniel Watkins, #48623)

* ``bzr status`` now has -S as a short name for --short and -V as a
  short name for --versioned. These have been added to assist users
  migrating from Subversion: ``bzr status -SV`` is now like
  ``svn status -q``.  (Daniel Watkins, #115990)

* Added C implementation of  ``PatienceSequenceMatcher``, which is about
  10x faster than the Python version. This speeds up commands that
  need file diffing, such as ``bzr commit`` or ``bzr diff``.
  (Lukáš Lalinský)

* HACKING has been extended with a large section on core developer tasks.
  (Ian Clatworthy)

* Add ``branches`` and ``standalone-trees`` as online help topics and
  include them as Concepts within the User Reference.
  (Paul Moore, Ian Clatworthy)

* ``check`` can detect versionedfile parent references that are
  inconsistent with revision and inventory info, and ``reconcile`` can fix
  them.  These faulty references were generated by 0.8-era releases,
  so repositories which were manipulated by old bzrs should be
  checked, and possibly reconciled ASAP.  (Aaron Bentley, Andrew Bennetts)

API Breaks
**********

* ``Branch.append_revision`` is removed altogether; please use
  ``Branch.set_last_revision_info`` instead.  (Martin Pool)

* CommitBuilder now advertises itself as requiring the root entry to be
  supplied. This only affects foreign repository implementations which reuse
  CommitBuilder directly and have changed record_entry_contents to require
  that the root not be supplied. This should be precisely zero plugins
  affected. (Robert Collins)

* The ``add_lines`` methods on ``VersionedFile`` implementations has changed
  its return value to include the sha1 and length of the inserted text. This
  allows the avoidance of double-sha1 calculations during commit.
  (Robert Collins)

* ``Transport.should_cache`` has been removed.  It was not called in the
  previous release.  (Martin Pool)

Testing
*******

* Tests may now raise TestNotApplicable to indicate they shouldn't be
  run in a particular scenario.  (Martin Pool)

* New function multiply_tests_from_modules to give a simpler interface
  to test parameterization.  (Martin Pool, Robert Collins)

* ``Transport.should_cache`` has been removed.  It was not called in the
  previous release.  (Martin Pool)

* NULL_REVISION is returned to indicate the null revision, not None.
  (Aaron Bentley)

* Use UTF-8 encoded StringIO for log tests to avoid failures on
  non-ASCII committer names.  (Lukáš Lalinský)

Internals
*********

* ``bzrlib.plugin.all_plugins`` has been deprecated in favour of
  ``bzrlib.plugin.plugins()`` which returns PlugIn objects that provide
  useful functionality for determining the path of a plugin, its tests, and
  its version information. (Robert Collins)

* Add the option user_encoding to the function 'show_diff_trees()'
  in order to move the user encoding at the UI level. (Goffredo Baroncelli)

* Add the function make_commit_message_template_encoded() and the function
  edit_commit_message_encoded() which handle encoded strings.
  This is done in order to mix the commit messages (which is a unicode
  string), and the diff which is a raw string. (Goffredo Baroncelli)

* CommitBuilder now defaults to using add_lines_with_ghosts, reducing
  overhead on non-weave repositories which don't require all parents to be
  present. (Robert Collins)

* Deprecated method ``find_previous_heads`` on
  ``bzrlib.inventory.InventoryEntry``. This has been superseded by the use
  of ``parent_candidates`` and a separate heads check via the repository
  API. (Robert Collins)

* New trace function ``mutter_callsite`` will print out a subset of the
  stack to the log, which can be useful for gathering debug details.
  (Robert Collins)

* ``bzrlib.pack.ContainerWriter`` now tracks how many records have been
  added via a public attribute records_written. (Robert Collins)

* New method ``bzrlib.transport.Transport.get_recommended_page_size``.
  This provides a hint to users of transports as to the reasonable
  minimum data to read. In principle this can take latency and
  bandwidth into account on a per-connection basis, but for now it
  just has hard coded values based on the url. (e.g. http:// has a large
  page size, file:// has a small one.) (Robert Collins)

* New method on ``bzrlib.transport.Transport`` ``open_write_stream`` allows
  incremental addition of data to a file without requiring that all the
  data be buffered in memory. (Robert Collins)

* New methods on ``bzrlib.knit.KnitVersionedFile``:
  ``get_data_stream(versions)``, ``insert_data_stream(stream)`` and
  ``get_format_signature()``.  These provide some infrastructure for
  efficiently streaming the knit data for a set of versions over the smart
  protocol.

* Knits with no annotation cache still produce correct annotations.
  (Aaron Bentley)

* Three new methods have been added to ``bzrlib.trace``:
  ``set_verbosity_level``, ``get_verbosity_level`` and ``is_verbose``.
  ``set_verbosity_level`` expects a numeric value: negative for quiet,
  zero for normal, positive for verbose. The size of the number can be
  used to determine just how quiet or verbose the application should be.
  The existing ``be_quiet`` and ``is_quiet`` routines have been
  integrated into this new scheme. (Ian Clatworthy)

* Options can now be delcared with a ``custom_callback`` parameter. If
  set, this routine is called after the option is processed. This feature
  is now used by the standard options ``verbose`` and ``quiet`` so that
  setting one implicitly resets the other. (Ian Clatworthy)

* Rather than declaring a new option from scratch in order to provide
  custom help, a centrally registered option can be decorated using the
  new ``bzrlib.Option.custom_help`` routine. In particular, this routine
  is useful when declaring better help for the ``verbose`` and ``quiet``
  standard options as the base definition of these is now more complex
  than before thanks to their use of a custom callback. (Ian Clatworthy)

* Tree._iter_changes(specific_file=[]) now iterates through no files,
  instead of iterating through all files.  None is used to iterate through
  all files.  (Aaron Bentley)

* WorkingTree.revert() now accepts None to revert all files.  The use of
  [] to revert all files is deprecated.  (Aaron Bentley)


bzr 0.90 2007-08-28
###################

Improvements
************

* Documentation is now organized into multiple directories with a level
  added for different languages or locales. Added the Mini Tutorial
  and Quick Start Summary (en) documents from the Wiki, improving the
  content and readability of the former. Formatted NEWS as Release Notes
  complete with a Table of Conents, one heading per release. Moved the
  Developer Guide into the main document catalog and provided a link
  from the developer document catalog back to the main one.
  (Ian Clatworthy, Sabin Iacob, Alexander Belchenko)


API Changes
***********

* The static convenience method ``BzrDir.create_repository``
  is deprecated.  Callers should instead create a ``BzrDir`` instance
  and call ``create_repository`` on that.  (Martin Pool)


bzr 0.90rc1 2007-08-14
######################

Bugfixes
********

* ``bzr init`` should connect to the remote location one time only.  We
  have been connecting several times because we forget to pass around the
  Transport object. This modifies ``BzrDir.create_branch_convenience``,
  so that we can give it the Transport we already have.
  (John Arbash Meinel, Vincent Ladeuil, #111702)

* Get rid of sftp connection cache (get rid of the FTP one too).
  (Vincent Ladeuil, #43731)

* bzr branch {local|remote} remote don't try to create a working tree
  anymore.
  (Vincent Ladeuil, #112173)

* All identified multiple connections for a single bzr command have been
  fixed. See bzrlib/tests/commands directory.
  (Vincent Ladeuil)

* ``bzr rm`` now does not insist on ``--force`` to delete files that
  have been renamed but not otherwise modified.  (Marius Kruger,
  #111664)

* ``bzr selftest --bench`` no longer emits deprecation warnings
  (Lukáš Lalinský)

* ``bzr status`` now honours FILE parameters for conflict lists
  (Aaron Bentley, #127606)

* ``bzr checkout`` now honours -r when reconstituting a working tree.
  It also honours -r 0.  (Aaron Bentley, #127708)

* ``bzr add *`` no more fails on Windows if working tree contains
  non-ascii file names. (Kuno Meyer, #127361)

* allow ``easy_install bzr`` runs without fatal errors.
  (Alexander Belchenko, #125521)

* Graph._filter_candidate_lca does not raise KeyError if a candidate
  is eliminated just before it would normally be examined.  (Aaron Bentley)

* SMTP connection failures produce a nice message, not a traceback.
  (Aaron Bentley)

Improvements
************

* Don't show "dots" progress indicators when run non-interactively, such
  as from cron.  (Martin Pool)

* ``info`` now formats locations more nicely and lists "submit" and
  "public" branches (Aaron Bentley)

* New ``pack`` command that will trigger database compression within
  the repository (Robert Collins)

* Implement ``_KnitIndex._load_data`` in a pyrex extension. The pyrex
  version is approximately 2-3x faster at parsing a ``.kndx`` file.
  Which yields a measurable improvement for commands which have to
  read from the repository, such as a 1s => 0.75s improvement in
  ``bzr diff`` when there are changes to be shown.  (John Arbash Meinel)

* Merge is now faster.  Depending on the scenario, it can be more than 2x
  faster. (Aaron Bentley)

* Give a clearer warning, and allow ``python setup.py install`` to
  succeed even if pyrex is not available.
  (John Arbash Meinel)

* ``DirState._read_dirblocks`` now has an optional Pyrex
  implementation. This improves the speed of any command that has to
  read the entire DirState. (``diff``, ``status``, etc, improve by
  about 10%).
  ``bisect_dirblocks`` has also been improved, which helps all
  ``_get_entry`` type calls (whenever we are searching for a
  particular entry in the in-memory DirState).
  (John Arbash Meinel)

* ``bzr pull`` and ``bzr push`` no longer do a complete walk of the
  branch revision history for ui display unless -v is supplied.
  (Robert Collins)

* ``bzr log -rA..B`` output shifted to the left margin if the log only
  contains merge revisions. (Kent Gibson)

* The ``plugins`` command is now public with improved help.
  (Ian Clatworthy)

* New bundle and merge directive formats are faster to generate, and

* Annotate merge now works when there are local changes. (Aaron Bentley)

* Commit now only shows the progress in terms of directories instead of
  entries. (Ian Clatworthy)

* Fix ``KnitRepository.get_revision_graph`` to not request the graph 2
  times. This makes ``get_revision_graph`` 2x faster. (John Arbash
  Meinel)

* Fix ``VersionedFile.get_graph()`` to avoid using
  ``set.difference_update(other)``, which has bad scaling when
  ``other`` is large. This improves ``VF.get_graph([version_id])`` for
  a 12.5k graph from 2.9s down to 200ms. (John Arbash Meinel)

* The ``--lsprof-file`` option now generates output for KCacheGrind if
  the file starts with ``callgrind.out``. This matches the default file
  filtering done by KCacheGrind's Open Dialog. (Ian Clatworthy)

* Fix ``bzr update`` to avoid an unnecessary
  ``branch.get_master_branch`` call, which avoids 1 extra connection
  to the remote server. (Partial fix for #128076, John Arbash Meinel)

* Log errors from the smart server in the trace file, to make debugging
  test failures (and live failures!) easier.  (Andrew Bennetts)

* The HTML version of the man page has been superceded by a more
  comprehensive manual called the Bazaar User Reference. This manual
  is completed generated from the online help topics. As part of this
  change, limited reStructuredText is now explicitly supported in help
  topics and command help with 'unnatural' markup being removed prior
  to display by the online help or inclusion in the man page.
  (Ian Clatworthy)

* HTML documentation now use files extension ``*.html``
  (Alexander Belchenko)

* The cache of ignore definitions is now cleared in WorkingTree.unlock()
  so that changes to .bzrignore aren't missed. (#129694, Daniel Watkins)

* ``bzr selftest --strict`` fails if there are any missing features or
  expected test failures. (Daniel Watkins, #111914)

* Link to registration survey added to README. (Ian Clatworthy)

* Windows standalone installer show link to registration survey
  when installation finished. (Alexander Belchenko)

Library API Breaks
******************

* Deprecated dictionary ``bzrlib.option.SHORT_OPTIONS`` removed.
  Options are now required to provide a help string and it must
  comply with the style guide by being one or more sentences with an
  initial capital and final period. (Martin Pool)

* KnitIndex.get_parents now returns tuples. (Robert Collins)

* Ancient unused ``Repository.text_store`` attribute has been removed.
  (Robert Collins)

* The ``bzrlib.pack`` interface has changed to use tuples of bytestrings
  rather than just bytestrings, making it easier to represent multiple
  element names. As this interface was not used by any internal facilities
  since it was introduced in 0.18 no API compatibility is being preserved.
  The serialised form of these packs is identical with 0.18 when a single
  element tuple is in use. (Robert Collins)

Internals
*********

* merge now uses ``iter_changes`` to calculate changes, which makes room for
  future performance increases.  It is also more consistent with other
  operations that perform comparisons, and reduces reliance on
  Tree.inventory.  (Aaron Bentley)

* Refactoring of transport classes connected to a remote server.
  ConnectedTransport is a new class that serves as a basis for all
  transports needing to connect to a remote server.  transport.split_url
  have been deprecated, use the static method on the object instead. URL
  tests have been refactored too.
  (Vincent Ladeuil)

* Better connection sharing for ConnectedTransport objects.
  transport.get_transport() now accepts a 'possible_transports' parameter.
  If a newly requested transport can share a connection with one of the
  list, it will.
  (Vincent Ladeuil)

* Most functions now accept ``bzrlib.revision.NULL_REVISION`` to indicate
  the null revision, and consider using ``None`` for this purpose
  deprecated.  (Aaron Bentley)

* New ``index`` module with abstract index functionality. This will be
  used during the planned changes in the repository layer. Currently the
  index layer provides a graph aware immutable index, a builder for the
  same index type to allow creating them, and finally a composer for
  such indices to allow the use of many indices in a single query. The
  index performance is not optimised, however the API is stable to allow
  development on top of the index. (Robert Collins)

* ``bzrlib.dirstate.cmp_by_dirs`` can be used to compare two paths by
  their directory sections. This is equivalent to comparing
  ``path.split('/')``, only without having to split the paths.
  This has a Pyrex implementation available.
  (John Arbash Meinel)

* New transport decorator 'unlistable+' which disables the list_dir
  functionality for testing.

* Deprecated ``change_entry`` in transform.py. (Ian Clatworthy)

* RevisionTree.get_weave is now deprecated.  Tree.plan_merge is now used
  for performing annotate-merge.  (Aaron Bentley)

* New EmailMessage class to create email messages. (Adeodato Simó)

* Unused functions on the private interface KnitIndex have been removed.
  (Robert Collins)

* New ``knit.KnitGraphIndex`` which provides a ``KnitIndex`` layered on top
  of a ``index.GraphIndex``. (Robert Collins)

* New ``knit.KnitVersionedFile.iter_parents`` method that allows querying
  the parents of many knit nodes at once, reducing round trips to the
  underlying index. (Robert Collins)

* Graph now has an is_ancestor method, various bits use it.
  (Aaron Bentley)

* The ``-Dhpss`` flag now includes timing information. As well as
  logging when a new connection is opened. (John Arbash Meinel)

* ``bzrlib.pack.ContainerWriter`` now returns an offset, length tuple to
  callers when inserting data, allowing generation of readv style access
  during pack creation, without needing a separate pass across the output
  pack to gather such details. (Robert Collins)

* ``bzrlib.pack.make_readv_reader`` allows readv based access to pack
  files that are stored on a transport. (Robert Collins)

* New ``Repository.has_same_location`` method that reports if two
  repository objects refer to the same repository (although with some risk
  of false negatives).  (Andrew Bennetts)

* InterTree.compare now passes require_versioned on correctly.
  (Marius Kruger)

* New methods on Repository - ``start_write_group``,
  ``commit_write_group``, ``abort_write_group`` and ``is_in_write_group`` -
  which provide a clean hook point for transactional Repositories - ones
  where all the data for a fetch or commit needs to be made atomically
  available in one step. This allows the write lock to remain while making
  a series of data insertions.  (e.g. data conversion). (Robert Collins)

* In ``bzrlib.knit`` the internal interface has been altered to use
  3-tuples (index, pos, length) rather than two-tuples (pos, length) to
  describe where data in a knit is, allowing knits to be split into
  many files. (Robert Collins)

* ``bzrlib.knit._KnitData`` split into cache management and physical access
  with two access classes - ``_PackAccess`` and ``_KnitAccess`` defined.
  The former provides access into a .pack file, and the latter provides the
  current production repository form of .knit files. (Robert Collins)

Testing
*******

* Remove selftest ``--clean-output``, ``--numbered-dirs`` and
  ``--keep-output`` options, which are obsolete now that tests
  are done within directories in $TMPDIR.  (Martin Pool)

* The SSH_AUTH_SOCK environment variable is now reset to avoid
  interaction with any running ssh agents.  (Jelmer Vernooij, #125955)

* run_bzr_subprocess handles parameters the same way as run_bzr:
  either a string or a list of strings should be passed as the first
  parameter.  Varargs-style parameters are deprecated. (Aaron Bentley)


bzr 0.18  2007-07-17
####################

Bugfixes
********

* Fix 'bzr add' crash under Win32 (Kuno Meyer)


bzr 0.18rc1  2007-07-10
#######################

Bugfixes
********

* Do not suppress pipe errors, etc. in non-display commands
  (Alexander Belchenko, #87178)

* Display a useful error message when the user requests to annotate
  a file that is not present in the specified revision.
  (James Westby, #122656)

* Commands that use status flags now have a reference to 'help
  status-flags'.  (Daniel Watkins, #113436)

* Work around python-2.4.1 inhability to correctly parse the
  authentication header.
  (Vincent Ladeuil, #121889)

* Use exact encoding for merge directives. (Adeodato Simó, #120591)

* Fix tempfile permissions error in smart server tar bundling under
  Windows. (Martin _, #119330)

* Fix detection of directory entries in the inventory. (James Westby)

* Fix handling of http code 400: Bad Request When issuing too many ranges.
  (Vincent Ladeuil, #115209)

* Issue a CONNECT request when connecting to an https server
  via a proxy to enable SSL tunneling.
  (Vincent Ladeuil, #120678)

* Fix ``bzr log -r`` to support selecting merge revisions, both
  individually and as part of revision ranges.
  (Kent Gibson, #4663)

* Don't leave cruft behind when failing to acquire a lockdir.
  (Martin Pool, #109169)

* Don't use the '-f' strace option during tests.
  (Vincent Ladeuil, #102019).

* Warn when setting ``push_location`` to a value that will be masked by
  locations.conf.  (Aaron Bentley, #122286)

* Fix commit ordering in corner case (Aaron Bentley, #94975)

*  Make annotate behave in a non-ASCII world (Adeodato Simó).

Improvements
************

* The --lsprof-file option now dumps a text rendering of the profiling
  information if the filename ends in ".txt". It will also convert the
  profiling information to a format suitable for KCacheGrind if the
  output filename ends in ".callgrind". Fixes to the lsprofcalltree
  conversion process by Jean Paul Calderone and Itamar were also merged.
  See http://ddaa.net/blog/python/lsprof-calltree. (Ian Clatworthy)

* ``info`` now defaults to non-verbose mode, displaying only paths and
  abbreviated format info.  ``info -v`` displays all the information
  formerly displayed by ``info``.  (Aaron Bentley, Adeodato Simó)

* ``bzr missing`` now has better option names ``--this`` and ``--other``.
  (Elliot Murphy)

* The internal ``weave-list`` command has become ``versionedfile-list``,
  and now lists knits as well as weaves.  (Aaron Bentley)

* Automatic merge base selection uses a faster algorithm that chooses
  better bases in criss-cross merge situations (Aaron Bentley)

* Progress reporting in ``commit`` has been improved. The various logical
  stages are now reported on as follows, namely:

  * Collecting changes [Entry x/y] - Stage n/m
  * Saving data locally - Stage n/m
  * Uploading data to master branch - Stage n/m
  * Updating the working tree - Stage n/m
  * Running post commit hooks - Stage n/m

  If there is no master branch, the 3rd stage is omitted and the total
  number of stages is adjusted accordingly.

  Each hook that is run after commit is listed with a name (as hooks
  can be slow it is useful feedback).
  (Ian Clatworthy, Robert Collins)

* Various operations that are now faster due to avoiding unnecessary
  topological sorts. (Aaron Bentley)

* Make merge directives robust against broken bundles. (Aaron Bentley)

* The lsprof filename note is emitted via trace.note(), not standard
  output.  (Aaron Bentley)

* ``bzrlib`` now exports explicit API compatibility information to assist
  library users and plugins. See the ``bzrlib.api`` module for details.
  (Robert Collins)

* Remove unnecessary lock probes when acquiring a lockdir.
  (Martin Pool)

* ``bzr --version`` now shows the location of the bzr log file, which
  is especially useful on Windows.  (Martin Pool)

* -D now supports hooks to get debug tracing of hooks (though its currently
  minimal in nature). (Robert Collins)

* Long log format reports deltas on merge revisions.
  (John Arbash Meinel, Kent Gibson)

* Make initial push over ftp more resilient. (John Arbash Meinel)

* Print a summary of changes for update just like pull does.
  (Daniel Watkins, #113990)

* Add a -Dhpss option to trace smart protocol requests and responses.
  (Andrew Bennetts)

Library API Breaks
******************

* Testing cleanups -
  ``bzrlib.repository.RepositoryTestProviderAdapter`` has been moved
  to ``bzrlib.tests.repository_implementations``;
  ``bzrlib.repository.InterRepositoryTestProviderAdapter`` has been moved
  to ``bzrlib.tests.interrepository_implementations``;
  ``bzrlib.transport.TransportTestProviderAdapter`` has moved to
  ``bzrlib.tests.test_transport_implementations``.
  ``bzrlib.branch.BranchTestProviderAdapter`` has moved to
  ``bzrlib.tests.branch_implementations``.
  ``bzrlib.bzrdir.BzrDirTestProviderAdapter`` has moved to
  ``bzrlib.tests.bzrdir_implementations``.
  ``bzrlib.versionedfile.InterVersionedFileTestProviderAdapter`` has moved
  to ``bzrlib.tests.interversionedfile_implementations``.
  ``bzrlib.store.revision.RevisionStoreTestProviderAdapter`` has moved to
  ``bzrlib.tests.revisionstore_implementations``.
  ``bzrlib.workingtree.WorkingTreeTestProviderAdapter`` has moved to
  ``bzrlib.tests.workingtree_implementations``.
  These changes are an API break in the testing infrastructure only.
  (Robert Collins)

* Relocate TestCaseWithRepository to be more central. (Robert Collins)

* ``bzrlib.add.smart_add_tree`` will no longer perform glob expansion on
  win32. Callers of the function should do this and use the new
  ``MutableTree.smart_add`` method instead. (Robert Collins)

* ``bzrlib.add.glob_expand_for_win32`` is now
  ``bzrlib.win32utils.glob_expand``.  (Robert Collins)

* ``bzrlib.add.FastPath`` is now private and moved to
  ``bzrlib.mutabletree._FastPath``. (Robert Collins, Martin Pool)

* ``LockDir.wait`` removed.  (Martin Pool)

* The ``SmartServer`` hooks API has changed for the ``server_started`` and
  ``server_stopped`` hooks. The first parameter is now an iterable of
  backing URLs rather than a single URL. This is to reflect that many
  URLs may map to the external URL of the server. E.g. the server interally
  may have a chrooted URL but also the local file:// URL will be at the
  same location. (Robert Collins)

Internals
*********

* New SMTPConnection class to unify email handling.  (Adeodato Simó)

* Fix documentation of BzrError. (Adeodato Simó)

* Make BzrBadParameter an internal error. (Adeodato Simó)

* Remove use of 'assert False' to raise an exception unconditionally.
  (Martin Pool)

* Give a cleaner error when failing to decode knit index entry.
  (Martin Pool)

* TreeConfig would mistakenly search the top level when asked for options
  from a section. It now respects the section argument and only
  searches the specified section. (James Westby)

* Improve ``make api-docs`` output. (John Arbash Meinel)

* Use os.lstat rather than os.stat for osutils.make_readonly and
  osutils.make_writeable. This makes the difftools plugin more
  robust when dangling symlinks are found. (Elliot Murphy)

* New ``-Dlock`` option to log (to ~/.bzr.log) information on when
  lockdirs are taken or released.  (Martin Pool)

* ``bzrlib`` Hooks are now nameable using ``Hooks.name_hook``. This
  allows a nicer UI when hooks are running as the current hook can
  be displayed. (Robert Collins)

* ``Transport.get`` has had its interface made more clear for ease of use.
  Retrieval of a directory must now fail with either 'PathError' at open
  time, or raise 'ReadError' on a read. (Robert Collins)

* New method ``_maybe_expand_globs`` on the ``Command`` class for
  dealing with unexpanded glob lists - e.g. on the win32 platform. This
  was moved from ``bzrlib.add._prepare_file_list``. (Robert Collins)

* ``bzrlib.add.smart_add`` and ``bzrlib.add.smart_add_tree`` are now
  deprecated in favour of ``MutableTree.smart_add``. (Robert Collins,
  Martin Pool)

* New method ``external_url`` on Transport for obtaining the url to
  hand to external processes. (Robert Collins)

* Teach windows installers to build pyrex/C extensions.
  (Alexander Belchenko)

Testing
*******

* Removed the ``--keep-output`` option from selftest and clean up test
  directories as they're used.  This reduces the IO load from
  running the test suite and cuts the time by about half.
  (Andrew Bennetts, Martin Pool)

* Add scenarios as a public attribute on the TestAdapter classes to allow
  modification of the generated scenarios before adaption and easier
  testing. (Robert Collins)

* New testing support class ``TestScenarioApplier`` which multiplies
  out a single teste by a list of supplied scenarios. (RobertCollins)

* Setting ``repository_to_test_repository`` on a repository_implementations
  test will cause it to be called during repository creation, allowing the
  testing of repository classes which are not based around the Format
  concept. For example a repository adapter can be tested in this manner,
  by altering the repository scenarios to include a scenario that sets this
  attribute during the test parameterisation in
  ``bzrlib.tests.repository.repository_implementations``. (Robert Collins)

* Clean up many of the APIs for blackbox testing of Bazaar.  The standard
  interface is now self.run_bzr.  The command to run can be passed as
  either a list of parameters, a string containing the command line, or
  (deprecated) varargs parameters.  (Martin Pool)

* The base TestCase now isolates tests from -D parameters by clearing
  ``debug.debug_flags`` and restores it afterwards. (Robert Collins)

* Add a relpath parameter to get_transport methods in test framework to
  avoid useless cloning.
  (Vincent Ladeuil, #110448)


bzr 0.17  2007-06-18
####################

Bugfixes
********

* Fix crash of commit due to wrong lookup of filesystem encoding.
  (Colin Watson, #120647)

* Revert logging just to stderr in commit as broke unicode filenames.
  (Aaron Bentley, Ian Clatworthy, #120930)


bzr 0.17rc1  2007-06-12
#######################

Notes When Upgrading
********************

* The kind() and is_executable() APIs on the WorkingTree interface no
  longer implicitly (read) locks and unlocks the tree. This *might*
  impact some plug-ins and tools using this part of the API. If you find
  an issue that may be caused by this change, please let us know,
  particularly the plug-in/tool maintainer. If encountered, the API
  fix is to surround kind() and is_executable() calls with lock_read()
  and unlock() like so::

    work_tree.lock_read()
    try:
        kind = work_tree.kind(...)
    finally:
        work_tree.unlock()

Internals
*********
* Rework of LogFormatter API to provide beginning/end of log hooks and to
  encapsulate the details of the revision to be logged in a LogRevision
  object.
  In long log formats, merge revision ids are only shown when --show-ids
  is specified, and are labelled "revision-id:", as per mainline
  revisions, instead of "merged:". (Kent Gibson)

* New ``BranchBuilder`` API which allows the construction of particular
  histories quickly. Useful for testing and potentially other applications
  too. (Robert Collins)

Improvements
************

* There are two new help topics, working-trees and repositories that
  attempt to explain these concepts. (James Westby, John Arbash Meinel,
  Aaron Bentley)

* Added ``bzr log --limit`` to report a limited number of revisions.
  (Kent Gibson, #3659)

* Revert does not try to preserve file contents that were originally
  produced by reverting to a historical revision.  (Aaron Bentley)

* ``bzr log --short`` now includes ``[merge]`` for revisions which
  have more than one parent. This is a small improvement to help
  understanding what changes have occurred
  (John Arbash Meinel, #83887)

* TreeTransform avoids many renames when contructing large trees,
  improving speed.  3.25x speedups have been observed for construction of
  kernel-sized-trees, and checkouts are 1.28x faster.  (Aaron Bentley)

* Commit on large trees is now faster. In my environment, a commit of
  a small change to the Mozilla tree (55k files) has dropped from
  66 seconds to 32 seconds. For a small tree of 600 files, commit of a
  small change is 33% faster. (Ian Clatworthy)

* New --create-prefix option to bzr init, like for push.  (Daniel Watkins,
  #56322)

Bugfixes
********

* ``bzr push`` should only connect to the remote location one time.
  We have been connecting 3 times because we forget to pass around
  the Transport object. This adds ``BzrDir.clone_on_transport()``, so
  that we can pass in the Transport that we already have.
  (John Arbash Meinel, #75721)

* ``DirState.set_state_from_inventory()`` needs to properly order
  based on split paths, not just string paths.
  (John Arbash Meinel, #115947)

* Let TestUIFactoy encode the password prompt with its own stdout.
  (Vincent Ladeuil, #110204)

* pycurl should take use the range header that takes the range hint
  into account.
  (Vincent Ladeuil, #112719)

* WorkingTree4.get_file_sha1 no longer raises an exception when invoked
  on a missing file.  (Aaron Bentley, #118186)

* WorkingTree.remove works correctly with tree references, and when pwd is
  not the tree root. (Aaron Bentley)

* Merge no longer fails when a file is renamed in one tree and deleted
  in the other. (Aaron Bentley, #110279)

* ``revision-info`` now accepts dotted revnos, doesn't require a tree,
  and defaults to the last revision (Matthew Fuller, #90048)

* Tests no longer fail when BZR_REMOTE_PATH is set in the environment.
  (Daniel Watkins, #111958)

* ``bzr branch -r revid:foo`` can be used to branch any revision in
  your repository. (Previously Branch6 only supported revisions in your
  mainline). (John Arbash Meinel, #115343)

bzr 0.16  2007-05-07
####################

Bugfixes
********

* Handle when you have 2 directories with similar names, but one has a
  hyphen. (``'abc'`` versus ``'abc-2'``). The WT4._iter_changes
  iterator was using direct comparison and ``'abc/a'`` sorts after
  ``'abc-2'``, but ``('abc', 'a')`` sorts before ``('abc-2',)``.
  (John Arbash Meinel, #111227)

* Handle when someone renames a file on disk without telling bzr.
  Previously we would report the first file as missing, but not show
  the new unknown file. (John Arbash Meinel, #111288)

* Avoid error when running hooks after pulling into or pushing from
  a branch bound to a smartserver branch.  (Martin Pool, #111968)

Improvements
************

* Move developer documentation to doc/developers/. This reduces clutter in
  the root of the source tree and allows HACKING to be split into multiple
  files. (Robert Collins, Alexander Belchenko)

* Clean up the ``WorkingTree4._iter_changes()`` internal loops as well as
  ``DirState.update_entry()``. This optimizes the core logic for ``bzr
  diff`` and ``bzr status`` significantly improving the speed of
  both. (John Arbash Meinel)

bzr 0.16rc2  2007-04-30
#######################

Bugfixes
********

* Handle the case when you delete a file, and then rename another file
  on top of it. Also handle the case of ``bzr rm --keep foo``. ``bzr
  status`` should show the removed file and an unknown file in its
  place. (John Arbash Meinel, #109993)

* Bundles properly read and write revision properties that have an
  empty value. And when the value is not ASCII.
  (John Arbash Meinel, #109613)

* Fix the bzr commit message to be in text mode.
  (Alexander Belchenko, #110901)

* Also handle when you rename a file and create a file where it used
  to be. (John Arbash Meinel, #110256)

* ``WorkingTree4._iter_changes`` should not descend into unversioned
  directories. (John Arbash Meinel, #110399)

bzr 0.16rc1  2007-04-26
#######################

Notes When Upgrading
********************

* ``bzr remove`` and ``bzr rm`` will now remove the working file, if
  it could be recovered again.
  This has been done for consistency with svn and the unix rm command.
  The old ``remove`` behaviour has been retained in the new option
  ``bzr remove --keep``, which will just stop versioning the file,
  but not delete it.
  ``bzr remove --force`` have been added which will always delete the
  files.
  ``bzr remove`` is also more verbose.
  (Marius Kruger, #82602)

Improvements
************

* Merge directives can now be supplied as input to `merge` and `pull`,
  like bundles can.  (Aaron Bentley)

* Sending the SIGQUIT signal to bzr, which can be done on Unix by
  pressing Control-Backslash, drops bzr into a debugger.  Type ``'c'``
  to continue.  This can be disabled by setting the environment variable
  ``BZR_SIGQUIT_PDB=0``.  (Martin Pool)

* selftest now supports --list-only to list tests instead of running
  them. (Ian Clatworthy)

* selftest now supports --exclude PATTERN (or -x PATTERN) to exclude
  tests with names that match that regular expression.
  (Ian Clatworthy, #102679)

* selftest now supports --randomize SEED to run tests in a random order.
  SEED is typically the value 'now' meaning 'use the current time'.
  (Ian Clatworthy, #102686)

* New option ``--fixes`` to commit, which stores bug fixing annotations as
  revision properties. Built-in support for Launchpad, Debian, Trac and
  Bugzilla bug trackers. (Jonathan Lange, James Henstridge, Robert Collins)

* New API, ``bzrlib.bugtracker.tracker_registry``, for adding support for
  other bug trackers to ``fixes``. (Jonathan Lange, James Henstridge,
  Robert Collins)

* ``selftest`` has new short options ``-f`` and ``-1``.  (Martin
  Pool)

* ``bzrlib.tsort.MergeSorter`` optimizations. Change the inner loop
  into using local variables instead of going through ``self._var``.
  Improves the time to ``merge_sort`` a 10k revision graph by
  approximately 40% (~700->400ms).  (John Arbash Meinel)

* ``make docs`` now creates a man page at ``man1/bzr.1`` fixing bug 107388.
  (Robert Collins)

* ``bzr help`` now provides cross references to other help topics using
  the _see_also facility on command classes. Likewise the bzr_man
  documentation, and the bzr.1 man page also include this information.
  (Robert Collins)

* Tags are now included in logs, that use the long log formatter.
  (Erik Bågfors, Alexander Belchenko)

* ``bzr help`` provides a clearer message when a help topic cannot be
  found. (Robert Collins, #107656)

* ``bzr help`` now accepts optional prefixes for command help. The help
  for all commands can now be found at ``bzr help commands/COMMANDNAME``
  as well as ``bzr help COMMANDNAME`` (which only works for commands
  where the name is not the same as a more general help topic).
  (Robert Collins)

* ``bzr help PLUGINNAME`` will now return the module docstring from the
  plugin PLUGINNAME. (Robert Collins, #50408)

* New help topic ``urlspec`` which lists the availables transports.
  (Goffredo Baroncelli)

* doc/server.txt updated to document the default bzr:// port
  and also update the blurb about the hpss' current status.
  (Robert Collins, #107125).

* ``bzr serve`` now listens on interface 0.0.0.0 by default, making it
  serve out to the local LAN (and anyone in the world that can reach the
  machine running ``bzr serve``. (Robert Collins, #98918)

* A new smart server protocol version has been added.  It prefixes requests
  and responses with an explicit version identifier so that future protocol
  revisions can be dealt with gracefully.  (Andrew Bennetts, Robert Collins)

* The bzr protocol version 2 indicates success or failure in every response
  without depending on particular commands encoding that consistently,
  allowing future client refactorings to be much more robust about error
  handling. (Robert Collins, Martin Pool, Andrew Bennetts)

* The smart protocol over HTTP client has been changed to always post to the
  same ``.bzr/smart`` URL under the original location when it can.  This allows
  HTTP servers to only have to pass URLs ending in .bzr/smart to the smart
  server handler, and not arbitrary ``.bzr/*/smart`` URLs.  (Andrew Bennetts)

* digest authentication is now supported for proxies and HTTP by the urllib
  based http implementation. Tested against Apache 2.0.55 and Squid
  2.6.5. Basic and digest authentication are handled coherently for HTTP
  and proxy: if the user is provided in the url (bzr command line for HTTP,
  proxy environment variables for proxies), the password is prompted for
  (only once). If the password is provided, it is taken into account. Once
  the first authentication is successful, all further authentication
  roundtrips are avoided by preventively setting the right authentication
  header(s).
  (Vincent Ladeuil).

Internals
*********

* bzrlib API compatability with 0.8 has been dropped, cleaning up some
  code paths. (Robert Collins)

* Change the format of chroot urls so that they can be safely manipulated
  by generic url utilities without causing the resulting urls to have
  escaped the chroot. A side effect of this is that creating a chroot
  requires an explicit action using a ChrootServer.
  (Robert Collins, Andrew Bennetts)

* Deprecate ``Branch.get_root_id()`` because branches don't have root ids,
  rather than fixing bug #96847.  (Aaron Bentley)

* ``WorkingTree.apply_inventory_delta`` provides a better alternative to
  ``WorkingTree._write_inventory``.  (Aaron Bentley)

* Convenience method ``TestCase.expectFailure`` ensures that known failures
  do not silently pass.  (Aaron Bentley)

* ``Transport.local_abspath`` now raises ``NotLocalUrl`` rather than
  ``TransportNotPossible``. (Martin Pool, Ian Clatworthy)

* New SmartServer hooks facility. There are two initial hooks documented
  in ``bzrlib.transport.smart.SmartServerHooks``. The two initial hooks allow
  plugins to execute code upon server startup and shutdown.
  (Robert Collins).

* SmartServer in standalone mode will now close its listening socket
  when it stops, rather than waiting for garbage collection. This primarily
  fixes test suite hangs when a test tries to connect to a shutdown server.
  It may also help improve behaviour when dealing with a server running
  on a specific port (rather than dynamically assigned ports).
  (Robert Collins)

* Move most SmartServer code into a new package, bzrlib/smart.
  bzrlib/transport/remote.py contains just the Transport classes that used
  to be in bzrlib/transport/smart.py.  (Andrew Bennetts)

* urllib http implementation avoid roundtrips associated with
  401 (and 407) errors once the authentication succeeds.
  (Vincent Ladeuil).

* urlib http now supports querying the user for a proxy password if
  needed. Realm is shown in the prompt for both HTTP and proxy
  authentication when the user is required to type a password.
  (Vincent Ladeuil).

* Renamed SmartTransport (and subclasses like SmartTCPTransport) to
  RemoteTransport (and subclasses to RemoteTCPTransport, etc).  This is more
  consistent with its new home in ``bzrlib/transport/remote.py``, and because
  it's not really a "smart" transport, just one that does file operations
  via remote procedure calls.  (Andrew Bennetts)

* The ``lock_write`` method of ``LockableFiles``, ``Repository`` and
  ``Branch`` now accept a ``token`` keyword argument, so that separate
  instances of those objects can share a lock if it has the right token.
  (Andrew Bennetts, Robert Collins)

* New method ``get_branch_reference`` on ``BzrDir`` allows the detection of
  branch references - which the smart server component needs.

* The Repository API ``make_working_trees`` is now permitted to return
  False when ``set_make_working_trees`` is not implemented - previously
  an unimplemented ``set_make_working_trees`` implied the result True
  from ``make_working_trees``. This has been changed to accomodate the
  smart server, where it does not make sense (at this point) to ever
  make working trees by default. (Robert Collins)

* Command objects can now declare related help topics by having _see_also
  set to a list of related topic. (Robert Collins)

* ``bzrlib.help`` now delegates to the Command class for Command specific
  help. (Robert Collins)

* New class ``TransportListRegistry``, derived from the Registry class, which
  simplifies tracking the available Transports. (Goffredo Baroncelli)

* New function ``Branch.get_revision_id_to_revno_map`` which will
  return a dictionary mapping revision ids to dotted revnos. Since
  dotted revnos are defined in the context of the branch tip, it makes
  sense to generate them from a ``Branch`` object.
  (John Arbash Meinel)

* Fix the 'Unprintable error' message display to use the repr of the
  exception that prevented printing the error because the str value
  for it is often not useful in debugging (e.g. KeyError('foo') has a
  str() of 'foo' but a repr of 'KeyError('foo')' which is much more
  useful. (Robert Collins)

* ``urlutils.normalize_url`` now unescapes unreserved characters, such as "~".
  (Andrew Bennetts)

Bugfixes
********

* Don't fail bundle selftest if email has 'two' embedded.
  (Ian Clatworthy, #98510)

* Remove ``--verbose`` from ``bzr bundle``. It didn't work anyway.
  (Robert Widhopf-Fenk, #98591)

* Remove ``--basis`` from the checkout/branch commands - it didn't work
  properly and is no longer beneficial.
  (Robert Collins, #53675, #43486)

* Don't produce encoding error when adding duplicate files.
  (Aaron Bentley)

* Fix ``bzr log <file>`` so it only logs the revisions that changed
  the file, and does it faster.
  (Kent Gibson, John Arbash Meinel, #51980, #69477)

* Fix ``InterDirstateTre._iter_changes`` to handle when we come across
  an empty versioned directory, which now has files in it.
  (John Arbash Meinel, #104257)

* Teach ``common_ancestor`` to shortcut when the tip of one branch is
  inside the ancestry of the other. Saves a lot of graph processing
  (with an ancestry of 16k revisions, ``bzr merge ../already-merged``
  changes from 2m10s to 13s).  (John Arbash Meinel, #103757)

* Fix ``show_diff_trees`` to handle the case when a file is modified,
  and the containing directory is renamed. (The file path is different
  in this versus base, but it isn't marked as a rename).
  (John Arbash Meinel, #103870)

* FTP now works even when the FTP server does not support atomic rename.
  (Aaron Bentley, #89436)

* Correct handling in bundles and merge directives of timezones with
  that are not an integer number of hours offset from UTC.  Always
  represent the epoch time in UTC to avoid problems with formatting
  earlier times on win32.  (Martin Pool, Alexander Belchenko, John
  Arbash Meinel)

* Typo in the help for ``register-branch`` fixed. (Robert Collins, #96770)

* "dirstate" and "dirstate-tags" formats now produce branches compatible
  with old versions of bzr. (Aaron Bentley, #107168))

* Handle moving a directory when children have been added, removed,
  and renamed. (John Arbash Meinel, #105479)

* Don't preventively use basic authentication for proxy before receiving a
  407 error. Otherwise people willing to use other authentication schemes
  may expose their password in the clear (or nearly). This add one
  roundtrip in case basic authentication should be used, but plug the
  security hole.
  (Vincent Ladeuil)

* Handle http and proxy digest authentication.
  (Vincent Ladeuil, #94034).

Testing
*******

* Added ``bzrlib.strace.strace`` which will strace a single callable and
  return a StraceResult object which contains just the syscalls involved
  in running it. (Robert Collins)

* New test method ``reduceLockdirTimeout`` to drop the default (ui-centric)
  default time down to one suitable for tests. (Andrew Bennetts)

* Add new ``vfs_transport_factory`` attribute on tests which provides the
  common vfs backing for both the readonly and readwrite transports.
  This allows the RemoteObject tests to back onto local disk or memory,
  and use the existing ``transport_server`` attribute all tests know about
  to be the smart server transport. This in turn allows tests to
  differentiate between 'transport to access the branch', and
  'transport which is a VFS' - which matters in Remote* tests.
  (Robert Collins, Andrew Bennetts)

* The ``make_branch_and_tree`` method for tests will now create a
  lightweight checkout for the tree if the ``vfs_transport_factory`` is not
  a LocalURLServer. (Robert Collins, Andrew Bennetts)

* Branch implementation tests have been audited to ensure that all urls
  passed to Branch APIs use proper urls, except when local-disk paths
  are intended. This is so that tests correctly access the test transport
  which is often not equivalent to local disk in Remote* tests. As part
  of this many tests were adjusted to remove dependencies on local disk
  access.
  (Robert Collins, Andrew Bennetts)

* Mark bzrlib.tests and bzrlib.tests.TestUtil as providing assertFOO helper
  functions by adding a ``__unittest`` global attribute. (Robert Collins,
  Andrew Bennetts, Martin Pool, Jonathan Lange)

* Refactored proxy and authentication handling to simplify the
  implementation of new auth schemes for both http and proxy.
  (Vincent Ladeuil)

bzr 0.15 2007-04-01
###################

Bugfixes
********

* Handle incompatible repositories as a user issue when fetching.
  (Aaron Bentley)

* Don't give a recommendation to upgrade when branching or
  checking out a branch that contains an old-format working tree.
  (Martin Pool)

bzr 0.15rc3  2007-03-26
#######################

Changes
*******

* A warning is now displayed when opening working trees in older
  formats, to encourage people to upgrade to WorkingTreeFormat4.
  (Martin Pool)

Improvements
************

* HTTP redirections are now taken into account when a branch (or a
  bundle) is accessed for the first time. A message is issued at each
  redirection to inform the user. In the past, http redirections were
  silently followed for each request which significantly degraded the
  performances. The http redirections are not followed anymore by
  default, instead a RedirectRequested exception is raised. For bzrlib
  users needing to follow http redirections anyway,
  ``bzrlib.transport.do_catching_redirections`` provide an easy transition
  path.  (vila)

Internals
*********

* Added ``ReadLock.temporary_write_lock()`` to allow upgrading an OS read
  lock to an OS write lock. Linux can do this without unlocking, Win32
  needs to unlock in between. (John Arbash Meinel)

* New parameter ``recommend_upgrade`` to ``BzrDir.open_workingtree``
  to silence (when false) warnings about opening old formats.
  (Martin Pool)

* Fix minor performance regression with bzr-0.15 on pre-dirstate
  trees. (We were reading the working inventory too many times).
  (John Arbash Meinel)

* Remove ``Branch.get_transaction()`` in favour of a simple cache of
  ``revision_history``.  Branch subclasses should override
  ``_gen_revision_history`` rather than ``revision_history`` to make use of
  this cache, and call ``_clear_revision_history_cache`` and
  ``_cache_revision_history`` at appropriate times. (Andrew Bennetts)

Bugfixes
********

* Take ``smtp_server`` from user config into account.
  (vila, #92195)

* Restore Unicode filename handling for versioned and unversioned files.
  (John Arbash Meinel, #92608)

* Don't fail during ``bzr commit`` if a file is marked removed, and
  the containing directory is auto-removed.  (John Arbash Meinel, #93681)

* ``bzr status FILENAME`` failed on Windows because of an uncommon
  errno. (``ERROR_DIRECTORY == 267 != ENOTDIR``).
  (Wouter van Heyst, John Arbash Meinel, #90819)

* ``bzr checkout source`` should create a local branch in the same
  format as source. (John Arbash Meinel, #93854)

* ``bzr commit`` with a kind change was failing to update the
  last-changed-revision for directories.  The
  InventoryDirectory._unchanged only looked at the ``parent_id`` and name,
  ignoring the fact that the kind could have changed, too.
  (John Arbash Meinel, #90111)

* ``bzr mv dir/subdir other`` was incorrectly updating files inside
  the directory. So that there was a chance it would break commit,
  etc. (John Arbash Meinel, #94037)

* Correctly handles mutiple permanent http redirections.
  (vila, #88780)

bzr 0.15rc2  2007-03-14
#######################

Notes When Upgrading
********************

* Release 0.15rc2 of bzr changes the ``bzr init-repo`` command to
  default to ``--trees`` instead of ``--no-trees``.
  Existing shared repositories are not affected.

Improvements
************

* New ``merge-directive`` command to generate machine- and human-readable
  merge requests.  (Aaron Bentley)

* New ``submit:`` revision specifier makes it easy to diff against the
  common ancestor with the submit location (Aaron Bentley)

* Added support for Putty's SSH implementation. (Dmitry Vasiliev)

* Added ``bzr status --versioned`` to report only versioned files,
  not unknowns. (Kent Gibson)

* Merge now autodetects the correct line-ending style for its conflict
  markers.  (Aaron Bentley)

Internals
*********

* Refactored SSH vendor registration into SSHVendorManager class.
  (Dmitry Vasiliev)

Bugfixes
********

* New ``--numbered-dirs`` option to ``bzr selftest`` to use
  numbered dirs for TestCaseInTempDir. This is default behavior
  on Windows. Anyone can force named dirs on Windows
  with ``--no-numbered-dirs``. (Alexander Belchenko)

* Fix ``RevisionSpec_revid`` to handle the Unicode strings passed in
  from the command line. (Marien Zwart, #90501)

* Fix ``TreeTransform._iter_changes`` when both the source and
  destination are missing. (Aaron Bentley, #88842)

* Fix commit of merges with symlinks in dirstate trees.
  (Marien Zwart)

* Switch the ``bzr init-repo`` default from --no-trees to --trees.
  (Wouter van Heyst, #53483)


bzr 0.15rc1  2007-03-07
#######################

Surprises
*********

* The default disk format has changed. Please run 'bzr upgrade' in your
  working trees to upgrade. This new default is compatible for network
  operations, but not for local operations. That is, if you have two
  versions of bzr installed locally, after upgrading you can only use the
  bzr 0.15 version. This new default does not enable tags or nested-trees
  as they are incompatible with bzr versions before 0.15 over the network.

* For users of bzrlib: Two major changes have been made to the working tree
  api in bzrlib. The first is that many methods and attributes, including
  the inventory attribute, are no longer valid for use until one of
  ``lock_read``/``lock_write``/``lock_tree_write`` has been called,
  and become invalid again after unlock is called. This has been done
  to improve performance and correctness as part of the dirstate
  development.
  (Robert Collins, John A Meinel, Martin Pool, and others).

* For users of bzrlib: The attribute 'tree.inventory' should be considered
  readonly. Previously it was possible to directly alter this attribute, or
  its contents, and have the tree notice this. This has been made
  unsupported - it may work in some tree formats, but in the newer dirstate
  format such actions will have no effect and will be ignored, or even
  cause assertions. All operations possible can still be carried out by a
  combination of the tree API, and the bzrlib.transform API. (Robert
  Collins, John A Meinel, Martin Pool, and others).

Improvements
************

* Support for OS Windows 98. Also .bzr.log on any windows system
  saved in My Documents folder. (Alexander Belchenko)

* ``bzr mv`` enhanced to support already moved files.
  In the past the mv command would have failed if the source file doesn't
  exist. In this situation ``bzr mv`` would now detect that the file has
  already moved and update the repository accordingly, if the target file
  does exist.
  A new option ``--after`` has been added so that if two files already
  exist, you could notify Bazaar that you have moved a (versioned) file
  and replaced it with another. Thus in this case ``bzr move --after``
  will only update the Bazaar identifier.
  (Steffen Eichenberg, Marius Kruger)

* ``ls`` now works on treeless branches and remote branches.
  (Aaron Bentley)

* ``bzr help global-options`` describes the global options.
  (Aaron Bentley)

* ``bzr pull --overwrite`` will now correctly overwrite checkouts.
  (Robert Collins)

* Files are now allowed to change kind (e.g. from file to symlink).
  Supported by ``commit``, ``revert`` and ``status``
  (Aaron Bentley)

* ``inventory`` and ``unknowns`` hidden in favour of ``ls``
  (Aaron Bentley)

* ``bzr help checkouts`` descibes what checkouts are and some possible
  uses of them. (James Westby, Aaron Bentley)

* A new ``-d`` option to push, pull and merge overrides the default
  directory.  (Martin Pool)

* Branch format 6: smaller, and potentially faster than format 5.  Supports
  ``append_history_only`` mode, where the log view and revnos do not change,
  except by being added to.  Stores policy settings in
  ".bzr/branch/branch.conf".

* ``append_only`` branches:  Format 6 branches may be configured so that log
  view and revnos are always consistent.  Either create the branch using
  "bzr init --append-revisions-only" or edit the config file as descriped
  in docs/configuration.txt.

* rebind: Format 6 branches retain the last-used bind location, so if you
  "bzr unbind", you can "bzr bind" to bind to the previously-selected
  bind location.

* Builtin tags support, created and deleted by the ``tag`` command and
  stored in the branch.  Tags can be accessed with the revisionspec
  ``-rtag:``, and listed with ``bzr tags``.  Tags are not versioned
  at present. Tags require a network incompatible upgrade. To perform this
  upgrade, run ``bzr upgrade --dirstate-tags`` in your branch and
  repositories. (Martin Pool)

* The ``bzr://`` transport now has a well-known port number, 4155,
  which it will use by default.  (Andrew Bennetts, Martin Pool)

* Bazaar now looks for user-installed plugins before looking for site-wide
  plugins. (Jonathan Lange)

* ``bzr resolve`` now detects and marks resolved text conflicts.
  (Aaron Bentley)

Internals
*********

* Internally revision ids and file ids are now passed around as utf-8
  bytestrings, rather than treating them as Unicode strings. This has
  performance benefits for Knits, since we no longer need to decode the
  revision id for each line of content, nor for each entry in the index.
  This will also help with the future dirstate format.
  (John Arbash Meinel)

* Reserved ids (any revision-id ending in a colon) are rejected by
  versionedfiles, repositories, branches, and working trees
  (Aaron Bentley)

* Minor performance improvement by not creating a ProgressBar for
  every KnitIndex we create. (about 90ms for a bzr.dev tree)
  (John Arbash Meinel)

* New easier to use Branch hooks facility. There are five initial hooks,
  all documented in bzrlib.branch.BranchHooks.__init__ - ``'set_rh'``,
  ``'post_push'``, ``'post_pull'``, ``'post_commit'``,
  ``'post_uncommit'``. These hooks fire after the matching operation
  on a branch has taken place, and were originally added for the
  branchrss plugin. (Robert Collins)

* New method ``Branch.push()`` which should be used when pushing from a
  branch as it makes performance and policy decisions to match the UI
  level command ``push``. (Robert Collins).

* Add a new method ``Tree.revision_tree`` which allows access to cached
  trees for arbitrary revisions. This allows the in development dirstate
  tree format to provide access to the callers to cached copies of
  inventory data which are cheaper to access than inventories from the
  repository.
  (Robert Collins, Martin Pool)

* New ``Branch.last_revision_info`` method, this is being done to allow
  optimization of requests for both the number of revisions and the last
  revision of a branch with smartservers and potentially future branch
  formats. (Wouter van Heyst, Robert Collins)

* Allow ``'import bzrlib.plugins.NAME'`` to work when the plugin NAME has not
  yet been loaded by ``load_plugins()``. This allows plugins to depend on each
  other for code reuse without requiring users to perform file-renaming
  gymnastics. (Robert Collins)

* New Repository method ``'gather_stats'`` for statistic data collection.
  This is expected to grow to cover a number of related uses mainly
  related to bzr info. (Robert Collins)

* Log formatters are now managed with a registry.
  ``log.register_formatter`` continues to work, but callers accessing
  the FORMATTERS dictionary directly will not.

* Allow a start message to be passed to the ``edit_commit_message``
  function.  This will be placed in the message offered to the user
  for editing above the separator. It allows a template commit message
  to be used more easily. (James Westby)

* ``GPGStrategy.sign()`` will now raise ``BzrBadParameterUnicode`` if
  you pass a Unicode string rather than an 8-bit string. Callers need
  to be updated to encode first. (John Arbash Meinel)

* Branch.push, pull, merge now return Result objects with information
  about what happened, rather than a scattering of various methods.  These
  are also passed to the post hooks.  (Martin Pool)

* File formats and architecture is in place for managing a forest of trees
  in bzr, and splitting up existing trees into smaller subtrees, and
  finally joining trees to make a larger tree. This is the first iteration
  of this support, and the user-facing aspects still require substantial
  work.  If you wish to experiment with it, use ``bzr upgrade
  --dirstate-with-subtree`` in your working trees and repositories.
  You can use the hidden commands ``split`` and ``join`` and to create
  and manipulate nested trees, but please consider using the nested-trees
  branch, which contains substantial UI improvements, instead.
  http://code.aaronbentley.com/bzr/bzrrepo/nested-trees/
  (Aaron Bentley, Martin Pool, Robert Collins).

Bugfixes
********

* ``bzr annotate`` now uses dotted revnos from the viewpoint of the
  branch, rather than the last changed revision of the file.
  (John Arbash Meinel, #82158)

* Lock operations no longer hang if they encounter a permission problem.
  (Aaron Bentley)

* ``bzr push`` can resume a push that was canceled before it finished.
  Also, it can push even if the target directory exists if you supply
  the ``--use-existing-dir`` flag.
  (John Arbash Meinel, #30576, #45504)

* Fix http proxy authentication when user and an optional
  password appears in the ``*_proxy`` vars. (Vincent Ladeuil,
  #83954).

* ``bzr log branch/file`` works for local treeless branches
  (Aaron Bentley, #84247)

* Fix problem with UNC paths on Windows 98. (Alexander Belchenko, #84728)

* Searching location of CA bundle for PyCurl in env variable
  (``CURL_CA_BUNDLE``), and on win32 along the PATH.
  (Alexander Belchenko, #82086)

* ``bzr init`` works with unicode argument LOCATION.
  (Alexander Belchenko, #85599)

* Raise ``DependencyNotPresent`` if pycurl do not support https.
  (Vincent Ladeuil, #85305)

* Invalid proxy env variables should not cause a traceback.
  (Vincent Ladeuil, #87765)

* Ignore patterns normalised to use '/' path separator.
  (Kent Gibson, #86451)

* bzr rocks. It sure does! Fix case. (Vincent Ladeuil, #78026)

* Fix bzrtools shelve command for removed lines beginning with "--"
  (Johan Dahlberg, #75577)

Testing
*******

* New ``--first`` option to ``bzr selftest`` to run specified tests
  before the rest of the suite.  (Martin Pool)


bzr 0.14  2007-01-23
####################

Improvements
************

* ``bzr help global-options`` describes the global options. (Aaron Bentley)

Bug Fixes
*********

* Skip documentation generation tests if the tools to do so are not
  available. Fixes running selftest for installled copies of bzr.
  (John Arbash Meinel, #80330)

* Fix the code that discovers whether bzr is being run from it's
  working tree to handle the case when it isn't but the directory
  it is in is below a repository. (James Westby, #77306)


bzr 0.14rc1  2007-01-16
#######################

Improvements
************

* New connection: ``bzr+http://`` which supports tunnelling the smart
  protocol over an HTTP connection. If writing is enabled on the bzr
  server, then you can write over the http connection.
  (Andrew Bennetts, John Arbash Meinel)

* Aliases now support quotation marks, so they can contain whitespace
  (Marius Kruger)

* PyCurlTransport now use a single curl object. By specifying explicitly
  the 'Range' header, we avoid the need to use two different curl objects
  (and two connections to the same server). (Vincent Ladeuil)

* ``bzr commit`` does not prompt for a message until it is very likely to
  succeed.  (Aaron Bentley)

* ``bzr conflicts`` now takes --text to list pathnames of text conflicts
  (Aaron Bentley)

* Fix ``iter_lines_added_or_present_in_versions`` to use a set instead
  of a list while checking if a revision id was requested. Takes 10s
  off of the ``fileids_affected_by_revision_ids`` time, which is 10s
  of the ``bzr branch`` time. Also improve ``fileids_...`` time by
  filtering lines with a regex rather than multiple ``str.find()``
  calls. (saves another 300ms) (John Arbash Meinel)

* Policy can be set for each configuration key. This allows keys to be
  inherited properly across configuration entries. For example, this
  should enable you to do::

    [/home/user/project]
    push_location = sftp://host/srv/project/
    push_location:policy = appendpath

  And then a branch like ``/home/user/project/mybranch`` should get an
  automatic push location of ``sftp://host/srv/project/mybranch``.
  (James Henstridge)

* Added ``bzr status --short`` to make status report svn style flags
  for each file.  For example::

    $ bzr status --short
    A  foo
    A  bar
    D  baz
    ?  wooley

* 'bzr selftest --clean-output' allows easily clean temporary tests
  directories without running tests. (Alexander Belchenko)

* ``bzr help hidden-commands`` lists all hidden commands. (Aaron Bentley)

* ``bzr merge`` now has an option ``--pull`` to fall back to pull if
  local is fully merged into remote. (Jan Hudec)

* ``bzr help formats`` describes available directory formats. (Aaron Bentley)

Internals
*********

* A few tweaks directly to ``fileids_affected_by_revision_ids`` to
  help speed up processing, as well allowing to extract unannotated
  lines. Between the two ``fileids_affected_by_revision_ids`` is
  improved by approx 10%. (John Arbash Meinel)

* Change Revision serialization to only write out millisecond
  resolution. Rather than expecting floating point serialization to
  preserve more resolution than we need. (Henri Weichers, Martin Pool)

* Test suite ends cleanly on Windows.  (Vincent Ladeuil)

* When ``encoding_type`` attribute of class Command is equal to 'exact',
  force sys.stdout to be a binary stream on Windows, and therefore
  keep exact line-endings (without LF -> CRLF conversion).
  (Alexander Belchenko)

* Single-letter short options are no longer globally declared.  (Martin
  Pool)

* Before using detected user/terminal encoding bzr should check
  that Python has corresponding codec. (Alexander Belchenko)

* Formats for end-user selection are provided via a FormatRegistry (Aaron Bentley)

Bug Fixes
*********

* ``bzr missing --verbose`` was showing adds/removals in the wrong
  direction. (John Arbash Meinel)

* ``bzr annotate`` now defaults to showing dotted revnos for merged
  revisions. It cuts them off at a depth of 12 characters, but you can
  supply ``--long`` to see the full number. You can also use
  ``--show-ids`` to display the original revision ids, rather than
  revision numbers and committer names. (John Arbash Meinel, #75637)

* bzr now supports Win32 UNC path (e.g. ``\HOST\path``.
  (Alexander Belchenko, #57869)

* Win32-specific: output of cat, bundle and diff commands don't mangle
  line-endings (Alexander Belchenko, #55276)

* Replace broken fnmatch based ignore pattern matching with custom pattern
  matcher.
  (Kent Gibson, Jan Hudec #57637)

* pycurl and urllib can detect short reads at different places. Update
  the test suite to test more cases. Also detect http error code 416
  which was raised for that specific bug. Also enhance the urllib
  robustness by detecting invalid ranges (and pycurl's one by detecting
  short reads during the initial GET). (Vincent Ladeuil, #73948)

* The urllib connection sharing interacts badly with urllib2
  proxy setting (the connections didn't go thru the proxy
  anymore). Defining a proper ProxyHandler solves the
  problem.  (Vincent Ladeuil, #74759)

* Use urlutils to generate relative URLs, not osutils
  (Aaron Bentley, #76229)

* ``bzr status`` in a readonly directory should work without giving
  lots of errors. (John Arbash Meinel, #76299)

* Mention the revisionspec topic for the revision option help.
  (Wouter van Heyst, #31663)

* Allow plugins import from zip archives.
  (Alexander Belchenko, #68124)


bzr 0.13  2006-12-05
####################

No changes from 0.13rc


bzr 0.13rc1  2006-11-27
#######################

Improvements
************

* New command ``bzr remove-tree`` allows the removal of the working
  tree from a branch.
  (Daniel Silverstone)

* urllib uses shared keep-alive connections, so http
  operations are substantially faster.
  (Vincent Ladeuil, #53654)

* ``bzr export`` allows an optional branch parameter, to export a bzr
  tree from some other url. For example:
  ``bzr export bzr.tar.gz http://bazaar-vcs.org/bzr/bzr.dev``
  (Daniel Silverstone)

* Added ``bzr help topics`` to the bzr help system. This gives a
  location for general information, outside of a specific command.
  This includes updates for ``bzr help revisionspec`` the first topic
  included. (Goffredo Baroncelli, John Arbash Meinel, #42714)

* WSGI-compatible HTTP smart server.  See ``doc/http_smart_server.txt``.
  (Andrew Bennetts)

* Knit files will now cache full texts only when the size of the
  deltas is as large as the size of the fulltext. (Or after 200
  deltas, whichever comes first). This has the most benefit on large
  files with small changes, such as the inventory for a large project.
  (eg For a project with 2500 files, and 7500 revisions, it changes
  the size of inventory.knit from 11MB to 5.4MB) (John Arbash Meinel)

Internals
*********

* New -D option given before the command line turns on debugging output
  for particular areas.  -Derror shows tracebacks on all errors.
  (Martin Pool)

* Clean up ``bzr selftest --benchmark bundle`` to correct an import,
  and remove benchmarks that take longer than 10min to run.
  (John Arbash Meinel)

* Use ``time.time()`` instead of ``time.clock()`` to decide on
  progress throttling. Because ``time.clock()`` is actually CPU time,
  so over a high-latency connection, too many updates get throttled.
  (John Arbash Meinel)

* ``MemoryTransport.list_dir()`` would strip the first character for
  files or directories in root directory. (John Arbash Meinel)

* New method ``get_branch_reference`` on 'BzrDir' allows the detection of
  branch references - which the smart server component needs.

* New ``ChrootTransportDecorator``, accessible via the ``chroot+`` url
  prefix.  It disallows any access to locations above a set URL.  (Andrew
  Bennetts)

Bug Fixes
*********

* Now ``_KnitIndex`` properly decode revision ids when loading index data.
  And optimize the knit index parsing code.
  (Dmitry Vasiliev, John Arbash Meinel)

* ``bzrlib/bzrdir.py`` was directly referencing ``bzrlib.workingtree``,
  without importing it. This prevented ``bzr upgrade`` from working
  unless a plugin already imported ``bzrlib.workingtree``
  (John Arbash Meinel, #70716)

* Suppress the traceback on invalid URLs (Vincent Ladeuil, #70803).

* Give nicer error message when an http server returns a 403
  error code. (Vincent Ladeuil, #57644).

* When a multi-range http GET request fails, try a single
  range one. If it fails too, forget about ranges. Remember that until
  the death of the transport and propagates that to the clones.
  (Vincent Ladeuil, #62276, #62029).

* Handles user/passwords supplied in url from command
  line (for the urllib implementation). Don't request already
  known passwords (Vincent Ladeuil, #42383, #44647, #48527)

* ``_KnitIndex.add_versions()`` dictionary compresses revision ids as they
  are added. This fixes bug where fetching remote revisions records
  them as full references rather than integers.
  (John Arbash Meinel, #64789)

* ``bzr ignore`` strips trailing slashes in patterns.
  Also ``bzr ignore`` rejects absolute paths. (Kent Gibson, #4559)

* ``bzr ignore`` takes multiple arguments. (Cheuksan Edward Wang, #29488)

* mv correctly handles paths that traverse symlinks.
  (Aaron Bentley, #66964)

* Give nicer looking error messages when failing to connect over ssh.
  (John Arbash Meinel, #49172)

* Pushing to a remote branch does not currently update the remote working
  tree. After a remote push, ``bzr status`` and ``bzr diff`` on the remote
  machine now show that the working tree is out of date.
  (Cheuksan Edward Wang #48136)

* Use patiencediff instead of difflib for determining deltas to insert
  into knits. This avoids the O(N^3) behavior of difflib. Patience
  diff should be O(N^2). (Cheuksan Edward Wang, #65714)

* Running ``bzr log`` on nonexistent file gives an error instead of the
  entire log history. (Cheuksan Edward Wang #50793)

* ``bzr cat`` can look up contents of removed or renamed files. If the
  pathname is ambiguous, i.e. the files in the old and new trees have
  different id's, the default is the file in the new tree. The user can
  use "--name-from-revision" to select the file in the old tree.
  (Cheuksan Edward Wang, #30190)

Testing
*******

* TestingHTTPRequestHandler really handles the Range header
  (previously it was ignoring it and returning the whole file,).

bzr 0.12  2006-10-30
####################

Internals
*********

* Clean up ``bzr selftest --benchmark bundle`` to correct an import,
  and remove benchmarks that take longer than 10min to run.
  (John Arbash Meinel)

bzr 0.12rc1  2006-10-23
#######################

Improvements
************

* ``bzr log`` now shows dotted-decimal revision numbers for all revisions,
  rather than just showing a decimal revision number for revisions on the
  mainline. These revision numbers are not yet accepted as input into bzr
  commands such as log, diff etc. (Robert Collins)

* revisions can now be specified using dotted-decimal revision numbers.
  For instance, ``bzr diff -r 1.2.1..1.2.3``. (Robert Collins)

* ``bzr help commands`` output is now shorter (Aaron Bentley)

* ``bzr`` now uses lazy importing to reduce the startup time. This has
  a moderate effect on lots of actions, especially ones that have
  little to do. For example ``bzr rocks`` time is down to 116ms from
  283ms. (John Arbash Meinel)

* New Registry class to provide name-to-object registry-like support,
  for example for schemes where plugins can register new classes to
  do certain tasks (e.g. log formatters). Also provides lazy registration
  to allow modules to be loaded on request.
  (John Arbash Meinel, Adeodato Simó)

API Incompatability
*******************

* LogFormatter subclasses show now expect the 'revno' parameter to
  show() to be a string rather than an int. (Robert Collins)

Internals
*********

* ``TestCase.run_bzr``, ``run_bzr_captured``, and ``run_bzr_subprocess``
  can take a ``working_dir='foo'`` parameter, which will change directory
  for the command. (John Arbash Meinel)

* ``bzrlib.lazy_regex.lazy_compile`` can be used to create a proxy
  around a regex, which defers compilation until first use.
  (John Arbash Meinel)

* ``TestCase.run_bzr_subprocess`` defaults to supplying the
  ``--no-plugins`` parameter to ensure test reproducability, and avoid
  problems with system-wide installed plugins. (John Arbash Meinel)

* Unique tree root ids are now supported. Newly created trees still
  use the common root id for compatibility with bzr versions before 0.12.
  (Aaron Bentley)

* ``WorkingTree.set_root_id(None)`` is now deprecated. Please
  pass in ``inventory.ROOT_ID`` if you want the default root id value.
  (Robert Collins, John Arbash Meinel)

* New method ``WorkingTree.flush()`` which will write the current memory
  inventory out to disk. At the same time, ``read_working_inventory`` will
  no longer trash the current tree inventory if it has been modified within
  the current lock, and the tree will now ``flush()`` automatically on
  ``unlock()``. ``WorkingTree.set_root_id()`` has been updated to take
  advantage of this functionality. (Robert Collins, John Arbash Meinel)

* ``bzrlib.tsort.merge_sorted`` now accepts ``generate_revnos``. This
  parameter will cause it to add another column to its output, which
  contains the dotted-decimal revno for each revision, as a tuple.
  (Robert Collins)

* ``LogFormatter.show_merge`` is deprecated in favour of
  ``LogFormatter.show_merge_revno``. (Robert Collins)

Bug Fixes
*********

* Avoid circular imports by creating a deprecated function for
  ``bzrlib.tree.RevisionTree``. Callers should have been using
  ``bzrlib.revisontree.RevisionTree`` anyway. (John Arbash Meinel,
  #63360, #66349)

* Don't use ``socket.MSG_WAITALL`` as it doesn't exist on all
  platforms. (Martin Pool, #66356)

* Don't require ``Content-Type`` in range responses. Assume they are a
  single range if ``Content-Type`` does not exist.
  (John Arbash Meinel, #62473)

* bzr branch/pull no longer complain about progress bar cleanup when
  interrupted during fetch.  (Aaron Bentley, #54000)

* ``WorkingTree.set_parent_trees()`` uses the trees to directly write
  the basis inventory, rather than going through the repository. This
  allows us to have 1 inventory read, and 2 inventory writes when
  committing a new tree. (John Arbash Meinel)

* When reverting, files that are not locally modified that do not exist
  in the target are deleted, not just unversioned (Aaron Bentley)

* When trying to acquire a lock, don't fail immediately. Instead, try
  a few times (up to 1 hour) before timing out. Also, report why the
  lock is unavailable (John Arbash Meinel, #43521, #49556)

* Leave HttpTransportBase daughter classes decides how they
  implement cloning. (Vincent Ladeuil, #61606)

* diff3 does not indicate conflicts on clean merge. (Aaron Bentley)

* If a commit fails, the commit message is stored in a file at the root of
  the tree for later commit. (Cheuksan Edward Wang, Stefan Metzmacher,
  #32054)

Testing
*******

* New test base class TestCaseWithMemoryTransport offers memory-only
  testing facilities: its not suitable for tests that need to mutate disk
  state, but most tests should not need that and should be converted to
  TestCaseWithMemoryTransport. (Robert Collins)

* ``TestCase.make_branch_and_memory_tree`` now takes a format
  option to set the BzrDir, Repository and Branch formats of the
  created objects. (Robert Collins, John Arbash Meinel)

bzr 0.11  2006-10-02
####################

* Smart server transport test failures on windows fixed. (Lukáš Lalinský).

bzr 0.11rc2  2006-09-27
#######################

Bug Fixes
*********

* Test suite hangs on windows fixed. (Andrew Bennets, Alexander Belchenko).

* Commit performance regression fixed. (Aaron Bentley, Robert Collins, John
  Arbash Meinel).

bzr 0.11rc1  2006-09-25
#######################

Improvements
************

* Knit files now wait to create their contents until the first data is
  added. The old code used to create an empty .knit and a .kndx with just
  the header. However, this caused a lot of extra round trips over sftp.
  This can change the time for ``bzr push`` to create a new remote branch
  from 160s down to 100s. This also affects ``bzr commit`` performance when
  adding new files, ``bzr commit`` on a new kernel-like tree drops from 50s
  down to 40s (John Arbash Meinel, #44692)

* When an entire subtree has been deleted, commit will now report that
  just the top of the subtree has been deleted, rather than reporting
  all the individual items. (Robert Collins)

* Commit performs one less XML parse. (Robert Collins)

* ``bzr checkout`` now operates on readonly branches as well
  as readwrite branches. This fixes bug #39542. (Robert Collins)

* ``bzr bind`` no longer synchronises history with the master branch.
  Binding should be followed by an update or push to synchronise the
  two branches. This is closely related to the fix for bug #39542.
  (Robert Collins)

* ``bzrlib.lazy_import.lazy_import`` function to create on-demand
  objects.  This allows all imports to stay at the global scope, but
  modules will not actually be imported if they are not used.
  (John Arbash Meinel)

* Support ``bzr://`` and ``bzr+ssh://`` urls to work with the new RPC-based
  transport which will be used with the upcoming high-performance smart
  server. The new command ``bzr serve`` will invoke bzr in server mode,
  which processes these requests. (Andrew Bennetts, Robert Collins, Martin
  Pool)

* New command ``bzr version-info`` which can be used to get a summary
  of the current state of the tree. This is especially useful as part
  of a build commands. See ``doc/version_info.txt`` for more information
  (John Arbash Meinel)

Bug Fixes
*********

* ``'bzr inventory [FILE...]'`` allows restricting the file list to a
  specific set of files. (John Arbash Meinel, #3631)

* Don't abort when annotating empty files (John Arbash Meinel, #56814)

* Add ``Stanza.to_unicode()`` which can be passed to another Stanza
  when nesting stanzas. Also, add ``read_stanza_unicode`` to handle when
  reading a nested Stanza. (John Arbash Meinel)

* Transform._set_mode() needs to stat the right file.
  (John Arbash Meinel, #56549)

* Raise WeaveFormatError rather than StopIteration when trying to read
  an empty Weave file. (John Arbash Meinel, #46871)

* Don't access e.code for generic URLErrors, only HTTPErrors have .code.
  (Vincent Ladeuil, #59835)

* Handle boundary="" lines properly to allow access through a Squid proxy.
  (John Arbash Meinel, #57723)

* revert now removes newly-added directories (Aaron Bentley, #54172)

* ``bzr upgrade sftp://`` shouldn't fail to upgrade v6 branches if there
  isn't a working tree. (David Allouche, #40679)

* Give nicer error messages when a user supplies an invalid --revision
  parameter. (John Arbash Meinel, #55420)

* Handle when LANG is not recognized by python. Emit a warning, but
  just revert to using 'ascii'. (John Arbash Meinel, #35392)

* Don't use ``preexec_fn`` on win32, as it is not supported by subprocess.
  (John Arbash Meinel)

* Skip specific tests when the dependencies aren't met. This includes
  some ``setup.py`` tests when ``python-dev`` is not available, and
  some tests that depend on paramiko. (John Arbash Meinel, Mattheiu Moy)

* Fallback to Paramiko properly, if no ``ssh`` executable exists on
  the system. (Andrew Bennetts, John Arbash Meinel)

* ``Branch.bind(other_branch)`` no longer takes a write lock on the
  other branch, and will not push or pull between the two branches.
  API users will need to perform a push or pull or update operation if they
  require branch synchronisation to take place. (Robert Collins, #47344)

* When creating a tarball or zipfile export, export unicode names as utf-8
  paths. This may not work perfectly on all platforms, but has the best
  chance of working in the common case. (John Arbash Meinel, #56816)

* When committing, only files that exist in working tree or basis tree
  may be specified (Aaron Bentley, #50793)

Portability
***********

* Fixes to run on Python 2.5 (Brian M. Carlson, Martin Pool, Marien Zwart)

Internals
*********

* TestCaseInTempDir now creates a separate directory for HOME, rather
  than having HOME set to the same location as the working directory.
  (John Arbash Meinel)

* ``run_bzr_subprocess()`` can take an optional ``env_changes={}`` parameter,
  which will update os.environ inside the spawned child. It also can
  take a ``universal_newlines=True``, which helps when checking the output
  of the command. (John Arbash Meinel)

* Refactor SFTP vendors to allow easier re-use when ssh is used.
  (Andrew Bennetts)

* ``Transport.list_dir()`` and ``Transport.iter_files_recursive()`` should always
  return urlescaped paths. This is now tested (there were bugs in a few
  of the transports) (Andrew Bennetts, David Allouche, John Arbash Meinel)

* New utility function ``symbol_versioning.deprecation_string``. Returns the
  formatted string for a callable, deprecation format pair. (Robert Collins)

* New TestCase helper applyDeprecated. This allows you to call a callable
  which is deprecated without it spewing to the screen, just by supplying
  the deprecation format string issued for it. (Robert Collins)

* Transport.append and Transport.put have been deprecated in favor of
  ``.append_bytes``, ``.append_file``, ``.put_bytes``, and
  ``.put_file``. This removes the ambiguity in what type of object the
  functions take.  ``Transport.non_atomic_put_{bytes,file}`` has also
  been added. Which works similarly to ``Transport.append()`` except for
  SFTP, it doesn't have a round trip when opening the file. Also, it
  provides functionality for creating a parent directory when trying
  to create a file, rather than raise NoSuchFile and forcing the
  caller to repeat their request.
  (John Arbash Meinel)

* WorkingTree has a new api ``unversion`` which allow the unversioning of
  entries by their file id. (Robert Collins)

* ``WorkingTree.pending_merges`` is deprecated.  Please use the
  ``get_parent_ids`` (introduced in 0.10) method instead. (Robert Collins)

* WorkingTree has a new ``lock_tree_write`` method which locks the branch for
  read rather than write. This is appropriate for actions which only need
  the branch data for reference rather than mutation. A new decorator
  ``needs_tree_write_lock`` is provided in the workingtree module. Like the
  ``needs_read_lock`` and ``needs_write_lock`` decorators this allows static
  declaration of the locking requirements of a function to ensure that
  a lock is taken out for casual scripts. (Robert Collins, #54107)

* All WorkingTree methods which write to the tree, but not to the branch
  have been converted to use ``needs_tree_write_lock`` rather than
  ``needs_write_lock``. Also converted is the revert, conflicts and tree
  transform modules. This provides a modest performance improvement on
  metadir style trees, due to the reduce lock-acquisition, and a more
  significant performance improvement on lightweight checkouts from
  remote branches, where trivial operations used to pay a significant
  penalty. It also provides the basis for allowing readonly checkouts.
  (Robert Collins)

* Special case importing the standard library 'copy' module. This shaves
  off 40ms of startup time, while retaining compatibility. See:
  ``bzrlib/inspect_for_copy.py`` for more details. (John Arbash Meinel)

* WorkingTree has a new parent class MutableTree which represents the
  specialisations of Tree which are able to be altered. (Robert Collins)

* New methods mkdir and ``put_file_bytes_non_atomic`` on MutableTree that
  mutate the tree and its contents. (Robert Collins)

* Transport behaviour at the root of the URL is now defined and tested.
  (Andrew Bennetts, Robert Collins)

Testing
*******

* New test helper classs MemoryTree. This is typically accessed via
  ``self.make_branch_and_memory_tree()`` in test cases. (Robert Collins)

* Add ``start_bzr_subprocess`` and ``stop_bzr_subprocess`` to allow test
  code to continue running concurrently with a subprocess of bzr.
  (Andrew Bennetts, Robert Collins)

* Add a new method ``Transport.get_smart_client()``. This is provided to
  allow upgrades to a richer interface than the VFS one provided by
  Transport. (Andrew Bennetts, Martin Pool)

bzr 0.10  2006-08-29
####################

Improvements
************
* 'merge' now takes --uncommitted, to apply uncommitted changes from a
  tree.  (Aaron Bentley)

* 'bzr add --file-ids-from' can be used to specify another path to use
  for creating file ids, rather than generating all new ones. Internally,
  the 'action' passed to ``smart_add_tree()`` can return ``file_ids`` that
  will be used, rather than having bzrlib generate new ones.
  (John Arbash Meinel, #55781)

* ``bzr selftest --benchmark`` now allows a ``--cache-dir`` parameter.
  This will cache some of the intermediate trees, and decrease the
  setup time for benchmark tests. (John Arbash Meinel)

* Inverse forms are provided for all boolean options.  For example,
  --strict has --no-strict, --no-recurse has --recurse (Aaron Bentley)

* Serialize out Inventories directly, rather than using ElementTree.
  Writing out a kernel sized inventory drops from 2s down to ~350ms.
  (Robert Collins, John Arbash Meinel)

Bug Fixes
*********

* Help diffutils 2.8.4 get along with binary tests (Marien Zwart: #57614)

* Change LockDir so that if the lock directory doesn't exist when
  ``lock_write()`` is called, an attempt will be made to create it.
  (John Arbash Meinel, #56974)

* ``bzr uncommit`` preserves pending merges. (John Arbash Meinel, #57660)

* Active FTP transport now works as intended. (ghozzy, #56472)

* Really fix mutter() so that it won't ever raise a UnicodeError.
  It means it is possible for ~/.bzr.log to contain non UTF-8 characters.
  But it is a debugging log, not a real user file.
  (John Arbash Meinel, #56947, #53880)

* Change Command handle to allow Unicode command and options.
  At present we cannot register Unicode command names, so we will get
  BzrCommandError('unknown command'), or BzrCommandError('unknown option')
  But that is better than a UnicodeError + a traceback.
  (John Arbash Meinel, #57123)

* Handle TZ=UTC properly when reading/writing revisions.
  (John Arbash Meinel, #55783, #56290)

* Use ``GPG_TTY`` to allow gpg --cl to work with gpg-agent in a pipeline,
  (passing text to sign in on stdin). (John Arbash Meinel, #54468)

* External diff does the right thing for binaries even in foreign
  languages. (John Arbash Meinel, #56307)

* Testament handles more cases when content is unicode. Specific bug was
  in handling of revision properties.
  (John Arbash Meinel, Holger Krekel, #54723)

* The bzr selftest was failing on installed versions due to a bug in a new
  test helper. (John Arbash Meinel, Robert Collins, #58057)

Internals
*********

* ``bzrlib.cache_utf8`` contains ``encode()`` and ``decode()`` functions
  which can be used to cache the conversion between utf8 and Unicode.
  Especially helpful for some of the knit annotation code, which has to
  convert revision ids to utf8 to annotate lines in storage.
  (John Arbash Meinel)

* ``setup.py`` now searches the filesystem to find all packages which
  need to be installed. This should help make the life of packagers
  easier. (John Arbash Meinel)

bzr 0.9.0  2006-08-11
#####################

Surprises
*********

* The hard-coded built-in ignore rules have been removed. There are
  now two rulesets which are enforced. A user global one in
  ``~/.bazaar/ignore`` which will apply to every tree, and the tree
  specific one '.bzrignore'.
  ``~/.bazaar/ignore`` will be created if it does not exist, but with
  a more conservative list than the old default.
  This fixes bugs with default rules being enforced no matter what.
  The old list of ignore rules from bzr is available by
  running 'bzr ignore --old-default-rules'.
  (Robert Collins, Martin Pool, John Arbash Meinel)

* 'branches.conf' has been changed to 'locations.conf', since it can apply
  to more locations than just branch locations.
  (Aaron Bentley)

Improvements
************

* The revision specifier "revno:" is extended to accept the syntax
  revno:N:branch. For example,
  revno:42:http://bazaar-vcs.org/bzr/bzr.dev/ means revision 42 in
  bzr.dev.  (Matthieu Moy)

* Tests updates to ensure proper URL handling, UNICODE support, and
  proper printing when the user's terminal encoding cannot display
  the path of a file that has been versioned.
  ``bzr branch`` can take a target URL rather than only a local directory.
  ``Branch.get_parent()/set_parent()`` now save a relative path if possible,
  and normalize the parent based on root, allowing access across
  different transports. (John Arbash Meinel, Wouter van Heyst, Martin Pool)
  (Malone #48906, #42699, #40675, #5281, #3980, #36363, #43689,
  #42517, #42514)

* On Unix, detect terminal width using an ioctl not just $COLUMNS.
  Use terminal width for single-line logs from ``bzr log --line`` and
  pending-merge display.  (Robert Widhopf-Fenk, Gustavo Niemeyer)
  (Malone #3507)

* On Windows, detect terminal width using GetConsoleScreenBufferInfo.
  (Alexander Belchenko)

* Speedup improvement for 'date:'-revision search. (Guillaume Pinot).

* Show the correct number of revisions pushed when pushing a new branch.
  (Robert Collins).

* 'bzr selftest' now shows a progress bar with the number of tests, and
  progress made. 'make check' shows tests in -v mode, to be more useful
  for the PQM status window. (Robert Collins).
  When using a progress bar, failed tests are printed out, rather than
  being overwritten by the progress bar until the suite finishes.
  (John Arbash Meinel)

* 'bzr selftest --benchmark' will run a new benchmarking selftest.
  'bzr selftest --benchmark --lsprof-timed' will use lsprofile to generate
  profile data for the individual profiled calls, allowing for fine
  grained analysis of performance.
  (Robert Collins, Martin Pool).

* 'bzr commit' shows a progress bar. This is useful for commits over sftp
  where commit can take an appreciable time. (Robert Collins)

* 'bzr add' is now less verbose in telling you what ignore globs were
  matched by files being ignored. Instead it just tells you how many
  were ignored (because you might reasonably be expecting none to be
  ignored). 'bzr add -v' is unchanged and will report every ignored
  file. (Robert Collins).

* ftp now has a test server if medusa is installed. As part of testing,
  ftp support has been improved, including support for supplying a
  non-standard port. (John Arbash Meinel).

* 'bzr log --line' shows the revision number, and uses only the
  first line of the log message (#5162, Alexander Belchenko;
  Matthieu Moy)

* 'bzr status' has had the --all option removed. The 'bzr ls' command
  should be used to retrieve all versioned files. (Robert Collins)

* 'bzr bundle OTHER/BRANCH' will create a bundle which can be sent
  over email, and applied on the other end, while maintaining ancestry.
  This bundle can be applied with either 'bzr merge' or 'bzr pull',
  the same way you would apply another branch.
  (John Arbash Meinel, Aaron Bentley)

* 'bzr whoami' can now be used to set your identity from the command line,
  for a branch or globally.  (Robey Pointer)

* 'bzr checkout' now aliased to 'bzr co', and 'bzr annotate' to 'bzr ann'.
  (Michael Ellerman)

* 'bzr revert DIRECTORY' now reverts the contents of the directory as well.
  (Aaron Bentley)

* 'bzr get sftp://foo' gives a better error when paramiko is not present.
  Also updates things like 'http+pycurl://' if pycurl is not present.
  (John Arbash Meinel) (Malone #47821, #52204)

* New env variable ``BZR_PROGRESS_BAR``, sets the default progress bar type.
  Can be set to 'none' or 'dummy' to disable the progress bar, 'dots' or
  'tty' to create the respective type. (John Arbash Meinel, #42197, #51107)

* Improve the help text for 'bzr diff' to explain what various options do.
  (John Arbash Meinel, #6391)

* 'bzr uncommit -r 10' now uncommits revisions 11.. rather than uncommitting
  revision 10. This makes -r10 more in line with what other commands do.
  'bzr uncommit' also now saves the pending merges of the revisions that
  were removed. So it is safe to uncommit after a merge, fix something,
  and commit again. (John Arbash Meinel, #32526, #31426)

* 'bzr init' now also works on remote locations.
  (Wouter van Heyst, #48904)

* HTTP support has been updated. When using pycurl we now support
  connection keep-alive, which reduces dns requests and round trips.
  And for both urllib and pycurl we support multi-range requests,
  which decreases the number of round-trips. Performance results for
  ``bzr branch http://bazaar-vcs.org/bzr/bzr.dev/`` indicate
  http branching is now 2-3x faster, and ``bzr pull`` in an existing
  branch is as much as 4x faster.
  (Michael Ellerman, Johan Rydberg, John Arbash Meinel, #46768)

* Performance improvements for sftp. Branching and pulling are now up to
  2x faster. Utilize paramiko.readv() support for async requests if it
  is available (paramiko > 1.6) (John Arbash Meinel)

Bug Fixes
*********

* Fix shadowed definition of TestLocationConfig that caused some
  tests not to run.
  (Erik Bågfors, Michael Ellerman, Martin Pool, #32587)

* Fix unnecessary requirement of sign-my-commits that it be run from
  a working directory.  (Martin Pool, Robert Collins)

* 'bzr push location' will only remember the push location if it succeeds
  in connecting to the remote location. (John Arbash Meinel, #49742)

* 'bzr revert' no longer toggles the executable bit on win32
  (John Arbash Meinel, #45010)

* Handle broken pipe under win32 correctly. (John Arbash Meinel)

* sftp tests now work correctly on win32 if you have a newer paramiko
  (John Arbash Meinel)

* Cleanup win32 test suite, and general cleanup of places where
  file handles were being held open. (John Arbash Meinel)

* When specifying filenames for 'diff -r x..y', the name of the file in the
  working directory can be used, even if its name is different in both x
  and y.

* File-ids containing single- or double-quotes are handled correctly by
  push. (Aaron Bentley, #52227)

* Normalize unicode filenames to ensure cross-platform consistency.
  (John Arbash Meinel, #43689)

* The argument parser can now handle '-' as an argument. Currently
  no code interprets it specially (it is mostly handled as a file named
  '-'). But plugins, and future operations can use it.
  (John Arbash meinel, #50984)

* Bundles can properly read binary files with a plain '\r' in them.
  (John Arbash Meinel, #51927)

* Tuning ``iter_entries()`` to be more efficient (John Arbash Meinel, #5444)

* Lots of win32 fixes (the test suite passes again).
  (John Arbash Meinel, #50155)

* Handle openbsd returning None for sys.getfilesystemencoding() (#41183)

* Support ftp APPE (append) to allow Knits to be used over ftp (#42592)

* Removals are only committed if they match the filespec (or if there is
  no filespec).  (#46635, Aaron Bentley)

* smart-add recurses through all supplied directories
  (John Arbash Meinel, #52578)

* Make the bundle reader extra lines before and after the bundle text.
  This allows you to parse an email with the bundle inline.
  (John Arbash Meinel, #49182)

* Change the file id generator to squash a little bit more. Helps when
  working with long filenames on windows. (Also helps for unicode filenames
  not generating hidden files). (John Arbash Meinel, #43801)

* Restore terminal mode on C-c while reading sftp password.  (#48923,
  Nicholas Allen, Martin Pool)

* Timestamps are rounded to 1ms, and revision entries can be recreated
  exactly. (John Arbash Meinel, Jamie Wilkinson, #40693)

* Branch.base has changed to a URL, but ~/.bazaar/locations.conf should
  use local paths, since it is user visible (John Arbash Meinel, #53653)

* ``bzr status foo`` when foo was unversioned used to cause a full delta
  to be generated (John Arbash Meinel, #53638)

* When reading revision properties, an empty value should be considered
  the empty string, not None (John Arbash Meinel, #47782)

* ``bzr diff --diff-options`` can now handle binary files being changed.
  Also, the output is consistent when --diff-options is not supplied.
  (John Arbash Meinel, #54651, #52930)

* Use the right suffixes for loading plugins (John Arbash Meinel, #51810)

* Fix ``Branch.get_parent()`` to handle the case when the parent is not
  accessible (John Arbash Meinel, #52976)

Internals
*********

* Combine the ignore rules into a single regex rather than looping over
  them to reduce the threshold where  N^2 behaviour occurs in operations
  like status. (Jan Hudec, Robert Collins).

* Appending to ``bzrlib.DEFAULT_IGNORE`` is now deprecated. Instead, use
  one of the add functions in bzrlib.ignores. (John Arbash Meinel)

* 'bzr push' should only push the ancestry of the current revision, not
  all of the history in the repository. This is especially important for
  shared repositories. (John Arbash Meinel)

* ``bzrlib.delta.compare_trees`` now iterates in alphabetically sorted order,
  rather than randomly walking the inventories. (John Arbash Meinel)

* Doctests are now run in temporary directories which are cleaned up when
  they finish, rather than using special ScratchDir/ScratchBranch objects.
  (Martin Pool)

* Split ``check`` into separate methods on the branch and on the repository,
  so that it can be specialized in ways that are useful or efficient for
  different formats.  (Martin Pool, Robert Collins)

* Deprecate ``Repository.all_revision_ids``; most methods don't really need
  the global revision graph but only that part leading up to a particular
  revision.  (Martin Pool, Robert Collins)

* Add a BzrDirFormat ``control_formats`` list which allows for control formats
  that do not use '.bzr' to store their data - i.e. '.svn', '.hg' etc.
  (Robert Collins, Jelmer Vernooij).

* ``bzrlib.diff.external_diff`` can be redirected to any file-like object.
  Uses subprocess instead of spawnvp.
  (James Henstridge, John Arbash Meinel, #4047, #48914)

* New command line option '--profile-imports', which will install a custom
  importer to log time to import modules and regex compilation time to
  sys.stderr (John Arbash Meinel)

* 'EmptyTree' is now deprecated, please use ``repository.revision_tree(None)``
  instead. (Robert Collins)

* "RevisionTree" is now in bzrlib/revisiontree.py. (Robert Collins)

bzr 0.8.2  2006-05-17
#####################

Bug Fixes
*********

* setup.py failed to install launchpad plugin.  (Martin Pool)

bzr 0.8.1  2006-05-16
#####################

Bug Fixes
*********

* Fix failure to commit a merge in a checkout.  (Martin Pool,
  Robert Collins, Erik Bågfors, #43959)

* Nicer messages from 'commit' in the case of renames, and correct
  messages when a merge has occured. (Robert Collins, Martin Pool)

* Separate functionality from assert statements as they are skipped in
  optimized mode of python. Add the same check to pending merges.
  (Olaf Conradi, #44443)

Changes
*******

* Do not show the None revision in output of bzr ancestry. (Olaf Conradi)

* Add info on standalone branches without a working tree.
  (Olaf Conradi, #44155)

* Fix bug in knits when raising InvalidRevisionId. (Olaf Conradi, #44284)

Changes
*******

* Make editor invocation comply with Debian Policy. First check
  environment variables VISUAL and EDITOR, then try editor from
  alternatives system. If that all fails, fall back to the pre-defined
  list of editors. (Olaf Conradi, #42904)

New Features
************

* New 'register-branch' command registers a public branch into
  Launchpad.net, where it can be associated with bugs, etc.
  (Martin Pool, Bjorn Tillenius, Robert Collins)

Internals
*********

* New public api in InventoryEntry - ``describe_change(old, new)`` which
  provides a human description of the changes between two old and
  new. (Robert Collins, Martin Pool)

Testing
*******

* Fix test case for bzr info in upgrading a standalone branch to metadir,
  uses bzrlib api now. (Olaf Conradi)

bzr 0.8  2006-05-08
###################

Notes When Upgrading
********************

Release 0.8 of bzr introduces a new format for history storage, called
'knit', as an evolution of to the 'weave' format used in 0.7.  Local
and remote operations are faster using knits than weaves.  Several
operations including 'init', 'init-repo', and 'upgrade' take a
--format option that controls this.  Branching from an existing branch
will keep the same format.

It is possible to merge, pull and push between branches of different
formats but this is slower than moving data between homogenous
branches.  It is therefore recommended (but not required) that you
upgrade all branches for a project at the same time.  Information on
formats is shown by 'bzr info'.

bzr 0.8 now allows creation of 'repositories', which hold the history
of files and revisions for several branches.  Previously bzr kept all
the history for a branch within the .bzr directory at the root of the
branch, and this is still the default.  To create a repository, use
the new 'bzr init-repo' command.  Branches exist as directories under
the repository and contain just a small amount of information
indicating the current revision of the branch.

bzr 0.8 also supports 'checkouts', which are similar to in cvs and
subversion.  Checkouts are associated with a branch (optionally in a
repository), which contains all the historical information.  The
result is that a checkout can be deleted without losing any
already-committed revisions.  A new 'update' command is also available.

Repositories and checkouts are not supported with the 0.7 storage
format.  To use them you must upgrad to either knits, or to the
'metaweave' format, which uses weaves but changes the .bzr directory
arrangement.


Improvements
************

* sftp paths can now be relative, or local, according to the lftp
  convention. Paths now take the form::

      sftp://user:pass@host:port/~/relative/path
      or
      sftp://user:pass@host:port/absolute/path

* The FTP transport now tries to reconnect after a temporary
  failure. ftp put is made atomic. (Matthieu Moy)

* The FTP transport now maintains a pool of connections, and
  reuses them to avoid multiple connections to the same host (like
  sftp did). (Daniel Silverstone)

* The ``bzr_man.py`` file has been removed. To create the man page now,
  use ``./generate_docs.py man``. The new program can also create other files.
  Run ``python generate_docs.py --help`` for usage information.
  (Hans Ulrich Niedermann & James Blackwell).

* Man Page now gives full help (James Blackwell).
  Help also updated to reflect user config now being stored in .bazaar
  (Hans Ulrich Niedermann)

* It's now possible to set aliases in bazaar.conf (Erik Bågfors)

* Pull now accepts a --revision argument (Erik Bågfors)

* ``bzr re-sign`` now allows multiple revisions to be supplied on the command
  line. You can now use the following command to sign all of your old
  commits::

    find .bzr/revision-store// -name my@email-* \
      | sed 's/.*\/\/..\///' \
      | xargs bzr re-sign

* Upgrade can now upgrade over the network. (Robert Collins)

* Two new commands 'bzr checkout' and 'bzr update' allow for CVS/SVN-alike
  behaviour.  By default they will cache history in the checkout, but
  with --lightweight almost all data is kept in the master branch.
  (Robert Collins)

* 'revert' unversions newly-versioned files, instead of deleting them.

* 'merge' is more robust.  Conflict messages have changed.

* 'merge' and 'revert' no longer clobber existing files that end in '~' or
  '.moved'.

* Default log format can be set in configuration and plugins can register
  their own formatters. (Erik Bågfors)

* New 'reconcile' command will check branch consistency and repair indexes
  that can become out of sync in pre 0.8 formats. (Robert Collins,
  Daniel Silverstone)

* New 'bzr init --format' and 'bzr upgrade --format' option to control
  what storage format is created or produced.  (Robert Collins,
  Martin Pool)

* Add parent location to 'bzr info', if there is one.  (Olaf Conradi)

* New developer commands 'weave-list' and 'weave-join'.  (Martin Pool)

* New 'init-repository' command, plus support for repositories in 'init'
  and 'branch' (Aaron Bentley, Erik Bågfors, Robert Collins)

* Improve output of 'info' command. Show all relevant locations related to
  working tree, branch and repository. Use kibibytes for binary quantities.
  Fix off-by-one error in missing revisions of working tree.  Make 'info'
  work on branches, repositories and remote locations.  Show locations
  relative to the shared repository, if applicable.  Show locking status
  of locations.  (Olaf Conradi)

* Diff and merge now safely handle binary files. (Aaron Bentley)

* 'pull' and 'push' now normalise the revision history, so that any two
  branches with the same tip revision will have the same output from 'log'.
  (Robert Collins)

* 'merge' accepts --remember option to store parent location, like 'push'
  and 'pull'. (Olaf Conradi)

* bzr status and diff when files given as arguments do not exist
  in the relevant trees.  (Martin Pool, #3619)

* Add '.hg' to the default ignore list.  (Martin Pool)

* 'knit' is now the default disk format. This improves disk performance and
  utilization, increases incremental pull performance, robustness with SFTP
  and allows checkouts over SFTP to perform acceptably.
  The initial Knit code was contributed by Johan Rydberg based on a
  specification by Martin Pool.
  (Robert Collins, Aaron Bentley, Johan Rydberg, Martin Pool).

* New tool to generate all-in-one html version of the manual.  (Alexander
  Belchenko)

* Hitting CTRL-C while doing an SFTP push will no longer cause stale locks
  to be left in the SFTP repository. (Robert Collins, Martin Pool).

* New option 'diff --prefix' to control how files are named in diff
  output, with shortcuts '-p0' and '-p1' corresponding to the options for
  GNU patch.  (Alexander Belchenko, Goffredo Baroncelli, Martin Pool)

* Add --revision option to 'annotate' command.  (Olaf Conradi)

* If bzr shows an unexpected revision-history after pulling (perhaps due
  to a reweave) it can now be corrected by 'bzr reconcile'.
  (Robert Collins)

Changes
*******

* Commit is now verbose by default, and shows changed filenames and the
  new revision number.  (Robert Collins, Martin Pool)

* Unify 'mv', 'move', 'rename'.  (Matthew Fuller, #5379)

* 'bzr -h' shows help.  (Martin Pool, Ian Bicking, #35940)

* Make 'pull' and 'push' remember location on failure using --remember.
  (Olaf Conradi)

* For compatibility, make old format for using weaves inside metadir
  available as 'metaweave' format.  Rename format 'metadir' to 'default'.
  Clean up help for option --format in commands 'init', 'init-repo' and
  'upgrade'.  (Olaf Conradi)

Internals
*********

* The internal storage of history, and logical branch identity have now
  been split into Branch, and Repository. The common locking and file
  management routines are now in bzrlib.lockablefiles.
  (Aaron Bentley, Robert Collins, Martin Pool)

* Transports can now raise DependencyNotPresent if they need a library
  which is not installed, and then another implementation will be
  tried.  (Martin Pool)

* Remove obsolete (and no-op) `decode` parameter to `Transport.get`.
  (Martin Pool)

* Using Tree Transform for merge, revert, tree-building

* WorkingTree.create, Branch.create, ``WorkingTree.create_standalone``,
  Branch.initialize are now deprecated. Please see ``BzrDir.create_*`` for
  replacement API's. (Robert Collins)

* New BzrDir class represents the .bzr control directory and manages
  formatting issues. (Robert Collins)

* New repository.InterRepository class encapsulates Repository to
  Repository actions and allows for clean selection of optimised code
  paths. (Robert Collins)

* ``bzrlib.fetch.fetch`` and ``bzrlib.fetch.greedy_fetch`` are now
  deprecated, please use ``branch.fetch`` or ``repository.fetch``
  depending on your needs. (Robert Collins)

* deprecated methods now have a ``is_deprecated`` flag on them that can
  be checked, if you need to determine whether a given callable is
  deprecated at runtime. (Robert Collins)

* Progress bars are now nested - see
  ``bzrlib.ui.ui_factory.nested_progress_bar``.
  (Robert Collins, Robey Pointer)

* New API call ``get_format_description()`` for each type of format.
  (Olaf Conradi)

* Changed ``branch.set_parent()`` to accept None to remove parent.
  (Olaf Conradi)

* Deprecated BzrError AmbiguousBase.  (Olaf Conradi)

* WorkingTree.branch is now a read only property.  (Robert Collins)

* bzrlib.ui.text.TextUIFactory now accepts a ``bar_type`` parameter which
  can be None or a factory that will create a progress bar. This is
  useful for testing or for overriding the bzrlib.progress heuristic.
  (Robert Collins)

* New API method ``get_physical_lock_status()`` to query locks present on a
  transport.  (Olaf Conradi)

* Repository.reconcile now takes a thorough keyword parameter to allow
  requesting an indepth reconciliation, rather than just a data-loss
  check. (Robert Collins)

* ``bzrlib.ui.ui_factory protocol`` now supports ``get_boolean`` to prompt
  the user for yes/no style input. (Robert Collins)

Testing
*******

* SFTP tests now shortcut the SSH negotiation, reducing test overhead
  for testing SFTP protocol support. (Robey Pointer)

* Branch formats are now tested once per implementation (see ``bzrlib.
  tests.branch_implementations``. This is analagous to the transport
  interface tests, and has been followed up with working tree,
  repository and BzrDir tests. (Robert Collins)

* New test base class TestCaseWithTransport provides a transport aware
  test environment, useful for testing any transport-interface using
  code. The test suite option --transport controls the transport used
  by this class (when its not being used as part of implementation
  contract testing). (Robert Collins)

* Close logging handler on disabling the test log. This will remove the
  handler from the internal list inside python's logging module,
  preventing shutdown from closing it twice.  (Olaf Conradi)

* Move test case for uncommit to blackbox tests.  (Olaf Conradi)

* ``run_bzr`` and ``run_bzr_captured`` now accept a 'stdin="foo"'
  parameter which will provide String("foo") to the command as its stdin.

bzr 0.7 2006-01-09
##################

Changes
*******

* .bzrignore is excluded from exports, on the grounds that it's a bzr
  internal-use file and may not be wanted.  (Jamie Wilkinson)

* The "bzr directories" command were removed in favor of the new
  --kind option to the "bzr inventory" command.  To list all
  versioned directories, now use "bzr inventory --kind directory".
  (Johan Rydberg)

* Under Windows configuration directory is now ``%APPDATA%\bazaar\2.0``
  by default. (John Arbash Meinel)

* The parent of Bzr configuration directory can be set by ``BZR_HOME``
  environment variable. Now the path for it is searched in ``BZR_HOME``,
  then in HOME. Under Windows the order is: ``BZR_HOME``, ``APPDATA``
  (usually points to ``C:\Documents and Settings\User Name\Application Data``),
  ``HOME``. (John Arbash Meinel)

* Plugins with the same name in different directories in the bzr plugin
  path are no longer loaded: only the first successfully loaded one is
  used. (Robert Collins)

* Use systems' external ssh command to open connections if possible.
  This gives better integration with user settings such as ProxyCommand.
  (James Henstridge)

* Permissions on files underneath .bzr/ are inherited from the .bzr
  directory. So for a shared repository, simply doing 'chmod -R g+w .bzr/'
  will mean that future file will be created with group write permissions.

* configure.in and config.guess are no longer in the builtin default
  ignore list.

* '.sw[nop]' pattern ignored, to ignore vim swap files for nameless
  files.  (John Arbash Meinel, Martin Pool)

Improvements
************

* "bzr INIT dir" now initializes the specified directory, and creates
  it if it does not exist.  (John Arbash Meinel)

* New remerge command (Aaron Bentley)

* Better zsh completion script.  (Steve Borho)

* 'bzr diff' now returns 1 when there are changes in the working
  tree. (Robert Collins)

* 'bzr push' now exists and can push changes to a remote location.
  This uses the transport infrastructure, and can store the remote
  location in the ~/.bazaar/branches.conf configuration file.
  (Robert Collins)

* Test directories are only kept if the test fails and the user requests
  that they be kept.

* Tweaks to short log printing

* Added branch nicks, new nick command, printing them in log output.
  (Aaron Bentley)

* If ``$BZR_PDB`` is set, pop into the debugger when an uncaught exception
  occurs.  (Martin Pool)

* Accept 'bzr resolved' (an alias for 'bzr resolve'), as this is
  the same as Subversion.  (Martin Pool)

* New ftp transport support (on ftplib), for ftp:// and aftp://
  URLs.  (Daniel Silverstone)

* Commit editor temporary files now start with ``bzr_log.``, to allow
  text editors to match the file name and set up appropriate modes or
  settings.  (Magnus Therning)

* Improved performance when integrating changes from a remote weave.
  (Goffredo Baroncelli)

* Sftp will attempt to cache the connection, so it is more likely that
  a connection will be reused, rather than requiring multiple password
  requests.

* bzr revno now takes an optional argument indicating the branch whose
  revno should be printed.  (Michael Ellerman)

* bzr cat defaults to printing the last version of the file.
  (Matthieu Moy, #3632)

* New global option 'bzr --lsprof COMMAND' runs bzr under the lsprof
  profiler.  (Denys Duchier)

* Faster commits by reading only the headers of affected weave files.
  (Denys Duchier)

* 'bzr add' now takes a --dry-run parameter which shows you what would be
  added, but doesn't actually add anything. (Michael Ellerman)

* 'bzr add' now lists how many files were ignored per glob.  add --verbose
  lists the specific files.  (Aaron Bentley)

* 'bzr missing' now supports displaying changes in diverged trees and can
  be limited to show what either end of the comparison is missing.
  (Aaron Bently, with a little prompting from Daniel Silverstone)

Bug Fixes
*********

* SFTP can walk up to the root path without index errors. (Robert Collins)

* Fix bugs in running bzr with 'python -O'.  (Martin Pool)

* Error when run with -OO

* Fix bug in reporting http errors that don't have an http error code.
  (Martin Pool)

* Handle more cases of pipe errors in display commands

* Change status to 3 for all errors

* Files that are added and unlinked before committing are completely
  ignored by diff and status

* Stores with some compressed texts and some uncompressed texts are now
  able to be used. (John A Meinel)

* Fix for bzr pull failing sometimes under windows

* Fix for sftp transport under windows when using interactive auth

* Show files which are both renamed and modified as such in 'bzr
  status' output.  (Daniel Silverstone, #4503)

* Make annotate cope better with revisions committed without a valid
  email address.  (Marien Zwart)

* Fix representation of tab characters in commit messages.
  (Harald Meland)

* List of plugin directories in ``BZR_PLUGIN_PATH`` environment variable is
  now parsed properly under Windows. (Alexander Belchenko)

* Show number of revisions pushed/pulled/merged. (Robey Pointer)

* Keep a cached copy of the basis inventory to speed up operations
  that need to refer to it.  (Johan Rydberg, Martin Pool)

* Fix bugs in bzr status display of non-ascii characters.
  (Martin Pool)

* Remove Makefile.in from default ignore list.
  (Tollef Fog Heen, Martin Pool, #6413)

* Fix failure in 'bzr added'.  (Nathan McCallum, Martin Pool)

Testing
*******

* Fix selftest asking for passwords when there are no SFTP keys.
  (Robey Pointer, Jelmer Vernooij)

* Fix selftest run with 'python -O'.  (Martin Pool)

* Fix HTTP tests under Windows. (John Arbash Meinel)

* Make tests work even if HOME is not set (Aaron Bentley)

* Updated ``build_tree`` to use fixed line-endings for tests which read
  the file cotents and compare. Make some tests use this to pass under
  Windows. (John Arbash Meinel)

* Skip stat and symlink tests under Windows. (Alexander Belchenko)

* Delay in selftest/testhashcash is now issued under win32 and Cygwin.
  (John Arbash Meinel)

* Use terminal width to align verbose test output.  (Martin Pool)

* Blackbox tests are maintained within the bzrlib.tests.blackbox directory.
  If adding a new test script please add that to
  ``bzrlib.tests.blackbox.__init__``. (Robert Collins)

* Much better error message if one of the test suites can't be
  imported.  (Martin Pool)

* Make check now runs the test suite twice - once with the default locale,
  and once with all locales forced to C, to expose bugs. This is not
  trivially done within python, so for now its only triggered by running
  Make check. Integrators and packagers who wish to check for full
  platform support should run 'make check' to test the source.
  (Robert Collins)

* Tests can now run TestSkipped if they can't execute for any reason.
  (Martin Pool) (NB: TestSkipped should only be raised for correctable
  reasons - see the wiki spec ImprovingBzrTestSuite).

* Test sftp with relative, absolute-in-homedir and absolute-not-in-homedir
  paths for the transport tests. Introduce blackbox remote sftp tests that
  test the same permutations. (Robert Collins, Robey Pointer)

* Transport implementation tests are now independent of the local file
  system, which allows tests for esoteric transports, and for features
  not available in the local file system. They also repeat for variations
  on the URL scheme that can introduce issues in the transport code,
  see bzrlib.transport.TransportTestProviderAdapter() for this.
  (Robert Collins).

* ``TestCase.build_tree`` uses the transport interface to build trees,
  pass in a transport parameter to give it an existing connection.
  (Robert Collins).

Internals
*********

* WorkingTree.pull has been split across Branch and WorkingTree,
  to allow Branch only pulls. (Robert Collins)

* ``commands.display_command`` now returns the result of the decorated
  function. (Robert Collins)

* LocationConfig now has a ``set_user_option(key, value)`` call to save
  a setting in its matching location section (a new one is created
  if needed). (Robert Collins)

* Branch has two new methods, ``get_push_location`` and
  ``set_push_location`` to respectively, get and set the push location.
  (Robert Collins)

* ``commands.register_command`` now takes an optional flag to signal that
  the registrant is planning to decorate an existing command. When
  given multiple plugins registering a command is not an error, and
  the original command class (whether built in or a plugin based one) is
  returned to the caller. There is a new error 'MustUseDecorated' for
  signalling when a wrapping command should switch to the original
  version. (Robert Collins)

* Some option parsing errors will raise 'BzrOptionError', allowing
  granular detection for decorating commands. (Robert Collins).

* ``Branch.read_working_inventory`` has moved to
  ``WorkingTree.read_working_inventory``. This necessitated changes to
  ``Branch.get_root_id``, and a move of ``Branch.set_inventory`` to
  WorkingTree as well. To make it clear that a WorkingTree cannot always
  be obtained ``Branch.working_tree()`` will raise
  ``errors.NoWorkingTree`` if one cannot be obtained. (Robert Collins)

* All pending merges operations from Branch are now on WorkingTree.
  (Robert Collins)

* The follow operations from Branch have moved to WorkingTree::

      add()
      commit()
      move()
      rename_one()
      unknowns()

  (Robert Collins)

* ``bzrlib.add.smart_add_branch`` is now ``smart_add_tree``. (Robert Collins)

* New "rio" serialization format, similar to rfc-822. (Martin Pool)

* Rename selftests to ``bzrlib.tests.test_foo``.  (John A Meinel, Martin
  Pool)

* ``bzrlib.plugin.all_plugins`` has been changed from an attribute to a
  query method. (Robert Collins)

* New options to read only the table-of-contents of a weave.
  (Denys Duchier)

* Raise NoSuchFile when someone tries to add a non-existant file.
  (Michael Ellerman)

* Simplify handling of DivergedBranches in ``cmd_pull()``.
  (Michael Ellerman)

* Branch.controlfile* logic has moved to lockablefiles.LockableFiles, which
  is exposed as ``Branch().control_files``. Also this has been altered with the
  controlfile pre/suffix replaced by simple method names like 'get' and
  'put'. (Aaron Bentley, Robert Collins).

* Deprecated functions and methods can now be marked as such using the
  ``bzrlib.symbol_versioning`` module. Marked method have their docstring
  updated and will issue a DeprecationWarning using the warnings module
  when they are used. (Robert Collins)

* ``bzrlib.osutils.safe_unicode`` now exists to provide parameter coercion
  for functions that need unicode strings. (Robert Collins)

bzr 0.6 2005-10-28
##################

Improvements
************

* pull now takes --verbose to show you what revisions are added or removed
  (John A Meinel)

* merge now takes a --show-base option to include the base text in
  conflicts.
  (Aaron Bentley)

* The config files are now read using ConfigObj, so '=' should be used as
  a separator, not ':'.
  (Aaron Bentley)

* New 'bzr commit --strict' option refuses to commit if there are
  any unknown files in the tree.  To commit, make sure all files are
  either ignored, added, or deleted.  (Michael Ellerman)

* The config directory is now ~/.bazaar, and there is a single file
  ~/.bazaar/bazaar.conf storing email, editor and other preferences.
  (Robert Collins)

* 'bzr add' no longer takes a --verbose option, and a --quiet option
  has been added that suppresses all output.

* Improved zsh completion support in contrib/zsh, from Clint
  Adams.

* Builtin 'bzr annotate' command, by Martin Pool with improvements from
  Goffredo Baroncelli.

* 'bzr check' now accepts -v for verbose reporting, and checks for
  ghosts in the branch. (Robert Collins)

* New command 're-sign' which will regenerate the gpg signature for
  a revision. (Robert Collins)

* If you set ``check_signatures=require`` for a path in
  ``~/.bazaar/branches.conf`` then bzr will invoke your
  ``gpg_signing_command`` (defaults to gpg) and record a digital signature
  of your commit. (Robert Collins)

* New sftp transport, based on Paramiko.  (Robey Pointer)

* 'bzr pull' now accepts '--clobber' which will discard local changes
  and make this branch identical to the source branch. (Robert Collins)

* Just give a quieter warning if a plugin can't be loaded, and
  put the details in .bzr.log.  (Martin Pool)

* 'bzr branch' will now set the branch-name to the last component of the
  output directory, if one was supplied.

* If the option ``post_commit`` is set to one (or more) python function
  names (must be in the bzrlib namespace), then they will be invoked
  after the commit has completed, with the branch and ``revision_id`` as
  parameters. (Robert Collins)

* Merge now has a retcode of 1 when conflicts occur. (Robert Collins)

* --merge-type weave is now supported for file contents.  Tree-shape
  changes are still three-way based.  (Martin Pool, Aaron Bentley)

* 'bzr check' allows the first revision on revision-history to have
  parents - something that is expected for cheap checkouts, and occurs
  when conversions from baz do not have all history.  (Robert Collins).

* 'bzr merge' can now graft unrelated trees together, if your specify
  0 as a base. (Aaron Bentley)

* 'bzr commit branch' and 'bzr commit branch/file1 branch/file2' now work
  (Aaron Bentley)

* Add '.sconsign*' to default ignore list.  (Alexander Belchenko)

* 'bzr merge --reprocess' minimizes conflicts

Testing
*******

* The 'bzr selftest --pattern' option for has been removed, now
  test specifiers on the command line can be simple strings, or
  regexps, or both. (Robert Collins)

* Passing -v to selftest will now show the time each test took to
  complete, which will aid in analysing performance regressions and
  related questions. (Robert Collins)

* 'bzr selftest' runs all tests, even if one fails, unless '--one'
  is given. (Martin Pool)

* There is a new method for TestCaseInTempDir, assertFileEqual, which
  will check that a given content is equal to the content of the named
  file. (Robert Collins)

* Fix test suite's habit of leaving many temporary log files in $TMPDIR.
  (Martin Pool)

Internals
*********

* New 'testament' command and concept for making gpg-signatures
  of revisions that are not tied to a particular internal
  representation.  (Martin Pool).

* Per-revision properties ('revprops') as key-value associated
  strings on each revision created when the revision is committed.
  Intended mainly for the use of external tools.  (Martin Pool).

* Config options have moved from bzrlib.osutils to bzrlib.config.
  (Robert Collins)

* Improved command line option definitions allowing explanations
  for individual options, among other things.  Contributed by
  Magnus Therning.

* Config options have moved from bzrlib.osutils to bzrlib.config.
  Configuration is now done via the config.Config interface:
  Depending on whether you have a Branch, a Location or no information
  available, construct a ``*Config``, and use its ``signature_checking``,
  ``username`` and ``user_email`` methods. (Robert Collins)

* Plugins are now loaded under bzrlib.plugins, not bzrlib.plugin, and
  they are made available for other plugins to use. You should not
  import other plugins during the ``__init__`` of your plugin though, as
  no ordering is guaranteed, and the plugins directory is not on the
  python path. (Robert Collins)

* Branch.relpath has been moved to WorkingTree.relpath. WorkingTree no
  no longer takes an inventory, rather it takes an option branch
  parameter, and if None is given will open the branch at basedir
  implicitly. (Robert Collins)

* Cleaner exception structure and error reporting.  Suggested by
  Scott James Remnant.  (Martin Pool)

* Branch.remove has been moved to WorkingTree, which has also gained
  ``lock_read``, ``lock_write`` and ``unlock`` methods for convenience.
  (Robert Collins)

* Two decorators, ``needs_read_lock`` and ``needs_write_lock`` have been
  added to the branch module. Use these to cause a function to run in a
  read or write lock respectively. (Robert Collins)

* ``Branch.open_containing`` now returns a tuple (Branch, relative-path),
  which allows direct access to the common case of 'get me this file
  from its branch'. (Robert Collins)

* Transports can register using ``register_lazy_transport``, and they
  will be loaded when first used.  (Martin Pool)

* 'pull' has been factored out of the command as ``WorkingTree.pull()``.
  A new option to WorkingTree.pull has been added, clobber, which will
  ignore diverged history and pull anyway.
  (Robert Collins)

* config.Config has a ``get_user_option`` call that accepts an option name.
  This will be looked up in branches.conf and bazaar.conf as normal.
  It is intended that this be used by plugins to support options -
  options of built in programs should have specific methods on the config.
  (Robert Collins)

* ``merge.merge_inner`` now has tempdir as an optional parameter.
  (Robert Collins)

* Tree.kind is not recorded at the top level of the hierarchy, as it was
  missing on EmptyTree, leading to a bug with merge on EmptyTrees.
  (Robert Collins)

* ``WorkingTree.__del__`` has been removed, it was non deterministic and not
  doing what it was intended to. See ``WorkingTree.__init__`` for a comment
  about future directions. (Robert Collins/Martin Pool)

* bzrlib.transport.http has been modified so that only 404 urllib errors
  are returned as NoSuchFile. Other exceptions will propagate as normal.
  This allows debuging of actual errors. (Robert Collins)

* bzrlib.transport.Transport now accepts *ONLY* url escaped relative paths
  to apis like 'put', 'get' and 'has'. This is to provide consistent
  behaviour - it operates on url's only. (Robert Collins)

* Transports can register using ``register_lazy_transport``, and they
  will be loaded when first used.  (Martin Pool)

* ``merge_flex`` no longer calls ``conflict_handler.finalize()``, instead that
  is called by ``merge_inner``. This is so that the conflict count can be
  retrieved (and potentially manipulated) before returning to the caller
  of ``merge_inner``. Likewise 'merge' now returns the conflict count to the
  caller. (Robert Collins)

* ``revision.revision_graph`` can handle having only partial history for
  a revision - that is no revisions in the graph with no parents.
  (Robert Collins).

* New ``builtins.branch_files`` uses the standard ``file_list`` rules to
  produce a branch and a list of paths, relative to that branch
  (Aaron Bentley)

* New TestCase.addCleanup facility.

* New ``bzrlib.version_info`` tuple (similar to ``sys.version_info``),
  which can be used by programs importing bzrlib.

Bug Fixes
*********

* Better handling of branches in directories with non-ascii names.
  (Joel Rosdahl, Panagiotis Papadakos)

* Upgrades of trees with no commits will not fail due to accessing
  [-1] in the revision-history. (Andres Salomon)


bzr 0.1.1 2005-10-12
####################

Bug Fixes
*********

* Fix problem in pulling over http from machines that do not
  allow directories to be listed.

* Avoid harmless warning about invalid hash cache after
  upgrading branch format.

Performance
***********

* Avoid some unnecessary http operations in branch and pull.


bzr 0.1 2005-10-11
##################

Notes
*****

* 'bzr branch' over http initially gives a very high estimate
  of completion time but it should fall as the first few
  revisions are pulled in.  branch is still slow on
  high-latency connections.

Bug Fixes
*********

* bzr-man.py has been updated to work again. Contributed by
  Rob Weir.

* Locking is now done with fcntl.lockf which works with NFS
  file systems. Contributed by Harald Meland.

* When a merge encounters a file that has been deleted on
  one side and modified on the other, the old contents are
  written out to foo.BASE and foo.SIDE, where SIDE is this
  or OTHER. Contributed by Aaron Bentley.

* Export was choosing incorrect file paths for the content of
  the tarball, this has been fixed by Aaron Bentley.

* Commit will no longer commit without a log message, an
  error is returned instead. Contributed by Jelmer Vernooij.

* If you commit a specific file in a sub directory, any of its
  parent directories that are added but not listed will be
  automatically included. Suggested by Michael Ellerman.

* bzr commit and upgrade did not correctly record new revisions
  for files with only a change to their executable status.
  bzr will correct this when it encounters it. Fixed by
  Robert Collins

* HTTP tests now force off the use of ``http_proxy`` for the duration.
  Contributed by Gustavo Niemeyer.

* Fix problems in merging weave-based branches that have
  different partial views of history.

* Symlink support: working with symlinks when not in the root of a
  bzr tree was broken, patch from Scott James Remnant.

Improvements
************

* 'branch' now accepts a --basis parameter which will take advantage
  of local history when making a new branch. This allows faster
  branching of remote branches. Contributed by Aaron Bentley.

* New tree format based on weave files, called version 5.
  Existing branches can be upgraded to this format using
  'bzr upgrade'.

* Symlinks are now versionable. Initial patch by
  Erik Toubro Nielsen, updated to head by Robert Collins.

* Executable bits are tracked on files. Patch from Gustavo
  Niemeyer.

* 'bzr status' now shows unknown files inside a selected directory.
  Patch from Heikki Paajanen.

* Merge conflicts are recorded in .bzr. Two new commands 'conflicts'
  and 'resolve' have needed added, which list and remove those
  merge conflicts respectively. A conflicted tree cannot be committed
  in. Contributed by Aaron Bentley.

* 'rm' is now an alias for 'remove'.

* Stores now split out their content in a single byte prefixed hash,
  dropping the density of files per directory by 256. Contributed by
  Gustavo Niemeyer.

* 'bzr diff -r branch:URL' will now perform a diff between two branches.
  Contributed by Robert Collins.

* 'bzr log' with the default formatter will show merged revisions,
  indented to the right. Initial implementation contributed by Gustavo
  Niemeyer, made incremental by Robert Collins.


Internals
*********

* Test case failures have the exception printed after the log
  for your viewing pleasure.

* InventoryEntry is now an abstract base class, use one of the
  concrete InventoryDirectory etc classes instead.

* Branch raises an UnsupportedFormatError when it detects a
  bzr branch it cannot understand. This allows for precise
  handling of such circumstances.

* Remove RevisionReference class; ``Revision.parent_ids`` is now simply a
  list of their ids and ``parent_sha1s`` is a list of their corresponding
  sha1s (for old branches only at the moment.)

* New method-object style interface for Commit() and Fetch().

* Renamed ``Branch.last_patch()`` to ``Branch.last_revision()``, since
  we call them revisions not patches.

* Move ``copy_branch`` to ``bzrlib.clone.copy_branch``.  The destination
  directory is created if it doesn't exist.

* Inventories now identify the files which were present by
  giving the revision *of that file*.

* Inventory and Revision XML contains a version identifier.
  This must be consistent with the overall branch version
  but allows for more flexibility in future upgrades.

Testing
*******

* Removed testsweet module so that tests can be run after
  bzr installed by 'bzr selftest'.

* 'bzr selftest' command-line arguments can now be partial ids
  of tests to run, e.g. ``bzr selftest test_weave``


bzr 0.0.9 2005-09-23
####################

Bug Fixes
*********

* Fixed "branch -r" option.

* Fix remote access to branches containing non-compressed history.
  (Robert Collins).

* Better reliability of http server tests.  (John Arbash-Meinel)

* Merge graph maximum distance calculation fix.  (Aaron Bentley)

* Various minor bug in windows support have been fixed, largely in the
  test suite. Contributed by Alexander Belchenko.

Improvements
************

* Status now accepts a -r argument to give status between chosen
  revisions. Contributed by Heikki Paajanen.

* Revision arguments no longer use +/-/= to control ranges, instead
  there is a 'before' namespace, which limits the successive namespace.
  For example '$ bzr log -r date:yesterday..before:date:today' will
  select everything from yesterday and before today. Contributed by
  Robey Pointer

* There is now a bzr.bat file created by distutils when building on
  Windows. Contributed by Alexander Belchenko.

Internals
*********

* Removed uuid() as it was unused.

* Improved 'fetch' code for pulling revisions from one branch into
  another (used by pull, merged, etc.)


bzr 0.0.8 2005-09-20
####################

Improvements
************

* Adding a file whose parent directory is not versioned will
  implicitly add the parent, and so on up to the root. This means
  you should never need to explictly add a directory, they'll just
  get added when you add a file in the directory.  Contributed by
  Michael Ellerman.

* Ignore ``.DS_Store`` (contains Mac metadata) by default.
  (Nir Soffer)

* If you set ``BZR_EDITOR`` in the environment, it is checked in
  preference to EDITOR and the config file for the interactive commit
  editing program. Related to this is a bugfix where a missing program
  set in EDITOR would cause editing to fail, now the fallback program
  for the operating system is still tried.

* Files that are not directories/symlinks/regular files will no longer
  cause bzr to fail, it will just ignore them by default. You cannot add
  them to the tree though - they are not versionable.


Internals
*********

* Refactor xml packing/unpacking.

Bug Fixes
*********

* Fixed 'bzr mv' by Ollie Rutherfurd.

* Fixed strange error when trying to access a nonexistent http
  branch.

* Make sure that the hashcache gets written out if it can't be
  read.


Portability
***********

* Various Windows fixes from Ollie Rutherfurd.

* Quieten warnings about locking; patch from Matt Lavin.


bzr-0.0.7 2005-09-02
####################

New Features
************

* ``bzr shell-complete`` command contributed by Clint Adams to
  help with intelligent shell completion.

* New expert command ``bzr find-merge-base`` for debugging merges.


Enhancements
************

* Much better merge support.

* merge3 conflicts are now reported with markers like '<<<<<<<'
  (seven characters) which is the same as CVS and pleases things
  like emacs smerge.


Bug Fixes
*********

* ``bzr upgrade`` no longer fails when trying to fix trees that
  mention revisions that are not present.

* Fixed bugs in listing plugins from ``bzr plugins``.

* Fix case of $EDITOR containing options for the editor.

* Fix log -r refusing to show the last revision.
  (Patch from Goffredo Baroncelli.)


Changes
*******

* ``bzr log --show-ids`` shows the revision ids of all parents.

* Externally provided commands on your $BZRPATH no longer need
  to recognize --bzr-usage to work properly, and can just handle
  --help themselves.


Library
*******

* Changed trace messages to go through the standard logging
  framework, so that they can more easily be redirected by
  libraries.



bzr-0.0.6 2005-08-18
####################

New Features
************

* Python plugins, automatically loaded from the directories on
  ``BZR_PLUGIN_PATH`` or ``~/.bzr.conf/plugins`` by default.

* New 'bzr mkdir' command.

* Commit mesage is fetched from an editor if not given on the
  command line; patch from Torsten Marek.

* ``bzr log -m FOO`` displays commits whose message matches regexp
  FOO.

* ``bzr add`` with no arguments adds everything under the current directory.

* ``bzr mv`` does move or rename depending on its arguments, like
  the Unix command.

* ``bzr missing`` command shows a summary of the differences
  between two trees.  (Merged from John Arbash-Meinel.)

* An email address for commits to a particular tree can be
  specified by putting it into .bzr/email within a branch.  (Based
  on a patch from Heikki Paajanen.)


Enhancements
************

* Faster working tree operations.


Changes
*******

* 3rd-party modules shipped with bzr are copied within the bzrlib
  python package, so that they can be installed by the setup
  script without clashing with anything already existing on the
  system.  (Contributed by Gustavo Niemeyer.)

* Moved plugins directory to bzrlib/, so that there's a standard
  plugin directory which is not only installed with bzr itself but
  is also available when using bzr from the development tree.
  ``BZR_PLUGIN_PATH`` and ``DEFAULT_PLUGIN_PATH`` are then added to the
  standard plugins directory.

* When exporting to a tarball with ``bzr export --format tgz``, put
  everything under a top directory rather than dumping it into the
  current directory.   This can be overridden with the ``--root``
  option.  Patch from William Dodé and John Meinel.

* New ``bzr upgrade`` command to upgrade the format of a branch,
  replacing ``bzr check --update``.

* Files within store directories are no longer marked readonly on
  disk.

* Changed ``bzr log`` output to a more compact form suggested by
  John A Meinel.  Old format is available with the ``--long`` or
  ``-l`` option, patched by William Dodé.

* By default the commit command refuses to record a revision with
  no changes unless the ``--unchanged`` option is given.

* The ``--no-plugins``, ``--profile`` and ``--builtin`` command
  line options must come before the command name because they
  affect what commands are available; all other options must come
  after the command name because their interpretation depends on
  it.

* ``branch`` and ``clone`` added as aliases for ``branch``.

* Default log format is back to the long format; the compact one
  is available with ``--short``.


Bug Fixes
*********

* Fix bugs in committing only selected files or within a subdirectory.


bzr-0.0.5  2005-06-15
#####################

Changes
*******

* ``bzr`` with no command now shows help rather than giving an
  error.  Suggested by Michael Ellerman.

* ``bzr status`` output format changed, because svn-style output
  doesn't really match the model of bzr.  Now files are grouped by
  status and can be shown with their IDs.  ``bzr status --all``
  shows all versioned files and unknown files but not ignored files.

* ``bzr log`` runs from most-recent to least-recent, the reverse
  of the previous order.  The previous behaviour can be obtained
  with the ``--forward`` option.

* ``bzr inventory`` by default shows only filenames, and also ids
  if ``--show-ids`` is given, in which case the id is the second
  field.


Enhancements
************

* New 'bzr whoami --email' option shows only the email component
  of the user identification, from Jo Vermeulen.

* New ``bzr ignore PATTERN`` command.

* Nicer error message for broken pipe, interrupt and similar
  conditions that don't indicate an internal error.

* Add ``.*.sw[nop] .git .*.tmp *,v`` to default ignore patterns.

* Per-branch locks keyed on ``.bzr/branch-lock``, available in
  either read or write mode.

* New option ``bzr log --show-ids`` shows revision and file ids.

* New usage ``bzr log FILENAME`` shows only revisions that
  affected that file.

* Changed format for describing changes in ``bzr log -v``.

* New option ``bzr commit --file`` to take a message from a file,
  suggested by LarstiQ.

* New syntax ``bzr status [FILE...]`` contributed by Bartosz
  Oler.  File may be in a branch other than the working directory.

* ``bzr log`` and ``bzr root`` can be given an http URL instead of
  a filename.

* Commands can now be defined by external programs or scripts
  in a directory on $BZRPATH.

* New "stat cache" avoids reading the contents of files if they
  haven't changed since the previous time.

* If the Python interpreter is too old, try to find a better one
  or give an error.  Based on a patch from Fredrik Lundh.

* New optional parameter ``bzr info [BRANCH]``.

* New form ``bzr commit SELECTED`` to commit only selected files.

* New form ``bzr log -r FROM:TO`` shows changes in selected
  range; contributed by John A Meinel.

* New option ``bzr diff --diff-options 'OPTS'`` allows passing
  options through to an external GNU diff.

* New option ``bzr add --no-recurse`` to add a directory but not
  their contents.

* ``bzr --version`` now shows more information if bzr is being run
  from a branch.


Bug Fixes
*********

* Fixed diff format so that added and removed files will be
  handled properly by patch.  Fix from Lalo Martins.

* Various fixes for files whose names contain spaces or other
  metacharacters.


Testing
*******

* Converted black-box test suites from Bourne shell into Python;
  now run using ``./testbzr``.  Various structural improvements to
  the tests.

* testbzr by default runs the version of bzr found in the same
  directory as the tests, or the one given as the first parameter.

* testbzr also runs the internal tests, so the only command
  required to check is just ``./testbzr``.

* testbzr requires python2.4, but can be used to test bzr running
  under a different version.

* Tests added for many other changes in this release.


Internal
********

* Included ElementTree library upgraded to 1.2.6 by Fredrik Lundh.

* Refactor command functions into Command objects based on HCT by
  Scott James Remnant.

* Better help messages for many commands.

* Expose ``bzrlib.open_tracefile()`` to start the tracefile; until
  this is called trace messages are just discarded.

* New internal function ``find_touching_revisions()`` and hidden
  command touching-revisions trace the changes to a given file.

* Simpler and faster ``compare_inventories()`` function.

* ``bzrlib.open_tracefile()`` takes a tracefilename parameter.

* New AtomicFile class.

* New developer commands ``added``, ``modified``.


Portability
***********

* Cope on Windows on python2.3 by using the weaker random seed.
  2.4 is now only recommended.


bzr-0.0.4  2005-04-22
#####################

Enhancements
************

* 'bzr diff' optionally takes a list of files to diff.  Still a bit
  basic.  Patch from QuantumG.

* More default ignore patterns.

* New 'bzr log --verbose' shows a list of files changed in the
  changeset.  Patch from Sebastian Cote.

* Roll over ~/.bzr.log if it gets too large.

* Command abbreviations 'ci', 'st', 'stat', '?' based on a patch
  by Jason Diamon.

* New 'bzr help commands' based on a patch from Denys Duchier.


Changes
*******

* User email is determined by looking at $BZREMAIL or ~/.bzr.email
  or $EMAIL.  All are decoded by the locale preferred encoding.
  If none of these are present user@hostname is used.  The host's
  fully-qualified name is not used because that tends to fail when
  there are DNS problems.

* New 'bzr whoami' command instead of username user-email.


Bug Fixes
*********

* Make commit safe for hardlinked bzr trees.

* Some Unicode/locale fixes.

* Partial workaround for ``difflib.unified_diff`` not handling
  trailing newlines properly.


Internal
********

* Allow docstrings for help to be in PEP0257 format.  Patch from
  Matt Brubeck.

* More tests in test.sh.

* Write profile data to a temporary file not into working
  directory and delete it when done.

* Smaller .bzr.log with process ids.


Portability
***********

* Fix opening of ~/.bzr.log on Windows.  Patch from Andrew
  Bennetts.

* Some improvements in handling paths on Windows, based on a patch
  from QuantumG.


bzr-0.0.3  2005-04-06
#####################

Enhancements
************

* New "directories" internal command lists versioned directories
  in the tree.

* Can now say "bzr commit --help".

* New "rename" command to rename one file to a different name
  and/or directory.

* New "move" command to move one or more files into a different
  directory.

* New "renames" command lists files renamed since base revision.

* New cat command contributed by janmar.

Changes
*******

* .bzr.log is placed in $HOME (not pwd) and is always written in
  UTF-8.  (Probably not a completely good long-term solution, but
  will do for now.)

Portability
***********

* Workaround for difflib bug in Python 2.3 that causes an
  exception when comparing empty files.  Reported by Erik Toubro
  Nielsen.

Internal
********

* Refactored inventory storage to insert a root entry at the top.

Testing
*******

* Start of shell-based black-box testing in test.sh.


bzr-0.0.2.1
###########

Portability
***********

* Win32 fixes from Steve Brown.


bzr-0.0.2  "black cube"  2005-03-31
###################################

Enhancements
************

* Default ignore list extended (see bzrlib/__init__.py).

* Patterns in .bzrignore are now added to the default ignore list,
  rather than replacing it.

* Ignore list isn't reread for every file.

* More help topics.

* Reinstate the 'bzr check' command to check invariants of the
  branch.

* New 'ignored' command lists which files are ignored and why;
  'deleted' lists files deleted in the current working tree.

* Performance improvements.

* New global --profile option.

* Ignore patterns like './config.h' now correctly match files in
  the root directory only.


bzr-0.0.1  2005-03-26
#####################

Enhancements
************

* More information from info command.

* Can now say "bzr help COMMAND" for more detailed help.

* Less file flushing and faster performance when writing logs and
  committing to stores.

* More useful verbose output from some commands.

Bug Fixes
*********

* Fix inverted display of 'R' and 'M' during 'commit -v'.

Portability
***********

* Include a subset of ElementTree-1.2.20040618 to make
  installation easier.

* Fix time.localtime call to work with Python 2.3 (the minimum
  supported).


bzr-0.0.0.69  2005-03-22
########################

Enhancements
************

* First public release.

* Storage of local versions: init, add, remove, rm, info, log,
  diff, status, etc.

..
   vim: tw=74 ft=rst ff=unix<|MERGE_RESOLUTION|>--- conflicted
+++ resolved
@@ -29,21 +29,20 @@
   rather than requiring all command names be known a-priori.
   (Robert Collins)
 
-<<<<<<< HEAD
 * ``graph.KnownGraph`` has been added. This is a class that can give
   answers to ``heads()`` very quickly. However, it has the assumption that
   the whole graph has already been loaded. This is true during
   ``annotate`` so it is used there with good success (as much as 2x faster
   for files with long ancestry and 'cherrypicked' changes.)
   (John Arbash Meinel)
-=======
+
+
 Improvements
 ************
 
 * Resolving a revno to a revision id on a branch accessed via ``bzr://``
   or ``bzr+ssh://`` is now much faster and involves no VFS operations.
   This speeds up commands like ``bzr pull -r 123``.  (Andrew Bennetts)
->>>>>>> 0e28d3be
 
 
 bzr 1.16rc1 "It's yesterday in California" 2009-06-11
