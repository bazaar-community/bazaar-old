UNRELEASED CHANGES

  IMPROVEMENTS:
    * merge now takes a --show-base option to include the base text in
      conflicts.
      (Aaron Bentley)

    * The config files are now read using ConfigObj, so '=' should be used as
      a separator, not ':'.
      (Aaron Bentley)

    * New 'bzr commit --strict' option refuses to commit if there are 
      any unknown files in the tree.  To commit, make sure all files are 
      either ignored, added, or deleted.  (Michael Ellerman)

    * The config directory is now ~/.bazaar, and there is a single file 
      ~/.bazaar/bazaar.conf storing email, editor and other preferences.
      (Robert Collins)

    * 'bzr add' no longer takes a --verbose option, and a --quiet option
      has been added that suppresses all output.

    * Improved zsh completion support in contrib/zsh, from Clint
      Adams.

    * Builtin 'bzr annotate' command, by Martin Pool with improvements from 
      Goffredo Baroncelli.
    
    * 'bzr check' now accepts -v for verbose reporting, and checks for
      ghosts in the branch. (Robert Collins)

    * New command 're-sign' which will regenerate the gpg signature for 
      a revision. (Robert Collins)

    * If you set check_signatures=require for a path in 
      ~/.bazaar/branches.conf then bzr will invoke your
      gpg_signing_command (defaults to gpg) and record a digital signature
      of your commit. (Robert Collins)

    * 'bzr pull' now accepts '--clobber' which will discard local changes
      and make this branch identical to the source branch. (Robert Collins)

<<<<<<< HEAD
    * 'bzr branch' will now set the branch-name to the last component of the
      output directory, if one was supplied.
=======
    * New sftp transport, based on Paramiko.  (Robey Pointer)

    * If the option 'post_commit' is set to one (or more) python function
      names (must be in the bzrlib namespace), then they will be invoked
      after the commit has completed, with the branch and revision_id as
      parameters. (Robert Collins)
>>>>>>> 4fe8086b

  TESTING:

    * The 'bzr selftest --pattern' option for has been removed, now 
      test specifiers on the command line can be simple strings, or 
      regexps, or both. (Robert Collins)

    * Passing -v to selftest will now show the time each test took to 
      complete, which will aid in analysing performance regressions and
      related questions. (Robert Collins)

    * 'bzr selftest' runs all tests, even if one feels, unless '--one'
      is given. (Martin Pool)

    * There is a new method for TestCaseInTempDir, assertFileEqual, which
      will check that a given content is equal to the content of the named
      file. (Robert Collins)

  INTERNALS:

    * New 'testament' command and concept for making gpg-signatures 
      of revisions that are not tied to a particular internal
      representation.  (Martin Pool).

    * Per-revision properties ('revprops') as key-value associated 
      strings on each revision created when the revision is committed.
      Intended mainly for the use of external tools.  (Martin Pool).

    * Config options have moved from bzrlib.osutils to bzrlib.config.
      (Robert Collins)

    * Improved command line option definitions allowing explanations
      for individual options, among other things.  Contributed by 
      Magnus Therning.

    * Config options have moved from bzrlib.osutils to bzrlib.config.
      Configuration is now done via the config.Config interface:
      Depending on whether you have a Branch, a Location or no information
      available, construct a *Config, and use its signature_checking,
      username and user_email methods. (Robert Collins)

    * Plugins are now loaded under bzrlib.plugins, not bzrlib.plugin, and
      they are made available for other plugins to use. You should not 
      import other plugins during the __init__ of your plugin though, as 
      no ordering is guaranteed, and the plugins directory is not on the
      python path. (Robert Collins)

    * Branch.relpath has been moved to WorkingTree.relpath. WorkingTree no
      no longer takes an inventory, rather it takes an option branch
      parameter, and if None is given will open the branch at basedir 
      implicitly. (Robert Collins)

    * Cleaner exception structure and error reporting.  Suggested by 
      Scott James Remnant.  (Martin Pool)

    * Branch.remove has been moved to WorkingTree, which has also gained
      lock_read, lock_write and unlock methods for convenience. (Robert
      Collins)

    * Two decorators, needs_read_lock and needs_write_lock have been added
      to the branch module. Use these to cause a function to run in a
      read or write lock respectively. (Robert Collins)

    * Branch.open_containing now returns a tuple (Branch, relative-path),
      which allows direct access to the common case of 'get me this file
      from its branch'. (Robert Collins)

    * 'pull' has been factored out of the command as WorkingTree.pull().
      A new option to WorkingTree.pull has been added, clobber, which will
      ignore diverged history and pull anyway.
      (Robert Collins)

    * config.Config has a 'get_user_option' call that accepts an option name.
      This will be looked up in branches.conf and bazaar.conf as normal.
      It is intended that this be used by plugins to support options - 
      options of built in programs should have specific methods on the config.
      (Robert Collins)

    * merge.merge_inner now has tempdir as an optional parameter. (Robert
      Collins)

    * Tree.kind is not recorded at the top level of the hierarchy, as it was
      missing on EmptyTree, leading to a bug with merge on EmptyTrees.
      (Robert Collins)

    * WorkingTree.__del__ has been removed, it was non deterministic and not 
      doing what it was intended to. See WorkingTree.__init__ for a comment
      about future directions. (Robert Collins/Martin Pool)

    * bzrlib.transport.http has been modified so that only 404 urllib errors
      are returned as NoSuchFile. Other exceptions will propogate as normal.
      This allows debuging of actual errors. (Robert Collins)

    * bzrlib.transport.Transport now accepts *ONLY* url escaped relative paths
      to apis like 'put', 'get' and 'has'. This is to provide consistent
      behaviour - it operates on url's only. (Robert Collins)

    * Transports can register using register_lazy_transport, and they 
      will be loaded when first used.  (Martin Pool)

  BUG FIXES:

    * Better handling of branches in directories with non-ascii names. 
      (Joel Rosdahl, Panagiotis Papadakos)

bzr 0.1.1 2005-10-12

  BUG FIXES:

    * Fix problem in pulling over http from machines that do not 
      allow directories to be listed.

    * Avoid harmless warning about invalid hash cache after 
      upgrading branch format.

  PERFORMANCE: 
  
    * Avoid some unnecessary http operations in branch and pull.


bzr 0.1 2005-10-11

  NOTES:

    * 'bzr branch' over http initially gives a very high estimate
      of completion time but it should fall as the first few 
      revisions are pulled in.  branch is still slow on 
      high-latency connections.

  BUG FIXES:
  
    * bzr-man.py has been updated to work again. Contributed by
      Rob Weir.

    * Locking is now done with fcntl.lockf which works with NFS
      file systems. Contributed by Harald Meland.

    * When a merge encounters a file that has been deleted on
      one side and modified on the other, the old contents are
      written out to foo.BASE and foo.SIDE, where SIDE is this
      or OTHER. Contributed by Aaron Bentley.

    * Export was choosing incorrect file paths for the content of
      the tarball, this has been fixed by Aaron Bentley.

    * Commit will no longer commit without a log message, an 
      error is returned instead. Contributed by Jelmer Vernooij.

    * If you commit a specific file in a sub directory, any of its
      parent directories that are added but not listed will be 
      automatically included. Suggested by Michael Ellerman.

    * bzr commit and upgrade did not correctly record new revisions
      for files with only a change to their executable status.
      bzr will correct this when it encounters it. Fixed by
      Robert Collins

    * HTTP tests now force off the use of http_proxy for the duration.
      Contributed by Gustavo Niemeyer.

    * Fix problems in merging weave-based branches that have 
      different partial views of history.

    * Symlink support: working with symlinks when not in the root of a 
      bzr tree was broken, patch from Scott James Remnant.


  IMPROVEMENTS:

    * 'branch' now accepts a --basis parameter which will take advantage
      of local history when making a new branch. This allows faster 
      branching of remote branches. Contributed by Aaron Bentley.

    * New tree format based on weave files, called version 5.
      Existing branches can be upgraded to this format using 
      'bzr upgrade'.

    * Symlinks are now versionable. Initial patch by 
      Erik Toubro Nielsen, updated to head by Robert Collins.

    * Executable bits are tracked on files. Patch from Gustavo
      Niemeyer.

    * 'bzr status' now shows unknown files inside a selected directory.
      Patch from Heikki Paajanen.

    * Merge conflicts are recorded in .bzr. Two new commands 'conflicts'
      and 'resolve' have needed added, which list and remove those 
      merge conflicts respectively. A conflicted tree cannot be committed
      in. Contributed by Aaron Bentley.

    * 'rm' is now an alias for 'remove'.

    * Stores now split out their content in a single byte prefixed hash,
      dropping the density of files per directory by 256. Contributed by
      Gustavo Niemeyer.

    * 'bzr diff -r branch:URL' will now perform a diff between two branches.
      Contributed by Robert Collins.

    * 'bzr log' with the default formatter will show merged revisions,
      indented to the right. Initial implementation contributed by Gustavo
      Niemeyer, made incremental by Robert Collins.


  INTERNALS:

    * Test case failures have the exception printed after the log 
      for your viewing pleasure.

    * InventoryEntry is now an abstract base class, use one of the
      concrete InventoryDirectory etc classes instead.

    * Branch raises an UnsupportedFormatError when it detects a 
      bzr branch it cannot understand. This allows for precise
      handling of such circumstances.


  TESTING:

    * Removed testsweet module so that tests can be run after 
      bzr installed by 'bzr selftest'.

    * 'bzr selftest' command-line arguments can now be partial ids
      of tests to run, e.g. 'bzr selftest test_weave'

      
bzr 0.0.9 2005-09-23

  BUG FIXES:

    * Fixed "branch -r" option.

    * Fix remote access to branches containing non-compressed history.
      (Robert Collins).

    * Better reliability of http server tests.  (John Arbash-Meinel)

    * Merge graph maximum distance calculation fix.  (Aaron Bentley)
   
    * Various minor bug in windows support have been fixed, largely in the
      test suite. Contributed by Alexander Belchenko.

  IMPROVEMENTS:

    * Status now accepts a -r argument to give status between chosen
      revisions. Contributed by Heikki Paajanen.

    * Revision arguments no longer use +/-/= to control ranges, instead
      there is a 'before' namespace, which limits the successive namespace.
      For example '$ bzr log -r date:yesterday..before:date:today' will
      select everything from yesterday and before today. Contributed by
      Robey Pointer

    * There is now a bzr.bat file created by distutils when building on 
      Windows. Contributed by Alexander Belchenko.

  INTERNALS:

    * Removed uuid() as it was unused.

    * Improved 'fetch' code for pulling revisions from one branch into
      another (used by pull, merged, etc.)


bzr 0.0.8 2005-09-20

  IMPROVEMENTS:

    * Adding a file whose parent directory is not versioned will
      implicitly add the parent, and so on up to the root. This means
      you should never need to explictly add a directory, they'll just
      get added when you add a file in the directory.  Contributed by
      Michael Ellerman.

    * Ignore .DS_Store (contains Mac metadata) by default.  Patch from
      Nir Soffer.

    * If you set BZR_EDITOR in the environment, it is checked in
      preference to EDITOR and the config file for the interactive commit
      editing program. Related to this is a bugfix where a missing program
      set in EDITOR would cause editing to fail, now the fallback program
      for the operating system is still tried.

    * Files that are not directories/symlinks/regular files will no longer
      cause bzr to fail, it will just ignore them by default. You cannot add
      them to the tree though - they are not versionable.


  INTERNALS:

    * Refactor xml packing/unpacking.

  BUG FIXES: 

    * Fixed 'bzr mv' by Ollie Rutherfurd.

    * Fixed strange error when trying to access a nonexistent http
      branch.

    * Make sure that the hashcache gets written out if it can't be
      read.


  PORTABILITY:

    * Various Windows fixes from Ollie Rutherfurd.

    * Quieten warnings about locking; patch from Matt Lavin.


bzr-0.0.7 2005-09-02

  NEW FEATURES:

    * ``bzr shell-complete`` command contributed by Clint Adams to
      help with intelligent shell completion.

    * New expert command ``bzr find-merge-base`` for debugging merges.


  ENHANCEMENTS:

    * Much better merge support.

    * merge3 conflicts are now reported with markers like '<<<<<<<'
      (seven characters) which is the same as CVS and pleases things
      like emacs smerge.


  BUG FIXES:

    * ``bzr upgrade`` no longer fails when trying to fix trees that
      mention revisions that are not present.

    * Fixed bugs in listing plugins from ``bzr plugins``.

    * Fix case of $EDITOR containing options for the editor.

    * Fix log -r refusing to show the last revision.
      (Patch from Goffredo Baroncelli.)


  CHANGES:

    * ``bzr log --show-ids`` shows the revision ids of all parents.

    * Externally provided commands on your $BZRPATH no longer need
      to recognize --bzr-usage to work properly, and can just handle
      --help themselves.


  LIBRARY:

    * Changed trace messages to go through the standard logging
      framework, so that they can more easily be redirected by
      libraries.



bzr-0.0.6 2005-08-18

  NEW FEATURES:

    * Python plugins, automatically loaded from the directories on
      BZR_PLUGIN_PATH or ~/.bzr.conf/plugins by default.

    * New 'bzr mkdir' command.

    * Commit mesage is fetched from an editor if not given on the
      command line; patch from Torsten Marek.

    * ``bzr log -m FOO`` displays commits whose message matches regexp 
      FOO.
      
    * ``bzr add`` with no arguments adds everything under the current directory.

    * ``bzr mv`` does move or rename depending on its arguments, like
      the Unix command.

    * ``bzr missing`` command shows a summary of the differences
      between two trees.  (Merged from John Arbash-Meinel.)

    * An email address for commits to a particular tree can be
      specified by putting it into .bzr/email within a branch.  (Based
      on a patch from Heikki Paajanen.)


  ENHANCEMENTS:

    * Faster working tree operations.


  CHANGES:

    * 3rd-party modules shipped with bzr are copied within the bzrlib
      python package, so that they can be installed by the setup
      script without clashing with anything already existing on the
      system.  (Contributed by Gustavo Niemeyer.)

    * Moved plugins directory to bzrlib/, so that there's a standard
      plugin directory which is not only installed with bzr itself but
      is also available when using bzr from the development tree.
      BZR_PLUGIN_PATH and DEFAULT_PLUGIN_PATH are then added to the
      standard plugins directory.

    * When exporting to a tarball with ``bzr export --format tgz``, put 
      everything under a top directory rather than dumping it into the
      current directory.   This can be overridden with the ``--root`` 
      option.  Patch from William Dodé and John Meinel.

    * New ``bzr upgrade`` command to upgrade the format of a branch,
      replacing ``bzr check --update``.

    * Files within store directories are no longer marked readonly on
      disk.

    * Changed ``bzr log`` output to a more compact form suggested by
      John A Meinel.  Old format is available with the ``--long`` or
      ``-l`` option, patched by William Dodé.

    * By default the commit command refuses to record a revision with
      no changes unless the ``--unchanged`` option is given.

    * The ``--no-plugins``, ``--profile`` and ``--builtin`` command
      line options must come before the command name because they 
      affect what commands are available; all other options must come 
      after the command name because their interpretation depends on
      it.

    * ``branch`` and ``clone`` added as aliases for ``branch``.

    * Default log format is back to the long format; the compact one
      is available with ``--short``.
      
      
  BUG FIXES:
  
    * Fix bugs in committing only selected files or within a subdirectory.


bzr-0.0.5  2005-06-15
  
  CHANGES:

    * ``bzr`` with no command now shows help rather than giving an
      error.  Suggested by Michael Ellerman.

    * ``bzr status`` output format changed, because svn-style output
      doesn't really match the model of bzr.  Now files are grouped by
      status and can be shown with their IDs.  ``bzr status --all``
      shows all versioned files and unknown files but not ignored files.

    * ``bzr log`` runs from most-recent to least-recent, the reverse
      of the previous order.  The previous behaviour can be obtained
      with the ``--forward`` option.
        
    * ``bzr inventory`` by default shows only filenames, and also ids
      if ``--show-ids`` is given, in which case the id is the second
      field.


  ENHANCEMENTS:

    * New 'bzr whoami --email' option shows only the email component
      of the user identification, from Jo Vermeulen.

    * New ``bzr ignore PATTERN`` command.

    * Nicer error message for broken pipe, interrupt and similar
      conditions that don't indicate an internal error.

    * Add ``.*.sw[nop] .git .*.tmp *,v`` to default ignore patterns.

    * Per-branch locks keyed on ``.bzr/branch-lock``, available in
      either read or write mode.

    * New option ``bzr log --show-ids`` shows revision and file ids.

    * New usage ``bzr log FILENAME`` shows only revisions that
      affected that file.

    * Changed format for describing changes in ``bzr log -v``.

    * New option ``bzr commit --file`` to take a message from a file,
      suggested by LarstiQ.

    * New syntax ``bzr status [FILE...]`` contributed by Bartosz
      Oler.  File may be in a branch other than the working directory.

    * ``bzr log`` and ``bzr root`` can be given an http URL instead of
      a filename.

    * Commands can now be defined by external programs or scripts
      in a directory on $BZRPATH.

    * New "stat cache" avoids reading the contents of files if they 
      haven't changed since the previous time.

    * If the Python interpreter is too old, try to find a better one
      or give an error.  Based on a patch from Fredrik Lundh.

    * New optional parameter ``bzr info [BRANCH]``.

    * New form ``bzr commit SELECTED`` to commit only selected files.

    * New form ``bzr log -r FROM:TO`` shows changes in selected
      range; contributed by John A Meinel.

    * New option ``bzr diff --diff-options 'OPTS'`` allows passing
      options through to an external GNU diff.

    * New option ``bzr add --no-recurse`` to add a directory but not
      their contents.

    * ``bzr --version`` now shows more information if bzr is being run
      from a branch.

  
  BUG FIXES:

    * Fixed diff format so that added and removed files will be
      handled properly by patch.  Fix from Lalo Martins.

    * Various fixes for files whose names contain spaces or other
      metacharacters.


  TESTING:

    * Converted black-box test suites from Bourne shell into Python;
      now run using ``./testbzr``.  Various structural improvements to
      the tests.

    * testbzr by default runs the version of bzr found in the same
      directory as the tests, or the one given as the first parameter.

    * testbzr also runs the internal tests, so the only command
      required to check is just ``./testbzr``.

    * testbzr requires python2.4, but can be used to test bzr running
      under a different version.

    * Tests added for many other changes in this release.


  INTERNAL:

    * Included ElementTree library upgraded to 1.2.6 by Fredrik Lundh.

    * Refactor command functions into Command objects based on HCT by
      Scott James Remnant.

    * Better help messages for many commands.

    * Expose bzrlib.open_tracefile() to start the tracefile; until
      this is called trace messages are just discarded.

    * New internal function find_touching_revisions() and hidden
      command touching-revisions trace the changes to a given file.

    * Simpler and faster compare_inventories() function.

    * bzrlib.open_tracefile() takes a tracefilename parameter.

    * New AtomicFile class.

    * New developer commands ``added``, ``modified``.


  PORTABILITY:

    * Cope on Windows on python2.3 by using the weaker random seed.
      2.4 is now only recommended.


bzr-0.0.4  2005-04-22

  ENHANCEMENTS:

    * 'bzr diff' optionally takes a list of files to diff.  Still a bit
      basic.  Patch from QuantumG.

    * More default ignore patterns.

    * New 'bzr log --verbose' shows a list of files changed in the
      changeset.  Patch from Sebastian Cote.

    * Roll over ~/.bzr.log if it gets too large.

    * Command abbreviations 'ci', 'st', 'stat', '?' based on a patch
      by Jason Diamon.

    * New 'bzr help commands' based on a patch from Denys Duchier.


  CHANGES:

    * User email is determined by looking at $BZREMAIL or ~/.bzr.email
      or $EMAIL.  All are decoded by the locale preferred encoding.
      If none of these are present user@hostname is used.  The host's
      fully-qualified name is not used because that tends to fail when
      there are DNS problems.

    * New 'bzr whoami' command instead of username user-email.


  BUG FIXES: 

    * Make commit safe for hardlinked bzr trees.

    * Some Unicode/locale fixes.

    * Partial workaround for difflib.unified_diff not handling
      trailing newlines properly.


  INTERNAL:

    * Allow docstrings for help to be in PEP0257 format.  Patch from
      Matt Brubeck.

    * More tests in test.sh.

    * Write profile data to a temporary file not into working
      directory and delete it when done.

    * Smaller .bzr.log with process ids.


  PORTABILITY:

    * Fix opening of ~/.bzr.log on Windows.  Patch from Andrew
      Bennetts.

    * Some improvements in handling paths on Windows, based on a patch
      from QuantumG.


bzr-0.0.3  2005-04-06

  ENHANCEMENTS:

    * New "directories" internal command lists versioned directories
      in the tree.

    * Can now say "bzr commit --help".

    * New "rename" command to rename one file to a different name
      and/or directory.

    * New "move" command to move one or more files into a different
      directory.

    * New "renames" command lists files renamed since base revision.

    * New cat command contributed by janmar.

  CHANGES:

    * .bzr.log is placed in $HOME (not pwd) and is always written in
      UTF-8.  (Probably not a completely good long-term solution, but
      will do for now.)

  PORTABILITY:

    * Workaround for difflib bug in Python 2.3 that causes an
      exception when comparing empty files.  Reported by Erik Toubro
      Nielsen.

  INTERNAL:

    * Refactored inventory storage to insert a root entry at the top.

  TESTING:

    * Start of shell-based black-box testing in test.sh.


bzr-0.0.2.1

  PORTABILITY:

    * Win32 fixes from Steve Brown.


bzr-0.0.2  "black cube"  2005-03-31

  ENHANCEMENTS:

    * Default ignore list extended (see bzrlib/__init__.py).

    * Patterns in .bzrignore are now added to the default ignore list,
      rather than replacing it.

    * Ignore list isn't reread for every file.

    * More help topics.

    * Reinstate the 'bzr check' command to check invariants of the
      branch.

    * New 'ignored' command lists which files are ignored and why;
      'deleted' lists files deleted in the current working tree.

    * Performance improvements.

    * New global --profile option.
    
    * Ignore patterns like './config.h' now correctly match files in
      the root directory only.


bzr-0.0.1  2005-03-26

  ENHANCEMENTS:

    * More information from info command.

    * Can now say "bzr help COMMAND" for more detailed help.

    * Less file flushing and faster performance when writing logs and
      committing to stores.

    * More useful verbose output from some commands.

  BUG FIXES:

    * Fix inverted display of 'R' and 'M' during 'commit -v'.

  PORTABILITY:

    * Include a subset of ElementTree-1.2.20040618 to make
      installation easier.

    * Fix time.localtime call to work with Python 2.3 (the minimum
      supported).


bzr-0.0.0.69  2005-03-22

  ENHANCEMENTS:

    * First public release.

    * Storage of local versions: init, add, remove, rm, info, log,
      diff, status, etc.<|MERGE_RESOLUTION|>--- conflicted
+++ resolved
@@ -40,17 +40,15 @@
     * 'bzr pull' now accepts '--clobber' which will discard local changes
       and make this branch identical to the source branch. (Robert Collins)
 
-<<<<<<< HEAD
     * 'bzr branch' will now set the branch-name to the last component of the
       output directory, if one was supplied.
-=======
+
     * New sftp transport, based on Paramiko.  (Robey Pointer)
 
     * If the option 'post_commit' is set to one (or more) python function
       names (must be in the bzrlib namespace), then they will be invoked
       after the commit has completed, with the branch and revision_id as
       parameters. (Robert Collins)
->>>>>>> 4fe8086b
 
   TESTING:
 
