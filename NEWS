--- conflicted
+++ resolved
@@ -18,6 +18,10 @@
       
   INTERNALS:
 
+    * Change Revision serialization to only write out millisecond
+      resolution. Rather than expecting floating point serialization to
+      preserve more resolution than we need. (Henri Weichers, Martin Pool)
+
     * New -D option given before the command line turns on debugging output
       for particular areas.  -Derror shows tracebacks on all errors.
       (Martin Pool)
@@ -26,11 +30,6 @@
       and remove benchmarks that take longer than 10min to run.
       (John Arbash Meinel)
 
-<<<<<<< HEAD
-    * Change Revision serialization to only write out millisecond
-      resolution. Rather than expecting floating point serialization to
-      preserve more resolution than we need. (Henri Weichers, Martin Pool)
-=======
     * Use ``time.time()`` instead of ``time.clock()`` to decide on
       progress throttling. Because ``time.clock()`` is actually CPU time,
       so over a high-latency connection, too many updates get throttled.
@@ -38,7 +37,6 @@
 
     * ``MemoryTransport.list_dir()`` would strip the first character for
       files or directories in root directory. (John Arbash Meinel)
->>>>>>> 508463f4
   
   BUG FIXES:
 
