--- conflicted
+++ resolved
@@ -44,25 +44,22 @@
 Bug Fixes
 *********
 
-<<<<<<< HEAD
+* Better message in ``bzr add`` output suggesting using ``bzr ignored`` to
+  see which files can also be added.  (Jason Spashett, #76616)
+
+* Clarify the rules for locking and fallback repositories. Fix bugs in how
+  ``RemoteRepository`` was handling fallbacks along with the
+  ``_real_repository``. (Andrew Bennetts, John Arbash Meinel, #375496)
+
+* Fix a small bug with fetching revisions w/ ghosts into a new stacked
+  branch. Not often triggered, because it required ghosts to be part of
+  the fetched revisions, not in the stacked-on ancestry.
+  (John Arbash Meinel)
+
 * Translate errors received from a smart server in response to a
   ``BzrDirFormat.initialize`` or ``BzrDirFormat.initialize_ex`` request.
   This was causing tracebacks even for mundane errors like
   ``PermissionDenied``.  (Andrew Bennetts, #381329)
-=======
-* Better message in ``bzr add`` output suggesting using ``bzr ignored`` to
-  see which files can also be added.  (Jason Spashett, #76616)
-
-* Clarify the rules for locking and fallback repositories. Fix bugs in how
-  ``RemoteRepository`` was handling fallbacks along with the
-  ``_real_repository``. (Andrew Bennetts, John Arbash Meinel, #375496)
-
-* Fix a small bug with fetching revisions w/ ghosts into a new stacked
-  branch. Not often triggered, because it required ghosts to be part of
-  the fetched revisions, not in the stacked-on ancestry.
-  (John Arbash Meinel)
-
->>>>>>> f24d61f3
 
 Documentation
 *************
