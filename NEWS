IN DEVELOPMENT

  NOTES WHEN UPGRADING:

    * The kind() and is_executable() APIs on the WorkingTree interface no
      longer implicitly (read) locks and unlocks the tree. This *might*
      impact some plug-ins and tools using this part of the API. If you find
      an issue that may be caused by this change, please let us know,
      particularly the plug-in/tool maintainer. If encountered, the API
      fix is to surround kind() and is_executable() calls with lock_read()
      and unlock() like so::

        work_tree.lock_read()
        try:
            kind = work_tree.kind(...)
        finally:
            work_tree.unlock()

  INTERNALS:
    * Rework of LogFormatter API to provide beginning/end of log hooks and to
      encapsulate the details of the revision to be logged in a LogRevision
      object.
      In long log formats, merge revision ids are only shown when --show-ids
      is specified, and are labelled "revision-id:", as per mainline
      revisions, instead of "merged:". (Kent Gibson)

    * New ``BranchBuilder`` API which allows the construction of particular
      histories quickly. Useful for testing and potentially other applications
      too. (Robert Collins)

  IMPROVEMENTS:
  
    * There are two new help topics, working-trees and repositories that
      attempt to explain these concepts. (James Westby, John Arbash Meinel,
      Aaron Bentley)

    * Added ``bzr log --limit`` to report a limited number of revisions.
      (Kent Gibson, #3659)

    * Revert does not try to preserve file contents that were originally
      produced by reverting to a historical revision.  (Aaron Bentley)

    * ``bzr log --short`` now includes ``[merge]`` for revisions which
      have more than one parent. This is a small improvement to help
      understanding what changes have occurred
      (John Arbash Meinel, #83887)

    * TreeTransform avoids many renames when contructing large trees,
      improving speed.  3.25x speedups have been observed for construction of
      kernel-sized-trees, and checkouts are 1.28x faster.  (Aaron Bentley)

    * Commit on large trees is now faster. In my environment, a commit of
      a small change to the Mozilla tree (55k files) has dropped from
      66 seconds to 32 seconds. For a small tree of 600 files, commit of a
      small change is 33% faster. (Ian Clatworthy)

  BUGFIXES:

    * ``bzr push`` should only connect to the remote location one time.
      We have been connecting 3 times because we forget to pass around
      the Transport object. This adds ``BzrDir.clone_on_transport()``, so
      that we can pass in the Transport that we already have.
      (John Arbash Meinel, #75721)

<<<<<<< HEAD
    * ``bzr branch -r revid:foo`` can be used to branch any revision in
      your repository. (Previously Branch6 only supported revisions in your
      mainline). (John Arbash Meinel, #115343)

=======
    * ``DirState.set_state_from_inventory()`` needs to properly order
      based on split paths, not just string paths.
      (John Arbash Meinel, #115947)

    * Let TestUIFactoy encode the password prompt with its own stdout.
      (Vincent Ladeuil, #110204)

    * pycurl should take use the range header that takes the range hint
      into account.
      (Vincent Ladeuil, #112719)

    * WorkingTree4.get_file_sha1 no longer raises an exception when invoked
      on a missing file.  (Aaron Bentley, #118186)

    * WorkingTree.remove works correctly with tree references, and when pwd is
      not the tree root. (Aaron Bentley)

    * Merge no longer fails when a file is renamed in one tree and deleted
      in the other. (Aaron Bentley, #110279)

    * ``revision-info`` now accepts dotted revnos, doesn't require a tree,
      and defaults to the last revision (Matthew Fuller, #90048)

    * Tests no longer fail when BZR_REMOTE_PATH is set in the environment.
      (Daniel Watkins, #111958)
>>>>>>> 78bfa1ee

bzr 0.16  2007-05-07
  
  BUGFIXES:

    * Handle when you have 2 directories with similar names, but one has a
      hyphen. (``'abc'`` versus ``'abc-2'``). The WT4._iter_changes
      iterator was using direct comparison and ``'abc/a'`` sorts after
      ``'abc-2'``, but ``('abc', 'a')`` sorts before ``('abc-2',)``.
      (John Arbash Meinel, #111227)

    * Handle when someone renames a file on disk without telling bzr.
      Previously we would report the first file as missing, but not show
      the new unknown file. (John Arbash Meinel, #111288)

    * Avoid error when running hooks after pulling into or pushing from
      a branch bound to a smartserver branch.  (Martin Pool, #111968)

  IMPROVEMENTS:

    * Move developer documentation to doc/developers/. This reduces clutter in
      the root of the source tree and allows HACKING to be split into multiple
      files. (Robert Collins, Alexander Belchenko)

    * Clean up the ``WorkingTree4._iter_changes()`` internal loops as well as
      ``DirState.update_entry()``. This optimizes the core logic for ``bzr
      diff`` and ``bzr status`` significantly improving the speed of
      both. (John Arbash Meinel)

bzr 0.16rc2  2007-04-30

  BUGFIXES:

    * Handle the case when you delete a file, and then rename another file
      on top of it. Also handle the case of ``bzr rm --keep foo``. ``bzr
      status`` should show the removed file and an unknown file in its
      place. (John Arbash Meinel, #109993)

    * Bundles properly read and write revision properties that have an
      empty value. And when the value is not ASCII.
      (John Arbash Meinel, #109613)

    * Fix the bzr commit message to be in text mode.
      (Alexander Belchenko, #110901)

    * Also handle when you rename a file and create a file where it used
      to be. (John Arbash Meinel, #110256)

    * ``WorkingTree4._iter_changes`` should not descend into unversioned
      directories. (John Arbash Meinel, #110399)

bzr 0.16rc1  2007-04-26

  NOTES WHEN UPGRADING:

    * ``bzr remove`` and ``bzr rm`` will now remove the working file, if
      it could be recovered again.
      This has been done for consistency with svn and the unix rm command.
      The old ``remove`` behaviour has been retained in the new option
      ``bzr remove --keep``, which will just stop versioning the file,
      but not delete it.
      ``bzr remove --force`` have been added which will always delete the
      files.
      ``bzr remove`` is also more verbose.
      (Marius Kruger, #82602)

  IMPROVEMENTS:

    * Merge directives can now be supplied as input to `merge` and `pull`,
      like bundles can.  (Aaron Bentley)

    * Sending the SIGQUIT signal to bzr, which can be done on Unix by
      pressing Control-Backslash, drops bzr into a debugger.  Type ``'c'``
      to continue.  This can be disabled by setting the environment variable
      ``BZR_SIGQUIT_PDB=0``.  (Martin Pool)

    * selftest now supports --list-only to list tests instead of running
      them. (Ian Clatworthy)

    * selftest now supports --exclude PATTERN (or -x PATTERN) to exclude
      tests with names that match that regular expression.
      (Ian Clatworthy, #102679)

    * selftest now supports --randomize SEED to run tests in a random order.
      SEED is typically the value 'now' meaning 'use the current time'.
      (Ian Clatworthy, #102686)

    * New option ``--fixes`` to commit, which stores bug fixing annotations as
      revision properties. Built-in support for Launchpad, Debian, Trac and
      Bugzilla bug trackers. (Jonathan Lange, James Henstridge, Robert Collins)

    * New API, ``bzrlib.bugtracker.tracker_registry``, for adding support for
      other bug trackers to ``fixes``. (Jonathan Lange, James Henstridge,
      Robert Collins)

    * ``selftest`` has new short options ``-f`` and ``-1``.  (Martin
      Pool)

    * ``bzrlib.tsort.MergeSorter`` optimizations. Change the inner loop
      into using local variables instead of going through ``self._var``.
      Improves the time to ``merge_sort`` a 10k revision graph by
      approximately 40% (~700->400ms).  (John Arbash Meinel)

    * ``make docs`` now creates a man page at ``man1/bzr.1`` fixing bug 107388.
      (Robert Collins)

    * ``bzr help`` now provides cross references to other help topics using
      the _see_also facility on command classes. Likewise the bzr_man
      documentation, and the bzr.1 man page also include this information.
      (Robert Collins)

    * Tags are now included in logs, that use the long log formatter. 
      (Erik Bågfors, Alexander Belchenko)

    * ``bzr help`` provides a clearer message when a help topic cannot be
      found. (Robert Collins, #107656)

    * ``bzr help`` now accepts optional prefixes for command help. The help
      for all commands can now be found at ``bzr help commands/COMMANDNAME``
      as well as ``bzr help COMMANDNAME`` (which only works for commands 
      where the name is not the same as a more general help topic). 
      (Robert Collins)

    * ``bzr help PLUGINNAME`` will now return the module docstring from the
      plugin PLUGINNAME. (Robert Collins, #50408)

    * New help topic ``urlspec`` which lists the availables transports.
      (Goffredo Baroncelli)

    * doc/server.txt updated to document the default bzr:// port
      and also update the blurb about the hpss' current status.
      (Robert Collins, #107125).

    * ``bzr serve`` now listens on interface 0.0.0.0 by default, making it
      serve out to the local LAN (and anyone in the world that can reach the
      machine running ``bzr serve``. (Robert Collins, #98918)

    * A new smart server protocol version has been added.  It prefixes requests
      and responses with an explicit version identifier so that future protocol
      revisions can be dealt with gracefully.  (Andrew Bennetts, Robert Collins)

    * The bzr protocol version 2 indicates success or failure in every response
      without depending on particular commands encoding that consistently,
      allowing future client refactorings to be much more robust about error
      handling. (Robert Collins, Martin Pool, Andrew Bennetts)

    * The smart protocol over HTTP client has been changed to always post to the
      same ``.bzr/smart`` URL under the original location when it can.  This allows
      HTTP servers to only have to pass URLs ending in .bzr/smart to the smart
      server handler, and not arbitrary ``.bzr/*/smart`` URLs.  (Andrew Bennetts)

    * digest authentication is now supported for proxies and HTTP by the urllib
      based http implementation. Tested against Apache 2.0.55 and Squid
      2.6.5. Basic and digest authentication are handled coherently for HTTP
      and proxy: if the user is provided in the url (bzr command line for HTTP,
      proxy environment variables for proxies), the password is prompted for
      (only once). If the password is provided, it is taken into account. Once
      the first authentication is successful, all further authentication
      roundtrips are avoided by preventively setting the right authentication
      header(s).
      (Vincent Ladeuil).

  INTERNALS:

    * bzrlib API compatability with 0.8 has been dropped, cleaning up some
      code paths. (Robert Collins)

    * Change the format of chroot urls so that they can be safely manipulated
      by generic url utilities without causing the resulting urls to have
      escaped the chroot. A side effect of this is that creating a chroot
      requires an explicit action using a ChrootServer.
      (Robert Collins, Andrew Bennetts)

    * Deprecate ``Branch.get_root_id()`` because branches don't have root ids,
      rather than fixing bug #96847.  (Aaron Bentley)

    * ``WorkingTree.apply_inventory_delta`` provides a better alternative to
      ``WorkingTree._write_inventory``.  (Aaron Bentley)

    * Convenience method ``TestCase.expectFailure`` ensures that known failures
      do not silently pass.  (Aaron Bentley)

    * ``Transport.local_abspath`` now raises ``NotLocalUrl`` rather than 
      ``TransportNotPossible``. (Martin Pool, Ian Clatworthy)

    * New SmartServer hooks facility. There are two initial hooks documented
      in ``bzrlib.transport.smart.SmartServerHooks``. The two initial hooks allow
      plugins to execute code upon server startup and shutdown.
      (Robert Collins).

    * SmartServer in standalone mode will now close its listening socket
      when it stops, rather than waiting for garbage collection. This primarily
      fixes test suite hangs when a test tries to connect to a shutdown server.
      It may also help improve behaviour when dealing with a server running
      on a specific port (rather than dynamically assigned ports).
      (Robert Collins)

    * Move most SmartServer code into a new package, bzrlib/smart.
      bzrlib/transport/remote.py contains just the Transport classes that used
      to be in bzrlib/transport/smart.py.  (Andrew Bennetts)

    * urllib http implementation avoid roundtrips associated with
      401 (and 407) errors once the authentication succeeds.
      (Vincent Ladeuil).

    * urlib http now supports querying the user for a proxy password if
      needed. Realm is shown in the prompt for both HTTP and proxy
      authentication when the user is required to type a password. 
      (Vincent Ladeuil).

    * Renamed SmartTransport (and subclasses like SmartTCPTransport) to
      RemoteTransport (and subclasses to RemoteTCPTransport, etc).  This is more
      consistent with its new home in ``bzrlib/transport/remote.py``, and because
      it's not really a "smart" transport, just one that does file operations
      via remote procedure calls.  (Andrew Bennetts)
 
    * The ``lock_write`` method of ``LockableFiles``, ``Repository`` and
      ``Branch`` now accept a ``token`` keyword argument, so that separate
      instances of those objects can share a lock if it has the right token.
      (Andrew Bennetts, Robert Collins)

    * New method ``get_branch_reference`` on ``BzrDir`` allows the detection of
      branch references - which the smart server component needs.

    * The Repository API ``make_working_trees`` is now permitted to return
      False when ``set_make_working_trees`` is not implemented - previously
      an unimplemented ``set_make_working_trees`` implied the result True
      from ``make_working_trees``. This has been changed to accomodate the
      smart server, where it does not make sense (at this point) to ever
      make working trees by default. (Robert Collins)

    * Command objects can now declare related help topics by having _see_also
      set to a list of related topic. (Robert Collins)

    * ``bzrlib.help`` now delegates to the Command class for Command specific
      help. (Robert Collins)

    * New class ``TransportListRegistry``, derived from the Registry class, which 
      simplifies tracking the available Transports. (Goffredo Baroncelli)

    * New function ``Branch.get_revision_id_to_revno_map`` which will
      return a dictionary mapping revision ids to dotted revnos. Since
      dotted revnos are defined in the context of the branch tip, it makes
      sense to generate them from a ``Branch`` object.
      (John Arbash Meinel)

    * Fix the 'Unprintable error' message display to use the repr of the 
      exception that prevented printing the error because the str value
      for it is often not useful in debugging (e.g. KeyError('foo') has a
      str() of 'foo' but a repr of 'KeyError('foo')' which is much more
      useful. (Robert Collins)

    * ``urlutils.normalize_url`` now unescapes unreserved characters, such as "~".
      (Andrew Bennetts)

  BUGFIXES:

    * Don't fail bundle selftest if email has 'two' embedded.  
      (Ian Clatworthy, #98510)

    * Remove ``--verbose`` from ``bzr bundle``. It didn't work anyway.
      (Robert Widhopf-Fenk, #98591)

    * Remove ``--basis`` from the checkout/branch commands - it didn't work
      properly and is no longer beneficial.
      (Robert Collins, #53675, #43486)

    * Don't produce encoding error when adding duplicate files.
      (Aaron Bentley)

    * Fix ``bzr log <file>`` so it only logs the revisions that changed
      the file, and does it faster.
      (Kent Gibson, John Arbash Meinel, #51980, #69477)
 
    * Fix ``InterDirstateTre._iter_changes`` to handle when we come across
      an empty versioned directory, which now has files in it.
      (John Arbash Meinel, #104257)

    * Teach ``common_ancestor`` to shortcut when the tip of one branch is
      inside the ancestry of the other. Saves a lot of graph processing
      (with an ancestry of 16k revisions, ``bzr merge ../already-merged``
      changes from 2m10s to 13s).  (John Arbash Meinel, #103757)

    * Fix ``show_diff_trees`` to handle the case when a file is modified,
      and the containing directory is renamed. (The file path is different
      in this versus base, but it isn't marked as a rename).
      (John Arbash Meinel, #103870)

    * FTP now works even when the FTP server does not support atomic rename.
      (Aaron Bentley, #89436)

    * Correct handling in bundles and merge directives of timezones with
      that are not an integer number of hours offset from UTC.  Always 
      represent the epoch time in UTC to avoid problems with formatting 
      earlier times on win32.  (Martin Pool, Alexander Belchenko, John
      Arbash Meinel)

    * Typo in the help for ``register-branch`` fixed. (Robert Collins, #96770)

    * "dirstate" and "dirstate-tags" formats now produce branches compatible
      with old versions of bzr. (Aaron Bentley, #107168))

    * Handle moving a directory when children have been added, removed,
      and renamed. (John Arbash Meinel, #105479)

    * Don't preventively use basic authentication for proxy before receiving a
      407 error. Otherwise people willing to use other authentication schemes
      may expose their password in the clear (or nearly). This add one
      roundtrip in case basic authentication should be used, but plug the
      security hole.
      (Vincent Ladeuil)

    * Handle http and proxy digest authentication.
      (Vincent Ladeuil, #94034).

  TESTING:

    * Added ``bzrlib.strace.strace`` which will strace a single callable and
      return a StraceResult object which contains just the syscalls involved
      in running it. (Robert Collins)

    * New test method ``reduceLockdirTimeout`` to drop the default (ui-centric)
      default time down to one suitable for tests. (Andrew Bennetts)

    * Add new ``vfs_transport_factory`` attribute on tests which provides the 
      common vfs backing for both the readonly and readwrite transports.
      This allows the RemoteObject tests to back onto local disk or memory,
      and use the existing ``transport_server`` attribute all tests know about
      to be the smart server transport. This in turn allows tests to 
      differentiate between 'transport to access the branch', and 
      'transport which is a VFS' - which matters in Remote* tests.
      (Robert Collins, Andrew Bennetts)

    * The ``make_branch_and_tree`` method for tests will now create a 
      lightweight checkout for the tree if the ``vfs_transport_factory`` is not
      a LocalURLServer. (Robert Collins, Andrew Bennetts)

    * Branch implementation tests have been audited to ensure that all urls 
      passed to Branch APIs use proper urls, except when local-disk paths
      are intended. This is so that tests correctly access the test transport
      which is often not equivalent to local disk in Remote* tests. As part
      of this many tests were adjusted to remove dependencies on local disk
      access.
      (Robert Collins, Andrew Bennetts)

    * Mark bzrlib.tests and bzrlib.tests.TestUtil as providing assertFOO helper
      functions by adding a ``__unittest`` global attribute. (Robert Collins,
      Andrew Bennetts, Martin Pool, Jonathan Lange)

    * Refactored proxy and authentication handling to simplify the
      implementation of new auth schemes for both http and proxy. 
      (Vincent Ladeuil)

bzr 0.15 2007-04-01

  BUGFIXES:

    * Handle incompatible repositories as a user issue when fetching.
      (Aaron Bentley)

    * Don't give a recommendation to upgrade when branching or 
      checking out a branch that contains an old-format working tree.
      (Martin Pool)

bzr 0.15rc3  2007-03-26

  CHANGES:
 
    * A warning is now displayed when opening working trees in older 
      formats, to encourage people to upgrade to WorkingTreeFormat4.
      (Martin Pool)

  IMPROVEMENTS:

    * HTTP redirections are now taken into account when a branch (or a
      bundle) is accessed for the first time. A message is issued at each
      redirection to inform the user. In the past, http redirections were
      silently followed for each request which significantly degraded the
      performances. The http redirections are not followed anymore by
      default, instead a RedirectRequested exception is raised. For bzrlib
      users needing to follow http redirections anyway,
      ``bzrlib.transport.do_catching_redirections`` provide an easy transition
      path.  (vila)

  INTERNALS:

    * Added ``ReadLock.temporary_write_lock()`` to allow upgrading an OS read
      lock to an OS write lock. Linux can do this without unlocking, Win32
      needs to unlock in between. (John Arbash Meinel)
 
    * New parameter ``recommend_upgrade`` to ``BzrDir.open_workingtree``
      to silence (when false) warnings about opening old formats.
      (Martin Pool)

    * Fix minor performance regression with bzr-0.15 on pre-dirstate
      trees. (We were reading the working inventory too many times).
      (John Arbash Meinel)

    * Remove ``Branch.get_transaction()`` in favour of a simple cache of
      ``revision_history``.  Branch subclasses should override
      ``_gen_revision_history`` rather than ``revision_history`` to make use of
      this cache, and call ``_clear_revision_history_cache`` and
      ``_cache_revision_history`` at appropriate times. (Andrew Bennetts)

  BUGFIXES:

    * Take ``smtp_server`` from user config into account.
      (vila, #92195)

    * Restore Unicode filename handling for versioned and unversioned files.
      (John Arbash Meinel, #92608)

    * Don't fail during ``bzr commit`` if a file is marked removed, and
      the containing directory is auto-removed.  (John Arbash Meinel, #93681)

    * ``bzr status FILENAME`` failed on Windows because of an uncommon
      errno. (``ERROR_DIRECTORY == 267 != ENOTDIR``).
      (Wouter van Heyst, John Arbash Meinel, #90819)

    * ``bzr checkout source`` should create a local branch in the same
      format as source. (John Arbash Meinel, #93854)

    * ``bzr commit`` with a kind change was failing to update the
      last-changed-revision for directories.  The
      InventoryDirectory._unchanged only looked at the ``parent_id`` and name,
      ignoring the fact that the kind could have changed, too.
      (John Arbash Meinel, #90111)

    * ``bzr mv dir/subdir other`` was incorrectly updating files inside
      the directory. So that there was a chance it would break commit,
      etc. (John Arbash Meinel, #94037)
 
    * Correctly handles mutiple permanent http redirections.
      (vila, #88780)

bzr 0.15rc2  2007-03-14

  NOTES WHEN UPGRADING:
        
    * Release 0.15rc2 of bzr changes the ``bzr init-repo`` command to
      default to ``--trees`` instead of ``--no-trees``.
      Existing shared repositories are not affected.

  IMPROVEMENTS:

    * New ``merge-directive`` command to generate machine- and human-readable
      merge requests.  (Aaron Bentley)

    * New ``submit:`` revision specifier makes it easy to diff against the
      common ancestor with the submit location (Aaron Bentley)

    * Added support for Putty's SSH implementation. (Dmitry Vasiliev)

    * Added ``bzr status --versioned`` to report only versioned files, 
      not unknowns. (Kent Gibson)

    * Merge now autodetects the correct line-ending style for its conflict
      markers.  (Aaron Bentley)

  INTERNALS:

    * Refactored SSH vendor registration into SSHVendorManager class.
      (Dmitry Vasiliev)

  BUGFIXES:

    * New ``--numbered-dirs`` option to ``bzr selftest`` to use
      numbered dirs for TestCaseInTempDir. This is default behavior
      on Windows. Anyone can force named dirs on Windows
      with ``--no-numbered-dirs``. (Alexander Belchenko)

    * Fix ``RevisionSpec_revid`` to handle the Unicode strings passed in
      from the command line. (Marien Zwart, #90501)

    * Fix ``TreeTransform._iter_changes`` when both the source and
      destination are missing. (Aaron Bentley, #88842)

    * Fix commit of merges with symlinks in dirstate trees.
      (Marien Zwart)
    
    * Switch the ``bzr init-repo`` default from --no-trees to --trees. 
      (Wouter van Heyst, #53483)


bzr 0.15rc1  2007-03-07

  SURPRISES:

    * The default disk format has changed. Please run 'bzr upgrade' in your
      working trees to upgrade. This new default is compatible for network
      operations, but not for local operations. That is, if you have two
      versions of bzr installed locally, after upgrading you can only use the
      bzr 0.15 version. This new default does not enable tags or nested-trees
      as they are incompatible with bzr versions before 0.15 over the network.

    * For users of bzrlib: Two major changes have been made to the working tree
      api in bzrlib. The first is that many methods and attributes, including
      the inventory attribute, are no longer valid for use until one of
      ``lock_read``/``lock_write``/``lock_tree_write`` has been called,
      and become invalid again after unlock is called. This has been done
      to improve performance and correctness as part of the dirstate
      development.
      (Robert Collins, John A Meinel, Martin Pool, and others).

    * For users of bzrlib: The attribute 'tree.inventory' should be considered
      readonly. Previously it was possible to directly alter this attribute, or
      its contents, and have the tree notice this. This has been made
      unsupported - it may work in some tree formats, but in the newer dirstate
      format such actions will have no effect and will be ignored, or even
      cause assertions. All operations possible can still be carried out by a
      combination of the tree API, and the bzrlib.transform API. (Robert
      Collins, John A Meinel, Martin Pool, and others).

  IMPROVEMENTS:

    * Support for OS Windows 98. Also .bzr.log on any windows system
      saved in My Documents folder. (Alexander Belchenko)

    * ``bzr mv`` enhanced to support already moved files.
      In the past the mv command would have failed if the source file doesn't
      exist. In this situation ``bzr mv`` would now detect that the file has
      already moved and update the repository accordingly, if the target file
      does exist.
      A new option ``--after`` has been added so that if two files already
      exist, you could notify Bazaar that you have moved a (versioned) file
      and replaced it with another. Thus in this case ``bzr move --after``
      will only update the Bazaar identifier.
      (Steffen Eichenberg, Marius Kruger)

    * ``ls`` now works on treeless branches and remote branches.
      (Aaron Bentley)

    * ``bzr help global-options`` describes the global options.
      (Aaron Bentley)

    * ``bzr pull --overwrite`` will now correctly overwrite checkouts.
      (Robert Collins)

    * Files are now allowed to change kind (e.g. from file to symlink).
      Supported by ``commit``, ``revert`` and ``status``
      (Aaron Bentley)

    * ``inventory`` and ``unknowns`` hidden in favour of ``ls``
      (Aaron Bentley)

    * ``bzr help checkouts`` descibes what checkouts are and some possible
      uses of them. (James Westby, Aaron Bentley)

    * A new ``-d`` option to push, pull and merge overrides the default 
      directory.  (Martin Pool)

    * Branch format 6: smaller, and potentially faster than format 5.  Supports
      ``append_history_only`` mode, where the log view and revnos do not change,
      except by being added to.  Stores policy settings in
      ".bzr/branch/branch.conf".

    * ``append_only`` branches:  Format 6 branches may be configured so that log
      view and revnos are always consistent.  Either create the branch using
      "bzr init --append-revisions-only" or edit the config file as descriped
      in docs/configuration.txt.

    * rebind: Format 6 branches retain the last-used bind location, so if you
      "bzr unbind", you can "bzr bind" to bind to the previously-selected
      bind location.

    * Builtin tags support, created and deleted by the ``tag`` command and
      stored in the branch.  Tags can be accessed with the revisionspec
      ``-rtag:``, and listed with ``bzr tags``.  Tags are not versioned 
      at present. Tags require a network incompatible upgrade. To perform this
      upgrade, run ``bzr upgrade --dirstate-tags`` in your branch and
      repositories. (Martin Pool)

    * The ``bzr://`` transport now has a well-known port number, 4155,
      which it will use by default.  (Andrew Bennetts, Martin Pool)

    * Bazaar now looks for user-installed plugins before looking for site-wide
      plugins. (Jonathan Lange)

    * ``bzr resolve`` now detects and marks resolved text conflicts.
      (Aaron Bentley)

  INTERNALS:

    * Internally revision ids and file ids are now passed around as utf-8
      bytestrings, rather than treating them as Unicode strings. This has
      performance benefits for Knits, since we no longer need to decode the
      revision id for each line of content, nor for each entry in the index.
      This will also help with the future dirstate format.
      (John Arbash Meinel)

    * Reserved ids (any revision-id ending in a colon) are rejected by
      versionedfiles, repositories, branches, and working trees
      (Aaron Bentley)

    * Minor performance improvement by not creating a ProgressBar for
      every KnitIndex we create. (about 90ms for a bzr.dev tree)
      (John Arbash Meinel)

    * New easier to use Branch hooks facility. There are five initial hooks,
      all documented in bzrlib.branch.BranchHooks.__init__ - ``'set_rh'``,
      ``'post_push'``, ``'post_pull'``, ``'post_commit'``,
      ``'post_uncommit'``. These hooks fire after the matching operation
      on a branch has taken place, and were originally added for the
      branchrss plugin. (Robert Collins)

    * New method ``Branch.push()`` which should be used when pushing from a
      branch as it makes performance and policy decisions to match the UI
      level command ``push``. (Robert Collins).

    * Add a new method ``Tree.revision_tree`` which allows access to cached
      trees for arbitrary revisions. This allows the in development dirstate
      tree format to provide access to the callers to cached copies of 
      inventory data which are cheaper to access than inventories from the
      repository.
      (Robert Collins, Martin Pool)

    * New ``Branch.last_revision_info`` method, this is being done to allow
      optimization of requests for both the number of revisions and the last
      revision of a branch with smartservers and potentially future branch
      formats. (Wouter van Heyst, Robert Collins)

    * Allow ``'import bzrlib.plugins.NAME'`` to work when the plugin NAME has not
      yet been loaded by ``load_plugins()``. This allows plugins to depend on each
      other for code reuse without requiring users to perform file-renaming
      gymnastics. (Robert Collins)

    * New Repository method ``'gather_stats'`` for statistic data collection.
      This is expected to grow to cover a number of related uses mainly
      related to bzr info. (Robert Collins)

    * Log formatters are now managed with a registry.
      ``log.register_formatter`` continues to work, but callers accessing
      the FORMATTERS dictionary directly will not.

    * Allow a start message to be passed to the ``edit_commit_message``
      function.  This will be placed in the message offered to the user
      for editing above the separator. It allows a template commit message
      to be used more easily. (James Westby)

    * ``GPGStrategy.sign()`` will now raise ``BzrBadParameterUnicode`` if
      you pass a Unicode string rather than an 8-bit string. Callers need
      to be updated to encode first. (John Arbash Meinel)

    * Branch.push, pull, merge now return Result objects with information
      about what happened, rather than a scattering of various methods.  These
      are also passed to the post hooks.  (Martin Pool)

    * File formats and architecture is in place for managing a forest of trees
      in bzr, and splitting up existing trees into smaller subtrees, and
      finally joining trees to make a larger tree. This is the first iteration
      of this support, and the user-facing aspects still require substantial
      work.  If you wish to experiment with it, use ``bzr upgrade
      --dirstate-with-subtree`` in your working trees and repositories.
      You can use the hidden commands ``split`` and ``join`` and to create
      and manipulate nested trees, but please consider using the nested-trees
      branch, which contains substantial UI improvements, instead.
      http://code.aaronbentley.com/bzr/bzrrepo/nested-trees/
      (Aaron Bentley, Martin Pool, Robert Collins).

  BUGFIXES:

    * ``bzr annotate`` now uses dotted revnos from the viewpoint of the
      branch, rather than the last changed revision of the file.
      (John Arbash Meinel, #82158)

    * Lock operations no longer hang if they encounter a permission problem.
      (Aaron Bentley)

    * ``bzr push`` can resume a push that was canceled before it finished.
      Also, it can push even if the target directory exists if you supply
      the ``--use-existing-dir`` flag.
      (John Arbash Meinel, #30576, #45504)

    * Fix http proxy authentication when user and an optional
      password appears in the ``*_proxy`` vars. (Vincent Ladeuil,
      #83954).

    * ``bzr log branch/file`` works for local treeless branches
      (Aaron Bentley, #84247)

    * Fix problem with UNC paths on Windows 98. (Alexander Belchenko, #84728)

    * Searching location of CA bundle for PyCurl in env variable
      (``CURL_CA_BUNDLE``), and on win32 along the PATH.
      (Alexander Belchenko, #82086)

    * ``bzr init`` works with unicode argument LOCATION.
      (Alexander Belchenko, #85599)

    * Raise ``DependencyNotPresent`` if pycurl do not support https. 
      (Vincent Ladeuil, #85305)

    * Invalid proxy env variables should not cause a traceback.
      (Vincent Ladeuil, #87765)

    * Ignore patterns normalised to use '/' path separator.
      (Kent Gibson, #86451)

    * bzr rocks. It sure does! Fix case. (Vincent Ladeuil, #78026)

    * Fix bzrtools shelve command for removed lines beginning with "--"
      (Johan Dahlberg, #75577)

  TESTING:

    * New ``--first`` option to ``bzr selftest`` to run specified tests
      before the rest of the suite.  (Martin Pool)


bzr 0.14  2007-01-23

  IMPROVEMENTS:

    * ``bzr help global-options`` describes the global options. (Aaron Bentley)

  BUG FIXES:
    
    * Skip documentation generation tests if the tools to do so are not
      available. Fixes running selftest for installled copies of bzr. 
      (John Arbash Meinel, #80330)

    * Fix the code that discovers whether bzr is being run from it's
      working tree to handle the case when it isn't but the directory
      it is in is below a repository. (James Westby, #77306)


bzr 0.14rc1  2007-01-16

  IMPROVEMENTS:

    * New connection: ``bzr+http://`` which supports tunnelling the smart
      protocol over an HTTP connection. If writing is enabled on the bzr
      server, then you can write over the http connection.
      (Andrew Bennetts, John Arbash Meinel)

    * Aliases now support quotation marks, so they can contain whitespace
      (Marius Kruger)

    * PyCurlTransport now use a single curl object. By specifying explicitly
      the 'Range' header, we avoid the need to use two different curl objects
      (and two connections to the same server). (Vincent Ladeuil)

    * ``bzr commit`` does not prompt for a message until it is very likely to
      succeed.  (Aaron Bentley)

    * ``bzr conflicts`` now takes --text to list pathnames of text conflicts
      (Aaron Bentley)

    * Fix ``iter_lines_added_or_present_in_versions`` to use a set instead
      of a list while checking if a revision id was requested. Takes 10s
      off of the ``fileids_affected_by_revision_ids`` time, which is 10s
      of the ``bzr branch`` time. Also improve ``fileids_...`` time by
      filtering lines with a regex rather than multiple ``str.find()``
      calls. (saves another 300ms) (John Arbash Meinel)

    * Policy can be set for each configuration key. This allows keys to be
      inherited properly across configuration entries. For example, this
      should enable you to do::
        
        [/home/user/project]
        push_location = sftp://host/srv/project/
        push_location:policy = appendpath

      And then a branch like ``/home/user/project/mybranch`` should get an
      automatic push location of ``sftp://host/srv/project/mybranch``.
      (James Henstridge)

    * Added ``bzr status --short`` to make status report svn style flags
      for each file.  For example::

        $ bzr status --short
        A  foo
        A  bar
        D  baz
        ?  wooley

    * 'bzr selftest --clean-output' allows easily clean temporary tests 
      directories without running tests. (Alexander Belchenko)

    * ``bzr help hidden-commands`` lists all hidden commands. (Aaron Bentley)

    * ``bzr merge`` now has an option ``--pull`` to fall back to pull if
      local is fully merged into remote. (Jan Hudec)

    * ``bzr help formats`` describes available directory formats. (Aaron Bentley)

  INTERNALS:

    * A few tweaks directly to ``fileids_affected_by_revision_ids`` to
      help speed up processing, as well allowing to extract unannotated
      lines. Between the two ``fileids_affected_by_revision_ids`` is
      improved by approx 10%. (John Arbash Meinel)

    * Change Revision serialization to only write out millisecond
      resolution. Rather than expecting floating point serialization to
      preserve more resolution than we need. (Henri Weichers, Martin Pool)

    * Test suite ends cleanly on Windows.  (Vincent Ladeuil)

    * When ``encoding_type`` attribute of class Command is equal to 'exact', 
      force sys.stdout to be a binary stream on Windows, and therefore
      keep exact line-endings (without LF -> CRLF conversion).
      (Alexander Belchenko)

    * Single-letter short options are no longer globally declared.  (Martin
      Pool)

    * Before using detected user/terminal encoding bzr should check
      that Python has corresponding codec. (Alexander Belchenko)

    * Formats for end-user selection are provided via a FormatRegistry (Aaron Bentley)

  BUG FIXES:

    * ``bzr missing --verbose`` was showing adds/removals in the wrong
      direction. (John Arbash Meinel)

    * ``bzr annotate`` now defaults to showing dotted revnos for merged
      revisions. It cuts them off at a depth of 12 characters, but you can
      supply ``--long`` to see the full number. You can also use
      ``--show-ids`` to display the original revision ids, rather than
      revision numbers and committer names. (John Arbash Meinel, #75637)

    * bzr now supports Win32 UNC path (e.g. ``\HOST\path``. 
      (Alexander Belchenko, #57869)

    * Win32-specific: output of cat, bundle and diff commands don't mangle
      line-endings (Alexander Belchenko, #55276)

    * Replace broken fnmatch based ignore pattern matching with custom pattern
      matcher.
      (Kent Gibson, Jan Hudec #57637)

    * pycurl and urllib can detect short reads at different places. Update
      the test suite to test more cases. Also detect http error code 416
      which was raised for that specific bug. Also enhance the urllib
      robustness by detecting invalid ranges (and pycurl's one by detecting
      short reads during the initial GET). (Vincent Ladeuil, #73948)

    * The urllib connection sharing interacts badly with urllib2
      proxy setting (the connections didn't go thru the proxy
      anymore). Defining a proper ProxyHandler solves the
      problem.  (Vincent Ladeuil, #74759)

    * Use urlutils to generate relative URLs, not osutils 
      (Aaron Bentley, #76229)

    * ``bzr status`` in a readonly directory should work without giving
      lots of errors. (John Arbash Meinel, #76299)

    * Mention the revisionspec topic for the revision option help.
      (Wouter van Heyst, #31663)

    * Allow plugins import from zip archives.
      (Alexander Belchenko, #68124)


bzr 0.13  2006-12-05
    
  No changes from 0.13rc1
    
bzr 0.13rc1  2006-11-27

  IMPROVEMENTS:

    * New command ``bzr remove-tree`` allows the removal of the working
      tree from a branch.
      (Daniel Silverstone)

    * urllib uses shared keep-alive connections, so http 
      operations are substantially faster.
      (Vincent Ladeuil, #53654)

    * ``bzr export`` allows an optional branch parameter, to export a bzr
      tree from some other url. For example:
      ``bzr export bzr.tar.gz http://bazaar-vcs.org/bzr/bzr.dev``
      (Daniel Silverstone)

    * Added ``bzr help topics`` to the bzr help system. This gives a
      location for general information, outside of a specific command.
      This includes updates for ``bzr help revisionspec`` the first topic
      included. (Goffredo Baroncelli, John Arbash Meinel, #42714)

    * WSGI-compatible HTTP smart server.  See ``doc/http_smart_server.txt``.
      (Andrew Bennetts)

    * Knit files will now cache full texts only when the size of the
      deltas is as large as the size of the fulltext. (Or after 200
      deltas, whichever comes first). This has the most benefit on large
      files with small changes, such as the inventory for a large project.
      (eg For a project with 2500 files, and 7500 revisions, it changes
      the size of inventory.knit from 11MB to 5.4MB) (John Arbash Meinel)

  INTERNALS:

    * New -D option given before the command line turns on debugging output
      for particular areas.  -Derror shows tracebacks on all errors.
      (Martin Pool)

    * Clean up ``bzr selftest --benchmark bundle`` to correct an import,
      and remove benchmarks that take longer than 10min to run.
      (John Arbash Meinel)

    * Use ``time.time()`` instead of ``time.clock()`` to decide on
      progress throttling. Because ``time.clock()`` is actually CPU time,
      so over a high-latency connection, too many updates get throttled.
      (John Arbash Meinel)

    * ``MemoryTransport.list_dir()`` would strip the first character for
      files or directories in root directory. (John Arbash Meinel)

    * New method ``get_branch_reference`` on 'BzrDir' allows the detection of 
      branch references - which the smart server component needs.
  
    * New ``ChrootTransportDecorator``, accessible via the ``chroot+`` url
      prefix.  It disallows any access to locations above a set URL.  (Andrew
      Bennetts)

  BUG FIXES:

    * Now ``_KnitIndex`` properly decode revision ids when loading index data.
      And optimize the knit index parsing code. 
      (Dmitry Vasiliev, John Arbash Meinel)

    * ``bzrlib/bzrdir.py`` was directly referencing ``bzrlib.workingtree``,
      without importing it. This prevented ``bzr upgrade`` from working
      unless a plugin already imported ``bzrlib.workingtree``
      (John Arbash Meinel, #70716)

    * Suppress the traceback on invalid URLs (Vincent Ladeuil, #70803).

    * Give nicer error message when an http server returns a 403
      error code. (Vincent Ladeuil, #57644).

    * When a multi-range http GET request fails, try a single
      range one. If it fails too, forget about ranges. Remember that until 
      the death of the transport and propagates that to the clones.
      (Vincent Ladeuil, #62276, #62029).

    * Handles user/passwords supplied in url from command
      line (for the urllib implementation). Don't request already
      known passwords (Vincent Ladeuil, #42383, #44647, #48527)

    * ``_KnitIndex.add_versions()`` dictionary compresses revision ids as they
      are added. This fixes bug where fetching remote revisions records
      them as full references rather than integers.
      (John Arbash Meinel, #64789)

    * ``bzr ignore`` strips trailing slashes in patterns.
      Also ``bzr ignore`` rejects absolute paths. (Kent Gibson, #4559)

    * ``bzr ignore`` takes multiple arguments. (Cheuksan Edward Wang, #29488)

    * mv correctly handles paths that traverse symlinks. 
      (Aaron Bentley, #66964)

    * Give nicer looking error messages when failing to connect over ssh.
      (John Arbash Meinel, #49172)

    * Pushing to a remote branch does not currently update the remote working
      tree. After a remote push, ``bzr status`` and ``bzr diff`` on the remote
      machine now show that the working tree is out of date.
      (Cheuksan Edward Wang #48136)

    * Use patiencediff instead of difflib for determining deltas to insert
      into knits. This avoids the O(N^3) behavior of difflib. Patience
      diff should be O(N^2). (Cheuksan Edward Wang, #65714)

    * Running ``bzr log`` on nonexistent file gives an error instead of the
      entire log history. (Cheuksan Edward Wang #50793)

    * ``bzr cat`` can look up contents of removed or renamed files. If the
      pathname is ambiguous, i.e. the files in the old and new trees have
      different id's, the default is the file in the new tree. The user can
      use "--name-from-revision" to select the file in the old tree.
      (Cheuksan Edward Wang, #30190)

  TESTING:

    * TestingHTTPRequestHandler really handles the Range header
      (previously it was ignoring it and returning the whole file,).

bzr 0.12  2006-10-30

  INTERNALS:

    * Clean up ``bzr selftest --benchmark bundle`` to correct an import,
      and remove benchmarks that take longer than 10min to run.
      (John Arbash Meinel)
  
bzr 0.12rc1  2006-10-23

  IMPROVEMENTS:

    * ``bzr log`` now shows dotted-decimal revision numbers for all revisions,
      rather than just showing a decimal revision number for revisions on the
      mainline. These revision numbers are not yet accepted as input into bzr
      commands such as log, diff etc. (Robert Collins)

    * revisions can now be specified using dotted-decimal revision numbers.
      For instance, ``bzr diff -r 1.2.1..1.2.3``. (Robert Collins)

    * ``bzr help commands`` output is now shorter (Aaron Bentley)

    * ``bzr`` now uses lazy importing to reduce the startup time. This has
      a moderate effect on lots of actions, especially ones that have
      little to do. For example ``bzr rocks`` time is down to 116ms from
      283ms. (John Arbash Meinel)

    * New Registry class to provide name-to-object registry-like support,
      for example for schemes where plugins can register new classes to
      do certain tasks (e.g. log formatters). Also provides lazy registration
      to allow modules to be loaded on request.
      (John Arbash Meinel, Adeodato Simó)

  API INCOMPATABILITY:
  
    * LogFormatter subclasses show now expect the 'revno' parameter to 
      show() to be a string rather than an int. (Robert Collins)

  INTERNALS:

    * ``TestCase.run_bzr``, ``run_bzr_captured``, and ``run_bzr_subprocess``
      can take a ``working_dir='foo'`` parameter, which will change directory 
      for the command. (John Arbash Meinel)

    * ``bzrlib.lazy_regex.lazy_compile`` can be used to create a proxy
      around a regex, which defers compilation until first use. 
      (John Arbash Meinel)

    * ``TestCase.run_bzr_subprocess`` defaults to supplying the
      ``--no-plugins`` parameter to ensure test reproducability, and avoid
      problems with system-wide installed plugins. (John Arbash Meinel)

    * Unique tree root ids are now supported. Newly created trees still
      use the common root id for compatibility with bzr versions before 0.12.
      (Aaron Bentley)

    * ``WorkingTree.set_root_id(None)`` is now deprecated. Please
      pass in ``inventory.ROOT_ID`` if you want the default root id value.
      (Robert Collins, John Arbash Meinel)

    * New method ``WorkingTree.flush()`` which will write the current memory
      inventory out to disk. At the same time, ``read_working_inventory`` will
      no longer trash the current tree inventory if it has been modified within
      the current lock, and the tree will now ``flush()`` automatically on
      ``unlock()``. ``WorkingTree.set_root_id()`` has been updated to take
      advantage of this functionality. (Robert Collins, John Arbash Meinel)

    * ``bzrlib.tsort.merge_sorted`` now accepts ``generate_revnos``. This
      parameter will cause it to add another column to its output, which
      contains the dotted-decimal revno for each revision, as a tuple.
      (Robert Collins)

    * ``LogFormatter.show_merge`` is deprecated in favour of
      ``LogFormatter.show_merge_revno``. (Robert Collins)

  BUG FIXES:

    * Avoid circular imports by creating a deprecated function for
      ``bzrlib.tree.RevisionTree``. Callers should have been using
      ``bzrlib.revisontree.RevisionTree`` anyway. (John Arbash Meinel,
      #63360, #66349)

    * Don't use ``socket.MSG_WAITALL`` as it doesn't exist on all
      platforms. (Martin Pool, #66356)

    * Don't require ``Content-Type`` in range responses. Assume they are a
      single range if ``Content-Type`` does not exist.
      (John Arbash Meinel, #62473)

    * bzr branch/pull no longer complain about progress bar cleanup when
      interrupted during fetch.  (Aaron Bentley, #54000)

    * ``WorkingTree.set_parent_trees()`` uses the trees to directly write
      the basis inventory, rather than going through the repository. This
      allows us to have 1 inventory read, and 2 inventory writes when
      committing a new tree. (John Arbash Meinel)

    * When reverting, files that are not locally modified that do not exist
      in the target are deleted, not just unversioned (Aaron Bentley)

    * When trying to acquire a lock, don't fail immediately. Instead, try
      a few times (up to 1 hour) before timing out. Also, report why the
      lock is unavailable (John Arbash Meinel, #43521, #49556)

    * Leave HttpTransportBase daughter classes decides how they
      implement cloning. (Vincent Ladeuil, #61606)

    * diff3 does not indicate conflicts on clean merge. (Aaron Bentley)

    * If a commit fails, the commit message is stored in a file at the root of
      the tree for later commit. (Cheuksan Edward Wang, Stefan Metzmacher,
      #32054)

  TESTING:

    * New test base class TestCaseWithMemoryTransport offers memory-only
      testing facilities: its not suitable for tests that need to mutate disk
      state, but most tests should not need that and should be converted to
      TestCaseWithMemoryTransport. (Robert Collins)

    * ``TestCase.make_branch_and_memory_tree`` now takes a format
      option to set the BzrDir, Repository and Branch formats of the
      created objects. (Robert Collins, John Arbash Meinel)

bzr 0.11  2006-10-02

    * Smart server transport test failures on windows fixed. (Lukáš Lalinský).

bzr 0.11rc2  2006-09-27

  BUG FIXES:

    * Test suite hangs on windows fixed. (Andrew Bennets, Alexander Belchenko).
    
    * Commit performance regression fixed. (Aaron Bentley, Robert Collins, John
      Arbash Meinel).

bzr 0.11rc1  2006-09-25

  IMPROVEMENTS:

    * Knit files now wait to create their contents until the first data is
      added. The old code used to create an empty .knit and a .kndx with just
      the header. However, this caused a lot of extra round trips over sftp.
      This can change the time for ``bzr push`` to create a new remote branch
      from 160s down to 100s. This also affects ``bzr commit`` performance when
      adding new files, ``bzr commit`` on a new kernel-like tree drops from 50s
      down to 40s (John Arbash Meinel, #44692)

    * When an entire subtree has been deleted, commit will now report that
      just the top of the subtree has been deleted, rather than reporting
      all the individual items. (Robert Collins)

    * Commit performs one less XML parse. (Robert Collins)

    * ``bzr checkout`` now operates on readonly branches as well
      as readwrite branches. This fixes bug #39542. (Robert Collins)

    * ``bzr bind`` no longer synchronises history with the master branch.
      Binding should be followed by an update or push to synchronise the 
      two branches. This is closely related to the fix for bug #39542.
      (Robert Collins)

    * ``bzrlib.lazy_import.lazy_import`` function to create on-demand 
      objects.  This allows all imports to stay at the global scope, but
      modules will not actually be imported if they are not used.
      (John Arbash Meinel)

    * Support ``bzr://`` and ``bzr+ssh://`` urls to work with the new RPC-based
      transport which will be used with the upcoming high-performance smart
      server. The new command ``bzr serve`` will invoke bzr in server mode,
      which processes these requests. (Andrew Bennetts, Robert Collins, Martin
      Pool)

    * New command ``bzr version-info`` which can be used to get a summary
      of the current state of the tree. This is especially useful as part
      of a build commands. See ``doc/version_info.txt`` for more information 
      (John Arbash Meinel)

  BUG FIXES:

    * ``'bzr inventory [FILE...]'`` allows restricting the file list to a
      specific set of files. (John Arbash Meinel, #3631)

    * Don't abort when annotating empty files (John Arbash Meinel, #56814)

    * Add ``Stanza.to_unicode()`` which can be passed to another Stanza
      when nesting stanzas. Also, add ``read_stanza_unicode`` to handle when
      reading a nested Stanza. (John Arbash Meinel)

    * Transform._set_mode() needs to stat the right file. 
      (John Arbash Meinel, #56549)

    * Raise WeaveFormatError rather than StopIteration when trying to read
      an empty Weave file. (John Arbash Meinel, #46871)

    * Don't access e.code for generic URLErrors, only HTTPErrors have .code.
      (Vincent Ladeuil, #59835)

    * Handle boundary="" lines properly to allow access through a Squid proxy.
      (John Arbash Meinel, #57723)

    * revert now removes newly-added directories (Aaron Bentley, #54172)

    * ``bzr upgrade sftp://`` shouldn't fail to upgrade v6 branches if there 
      isn't a working tree. (David Allouche, #40679)

    * Give nicer error messages when a user supplies an invalid --revision
      parameter. (John Arbash Meinel, #55420)

    * Handle when LANG is not recognized by python. Emit a warning, but
      just revert to using 'ascii'. (John Arbash Meinel, #35392)

    * Don't use ``preexec_fn`` on win32, as it is not supported by subprocess.
      (John Arbash Meinel)

    * Skip specific tests when the dependencies aren't met. This includes
      some ``setup.py`` tests when ``python-dev`` is not available, and
      some tests that depend on paramiko. (John Arbash Meinel, Mattheiu Moy)

    * Fallback to Paramiko properly, if no ``ssh`` executable exists on
      the system. (Andrew Bennetts, John Arbash Meinel)

    * ``Branch.bind(other_branch)`` no longer takes a write lock on the
      other branch, and will not push or pull between the two branches.
      API users will need to perform a push or pull or update operation if they
      require branch synchronisation to take place. (Robert Collins, #47344)

    * When creating a tarball or zipfile export, export unicode names as utf-8
      paths. This may not work perfectly on all platforms, but has the best
      chance of working in the common case. (John Arbash Meinel, #56816)

    * When committing, only files that exist in working tree or basis tree
      may be specified (Aaron Bentley, #50793)

  PORTABILITY:

    * Fixes to run on Python 2.5 (Brian M. Carlson, Martin Pool, Marien Zwart)

  INTERNALS:

    * TestCaseInTempDir now creates a separate directory for HOME, rather
      than having HOME set to the same location as the working directory.
      (John Arbash Meinel)

    * ``run_bzr_subprocess()`` can take an optional ``env_changes={}`` parameter,
      which will update os.environ inside the spawned child. It also can
      take a ``universal_newlines=True``, which helps when checking the output
      of the command. (John Arbash Meinel)

    * Refactor SFTP vendors to allow easier re-use when ssh is used. 
      (Andrew Bennetts)

    * ``Transport.list_dir()`` and ``Transport.iter_files_recursive()`` should always
      return urlescaped paths. This is now tested (there were bugs in a few
      of the transports) (Andrew Bennetts, David Allouche, John Arbash Meinel)

    * New utility function ``symbol_versioning.deprecation_string``. Returns the
      formatted string for a callable, deprecation format pair. (Robert Collins)

    * New TestCase helper applyDeprecated. This allows you to call a callable
      which is deprecated without it spewing to the screen, just by supplying
      the deprecation format string issued for it. (Robert Collins)

    * Transport.append and Transport.put have been deprecated in favor of
      ``.append_bytes``, ``.append_file``, ``.put_bytes``, and
      ``.put_file``. This removes the ambiguity in what type of object the
      functions take.  ``Transport.non_atomic_put_{bytes,file}`` has also
      been added. Which works similarly to ``Transport.append()`` except for
      SFTP, it doesn't have a round trip when opening the file. Also, it
      provides functionality for creating a parent directory when trying
      to create a file, rather than raise NoSuchFile and forcing the
      caller to repeat their request.
      (John Arbash Meinel)

    * WorkingTree has a new api ``unversion`` which allow the unversioning of
      entries by their file id. (Robert Collins)

    * ``WorkingTree.pending_merges`` is deprecated.  Please use the
      ``get_parent_ids`` (introduced in 0.10) method instead. (Robert Collins)

    * WorkingTree has a new ``lock_tree_write`` method which locks the branch for
      read rather than write. This is appropriate for actions which only need
      the branch data for reference rather than mutation. A new decorator
      ``needs_tree_write_lock`` is provided in the workingtree module. Like the
      ``needs_read_lock`` and ``needs_write_lock`` decorators this allows static 
      declaration of the locking requirements of a function to ensure that
      a lock is taken out for casual scripts. (Robert Collins, #54107)

    * All WorkingTree methods which write to the tree, but not to the branch
      have been converted to use ``needs_tree_write_lock`` rather than 
      ``needs_write_lock``. Also converted is the revert, conflicts and tree
      transform modules. This provides a modest performance improvement on 
      metadir style trees, due to the reduce lock-acquisition, and a more
      significant performance improvement on lightweight checkouts from 
      remote branches, where trivial operations used to pay a significant 
      penalty. It also provides the basis for allowing readonly checkouts.
      (Robert Collins)

    * Special case importing the standard library 'copy' module. This shaves
      off 40ms of startup time, while retaining compatibility. See:
      ``bzrlib/inspect_for_copy.py`` for more details. (John Arbash Meinel)

    * WorkingTree has a new parent class MutableTree which represents the 
      specialisations of Tree which are able to be altered. (Robert Collins)

    * New methods mkdir and ``put_file_bytes_non_atomic`` on MutableTree that
      mutate the tree and its contents. (Robert Collins)

    * Transport behaviour at the root of the URL is now defined and tested.
      (Andrew Bennetts, Robert Collins)

  TESTING:

    * New test helper classs MemoryTree. This is typically accessed via
      ``self.make_branch_and_memory_tree()`` in test cases. (Robert Collins)
      
    * Add ``start_bzr_subprocess`` and ``stop_bzr_subprocess`` to allow test
      code to continue running concurrently with a subprocess of bzr.
      (Andrew Bennetts, Robert Collins)

    * Add a new method ``Transport.get_smart_client()``. This is provided to
      allow upgrades to a richer interface than the VFS one provided by
      Transport. (Andrew Bennetts, Martin Pool)

bzr 0.10  2006-08-29
  
  IMPROVEMENTS:
    * 'merge' now takes --uncommitted, to apply uncommitted changes from a
      tree.  (Aaron Bentley)
  
    * 'bzr add --file-ids-from' can be used to specify another path to use
      for creating file ids, rather than generating all new ones. Internally,
      the 'action' passed to ``smart_add_tree()`` can return ``file_ids`` that
      will be used, rather than having bzrlib generate new ones.
      (John Arbash Meinel, #55781)

    * ``bzr selftest --benchmark`` now allows a ``--cache-dir`` parameter.
      This will cache some of the intermediate trees, and decrease the
      setup time for benchmark tests. (John Arbash Meinel)

    * Inverse forms are provided for all boolean options.  For example,
      --strict has --no-strict, --no-recurse has --recurse (Aaron Bentley)

    * Serialize out Inventories directly, rather than using ElementTree.
      Writing out a kernel sized inventory drops from 2s down to ~350ms.
      (Robert Collins, John Arbash Meinel)

  BUG FIXES:

    * Help diffutils 2.8.4 get along with binary tests (Marien Zwart: #57614)

    * Change LockDir so that if the lock directory doesn't exist when
      ``lock_write()`` is called, an attempt will be made to create it.
      (John Arbash Meinel, #56974)

    * ``bzr uncommit`` preserves pending merges. (John Arbash Meinel, #57660)

    * Active FTP transport now works as intended. (ghozzy, #56472)

    * Really fix mutter() so that it won't ever raise a UnicodeError.
      It means it is possible for ~/.bzr.log to contain non UTF-8 characters.
      But it is a debugging log, not a real user file.
      (John Arbash Meinel, #56947, #53880)

    * Change Command handle to allow Unicode command and options.
      At present we cannot register Unicode command names, so we will get
      BzrCommandError('unknown command'), or BzrCommandError('unknown option')
      But that is better than a UnicodeError + a traceback.
      (John Arbash Meinel, #57123)

    * Handle TZ=UTC properly when reading/writing revisions.
      (John Arbash Meinel, #55783, #56290)

    * Use ``GPG_TTY`` to allow gpg --cl to work with gpg-agent in a pipeline,
      (passing text to sign in on stdin). (John Arbash Meinel, #54468)

    * External diff does the right thing for binaries even in foreign 
      languages. (John Arbash Meinel, #56307)

    * Testament handles more cases when content is unicode. Specific bug was
      in handling of revision properties.
      (John Arbash Meinel, Holger Krekel, #54723)

    * The bzr selftest was failing on installed versions due to a bug in a new
      test helper. (John Arbash Meinel, Robert Collins, #58057)

  INTERNALS:

    * ``bzrlib.cache_utf8`` contains ``encode()`` and ``decode()`` functions
      which can be used to cache the conversion between utf8 and Unicode.
      Especially helpful for some of the knit annotation code, which has to
      convert revision ids to utf8 to annotate lines in storage.
      (John Arbash Meinel)

    * ``setup.py`` now searches the filesystem to find all packages which
      need to be installed. This should help make the life of packagers
      easier. (John Arbash Meinel)

bzr 0.9.0  2006-08-11

  SURPRISES:

   * The hard-coded built-in ignore rules have been removed. There are
     now two rulesets which are enforced. A user global one in 
     ``~/.bazaar/ignore`` which will apply to every tree, and the tree
     specific one '.bzrignore'.
     ``~/.bazaar/ignore`` will be created if it does not exist, but with
     a more conservative list than the old default.
     This fixes bugs with default rules being enforced no matter what. 
     The old list of ignore rules from bzr is available by
     running 'bzr ignore --old-default-rules'.
     (Robert Collins, Martin Pool, John Arbash Meinel)

   * 'branches.conf' has been changed to 'locations.conf', since it can apply
     to more locations than just branch locations.
     (Aaron Bentley)
   
  IMPROVEMENTS:

   * The revision specifier "revno:" is extended to accept the syntax
     revno:N:branch. For example,
     revno:42:http://bazaar-vcs.org/bzr/bzr.dev/ means revision 42 in
     bzr.dev.  (Matthieu Moy)

   * Tests updates to ensure proper URL handling, UNICODE support, and
     proper printing when the user's terminal encoding cannot display 
     the path of a file that has been versioned.
     ``bzr branch`` can take a target URL rather than only a local directory.
     ``Branch.get_parent()/set_parent()`` now save a relative path if possible,
     and normalize the parent based on root, allowing access across
     different transports. (John Arbash Meinel, Wouter van Heyst, Martin Pool)
     (Malone #48906, #42699, #40675, #5281, #3980, #36363, #43689,
     #42517, #42514)

   * On Unix, detect terminal width using an ioctl not just $COLUMNS.
     Use terminal width for single-line logs from ``bzr log --line`` and
     pending-merge display.  (Robert Widhopf-Fenk, Gustavo Niemeyer)
     (Malone #3507)

   * On Windows, detect terminal width using GetConsoleScreenBufferInfo.
     (Alexander Belchenko)

   * Speedup improvement for 'date:'-revision search. (Guillaume Pinot).

   * Show the correct number of revisions pushed when pushing a new branch.
     (Robert Collins).

   * 'bzr selftest' now shows a progress bar with the number of tests, and 
     progress made. 'make check' shows tests in -v mode, to be more useful
     for the PQM status window. (Robert Collins).
     When using a progress bar, failed tests are printed out, rather than
     being overwritten by the progress bar until the suite finishes.
     (John Arbash Meinel)

   * 'bzr selftest --benchmark' will run a new benchmarking selftest.
     'bzr selftest --benchmark --lsprof-timed' will use lsprofile to generate
     profile data for the individual profiled calls, allowing for fine
     grained analysis of performance.
     (Robert Collins, Martin Pool).

   * 'bzr commit' shows a progress bar. This is useful for commits over sftp
     where commit can take an appreciable time. (Robert Collins)

   * 'bzr add' is now less verbose in telling you what ignore globs were
     matched by files being ignored. Instead it just tells you how many 
     were ignored (because you might reasonably be expecting none to be
     ignored). 'bzr add -v' is unchanged and will report every ignored
     file. (Robert Collins).

   * ftp now has a test server if medusa is installed. As part of testing,
     ftp support has been improved, including support for supplying a
     non-standard port. (John Arbash Meinel).

   * 'bzr log --line' shows the revision number, and uses only the
     first line of the log message (#5162, Alexander Belchenko;
     Matthieu Moy)

   * 'bzr status' has had the --all option removed. The 'bzr ls' command
     should be used to retrieve all versioned files. (Robert Collins)

   * 'bzr bundle OTHER/BRANCH' will create a bundle which can be sent
     over email, and applied on the other end, while maintaining ancestry.
     This bundle can be applied with either 'bzr merge' or 'bzr pull',
     the same way you would apply another branch.
     (John Arbash Meinel, Aaron Bentley)
  
   * 'bzr whoami' can now be used to set your identity from the command line,
     for a branch or globally.  (Robey Pointer)

   * 'bzr checkout' now aliased to 'bzr co', and 'bzr annotate' to 'bzr ann'.
     (Michael Ellerman)

   * 'bzr revert DIRECTORY' now reverts the contents of the directory as well.
     (Aaron Bentley)

   * 'bzr get sftp://foo' gives a better error when paramiko is not present.
     Also updates things like 'http+pycurl://' if pycurl is not present.
     (John Arbash Meinel) (Malone #47821, #52204)

   * New env variable ``BZR_PROGRESS_BAR``, sets the default progress bar type.
     Can be set to 'none' or 'dummy' to disable the progress bar, 'dots' or 
     'tty' to create the respective type. (John Arbash Meinel, #42197, #51107)

   * Improve the help text for 'bzr diff' to explain what various options do.
     (John Arbash Meinel, #6391)

   * 'bzr uncommit -r 10' now uncommits revisions 11.. rather than uncommitting
     revision 10. This makes -r10 more in line with what other commands do.
     'bzr uncommit' also now saves the pending merges of the revisions that
     were removed. So it is safe to uncommit after a merge, fix something,
     and commit again. (John Arbash Meinel, #32526, #31426)

   * 'bzr init' now also works on remote locations.
     (Wouter van Heyst, #48904)

   * HTTP support has been updated. When using pycurl we now support 
     connection keep-alive, which reduces dns requests and round trips.
     And for both urllib and pycurl we support multi-range requests, 
     which decreases the number of round-trips. Performance results for
     ``bzr branch http://bazaar-vcs.org/bzr/bzr.dev/`` indicate
     http branching is now 2-3x faster, and ``bzr pull`` in an existing 
     branch is as much as 4x faster.
     (Michael Ellerman, Johan Rydberg, John Arbash Meinel, #46768)

   * Performance improvements for sftp. Branching and pulling are now up to
     2x faster. Utilize paramiko.readv() support for async requests if it
     is available (paramiko > 1.6) (John Arbash Meinel)

  BUG FIXES:

    * Fix shadowed definition of TestLocationConfig that caused some 
      tests not to run.
      (Erik Bågfors, Michael Ellerman, Martin Pool, #32587)

    * Fix unnecessary requirement of sign-my-commits that it be run from
      a working directory.  (Martin Pool, Robert Collins)

    * 'bzr push location' will only remember the push location if it succeeds
      in connecting to the remote location. (John Arbash Meinel, #49742)

    * 'bzr revert' no longer toggles the executable bit on win32
      (John Arbash Meinel, #45010)

    * Handle broken pipe under win32 correctly. (John Arbash Meinel)
    
    * sftp tests now work correctly on win32 if you have a newer paramiko
      (John Arbash Meinel)

    * Cleanup win32 test suite, and general cleanup of places where
      file handles were being held open. (John Arbash Meinel)

    * When specifying filenames for 'diff -r x..y', the name of the file in the
      working directory can be used, even if its name is different in both x
      and y.

    * File-ids containing single- or double-quotes are handled correctly by
      push. (Aaron Bentley, #52227)

    * Normalize unicode filenames to ensure cross-platform consistency.
      (John Arbash Meinel, #43689)

    * The argument parser can now handle '-' as an argument. Currently
      no code interprets it specially (it is mostly handled as a file named 
      '-'). But plugins, and future operations can use it.
      (John Arbash meinel, #50984)

    * Bundles can properly read binary files with a plain '\r' in them.
      (John Arbash Meinel, #51927)

    * Tuning ``iter_entries()`` to be more efficient (John Arbash Meinel, #5444)

    * Lots of win32 fixes (the test suite passes again).
      (John Arbash Meinel, #50155)

    * Handle openbsd returning None for sys.getfilesystemencoding() (#41183) 

    * Support ftp APPE (append) to allow Knits to be used over ftp (#42592)

    * Removals are only committed if they match the filespec (or if there is
      no filespec).  (#46635, Aaron Bentley)

    * smart-add recurses through all supplied directories 
      (John Arbash Meinel, #52578)

    * Make the bundle reader extra lines before and after the bundle text.
      This allows you to parse an email with the bundle inline.
      (John Arbash Meinel, #49182)

    * Change the file id generator to squash a little bit more. Helps when
      working with long filenames on windows. (Also helps for unicode filenames
      not generating hidden files). (John Arbash Meinel, #43801)

    * Restore terminal mode on C-c while reading sftp password.  (#48923, 
      Nicholas Allen, Martin Pool)

    * Timestamps are rounded to 1ms, and revision entries can be recreated
      exactly. (John Arbash Meinel, Jamie Wilkinson, #40693)

    * Branch.base has changed to a URL, but ~/.bazaar/locations.conf should
      use local paths, since it is user visible (John Arbash Meinel, #53653)

    * ``bzr status foo`` when foo was unversioned used to cause a full delta
      to be generated (John Arbash Meinel, #53638)

    * When reading revision properties, an empty value should be considered
      the empty string, not None (John Arbash Meinel, #47782)

    * ``bzr diff --diff-options`` can now handle binary files being changed.
      Also, the output is consistent when --diff-options is not supplied.
      (John Arbash Meinel, #54651, #52930)

    * Use the right suffixes for loading plugins (John Arbash Meinel, #51810)

    * Fix ``Branch.get_parent()`` to handle the case when the parent is not 
      accessible (John Arbash Meinel, #52976)

  INTERNALS:

    * Combine the ignore rules into a single regex rather than looping over
      them to reduce the threshold where  N^2 behaviour occurs in operations
      like status. (Jan Hudec, Robert Collins).

    * Appending to ``bzrlib.DEFAULT_IGNORE`` is now deprecated. Instead, use
      one of the add functions in bzrlib.ignores. (John Arbash Meinel)

    * 'bzr push' should only push the ancestry of the current revision, not
      all of the history in the repository. This is especially important for
      shared repositories. (John Arbash Meinel)

    * ``bzrlib.delta.compare_trees`` now iterates in alphabetically sorted order,
      rather than randomly walking the inventories. (John Arbash Meinel)

    * Doctests are now run in temporary directories which are cleaned up when
      they finish, rather than using special ScratchDir/ScratchBranch objects.
      (Martin Pool)

    * Split ``check`` into separate methods on the branch and on the repository,
      so that it can be specialized in ways that are useful or efficient for
      different formats.  (Martin Pool, Robert Collins)

    * Deprecate ``Repository.all_revision_ids``; most methods don't really need
      the global revision graph but only that part leading up to a particular
      revision.  (Martin Pool, Robert Collins)

    * Add a BzrDirFormat ``control_formats`` list which allows for control formats
      that do not use '.bzr' to store their data - i.e. '.svn', '.hg' etc.
      (Robert Collins, Jelmer Vernooij).

    * ``bzrlib.diff.external_diff`` can be redirected to any file-like object.
      Uses subprocess instead of spawnvp.
      (James Henstridge, John Arbash Meinel, #4047, #48914)

    * New command line option '--profile-imports', which will install a custom
      importer to log time to import modules and regex compilation time to 
      sys.stderr (John Arbash Meinel)

    * 'EmptyTree' is now deprecated, please use ``repository.revision_tree(None)``
      instead. (Robert Collins)

    * "RevisionTree" is now in bzrlib/revisiontree.py. (Robert Collins)

bzr 0.8.2  2006-05-17
  
  BUG FIXES:
   
    * setup.py failed to install launchpad plugin.  (Martin Pool)

bzr 0.8.1  2006-05-16

  BUG FIXES:

    * Fix failure to commit a merge in a checkout.  (Martin Pool, 
      Robert Collins, Erik Bågfors, #43959)

    * Nicer messages from 'commit' in the case of renames, and correct
      messages when a merge has occured. (Robert Collins, Martin Pool)

    * Separate functionality from assert statements as they are skipped in
      optimized mode of python. Add the same check to pending merges.
      (Olaf Conradi, #44443)

  CHANGES:

    * Do not show the None revision in output of bzr ancestry. (Olaf Conradi)

    * Add info on standalone branches without a working tree.
      (Olaf Conradi, #44155)

    * Fix bug in knits when raising InvalidRevisionId. (Olaf Conradi, #44284)

  CHANGES:

    * Make editor invocation comply with Debian Policy. First check
      environment variables VISUAL and EDITOR, then try editor from
      alternatives system. If that all fails, fall back to the pre-defined
      list of editors. (Olaf Conradi, #42904)

  NEW FEATURES:

    * New 'register-branch' command registers a public branch into 
      Launchpad.net, where it can be associated with bugs, etc.
      (Martin Pool, Bjorn Tillenius, Robert Collins)

  INTERNALS:

    * New public api in InventoryEntry - ``describe_change(old, new)`` which
      provides a human description of the changes between two old and
      new. (Robert Collins, Martin Pool)

  TESTING:

    * Fix test case for bzr info in upgrading a standalone branch to metadir,
      uses bzrlib api now. (Olaf Conradi)

bzr 0.8  2006-05-08

  NOTES WHEN UPGRADING:

    Release 0.8 of bzr introduces a new format for history storage, called
    'knit', as an evolution of to the 'weave' format used in 0.7.  Local 
    and remote operations are faster using knits than weaves.  Several
    operations including 'init', 'init-repo', and 'upgrade' take a 
    --format option that controls this.  Branching from an existing branch
    will keep the same format.

    It is possible to merge, pull and push between branches of different
    formats but this is slower than moving data between homogenous
    branches.  It is therefore recommended (but not required) that you
    upgrade all branches for a project at the same time.  Information on
    formats is shown by 'bzr info'.

    bzr 0.8 now allows creation of 'repositories', which hold the history 
    of files and revisions for several branches.  Previously bzr kept all
    the history for a branch within the .bzr directory at the root of the
    branch, and this is still the default.  To create a repository, use
    the new 'bzr init-repo' command.  Branches exist as directories under
    the repository and contain just a small amount of information
    indicating the current revision of the branch.

    bzr 0.8 also supports 'checkouts', which are similar to in cvs and
    subversion.  Checkouts are associated with a branch (optionally in a
    repository), which contains all the historical information.  The
    result is that a checkout can be deleted without losing any
    already-committed revisions.  A new 'update' command is also available. 

    Repositories and checkouts are not supported with the 0.7 storage
    format.  To use them you must upgrad to either knits, or to the
    'metaweave' format, which uses weaves but changes the .bzr directory
    arrangement.
    

  IMPROVEMENTS:

    * Sftp paths can now be relative, or local, according to the lftp
      convention. Paths now take the form::

          sftp://user:pass@host:port/~/relative/path
          or
          sftp://user:pass@host:port/absolute/path

    * The FTP transport now tries to reconnect after a temporary
      failure. ftp put is made atomic. (Matthieu Moy)

    * The FTP transport now maintains a pool of connections, and
      reuses them to avoid multiple connections to the same host (like
      sftp did). (Daniel Silverstone)

    * The ``bzr_man.py`` file has been removed. To create the man page now,
      use ``./generate_docs.py man``. The new program can also create other files.
      Run ``python generate_docs.py --help`` for usage information.
      (Hans Ulrich Niedermann & James Blackwell).

    * Man Page now gives full help (James Blackwell).
      Help also updated to reflect user config now being stored in .bazaar
      (Hans Ulrich Niedermann)

    * It's now possible to set aliases in bazaar.conf (Erik Bågfors)

    * Pull now accepts a --revision argument (Erik Bågfors)

    * ``bzr re-sign`` now allows multiple revisions to be supplied on the command
      line. You can now use the following command to sign all of your old
      commits::

        find .bzr/revision-store// -name my@email-* \
          | sed 's/.*\/\/..\///' \
          | xargs bzr re-sign

    * Upgrade can now upgrade over the network. (Robert Collins)

    * Two new commands 'bzr checkout' and 'bzr update' allow for CVS/SVN-alike
      behaviour.  By default they will cache history in the checkout, but
      with --lightweight almost all data is kept in the master branch.
      (Robert Collins)

    * 'revert' unversions newly-versioned files, instead of deleting them.

    * 'merge' is more robust.  Conflict messages have changed.

    * 'merge' and 'revert' no longer clobber existing files that end in '~' or
      '.moved'.

    * Default log format can be set in configuration and plugins can register
      their own formatters. (Erik Bågfors)

    * New 'reconcile' command will check branch consistency and repair indexes
      that can become out of sync in pre 0.8 formats. (Robert Collins,
      Daniel Silverstone)

    * New 'bzr init --format' and 'bzr upgrade --format' option to control 
      what storage format is created or produced.  (Robert Collins, 
      Martin Pool)

    * Add parent location to 'bzr info', if there is one.  (Olaf Conradi)

    * New developer commands 'weave-list' and 'weave-join'.  (Martin Pool)

    * New 'init-repository' command, plus support for repositories in 'init'
      and 'branch' (Aaron Bentley, Erik Bågfors, Robert Collins)

    * Improve output of 'info' command. Show all relevant locations related to
      working tree, branch and repository. Use kibibytes for binary quantities.
      Fix off-by-one error in missing revisions of working tree.  Make 'info'
      work on branches, repositories and remote locations.  Show locations
      relative to the shared repository, if applicable.  Show locking status
      of locations.  (Olaf Conradi)

    * Diff and merge now safely handle binary files. (Aaron Bentley)

    * 'pull' and 'push' now normalise the revision history, so that any two
      branches with the same tip revision will have the same output from 'log'.
      (Robert Collins)

    * 'merge' accepts --remember option to store parent location, like 'push'
      and 'pull'. (Olaf Conradi)

    * bzr status and diff when files given as arguments do not exist
      in the relevant trees.  (Martin Pool, #3619)

    * Add '.hg' to the default ignore list.  (Martin Pool)

    * 'knit' is now the default disk format. This improves disk performance and
      utilization, increases incremental pull performance, robustness with SFTP
      and allows checkouts over SFTP to perform acceptably. 
      The initial Knit code was contributed by Johan Rydberg based on a
      specification by Martin Pool.
      (Robert Collins, Aaron Bentley, Johan Rydberg, Martin Pool).

    * New tool to generate all-in-one html version of the manual.  (Alexander
      Belchenko)

    * Hitting CTRL-C while doing an SFTP push will no longer cause stale locks
      to be left in the SFTP repository. (Robert Collins, Martin Pool).

    * New option 'diff --prefix' to control how files are named in diff
      output, with shortcuts '-p0' and '-p1' corresponding to the options for 
      GNU patch.  (Alexander Belchenko, Goffredo Baroncelli, Martin Pool)

    * Add --revision option to 'annotate' command.  (Olaf Conradi)

    * If bzr shows an unexpected revision-history after pulling (perhaps due
      to a reweave) it can now be corrected by 'bzr reconcile'.
      (Robert Collins)

  CHANGES:

    * Commit is now verbose by default, and shows changed filenames and the 
      new revision number.  (Robert Collins, Martin Pool)

    * Unify 'mv', 'move', 'rename'.  (Matthew Fuller, #5379)

    * 'bzr -h' shows help.  (Martin Pool, Ian Bicking, #35940)

    * Make 'pull' and 'push' remember location on failure using --remember.
      (Olaf Conradi)

    * For compatibility, make old format for using weaves inside metadir
      available as 'metaweave' format.  Rename format 'metadir' to 'default'.
      Clean up help for option --format in commands 'init', 'init-repo' and
      'upgrade'.  (Olaf Conradi)

  INTERNALS:
  
    * The internal storage of history, and logical branch identity have now
      been split into Branch, and Repository. The common locking and file 
      management routines are now in bzrlib.lockablefiles. 
      (Aaron Bentley, Robert Collins, Martin Pool)

    * Transports can now raise DependencyNotPresent if they need a library
      which is not installed, and then another implementation will be 
      tried.  (Martin Pool)

    * Remove obsolete (and no-op) `decode` parameter to `Transport.get`.  
      (Martin Pool)

    * Using Tree Transform for merge, revert, tree-building

    * WorkingTree.create, Branch.create, ``WorkingTree.create_standalone``,
      Branch.initialize are now deprecated. Please see ``BzrDir.create_*`` for
      replacement API's. (Robert Collins)

    * New BzrDir class represents the .bzr control directory and manages
      formatting issues. (Robert Collins)

    * New repository.InterRepository class encapsulates Repository to 
      Repository actions and allows for clean selection of optimised code
      paths. (Robert Collins)

    * ``bzrlib.fetch.fetch`` and ``bzrlib.fetch.greedy_fetch`` are now
      deprecated, please use ``branch.fetch`` or ``repository.fetch``
      depending on your needs. (Robert Collins)

    * deprecated methods now have a ``is_deprecated`` flag on them that can
      be checked, if you need to determine whether a given callable is 
      deprecated at runtime. (Robert Collins)

    * Progress bars are now nested - see
      ``bzrlib.ui.ui_factory.nested_progress_bar``.
      (Robert Collins, Robey Pointer)

    * New API call ``get_format_description()`` for each type of format.
      (Olaf Conradi)

    * Changed ``branch.set_parent()`` to accept None to remove parent.
      (Olaf Conradi)

    * Deprecated BzrError AmbiguousBase.  (Olaf Conradi)

    * WorkingTree.branch is now a read only property.  (Robert Collins)

    * bzrlib.ui.text.TextUIFactory now accepts a ``bar_type`` parameter which
      can be None or a factory that will create a progress bar. This is
      useful for testing or for overriding the bzrlib.progress heuristic.
      (Robert Collins)

    * New API method ``get_physical_lock_status()`` to query locks present on a
      transport.  (Olaf Conradi)

    * Repository.reconcile now takes a thorough keyword parameter to allow
      requesting an indepth reconciliation, rather than just a data-loss 
      check. (Robert Collins)

    * ``bzrlib.ui.ui_factory protocol`` now supports ``get_boolean`` to prompt
      the user for yes/no style input. (Robert Collins)

  TESTING:

    * SFTP tests now shortcut the SSH negotiation, reducing test overhead
      for testing SFTP protocol support. (Robey Pointer)

    * Branch formats are now tested once per implementation (see ``bzrlib.
      tests.branch_implementations``. This is analagous to the transport
      interface tests, and has been followed up with working tree,
      repository and BzrDir tests. (Robert Collins)

    * New test base class TestCaseWithTransport provides a transport aware
      test environment, useful for testing any transport-interface using
      code. The test suite option --transport controls the transport used
      by this class (when its not being used as part of implementation
      contract testing). (Robert Collins)

    * Close logging handler on disabling the test log. This will remove the
      handler from the internal list inside python's logging module,
      preventing shutdown from closing it twice.  (Olaf Conradi)

    * Move test case for uncommit to blackbox tests.  (Olaf Conradi)

    * ``run_bzr`` and ``run_bzr_captured`` now accept a 'stdin="foo"'
      parameter which will provide String("foo") to the command as its stdin.

bzr 0.7 2006-01-09

  CHANGES:

    * .bzrignore is excluded from exports, on the grounds that it's a bzr 
      internal-use file and may not be wanted.  (Jamie Wilkinson)

    * The "bzr directories" command were removed in favor of the new
      --kind option to the "bzr inventory" command.  To list all 
      versioned directories, now use "bzr inventory --kind directory".  
      (Johan Rydberg)

    * Under Windows configuration directory is now ``%APPDATA%\bazaar\2.0``
      by default. (John Arbash Meinel)

    * The parent of Bzr configuration directory can be set by ``BZR_HOME``
      environment variable. Now the path for it is searched in ``BZR_HOME``,
      then in HOME. Under Windows the order is: ``BZR_HOME``, ``APPDATA``
      (usually points to ``C:\Documents and Settings\User Name\Application Data``),
      ``HOME``. (John Arbash Meinel)

    * Plugins with the same name in different directories in the bzr plugin
      path are no longer loaded: only the first successfully loaded one is
      used. (Robert Collins)

    * Use systems' external ssh command to open connections if possible.  
      This gives better integration with user settings such as ProxyCommand.
      (James Henstridge)

    * Permissions on files underneath .bzr/ are inherited from the .bzr 
      directory. So for a shared repository, simply doing 'chmod -R g+w .bzr/'
      will mean that future file will be created with group write permissions.

    * configure.in and config.guess are no longer in the builtin default 
      ignore list.

    * '.sw[nop]' pattern ignored, to ignore vim swap files for nameless
      files.  (John Arbash Meinel, Martin Pool)

  IMPROVEMENTS:

    * "bzr INIT dir" now initializes the specified directory, and creates 
      it if it does not exist.  (John Arbash Meinel)

    * New remerge command (Aaron Bentley)

    * Better zsh completion script.  (Steve Borho)

    * 'bzr diff' now returns 1 when there are changes in the working 
      tree. (Robert Collins)

    * 'bzr push' now exists and can push changes to a remote location. 
      This uses the transport infrastructure, and can store the remote
      location in the ~/.bazaar/branches.conf configuration file.
      (Robert Collins)

    * Test directories are only kept if the test fails and the user requests
      that they be kept.

    * Tweaks to short log printing

    * Added branch nicks, new nick command, printing them in log output. 
      (Aaron Bentley)

    * If ``$BZR_PDB`` is set, pop into the debugger when an uncaught exception 
      occurs.  (Martin Pool)

    * Accept 'bzr resolved' (an alias for 'bzr resolve'), as this is
      the same as Subversion.  (Martin Pool)

    * New ftp transport support (on ftplib), for ftp:// and aftp:// 
      URLs.  (Daniel Silverstone)

    * Commit editor temporary files now start with ``bzr_log.``, to allow 
      text editors to match the file name and set up appropriate modes or 
      settings.  (Magnus Therning)

    * Improved performance when integrating changes from a remote weave.  
      (Goffredo Baroncelli)

    * Sftp will attempt to cache the connection, so it is more likely that
      a connection will be reused, rather than requiring multiple password
      requests.

    * bzr revno now takes an optional argument indicating the branch whose
      revno should be printed.  (Michael Ellerman)

    * bzr cat defaults to printing the last version of the file.  
      (Matthieu Moy, #3632)

    * New global option 'bzr --lsprof COMMAND' runs bzr under the lsprof 
      profiler.  (Denys Duchier)

    * Faster commits by reading only the headers of affected weave files. 
      (Denys Duchier)

    * 'bzr add' now takes a --dry-run parameter which shows you what would be
      added, but doesn't actually add anything. (Michael Ellerman)

    * 'bzr add' now lists how many files were ignored per glob.  add --verbose
      lists the specific files.  (Aaron Bentley)

    * 'bzr missing' now supports displaying changes in diverged trees and can
      be limited to show what either end of the comparison is missing.
      (Aaron Bently, with a little prompting from Daniel Silverstone)

  BUG FIXES:

    * SFTP can walk up to the root path without index errors. (Robert Collins)

    * Fix bugs in running bzr with 'python -O'.  (Martin Pool)

    * Error when run with -OO

    * Fix bug in reporting http errors that don't have an http error code.
      (Martin Pool)

    * Handle more cases of pipe errors in display commands

    * Change status to 3 for all errors

    * Files that are added and unlinked before committing are completely
      ignored by diff and status

    * Stores with some compressed texts and some uncompressed texts are now
      able to be used. (John A Meinel)

    * Fix for bzr pull failing sometimes under windows

    * Fix for sftp transport under windows when using interactive auth

    * Show files which are both renamed and modified as such in 'bzr 
      status' output.  (Daniel Silverstone, #4503)

    * Make annotate cope better with revisions committed without a valid 
      email address.  (Marien Zwart)

    * Fix representation of tab characters in commit messages.
      (Harald Meland)

    * List of plugin directories in ``BZR_PLUGIN_PATH`` environment variable is
      now parsed properly under Windows. (Alexander Belchenko)

    * Show number of revisions pushed/pulled/merged. (Robey Pointer)

    * Keep a cached copy of the basis inventory to speed up operations 
      that need to refer to it.  (Johan Rydberg, Martin Pool)

    * Fix bugs in bzr status display of non-ascii characters.
      (Martin Pool)

    * Remove Makefile.in from default ignore list.
      (Tollef Fog Heen, Martin Pool, #6413)

    * Fix failure in 'bzr added'.  (Nathan McCallum, Martin Pool)

  TESTING:

    * Fix selftest asking for passwords when there are no SFTP keys.  
      (Robey Pointer, Jelmer Vernooij) 

    * Fix selftest run with 'python -O'.  (Martin Pool)

    * Fix HTTP tests under Windows. (John Arbash Meinel)

    * Make tests work even if HOME is not set (Aaron Bentley)

    * Updated ``build_tree`` to use fixed line-endings for tests which read 
      the file cotents and compare. Make some tests use this to pass under
      Windows. (John Arbash Meinel)

    * Skip stat and symlink tests under Windows. (Alexander Belchenko)

    * Delay in selftest/testhashcash is now issued under win32 and Cygwin.
      (John Arbash Meinel)

    * Use terminal width to align verbose test output.  (Martin Pool)

    * Blackbox tests are maintained within the bzrlib.tests.blackbox directory.
      If adding a new test script please add that to
      ``bzrlib.tests.blackbox.__init__``. (Robert Collins)

    * Much better error message if one of the test suites can't be 
      imported.  (Martin Pool)

    * Make check now runs the test suite twice - once with the default locale,
      and once with all locales forced to C, to expose bugs. This is not 
      trivially done within python, so for now its only triggered by running
      Make check. Integrators and packagers who wish to check for full 
      platform support should run 'make check' to test the source.
      (Robert Collins)

    * Tests can now run TestSkipped if they can't execute for any reason.
      (Martin Pool) (NB: TestSkipped should only be raised for correctable
      reasons - see the wiki spec ImprovingBzrTestSuite).

    * Test sftp with relative, absolute-in-homedir and absolute-not-in-homedir
      paths for the transport tests. Introduce blackbox remote sftp tests that
      test the same permutations. (Robert Collins, Robey Pointer)

    * Transport implementation tests are now independent of the local file
      system, which allows tests for esoteric transports, and for features
      not available in the local file system. They also repeat for variations
      on the URL scheme that can introduce issues in the transport code,
      see bzrlib.transport.TransportTestProviderAdapter() for this.
      (Robert Collins).

    * ``TestCase.build_tree`` uses the transport interface to build trees,
      pass in a transport parameter to give it an existing connection.
      (Robert Collins).

  INTERNALS:

    * WorkingTree.pull has been split across Branch and WorkingTree,
      to allow Branch only pulls. (Robert Collins)

    * ``commands.display_command`` now returns the result of the decorated 
      function. (Robert Collins)

    * LocationConfig now has a ``set_user_option(key, value)`` call to save
      a setting in its matching location section (a new one is created
      if needed). (Robert Collins)

    * Branch has two new methods, ``get_push_location`` and
      ``set_push_location`` to respectively, get and set the push location.
      (Robert Collins)

    * ``commands.register_command`` now takes an optional flag to signal that
      the registrant is planning to decorate an existing command. When 
      given multiple plugins registering a command is not an error, and
      the original command class (whether built in or a plugin based one) is
      returned to the caller. There is a new error 'MustUseDecorated' for
      signalling when a wrapping command should switch to the original
      version. (Robert Collins)

    * Some option parsing errors will raise 'BzrOptionError', allowing 
      granular detection for decorating commands. (Robert Collins).

    * ``Branch.read_working_inventory`` has moved to
      ``WorkingTree.read_working_inventory``. This necessitated changes to
      ``Branch.get_root_id``, and a move of ``Branch.set_inventory`` to
      WorkingTree as well. To make it clear that a WorkingTree cannot always
      be obtained ``Branch.working_tree()`` will raise
      ``errors.NoWorkingTree`` if one cannot be obtained. (Robert Collins)

    * All pending merges operations from Branch are now on WorkingTree.
      (Robert Collins)

    * The follow operations from Branch have moved to WorkingTree::

          add()
          commit()
          move()
          rename_one()
          unknowns()

      (Robert Collins)

    * ``bzrlib.add.smart_add_branch`` is now ``smart_add_tree``. (Robert Collins)

    * New "rio" serialization format, similar to rfc-822. (Martin Pool)

    * Rename selftests to ``bzrlib.tests.test_foo``.  (John A Meinel, Martin 
      Pool)

    * ``bzrlib.plugin.all_plugins`` has been changed from an attribute to a 
      query method. (Robert Collins)
 
    * New options to read only the table-of-contents of a weave.  
      (Denys Duchier)

    * Raise NoSuchFile when someone tries to add a non-existant file.
      (Michael Ellerman)

    * Simplify handling of DivergedBranches in ``cmd_pull()``.
      (Michael Ellerman)
   
    * Branch.controlfile* logic has moved to lockablefiles.LockableFiles, which
      is exposed as ``Branch().control_files``. Also this has been altered with the
      controlfile pre/suffix replaced by simple method names like 'get' and
      'put'. (Aaron Bentley, Robert Collins).

    * Deprecated functions and methods can now be marked as such using the 
      ``bzrlib.symbol_versioning`` module. Marked method have their docstring
      updated and will issue a DeprecationWarning using the warnings module
      when they are used. (Robert Collins)

    * ``bzrlib.osutils.safe_unicode`` now exists to provide parameter coercion
      for functions that need unicode strings. (Robert Collins)

bzr 0.6 2005-10-28

  IMPROVEMENTS:
  
    * pull now takes --verbose to show you what revisions are added or removed
      (John A Meinel)

    * merge now takes a --show-base option to include the base text in
      conflicts.
      (Aaron Bentley)

    * The config files are now read using ConfigObj, so '=' should be used as
      a separator, not ':'.
      (Aaron Bentley)

    * New 'bzr commit --strict' option refuses to commit if there are 
      any unknown files in the tree.  To commit, make sure all files are 
      either ignored, added, or deleted.  (Michael Ellerman)

    * The config directory is now ~/.bazaar, and there is a single file 
      ~/.bazaar/bazaar.conf storing email, editor and other preferences.
      (Robert Collins)

    * 'bzr add' no longer takes a --verbose option, and a --quiet option
      has been added that suppresses all output.

    * Improved zsh completion support in contrib/zsh, from Clint
      Adams.

    * Builtin 'bzr annotate' command, by Martin Pool with improvements from 
      Goffredo Baroncelli.
    
    * 'bzr check' now accepts -v for verbose reporting, and checks for
      ghosts in the branch. (Robert Collins)

    * New command 're-sign' which will regenerate the gpg signature for 
      a revision. (Robert Collins)

    * If you set ``check_signatures=require`` for a path in 
      ``~/.bazaar/branches.conf`` then bzr will invoke your
      ``gpg_signing_command`` (defaults to gpg) and record a digital signature
      of your commit. (Robert Collins)

    * New sftp transport, based on Paramiko.  (Robey Pointer)

    * 'bzr pull' now accepts '--clobber' which will discard local changes
      and make this branch identical to the source branch. (Robert Collins)

    * Just give a quieter warning if a plugin can't be loaded, and 
      put the details in .bzr.log.  (Martin Pool)

    * 'bzr branch' will now set the branch-name to the last component of the
      output directory, if one was supplied.

    * If the option ``post_commit`` is set to one (or more) python function
      names (must be in the bzrlib namespace), then they will be invoked
      after the commit has completed, with the branch and ``revision_id`` as
      parameters. (Robert Collins)

    * Merge now has a retcode of 1 when conflicts occur. (Robert Collins)

    * --merge-type weave is now supported for file contents.  Tree-shape
      changes are still three-way based.  (Martin Pool, Aaron Bentley)

    * 'bzr check' allows the first revision on revision-history to have
      parents - something that is expected for cheap checkouts, and occurs
      when conversions from baz do not have all history.  (Robert Collins).

   * 'bzr merge' can now graft unrelated trees together, if your specify
     0 as a base. (Aaron Bentley)

   * 'bzr commit branch' and 'bzr commit branch/file1 branch/file2' now work
     (Aaron Bentley)

    * Add '.sconsign*' to default ignore list.  (Alexander Belchenko)

   * 'bzr merge --reprocess' minimizes conflicts

  TESTING:

    * The 'bzr selftest --pattern' option for has been removed, now 
      test specifiers on the command line can be simple strings, or 
      regexps, or both. (Robert Collins)

    * Passing -v to selftest will now show the time each test took to 
      complete, which will aid in analysing performance regressions and
      related questions. (Robert Collins)

    * 'bzr selftest' runs all tests, even if one fails, unless '--one'
      is given. (Martin Pool)

    * There is a new method for TestCaseInTempDir, assertFileEqual, which
      will check that a given content is equal to the content of the named
      file. (Robert Collins)

    * Fix test suite's habit of leaving many temporary log files in $TMPDIR.
      (Martin Pool)

  INTERNALS:

    * New 'testament' command and concept for making gpg-signatures 
      of revisions that are not tied to a particular internal
      representation.  (Martin Pool).

    * Per-revision properties ('revprops') as key-value associated 
      strings on each revision created when the revision is committed.
      Intended mainly for the use of external tools.  (Martin Pool).

    * Config options have moved from bzrlib.osutils to bzrlib.config.
      (Robert Collins)

    * Improved command line option definitions allowing explanations
      for individual options, among other things.  Contributed by 
      Magnus Therning.

    * Config options have moved from bzrlib.osutils to bzrlib.config.
      Configuration is now done via the config.Config interface:
      Depending on whether you have a Branch, a Location or no information
      available, construct a ``*Config``, and use its ``signature_checking``,
      ``username`` and ``user_email`` methods. (Robert Collins)

    * Plugins are now loaded under bzrlib.plugins, not bzrlib.plugin, and
      they are made available for other plugins to use. You should not 
      import other plugins during the ``__init__`` of your plugin though, as 
      no ordering is guaranteed, and the plugins directory is not on the
      python path. (Robert Collins)

    * Branch.relpath has been moved to WorkingTree.relpath. WorkingTree no
      no longer takes an inventory, rather it takes an option branch
      parameter, and if None is given will open the branch at basedir 
      implicitly. (Robert Collins)

    * Cleaner exception structure and error reporting.  Suggested by 
      Scott James Remnant.  (Martin Pool)

    * Branch.remove has been moved to WorkingTree, which has also gained
      ``lock_read``, ``lock_write`` and ``unlock`` methods for convenience.
      (Robert Collins)

    * Two decorators, ``needs_read_lock`` and ``needs_write_lock`` have been
      added to the branch module. Use these to cause a function to run in a
      read or write lock respectively. (Robert Collins)

    * ``Branch.open_containing`` now returns a tuple (Branch, relative-path),
      which allows direct access to the common case of 'get me this file
      from its branch'. (Robert Collins)

    * Transports can register using ``register_lazy_transport``, and they 
      will be loaded when first used.  (Martin Pool)

    * 'pull' has been factored out of the command as ``WorkingTree.pull()``.
      A new option to WorkingTree.pull has been added, clobber, which will
      ignore diverged history and pull anyway.
      (Robert Collins)

    * config.Config has a ``get_user_option`` call that accepts an option name.
      This will be looked up in branches.conf and bazaar.conf as normal.
      It is intended that this be used by plugins to support options - 
      options of built in programs should have specific methods on the config.
      (Robert Collins)

    * ``merge.merge_inner`` now has tempdir as an optional parameter.
      (Robert Collins)

    * Tree.kind is not recorded at the top level of the hierarchy, as it was
      missing on EmptyTree, leading to a bug with merge on EmptyTrees.
      (Robert Collins)

    * ``WorkingTree.__del__`` has been removed, it was non deterministic and not 
      doing what it was intended to. See ``WorkingTree.__init__`` for a comment
      about future directions. (Robert Collins/Martin Pool)

    * bzrlib.transport.http has been modified so that only 404 urllib errors
      are returned as NoSuchFile. Other exceptions will propogate as normal.
      This allows debuging of actual errors. (Robert Collins)

    * bzrlib.transport.Transport now accepts *ONLY* url escaped relative paths
      to apis like 'put', 'get' and 'has'. This is to provide consistent
      behaviour - it operates on url's only. (Robert Collins)

    * Transports can register using ``register_lazy_transport``, and they 
      will be loaded when first used.  (Martin Pool)

    * ``merge_flex`` no longer calls ``conflict_handler.finalize()``, instead that
      is called by ``merge_inner``. This is so that the conflict count can be 
      retrieved (and potentially manipulated) before returning to the caller
      of ``merge_inner``. Likewise 'merge' now returns the conflict count to the
      caller. (Robert Collins)

    * ``revision.revision_graph`` can handle having only partial history for
      a revision - that is no revisions in the graph with no parents.
      (Robert Collins).

    * New ``builtins.branch_files`` uses the standard ``file_list`` rules to
      produce a branch and a list of paths, relative to that branch
      (Aaron Bentley)

    * New TestCase.addCleanup facility.

    * New ``bzrlib.version_info`` tuple (similar to ``sys.version_info``),
      which can be used by programs importing bzrlib.

  BUG FIXES:

    * Better handling of branches in directories with non-ascii names. 
      (Joel Rosdahl, Panagiotis Papadakos)

    * Upgrades of trees with no commits will not fail due to accessing
      [-1] in the revision-history. (Andres Salomon)


bzr 0.1.1 2005-10-12

  BUG FIXES:

    * Fix problem in pulling over http from machines that do not 
      allow directories to be listed.

    * Avoid harmless warning about invalid hash cache after 
      upgrading branch format.

  PERFORMANCE: 
  
    * Avoid some unnecessary http operations in branch and pull.


bzr 0.1 2005-10-11

  NOTES:

    * 'bzr branch' over http initially gives a very high estimate
      of completion time but it should fall as the first few 
      revisions are pulled in.  branch is still slow on 
      high-latency connections.

  BUG FIXES:
  
    * bzr-man.py has been updated to work again. Contributed by
      Rob Weir.

    * Locking is now done with fcntl.lockf which works with NFS
      file systems. Contributed by Harald Meland.

    * When a merge encounters a file that has been deleted on
      one side and modified on the other, the old contents are
      written out to foo.BASE and foo.SIDE, where SIDE is this
      or OTHER. Contributed by Aaron Bentley.

    * Export was choosing incorrect file paths for the content of
      the tarball, this has been fixed by Aaron Bentley.

    * Commit will no longer commit without a log message, an 
      error is returned instead. Contributed by Jelmer Vernooij.

    * If you commit a specific file in a sub directory, any of its
      parent directories that are added but not listed will be 
      automatically included. Suggested by Michael Ellerman.

    * bzr commit and upgrade did not correctly record new revisions
      for files with only a change to their executable status.
      bzr will correct this when it encounters it. Fixed by
      Robert Collins

    * HTTP tests now force off the use of ``http_proxy`` for the duration.
      Contributed by Gustavo Niemeyer.

    * Fix problems in merging weave-based branches that have 
      different partial views of history.

    * Symlink support: working with symlinks when not in the root of a 
      bzr tree was broken, patch from Scott James Remnant.

  IMPROVEMENTS:

    * 'branch' now accepts a --basis parameter which will take advantage
      of local history when making a new branch. This allows faster 
      branching of remote branches. Contributed by Aaron Bentley.

    * New tree format based on weave files, called version 5.
      Existing branches can be upgraded to this format using 
      'bzr upgrade'.

    * Symlinks are now versionable. Initial patch by 
      Erik Toubro Nielsen, updated to head by Robert Collins.

    * Executable bits are tracked on files. Patch from Gustavo
      Niemeyer.

    * 'bzr status' now shows unknown files inside a selected directory.
      Patch from Heikki Paajanen.

    * Merge conflicts are recorded in .bzr. Two new commands 'conflicts'
      and 'resolve' have needed added, which list and remove those 
      merge conflicts respectively. A conflicted tree cannot be committed
      in. Contributed by Aaron Bentley.

    * 'rm' is now an alias for 'remove'.

    * Stores now split out their content in a single byte prefixed hash,
      dropping the density of files per directory by 256. Contributed by
      Gustavo Niemeyer.

    * 'bzr diff -r branch:URL' will now perform a diff between two branches.
      Contributed by Robert Collins.

    * 'bzr log' with the default formatter will show merged revisions,
      indented to the right. Initial implementation contributed by Gustavo
      Niemeyer, made incremental by Robert Collins.


  INTERNALS:

    * Test case failures have the exception printed after the log 
      for your viewing pleasure.

    * InventoryEntry is now an abstract base class, use one of the
      concrete InventoryDirectory etc classes instead.

    * Branch raises an UnsupportedFormatError when it detects a 
      bzr branch it cannot understand. This allows for precise
      handling of such circumstances.

    * Remove RevisionReference class; ``Revision.parent_ids`` is now simply a
      list of their ids and ``parent_sha1s`` is a list of their corresponding
      sha1s (for old branches only at the moment.)

    * New method-object style interface for Commit() and Fetch().

    * Renamed ``Branch.last_patch()`` to ``Branch.last_revision()``, since
      we call them revisions not patches.

    * Move ``copy_branch`` to ``bzrlib.clone.copy_branch``.  The destination
      directory is created if it doesn't exist.

    * Inventories now identify the files which were present by 
      giving the revision *of that file*.

    * Inventory and Revision XML contains a version identifier.  
      This must be consistent with the overall branch version
      but allows for more flexibility in future upgrades.

  TESTING:

    * Removed testsweet module so that tests can be run after 
      bzr installed by 'bzr selftest'.

    * 'bzr selftest' command-line arguments can now be partial ids
      of tests to run, e.g. ``bzr selftest test_weave``

      
bzr 0.0.9 2005-09-23

  BUG FIXES:

    * Fixed "branch -r" option.

    * Fix remote access to branches containing non-compressed history.
      (Robert Collins).

    * Better reliability of http server tests.  (John Arbash-Meinel)

    * Merge graph maximum distance calculation fix.  (Aaron Bentley)
   
    * Various minor bug in windows support have been fixed, largely in the
      test suite. Contributed by Alexander Belchenko.

  IMPROVEMENTS:

    * Status now accepts a -r argument to give status between chosen
      revisions. Contributed by Heikki Paajanen.

    * Revision arguments no longer use +/-/= to control ranges, instead
      there is a 'before' namespace, which limits the successive namespace.
      For example '$ bzr log -r date:yesterday..before:date:today' will
      select everything from yesterday and before today. Contributed by
      Robey Pointer

    * There is now a bzr.bat file created by distutils when building on 
      Windows. Contributed by Alexander Belchenko.

  INTERNALS:

    * Removed uuid() as it was unused.

    * Improved 'fetch' code for pulling revisions from one branch into
      another (used by pull, merged, etc.)


bzr 0.0.8 2005-09-20

  IMPROVEMENTS:

    * Adding a file whose parent directory is not versioned will
      implicitly add the parent, and so on up to the root. This means
      you should never need to explictly add a directory, they'll just
      get added when you add a file in the directory.  Contributed by
      Michael Ellerman.

    * Ignore ``.DS_Store`` (contains Mac metadata) by default.
      (Nir Soffer)

    * If you set ``BZR_EDITOR`` in the environment, it is checked in
      preference to EDITOR and the config file for the interactive commit
      editing program. Related to this is a bugfix where a missing program
      set in EDITOR would cause editing to fail, now the fallback program
      for the operating system is still tried.

    * Files that are not directories/symlinks/regular files will no longer
      cause bzr to fail, it will just ignore them by default. You cannot add
      them to the tree though - they are not versionable.


  INTERNALS:

    * Refactor xml packing/unpacking.

  BUG FIXES: 

    * Fixed 'bzr mv' by Ollie Rutherfurd.

    * Fixed strange error when trying to access a nonexistent http
      branch.

    * Make sure that the hashcache gets written out if it can't be
      read.


  PORTABILITY:

    * Various Windows fixes from Ollie Rutherfurd.

    * Quieten warnings about locking; patch from Matt Lavin.


bzr-0.0.7 2005-09-02

  NEW FEATURES:

    * ``bzr shell-complete`` command contributed by Clint Adams to
      help with intelligent shell completion.

    * New expert command ``bzr find-merge-base`` for debugging merges.


  ENHANCEMENTS:

    * Much better merge support.

    * merge3 conflicts are now reported with markers like '<<<<<<<'
      (seven characters) which is the same as CVS and pleases things
      like emacs smerge.


  BUG FIXES:

    * ``bzr upgrade`` no longer fails when trying to fix trees that
      mention revisions that are not present.

    * Fixed bugs in listing plugins from ``bzr plugins``.

    * Fix case of $EDITOR containing options for the editor.

    * Fix log -r refusing to show the last revision.
      (Patch from Goffredo Baroncelli.)


  CHANGES:

    * ``bzr log --show-ids`` shows the revision ids of all parents.

    * Externally provided commands on your $BZRPATH no longer need
      to recognize --bzr-usage to work properly, and can just handle
      --help themselves.


  LIBRARY:

    * Changed trace messages to go through the standard logging
      framework, so that they can more easily be redirected by
      libraries.



bzr-0.0.6 2005-08-18

  NEW FEATURES:

    * Python plugins, automatically loaded from the directories on
      ``BZR_PLUGIN_PATH`` or ``~/.bzr.conf/plugins`` by default.

    * New 'bzr mkdir' command.

    * Commit mesage is fetched from an editor if not given on the
      command line; patch from Torsten Marek.

    * ``bzr log -m FOO`` displays commits whose message matches regexp 
      FOO.
      
    * ``bzr add`` with no arguments adds everything under the current directory.

    * ``bzr mv`` does move or rename depending on its arguments, like
      the Unix command.

    * ``bzr missing`` command shows a summary of the differences
      between two trees.  (Merged from John Arbash-Meinel.)

    * An email address for commits to a particular tree can be
      specified by putting it into .bzr/email within a branch.  (Based
      on a patch from Heikki Paajanen.)


  ENHANCEMENTS:

    * Faster working tree operations.


  CHANGES:

    * 3rd-party modules shipped with bzr are copied within the bzrlib
      python package, so that they can be installed by the setup
      script without clashing with anything already existing on the
      system.  (Contributed by Gustavo Niemeyer.)

    * Moved plugins directory to bzrlib/, so that there's a standard
      plugin directory which is not only installed with bzr itself but
      is also available when using bzr from the development tree.
      ``BZR_PLUGIN_PATH`` and ``DEFAULT_PLUGIN_PATH`` are then added to the
      standard plugins directory.

    * When exporting to a tarball with ``bzr export --format tgz``, put 
      everything under a top directory rather than dumping it into the
      current directory.   This can be overridden with the ``--root`` 
      option.  Patch from William Dodé and John Meinel.

    * New ``bzr upgrade`` command to upgrade the format of a branch,
      replacing ``bzr check --update``.

    * Files within store directories are no longer marked readonly on
      disk.

    * Changed ``bzr log`` output to a more compact form suggested by
      John A Meinel.  Old format is available with the ``--long`` or
      ``-l`` option, patched by William Dodé.

    * By default the commit command refuses to record a revision with
      no changes unless the ``--unchanged`` option is given.

    * The ``--no-plugins``, ``--profile`` and ``--builtin`` command
      line options must come before the command name because they 
      affect what commands are available; all other options must come 
      after the command name because their interpretation depends on
      it.

    * ``branch`` and ``clone`` added as aliases for ``branch``.

    * Default log format is back to the long format; the compact one
      is available with ``--short``.
      
      
  BUG FIXES:
  
    * Fix bugs in committing only selected files or within a subdirectory.


bzr-0.0.5  2005-06-15
  
  CHANGES:

    * ``bzr`` with no command now shows help rather than giving an
      error.  Suggested by Michael Ellerman.

    * ``bzr status`` output format changed, because svn-style output
      doesn't really match the model of bzr.  Now files are grouped by
      status and can be shown with their IDs.  ``bzr status --all``
      shows all versioned files and unknown files but not ignored files.

    * ``bzr log`` runs from most-recent to least-recent, the reverse
      of the previous order.  The previous behaviour can be obtained
      with the ``--forward`` option.
        
    * ``bzr inventory`` by default shows only filenames, and also ids
      if ``--show-ids`` is given, in which case the id is the second
      field.


  ENHANCEMENTS:

    * New 'bzr whoami --email' option shows only the email component
      of the user identification, from Jo Vermeulen.

    * New ``bzr ignore PATTERN`` command.

    * Nicer error message for broken pipe, interrupt and similar
      conditions that don't indicate an internal error.

    * Add ``.*.sw[nop] .git .*.tmp *,v`` to default ignore patterns.

    * Per-branch locks keyed on ``.bzr/branch-lock``, available in
      either read or write mode.

    * New option ``bzr log --show-ids`` shows revision and file ids.

    * New usage ``bzr log FILENAME`` shows only revisions that
      affected that file.

    * Changed format for describing changes in ``bzr log -v``.

    * New option ``bzr commit --file`` to take a message from a file,
      suggested by LarstiQ.

    * New syntax ``bzr status [FILE...]`` contributed by Bartosz
      Oler.  File may be in a branch other than the working directory.

    * ``bzr log`` and ``bzr root`` can be given an http URL instead of
      a filename.

    * Commands can now be defined by external programs or scripts
      in a directory on $BZRPATH.

    * New "stat cache" avoids reading the contents of files if they 
      haven't changed since the previous time.

    * If the Python interpreter is too old, try to find a better one
      or give an error.  Based on a patch from Fredrik Lundh.

    * New optional parameter ``bzr info [BRANCH]``.

    * New form ``bzr commit SELECTED`` to commit only selected files.

    * New form ``bzr log -r FROM:TO`` shows changes in selected
      range; contributed by John A Meinel.

    * New option ``bzr diff --diff-options 'OPTS'`` allows passing
      options through to an external GNU diff.

    * New option ``bzr add --no-recurse`` to add a directory but not
      their contents.

    * ``bzr --version`` now shows more information if bzr is being run
      from a branch.

  
  BUG FIXES:

    * Fixed diff format so that added and removed files will be
      handled properly by patch.  Fix from Lalo Martins.

    * Various fixes for files whose names contain spaces or other
      metacharacters.


  TESTING:

    * Converted black-box test suites from Bourne shell into Python;
      now run using ``./testbzr``.  Various structural improvements to
      the tests.

    * testbzr by default runs the version of bzr found in the same
      directory as the tests, or the one given as the first parameter.

    * testbzr also runs the internal tests, so the only command
      required to check is just ``./testbzr``.

    * testbzr requires python2.4, but can be used to test bzr running
      under a different version.

    * Tests added for many other changes in this release.


  INTERNAL:

    * Included ElementTree library upgraded to 1.2.6 by Fredrik Lundh.

    * Refactor command functions into Command objects based on HCT by
      Scott James Remnant.

    * Better help messages for many commands.

    * Expose ``bzrlib.open_tracefile()`` to start the tracefile; until
      this is called trace messages are just discarded.

    * New internal function ``find_touching_revisions()`` and hidden
      command touching-revisions trace the changes to a given file.

    * Simpler and faster ``compare_inventories()`` function.

    * ``bzrlib.open_tracefile()`` takes a tracefilename parameter.

    * New AtomicFile class.

    * New developer commands ``added``, ``modified``.


  PORTABILITY:

    * Cope on Windows on python2.3 by using the weaker random seed.
      2.4 is now only recommended.


bzr-0.0.4  2005-04-22

  ENHANCEMENTS:

    * 'bzr diff' optionally takes a list of files to diff.  Still a bit
      basic.  Patch from QuantumG.

    * More default ignore patterns.

    * New 'bzr log --verbose' shows a list of files changed in the
      changeset.  Patch from Sebastian Cote.

    * Roll over ~/.bzr.log if it gets too large.

    * Command abbreviations 'ci', 'st', 'stat', '?' based on a patch
      by Jason Diamon.

    * New 'bzr help commands' based on a patch from Denys Duchier.


  CHANGES:

    * User email is determined by looking at $BZREMAIL or ~/.bzr.email
      or $EMAIL.  All are decoded by the locale preferred encoding.
      If none of these are present user@hostname is used.  The host's
      fully-qualified name is not used because that tends to fail when
      there are DNS problems.

    * New 'bzr whoami' command instead of username user-email.


  BUG FIXES: 

    * Make commit safe for hardlinked bzr trees.

    * Some Unicode/locale fixes.

    * Partial workaround for ``difflib.unified_diff`` not handling
      trailing newlines properly.


  INTERNAL:

    * Allow docstrings for help to be in PEP0257 format.  Patch from
      Matt Brubeck.

    * More tests in test.sh.

    * Write profile data to a temporary file not into working
      directory and delete it when done.

    * Smaller .bzr.log with process ids.


  PORTABILITY:

    * Fix opening of ~/.bzr.log on Windows.  Patch from Andrew
      Bennetts.

    * Some improvements in handling paths on Windows, based on a patch
      from QuantumG.


bzr-0.0.3  2005-04-06

  ENHANCEMENTS:

    * New "directories" internal command lists versioned directories
      in the tree.

    * Can now say "bzr commit --help".

    * New "rename" command to rename one file to a different name
      and/or directory.

    * New "move" command to move one or more files into a different
      directory.

    * New "renames" command lists files renamed since base revision.

    * New cat command contributed by janmar.

  CHANGES:

    * .bzr.log is placed in $HOME (not pwd) and is always written in
      UTF-8.  (Probably not a completely good long-term solution, but
      will do for now.)

  PORTABILITY:

    * Workaround for difflib bug in Python 2.3 that causes an
      exception when comparing empty files.  Reported by Erik Toubro
      Nielsen.

  INTERNAL:

    * Refactored inventory storage to insert a root entry at the top.

  TESTING:

    * Start of shell-based black-box testing in test.sh.


bzr-0.0.2.1

  PORTABILITY:

    * Win32 fixes from Steve Brown.


bzr-0.0.2  "black cube"  2005-03-31

  ENHANCEMENTS:

    * Default ignore list extended (see bzrlib/__init__.py).

    * Patterns in .bzrignore are now added to the default ignore list,
      rather than replacing it.

    * Ignore list isn't reread for every file.

    * More help topics.

    * Reinstate the 'bzr check' command to check invariants of the
      branch.

    * New 'ignored' command lists which files are ignored and why;
      'deleted' lists files deleted in the current working tree.

    * Performance improvements.

    * New global --profile option.
    
    * Ignore patterns like './config.h' now correctly match files in
      the root directory only.


bzr-0.0.1  2005-03-26

  ENHANCEMENTS:

    * More information from info command.

    * Can now say "bzr help COMMAND" for more detailed help.

    * Less file flushing and faster performance when writing logs and
      committing to stores.

    * More useful verbose output from some commands.

  BUG FIXES:

    * Fix inverted display of 'R' and 'M' during 'commit -v'.

  PORTABILITY:

    * Include a subset of ElementTree-1.2.20040618 to make
      installation easier.

    * Fix time.localtime call to work with Python 2.3 (the minimum
      supported).


bzr-0.0.0.69  2005-03-22

  ENHANCEMENTS:

    * First public release.

    * Storage of local versions: init, add, remove, rm, info, log,
      diff, status, etc.<|MERGE_RESOLUTION|>--- conflicted
+++ resolved
@@ -62,38 +62,35 @@
       that we can pass in the Transport that we already have.
       (John Arbash Meinel, #75721)
 
-<<<<<<< HEAD
+    * ``DirState.set_state_from_inventory()`` needs to properly order
+      based on split paths, not just string paths.
+      (John Arbash Meinel, #115947)
+
+    * Let TestUIFactoy encode the password prompt with its own stdout.
+      (Vincent Ladeuil, #110204)
+
+    * pycurl should take use the range header that takes the range hint
+      into account.
+      (Vincent Ladeuil, #112719)
+
+    * WorkingTree4.get_file_sha1 no longer raises an exception when invoked
+      on a missing file.  (Aaron Bentley, #118186)
+
+    * WorkingTree.remove works correctly with tree references, and when pwd is
+      not the tree root. (Aaron Bentley)
+
+    * Merge no longer fails when a file is renamed in one tree and deleted
+      in the other. (Aaron Bentley, #110279)
+
+    * ``revision-info`` now accepts dotted revnos, doesn't require a tree,
+      and defaults to the last revision (Matthew Fuller, #90048)
+
+    * Tests no longer fail when BZR_REMOTE_PATH is set in the environment.
+      (Daniel Watkins, #111958)
+
     * ``bzr branch -r revid:foo`` can be used to branch any revision in
       your repository. (Previously Branch6 only supported revisions in your
       mainline). (John Arbash Meinel, #115343)
-
-=======
-    * ``DirState.set_state_from_inventory()`` needs to properly order
-      based on split paths, not just string paths.
-      (John Arbash Meinel, #115947)
-
-    * Let TestUIFactoy encode the password prompt with its own stdout.
-      (Vincent Ladeuil, #110204)
-
-    * pycurl should take use the range header that takes the range hint
-      into account.
-      (Vincent Ladeuil, #112719)
-
-    * WorkingTree4.get_file_sha1 no longer raises an exception when invoked
-      on a missing file.  (Aaron Bentley, #118186)
-
-    * WorkingTree.remove works correctly with tree references, and when pwd is
-      not the tree root. (Aaron Bentley)
-
-    * Merge no longer fails when a file is renamed in one tree and deleted
-      in the other. (Aaron Bentley, #110279)
-
-    * ``revision-info`` now accepts dotted revnos, doesn't require a tree,
-      and defaults to the last revision (Matthew Fuller, #90048)
-
-    * Tests no longer fail when BZR_REMOTE_PATH is set in the environment.
-      (Daniel Watkins, #111958)
->>>>>>> 78bfa1ee
 
 bzr 0.16  2007-05-07
   
