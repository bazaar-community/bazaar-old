IN DEVELOPMENT

  IMPROVEMENTS:

    * ``bzr help commands`` output is now shorter (Aaron Bentley)

<<<<<<< HEAD
    * WSGI-compatible HTTP smart server.  See ``doc/http_smart_server.txt``.
      (Andrew Bennetts)

=======
    * New connection: ``bzr+http://`` which supports tunnelling the smart
      protocol over an HTTP connection. If writing is enabled on the bzr
      server, then you can write over the http connection.
      (Andrew Bennetts)

    * ``bzr`` now uses lazy importing to reduce the startup time. This has
      a moderate effect on lots of actions, especially ones that have
      little to do. For example ``bzr rocks`` time is down to 116ms from
      283ms. (John Arbash Meinel)

    * New Registry class to provide name-to-object registry-like support,
      for example for schemes where plugins can register new classes to
      do certain tasks (e.g. log formatters). Also provides lazy registration
      to allow modules to be loaded on request. (John Arbash Meinel, Adeodato
      Simó)

>>>>>>> 7c2a0135
  INTERNALS:

    * ``TestCase.run_bzr``, ``run_bzr_captured``, and ``run_bzr_subprocess``
      can take a ``working_dir='foo'`` parameter, which will change directory 
      for the command. (John Arbash Meinel)

    * ``bzrlib.lazy_regex.lazy_compile`` can be used to create a proxy
      around a regex, which defers compilation until first use. 
      (John Arbash Meinel)

    * ``TestCase.run_bzr_subprocess`` defaults to supplying the
      ``--no-plugins`` parameter to ensure test reproducability, and avoid
      problems with system-wide installed plugins. (John Arbash Meinel)

    * New ``ChrootTransportDecorator``, accessible via the ``chroot+`` url
      prefix.  It disallows any access to locations above a set URL.  (Andrew
      Bennetts)

  BUG FIXES:

    * Don't require ``Content-Type`` in range responses. Assume they are a
      single range if ``Content-Type`` does not exist.
      (John Arbash Meinel, #62473)

    * bzr branch/pull no longer complain about progress bar cleanup when
      interrupted during fetch.  (Aaron Bentley, #54000)

    * ``WorkingTree.set_parent_trees()`` uses the trees to directly write
      the basis inventory, rather than going through the repository. This
      allows us to have 1 inventory read, and 2 inventory writes when
      committing a new tree. (John Arbash Meinel)

    * When reverting, files that are not locally modified that do not exist
      in the target are deleted, not just unversioned (Aaron Bentley)

    * When trying to acquire a lock, don't fail immediately. Instead, try
      a few times (up to 1 hour) before timing out. Also, report why the
      lock is unavailable (John Arbash Meinel, #43521, #49556)

    * Leave HttpTransportBase daughter classes decides how they
      implement cloning. (Vincent Ladeuil, #61606)

   * diff3 does not indicate conflicts on clean merge. (Aaron Bentley)

    * The smart server now dispatches commands with non-ascii paths correctly.
      (Andrew Bennetts)

  TESTING:

    * New test base class TestCaseWithMemoryTransport offers memory-only
      testing facilities: its not suitable for tests that need to mutate disk
      state, but most tests should not need that and should be converted to
      TestCaseWithMemoryTransport. (Robert Collins)

    * ``TestCase.make_branch_and_memory_tree`` now takes a format
      option to set the BzrDir, Repository and Branch formats of the
      created objects. (Robert Collins, John Arbash Meinel)

bzr 0.11  2006-10-02

    * Smart server transport test failures on windows fixed. (Lukáš Lalinský).

bzr 0.11rc2  2006-09-27

  BUG FIXES:

    * Test suite hangs on windows fixed. (Andrew Bennets, Alexander Belchenko).
    
    * Commit performance regression fixed. (Aaron Bentley, Robert Collins, John
      Arbash Meinel).

bzr 0.11rc1  2006-09-25

  IMPROVEMENTS:

    * Knit files now wait to create their contents until the first data is
      added. The old code used to create an empty .knit and a .kndx with just
      the header. However, this caused a lot of extra round trips over sftp.
      This can change the time for ``bzr push`` to create a new remote branch
      from 160s down to 100s. This also affects ``bzr commit`` performance when
      adding new files, ``bzr commit`` on a new kernel-like tree drops from 50s
      down to 40s (John Arbash Meinel, #44692)

    * When an entire subtree has been deleted, commit will now report that
      just the top of the subtree has been deleted, rather than reporting
      all the individual items. (Robert Collins)

    * Commit performs one less XML parse. (Robert Collins)

    * ``bzr checkout`` now operates on readonly branches as well
      as readwrite branches. This fixes bug #39542. (Robert Collins)

    * ``bzr bind`` no longer synchronises history with the master branch.
      Binding should be followed by an update or push to synchronise the 
      two branches. This is closely related to the fix for bug #39542.
      (Robert Collins)

    * ``bzrlib.lazy_import.lazy_import`` function to create on-demand 
      objects.  This allows all imports to stay at the global scope, but
      modules will not actually be imported if they are not used.
      (John Arbash Meinel)

    * Support bzr:// and bzr+ssh:// urls to work with the new RPC-based
      transport which will be used with the upcoming high-performance smart
      server. The new command ``bzr serve`` will invoke bzr in server mode,
      which processes these requests. (Andrew Bennetts, Robert Collins, Martin
      Pool)

    * New command ``bzr version-info`` which can be used to get a summary
      of the current state of the tree. This is especially useful as part
      of a build commands. See ``doc/version_info.txt`` for more information 
      (John Arbash Meinel)

  BUG FIXES:

    * 'bzr inventory [FILE...]' allows restricting the file list to a
      specific set of files. (John Arbash Meinel, #3631)

    * Don't abort when annotating empty files (John Arbash Meinel, #56814)

    * Add ``Stanza.to_unicode()`` which can be passed to another Stanza
      when nesting stanzas. Also, add ``read_stanza_unicode`` to handle when
      reading a nested Stanza. (John Arbash Meinel)

    * Transform._set_mode() needs to stat the right file. 
      (John Arbash Meinel, #56549)

    * Raise WeaveFormatError rather than StopIteration when trying to read
      an empty Weave file. (John Arbash Meinel, #46871)

    * Don't access e.code for generic URLErrors, only HTTPErrors have .code.
      (Vincent Ladeuil, #59835)

    * Handle boundary="" lines properly to allow access through a Squid proxy.
      (John Arbash Meinel, #57723)

    * revert now removes newly-added directories (Aaron Bentley, #54172)

    * ``bzr upgrade sftp://`` shouldn't fail to upgrade v6 branches if there 
      isn't a working tree. (David Allouche, #40679)

    * Give nicer error messages when a user supplies an invalid --revision
      parameter. (John Arbash Meinel, #55420)

    * Handle when LANG is not recognized by python. Emit a warning, but
      just revert to using 'ascii'. (John Arbash Meinel, #35392)

    * Don't use preexec_fn on win32, as it is not supported by subprocess.
      (John Arbash Meinel)

    * Skip specific tests when the dependencies aren't met. This includes
      some ``setup.py`` tests when ``python-dev`` is not available, and
      some tests that depend on paramiko. (John Arbash Meinel, Mattheiu Moy)

    * Fallback to Paramiko properly, if no ``ssh`` executable exists on
      the system. (Andrew Bennetts, John Arbash Meinel)

    * ``Branch.bind(other_branch)`` no longer takes a write lock on the
      other branch, and will not push or pull between the two branches.
      API users will need to perform a push or pull or update operation if they
      require branch synchronisation to take place. (Robert Collins, #47344)

    * When creating a tarball or zipfile export, export unicode names as utf-8
      paths. This may not work perfectly on all platforms, but has the best
      chance of working in the common case. (John Arbash Meinel, #56816)

    * When committing, only files that exist in working tree or basis tree
      may be specified (Aaron Bentley, #50793)

  PORTABILITY:

    * Fixes to run on Python 2.5 (Brian M. Carlson, Martin Pool, Marien Zwart)

  INTERNALS:

    * TestCaseInTempDir now creates a separate directory for HOME, rather
      than having HOME set to the same location as the working directory.
      (John Arbash Meinel)

    * run_bzr_subprocess() can take an optional 'env_changes={}' parameter,
      which will update os.environ inside the spawned child. It also can
      take a 'universal_newlines=True', which helps when checking the output
      of the command. (John Arbash Meinel)

    * Refactor SFTP vendors to allow easier re-use when ssh is used. 
      (Andrew Bennetts)

    * Transport.list_dir() and Transport.iter_files_recursive() should always
      return urlescaped paths. This is now tested (there were bugs in a few
      of the transports) (Andrew Bennetts, David Allouche, John Arbash Meinel)

    * New utility function symbol_versioning.deprecation_string. Returns the
      formatted string for a callable, deprecation format pair. (Robert Collins)

    * New TestCase helper applyDeprecated. This allows you to call a callable
      which is deprecated without it spewing to the screen, just by supplying
      the deprecation format string issued for it. (Robert Collins)

    * Transport.append and Transport.put have been deprecated in favor of
      .append_bytes, .append_file, .put_bytes, and .put_file. This removes the
      ambiguity in what type of object the functions take.
      Transport.non_atomic_put_{bytes,file} has also been added. Which works
      similarly to Transport.append() except for SFTP, it doesn't have a round
      trip when opening the file. Also, it provides functionality for creating
      a parent directory when trying to create a file, rather than raise
      NoSuchFile and forcing the caller to repeat their request.
      (John Arbash Meinel)

    * WorkingTree has a new api ``unversion`` which allow the unversioning of
      entries by their file id. (Robert Collins)

    * WorkingTree.pending_merges is deprecated.  Please use the get_parent_ids
      (introduced in 0.10) method instead. (Robert Collins)

    * WorkingTree has a new lock_tree_write method which locks the branch for
      read rather than write. This is appropriate for actions which only need
      the branch data for reference rather than mutation. A new decorator
      needs_tree_write_lock is provided in the workingtree module. Like the
      needs_read_lock and needs_write_lock decorators this allows static 
      declaration of the locking requirements of a function to ensure that
      a lock is taken out for casual scripts. (Robert Collins, #54107)

    * All WorkingTree methods which write to the tree, but not to the branch
      have been converted to use ``needs_tree_write_lock`` rather than 
      ``needs_write_lock``. Also converted is the revert, conflicts and tree
      transform modules. This provides a modest performance improvement on 
      metadir style trees, due to the reduce lock-acquisition, and a more
      significant performance improvement on lightweight checkouts from 
      remote branches, where trivial operations used to pay a significant 
      penalty. It also provides the basis for allowing readonly checkouts.
      (Robert Collins)

    * Special case importing the standard library 'copy' module. This shaves
      off 40ms of startup time, while retaining compatibility. See:
      ``bzrlib/inspect_for_copy.py`` for more details. (John Arbash Meinel)

    * WorkingTree has a new parent class MutableTree which represents the 
      specialisations of Tree which are able to be altered. (Robert Collins)

    * New methods mkdir and put_file_bytes_non_atomic on MutableTree that
      mutate the tree and its contents. (Robert Collins)

    * Transport behaviour at the root of the URL is now defined and tested.
      (Andrew Bennetts, Robert Collins)

  TESTING:

    * New test helper classs MemoryTree. This is typically accessed via
      ``self.make_branch_and_memory_tree()`` in test cases. (Robert Collins)
      
    * Add start_bzr_subprocess and stop_bzr_subprocess to allow test code to
      continue running concurrently with a subprocess of bzr. (Andrew Bennetts,
      Robert Collins)

    * Add a new method ``Transport.get_smart_client()``. This is provided to
      allow upgrades to a richer interface than the VFS one provided by
      Transport. (Andrew Bennetts, Martin Pool)

bzr 0.10  2006-08-29
  
  IMPROVEMENTS:
    * 'merge' now takes --uncommitted, to apply uncommitted changes from a
      tree.  (Aaron Bentley)
  
    * 'bzr add --file-ids-from' can be used to specify another path to use
      for creating file ids, rather than generating all new ones. Internally,
      the 'action' passed to smart_add_tree() can return file_ids that
      will be used, rather than having bzrlib generate new ones.
      (John Arbash Meinel, #55781)

    * ``bzr selftest --benchmark`` now allows a ``--cache-dir`` parameter.
      This will cache some of the intermediate trees, and decrease the
      setup time for benchmark tests. (John Arbash Meinel)

    * Inverse forms are provided for all boolean options.  For example,
      --strict has --no-strict, --no-recurse has --recurse (Aaron Bentley)

    * Serialize out Inventories directly, rather than using ElementTree.
      Writing out a kernel sized inventory drops from 2s down to ~350ms.
      (Robert Collins, John Arbash Meinel)

  BUG FIXES:

    * Help diffutils 2.8.4 get along with binary tests (Marien Zwart: #57614)

    * Change LockDir so that if the lock directory doesn't exist when
      lock_write() is called, an attempt will be made to create it.
      (John Arbash Meinel, #56974)

    * ``bzr uncommit`` preserves pending merges. (John Arbash Meinel, #57660)

    * Active FTP transport now works as intended. (ghozzy, #56472)

    * Really fix mutter() so that it won't ever raise a UnicodeError.
      It means it is possible for ~/.bzr.log to contain non UTF-8 characters.
      But it is a debugging log, not a real user file.
      (John Arbash Meinel, #56947, #53880)

    * Change Command handle to allow Unicode command and options.
      At present we cannot register Unicode command names, so we will get
      BzrCommandError('unknown command'), or BzrCommandError('unknown option')
      But that is better than a UnicodeError + a traceback.
      (John Arbash Meinel, #57123)

    * Handle TZ=UTC properly when reading/writing revisions.
      (John Arbash Meinel, #55783, #56290)

    * Use GPG_TTY to allow gpg --cl to work with gpg-agent in a pipeline,
      (passing text to sign in on stdin). (John Arbash Meinel, #54468)

    * External diff does the right thing for binaries even in foreign 
      languages. (John Arbash Meinel, #56307)

    * Testament handles more cases when content is unicode. Specific bug was
      in handling of revision properties. (John Arbash Meinel, Holger Krekel,
      #54723)

    * The bzr selftest was failing on installed versions due to a bug in a new
      test helper. (John Arbash Meinel, Robert Collins, #58057)

  INTERNALS:

    * ``bzrlib.cache_utf8`` contains ``encode()`` and ``decode()`` functions
      which can be used to cache the conversion between utf8 and Unicode.
      Especially helpful for some of the knit annotation code, which has to
      convert revision ids to utf8 to annotate lines in storage.
      (John Arbash Meinel)

    * ``setup.py`` now searches the filesystem to find all packages which
      need to be installed. This should help make the life of packagers
      easier. (John Arbash Meinel)

bzr 0.9.0  2006-08-11

  SURPRISES:

   * The hard-coded built-in ignore rules have been removed. There are
     now two rulesets which are enforced. A user global one in 
     ~/.bazaar/ignore which will apply to every tree, and the tree
     specific one '.bzrignore'.
     ~/.bazaar/ignore will be created if it does not exist, but with
     a more conservative list than the old default.
     This fixes bugs with default rules being enforced no matter what. 
     The old list of ignore rules from bzr is available by
     running 'bzr ignore --old-default-rules'.
     (Robert Collins, Martin Pool, John Arbash Meinel)

   * 'branches.conf' has been changed to 'locations.conf', since it can apply
     to more locations than just branch locations.
     (Aaron Bentley)
   
  IMPROVEMENTS:

   * The revision specifier "revno:" is extended to accept the syntax
     revno:N:branch. For example,
     revno:42:http://bazaar-vcs.org/bzr/bzr.dev/ means revision 42 in
     bzr.dev.  (Matthieu Moy)

   * Tests updates to ensure proper URL handling, UNICODE support, and
     proper printing when the user's terminal encoding cannot display 
     the path of a file that has been versioned.
     ``bzr branch`` can take a target URL rather than only a local directory.
     Branch.get_parent()/set_parent() now save a relative path if possible,
     and normalize the parent based on root, allowing access across
     different transports. (John Arbash Meinel, Wouter van Heyst, Martin Pool)
     (Malone #48906, #42699, #40675, #5281, #3980, #36363, #43689,
      #42517, #42514)

   * On Unix, detect terminal width using an ioctl not just $COLUMNS.
     Use terminal width for single-line logs from ``bzr log --line`` and
     pending-merge display.  (Robert Widhopf-Fenk, Gustavo Niemeyer)
     (Malone #3507)

   * On Windows, detect terminal width using GetConsoleScreenBufferInfo.
     (Alexander Belchenko)

   * Speedup improvement for 'date:'-revision search. (Guillaume Pinot).

   * Show the correct number of revisions pushed when pushing a new branch.
     (Robert Collins).

   * 'bzr selftest' now shows a progress bar with the number of tests, and 
     progress made. 'make check' shows tests in -v mode, to be more useful
     for the PQM status window. (Robert Collins).
     When using a progress bar, failed tests are printed out, rather than
     being overwritten by the progress bar until the suite finishes.
     (John Arbash Meinel)

   * 'bzr selftest --benchmark' will run a new benchmarking selftest.
     'bzr selftest --benchmark --lsprof-timed' will use lsprofile to generate
     profile data for the individual profiled calls, allowing for fine
     grained analysis of performance.
     (Robert Collins, Martin Pool).

   * 'bzr commit' shows a progress bar. This is useful for commits over sftp
     where commit can take an appreciable time. (Robert Collins)

   * 'bzr add' is now less verbose in telling you what ignore globs were
     matched by files being ignored. Instead it just tells you how many 
     were ignored (because you might reasonably be expecting none to be
     ignored). 'bzr add -v' is unchanged and will report every ignored
     file. (Robert Collins).

   * ftp now has a test server if medusa is installed. As part of testing,
     ftp support has been improved, including support for supplying a
     non-standard port. (John Arbash Meinel).

   * 'bzr log --line' shows the revision number, and uses only the
     first line of the log message (#5162, Alexander Belchenko;
     Matthieu Moy)

   * 'bzr status' has had the --all option removed. The 'bzr ls' command
     should be used to retrieve all versioned files. (Robert Collins)

   * 'bzr bundle OTHER/BRANCH' will create a bundle which can be sent
     over email, and applied on the other end, while maintaining ancestry.
     This bundle can be applied with either 'bzr merge' or 'bzr pull',
     the same way you would apply another branch.
     (John Arbash Meinel, Aaron Bentley)
  
   * 'bzr whoami' can now be used to set your identity from the command line,
     for a branch or globally.  (Robey Pointer)

   * 'bzr checkout' now aliased to 'bzr co', and 'bzr annotate' to 'bzr ann'.
     (Michael Ellerman)

   * 'bzr revert DIRECTORY' now reverts the contents of the directory as well.
     (Aaron Bentley)

   * 'bzr get sftp://foo' gives a better error when paramiko is not present.
     Also updates things like 'http+pycurl://' if pycurl is not present.
     (John Arbash Meinel) (Malone #47821, #52204)

   * New env variable BZR_PROGRESS_BAR, sets the default progress bar type.
     Can be set to 'none' or 'dummy' to disable the progress bar, 'dots' or 
     'tty' to create the respective type. (John Arbash Meinel, #42197, #51107)

   * Improve the help text for 'bzr diff' to explain what various options do.
     (John Arbash Meinel, #6391)

   * 'bzr uncommit -r 10' now uncommits revisions 11.. rather than uncommitting
     revision 10. This makes -r10 more in line with what other commands do.
     'bzr uncommit' also now saves the pending merges of the revisions that
     were removed. So it is safe to uncommit after a merge, fix something,
     and commit again. (John Arbash Meinel, #32526, #31426)

   * 'bzr init' now also works on remote locations.
     (Wouter van Heyst, #48904)

   * HTTP support has been updated. When using pycurl we now support 
     connection keep-alive, which reduces dns requests and round trips.
     And for both urllib and pycurl we support multi-range requests, 
     which decreases the number of round-trips. Performance results for
     ``bzr branch http://bazaar-vcs.org/bzr/bzr.dev/`` indicate
     http branching is now 2-3x faster, and ``bzr pull`` in an existing 
     branch is as much as 4x faster.
     (Michael Ellerman, Johan Rydberg, John Arbash Meinel, #46768)

   * Performance improvements for sftp. Branching and pulling are now up to
     2x faster. Utilize paramiko.readv() support for async requests if it
     is available (paramiko > 1.6) (John Arbash Meinel)

  BUG FIXES:

    * Fix shadowed definition of TestLocationConfig that caused some 
      tests not to run.  (#32587, Erik Bågfors, Michael Ellerman, 
      Martin Pool)

    * Fix unnecessary requirement of sign-my-commits that it be run from
      a working directory.  (Martin Pool, Robert Collins)

    * 'bzr push location' will only remember the push location if it succeeds
      in connecting to the remote location. (#49742, John Arbash Meinel)

    * 'bzr revert' no longer toggles the executable bit on win32
      (#45010, John Arbash Meinel)

    * Handle broken pipe under win32 correctly. (John Arbash Meinel)
    
    * sftp tests now work correctly on win32 if you have a newer paramiko
      (John Arbash Meinel)

    * Cleanup win32 test suite, and general cleanup of places where
      file handles were being held open. (John Arbash Meinel)

    * When specifying filenames for 'diff -r x..y', the name of the file in the
      working directory can be used, even if its name is different in both x
      and y.

    * File-ids containing single- or double-quotes are handled correctly by
      push.  (#52227, Aaron Bentley)

    * Normalize unicode filenames to ensure cross-platform consistency.
      (John Arbash Meinel, #43689)

    * The argument parser can now handle '-' as an argument. Currently
      no code interprets it specially (it is mostly handled as a file named 
      '-'). But plugins, and future operations can use it.
      (John Arbash meinel, #50984)

    * Bundles can properly read binary files with a plain '\r' in them.
      (John Arbash Meinel, #51927)

    * Tuning iter_entries() to be more efficient (John Arbash Meinel, #5444)

    * Lots of win32 fixes (the test suite passes again).
      (John Arbash Meinel, #50155)

    * Handle openbsd returning None for sys.getfilesystemencoding() (#41183) 

    * Support ftp APPE (append) to allow Knits to be used over ftp (#42592)

    * Removals are only committed if they match the filespec (or if there is
      no filespec).  (#46635, Aaron Bentley)

    * smart-add recurses through all supplied directories 
      (John Arbash Meinel, #52578)

    * Make the bundle reader extra lines before and after the bundle text.
      This allows you to parse an email with the bundle inline.
      (John Arbash Meinel, #49182)

    * Change the file id generator to squash a little bit more. Helps when
      working with long filenames on windows. (Also helps for unicode filenames
      not generating hidden files). (John Arbash Meinel, #43801)

    * Restore terminal mode on C-c while reading sftp password.  (#48923, 
      Nicholas Allen, Martin Pool)

    * Timestamps are rounded to 1ms, and revision entries can be recreated
      exactly. (John Arbash Meinel, Jamie Wilkinson, #40693)

    * Branch.base has changed to a URL, but ~/.bazaar/locations.conf should
      use local paths, since it is user visible (John Arbash Meinel, #53653)

    * ``bzr status foo`` when foo was unversioned used to cause a full delta
      to be generated (John Arbash Meinel, #53638)

    * When reading revision properties, an empty value should be considered
      the empty string, not None (John Arbash Meinel, #47782)

    * ``bzr diff --diff-options`` can now handle binary files being changed.
      Also, the output is consistent when --diff-options is not supplied.
      (John Arbash Meinel, #54651, #52930)

    * Use the right suffixes for loading plugins (John Arbash Meinel, #51810)

    * Fix Branch.get_parent() to handle the case when the parent is not 
      accessible (John Arbash Meinel, #52976)

  INTERNALS:

    * Combine the ignore rules into a single regex rather than looping over
      them to reduce the threshold where  N^2 behaviour occurs in operations
      like status. (Jan Hudec, Robert Collins).

    * Appending to bzrlib.DEFAULT_IGNORE is now deprecated. Instead, use
      one of the add functions in bzrlib.ignores. (John Arbash Meinel)

    * 'bzr push' should only push the ancestry of the current revision, not
      all of the history in the repository. This is especially important for
      shared repositories. (John Arbash Meinel)

    * bzrlib.delta.compare_trees now iterates in alphabetically sorted order,
      rather than randomly walking the inventories. (John Arbash Meinel)

    * Doctests are now run in temporary directories which are cleaned up when
      they finish, rather than using special ScratchDir/ScratchBranch objects.
      (Martin Pool)

    * Split ``check`` into separate methods on the branch and on the repository,
      so that it can be specialized in ways that are useful or efficient for
      different formats.  (Martin Pool, Robert Collins)

    * Deprecate Repository.all_revision_ids; most methods don't really need
      the global revision graph but only that part leading up to a particular
      revision.  (Martin Pool, Robert Collins)

    * Add a BzrDirFormat control_formats list which allows for control formats
      that do not use '.bzr' to store their data - i.e. '.svn', '.hg' etc.
      (Robert Collins, Jelmer Vernooij).

    * bzrlib.diff.external_diff can be redirected to any file-like object.
      Uses subprocess instead of spawnvp.
      (#4047, #48914, James Henstridge, John Arbash Meinel)

    * New command line option '--profile-imports', which will install a custom
      importer to log time to import modules and regex compilation time to 
      sys.stderr (John Arbash Meinel)

    * 'EmptyTree' is now deprecated, please use repository.revision_tree(None)
      instead. (Robert Collins)

    * "RevisionTree" is now in bzrlib/revisiontree.py. (Robert Collins)

bzr 0.8.2  2006-05-17
  
  BUG FIXES:
   
    * setup.py failed to install launchpad plugin.  (Martin Pool)

bzr 0.8.1  2006-05-16

  BUG FIXES:

    * Fix failure to commit a merge in a checkout.  (Martin Pool, 
      Robert Collins, Erik Bågfors, #43959)

    * Nicer messages from 'commit' in the case of renames, and correct
      messages when a merge has occured. (Robert Collins, Martin Pool)

    * Separate functionality from assert statements as they are skipped in
      optimized mode of python. Add the same check to pending merges.
      (#44443, Olaf Conradi)

  CHANGES:

    * Do not show the None revision in output of bzr ancestry. (Olaf Conradi)

    * Add info on standalone branches without a working tree.
      (#44155, Olaf Conradi)

    * Fix bug in knits when raising InvalidRevisionId. (#44284, Olaf Conradi)

  CHANGES:

    * Make editor invocation comply with Debian Policy. First check
      environment variables VISUAL and EDITOR, then try editor from
      alternatives system. If that all fails, fall back to the pre-defined
      list of editors. (#42904, Olaf Conradi)

  NEW FEATURES:

    * New 'register-branch' command registers a public branch into 
      Launchpad.net, where it can be associated with bugs, etc.
      (Martin Pool, Bjorn Tillenius, Robert Collins)

  INTERNALS:

    * New public api in InventoryEntry - 'describe_change(old, new)' which
      provides a human description of the changes between two old and
      new. (Robert Collins, Martin Pool)

  TESTING:

    * Fix test case for bzr info in upgrading a standalone branch to metadir,
      uses bzrlib api now. (Olaf Conradi)

bzr 0.8  2006-05-08

  NOTES WHEN UPGRADING:

    Release 0.8 of bzr introduces a new format for history storage, called
    'knit', as an evolution of to the 'weave' format used in 0.7.  Local 
    and remote operations are faster using knits than weaves.  Several
    operations including 'init', 'init-repo', and 'upgrade' take a 
    --format option that controls this.  Branching from an existing branch
    will keep the same format.

    It is possible to merge, pull and push between branches of different
    formats but this is slower than moving data between homogenous
    branches.  It is therefore recommended (but not required) that you
    upgrade all branches for a project at the same time.  Information on
    formats is shown by 'bzr info'.

    bzr 0.8 now allows creation of 'repositories', which hold the history 
    of files and revisions for several branches.  Previously bzr kept all
    the history for a branch within the .bzr directory at the root of the
    branch, and this is still the default.  To create a repository, use
    the new 'bzr init-repo' command.  Branches exist as directories under
    the repository and contain just a small amount of information
    indicating the current revision of the branch.

    bzr 0.8 also supports 'checkouts', which are similar to in cvs and
    subversion.  Checkouts are associated with a branch (optionally in a
    repository), which contains all the historical information.  The
    result is that a checkout can be deleted without losing any
    already-committed revisions.  A new 'update' command is also available. 

    Repositories and checkouts are not supported with the 0.7 storage
    format.  To use them you must upgrad to either knits, or to the
    'metaweave' format, which uses weaves but changes the .bzr directory
    arrangement.
    

  IMPROVEMENTS:

    * Sftp paths can now be relative, or local, according to the lftp
      convention. Paths now take the form:
      sftp://user:pass@host:port/~/relative/path
      or
      sftp://user:pass@host:port/absolute/path

    * The FTP transport now tries to reconnect after a temporary
      failure. ftp put is made atomic. (Matthieu Moy)

    * The FTP transport now maintains a pool of connections, and
      reuses them to avoid multiple connections to the same host (like
      sftp did). (Daniel Silverstone)

    * The bzr_man.py file has been removed. To create the man page now,
      use ./generate_docs.py man. The new program can also create other files.
      Run "python generate_docs.py --help" for usage information. (Hans
      Ulrich Niedermann & James Blackwell).

    * Man Page now gives full help (James Blackwell). Help also updated to 
      reflect user config now being stored in .bazaar (Hans Ulrich
      Niedermann)

    * It's now possible to set aliases in bazaar.conf (Erik Bågfors)

    * Pull now accepts a --revision argument (Erik Bågfors)

    * 'bzr re-sign' now allows multiple revisions to be supplied on the command
      line. You can now use the following command to sign all of your old commits.
        find .bzr/revision-store// -name my@email-* \
          | sed 's/.*\/\/..\///' \
          | xargs bzr re-sign

    * Upgrade can now upgrade over the network. (Robert Collins)

    * Two new commands 'bzr checkout' and 'bzr update' allow for CVS/SVN-alike
      behaviour.  By default they will cache history in the checkout, but
      with --lightweight almost all data is kept in the master branch.
      (Robert Collins)

    * 'revert' unversions newly-versioned files, instead of deleting them.

    * 'merge' is more robust.  Conflict messages have changed.

    * 'merge' and 'revert' no longer clobber existing files that end in '~' or
      '.moved'.

    * Default log format can be set in configuration and plugins can register
      their own formatters. (Erik Bågfors)

    * New 'reconcile' command will check branch consistency and repair indexes
      that can become out of sync in pre 0.8 formats. (Robert Collins,
      Daniel Silverstone)

    * New 'bzr init --format' and 'bzr upgrade --format' option to control 
      what storage format is created or produced.  (Robert Collins, 
      Martin Pool)

    * Add parent location to 'bzr info', if there is one.  (Olaf Conradi)

    * New developer commands 'weave-list' and 'weave-join'.  (Martin Pool)

    * New 'init-repository' command, plus support for repositories in 'init'
      and 'branch' (Aaron Bentley, Erik Bågfors, Robert Collins)

    * Improve output of 'info' command. Show all relevant locations related to
      working tree, branch and repository. Use kibibytes for binary quantities.
      Fix off-by-one error in missing revisions of working tree.  Make 'info'
      work on branches, repositories and remote locations.  Show locations
      relative to the shared repository, if applicable.  Show locking status
      of locations.  (Olaf Conradi)

    * Diff and merge now safely handle binary files. (Aaron Bentley)

    * 'pull' and 'push' now normalise the revision history, so that any two
      branches with the same tip revision will have the same output from 'log'.
      (Robert Collins)

    * 'merge' accepts --remember option to store parent location, like 'push'
      and 'pull'. (Olaf Conradi)

    * bzr status and diff when files given as arguments do not exist
      in the relevant trees.  (Martin Pool, #3619)

    * Add '.hg' to the default ignore list.  (Martin Pool)

    * 'knit' is now the default disk format. This improves disk performance and
      utilization, increases incremental pull performance, robustness with SFTP
      and allows checkouts over SFTP to perform acceptably. 
      The initial Knit code was contributed by Johan Rydberg based on a
      specification by Martin Pool.
      (Robert Collins, Aaron Bentley, Johan Rydberg, Martin Pool).

    * New tool to generate all-in-one html version of the manual.  (Alexander
      Belchenko)

    * Hitting CTRL-C while doing an SFTP push will no longer cause stale locks
      to be left in the SFTP repository. (Robert Collins, Martin Pool).

    * New option 'diff --prefix' to control how files are named in diff
      output, with shortcuts '-p0' and '-p1' corresponding to the options for 
      GNU patch.  (Alexander Belchenko, Goffredo Baroncelli, Martin Pool)

    * Add --revision option to 'annotate' command.  (Olaf Conradi)

    * If bzr shows an unexpected revision-history after pulling (perhaps due
      to a reweave) it can now be corrected by 'bzr reconcile'.
      (Robert Collins)

  CHANGES:

    * Commit is now verbose by default, and shows changed filenames and the 
      new revision number.  (Robert Collins, Martin Pool)

    * Unify 'mv', 'move', 'rename'.  (#5379, Matthew Fuller)

    * 'bzr -h' shows help.  (#35940, Martin Pool, Ian Bicking)

    * Make 'pull' and 'push' remember location on failure using --remember.
      (Olaf Conradi)

    * For compatibility, make old format for using weaves inside metadir
      available as 'metaweave' format.  Rename format 'metadir' to 'default'.
      Clean up help for option --format in commands 'init', 'init-repo' and
      'upgrade'.  (Olaf Conradi)

  INTERNALS:
  
    * The internal storage of history, and logical branch identity have now
      been split into Branch, and Repository. The common locking and file 
      management routines are now in bzrlib.lockablefiles. 
      (Aaron Bentley, Robert Collins, Martin Pool)

    * Transports can now raise DependencyNotPresent if they need a library
      which is not installed, and then another implementation will be 
      tried.  (Martin Pool)

    * Remove obsolete (and no-op) `decode` parameter to `Transport.get`.  
      (Martin Pool)

    * Using Tree Transform for merge, revert, tree-building

    * WorkingTree.create, Branch.create, WorkingTree.create_standalone,
      Branch.initialize are now deprecated. Please see BzrDir.create_* for
      replacement API's. (Robert Collins)

    * New BzrDir class represents the .bzr control directory and manages
      formatting issues. (Robert Collins)

    * New repository.InterRepository class encapsulates Repository to 
      Repository actions and allows for clean selection of optimised code
      paths. (Robert Collins)

    * bzrlib.fetch.fetch and bzrlib.fetch.greedy_fetch are now deprecated,
      please use 'branch.fetch' or 'repository.fetch' depending on your
      needs. (Robert Collins)

    * deprecated methods now have a 'is_deprecated' flag on them that can
      be checked, if you need to determine whether a given callable is 
      deprecated at runtime. (Robert Collins)

    * Progress bars are now nested - see
      bzrlib.ui.ui_factory.nested_progress_bar. (Robert Collins, Robey Pointer)

    * New API call get_format_description() for each type of format.
      (Olaf Conradi)

    * Changed branch.set_parent() to accept None to remove parent.
      (Olaf Conradi)

    * Deprecated BzrError AmbiguousBase.  (Olaf Conradi)

    * WorkingTree.branch is now a read only property.  (Robert Collins)

    * bzrlib.ui.text.TextUIFactory now accepts a bar_type parameter which
      can be None or a factory that will create a progress bar. This is
      useful for testing or for overriding the bzrlib.progress heuristic.
      (Robert Collins)

    * New API method get_physical_lock_status() to query locks present on a
      transport.  (Olaf Conradi)

    * Repository.reconcile now takes a thorough keyword parameter to allow
      requesting an indepth reconciliation, rather than just a data-loss 
      check. (Robert Collins)

    * bzrlib.ui.ui_factory protocol now supports 'get_boolean' to prompt
      the user for yes/no style input. (Robert Collins)

  TESTING:

    * SFTP tests now shortcut the SSH negotiation, reducing test overhead
      for testing SFTP protocol support. (Robey Pointer)

    * Branch formats are now tested once per implementation (see bzrlib.
      tests.branch_implementations. This is analagous to the transport
      interface tests, and has been followed up with working tree,
      repository and BzrDir tests. (Robert Collins)

    * New test base class TestCaseWithTransport provides a transport aware
      test environment, useful for testing any transport-interface using
      code. The test suite option --transport controls the transport used
      by this class (when its not being used as part of implementation
      contract testing). (Robert Collins)

    * Close logging handler on disabling the test log. This will remove the
      handler from the internal list inside python's logging module,
      preventing shutdown from closing it twice.  (Olaf Conradi)

    * Move test case for uncommit to blackbox tests.  (Olaf Conradi)

    * run_bzr and run_bzr_captured now accept a 'stdin="foo"' parameter which
      will provide String("foo") to the command as its stdin.

bzr 0.7 2006-01-09

  CHANGES:

    * .bzrignore is excluded from exports, on the grounds that it's a bzr 
      internal-use file and may not be wanted.  (Jamie Wilkinson)

    * The "bzr directories" command were removed in favor of the new
      --kind option to the "bzr inventory" command.  To list all 
      versioned directories, now use "bzr inventory --kind directory".  
      (Johan Rydberg)

    * Under Windows configuration directory is now %APPDATA%\bazaar\2.0
      by default. (John Arbash Meinel)

    * The parent of Bzr configuration directory can be set by BZR_HOME
      environment variable. Now the path for it is searched in BZR_HOME, then
      in HOME. Under Windows the order is: BZR_HOME, APPDATA (usually
      points to C:\Documents and Settings\User Name\Application Data), HOME.
      (John Arbash Meinel)

    * Plugins with the same name in different directories in the bzr plugin
      path are no longer loaded: only the first successfully loaded one is
      used. (Robert Collins)

    * Use systems' external ssh command to open connections if possible.  
      This gives better integration with user settings such as ProxyCommand.
      (James Henstridge)

    * Permissions on files underneath .bzr/ are inherited from the .bzr 
      directory. So for a shared repository, simply doing 'chmod -R g+w .bzr/'
      will mean that future file will be created with group write permissions.

    * configure.in and config.guess are no longer in the builtin default 
      ignore list.

    * '.sw[nop]' pattern ignored, to ignore vim swap files for nameless
      files.  (John Arbash Meinel, Martin Pool)

  IMPROVEMENTS:

    * "bzr INIT dir" now initializes the specified directory, and creates 
      it if it does not exist.  (John Arbash Meinel)

    * New remerge command (Aaron Bentley)

    * Better zsh completion script.  (Steve Borho)

    * 'bzr diff' now returns 1 when there are changes in the working 
      tree. (Robert Collins)

    * 'bzr push' now exists and can push changes to a remote location. 
      This uses the transport infrastructure, and can store the remote
      location in the ~/.bazaar/branches.conf configuration file.
      (Robert Collins)

    * Test directories are only kept if the test fails and the user requests
      that they be kept.

    * Tweaks to short log printing

    * Added branch nicks, new nick command, printing them in log output. 
      (Aaron Bentley)

    * If $BZR_PDB is set, pop into the debugger when an uncaught exception 
      occurs.  (Martin Pool)

    * Accept 'bzr resolved' (an alias for 'bzr resolve'), as this is
      the same as Subversion.  (Martin Pool)

    * New ftp transport support (on ftplib), for ftp:// and aftp:// 
      URLs.  (Daniel Silverstone)

    * Commit editor temporary files now start with 'bzr_log.', to allow 
      text editors to match the file name and set up appropriate modes or 
      settings.  (Magnus Therning)

    * Improved performance when integrating changes from a remote weave.  
      (Goffredo Baroncelli)

    * Sftp will attempt to cache the connection, so it is more likely that
      a connection will be reused, rather than requiring multiple password
      requests.

    * bzr revno now takes an optional argument indicating the branch whose
      revno should be printed.  (Michael Ellerman)

    * bzr cat defaults to printing the last version of the file.  
      (#3632, Matthieu Moy)

    * New global option 'bzr --lsprof COMMAND' runs bzr under the lsprof 
      profiler.  (Denys Duchier)

    * Faster commits by reading only the headers of affected weave files. 
      (Denys Duchier)

    * 'bzr add' now takes a --dry-run parameter which shows you what would be
      added, but doesn't actually add anything. (Michael Ellerman)

    * 'bzr add' now lists how many files were ignored per glob.  add --verbose
      lists the specific files.  (Aaron Bentley)

    * 'bzr missing' now supports displaying changes in diverged trees and can
      be limited to show what either end of the comparison is missing.
      (Aaron Bently, with a little prompting from Daniel Silverstone)

  BUG FIXES:

    * SFTP can walk up to the root path without index errors. (Robert Collins)

    * Fix bugs in running bzr with 'python -O'.  (Martin Pool)

    * Error when run with -OO

    * Fix bug in reporting http errors that don't have an http error code.
      (Martin Pool)

    * Handle more cases of pipe errors in display commands

    * Change status to 3 for all errors

    * Files that are added and unlinked before committing are completely
      ignored by diff and status

    * Stores with some compressed texts and some uncompressed texts are now
      able to be used. (John A Meinel)

    * Fix for bzr pull failing sometimes under windows

    * Fix for sftp transport under windows when using interactive auth

    * Show files which are both renamed and modified as such in 'bzr 
      status' output.  (#4503, Daniel Silverstone)

    * Make annotate cope better with revisions committed without a valid 
      email address.  (Marien Zwart)

    * Fix representation of tab characters in commit messages.  (Harald 
      Meland)

    * List of plugin directories in BZR_PLUGIN_PATH environment variable is
      now parsed properly under Windows. (Alexander Belchenko)

    * Show number of revisions pushed/pulled/merged. (Robey Pointer)

    * Keep a cached copy of the basis inventory to speed up operations 
      that need to refer to it.  (Johan Rydberg, Martin Pool)

    * Fix bugs in bzr status display of non-ascii characters.  (Martin 
      Pool)

    * Remove Makefile.in from default ignore list.  (#6413, Tollef Fog 
      Heen, Martin Pool)

    * Fix failure in 'bzr added'.  (Nathan McCallum, Martin Pool)

  TESTING:

    * Fix selftest asking for passwords when there are no SFTP keys.  
      (Robey Pointer, Jelmer Vernooij) 

    * Fix selftest run with 'python -O'.  (Martin Pool)

    * Fix HTTP tests under Windows. (John Arbash Meinel)

    * Make tests work even if HOME is not set (Aaron Bentley)

    * Updated build_tree to use fixed line-endings for tests which read 
      the file cotents and compare. Make some tests use this to pass under
      Windows. (John Arbash Meinel)

    * Skip stat and symlink tests under Windows. (Alexander Belchenko)

    * Delay in selftest/testhashcash is now issued under win32 and Cygwin.
      (John Arbash Meinel)

    * Use terminal width to align verbose test output.  (Martin Pool)

    * Blackbox tests are maintained within the bzrlib.tests.blackbox directory.
      If adding a new test script please add that to
      bzrlib.tests.blackbox.__init__. (Robert Collins)

    * Much better error message if one of the test suites can't be 
      imported.  (Martin Pool)

    * Make check now runs the test suite twice - once with the default locale,
      and once with all locales forced to C, to expose bugs. This is not 
      trivially done within python, so for now its only triggered by running
      Make check. Integrators and packagers who wish to check for full 
      platform support should run 'make check' to test the source.
      (Robert Collins)

    * Tests can now run TestSkipped if they can't execute for any reason.
      (Martin Pool) (NB: TestSkipped should only be raised for correctable
      reasons - see the wiki spec ImprovingBzrTestSuite).

    * Test sftp with relative, absolute-in-homedir and absolute-not-in-homedir
      paths for the transport tests. Introduce blackbox remote sftp tests that
      test the same permutations. (Robert Collins, Robey Pointer)

    * Transport implementation tests are now independent of the local file
      system, which allows tests for esoteric transports, and for features
      not available in the local file system. They also repeat for variations
      on the URL scheme that can introduce issues in the transport code,
      see bzrlib.transport.TransportTestProviderAdapter() for this.
      (Robert Collins).

    * TestCase.build_tree uses the transport interface to build trees, pass
      in a transport parameter to give it an existing connection.
      (Robert Collins).

  INTERNALS:

    * WorkingTree.pull has been split across Branch and WorkingTree,
      to allow Branch only pulls. (Robert Collins)

    * commands.display_command now returns the result of the decorated 
      function. (Robert Collins)

    * LocationConfig now has a set_user_option(key, value) call to save
      a setting in its matching location section (a new one is created
      if needed). (Robert Collins)

    * Branch has two new methods, get_push_location and set_push_location
      to respectively, get and set the push location. (Robert Collins)

    * commands.register_command now takes an optional flag to signal that
      the registrant is planning to decorate an existing command. When 
      given multiple plugins registering a command is not an error, and
      the original command class (whether built in or a plugin based one) is
      returned to the caller. There is a new error 'MustUseDecorated' for
      signalling when a wrapping command should switch to the original
      version. (Robert Collins)

    * Some option parsing errors will raise 'BzrOptionError', allowing 
      granular detection for decorating commands. (Robert Collins).

    * Branch.read_working_inventory has moved to
      WorkingTree.read_working_inventory. This necessitated changes to
      Branch.get_root_id, and a move of Branch.set_inventory to WorkingTree
      as well. To make it clear that a WorkingTree cannot always be obtained
      Branch.working_tree() will raise 'errors.NoWorkingTree' if one cannot
      be obtained. (Robert Collins)

    * All pending merges operations from Branch are now on WorkingTree.
      (Robert Collins)

    * The follow operations from Branch have moved to WorkingTree:
      add()
      commit()
      move()
      rename_one()
      unknowns()
      (Robert Collins)

    * bzrlib.add.smart_add_branch is now smart_add_tree. (Robert Collins)

    * New "rio" serialization format, similar to rfc-822. (Martin Pool)

    * Rename selftests to `bzrlib.tests.test_foo`.  (John A Meinel, Martin 
      Pool)

    * bzrlib.plugin.all_plugins has been changed from an attribute to a 
      query method. (Robert Collins)
 
    * New options to read only the table-of-contents of a weave.  
      (Denys Duchier)

    * Raise NoSuchFile when someone tries to add a non-existant file.
      (Michael Ellerman)

    * Simplify handling of DivergedBranches in cmd_pull().
      (Michael Ellerman)
		   
   
    * Branch.controlfile* logic has moved to lockablefiles.LockableFiles, which
      is exposed as Branch().control_files. Also this has been altered with the
      controlfile pre/suffix replaced by simple method names like 'get' and
      'put'. (Aaron Bentley, Robert Collins).

    * Deprecated functions and methods can now be marked as such using the 
      bzrlib.symbol_versioning module. Marked method have their docstring
      updated and will issue a DeprecationWarning using the warnings module
      when they are used. (Robert Collins)

    * bzrlib.osutils.safe_unicode now exists to provide parameter coercion
      for functions that need unicode strings. (Robert Collins)

bzr 0.6 2005-10-28

  IMPROVEMENTS:
  
    * pull now takes --verbose to show you what revisions are added or removed
      (John A Meinel)

    * merge now takes a --show-base option to include the base text in
      conflicts.
      (Aaron Bentley)

    * The config files are now read using ConfigObj, so '=' should be used as
      a separator, not ':'.
      (Aaron Bentley)

    * New 'bzr commit --strict' option refuses to commit if there are 
      any unknown files in the tree.  To commit, make sure all files are 
      either ignored, added, or deleted.  (Michael Ellerman)

    * The config directory is now ~/.bazaar, and there is a single file 
      ~/.bazaar/bazaar.conf storing email, editor and other preferences.
      (Robert Collins)

    * 'bzr add' no longer takes a --verbose option, and a --quiet option
      has been added that suppresses all output.

    * Improved zsh completion support in contrib/zsh, from Clint
      Adams.

    * Builtin 'bzr annotate' command, by Martin Pool with improvements from 
      Goffredo Baroncelli.
    
    * 'bzr check' now accepts -v for verbose reporting, and checks for
      ghosts in the branch. (Robert Collins)

    * New command 're-sign' which will regenerate the gpg signature for 
      a revision. (Robert Collins)

    * If you set check_signatures=require for a path in 
      ~/.bazaar/branches.conf then bzr will invoke your
      gpg_signing_command (defaults to gpg) and record a digital signature
      of your commit. (Robert Collins)

    * New sftp transport, based on Paramiko.  (Robey Pointer)

    * 'bzr pull' now accepts '--clobber' which will discard local changes
      and make this branch identical to the source branch. (Robert Collins)

    * Just give a quieter warning if a plugin can't be loaded, and 
      put the details in .bzr.log.  (Martin Pool)

    * 'bzr branch' will now set the branch-name to the last component of the
      output directory, if one was supplied.

    * If the option 'post_commit' is set to one (or more) python function
      names (must be in the bzrlib namespace), then they will be invoked
      after the commit has completed, with the branch and revision_id as
      parameters. (Robert Collins)

    * Merge now has a retcode of 1 when conflicts occur. (Robert Collins)

    * --merge-type weave is now supported for file contents.  Tree-shape
      changes are still three-way based.  (Martin Pool, Aaron Bentley)

    * 'bzr check' allows the first revision on revision-history to have
      parents - something that is expected for cheap checkouts, and occurs
      when conversions from baz do not have all history.  (Robert Collins).

   * 'bzr merge' can now graft unrelated trees together, if your specify
     0 as a base. (Aaron Bentley)

   * 'bzr commit branch' and 'bzr commit branch/file1 branch/file2' now work
     (Aaron Bentley)

    * Add '.sconsign*' to default ignore list.  (Alexander Belchenko)

   * 'bzr merge --reprocess' minimizes conflicts

  TESTING:

    * The 'bzr selftest --pattern' option for has been removed, now 
      test specifiers on the command line can be simple strings, or 
      regexps, or both. (Robert Collins)

    * Passing -v to selftest will now show the time each test took to 
      complete, which will aid in analysing performance regressions and
      related questions. (Robert Collins)

    * 'bzr selftest' runs all tests, even if one fails, unless '--one'
      is given. (Martin Pool)

    * There is a new method for TestCaseInTempDir, assertFileEqual, which
      will check that a given content is equal to the content of the named
      file. (Robert Collins)

    * Fix test suite's habit of leaving many temporary log files in $TMPDIR.
      (Martin Pool)

  INTERNALS:

    * New 'testament' command and concept for making gpg-signatures 
      of revisions that are not tied to a particular internal
      representation.  (Martin Pool).

    * Per-revision properties ('revprops') as key-value associated 
      strings on each revision created when the revision is committed.
      Intended mainly for the use of external tools.  (Martin Pool).

    * Config options have moved from bzrlib.osutils to bzrlib.config.
      (Robert Collins)

    * Improved command line option definitions allowing explanations
      for individual options, among other things.  Contributed by 
      Magnus Therning.

    * Config options have moved from bzrlib.osutils to bzrlib.config.
      Configuration is now done via the config.Config interface:
      Depending on whether you have a Branch, a Location or no information
      available, construct a *Config, and use its signature_checking,
      username and user_email methods. (Robert Collins)

    * Plugins are now loaded under bzrlib.plugins, not bzrlib.plugin, and
      they are made available for other plugins to use. You should not 
      import other plugins during the __init__ of your plugin though, as 
      no ordering is guaranteed, and the plugins directory is not on the
      python path. (Robert Collins)

    * Branch.relpath has been moved to WorkingTree.relpath. WorkingTree no
      no longer takes an inventory, rather it takes an option branch
      parameter, and if None is given will open the branch at basedir 
      implicitly. (Robert Collins)

    * Cleaner exception structure and error reporting.  Suggested by 
      Scott James Remnant.  (Martin Pool)

    * Branch.remove has been moved to WorkingTree, which has also gained
      lock_read, lock_write and unlock methods for convenience. (Robert
      Collins)

    * Two decorators, needs_read_lock and needs_write_lock have been added
      to the branch module. Use these to cause a function to run in a
      read or write lock respectively. (Robert Collins)

    * Branch.open_containing now returns a tuple (Branch, relative-path),
      which allows direct access to the common case of 'get me this file
      from its branch'. (Robert Collins)

    * Transports can register using register_lazy_transport, and they 
      will be loaded when first used.  (Martin Pool)

    * 'pull' has been factored out of the command as WorkingTree.pull().
      A new option to WorkingTree.pull has been added, clobber, which will
      ignore diverged history and pull anyway.
      (Robert Collins)

    * config.Config has a 'get_user_option' call that accepts an option name.
      This will be looked up in branches.conf and bazaar.conf as normal.
      It is intended that this be used by plugins to support options - 
      options of built in programs should have specific methods on the config.
      (Robert Collins)

    * merge.merge_inner now has tempdir as an optional parameter. (Robert
      Collins)

    * Tree.kind is not recorded at the top level of the hierarchy, as it was
      missing on EmptyTree, leading to a bug with merge on EmptyTrees.
      (Robert Collins)

    * WorkingTree.__del__ has been removed, it was non deterministic and not 
      doing what it was intended to. See WorkingTree.__init__ for a comment
      about future directions. (Robert Collins/Martin Pool)

    * bzrlib.transport.http has been modified so that only 404 urllib errors
      are returned as NoSuchFile. Other exceptions will propogate as normal.
      This allows debuging of actual errors. (Robert Collins)

    * bzrlib.transport.Transport now accepts *ONLY* url escaped relative paths
      to apis like 'put', 'get' and 'has'. This is to provide consistent
      behaviour - it operates on url's only. (Robert Collins)

    * Transports can register using register_lazy_transport, and they 
      will be loaded when first used.  (Martin Pool)

    * 'merge_flex' no longer calls conflict_handler.finalize(), instead that
      is called by merge_inner. This is so that the conflict count can be 
      retrieved (and potentially manipulated) before returning to the caller
      of merge_inner. Likewise 'merge' now returns the conflict count to the
      caller. (Robert Collins)

    * 'revision.revision_graph can handle having only partial history for
      a revision - that is no revisions in the graph with no parents.
      (Robert Collins).

    * New builtins.branch_files uses the standard file_list rules to produce
      a branch and a list of paths, relative to that branch (Aaron Bentley)

    * New TestCase.addCleanup facility.

    * New bzrlib.version_info tuple (similar to sys.version_info), which can
      be used by programs importing bzrlib.

  BUG FIXES:

    * Better handling of branches in directories with non-ascii names. 
      (Joel Rosdahl, Panagiotis Papadakos)

    * Upgrades of trees with no commits will not fail due to accessing
      [-1] in the revision-history. (Andres Salomon)


bzr 0.1.1 2005-10-12

  BUG FIXES:

    * Fix problem in pulling over http from machines that do not 
      allow directories to be listed.

    * Avoid harmless warning about invalid hash cache after 
      upgrading branch format.

  PERFORMANCE: 
  
    * Avoid some unnecessary http operations in branch and pull.


bzr 0.1 2005-10-11

  NOTES:

    * 'bzr branch' over http initially gives a very high estimate
      of completion time but it should fall as the first few 
      revisions are pulled in.  branch is still slow on 
      high-latency connections.

  BUG FIXES:
  
    * bzr-man.py has been updated to work again. Contributed by
      Rob Weir.

    * Locking is now done with fcntl.lockf which works with NFS
      file systems. Contributed by Harald Meland.

    * When a merge encounters a file that has been deleted on
      one side and modified on the other, the old contents are
      written out to foo.BASE and foo.SIDE, where SIDE is this
      or OTHER. Contributed by Aaron Bentley.

    * Export was choosing incorrect file paths for the content of
      the tarball, this has been fixed by Aaron Bentley.

    * Commit will no longer commit without a log message, an 
      error is returned instead. Contributed by Jelmer Vernooij.

    * If you commit a specific file in a sub directory, any of its
      parent directories that are added but not listed will be 
      automatically included. Suggested by Michael Ellerman.

    * bzr commit and upgrade did not correctly record new revisions
      for files with only a change to their executable status.
      bzr will correct this when it encounters it. Fixed by
      Robert Collins

    * HTTP tests now force off the use of http_proxy for the duration.
      Contributed by Gustavo Niemeyer.

    * Fix problems in merging weave-based branches that have 
      different partial views of history.

    * Symlink support: working with symlinks when not in the root of a 
      bzr tree was broken, patch from Scott James Remnant.

  IMPROVEMENTS:

    * 'branch' now accepts a --basis parameter which will take advantage
      of local history when making a new branch. This allows faster 
      branching of remote branches. Contributed by Aaron Bentley.

    * New tree format based on weave files, called version 5.
      Existing branches can be upgraded to this format using 
      'bzr upgrade'.

    * Symlinks are now versionable. Initial patch by 
      Erik Toubro Nielsen, updated to head by Robert Collins.

    * Executable bits are tracked on files. Patch from Gustavo
      Niemeyer.

    * 'bzr status' now shows unknown files inside a selected directory.
      Patch from Heikki Paajanen.

    * Merge conflicts are recorded in .bzr. Two new commands 'conflicts'
      and 'resolve' have needed added, which list and remove those 
      merge conflicts respectively. A conflicted tree cannot be committed
      in. Contributed by Aaron Bentley.

    * 'rm' is now an alias for 'remove'.

    * Stores now split out their content in a single byte prefixed hash,
      dropping the density of files per directory by 256. Contributed by
      Gustavo Niemeyer.

    * 'bzr diff -r branch:URL' will now perform a diff between two branches.
      Contributed by Robert Collins.

    * 'bzr log' with the default formatter will show merged revisions,
      indented to the right. Initial implementation contributed by Gustavo
      Niemeyer, made incremental by Robert Collins.


  INTERNALS:

    * Test case failures have the exception printed after the log 
      for your viewing pleasure.

    * InventoryEntry is now an abstract base class, use one of the
      concrete InventoryDirectory etc classes instead.

    * Branch raises an UnsupportedFormatError when it detects a 
      bzr branch it cannot understand. This allows for precise
      handling of such circumstances.


  TESTING:

    * Removed testsweet module so that tests can be run after 
      bzr installed by 'bzr selftest'.

    * 'bzr selftest' command-line arguments can now be partial ids
      of tests to run, e.g. 'bzr selftest test_weave'

      
bzr 0.0.9 2005-09-23

  BUG FIXES:

    * Fixed "branch -r" option.

    * Fix remote access to branches containing non-compressed history.
      (Robert Collins).

    * Better reliability of http server tests.  (John Arbash-Meinel)

    * Merge graph maximum distance calculation fix.  (Aaron Bentley)
   
    * Various minor bug in windows support have been fixed, largely in the
      test suite. Contributed by Alexander Belchenko.

  IMPROVEMENTS:

    * Status now accepts a -r argument to give status between chosen
      revisions. Contributed by Heikki Paajanen.

    * Revision arguments no longer use +/-/= to control ranges, instead
      there is a 'before' namespace, which limits the successive namespace.
      For example '$ bzr log -r date:yesterday..before:date:today' will
      select everything from yesterday and before today. Contributed by
      Robey Pointer

    * There is now a bzr.bat file created by distutils when building on 
      Windows. Contributed by Alexander Belchenko.

  INTERNALS:

    * Removed uuid() as it was unused.

    * Improved 'fetch' code for pulling revisions from one branch into
      another (used by pull, merged, etc.)


bzr 0.0.8 2005-09-20

  IMPROVEMENTS:

    * Adding a file whose parent directory is not versioned will
      implicitly add the parent, and so on up to the root. This means
      you should never need to explictly add a directory, they'll just
      get added when you add a file in the directory.  Contributed by
      Michael Ellerman.

    * Ignore .DS_Store (contains Mac metadata) by default.  Patch from
      Nir Soffer.

    * If you set BZR_EDITOR in the environment, it is checked in
      preference to EDITOR and the config file for the interactive commit
      editing program. Related to this is a bugfix where a missing program
      set in EDITOR would cause editing to fail, now the fallback program
      for the operating system is still tried.

    * Files that are not directories/symlinks/regular files will no longer
      cause bzr to fail, it will just ignore them by default. You cannot add
      them to the tree though - they are not versionable.


  INTERNALS:

    * Refactor xml packing/unpacking.

  BUG FIXES: 

    * Fixed 'bzr mv' by Ollie Rutherfurd.

    * Fixed strange error when trying to access a nonexistent http
      branch.

    * Make sure that the hashcache gets written out if it can't be
      read.


  PORTABILITY:

    * Various Windows fixes from Ollie Rutherfurd.

    * Quieten warnings about locking; patch from Matt Lavin.


bzr-0.0.7 2005-09-02

  NEW FEATURES:

    * ``bzr shell-complete`` command contributed by Clint Adams to
      help with intelligent shell completion.

    * New expert command ``bzr find-merge-base`` for debugging merges.


  ENHANCEMENTS:

    * Much better merge support.

    * merge3 conflicts are now reported with markers like '<<<<<<<'
      (seven characters) which is the same as CVS and pleases things
      like emacs smerge.


  BUG FIXES:

    * ``bzr upgrade`` no longer fails when trying to fix trees that
      mention revisions that are not present.

    * Fixed bugs in listing plugins from ``bzr plugins``.

    * Fix case of $EDITOR containing options for the editor.

    * Fix log -r refusing to show the last revision.
      (Patch from Goffredo Baroncelli.)


  CHANGES:

    * ``bzr log --show-ids`` shows the revision ids of all parents.

    * Externally provided commands on your $BZRPATH no longer need
      to recognize --bzr-usage to work properly, and can just handle
      --help themselves.


  LIBRARY:

    * Changed trace messages to go through the standard logging
      framework, so that they can more easily be redirected by
      libraries.



bzr-0.0.6 2005-08-18

  NEW FEATURES:

    * Python plugins, automatically loaded from the directories on
      BZR_PLUGIN_PATH or ~/.bzr.conf/plugins by default.

    * New 'bzr mkdir' command.

    * Commit mesage is fetched from an editor if not given on the
      command line; patch from Torsten Marek.

    * ``bzr log -m FOO`` displays commits whose message matches regexp 
      FOO.
      
    * ``bzr add`` with no arguments adds everything under the current directory.

    * ``bzr mv`` does move or rename depending on its arguments, like
      the Unix command.

    * ``bzr missing`` command shows a summary of the differences
      between two trees.  (Merged from John Arbash-Meinel.)

    * An email address for commits to a particular tree can be
      specified by putting it into .bzr/email within a branch.  (Based
      on a patch from Heikki Paajanen.)


  ENHANCEMENTS:

    * Faster working tree operations.


  CHANGES:

    * 3rd-party modules shipped with bzr are copied within the bzrlib
      python package, so that they can be installed by the setup
      script without clashing with anything already existing on the
      system.  (Contributed by Gustavo Niemeyer.)

    * Moved plugins directory to bzrlib/, so that there's a standard
      plugin directory which is not only installed with bzr itself but
      is also available when using bzr from the development tree.
      BZR_PLUGIN_PATH and DEFAULT_PLUGIN_PATH are then added to the
      standard plugins directory.

    * When exporting to a tarball with ``bzr export --format tgz``, put 
      everything under a top directory rather than dumping it into the
      current directory.   This can be overridden with the ``--root`` 
      option.  Patch from William Dodé and John Meinel.

    * New ``bzr upgrade`` command to upgrade the format of a branch,
      replacing ``bzr check --update``.

    * Files within store directories are no longer marked readonly on
      disk.

    * Changed ``bzr log`` output to a more compact form suggested by
      John A Meinel.  Old format is available with the ``--long`` or
      ``-l`` option, patched by William Dodé.

    * By default the commit command refuses to record a revision with
      no changes unless the ``--unchanged`` option is given.

    * The ``--no-plugins``, ``--profile`` and ``--builtin`` command
      line options must come before the command name because they 
      affect what commands are available; all other options must come 
      after the command name because their interpretation depends on
      it.

    * ``branch`` and ``clone`` added as aliases for ``branch``.

    * Default log format is back to the long format; the compact one
      is available with ``--short``.
      
      
  BUG FIXES:
  
    * Fix bugs in committing only selected files or within a subdirectory.


bzr-0.0.5  2005-06-15
  
  CHANGES:

    * ``bzr`` with no command now shows help rather than giving an
      error.  Suggested by Michael Ellerman.

    * ``bzr status`` output format changed, because svn-style output
      doesn't really match the model of bzr.  Now files are grouped by
      status and can be shown with their IDs.  ``bzr status --all``
      shows all versioned files and unknown files but not ignored files.

    * ``bzr log`` runs from most-recent to least-recent, the reverse
      of the previous order.  The previous behaviour can be obtained
      with the ``--forward`` option.
        
    * ``bzr inventory`` by default shows only filenames, and also ids
      if ``--show-ids`` is given, in which case the id is the second
      field.


  ENHANCEMENTS:

    * New 'bzr whoami --email' option shows only the email component
      of the user identification, from Jo Vermeulen.

    * New ``bzr ignore PATTERN`` command.

    * Nicer error message for broken pipe, interrupt and similar
      conditions that don't indicate an internal error.

    * Add ``.*.sw[nop] .git .*.tmp *,v`` to default ignore patterns.

    * Per-branch locks keyed on ``.bzr/branch-lock``, available in
      either read or write mode.

    * New option ``bzr log --show-ids`` shows revision and file ids.

    * New usage ``bzr log FILENAME`` shows only revisions that
      affected that file.

    * Changed format for describing changes in ``bzr log -v``.

    * New option ``bzr commit --file`` to take a message from a file,
      suggested by LarstiQ.

    * New syntax ``bzr status [FILE...]`` contributed by Bartosz
      Oler.  File may be in a branch other than the working directory.

    * ``bzr log`` and ``bzr root`` can be given an http URL instead of
      a filename.

    * Commands can now be defined by external programs or scripts
      in a directory on $BZRPATH.

    * New "stat cache" avoids reading the contents of files if they 
      haven't changed since the previous time.

    * If the Python interpreter is too old, try to find a better one
      or give an error.  Based on a patch from Fredrik Lundh.

    * New optional parameter ``bzr info [BRANCH]``.

    * New form ``bzr commit SELECTED`` to commit only selected files.

    * New form ``bzr log -r FROM:TO`` shows changes in selected
      range; contributed by John A Meinel.

    * New option ``bzr diff --diff-options 'OPTS'`` allows passing
      options through to an external GNU diff.

    * New option ``bzr add --no-recurse`` to add a directory but not
      their contents.

    * ``bzr --version`` now shows more information if bzr is being run
      from a branch.

  
  BUG FIXES:

    * Fixed diff format so that added and removed files will be
      handled properly by patch.  Fix from Lalo Martins.

    * Various fixes for files whose names contain spaces or other
      metacharacters.


  TESTING:

    * Converted black-box test suites from Bourne shell into Python;
      now run using ``./testbzr``.  Various structural improvements to
      the tests.

    * testbzr by default runs the version of bzr found in the same
      directory as the tests, or the one given as the first parameter.

    * testbzr also runs the internal tests, so the only command
      required to check is just ``./testbzr``.

    * testbzr requires python2.4, but can be used to test bzr running
      under a different version.

    * Tests added for many other changes in this release.


  INTERNAL:

    * Included ElementTree library upgraded to 1.2.6 by Fredrik Lundh.

    * Refactor command functions into Command objects based on HCT by
      Scott James Remnant.

    * Better help messages for many commands.

    * Expose bzrlib.open_tracefile() to start the tracefile; until
      this is called trace messages are just discarded.

    * New internal function find_touching_revisions() and hidden
      command touching-revisions trace the changes to a given file.

    * Simpler and faster compare_inventories() function.

    * bzrlib.open_tracefile() takes a tracefilename parameter.

    * New AtomicFile class.

    * New developer commands ``added``, ``modified``.


  PORTABILITY:

    * Cope on Windows on python2.3 by using the weaker random seed.
      2.4 is now only recommended.


bzr-0.0.4  2005-04-22

  ENHANCEMENTS:

    * 'bzr diff' optionally takes a list of files to diff.  Still a bit
      basic.  Patch from QuantumG.

    * More default ignore patterns.

    * New 'bzr log --verbose' shows a list of files changed in the
      changeset.  Patch from Sebastian Cote.

    * Roll over ~/.bzr.log if it gets too large.

    * Command abbreviations 'ci', 'st', 'stat', '?' based on a patch
      by Jason Diamon.

    * New 'bzr help commands' based on a patch from Denys Duchier.


  CHANGES:

    * User email is determined by looking at $BZREMAIL or ~/.bzr.email
      or $EMAIL.  All are decoded by the locale preferred encoding.
      If none of these are present user@hostname is used.  The host's
      fully-qualified name is not used because that tends to fail when
      there are DNS problems.

    * New 'bzr whoami' command instead of username user-email.


  BUG FIXES: 

    * Make commit safe for hardlinked bzr trees.

    * Some Unicode/locale fixes.

    * Partial workaround for difflib.unified_diff not handling
      trailing newlines properly.


  INTERNAL:

    * Allow docstrings for help to be in PEP0257 format.  Patch from
      Matt Brubeck.

    * More tests in test.sh.

    * Write profile data to a temporary file not into working
      directory and delete it when done.

    * Smaller .bzr.log with process ids.


  PORTABILITY:

    * Fix opening of ~/.bzr.log on Windows.  Patch from Andrew
      Bennetts.

    * Some improvements in handling paths on Windows, based on a patch
      from QuantumG.


bzr-0.0.3  2005-04-06

  ENHANCEMENTS:

    * New "directories" internal command lists versioned directories
      in the tree.

    * Can now say "bzr commit --help".

    * New "rename" command to rename one file to a different name
      and/or directory.

    * New "move" command to move one or more files into a different
      directory.

    * New "renames" command lists files renamed since base revision.

    * New cat command contributed by janmar.

  CHANGES:

    * .bzr.log is placed in $HOME (not pwd) and is always written in
      UTF-8.  (Probably not a completely good long-term solution, but
      will do for now.)

  PORTABILITY:

    * Workaround for difflib bug in Python 2.3 that causes an
      exception when comparing empty files.  Reported by Erik Toubro
      Nielsen.

  INTERNAL:

    * Refactored inventory storage to insert a root entry at the top.

  TESTING:

    * Start of shell-based black-box testing in test.sh.


bzr-0.0.2.1

  PORTABILITY:

    * Win32 fixes from Steve Brown.


bzr-0.0.2  "black cube"  2005-03-31

  ENHANCEMENTS:

    * Default ignore list extended (see bzrlib/__init__.py).

    * Patterns in .bzrignore are now added to the default ignore list,
      rather than replacing it.

    * Ignore list isn't reread for every file.

    * More help topics.

    * Reinstate the 'bzr check' command to check invariants of the
      branch.

    * New 'ignored' command lists which files are ignored and why;
      'deleted' lists files deleted in the current working tree.

    * Performance improvements.

    * New global --profile option.
    
    * Ignore patterns like './config.h' now correctly match files in
      the root directory only.


bzr-0.0.1  2005-03-26

  ENHANCEMENTS:

    * More information from info command.

    * Can now say "bzr help COMMAND" for more detailed help.

    * Less file flushing and faster performance when writing logs and
      committing to stores.

    * More useful verbose output from some commands.

  BUG FIXES:

    * Fix inverted display of 'R' and 'M' during 'commit -v'.

  PORTABILITY:

    * Include a subset of ElementTree-1.2.20040618 to make
      installation easier.

    * Fix time.localtime call to work with Python 2.3 (the minimum
      supported).


bzr-0.0.0.69  2005-03-22

  ENHANCEMENTS:

    * First public release.

    * Storage of local versions: init, add, remove, rm, info, log,
      diff, status, etc.<|MERGE_RESOLUTION|>--- conflicted
+++ resolved
@@ -4,11 +4,6 @@
 
     * ``bzr help commands`` output is now shorter (Aaron Bentley)
 
-<<<<<<< HEAD
-    * WSGI-compatible HTTP smart server.  See ``doc/http_smart_server.txt``.
-      (Andrew Bennetts)
-
-=======
     * New connection: ``bzr+http://`` which supports tunnelling the smart
       protocol over an HTTP connection. If writing is enabled on the bzr
       server, then you can write over the http connection.
@@ -25,7 +20,9 @@
       to allow modules to be loaded on request. (John Arbash Meinel, Adeodato
       Simó)
 
->>>>>>> 7c2a0135
+    * WSGI-compatible HTTP smart server.  See ``doc/http_smart_server.txt``.
+      (Andrew Bennetts)
+
   INTERNALS:
 
     * ``TestCase.run_bzr``, ``run_bzr_captured``, and ``run_bzr_subprocess``
