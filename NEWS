--- conflicted
+++ resolved
@@ -57,7 +57,9 @@
       library users and plugins. See the ``bzrlib.api`` module for details.
       (Robert Collins)
 
-<<<<<<< HEAD
+    * ``bzrtracefilename --version`` now shows the location of the bzr log file, which
+      is especially useful on Windows.  (Martin Pool)
+
   LIBRARY API BREAKS:
 
     * Testing cleanups - 
@@ -79,10 +81,6 @@
       ``bzrlib.tests.workingtree_implementations``.
       These changes are an API break in the testing infrastructure only.
       (Robert Collins)
-=======
-    * ``bzrtracefilename --version`` now shows the location of the bzr log file, which
-      is especially useful on Windows.  (Martin Pool)
->>>>>>> c06486a7
 
   INTERNALS:
 
