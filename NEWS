--- conflicted
+++ resolved
@@ -29,13 +29,11 @@
     * Avoid muttering every time a child update does not cause a progress bar
       update. (John Arbash Meinel, #213771)
 
-<<<<<<< HEAD
+    * ``bzr commit`` now works with Microsoft's FTP service.
+      (Andreas Deininger)
+
     * Fetching all revisions from a repository does not cause pack collisions.
       (Robert Collins, Aaron Bentley, #212908)
-=======
-    * ``bzr commit`` now works with Microsoft's FTP service.
-      (Andreas Deininger)
->>>>>>> 9797fc44
 
     * Set SO_REUSEADDR on server sockets of ``bzr serve`` to avoid problems
       rebinding the socket when starting the server a second time.
