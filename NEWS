--- conflicted
+++ resolved
@@ -1,13 +1,12 @@
 IN DEVELOPMENT
 
-<<<<<<< HEAD
   CHANGES:
 
    * The default branch and repository format has changed to 
      ``dirstate-tags``, so tag commands are active by default.
      This format is compatible with Bazaar 0.15 and later.
      (Martin Pool)
-=======
+
   FEATURES:
 
     * New option ``--author`` in ``bzr commit`` to specify the author of the
@@ -30,9 +29,8 @@
 
    * ``Branch.append_revision`` is removed altogether; please use 
      ``Branch.set_last_revision_info`` instead.  (Martin Pool)
->>>>>>> 2166cb6b
-
-  API CHANGES:
+
+  aPI CHANGES:
 
     * ``Transport.should_cache`` has been removed.  It was not called in the
       previous release.  (Martin Pool)
