--- conflicted
+++ resolved
@@ -63,13 +63,11 @@
     * ``bzr --version`` now shows the location of the bzr log file, which
       is especially useful on Windows.  (Martin Pool)
 
-<<<<<<< HEAD
     * -D now supports hooks to get debug tracing of hooks (though its currently
       minimal in nature). (Robert Collins)
-=======
+
     * Long log format reports deltas on merge revisions. 
       (John Arbash Meinel, Kent Gibson)
->>>>>>> e2cccb6a
 
   LIBRARY API BREAKS:
 
