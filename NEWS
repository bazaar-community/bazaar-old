--- conflicted
+++ resolved
@@ -147,18 +147,16 @@
 * Fix stub sftp test server to call os.getcwdu().
   (Vincent Ladeuil, #526211, #526353)
 
-<<<<<<< HEAD
 * Many IO operations that returned ``EINTR`` were retried even if it
   wasn't safe to do so via careless use of ``until_no_eintr``.  Bazaar now
   only retries operations that are safe to retry, and in some cases has
   switched to operations that can be retried (e.g. ``sock.send`` rather than
   ``sock.sendall``).
   (Andrew Bennetts, Martin <gzlist@googlemail.com>, #496813)
-=======
+
 * Path conflicts now support --take-this and --take-other even when a
   deletion is involved.
   (Vincent Ladeuil, #531967)
->>>>>>> e722db8a
 
 * Network transfer amounts and rates are now displayed in SI units according
   to the Ubuntu Units Policy <https://wiki.ubuntu.com/UnitsPolicy>.
