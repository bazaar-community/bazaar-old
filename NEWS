--- conflicted
+++ resolved
@@ -21,7 +21,6 @@
       documentation, and the bzr.1 man page also include this information.
       (Robert Collins)
 
-<<<<<<< HEAD
     * Tags are now included in logs, that use the long log formatter. 
       (Erik Bågfors, Alexander Belchenko)
 
@@ -36,10 +35,9 @@
 
     * ``bzr help PLUGINNAME`` will now return the module docstring from the
       plugin PLUGINNAME fixing bug 50408. (Robert Collins)
-=======
-    * New help topics: ``urlspec``
-      This topics lists the availables transports
->>>>>>> 787796ee
+
+    * New help topic ``urlspec`` which lists the availables transports.
+      (Goffredo Baroncelli)
 
   INTERNALS:
 
@@ -104,13 +102,11 @@
     * Command objects can now declare related help topics by having _see_also
       set to a list of related topic. (Robert Collins)
 
-<<<<<<< HEAD
     * ``bzrlib.help`` now delegates to the Command class for Command specific
       help. (Robert Collins)
-=======
-    * New class 'TransportListRegistry', derived by the Register class, which 
-      simplifies the tracking available Transports.
->>>>>>> 787796ee
+
+    * New class 'TransportListRegistry', derived from the Registry class, which 
+      simplifies tracking the available Transports. (Goffredo Baroncelli)
 
   BUGFIXES:
 
