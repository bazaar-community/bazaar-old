--------------------
Bazaar Release Notes
--------------------

.. contents::

IN DEVELOPMENT
--------------

  IMPROVEMENTS:

    * ``bzr dump-btree`` is a hidden command introduced to allow dumping
      the contents of a compressed btree file.  (John Arbash Meinel)

  INTERNALS:

    * New method ``bzrlib.repository.Repository.add_inventory_delta``
      allows adding an inventory via an inventory delta, which can be
      more efficient for some repository types. (Robert Collins)

    * Repository ``CommitBuilder`` objects can now accumulate an inventory
      delta. To enable this functionality call ``builder.recording_deletes``
      and additionally call ``builder.record_delete`` when a delete
      against the basis occurs. (Robert Collins)

  API CHANGES:

    * The logic in commit now delegates inventory basis calculations to
      the ``CommitBuilder`` object; this requires that the commit builder
      in use has been updated to support the new ``recording_deletes`` and
      ``record_delete`` methods. (Robert Collins)


bzr 1.8rc1 2008-10-07
---------------------

Bazaar 1.8 includes several fixes that improve working tree performance,
display of revision logs, and merges.  We've also fixed, and the bzr
testsuite now passes on OS X and Python 2.6, and almost completely passes
on Windows.  The smartserver code has gained several bug fixes and
performance improvements, and can now run server-side hooks within an http
server.

  CHANGES:

    * ``bzr log file`` has been changed. It now uses a different method
      for determining which revisions to show as merging the changes to
      the file. It now only shows revisions which merged the change
      towards your mainline. This simplifies the output, makes it faster,
      and reduces memory consumption.  (John Arbash Meinel)

    * ``bzr merge`` now defaults to having ``--reprocess`` set, whenever
      ``--show-base`` is not supplied.  (John Arbash Meinel)

    * ``bzr+http//`` will now optionally load plugins and write logs on the
      server. (Marius Kruger)

    * ``bzrlib._dirstate_helpers_c.pyx`` does not compile correctly with
      Pyrex 0.9.4.1 (it generates C code which causes segfaults). We
      explicitly blacklist that version of the compiler for that
      extension. Packaged versions will include .c files created with
      pyrex >= 0.9.6 so it doesn't effect releases, only users running
      from the source tree. (John Arbash Meinel, #276868)

  FEATURES

    * bzr is now compatible with python-2.6. python-2.6 is not yet officially
      supported (nor released, tests were conducted with the dev version of
      python-2.6rc2), but all known problems have been fixed.  Feedback
      welcome.
      (Vincent Ladeuil, #269535)

  IMPROVEMENTS:

    * ``bzr annotate`` will now include uncommitted changes from the local
      working tree by default. Such uncommitted changes are given the
      revision number they would get if a commit was done, followed with a
      ? to indicate that its not actually known. (Robert Collins, #3439)

    * ``bzr branch`` now accepts a ``--standalone`` option, which creates a
      standalone branch regardless of the presence of shared repositories.
      (Daniel Watkins)

    * ``bzr push`` is faster in the case there are no new revisions to
      push.  It is also faster if there are no tags in the local branch.
      (Andrew Bennetts)

    * File changes during a commit will update the tree stat cache.
      (Robert Collins)

    * Location aliases can now accept a trailing path.  (Micheal Hudson)

    * New hooks ``Lock.hooks`` when LockDirs are acquired and released. 
      (Robert Collins, MartinPool)

    * Switching in heavyweight checkouts uses the master branch's context, not
      the checkout's context.  (Adrian Wilkins)

    * ``status`` on large trees is now faster, due to optimisations in the
      walkdirs code. Of particular note, the walkdirs code now performs
      a temporary ``chdir()`` while reading a single directory; if your
      platform has non thread-local current working directories (and is
      not windows which has its own implementation), this may introduce a
      race condition during concurrent uses of bzrlib. The bzrlib CLI
      will not encounter this as it is single threaded for working tree
      operations. (Robert Collins)

    * The C extensions now build on python 2.4 (Robert Collins, #271939)

    * The ``-Dhpss`` debug flag now reports the number of smart server
      calls per medium to stderr.  This is in addition to the existing
      detailed logging to the .bzr.log trace file.  (Andrew Bennetts)

  BUG FIXES:

    * API versioning support now has a multiple-version checking api
      ``require_any_api``. (Robert Collins, #279447)

    * Avoid random failures arising from misinterpreted ``errno`` values
      in ``_readdir_pyx.read_dir``.
      (Martin Pool, #279381)

    * A failure to load a plugin due to an IncompatibleAPI exception is
      now correctly reported. (Robert Collins, #279451)

    * Branching from a shared repository on a smart server into a new
      repository now preserves the repository format.
      (Andrew Bennetts, #269214)

    * ``bzr co`` uses less memory. It used to unpack the entire WT into
      memory before writing it to disk. This was a little bit faster, but
      consumed lots of memory. (John Arbash Meinel, #269456)

    * ``bzr log`` now accepts a ``--change`` option.
      (Vincent Ladeuil, #248427)

    * ``bzr missing`` now accepts an ``--include-merges`` option.
      (Vincent Ladeuil, #233817)

    * Don't try to filter (internally) '.bzr' from the files to be deleted if
      it's not there.
      (Vincent Ladeuil, #272648)

    * Fix '_in_buffer' AttributeError when using the -Dhpss debug flag.
      (Andrew Bennetts)

    * Fix TooManyConcurrentRequests errors caused by a connection failure
      when doing ``bzr pull`` or ``bzr merge`` from a ``bzr+ssh`` URL.
      (Andrew Bennetts, #246233)

    * Fixed ``bzr st -r branch:PATH_TO_BRANCH`` where the other branch
      is in a different repository than the current one.
      (Lukáš Lalinský, #144421)

    * Make the first line of the manpage preamble a comment again.
      (David Futcher, #242106)

    * Remove use of optional parameter in GSSAPI FTP support, since 
      it breaks newer versions of Python-Kerberos. (Jelmer Vernooij)

    * The autopacking logic will now always create a single new pack from
      all of the content which it deems is worth moving. This avoids the
      'repack a single pack' bug and should result in better packing
      overall.  (John Arbash Meinel, #242510, #172644)

    * Trivial documentation fix.
      (John Arbash Meinel, #270471)

  DOCUMENTATION:

    * Explain revision/range identifiers. (Daniel Clemente)

  API CHANGES:

    * ``CommitBuilder.record_entry_contents`` returns one more element in
      its result tuple - an optional file system hash for the hash cache
      to use. (Robert Collins)

    * ``dirstate.DirState.update_entry`` will now only calculate the sha1
      of a file if it is likely to be needed in determining the output
      of iter_changes. (Robert Collins)

    * The PackRepository, RepositoryPackCollection, NewPack classes have a
      slightly changed interface to support different index types; as a
      result other users of these classes need to supply the index types
      they want. (Robert Collins)

  TESTING:

    * ``bzrlib.tests.repository_implementations`` has been renamed to
      ``bzrlib.tests.per_repository`` so that we have a common structure
      (and it is shorter). (John Arbash Meinel, #239343)

    * ``LocalTransport.abspath()`` now returns a drive letter if the
      transport has one, fixing numerous tests on Windows.
      (Mark Hammond)

    * PreviewTree is now tested via intertree_implementations.
      (Aaron Bentley)

    * The full test suite is passing again on OSX.
      (Guillermo Gonzalez, Vincent Ladeuil)

    * The full test suite passes when run with ``-Eallow_debug``.
      (Andrew Bennetts)

  INTERNALS:

    * A new hook, ``Branch.open``, has been added, which is called when
      branch objects are opened. (Robert Collins)

    * ``bzrlib.osutils._walkdirs_utf8`` has been refactored into common
      tree walking, and modular directory listing code to aid future
      performance optimisations and refactoring. (Robert Collins)

    * ``bzrlib.trace.debug_memory`` can be used to get a quick memory dump
      in the middle of processing. It only reports memory if
      ``/proc/PID/status`` is available. (John Arbash Meinel)

    * New method ``RevisionSpec.as_tree`` for representing the revision
      specifier as a revision tree object. (Lukáš Lalinský)

<<<<<<< HEAD
    * New module ``chk_map`` providing a persistent CHK store backed map.
      (Robert Collins)
=======
    * New race-free method on MutableTree ``get_file_with_stat`` for use
      when generating stat cache results. (Robert Collins)
>>>>>>> 6e31795a

    * New win32utils.get_local_appdata_location() provides access to a local
      directory for storing data.  (Mark Hammond)

<<<<<<< HEAD
    * Passing None in as the last element of a key tuple to
      ``VersionedFiles.add`` will now cause a content-hash-key to be
      allocated. (Robert Collins)

    * The Repository model has been extended to allow some formats to
      expose data via CHK based lookups (Though no formats support this as
      yet). (Robert Collins)
=======
    * To be compatible with python-2.6 a few new rules should be
      observed. 'message' attribute can't be used anymore in exception
      classes, 'sha' and 'md5' modules have been deprecated (use
      osutils.[md5|sha]), object__init__ and object.__new__ don't accept
      parameters anymore.
      (Vincent Ladeuil)


bzr 1.7.1 2008-10-01
--------------------

  No changes from 1.7.1rc1.


bzr 1.7.1rc1 2008-09-24
-----------------------

This release just includes an update to how the merge algorithm handles
file paths when we encounter complex history.

  FEATURES:

    * If we encounter a criss-cross in history, use information from
      direct Least Common Ancestors to resolve inventory shape (locations
      of files, adds, deletes, etc). This is similar in concept to using
      ``--lca`` for merging file texts, only applied to paths.
      (John Arbash Meinel)
>>>>>>> 6e31795a


bzr 1.7 2008-09-23
------------------

This release includes many bug fixes and a few performance and feature
improvements.  ``bzr rm`` will now scan for missing files and remove them,
like how ``bzr add`` scans for unknown files and adds them. A bit more
polish has been applied to the stacking code. The b-tree indexing code has
been brought in, with an eye on using it in a future repository format.
There are only minor installer changes since bzr-1.7rc2.

  FEATURES

    * Some small updates to the win32 installer. Include localization
      files found in plugins, and include the builtin distutils as part of
      packaging qbzr. (Mark Hammond)


bzr 1.7rc2 2008-09-17
---------------------

A few bug fixes from 1.7rc1. The biggest change is a new
``RemoteBranch.get_stacked_on_url`` rpc. This allows clients that are
trying to access a Stacked branch over the smart protocol, to properly
connect to the stacked-on location.

  BUG FIXES:

    * Branching from a shared repository on a smart server into a new
      repository now preserves the repository format.
      (Andrew Bennetts, #269214)

   * Branching from a stacked branch via ``bzr+ssh`` can properly connect
     to the stacked-on branch.  (Martin Pool, #261315)

    * ``bzr init`` no longer re-opens the BzrDir multiple times.
      (Vincent Ladeuil)

    * Fix '_in_buffer' AttributeError when using the -Dhpss debug flag.
      (Andrew Bennetts)


bzr 1.7rc1 2008-09-09
---------------------

This release candidate for bzr 1.7 has several bug fixes and a few
performance and feature improvements.  ``bzr rm`` will now scan for
missing files and remove them, like how ``bzr add`` scans for unknown
files and adds them. A bit more polish has been applied to the stacking
code. The b-tree indexing code has been brought in, with an eye on using
it in a future repository format.


  CHANGES:

    * ``bzr export`` can now export a subdirectory of a project.
      (Robert Collins)

    * ``bzr remove-tree`` will now refuse to remove a tree with uncommitted
      changes, unless the ``--force`` option is specified.
      (Lukáš Lalinský, #74101)

    * ``bzr rm`` will now scan for files that are missing and remove just
      them automatically, much as ``bzr add`` scans for new files that
      are not ignored and adds them automatically. (Robert Collins)

  FEATURES

    * Support for GSSAPI authentication when using FTP as documented in 
      RFC2228. (Jelmer Vernooij, #49623)

    * Add support for IPv6 in the smart server. (Jelmer Vernooij, #165014)

  IMPROVEMENTS:

    * A url like ``log+file:///tmp`` will log all access to that Transport 
      to ``.bzr.log``, which may help in debugging or profiling.
      (Martin Pool)

    * ``bzr branch`` and ``bzr push`` use the default stacking policy if the
      branch format supports it. (Aaron Bentley)

    * ``bzr init`` and ``bzr init-repo`` will now print out the same as
      ``bzr info`` if it completed successfully.
      (Marius Kruger)

    * ``bzr uncommit`` logs the old tip revision id, and displays how to
      restore the branch to that tip using ``bzr pull``.  This allows you
      to recover if you realize you uncommitted the wrong thing.
      (John Arbash Meinel)

    * Fix problems in accessing stacked repositories over ``bzr://``.
      (Martin Pool, #261315)

    * ``SFTPTransport.readv()`` was accidentally using ``list += string``,
      which 'works', but adds each character separately to the list,
      rather than using ``list.append(string)``. Fixing this makes the
      SFTP transport a little bit faster (~20%) and use a bit less memory.
      (John Arbash Meinel)

    * When reading index files, if we happen to read the whole file in a
      single request treat it as a ``_buffer_all`` request. This happens
      most often on small indexes over remote transports, where we default
      to reading 64kB. It saves a round trip for each small index during
      fetch operations. Also, if we have read more than 50% of an index
      file, trigger a ``_buffer_all`` on the next request. This works
      around some inefficiencies because reads don't fall neatly on page
      boundaries, so we would ignore those bytes, but request them again
      later. This could trigger a total read size of more than the whole
      file. (John Arbash Meinel)

  BUG FIXES:

    * ``bzr rm`` is now aliased to ``bzr del`` for the convenience of svn
      users. (Robert Collins, #205416)

    * Catch the infamous "select/poll returned error" which occurs when
      pycurl try to send a body request to an HTTP/1.0 server which has
      already refused to handle the request. (Vincent Ladeuil, #225020)

    * Fix ``ObjectNotLocked`` errors when using various commands
      (including ``bzr cat`` and ``bzr annotate``) in combination with a
      smart server URL.  (Andrew Bennetts, #237067)

    * ``FTPTransport.stat()`` would return ``0000`` as the permission bits
      for the containing ``.bzr/`` directory (it does not implement
      permissions). This would cause us to set all subdirectories to
      ``0700`` and files to ``0600`` rather than leaving them unmodified.
      Now we ignore ``0000`` as the permissions and assume they are
      invalid. (John Arbash Meinel, #259855)

    * Merging from a previously joined branch will no longer cause 
      a traceback. (Jelmer Vernooij, #203376)

    * Pack operations on windows network shares will work even with large
      files. (Robert Collins, #255656)

    * Running ``bzr st PATH_TO_TREE`` will no longer suppress merge
      status. Status is also about 7% faster on mozilla sized trees
      when the path to the root of the tree has been given. Users of
      the internal ``show_tree_status`` function should be aware that
      the show_pending flag is now authoritative for showing pending
      merges, as it was originally. (Robert Collins, #225204)

    * Set valid default _param_name for Option so that ListOption can embed
      '-' in names. (Vincent Ladeuil, #263249)

    * Show proper error rather than traceback when an unknown revision 
      id is specified to ``bzr cat-revision``. (Jelmer Vernooij, #175569)

    * Trailing text in the dirstate file could cause the C dirstate parser
      to try to allocate an invalid amount of memory. We now properly
      check and test for parsing a dirstate with invalid trailing data.
      (John Arbash Meinel, #186014)

    * Unexpected error responses from a smart server no longer cause the
      client to traceback.  (Andrew Bennetts, #263527)
      
    * Use a Windows api function to get a Unicode host name, rather than
      assuming the host name is ascii.
      (Mark Hammond, John Arbash Meinel, #256550)

    * ``WorkingTree4`` trees will now correctly report missing-and-new
      paths in the output of ``iter_changes``. (Robert Collins)

  DOCUMENTATION:

    * Updated developer documentation.  (Martin Pool)

  API CHANGES:

    * Exporters now take 4 parameters. (Robert Collins)

    * ``Tree.iter_changes`` will now return False for the content change
      field when a file is missing in the basis tree and not present in
      the target tree. Previously it returned True unconditionally.
      (Robert Collins)

    * The deprecated ``Branch.abspath`` and unimplemented 
      ``Branch.rename_one`` and ``Branch.move`` were removed. (Jelmer Vernooij)

    * BzrDir.clone_on_transport implementations must now accept a stacked_on
      parameter.  (Aaron Bentley)

    * BzrDir.cloning_metadir implementations must now take a require_stacking
      parameter.  (Aaron Bentley)

  TESTING:

    * ``addCleanup`` now takes ``*arguments`` and ``**keyword_arguments``
      which are then passed to the cleanup callable as it is run. In
      addition, addCleanup no longer requires that the callables passed to
      it be unique. (Jonathan Lange)

    * Fix some tests that fail on Windows because files are deleted while 
      still in use. 
      (Mark Hammond)

    * ``selftest``'s ``--starting-with`` option can now use predefined
      prefixes so that one can say ``bzr selftest -s bp.loom`` instead of
      ``bzr selftest -s bzrlib.plugins.loom``. (Vincent Ladeuil)

    * ``selftest``'s ``--starting-with`` option now accepts multiple values.
      (Vincent Ladeuil)

  INTERNALS:

    * A new plugin interface, ``bzrlib.log.log_adapters``, has been added.
      This allows dynamic log output filtering by plugins.
      (Robert Collins)

    * ``bzrlib.btree_index`` is now available, providing a b-tree index
      layer. The design is memory conservative (limited memory cache),
      faster to seek (approx 100 nodes per page, gives 100-way fan out),
      and stores compressed pages allowing more keys per page.
      (Robert Collins, John Arbash Meinel)

    * ``bzrlib.diff.DiffTree.show_diff`` now skips changes where the kind
      is unknown in both source and target.
      (Robert Collins, Aaron Bentley)

    * ``GraphIndexBuilder.add_node`` and ``BTreeBuilder`` have been
      streamlined a bit. This should make creating large indexes faster.
      (In benchmarking, it now takes less time to create a BTree index than
      it takes to read the GraphIndex one.) (John Arbash Meinel)

    * Mail clients for `bzr send` are now listed in a registry.  This
      allows plugins to add new clients by registering them with
      ``bzrlib.mail_client.mail_client_registry``.  All of the built-in
      clients now use this mechanism.  (Neil Martinsen-Burrell)


bzr 1.6.1 2008-09-05
--------------------

A couple regressions were found in the 1.6 release. There was a
performance issue when using ``bzr+ssh`` to branch large repositories,
and some problems with stacking and ``rich-root`` capable repositories.


bzr 1.6.1rc2 2008-09-03
-----------------------

  BUG FIXES:

    * Copying between ``rich-root`` and ``rich-root-pack`` (and vice
      versa) was accidentally using the inter-model fetcher, instead of
      recognizing that both were 'rich root' formats.
      (John Arbash Meinel, #264321)


bzr 1.6.1rc1 2008-08-29
-----------------------

This release fixes a few regressions found in the 1.6 client. Fetching
changes was using an O(N^2) buffering algorithm, so for large projects it
would cause memory thrashing. There is also a specific problem with the
``--1.6-rich-root`` format, which prevented stacking on top of
``--rich-root-pack`` repositories, and could allow users to accidentally
fetch experimental data (``-subtree``) without representing it properly.
The ``--1.6-rich-root`` format has been deprecated and users are
recommended to upgrade to ``--1.6.1-rich-root`` immediately.  Also we
re-introduced a workaround for users who have repositories with incorrect
nodes (not possible if you only used official releases).
I should also clarify that none of this is data loss level issues, but
still sufficient enough to warrant an updated release.

  BUG FIXES:

    * ``RemoteTransport.readv()`` was being inefficient about how it
      buffered the readv data and processed it. It would keep appending to
      the same string (causing many copies) and then pop bytes out of the
      start of the string (causing more copies).
      With this patch "bzr+ssh://local" can improve dramatically,
      especially for projects with large files.
      (John Arbash Meinel)

    * Revision texts were always meant to be stored as fulltexts. There
      was a bug in a bzr.dev version that would accidentally create deltas
      when copying from a Pack repo to a Knit repo. This has been fixed,
      but to support those repositories, we know always request full texts
      for Revision texts. (John Arbash Meinel, #261339)

    * The previous ``--1.6-rich-root`` format used an incorrect xml
      serializer, which would accidentally support fetching from a
      repository that supported subtrees, even though the local one would
      not. We deprecated that format, and introduced a new one that uses
      the correct serializer ``--1.6.1-rich-root``.
      (John Arbash Meinel, #262333)


bzr 1.6 2008-08-25
------------------

Finally, the long awaited bzr 1.6 has been released. This release includes
new features like Stacked Branches, improved weave merge, and an updated
server protocol (now on v3) which will allow for better cross version
compatibility. With this release we have deprecated Knit format
repositories, and recommend that users upgrade them, we will continue to
support reading and writing them for the forseeable future, but we will
not be tuning them for performance as pack repositories have proven to be
better at scaling. This will also be the first release to bundle
TortoiseBzr in the standalone Windows installer.


bzr 1.6rc5 2008-08-19
---------------------

  BUG FIXES: 

    * Disable automatic detection of stacking based on a containing
      directory of the target. It interacted badly with push, and needs a
      bit more work to get the edges polished before it should happen
      automatically. (John Arbash Meinel, #259275)
      (This change was reverted when merged to bzr.dev)
  

bzr 1.6rc4 2008-08-18
---------------------

  BUG FIXES: 

    * Fix a regression in knit => pack fetching.  We had a logic
      inversion, causing the fetch to insert fulltexts in random order,
      rather than preserving deltas.  (John Arbash Meinel, #256757)


bzr 1.6rc3 2008-08-14
---------------------

  CHANGES:

    * Disable reading ``.bzrrules`` as a per-branch rule preferences
      file. The feature was not quite ready for a full release.
      (Robert Collins)

  IMPROVEMENTS:

    * Update the windows installer to bundle TortoiseBzr and ``qbzr``
      into the standalone installer. This will be the first official
      windows release that installs Tortoise by default.
      (Mark Hammond)

  BUG FIXES: 

    * Fix a regression in ``bzr+http`` support. There was a missing
      function (``_read_line``) that needed to be carried over from
      ``bzr+ssh`` support. (Andrew Bennetts)

    * ``GraphIndex`` objects will internally read an entire index if more
      than 1/20th of their keyspace is requested in a single operation.
      This largely mitigates a performance regression in ``bzr log FILE``
      and completely corrects the performance regression in ``bzr log``.
      The regression was caused by removing an accomodation which had been
      supporting the index format in use. A newer index format is in
      development which is substantially faster. (Robert Collins)


bzr 1.6rc2 2008-08-13
---------------------

This release candidate has a few minor bug fixes, and some regression
fixes for Windows.

  BUG FIXES:

    * ``bzr upgrade`` on remote branches accessed via bzr:// and
      bzr+ssh:// now works.  (Andrew Bennetts)

    * Change the ``get_format_description()`` strings for
      ``RepositoryFormatKnitPack5`` et al to be single line messages.
      (Aaron Bentley)

    * Fix for a regression on Win32 where we would try to call
      ``os.listdir()`` on a file and not catch the exception properly.
      (Windows raises a different exception.) This would manifest in
      places like ``bzr rm file`` or ``bzr switch``.
      (Mark Hammond, John Arbash Meinel)

    * ``Inventory.copy()`` was failing to set the revision property for
      the root entry. (Jelmer Vernooij)

    * sftp transport: added missing ``FileExists`` case to
      ``_translate_io_exception`` (Christophe Troestler, #123475)

    * The help for ``bzr ignored`` now suggests ``bzr ls --ignored`` for
      scripting use. (Robert Collins, #3834)

    * The default ``annotate`` logic will now always assign the
      last-modified value of a line to one of the revisions that modified
      it, rather than a merge revision. This would happen when both sides
      claimed to have modified the line resulting in the same text. The
      choice is arbitrary but stable, so merges in different directions
      will get the same results.  (John Arbash Meinel, #232188)


bzr 1.6rc1 2008-08-06
---------------------

This release candidate for bzr 1.6 solidifies the new branch stacking
feature.  Bazaar now recommends that users upgrade all knit repositories,
because later formats are much faster.  However, we plan to continue read/write and
upgrade support for knit repostories for the forseeable future.  Several
other bugs and performance issues were fixed.

  CHANGES:

    * Knit format repositories are deprecated and bzr will now emit
      warnings whenever it encounters one.  Use ``bzr upgrade`` to upgrade
      knit repositories to pack format.  (Andrew Bennetts)

  IMPROVEMENTS:

    * ``bzr check`` can now be told which elements at a location it should
      check.  (Daniel Watkins)

    * Commit now supports ``--exclude`` (or ``-x``) to exclude some files
      from the commit. (Robert Collins, #3117)

    * Fetching data between repositories that have the same model but no 
      optimised fetcher will not reserialise all the revisions, increasing
      performance. (Robert Collins, John Arbash Meinel)

    * Give a more specific error when target branch is not reachable.
      (James Westby)

    * Implemented a custom ``walkdirs_utf8`` implementation for win32.
      This uses a pyrex extension to get direct access to the
      ``FindFirstFileW`` style apis, rather than using ``listdir`` +
      ``lstat``. Shows a very strong improvement in commands like
      ``status`` and ``diff`` which have to iterate the working tree.
      Anywhere from 2x-6x faster depending on the size of the tree (bigger
      trees, bigger benefit.) (John Arbash Meinel)

    * New registry for log properties handles  and the method in 
      LongLogFormatter to display the custom properties returned by the 
      registered handlers. (Guillermo Gonzalez, #162469)

  BUG FIXES:

    * Add more tests that stacking does not create deltas spanning
      physical repository boundaries.
      (Martin Pool, #252428)

    * Better message about incompatible repositories.
      (Martin Pool, #206258)

    * ``bzr branch --stacked`` ensures the destination branch format can
      support stacking, even if the origin does not.
      (Martin Pool)

    * ``bzr export`` no longer exports ``.bzrrules``.
      (Ian Clatworthy)

    * ``bzr serve --directory=/`` now correctly allows the whole
      filesystem to be accessed on Windows, not just the root of the drive
      that Python is running from.
      (Adrian Wilkins, #240910)

    * Deleting directories by hand before running ``bzr rm`` will not
      cause subsequent errors in ``bzr st`` and ``bzr commit``.
      (Robert Collins, #150438)

    * Fix a test case that was failing if encoding wasn't UTF-8.
      (John Arbash Meinel, #247585)

    * Fix "no buffer space available" error when branching with the new
      smart server protocol to or from Windows.
      (Andrew Bennetts, #246180)

    * Fixed problem in branching from smart server.
      (#249256, Michael Hudson, Martin Pool) 

    * Handle a file turning in to a directory in TreeTransform.
      (James Westby, #248448)

  API CHANGES:

    * ``MutableTree.commit`` has an extra optional keywork parameter
      ``exclude`` that will be unconditionally supplied by the command
      line UI - plugins that add tree formats may need an update.
      (Robert Collins)

    * The API minimum version for plugin compatibility has been raised to
      1.6 - there are significant changes throughout the code base.
      (Robert Collins)

    * The generic fetch code now uses three attributes on Repository objects
      to control fetch. The streams requested are controlled via :
      ``_fetch_order`` and ``_fetch_uses_deltas``. Setting these
      appropriately allows different repository implementations to recieve
      data in their optimial form. If the ``_fetch_reconcile`` is set then
      a reconcile operation is triggered at the end of the fetch.
      (Robert Collins)

    * The ``put_on_disk`` and ``get_tar_item`` methods in
      ``InventoryEntry`` were deprecated. (Ian Clatworthy)

    * ``Repository.is_shared`` doesn't take a read lock. It didn't
      need one in the first place (nobody cached the value, and
      ``RemoteRepository`` wasn't taking one either). This saves a round
      trip when probing Pack repositories, as they read the ``pack-names``
      file when locked. And during probe, locking the repo isn't very
      useful. (John Arbash Meinel)

  INTERNALS:

    * ``bzrlib.branchbuilder.BranchBuilder`` is now much more capable of
      putting together a real history without having to create a full
      WorkingTree. It is recommended that tests that are not directly
      testing the WorkingTree use BranchBuilder instead.  See
      ``BranchBuilder.build_snapshot`` or
      ``TestCaseWithMemoryTree.make_branch_builder``.  (John Arbash Meinel)

    * ``bzrlib.builtins.internal_tree_files`` broken into two giving a new
      helper ``safe_relpath_files`` - used by the new ``exclude``
      parameter to commit. (Robert Collins)

    * Make it easier to introduce new WorkingTree formats.
      (Ian Clatworthy)

    * The code for exporting trees was refactored not to use the
      deprecated ``InventoryEntry`` methods. (Ian Clatworthy)

    * RuleSearchers return () instead of [] now when there are no matches.
      (Ian Clatworthy)


bzr 1.6beta3 2008-07-17
-----------------------

This release adds a new 'stacked branches' feature allowing branches to
share storage without being in the same repository or on the same machine.
(See the user guide for more details.)  It also adds a new hook, improved
weaves, aliases for related locations, faster bzr+ssh push, and several
bug fixes.

  FEATURES:

    * New ``pre_change_branch_tip`` hook that is called before the
      branch tip is moved, while the branch is write-locked.  See the User
      Reference for signature details.  (Andrew Bennetts)

    * Rule-based preferences can now be defined for selected files in
      selected branches, allowing commands and plugins to provide
      custom behaviour for files matching defined patterns.
      See ``Rule-based preferences`` (part of ``Configuring Bazaar``)
      in the User Guide and ``bzr help rules`` for more information.
      (Ian Clatworthy)

    * Sites may suggest a branch to stack new branches on.  (Aaron Bentley)

    * Stacked branches are now supported. See ``bzr help branch`` and 
      ``bzr help push``.  Branches must be in the ``development1`` format
      to stack, though the stacked-on branch can be of any format. 
      (Robert Collins)

  IMPROVEMENTS:

    * ``bzr export --format=tgz --root=NAME -`` to export a gzipped tarball 
      to stdout; also ``tar`` and ``tbz2``.
      (Martin Pool)

    * ``bzr (re)merge --weave`` will now use a standard Weave algorithm,
      rather than the annotation-based merge it was using. It does so by
      building up a Weave of the important texts, without needing to build
      the full ancestry. (John Arbash Meinel, #238895)

    * ``bzr send`` documents and better supports ``emacsclient`` (proper
      escaping of mail headers and handling of the MUA Mew).
      (Christophe Troestler)

    * Remembered locations can be specified by aliases, e.g. :parent, :public,
      :submit.  (Aaron Bentley)

    * The smart protocol now has improved support for setting branches'
      revision info directly.  This makes operations like push
      faster.  The new request method name is
      ``Branch.set_last_revision_ex``.  (Andrew Bennetts)

  BUG FIXES:

    * Bazaar is now able to be a client to the web server of IIS 6 and 7.
      The broken implementations of RFC822 in Python and RFC2046 in IIS
      combined with boundary-line checking in Bazaar previously made this
      impossible. (NB, IIS 5 does not suffer from this problem).
      (Adrian Wilkins, #247585)

    * ``bzr log --long`` with a ghost in your mainline now handles that
      ghost properly. (John Arbash Meinel, #243536)

    * ``check`` handles the split-up .bzr layout correctly, so no longer
      requires a branch to be present.
      (Daniel Watkins, #64783)

    * Clearer message about how to set the PYTHONPATH if bzrlib can't be
      loaded. 
      (Martin Pool, #205230)

    * Errors about missing libraries are now shown without a traceback,
      and with a suggestion to install the library.  The full traceback is 
      still in ``.bzr.log`` and can be shown with ``-Derror``.
      (Martin Pool, #240161)

    * Fetch from a stacked branch copies all required data.
      (Aaron Bentley, #248506)

    * Handle urls such as ftp://user@host.com@www.host.com where the user
      name contains an @.
      (Neil Martinsen-Burrell, #228058)

    * ``needs_read_lock`` and ``needs_write_lock`` now suppress an error during
      ``unlock`` if there was an error in the original function. This helps
      most when there is a failure with a smart server action, since often the
      connection closes and we cannot unlock.
      (Andrew Bennetts, John Arbash Meinel, #125784)

    * Obsolete hidden command ``bzr fetch`` removed.
      (Martin Pool, #172870)

    * Raise the correct exception when doing ``-rbefore:0`` or ``-c0``.
      (John Arbash Meinel, #239933)

    * You can now compare file revisions in Windows diff programs from 
      Cygwin Bazaar.
      (Matt McClure, #209281)

    * revision_history now tolerates mainline ghosts for Branch format 6.
      (Aaron Bentley, #235055)

    * Set locale from environment for third party libs.
      (Martin von Gagern, #128496)

  DOCUMENTATION:

    * Added *Using stacked branches* to the User Guide.
      (Ian Clatworthy)

    * Updated developer documentation.
      (Martin Pool)

  TESTING:

   * ``-Dmemory`` will cause /proc/PID/status to be catted before bzr
     exits, allowing low-key analysis of peak memory use. (Robert Collins)

   * ``TestCaseWithTransport.make_branch_and_tree`` tries harder to return
     a tree with a ``branch`` attribute of the right format.  This was
     preventing some ``RemoteBranch`` tests from actually running with
     ``RemoteBranch`` instances.  (Andrew Bennetts)

  API CHANGES:

    * Removed ``Repository.text_store``, ``control_store``, etc.  Instead,
      there are new attributes ``texts, inventories, revisions,
      signatures``, each of which is a ``VersionedFiles``.  See the
      Repository docstring for more details.
      (Robert Collins)

    * ``Branch.pull`` now accepts an ``_override_hook_target`` optional
      parameter.  If you have a subclass of ``Branch`` that overrides
      ``pull`` then you should add this parameter.  (Andrew Bennetts)

    * ``bzrlib.check.check()`` has been deprecated in favour of the more
      aptly-named ``bzrlib.check.check_branch()``.
      (Daniel Watkins)

    * ``Tree.print_file`` and ``Repository.print_file`` are deprecated.
      These methods are bad APIs because they write directly to sys.stdout.
      bzrlib does not use them internally, and there are no direct tests
      for them. (Alexander Belchenko)

  INTERNALS:

    * ``cat`` command no longer uses ``Tree.print_file()`` internally.
      (Alexander Belchenko)

    * New class method ``BzrDir.open_containing_tree_branch_or_repository``
      which eases the discovery of the tree, the branch and the repository
      containing a given location.
      (Daniel Watkins)

    * New ``versionedfile.KeyMapper`` interface to abstract out the access to
      underlying .knit/.kndx etc files in repositories with partitioned
      storage. (Robert Collins)

    * Obsolete developer-use command ``weave-join`` has been removed.
      (Robert Collins)

    * ``RemoteToOtherFetcher`` and ``get_data_stream_for_search`` removed,
      to support new ``VersionedFiles`` layering.
      (Robert Collins)


bzr 1.6beta2 2008-06-10
-----------------------

This release contains further progress towards our 1.6 goals of shallow
repositories, and contains a fix for some user-affecting bugs in the
repository layer.  Building working trees during checkout and branch is
now faster.

  BUG FIXES:

    * Avoid KnitCorrupt error extracting inventories from some repositories.
      (The data is not corrupt; an internal check is detecting a problem
      reading from the repository.)
      (Martin Pool, Andrew Bennetts, Robert Collins, #234748)

    * ``bzr status`` was breaking if you merged the same revision twice.
      (John Arbash Meinel, #235407)

    * Fix infinite loop consuming 100% CPU when a connection is lost while
      reading a response body via the smart protocol v1 or v2.
      (Andrew Bennetts)
      
    * Inserting a bundle which changes the contents of a file with no trailing
      end of line, causing a knit snapshot in a 'knits' repository will no longer
      cause KnitCorrupt. (Robert Collins)

    * ``RemoteBranch.pull`` needs to return the ``self._real_branch``'s
      pull result. It was instead just returning None, which breaks ``bzr
      pull``. (John Arbash Meinel, #238149)

    * Sanitize branch nick before using it as an attachment filename in
      ``bzr send``. (Lukáš Lalinský, #210218)

    * Squash ``inv_entry.symlink_target`` to a plain string when
      generating DirState details. This prevents from getting a
      ``UnicodeError`` when you have symlinks and non-ascii filenames.
      (John Arbash Meinel, #135320)

  IMPROVEMENTS:

    * Added the 'alias' command to set/unset and display aliases. (Tim Penhey)

    * ``added``, ``modified``, and ``unknowns`` behaviour made consistent (all three
      now quote paths where required). Added ``--null`` option to ``added`` and 
      ``modified`` (for null-separated unknowns, use ``ls --unknown --null``)
      (Adrian Wilkins)

    * Faster branching (1.09x) and lightweight checkouts (1.06x) on large trees.
      (Ian Clatworthy, Aaron Bentley)

  DOCUMENTATION:

    * Added *Bazaar Zen* section to the User Guide. (Ian Clatworthy)

  TESTING:

    * Fix the test HTTPServer to be isolated from chdir calls made while it is
      running, allowing it to be used in blackbox tests. (Robert Collins)

  API CHANGES:

    * ``WorkingTree.set_parent_(ids/trees)`` will now filter out revisions
      which are in the ancestry of other revisions. So if you merge the same
      tree twice, or merge an ancestor of an existing merge, it will only
      record the newest. (If you merge a descendent, it will replace its
      ancestor). (John Arbash Meinel, #235407)

    * ``RepositoryPolicy.__init__`` now requires stack_on and stack_on_pwd,
      through the derived classes do not.  (Aaron Bentley)

  INTERNALS:

    * ``bzrlib.bzrdir.BzrDir.sprout`` now accepts ``stacked`` to control
      creating stacked branches. (Robert Collins)

    * Knit record serialisation is now stricter on what it will accept, to
      guard against potential internal bugs, or broken input. (Robert Collins)


bzr 1.6beta1 2008-06-02
-----------------------


Commands that work on the revision history such as push, pull, missing,
uncommit and log are now substantially faster.  This release adds a
translation of some of the user documentation into Spanish.  (Contributions of
other translations would be very welcome.)  Bazaar 1.6beta1 adds a new network
protocol which is used by default and which allows for more efficient transfers
and future extensions.


  NOTES WHEN UPGRADING:

    * There is a new version of the network protocol used for bzr://, bzr+ssh://
      and bzr+http:// connections.  This will allow more efficient requests and
      responses, and more graceful fallback when a server is too old to
      recognise a request from a more recent client.  Bazaar 1.6 will
      interoperate with 0.16 and later versions, but servers should be upgraded
      when possible.  Bazaar 1.6 no longer interoperates with 0.15 and earlier via
      these protocols.  Use alternatives like SFTP or upgrade those servers.
      (Andrew Bennetts, #83935)

  CHANGES:

    * Deprecation warnings will not be suppressed when running ``bzr selftest``
      so that developers can see if their code is using deprecated functions.
      (John Arbash Meinel)

  FEATURES:

    * Adding ``-Derror`` will now display a traceback when a plugin fails to
      load. (James Westby)

  IMPROVEMENTS:

    * ``bzr branch/push/pull -r XXX`` now have a helper function for finding
      the revno of the new revision (``Graph.find_distance_to_null``). This
      should make something like ``bzr branch -r -100`` in a shared, no-trees
      repository much snappier. (John Arbash Meinel)

    * ``bzr log --short -r X..Y`` no longer needs to access the full revision
      history. This makes it noticeably faster when logging the last few
      revisions. (John Arbash Meinel)

    * ``bzr ls`` now accepts ``-V`` as an alias for ``--versioned``. 
      (Jerad Cramp, #165086)

    * ``bzr missing`` uses the new ``Graph.find_unique_ancestors`` and
      ``Graph.find_differences`` to determine missing revisions without having
      to search the whole ancestry. (John Arbash Meinel, #174625)

    * ``bzr uncommit`` now uses partial history access, rather than always
      extracting the full revision history for a branch. This makes it
      resolve the appropriate revisions much faster (in testing it drops
      uncommit from 1.5s => 0.4s). It also means ``bzr log --short`` is one
      step closer to not using full revision history.
      (John Arbash Meinel, #172649)

  BUGFIXES:

    * ``bzr merge --lca`` should handle when two revisions have no common
      ancestor other than NULL_REVISION. (John Arbash Meinel, #235715)

    * ``bzr status`` was breaking if you merged the same revision twice.
      (John Arbash Meinel, #235407)

    * ``bzr push`` with both ``--overwrite`` and ``-r NNN`` options no longer
      fails.  (Andrew Bennetts, #234229)
      
    * Correctly track the base URL of a smart medium when using bzr+http://
      URLs, which was causing spurious "No repository present" errors with
      branches in shared repositories accessed over bzr+http.
      (Andrew Bennetts, #230550)

    * Define ``_remote_is_at_least_1_2`` on ``SmartClientMedium`` so that all
      implementations have the attribute.  Fixes 'PyCurlTransport' object has no
      attribute '_remote_is_at_least_1_2' attribute errors.
      (Andrew Bennetts, #220806)

    * Failure to delete an obsolete pack file should just give a warning
      message, not a fatal error.  It may for example fail if the file is still
      in use by another process.
      (Martin Pool)
      
    * Fix MemoryError during large fetches over HTTP by limiting the amount of
      data we try to read per ``recv`` call.  The problem was observed with
      Windows and a proxy, but might affect other environments as well.
      (Eric Holmberg, #215426)

    * Handle old merge directives correctly in Merger.from_mergeable.  Stricter
      get_parent_map requirements exposed a latent bug here.  (Aaron Bentley)

    * Issue a warning and ignore passwords declared in authentication.conf when
      used for an ssh scheme (sftp or bzr+ssh).
      (Vincent Ladeuil, #203186)

    * Make both http implementations raise appropriate exceptions on 403
      Forbidden when POSTing smart requests.
      (Vincent Ladeuil, #230223)

    * Properly *title* header names in http requests instead of capitalizing
      them.
      (Vincent Ladeuil, #229076)

    * The "Unable to obtain lock" error message now also suggests using
      ``bzr break-lock`` to fix it.  (Martin Albisetti, #139202)

    * Treat an encoding of '' as ascii; this can happen when bzr is run
      under vim on Mac OS X.
      (Neil Martinsen-Burrell)

    * ``VersionedFile.make_mpdiffs()`` was raising an exception that wasn't in
      scope. (Daniel Fischer #235687)

  DOCUMENTATION:

    * Added directory structure and started translation of docs in spanish.
      (Martin Albisetti, Lucio Albenga)

    * Incorporate feedback from Jelmer Vernooij and Neil Martinsen-Burrell
      on the plugin and integration chapters of the User Guide.
      (Ian Clatworthy)

    * More Bazaar developer documentation about packaging and release process,
      and about use of Python reprs.
      (Martin Pool, Martin Albisetti)

    * Updated Tortise strategy document. (Mark Hammond)

  TESTING:

    * ``bzrlib.tests.adapt_tests`` was broken and unused - it has been fixed.
      (Robert Collins)

    * Fix the test HTTPServer to be isolated from chdir calls made while it is
      running, allowing it to be used in blackbox tests. (Robert Collins)

    * New helper function for splitting test suites
      ``split_suite_by_condition``. (Robert Collins)

  INTERNALS:

    * ``Branch.missing_revisions`` has been deprecated. Similar functionality
      can be obtained using ``bzrlib.missing.find_unmerged``. The api was
      fairly broken, and the function was unused, so we are getting rid of it.
      (John Arbash Meinel)

  API CHANGES:

    * ``Branch.abspath`` is deprecated; use the Tree or Transport 
      instead.  (Martin Pool)

    * ``Branch.update_revisions`` now takes an optional ``Graph``
      object. This can be used by ``update_revisions`` when it is
      checking ancestry, and allows callers to prefer request to go to a
      local branch.  (John Arbash Meinel)

    * Branch, Repository, Tree and BzrDir should expose a Transport as an
      attribute if they have one, rather than having it indirectly accessible
      as ``.control_files._transport``.  This doesn't add a requirement
      to support a Transport in cases where it was not needed before;
      it just simplifies the way it is reached.  (Martin Pool)

    * ``bzr missing --mine-only`` will return status code 0 if you have no
      new revisions, but the remote does. Similarly for ``--theirs-only``.
      The new code only checks one side, so it doesn't know if the other
      side has changes. This seems more accurate with the request anyway.
      It also changes the output to print '[This|Other] branch is up to
      date.' rather than displaying nothing.  (John Arbash Meinel)

    * ``LockableFiles.put_utf8``, ``put_bytes`` and ``controlfilename``
      are now deprecated in favor of using Transport operations.
      (Martin Pool)

    * Many methods on ``VersionedFile``, ``Repository`` and in
      ``bzrlib.revision``  deprecated before bzrlib 1.5 have been removed.
      (Robert Collins)

    * ``RevisionSpec.wants_revision_history`` can be set to False for a given
      ``RevisionSpec``. This will disable the existing behavior of passing in
      the full revision history to ``self._match_on``. Useful for specs that
      don't actually need access to the full history. (John Arbash Meinel)

    * The constructors of ``SmartClientMedium`` and its subclasses now require a
      ``base`` parameter.  ``SmartClientMedium`` implementations now also need
      to provide a ``remote_path_from_transport`` method.  (Andrew Bennetts)
      
    * The default permissions for creating new files and directories 
      should now be obtained from ``BzrDir._get_file_mode()`` and 
      ``_get_dir_mode()``, rather than from LockableFiles.  The ``_set_file_mode``
      and ``_set_dir_mode`` variables on LockableFiles which were advertised
      as a way for plugins to control this are no longer consulted.
      (Martin Pool)

    * ``VersionedFile.join`` is deprecated. This method required local
      instances of both versioned file objects and was thus hostile to being
      used for streaming from a smart server. The new get_record_stream and
      insert_record_stream are meant to efficiently replace this method.
      (Robert Collins)

    * ``WorkingTree.set_parent_(ids/trees)`` will now filter out revisions
      which are in the ancestry of other revisions. So if you merge the same
      tree twice, or merge an ancestor of an existing merge, it will only
      record the newest. (If you merge a descendent, it will replace its
      ancestor). (John Arbash Meinel, #235407)

    * ``WorkingTreeFormat2.stub_initialize_remote`` is now private.
      (Martin Pool) 


bzr 1.5 2008-05-16
------------------

This release of Bazaar includes several updates to the documentation, and fixes
to prepare for making rich root support the default format. Many bugs have been
squashed, including fixes to log, bzr+ssh inter-operation with older servers.

  CHANGES:

    * Suppress deprecation warnings when bzrlib is a 'final' release. This way
      users of packaged software won't be bothered with DeprecationWarnings,
      but developers and testers will still see them. (John Arbash Meinel)

  DOCUMENTATION:

    * Incorporate feedback from Jelmer Vernooij and Neil Martinsen-Burrell
      on the plugin and integration chapters of the User Guide.
      (Ian Clatworthy)


bzr 1.5rc1 2008-05-09
---------------------

  NOTES WHEN UPGRADING:

  CHANGES:

    * Broader support of GNU Emacs mail clients. Set
      ``mail_client=emacsclient`` in your bazaar.conf and ``send`` will pop the
      bundle in a mail buffer according to the value of ``mail-user-agent``
      variable. (Xavier Maillard)

  FEATURES:

  IMPROVEMENTS:

    * Diff now handles revision specs like "branch:" and "submit:" more
      efficiently.  (Aaron Bentley, #202928)

    * More friendly error given when attempt to start the smart server
      on an address already in use. (Andrea Corbellini, #200575)

    * Pull completes much faster when there is nothing to pull.
      (Aaron Bentley)

  BUGFIXES:

    * Authentication.conf can define sections without password.
      (Vincent Ladeuil, #199440)

    * Avoid muttering every time a child update does not cause a progress bar
      update. (John Arbash Meinel, #213771)

    * ``Branch.reconcile()`` is now implemented. This allows ``bzr reconcile``
      to fix when a Branch has a non-canonical mainline history. ``bzr check``
      also detects this condition. (John Arbash Meinel, #177855)

    * ``bzr log -r ..X bzr://`` was failing, because it was getting a request
      for ``revision_id=None`` which was not a string.
      (John Arbash Meinel, #211661)

    * ``bzr commit`` now works with Microsoft's FTP service.
      (Andreas Deininger)

    * Catch definitions outside sections in authentication.conf.
      (Vincent Ladeuil, #217650)

    * Conversion from non-rich-root to rich-root(-pack) updates inventory
      sha1s, even when bundles are used.  (Aaron Bentley, #181391)

    * Conversion from non-rich-root to rich-root(-pack) works correctly even
      though search keys are not topologically sorted.  (Aaron Bentley)

    * Conversion from non-rich-root to rich-root(-pack) works even when a
      parent revision has a different root id.  (Aaron Bentley, #177874)

    * Disable strace testing until strace is fixed (see bug #103133) and emit a
      warning when selftest ends to remind us of leaking tests.
      (Vincent Ladeuil, #226769)

    * Fetching all revisions from a repository does not cause pack collisions.
      (Robert Collins, Aaron Bentley, #212908)

    * Fix error about "attempt to add line-delta in non-delta knit".
      (Andrew Bennetts, #217701)

    * Pushing a branch in "dirstate" format (Branch5) over bzr+ssh would break
      if the remote server was < version 1.2. This was due to a bug in the
      RemoteRepository.get_parent_map() fallback code.
      (John Arbash Meinel, #214894)

    * Remove leftover code in ``bzr_branch`` that inappropriately creates 
      a ``branch-name`` file in the branch control directory.
      (Martin Pool)

    * Set SO_REUSEADDR on server sockets of ``bzr serve`` to avoid problems
      rebinding the socket when starting the server a second time.
      (John Arbash Meinel, Martin Pool, #164288)

    * Severe performance degradation in fetching from knit repositories to
      knits and packs due to parsing the entire revisions.kndx on every graph
      walk iteration fixed by using the Repository.get_graph API.  There was
      another regression in knit => knit fetching which re-read the index for
      every revision each side had in common.
      (Robert Collins, John Arbash Meinel)

    * When logging the changes to a particular file, there was a bug if there
      were ghosts in the revision ancestry. (John Arbash Meinel, #209948)

    * xs4all's ftp server returns a temporary error when trying to list an
      empty directory, rather than returning an empty list. Adding a
      workaround so that we don't get spurious failures.
      (John Arbash Meinel, #215522)

  DOCUMENTATION:

    * Expanded the User Guide to include new chapters on popular plugins and
      integrating Bazaar into your environment. The *Best practices* chapter
      was renamed to *Miscellaneous topics* as suggested by community
      feedback as well. (Ian Clatworthy)

    * Document outlining strategies for TortoiseBzr. (Mark Hammond)

    * Improved the documentation on hooks. (Ian Clatworthy)

    * Update authentication docs regarding ssh agents.
      (Vincent Ladeuil, #183705)

  TESTING:

    * Add ``thread_name_suffix`` parameter to SmartTCPServer_for_testing, to
      make it easy to identify which test spawned a thread with an unhandled
      exception. (Andrew Bennetts)

    * New ``--debugflag``/``-E`` option to ``bzr selftest`` for setting
      options for debugging tests, these are complementary to the the -D
      options.  The ``-Dselftest_debug`` global option has been replaced by the
      ``-E=allow_debug`` option for selftest. (Andrew Bennetts)

    * Parameterised test ids are preserved correctly to aid diagnosis of test
      failures. (Robert Collins, Andrew Bennetts)

    * selftest now accepts --starting-with <id> to load only the tests whose id
      starts with the one specified. This greatly speeds up running the test
      suite on a limited set of tests and can be used to run the tests for a
      single module, a single class or even a single test.  (Vincent Ladeuil)

    * The test suite modules have been modified to define load_tests() instead
      of test_suite(). That speeds up selective loading (via --load-list)
      significantly and provides many examples on how to migrate (grep for
      load_tests).  (Vincent Ladeuil)

  INTERNALS:

    * ``Hooks.install_hook`` is now deprecated in favour of
      ``Hooks.install_named_hook`` which adds a required ``name`` parameter, to
      avoid having to call ``Hooks.name_hook``. (Daniel Watkins)

    * Implement xml8 serializer.  (Aaron Bentley)

    * New form ``@deprecated_method(deprecated_in(1, 5, 0))`` for making 
      deprecation wrappers.  (Martin Pool)

    * ``Repository.revision_parents`` is now deprecated in favour of 
      ``Repository.get_parent_map([revid])[revid]``. (Jelmer Vernooij)

    * The Python ``assert`` statement is no longer used in Bazaar source, and 
      a test checks this.  (Martin Pool)

  API CHANGES:

    * ``bzrlib.status.show_pending_merges`` requires the repository to be
      locked by the caller. Callers should have been doing it anyway, but it
      will now raise an exception if they do not. (John Arbash Meinel)

    * Repository.get_data_stream, Repository.get_data_stream_for_search(),
      Repository.get_deltas_for_revsions(), Repository.revision_trees(),
      Repository.item_keys_introduced_by() no longer take read locks.
      (Aaron Bentley)

    * ``LockableFiles.get_utf8`` and ``.get`` are deprecated, as a start
      towards removing LockableFiles and ``.control_files`` entirely.
      (Martin Pool)

    * Methods deprecated prior to 1.1 have been removed.
      (Martin Pool)


bzr 1.4 2008-04-28
------------------

This release of Bazaar includes handy improvements to the speed of log and
status, new options for several commands, improved documentation, and better
hooks, including initial code for server-side hooks.  A number of bugs have
been fixed, particularly in interoperability between different formats or
different releases of Bazaar over there network.  There's been substantial
internal work in both the repository and network code to enable new features
and faster performance.

  BUG FIXES:

    * Pushing a branch in "dirstate" format (Branch5) over bzr+ssh would break
      if the remote server was < version 1.2.  This was due to a bug in the
      RemoteRepository.get_parent_map() fallback code.
      (John Arbash Meinel, Andrew Bennetts, #214894)


bzr 1.4rc2 2008-04-21
---------------------

  BUG FIXES:

    * ``bzr log -r ..X bzr://`` was failing, because it was getting a request
      for ``revision_id=None`` which was not a string.
      (John Arbash Meinel, #211661)

    * Fixed a bug in handling ghost revisions when logging changes in a 
      particular file.  (John Arbash Meinel, #209948)

    * Fix error about "attempt to add line-delta in non-delta knit".
      (Andrew Bennetts, #205156)

    * Fixed performance degradation in fetching from knit repositories to
      knits and packs due to parsing the entire revisions.kndx on every graph
      walk iteration fixed by using the Repository.get_graph API.  There was
      another regression in knit => knit fetching which re-read the index for
      every revision each side had in common.
      (Robert Collins, John Arbash Meinel)


bzr 1.4rc1 2008-04-11
---------------------

  CHANGES:

   * bzr main script cannot be imported (Benjamin Peterson)

   * On Linux bzr additionally looks for plugins in arch-independent site
     directory. (Toshio Kuratomi)

   * The ``set_rh`` branch hook is now deprecated. Please migrate
     any plugins using this hook to use an alternative, e.g.
     ``post_change_branch_tip``. (Ian Clatworthy)

   * When a plugin cannot be loaded as the file path is not a valid
     python module name bzr will now strip a ``bzr_`` prefix from the
     front of the suggested name, as many plugins (e.g. bzr-svn)
     want to be installed without this prefix. It is a common mistake
     to have a folder named "bzr-svn" for that plugin, especially
     as this is what bzr branch lp:bzr-svn will give you. (James Westby,
     Andrew Cowie)

   * UniqueIntegerBugTracker now appends bug-ids instead of joining
     them to the base URL. Plugins that register bug trackers may
     need a trailing / added to the base URL if one is not already there.
     (James Wesby, Andrew Cowie)

  FEATURES:

    * Added start_commit hook for mutable trees. (Jelmer Vernooij, #186422)

    * ``status`` now accepts ``--no-pending`` to show the status without
      listing pending merges, which speeds up the command a lot on large
      histories.  (James Westby, #202830)

    * New ``post_change_branch_tip`` hook that is called after the
      branch tip is moved but while the branch is still write-locked.
      See the User Reference for signature details.
      (Ian Clatworthy, James Henstridge)

    * Reconfigure can convert a branch to be standalone or to use a shared
      repository.  (Aaron Bentley)

  IMPROVEMENTS:

    * The smart protocol now has support for setting branches' revision info
      directly.  This should make operations like push slightly faster, and is a
      step towards server-side hooks.  The new request method name is
      ``Branch.set_last_revision_info``.  (Andrew Bennetts)

    * ``bzr commit --fixes`` now recognises "gnome" as a tag by default.
      (James Westby, Andrew Cowie)

    * ``bzr switch`` will attempt to find branches to switch to relative to the
      current branch. E.g. ``bzr switch branchname`` will look for
      ``current_branch/../branchname``. (Robert Collins, Jelmer Vernooij,
      Wouter van Heyst)

    * Diff is now more specific about execute-bit changes it describes
      (Chad Miller)

    * Fetching data over HTTP is a bit faster when urllib is used.  This is done
      by forcing it to recv 64k at a time when reading lines in HTTP headers,
      rather than just 1 byte at a time.  (Andrew Bennetts)

    * Log --short and --line are much faster when -r is not specified.
      (Aaron Bentley)

    * Merge is faster.  We no longer check a file's existence unnecessarily
      when merging the execute bit.  (Aaron Bentley)

    * ``bzr status`` on an explicit list of files no longer shows pending
      merges, making it much faster on large trees. (John Arbash Meinel)

    * The launchpad directory service now warns the user if they have not set
      their launchpad login and are trying to resolve a URL using it, just
      in case they want to do a write operation with it.  (James Westby)

    * The smart protocol client is slightly faster, because it now only queries
      the server for the protocol version once per connection.  Also, the HTTP
      transport will now automatically probe for and use a smart server if
      one is present.  You can use the new ``nosmart+`` transport decorator
      to get the old behaviour.  (Andrew Bennetts)

    * The ``version`` command takes a ``--short`` option to print just the
      version number, for easier use in scripts.  (Martin Pool)

    * Various operations with revision specs and commands that calculate
      revnos and revision ids are faster.  (John A. Meinel, Aaron Bentley)

  BUGFIXES:

    * Add ``root_client_path`` parameter to SmartWSGIApp and
      SmartServerRequest.  This makes it possible to publish filesystem
      locations that don't exactly match URL paths. SmartServerRequest
      subclasses should use the new ``translate_client_path`` and
      ``transport_from_client_path`` methods when dealing with paths received
      from a client to take this into account.  (Andrew Bennetts, #124089)

    * ``bzr mv a b`` can be now used also to rename previously renamed
      directories, not only files. (Lukáš Lalinský, #107967)

    * ``bzr uncommit --local`` can now remove revisions from the local
      branch to be symmetric with ``bzr commit --local``.
      (John Arbash Meinel, #93412)

    * Don't ask for a password if there is no real terminal.
      (Alexander Belchenko, #69851)

    * Fix a bug causing a ValueError crash in ``parse_line_delta_iter`` when
      fetching revisions from a knit to pack repository or vice versa using
      bzr:// (including over http or ssh).
      (#208418, Andrew Bennetts, Martin Pool, Robert Collins)

    * Fixed ``_get_line`` in ``bzrlib.smart.medium``, which was buggy.  Also
      fixed ``_get_bytes`` in the same module to use the push back buffer.
      These bugs had no known impact in normal use, but were problematic for
      developers working on the code, and were likely to cause real bugs sooner
      or later.  (Andrew Bennetts)

    * Implement handling of basename parameter for DefaultMail.  (James Westby)

    * Incompatibility with Paramiko versions newer than 1.7.2 was fixed.
      (Andrew Bennetts, #213425)

    * Launchpad locations (lp: URLs) can be pulled.  (Aaron Bentley, #181945)

    * Merges that add files to deleted root directories complete.  They
      do create conflicts.  (Aaron Bentley, #210092)

    * vsftp's return ``550 RNFR command failed.`` supported.
      (Marcus Trautwig, #129786)

  DOCUMENTATION:

    * Improved documentation on send/merge relationship. (Peter Schuller)

    * Minor fixes to the User Guide. (Matthew Fuller)

    * Reduced the evangelism in the User Guide. (Ian Clatworthy)

    * Added Integrating with Bazaar document for developers (Martin Albisetti)

  API BREAKS:

    * Attempting to pull data from a ghost aware repository (e.g. knits) into a
      non-ghost aware repository such as weaves will now fail if there are
      ghosts.  (Robert Collins)

    * ``KnitVersionedFile`` no longer accepts an ``access_mode`` parameter, and
      now requires the ``index`` and ``access_method`` parameters to be
      supplied. A compatible shim has been kept in the new function
      ``knit.make_file_knit``. (Robert Collins)

    * Log formatters must now provide log_revision instead of show and
      show_merge_revno methods. The latter had been deprecated since the 0.17
      release. (James Westby)

    * ``LoopbackSFTP`` is now called ``SocketAsChannelAdapter``.
      (Andrew Bennetts)

    * ``osutils.backup_file`` is removed. (Alexander Belchenko)

    * ``Repository.get_revision_graph`` is deprecated, with no replacement
      method. The method was size(history) and not desirable. (Robert Collins)

    * ``revision.revision_graph`` is deprecated, with no replacement function.
      The function was size(history) and not desirable. (Robert Collins)

    * ``Transport.get_shared_medium`` is deprecated.  Use
      ``Transport.get_smart_medium`` instead.  (Andrew Bennetts)

    * ``VersionedFile`` factories now accept a get_scope parameter rather
      than using a call to ``transaction_finished``, allowing the removal of
      the fixed list of versioned files per repository. (Robert Collins)

    * ``VersionedFile.annotate_iter`` is deprecated. While in principle this
      allowed lower memory use, all users of annotations wanted full file 
      annotations, and there is no storage format suitable for incremental
      line-by-line annotation. (Robert Collins)

    * ``VersionedFile.clone_text`` is deprecated. This performance optimisation
      is no longer used - reading the content of a file that is undergoing a
      file level merge to identical state on two branches is rare enough, and
      not expensive enough to special case. (Robert Collins)

    * ``VersionedFile.clear_cache`` and ``enable_cache`` are deprecated.
      These methods added significant complexity to the ``VersionedFile``
      implementation, but were only used for optimising fetches from knits - 
      which can be done from outside the knit layer, or via a caching
      decorator. As knits are not the default format, the complexity is no
      longer worth paying. (Robert Collins)

    * ``VersionedFile.create_empty`` is removed. This method presupposed a
      sensible mapping to a transport for individual files, but pack backed
      versioned files have no such mapping. (Robert Collins)

    * ``VersionedFile.get_graph`` is deprecated, with no replacement method.
      The method was size(history) and not desirable. (Robert Collins)

    * ``VersionedFile.get_graph_with_ghosts`` is deprecated, with no
      replacement method.  The method was size(history) and not desirable.
      (Robert Collins)

    * ``VersionedFile.get_parents`` is deprecated, please use
      ``VersionedFile.get_parent_map``. (Robert Collins)

    * ``VersionedFile.get_sha1`` is deprecated, please use
      ``VersionedFile.get_sha1s``. (Robert Collins)

    * ``VersionedFile.has_ghost`` is now deprecated, as it is both expensive
      and unused outside of a single test. (Robert Collins)

    * ``VersionedFile.iter_parents`` is now deprecated in favour of
      ``get_parent_map`` which can be used to instantiate a Graph on a
      VersionedFile. (Robert Collins)

    * ``VersionedFileStore`` no longer uses the transaction parameter given
      to most methods; amongst other things this means that the
      get_weave_or_empty method no longer guarantees errors on a missing weave
      in a readonly transaction, and no longer caches versioned file instances
      which reduces memory pressure (but requires more careful management by
      callers to preserve performance). (Robert Collins)

  TESTING:

    * New -Dselftest_debug flag disables clearing of the debug flags during
      tests.  This is useful if you want to use e.g. -Dhpss to help debug a
      failing test.  Be aware that using this feature is likely to cause
      spurious test failures if used with the full suite. (Andrew Bennetts)

    * selftest --load-list now uses a new more agressive test loader that will
      avoid loading unneeded modules and building their tests. Plugins can use
      this new loader by defining a load_tests function instead of a test_suite
      function. (a forthcoming patch will provide many examples on how to
      implement this).
      (Vincent Ladeuil)

    * selftest --load-list now does some sanity checks regarding duplicate test
      IDs and tests present in the list but not found in the actual test suite.
      (Vincent Ladeuil)

    * Slightly more concise format for the selftest progress bar, so there's
      more space to show the test name.  (Martin Pool) ::

        [2500/10884, 1fail, 3miss in 1m29s] test_revisionnamespaces.TestRev

    * The test suite takes much less memory to run, and is a bit faster.  This
      is done by clearing most attributes of TestCases after running them, if
      they succeeded.  (Andrew Bennetts)

  INTERNALS:

    * Added ``_build_client_protocol`` to ``_SmartClient``.  (Andrew Bennetts)

    * Added basic infrastructure for automatic plugin suggestion.
      (Martin Albisetti)

    * If a ``LockableFiles`` object is not explicitly unlocked (for example
      because of a missing ``try/finally`` block, it will give a warning but
      not automatically unlock itself.  (Previously they did.)  This
      sometimes caused knock-on errors if for example the network connection
      had already failed, and should not be relied upon by code. 
      (Martin Pool, #109520)

    * ``make dist`` target to build a release tarball, and also 
      ``check-dist-tarball`` and ``dist-upload-escudero``.  (Martin Pool)

    * The ``read_response_tuple`` method of ``SmartClientRequestProtocol*``
      classes will now raise ``UnknownSmartMethod`` when appropriate, so that
      callers don't need to try distinguish unknown request errors from other
      errors.  (Andrew Bennetts)

    * ``set_make_working_trees`` is now implemented provided on all repository
      implementations (Aaron Bentley)

    * ``VersionedFile`` now has a new method ``get_parent_map`` which, like
      ``Graph.get_parent_map`` returns a dict of key:parents. (Robert Collins)


bzr 1.3.1 2008-04-09
--------------------

  No changes from 1.3.1rc1.


bzr 1.3rc1 2008-04-04
---------------------

  BUG FIXES:

    * Fix a bug causing a ValueError crash in ``parse_line_delta_iter`` when
      fetching revisions from a knit to pack repository or vice versa using
      bzr:// (including over http or ssh).  
      (#208418, Andrew Bennetts, Martin Pool, Robert Collins)


bzr 1.3 2008-03-20
------------------

Bazaar has become part of the GNU project <http://www.gnu.org>

Many operations that act on history, including ``log`` and ``annotate`` are now
substantially faster.  Several bugs have been fixed and several new options and
features have been added.

  TESTING:

    * Avoid spurious failure of ``TestVersion.test_version`` matching
      directory names.
      (#202778, Martin Pool)


bzr 1.3rc1 2008-03-16
---------------------

  NOTES WHEN UPGRADING:

    * The backup directory created by ``upgrade`` is now called
      ``backup.bzr``, not ``.bzr.backup``. (Martin Albisetti)

  CHANGES:

    * A new repository format 'development' has been added. This format will
      represent the latest 'in-progress' format that the bzr developers are
      interested in getting early-adopter testing and feedback on.
      ``doc/developers/development-repo.txt`` has detailed information.
      (Robert Collins)

    * BZR_LOG environment variable controls location of .bzr.log trace file. 
      User can suppress writing messages to .bzr.log by using '/dev/null'
      filename (on Linux) or 'NUL' (on Windows). If BZR_LOG variable 
      is not defined but BZR_HOME is defined then default location
      for .bzr.log trace file is ``$BZR_HOME/.bzr.log``.
      (Alexander Belchenko)

    * ``launchpad`` builtin plugin now shipped as separate part in standalone
      bzr.exe, installed to ``C:\Program Files\Bazaar\plugins`` directory, 
      and standalone installer allows user to skip installation of this plugin.
      (Alexander Belchenko)

    * Restore auto-detection of plink.exe on Windows. (Dmitry Vasiliev)

    * Version number is now shown as "1.2" or "1.2pr2", without zeroed or
      missing final fields.  (Martin Pool)

  FEATURES:

    * ``branch`` and ``checkout`` can hard-link working tree files, which is
      faster and saves space.  (Aaron Bentley)

    * ``bzr send`` will now also look at the ``child_submit_to`` setting in
      the submit branch to determine the email address to send to. 
      (Jelmer Vernooij)

  IMPROVEMENTS:

    * BzrBranch._lefthand_history is faster on pack repos.  (Aaron Bentley)

    * Branch6.generate_revision_history is faster.  (Aaron Bentley)

    * Directory services can now be registered, allowing special URLs to be
      dereferenced into real URLs.  This is a generalization and cleanup of
      the lp: transport lookup.  (Aaron Bentley)

    * Merge directives that are automatically attached to emails have nicer
      filenames, based on branch-nick + revno. (Aaron Bentley)

    * ``push`` has a ``--revision`` option, to specify what revision to push up
      to.  (Daniel Watkins)

    * Significantly reducing execution time and network traffic for trivial 
      case of running ``bzr missing`` command for two identical branches.
      (Alexander Belchenko)

    * Speed up operations that look at the revision graph (such as 'bzr log').
      ``KnitPackRepositor.get_revision_graph`` uses ``Graph.iter_ancestry`` to
      extract the revision history. This allows filtering ghosts while
      stepping instead of needing to peek ahead. (John Arbash Meinel)

    * The ``hooks`` command lists installed hooks, to assist in debugging.
      (Daniel Watkins)

    * Updates to how ``annotate`` work. Should see a measurable improvement in
      performance and memory consumption for file with a lot of merges.
      Also, correctly handle when a line is introduced by both parents (it
      should be attributed to the first merge which notices this, and not
      to all subsequent merges.) (John Arbash Meinel)

  BUGFIXES:

    * Autopacking no longer holds the full set of inventory lines in
      memory while copying. For large repositories, this can amount to
      hundreds of MB of ram consumption.
      (Ian Clatworthy, John Arbash Meinel)

    * Cherrypicking when using ``--format=merge3`` now explictly excludes
      BASE lines. (John Arbash Meinel, #151731)

    * Disable plink's interactive prompt for password.
      (#107593, Dmitry Vasiliev)

    * Encode command line arguments from unicode to user_encoding before
      invoking external mail client in `bzr send` command.
      (#139318, Alexander Belchenko)

    * Fixed problem connecting to ``bzr+https://`` servers.
      (#198793, John Ferlito)

    * Improved error reporting in the Launchpad plugin. (Daniel Watkins,
      #196618)

    * Include quick-start-summary.svg file to python-based installer(s)
      for Windows. (#192924, Alexander Belchenko)

    * lca merge now respects specified files. (Aaron Bentley)

    * Make version-info --custom imply --all. (#195560, James Westby)

    * ``merge --preview`` now works for merges that add or modify
      symlinks (James Henstridge)

    * Redirecting the output from ``bzr merge`` (when the remembered
      location is used) now works. (John Arbash Meinel)

    * setup.py script explicitly checks for Python version.
      (Jari Aalto, Alexander Belchenko, #200569)

    * UnknownFormatErrors no longer refer to branches regardless of kind of
      unknown format. (Daniel Watkins, #173980)

    * Upgrade bundled ConfigObj to version 4.5.2, which properly quotes #
      signs, among other small improvements. (Matt Nordhoff, #86838)

    * Use correct indices when emitting LCA conflicts.  This fixes IndexError
      errors.  (Aaron Bentley, #196780)

  DOCUMENTATION:

    * Explained how to use ``version-info --custom`` in the User Guide.
      (Neil Martinsen-Burrell)

  API BREAKS:

    * Support for loading plugins from zip files and
      ``bzrlib.plugin.load_from_zip()`` function are deprecated.
      (Alexander Belchenko)

  TESTING:
    
    * Added missing blackbox tests for ``modified`` (Adrian Wilkins)

    * The branch interface tests were invalid for branches using rich-root
      repositories because the empty string is not a valid file-id.
      (Robert Collins)

  INTERNALS:

    * ``Graph.iter_ancestry`` returns the ancestry of revision ids. Similar to
      ``Repository.get_revision_graph()`` except it includes ghosts and you can
      stop part-way through. (John Arbash Meinel)

    * New module ``tools/package_mf.py`` provide custom module finder for
      python packages (improves standard python library's modulefinder.py)
      used by ``setup.py`` script while building standalone bzr.exe.
      (Alexander Belchenko)

    * New remote method ``RemoteBzrDir.find_repositoryV2`` adding support for
      detecting external lookup support on remote repositories. This method is
      now attempted first when lookup up repositories, leading to an extra 
      round trip on older bzr smart servers. (Robert Collins)
 
    * Repository formats have a new supported-feature attribute
      ``supports_external_lookups`` used to indicate repositories which support
      falling back to other repositories when they have partial data.
      (Robert Collins)

    * ``Repository.get_revision_graph_with_ghosts`` and
      ``bzrlib.revision.(common_ancestor,MultipleRevisionSources,common_graph)``
      have been deprecated.  (John Arbash Meinel)

    * ``Tree.iter_changes`` is now a public API, replacing the work-in-progress
      ``Tree._iter_changes``. The api is now considered stable and ready for
      external users.  (Aaron Bentley)

    * The bzrdir format registry now accepts an ``alias`` keyword to
      register_metadir, used to indicate that a format name is an alias for
      some other format and thus should not be reported when describing the
      format. (Robert Collins)


bzr 1.2 2008-02-15
------------------

  BUG FIXES:

    * Fix failing test in Launchpad plugin. (Martin Pool)


bzr 1.2rc1 2008-02-13
---------------------

  NOTES WHEN UPGRADING:
  
    * Fetching via the smart protocol may need to reconnect once during a fetch
      if the remote server is running Bazaar 1.1 or earlier, because the client
      attempts to use more efficient requests that confuse older servers.  You
      may be required to re-enter a password or passphrase when this happens.
      This won't happen if the server is upgraded to Bazaar 1.2.
      (Andrew Bennetts)

  CHANGES:

    * Fetching via bzr+ssh will no longer fill ghosts by default (this is
      consistent with pack-0.92 fetching over SFTP). (Robert Collins)

    * Formatting of ``bzr plugins`` output is changed to be more human-
      friendly. Full path of plugins locations will be shown only with
      ``--verbose`` command-line option. (Alexander Belchenko)

    * ``merge`` now prefers to use the submit branch, but will fall back to
      parent branch.  For many users, this has no effect.  But some users who
      pull and merge on the same branch will notice a change.  This change
      makes it easier to work on a branch on two different machines, pulling
      between the machines, while merging from the upstream.
      ``merge --remember`` can now be used to set the submit_branch.
      (Aaron Bentley)

  FEATURES:

    * ``merge --preview`` produces a diff of the changes merge would make,
      but does not actually perform the merge.  (Aaron Bentley)

    * New smart method ``Repository.get_parent_map`` for getting revision
      parent data. This returns additional parent information topologically
      adjacent to the requested data to reduce round trip latency impacts.
      (Robert Collins)

    * New smart method, ``Repository.stream_revisions_chunked``, for fetching
      revision data that streams revision data via a chunked encoding.  This
      avoids buffering large amounts of revision data on the server and on the
      client, and sends less data to the server to request the revisions.
      (Andrew Bennetts, Robert Collins, #178353)

    * The launchpad plugin now handles lp urls of the form
      ``lp://staging/``, ``lp://demo/``, ``lp://dev/`` to use the appropriate
      launchpad instance to do the resolution of the branch identities.
      This is primarily of use to Launchpad developers, but can also
      be used by other users who want to try out Launchpad as
      a branch location without messing up their public Launchpad
      account.  Branches that are pushed to the staging environment
      have an expected lifetime of one day. (Tim Penhey)

  IMPROVEMENTS:

    * Creating a new branch no longer tries to read the entire revision-history
      unnecessarily over smart server operations. (Robert Collins)

    * Fetching between different repository formats with compatible models now
      takes advantage of the smart method to stream revisions.  (Andrew Bennetts)

    * The ``--coverage`` option is now global, rather specific to ``bzr
      selftest``.  (Andrew Bennetts)

    * The ``register-branch`` command will now use the public url of the branch
      containing the current directory, if one has been set and no explicit
      branch is provided.  (Robert Collins)

    * Tweak the ``reannotate`` code path to optimize the 2-parent case.
      Speeds up ``bzr annotate`` with a pack repository by approx 3:2.
      (John Arbash Meinel)

  BUGFIXES:

    * Calculate remote path relative to the shared medium in _SmartClient.  This
      is related to the problem in bug #124089.  (Andrew Bennetts)

    * Cleanly handle connection errors in smart protocol version two, the same
      way as they are handled by version one.  (Andrew Bennetts)

    * Clearer error when ``version-info --custom`` is used without
      ``--template`` (Lukáš Lalinský)

    * Don't raise UnavailableFeature during test setup when medusa is not
      available or tearDown is never called leading to nasty side effects.
      (#137823, Vincent Ladeuil)

    * If a plugin's test suite cannot be loaded, for example because of a syntax
      error in the tests, then ``selftest`` fails, rather than just printing 
      a warning.  (Martin Pool, #189771)
      
    * List possible values for BZR_SSH environment variable in env-variables
      help topic. (Alexander Belchenko, #181842)

    * New methods ``push_log_file`` and ``pop_log_file`` to intercept messages:
      popping the log redirection now precisely restores the previous state,
      which makes it easier to use bzr log output from other programs.
      TestCaseInTempDir no longer depends on a log redirection being established
      by the test framework, which lets bzr tests cleanly run from a normal
      unittest runner.
      (#124153, #124849, Martin Pool, Jonathan Lange)

    * ``pull --quiet`` is now more quiet, in particular a message is no longer
      printed when the remembered pull location is used. (James Westby,
      #185907)

    * ``reconfigure`` can safely be interrupted while fetching.
      (Aaron Bentley, #179316)

    * ``reconfigure`` preserves tags when converting to and from lightweight
      checkouts.  (Aaron Bentley, #182040)

    * Stop polluting /tmp when running selftest.
      (Vincent Ladeuil, #123623)

    * Switch from NFKC => NFC for normalization checks. NFC allows a few
      more characters which should be considered valid.
      (John Arbash Meinel, #185458)

    * The launchpad plugin now uses the ``edge`` xmlrpc server to avoid
      interacting badly with a bug on the launchpad side. (Robert Collins)

    * Unknown hostnames when connecting to a ``bzr://`` URL no longer cause
      tracebacks.  (Andrew Bennetts, #182849)

  API BREAKS:

    * Classes implementing Merge types like Merge3Merger must now accept (and
      honour) a do_merge flag in their constructor.  (Aaron Bentley)

    * ``Repository.add_inventory`` and ``add_revision`` now require the caller
      to previously take a write lock (and start a write group.)
      (Martin Pool)

  TESTING:

    * selftest now accepts --load-list <file> to load a test id list. This
      speeds up running the test suite on a limited set of tests.
      (Vincent Ladeuil)

  INTERNALS:

    * Add a new method ``get_result`` to graph search objects. The resulting
      ``SearchResult`` can be used to recreate the search later, which will
      be useful in reducing network traffic. (Robert Collins)

    * Use convenience function to check whether two repository handles 
      are referring to the same repository in ``Repository.get_graph``. 
      (Jelmer Vernooij, #187162)

    * Fetching now passes the find_ghosts flag through to the 
      ``InterRepository.missing_revision_ids`` call consistently for all
      repository types. This will enable faster missing revision discovery with
      bzr+ssh. (Robert Collins)

    * Fix error handling in Repository.insert_data_stream. (Lukas Lalinsky)

    * ``InterRepository.missing_revision_ids`` is now deprecated in favour of
      ``InterRepository.search_missing_revision_ids`` which returns a 
      ``bzrlib.graph.SearchResult`` suitable for making requests from the smart
      server. (Robert Collins)

    * New error ``NoPublicBranch`` for commands that need a public branch to
      operate. (Robert Collins)
 
    * New method ``iter_inventories`` on Repository for access to many
      inventories. This is primarily used by the ``revision_trees`` method, as
      direct access to inventories is discouraged. (Robert Collins)
 
    * New method ``next_with_ghosts`` on the Graph breadth-first-search objects
      which will split out ghosts and present parents into two separate sets,
      useful for code which needs to be aware of ghosts (e.g. fetching data
      cares about ghosts during revision selection). (Robert Collins)

    * Record a timestamp against each mutter to the trace file, relative to the
      first import of bzrlib.  (Andrew Bennetts)

    * ``Repository.get_data_stream`` is now deprecated in favour of
      ``Repository.get_data_stream_for_search`` which allows less network
      traffic when requesting data streams over a smart server. (Robert Collins)

    * ``RemoteBzrDir._get_tree_branch`` no longer triggers ``_ensure_real``,
      removing one round trip on many network operations. (Robert Collins)

    * RemoteTransport's ``recommended_page_size`` method now returns 64k, like
      SFTPTransport and HttpTransportBase.  (Andrew Bennetts)

    * Repository has a new method ``has_revisions`` which signals the presence
      of many revisions by returning a set of the revisions listed which are
      present. This can be done by index queries without reading data for parent
      revision names etc. (Robert Collins)


bzr 1.1 2008-01-15
------------------

(no changes from 1.1rc1)

bzr 1.1rc1 2008-01-05
---------------------

  CHANGES:
   
   * Dotted revision numbers have been revised. Instead of growing longer with
     nested branches the branch number just increases. (eg instead of 1.1.1.1.1
     we now report 1.2.1.) This helps scale long lived branches which have many
     feature branches merged between them. (John Arbash Meinel)

   * The syntax ``bzr diff branch1 branch2`` is no longer supported.
     Use ``bzr diff branch1 --new branch2`` instead. This change has
     been made to remove the ambiguity where ``branch2`` is in fact a
     specific file to diff within ``branch1``.

  FEATURES:

   * New option to use custom template-based formats in  ``bzr version-info``.
     (Lukáš Lalinský)

   * diff '--using' allows an external diff tool to be used for files.
     (Aaron Bentley)

   * New "lca" merge-type for fast everyday merging that also supports
     criss-cross merges.  (Aaron Bentley)

  IMPROVEMENTS:

   * ``annotate`` now doesn't require a working tree. (Lukáš Lalinský,
     #90049)

   * ``branch`` and ``checkout`` can now use files from a working tree to
     to speed up the process.  For checkout, this requires the new
     --files-from flag.  (Aaron Bentley)

   * ``bzr diff`` now sorts files in alphabetical order.  (Aaron Bentley)

   * ``bzr diff`` now works on branches without working trees. Tree-less
     branches can also be compared to each other and to working trees using
     the new diff options ``--old`` and ``--new``. Diffing between branches,
     with or without trees, now supports specific file filtering as well.
     (Ian Clatworthy, #6700)

   * ``bzr pack`` now orders revision texts in topological order, with newest
     at the start of the file, promoting linear reads for ``bzr log`` and the
     like. This partially fixes #154129. (Robert Collins)

   * Merge directives now fetch prerequisites from the target branch if
     needed.  (Aaron Bentley)

   * pycurl now handles digest authentication.
     (Vincent Ladeuil)

   * ``reconfigure`` can now convert from repositories.  (Aaron Bentley)

   * ``-l`` is now a short form for ``--limit`` in ``log``.  (Matt Nordhoff)

   * ``merge`` now warns when merge directives cause cherrypicks.
     (Aaron Bentley)

   * ``split`` now supported, to enable splitting large trees into smaller
     pieces.  (Aaron Bentley)

  BUGFIXES:

   * Avoid AttributeError when unlocking a pack repository when an error occurs.
     (Martin Pool, #180208)

   * Better handle short reads when processing multiple range requests.
     (Vincent Ladeuil, #179368)

   * build_tree acceleration uses the correct path when a file has been moved.
     (Aaron Bentley)

   * ``commit`` now succeeds when a checkout and its master branch share a
     repository.  (Aaron Bentley, #177592)

   * Fixed error reporting of unsupported timezone format in
     ``log --timezone``. (Lukáš Lalinský, #178722)

   * Fixed Unicode encoding error in ``ignored`` when the output is
     redirected to a pipe. (Lukáš Lalinský)

   * Fix traceback when sending large response bodies over the smart protocol
     on Windows. (Andrew Bennetts, #115781)

   * Fix ``urlutils.relative_url`` for the case of two ``file:///`` URLs
     pointed to different logical drives on Windows.
     (Alexander Belchenko, #90847)

   * HTTP test servers are now compatible with the http protocol version 1.1.
     (Vincent Ladeuil, #175524)

   * _KnitParentsProvider.get_parent_map now handles requests for ghosts
     correctly, instead of erroring or attributing incorrect parents to ghosts.
     (Aaron Bentley)

   * ``merge --weave --uncommitted`` now works.  (Aaron Bentley)

   * pycurl authentication handling was broken and incomplete. Fix handling of
     user:pass embedded in the urls.
     (Vincent Ladeuil, #177643)

   * Files inside non-directories are now handled like other conflict types.
     (Aaron Bentley, #177390)

   * ``reconfigure`` is able to convert trees into lightweight checkouts.
     (Aaron Bentley)

   * Reduce lockdir timeout to 0 when running ``bzr serve``.  (Andrew Bennetts,
     #148087)

   * Test that the old ``version_info_format`` functions still work, even
     though they are deprecated. (John Arbash Meinel, ShenMaq, #177872)

   * Transform failures no longer cause ImmortalLimbo errors (Aaron Bentley,
     #137681)

   * ``uncommit`` works even when the commit messages of revisions to be
     removed use characters not supported in the terminal encoding.
     (Aaron Bentley)

   * When dumb http servers return whole files instead of the requested ranges,
     read the remaining bytes by chunks to avoid overflowing network buffers.
     (Vincent Ladeuil, #175886)

  DOCUMENTATION:

   * Minor tweaks made to the bug tracker integration documentation.
     (Ian Clatworthy)

   * Reference material has now be moved out of the User Guide and added
     to the User Reference. The User Reference has gained 4 sections as
     a result: Authenication Settings, Configuration Settings, Conflicts
     and Hooks. All help topics are now dumped into text format in the
     doc/en/user-reference directory for those who like browsing that
     information in their editor. (Ian Clatworthy)

   * *Using Bazaar with Launchpad* tutorial added. (Ian Clatworthy)

  INTERNALS:

    * find_* methods available for BzrDirs, Branches and WorkingTrees.
      (Aaron Bentley)

    * Help topics can now be loaded from files. 
      (Ian Clatworthy, Alexander Belchenko)

    * get_parent_map now always provides tuples as its output.  (Aaron Bentley)

    * Parent Providers should now implement ``get_parent_map`` returning a
      dictionary instead of ``get_parents`` returning a list.
      ``Graph.get_parents`` is now deprecated. (John Arbash Meinel,
      Robert Collins)

    * Patience Diff now supports arbitrary python objects, as long as they
      support ``hash()``. (John Arbash Meinel)

    * Reduce selftest overhead to establish test names by memoization.
      (Vincent Ladeuil)

  API BREAKS:

  TESTING:

   * Modules can now customise their tests by defining a ``load_tests``
     attribute. ``pydoc bzrlib.tests.TestUtil.TestLoader.loadTestsFromModule``
     for the documentation on this attribute. (Robert Collins)

   * New helper function ``bzrlib.tests.condition_id_re`` which helps
     filter tests based on a regular expression search on the tests id.
     (Robert Collins)
    
   * New helper function ``bzrlib.tests.condition_isinstance`` which helps
     filter tests based on class. (Robert Collins)
    
   * New helper function ``bzrlib.tests.exclude_suite_by_condition`` which
     generalises the ``exclude_suite_by_re`` function. (Robert Collins)

   * New helper function ``bzrlib.tests.filter_suite_by_condition`` which
     generalises the ``filter_suite_by_re`` function. (Robert Collins)

   * New helper method ``bzrlib.tests.exclude_tests_by_re`` which gives a new
     TestSuite that does not contain tests from the input that matched a
     regular expression. (Robert Collins)

   * New helper method ``bzrlib.tests.randomize_suite`` which returns a
     randomized copy of the input suite. (Robert Collins)

   * New helper method ``bzrlib.tests.split_suite_by_re`` which splits a test
     suite into two according to a regular expression. (Robert Collins)

   * Parametrize all http tests for the transport implementations, the http
     protocol versions (1.0 and 1.1) and the authentication schemes.
     (Vincent Ladeuil) 

   * The ``exclude_pattern`` and ``random_order`` parameters to the function
     ``bzrlib.tests.filter_suite_by_re`` have been deprecated. (Robert Collins)

   * The method ``bzrlib.tests.sort_suite_by_re`` has been deprecated. It is 
     replaced by the new helper methods added in this release. (Robert Collins)


bzr 1.0 2007-12-14
------------------

  DOCUMENTATION:

   * More improvements and fixes to the User Guide.  (Ian Clatworthy)

   * Add information on cherrypicking/rebasing to the User Guide.
     (Ian Clatworthy)

   * Improve bug tracker integration documentation. (Ian Clatworthy)

   * Minor edits to ``Bazaar in five minutes`` from David Roberts and
     to the rebasing section of the User Guide from Aaron Bentley.
     (Ian Clatworthy)


bzr 1.0rc3 2007-12-11
---------------------

  CHANGES:
   
   * If a traceback occurs, users are now asked to report the bug 
     through Launchpad (https://bugs.launchpad.net/bzr/), rather than 
     by mail to the mailing list.
     (Martin Pool)

  BUGFIXES:

   * Fix Makefile rules for doc generation. (Ian Clatworthy, #175207)

   * Give more feedback during long http downloads by making readv deliver data
     as it arrives for urllib, and issue more requests for pycurl. High latency
     networks are better handled by urllib, the pycurl implementation give more
     feedback but also incur more latency.
     (Vincent Ladeuil, #173010)

   * Implement _make_parents_provider on RemoteRepository, allowing generating
     bundles against branches on a smart server.  (Andrew Bennetts, #147836)

  DOCUMENTATION:

   * Improved user guide.  (Ian Clatworthy)

   * The single-page quick reference guide is now available as a PDF.
     (Ian Clatworthy)

  INTERNALS:

    * readv urllib http implementation is now a real iterator above the
      underlying socket and deliver data as soon as it arrives. 'get' still
      wraps its output in a StringIO.
      (Vincent Ladeuil)


bzr 1.0rc2 2007-12-07
---------------------

  IMPROVEMENTS:

   * Added a --coverage option to selftest. (Andrew Bennetts)

   * Annotate merge (merge-type=weave) now supports cherrypicking.
     (Aaron Bentley)

   * ``bzr commit`` now doesn't print the revision number twice. (Matt
     Nordhoff, #172612)

   * New configuration option ``bugtracker_<tracker_abbrevation>_url`` to
     define locations of bug trackers that are not directly supported by
     bzr or a plugin. The URL will be treated as a template and ``{id}``
     placeholders will be replaced by specific bug IDs.  (Lukáš Lalinský)

   * Support logging single merge revisions with short and line log formatters.
     (Kent Gibson)

   * User Guide enhanced with suggested readability improvements from
     Matt Revell and corrections from John Arbash Meinel. (Ian Clatworthy)

   * Quick Start Guide renamed to Quick Start Card, moved down in
     the catalog, provided in pdf and png format and updated to refer
     to ``send`` instead of ``bundle``. (Ian Clatworthy, #165080)

   * ``switch`` can now be used on heavyweight checkouts as well as
     lightweight ones. After switching a heavyweight checkout, the
     local branch is a mirror/cache of the new bound branch and
     uncommitted changes in the working tree are merged. As a safety
     check, if there are local commits in a checkout which have not
     been committed to the previously bound branch, then ``switch``
     fails unless the ``--force`` option is given. This option is
     now also required if the branch a lightweight checkout is pointing
     to has been moved. (Ian Clatworthy)

  INTERNALS:

    * New -Dhttp debug option reports http connections, requests and responses.
      (Vincent Ladeuil)

    * New -Dmerge debug option, which emits merge plans for merge-type=weave.

  BUGFIXES:

   * Better error message when running ``bzr cat`` on a non-existant branch.
     (Lukáš Lalinský, #133782)

   * Catch OSError 17 (file exists) in final phase of tree transform and show
     filename to user.
     (Alexander Belchenko, #111758)

   * Catch ShortReadvErrors while using pycurl. Also make readv more robust by
     allowing multiple GET requests to be issued if too many ranges are
     required.
     (Vincent Ladeuil, #172701)

   * Check for missing basis texts when fetching from packs to packs.
     (John Arbash Meinel, #165290)

   * Fall back to showing e-mail in ``log --short/--line`` if the 
     committer/author has only e-mail. (Lukáš Lalinský, #157026)

  API BREAKS:

   * Deprecate not passing a ``location`` argument to commit reporters'
     ``started`` methods. (Matt Nordhoff)


bzr 1.0rc1 2007-11-30
---------------------

  NOTES WHEN UPGRADING:

   * The default repository format is now ``pack-0.92``.  This 
     default is used when creating new repositories with ``init`` and 
     ``init-repo``, and when branching over bzr+ssh or bzr+hpss. 
     (See https://bugs.launchpad.net/bugs/164626)

     This format can be read and written by Bazaar 0.92 and later, and 
     data can be transferred to and from older formats.

     To upgrade, please reconcile your repository (``bzr reconcile``), and then
     upgrade (``bzr upgrade``). 
     
     ``pack-0.92`` offers substantially better scaling and performance than the
     previous knits format. Some operations are slower where the code already
     had bad scaling characteristics under knits, the pack format makes such
     operations more visible as part of being more scalable overall. We will
     correct such operations over the coming releases and encourage the filing
     of bugs on any operation which you observe to be slower in a packs
     repository. One particular case that we do not intend to fix is pulling
     data from a pack repository into a knit repository over a high latency
     link;  downgrading such data requires reinsertion of the file texts, and
     this is a classic space/time tradeoff. The current implementation is
     conservative on memory usage because we need to support converting data
     from any tree without problems.  
     (Robert Collins, Martin Pool, #164476)

  CHANGES:

   * Disable detection of plink.exe as possible ssh vendor. Plink vendor
     still available if user selects it explicitly with BZR_SSH environment
     variable. (Alexander Belchenko, workaround for bug #107593)

   * The pack format is now accessible as "pack-0.92", or "pack-0.92-subtree" 
     to enable the subtree functions (for example, for bzr-svn).  
     See http://doc.bazaar-vcs.org/latest/developer/packrepo.html
     (Martin Pool)

  FEATURES:

   * New ``authentication.conf`` file holding the password or other credentials
     for remote servers. This can be used for ssh, sftp, smtp and other 
     supported transports.
     (Vincent Ladeuil)

   * New rich-root and rich-root-pack formats, recording the same data about
     tree roots that's recorded for all other directories.
     (Aaron Bentley, #164639)

   * ``pack-0.92`` repositories can now be reconciled.
     (Robert Collins, #154173)

   * ``switch`` command added for changing the branch a lightweight checkout
     is associated with and updating the tree to reflect the latest content
     accordingly. This command was previously part of the BzrTools plug-in.
     (Ian Clatworthy, Aaron Bentley, David Allouche)

   * ``reconfigure`` command can now convert branches, trees, or checkouts to
     lightweight checkouts.  (Aaron Bentley)

  PERFORMANCE:

   * Commit updates the state of the working tree via a delta rather than
     supplying entirely new basis trees. For commit of a single specified file
     this reduces the wall clock time for commit by roughly a 30%.
     (Robert Collins, Martin Pool)

   * Commit with many automatically found deleted paths no longer performs
     linear scanning for the children of those paths during inventory
     iteration. This should fix commit performance blowing out when many such
     paths occur during commit. (Robert Collins, #156491)

   * Fetch with pack repositories will no longer read the entire history graph.
     (Robert Collins, #88319)

   * Revert takes out an appropriate lock when reverting to a basis tree, and
     does not read the basis inventory twice. (Robert Collins)

   * Diff does not require an inventory to be generated on dirstate trees.
     (Aaron Bentley, #149254)

   * New annotate merge (--merge-type=weave) implementation is fast on
     versionedfiles withough cached annotations, e.g. pack-0.92.
     (Aaron Bentley)

  IMPROVEMENTS:

   * ``bzr merge`` now warns when it encounters a criss-cross merge.
     (Aaron Bentley)

   * ``bzr send`` now doesn't require the target e-mail address to be
     specified on the command line if an interactive e-mail client is used.
     (Lukáš Lalinský)

   * ``bzr tags`` now prints the revision number for each tag, instead of
     the revision id, unless --show-ids is passed. In addition, tags can be
     sorted chronologically instead of lexicographically with --sort=time.
     (Adeodato Simó, #120231)

   * Windows standalone version of bzr is able to load system-wide plugins from
     "plugins" subdirectory in installation directory. In addition standalone
     installer write to the registry (HKLM\SOFTWARE\Bazaar) useful info 
     about paths and bzr version. (Alexander Belchenko, #129298)

  DOCUMENTATION:

  BUG FIXES:

   * A progress bar has been added for knitpack -> knitpack fetching.
     (Robert Collins, #157789, #159147)

   * Branching from a branch via smart server now preserves the repository
     format. (Andrew Bennetts,  #164626)
     
   * ``commit`` is now able to invoke an external editor in a non-ascii
     directory. (Daniel Watkins, #84043)

   * Catch connection errors for ftp.
     (Vincent Ladeuil, #164567)

   * ``check`` no longer reports spurious unreferenced text versions.
     (Robert Collins, John A Meinel, #162931, #165071)

   * Conflicts are now resolved recursively by ``revert``.
     (Aaron Bentley, #102739)

   * Detect invalid transport reuse attempts by catching invalid URLs.
     (Vincent Ladeuil, #161819)

   * Deleting a file without removing it shows a correct diff, not a traceback.
     (Aaron Bentley)

   * Do no use timeout in HttpServer anymore.
     (Vincent Ladeuil, #158972).

   * Don't catch the exceptions related to the http pipeline status before
     retrying an http request or some programming errors may be masked.
     (Vincent Ladeuil, #160012)

   * Fix ``bzr rm`` to not delete modified and ignored files.
     (Lukáš Lalinský, #172598)

   * Fix exception when revisionspec contains merge revisons but log
     formatter doesn't support merge revisions. (Kent Gibson, #148908)

   * Fix exception when ScopeReplacer is assigned to before any members have
     been retrieved.  (Aaron Bentley)

   * Fix multiple connections during checkout --lightweight.
     (Vincent Ladeuil, #159150)

   * Fix possible error in insert_data_stream when copying between 
     pack repositories over bzr+ssh or bzr+http.  
     KnitVersionedFile.get_data_stream now makes sure that requested
     compression parents are sent before any delta hunks that depend 
     on them.
     (Martin Pool, #164637)

   * Fix typo in limiting offsets coalescing for http, leading to
     whole files being downloaded instead of parts.
     (Vincent Ladeuil, #165061)

   * FTP server errors don't error in the error handling code.
     (Robert Collins, #161240)

   * Give a clearer message when a pull fails because the source needs
     to be reconciled.
     (Martin Pool, #164443)

   * It is clearer when a plugin cannot be loaded because of its name, and a
     suggestion for an acceptable name is given. (Daniel Watkins, #103023)

   * Leave port as None in transport objects if user doesn't
     specify a port in urls.
     (vincent Ladeuil, #150860)

   * Make sure Repository.fetch(self) is properly a no-op for all
     Repository implementations. (John Arbash Meinel, #158333)

   * Mark .bzr directories as "hidden" on Windows.
     (Alexander Belchenko, #71147)

   * ``merge --uncommitted`` can now operate on a single file.
     (Aaron Bentley, Lukáš Lalinský, #136890)

   * Obsolete packs are now cleaned up by pack and autopack operations.
     (Robert Collins, #153789)

   * Operations pulling data from a smart server where the underlying
     repositories are not both annotated/both unannotated will now work.
     (Robert Collins, #165304).

   * Reconcile now shows progress bars. (Robert Collins, #159351)

   * ``RemoteBranch`` was not initializing ``self._revision_id_to_revno_map``
     properly. (John Arbash Meinel, #162486)

   * Removing an already-removed file reports the file does not exist. (Daniel
     Watkins, #152811)

   * Rename on Windows is able to change filename case.
     (Alexander Belchenko, #77740)

   * Return error instead of a traceback for ``bzr log -r0``.
     (Kent Gibson, #133751)

   * Return error instead of a traceback when bzr is unable to create
     symlink on some platforms (e.g. on Windows).
     (Alexander Belchenko, workaround for #81689)

   * Revert doesn't crash when restoring a single file from a deleted
     directory. (Aaron Bentley)

   * Stderr output via logging mechanism now goes through encoded wrapper
     and no more uses utf-8, but terminal encoding instead. So all unicode
     strings now should be readable in non-utf-8 terminal.
     (Alexander Belchenko, #54173)

   * The error message when ``move --after`` should be used makes how to do so
     clearer. (Daniel Watkins, #85237)

   * Unicode-safe output from ``bzr info``. The output will be encoded
     using the terminal encoding and unrepresentable characters will be
     replaced by '?'. (Lukáš Lalinský, #151844)

   * Working trees are no longer created when pushing into a local no-trees
     repo. (Daniel Watkins, #50582)

   * Upgrade util/configobj to version 4.4.0.
     (Vincent Ladeuil, #151208).

   * Wrap medusa ftp test server as an FTPServer feature.
     (Vincent Ladeuil, #157752)

  API BREAKS:

   * ``osutils.backup_file`` is deprecated. Actually it's not used in bzrlib
     during very long time. (Alexander Belchenko)

   * The return value of
     ``VersionedFile.iter_lines_added_or_present_in_versions`` has been
     changed. Previously it was an iterator of lines, now it is an iterator of
     (line, version_id) tuples. This change has been made to aid reconcile and
     fetch operations. (Robert Collins)

   * ``bzrlib.repository.get_versioned_file_checker`` is now private.
     (Robert Collins)

   * The Repository format registry default has been removed; it was previously
     obsoleted by the bzrdir format default, which implies a default repository
     format.
     (Martin Pool)

  INTERNALS:

   * Added ``ContainerSerialiser`` and ``ContainerPushParser`` to
     ``bzrlib.pack``.  These classes provide more convenient APIs for generating
     and parsing containers from streams rather than from files.  (Andrew
     Bennetts)

   * New module ``lru_cache`` providing a cache for use by tasks that need
     semi-random access to large amounts of data. (John A Meinel)

   * InventoryEntry.diff is now deprecated.  Please use diff.DiffTree instead.

  TESTING:


bzr 0.92 2007-11-05
-------------------

  CHANGES:

  * New uninstaller on Win32.  (Alexander Belchenko)


bzr 0.92rc1 2007-10-29
----------------------

  NOTES WHEN UPGRADING:

  CHANGES:
  
   * ``bzr`` now returns exit code 4 if an internal error occurred, and 
     3 if a normal error occurred.  (Martin Pool)

   * ``pull``, ``merge`` and ``push`` will no longer silently correct some
     repository index errors that occured as a result of the Weave disk format.
     Instead the ``reconcile`` command needs to be run to correct those
     problems if they exist (and it has been able to fix most such problems
     since bzr 0.8). Some new problems have been identified during this release
     and you should run ``bzr check`` once on every repository to see if you
     need to reconcile. If you cannot ``pull`` or ``merge`` from a remote
     repository due to mismatched parent errors - a symptom of index errors -
     you should simply take a full copy of that remote repository to a clean
     directory outside any local repositories, then run reconcile on it, and
     finally pull from it locally. (And naturally email the repositories owner
     to ask them to upgrade and run reconcile).
     (Robert Collins)

  FEATURES:

   * New ``knitpack-experimental`` repository format. This is interoperable with
     the ``dirstate-tags`` format but uses a smarter storage design that greatly
     speeds up many operations, both local and remote. This new format can be
     used as an option to the ``init``, ``init-repository`` and ``upgrade``
     commands. See http://doc.bazaar-vcs.org/0.92/developers/knitpack.html
     for further details. (Robert Collins)

   * For users of bzr-svn (and those testing the prototype subtree support) that
     wish to try packs, a new ``knitpack-subtree-experimental`` format has also
     been added. This is interoperable with the ``dirstate-subtrees`` format.
     (Robert Collins)

   * New ``reconfigure`` command. (Aaron Bentley)

   * New ``revert --forget-merges`` command, which removes the record of a pending 
     merge without affecting the working tree contents.  (Martin Pool)

   * New ``bzr_remote_path`` configuration variable allows finer control of
     remote bzr locations than BZR_REMOTE_PATH environment variable.
     (Aaron Bentley)

   * New ``launchpad-login`` command to tell Bazaar your Launchpad
     user ID.  This can then be used by other functions of the
     Launchpad plugin. (James Henstridge)

  PERFORMANCE:

   * Commit in quiet mode is now slightly faster as the information to
     output is no longer calculated. (Ian Clatworthy)

   * Commit no longer checks for new text keys during insertion when the
     revision id was deterministically unique. (Robert Collins)

   * Committing a change which is not a merge and does not change the number of
     files in the tree is faster by utilising the data about whether files are
     changed to determine if the tree is unchanged rather than recalculating
     it at the end of the commit process. (Robert Collins)

   * Inventory serialisation no longer double-sha's the content.
     (Robert Collins)

   * Knit text reconstruction now avoids making copies of the lines list for
     interim texts when building a single text. The new ``apply_delta`` method
     on ``KnitContent`` aids this by allowing modification of the revision id
     such objects represent. (Robert Collins)

   * Pack indices are now partially parsed for specific key lookup using a
     bisection approach. (Robert Collins)

   * Partial commits are now approximately 40% faster by walking over the
     unselected current tree more efficiently. (Robert Collins)

   * XML inventory serialisation takes 20% less time while being stricter about
     the contents. (Robert Collins)

   * Graph ``heads()`` queries have been fixed to no longer access all history
     unnecessarily. (Robert Collins)

  IMPROVEMENTS:

   * ``bzr+https://`` smart server across https now supported. 
     (John Ferlito, Martin Pool, #128456)

   * Mutt is now a supported mail client; set ``mail_client=mutt`` in your
     bazaar.conf and ``send`` will use mutt. (Keir Mierle)

   * New option ``-c``/``--change`` for ``merge`` command for cherrypicking 
     changes from one revision. (Alexander Belchenko, #141368)

   * Show encodings, locale and list of plugins in the traceback message.
     (Martin Pool, #63894)

   * Experimental directory formats can now be marked with
     ``experimental = True`` during registration. (Ian Clatworthy)

  DOCUMENTATION:

   * New *Bazaar in Five Minutes* guide.  (Matthew Revell)

   * The hooks reference documentation is now converted to html as expected.
     (Ian Clatworthy)

  BUG FIXES:

   * Connection error reporting for the smart server has been fixed to
     display a user friendly message instead of a traceback.
     (Ian Clatworthy, #115601)

   * Make sure to use ``O_BINARY`` when opening files to check their
     sha1sum. (Alexander Belchenko, John Arbash Meinel, #153493)

   * Fix a problem with Win32 handling of the executable bit.
     (John Arbash Meinel, #149113)

   * ``bzr+ssh://`` and ``sftp://`` URLs that do not specify ports explicitly
     no longer assume that means port 22.  This allows people using OpenSSH to
     override the default port in their ``~/.ssh/config`` if they wish.  This
     fixes a bug introduced in bzr 0.91.  (Andrew Bennetts, #146715)

   * Commands reporting exceptions can now be profiled and still have their
     data correctly dumped to a file. For example, a ``bzr commit`` with
     no changes still reports the operation as pointless but doing so no
     longer throws away the profiling data if this command is run with
     ``--lsprof-file callgrind.out.ci`` say. (Ian Clatworthy)

   * Fallback to ftp when paramiko is not installed and sftp can't be used for
     ``tests/commands`` so that the test suite is still usable without
     paramiko.
     (Vincent Ladeuil, #59150)

   * Fix commit ordering in corner case. (Aaron Bentley, #94975)

   * Fix long standing bug in partial commit when there are renames 
     left in tree. (Robert Collins, #140419)

   * Fix selftest semi-random noise during http related tests.
     (Vincent Ladeuil, #140614)

   * Fix typo in ftp.py making the reconnection fail on temporary errors.
     (Vincent Ladeuil, #154259)

   * Fix failing test by comparing real paths to cover the case where the TMPDIR
     contains a symbolic link.
     (Vincent Ladeuil, #141382).

   * Fix log against smart server branches that don't support tags.
     (James Westby, #140615)

   * Fix pycurl http implementation by defining error codes from
     pycurl instead of relying on an old curl definition.
     (Vincent Ladeuil, #147530)

   * Fix 'unprintable error' message when displaying BzrCheckError and 
     some other exceptions on Python 2.5.
     (Martin Pool, #144633)

   * Fix ``Inventory.copy()`` and add test for it. (Jelmer Vernooij)

   * Handles default value for ListOption in cmd_commit.
     (Vincent Ladeuil, #140432)

   * HttpServer and FtpServer need to be closed properly or a listening socket
     will remain opened.
     (Vincent Ladeuil, #140055)

   * Monitor the .bzr directory created in the top level test
     directory to detect leaking tests.
     (Vincent Ladeuil, #147986)

   * The basename, not the full path, is now used when checking whether
     the profiling dump file begins with ``callgrind.out`` or not. This
     fixes a bug reported by Aaron Bentley on IRC. (Ian Clatworthy)

   * Trivial fix for invoking command ``reconfigure`` without arguments.
     (Rob Weir, #141629)

   * ``WorkingTree.rename_one`` will now raise an error if normalisation of the
     new path causes bzr to be unable to access the file. (Robert Collins)

   * Correctly detect a NoSuchFile when using a filezilla server. (Gary van der
     Merwe)

  API BREAKS:

   * ``bzrlib.index.GraphIndex`` now requires a size parameter to the
     constructor, for enabling bisection searches. (Robert Collins)

   * ``CommitBuilder.record_entry_contents`` now requires the root entry of a
     tree be supplied to it, previously failing to do so would trigger a
     deprecation warning. (Robert Collins)

   * ``KnitVersionedFile.add*`` will no longer cache added records even when
     enable_cache() has been called - the caching feature is now exclusively for
     reading existing data. (Robert Collins)

   * ``ReadOnlyLockError`` is deprecated; ``LockFailed`` is usually more 
     appropriate.  (Martin Pool)

   * Removed ``bzrlib.transport.TransportLogger`` - please see the new
     ``trace+`` transport instead. (Robert Collins)

   * Removed previously deprecated varargs interface to ``TestCase.run_bzr`` and
     deprecated methods ``TestCase.capture`` and ``TestCase.run_bzr_captured``.
     (Martin Pool)

   * Removed previous deprecated ``basis_knit`` parameter to the
     ``KnitVersionedFile`` constructor. (Robert Collins)

   * Special purpose method ``TestCase.run_bzr_decode`` is moved to the test_non_ascii 
     class that needs it.
     (Martin Pool)

   * The class ``bzrlib.repofmt.knitrepo.KnitRepository3`` has been folded into
     ``KnitRepository`` by parameters to the constructor. (Robert Collins)

   * The ``VersionedFile`` interface now allows content checks to be bypassed
     by supplying check_content=False.  This saves nearly 30% of the minimum
     cost to store a version of a file. (Robert Collins)

   * Tree's with bad state such as files with no length or sha will no longer
     be silently accepted by the repository XML serialiser. To serialise
     inventories without such data, pass working=True to write_inventory.
     (Robert Collins)

   * ``VersionedFile.fix_parents`` has been removed as a harmful API.
     ``VersionedFile.join`` will no longer accept different parents on either
     side of a join - it will either ignore them, or error, depending on the
     implementation. See notes when upgrading for more information.
     (Robert Collins)

  INTERNALS:

   * ``bzrlib.transport.Transport.put_file`` now returns the number of bytes
     put by the method call, to allow avoiding stat-after-write or
     housekeeping in callers. (Robert Collins)

   * ``bzrlib.xml_serializer.Serializer`` is now responsible for checking that
     mandatory attributes are present on serialisation and deserialisation.
     This fixes some holes in API usage and allows better separation between
     physical storage and object serialisation. (Robert Collins)

   * New class ``bzrlib.errors.InternalBzrError`` which is just a convenient
     shorthand for deriving from BzrError and setting internal_error = True.
     (Robert Collins)

   * New method ``bzrlib.mutabletree.update_to_one_parent_via_delta`` for
     moving the state of a parent tree to a new version via a delta rather than
     a complete replacement tree. (Robert Collins)

   * New method ``bzrlib.osutils.minimum_path_selection`` useful for removing
     duplication from user input, when a user mentions both a path and an item
     contained within that path. (Robert Collins)

   * New method ``bzrlib.repository.Repository.is_write_locked`` useful for
     determining if a repository is write locked. (Robert Collins)

   * New method on ``bzrlib.tree.Tree`` ``path_content_summary`` provides a
     tuple containing the key information about a path for commit processing
     to complete. (Robert Collins)

   * New method on xml serialisers, write_inventory_to_lines, which matches the
     API used by knits for adding content. (Robert Collins)

   * New module ``bzrlib.bisect_multi`` with generic multiple-bisection-at-once
     logic, currently only available for byte-based lookup
     (``bisect_multi_bytes``). (Robert Collins)

   * New helper ``bzrlib.tuned_gzip.bytes_to_gzip`` which takes a byte string
     and returns a gzipped version of the same. This is used to avoid a bunch
     of api friction during adding of knit hunks. (Robert Collins)

   * New parameter on ``bzrlib.transport.Transport.readv``
     ``adjust_for_latency`` which changes readv from returning strictly the
     requested data to inserted return larger ranges and in forward read order
     to reduce the effect of network latency. (Robert Collins)

   * New parameter yield_parents on ``Inventory.iter_entries_by_dir`` which
     causes the parents of a selected id to be returned recursively, so all the
     paths from the root down to each element of selected_file_ids are
     returned. (Robert Collins)

   * Knit joining has been enhanced to support plain to annotated conversion
     and annotated to plain conversion. (Ian Clatworthy)

   * The CommitBuilder method ``record_entry_contents`` now returns summary
     information about the effect of the commit on the repository. This tuple
     contains an inventory delta item if the entry changed from the basis, and a
     boolean indicating whether a new file graph node was recorded.
     (Robert Collins)

   * The python path used in the Makefile can now be overridden.
     (Andrew Bennetts, Ian Clatworthy)

  TESTING:

   * New transport implementation ``trace+`` which is useful for testing,
     logging activity taken to its _activity attribute. (Robert Collins)

   * When running bzr commands within the test suite, internal exceptions are
     not caught and reported in the usual way, but rather allowed to propagate
     up and be visible to the test suite.  A new API ``run_bzr_catch_user_errors``
     makes this behavior available to other users.
     (Martin Pool)

   * New method ``TestCase.call_catch_warnings`` for testing methods that 
     raises a Python warning.  (Martin Pool)


bzr 0.91 2007-09-26
-------------------

  BUG FIXES:

   * Print a warning instead of aborting the ``python setup.py install``
     process if building of a C extension is not possible.
     (Lukáš Lalinský, Alexander Belchenko)

   * Fix commit ordering in corner case (Aaron Bentley, #94975)

   * Fix ''bzr info bzr://host/'' and other operations on ''bzr://' URLs with
     an implicit port.  We were incorrectly raising PathNotChild due to
     inconsistent treatment of the ''_port'' attribute on the Transport object.
     (Andrew Bennetts, #133965)

   * Make RemoteRepository.sprout cope gracefully with servers that don't
     support the ``Repository.tarball`` request.
     (Andrew Bennetts)


bzr 0.91rc2 2007-09-11
----------------------

   * Replaced incorrect tarball for previous release; a debug statement was left 
     in bzrlib/remote.py.


bzr 0.91rc1 2007-09-11
----------------------

  CHANGES:

   * The default branch and repository format has changed to 
     ``dirstate-tags``, so tag commands are active by default.
     This format is compatible with Bazaar 0.15 and later.
     This incidentally fixes bug #126141.
     (Martin Pool)

   * ``--quiet`` or ``-q`` is no longer a global option. If present, it
     must now appear after the command name. Scripts doing things like
     ``bzr -q missing`` need to be rewritten as ``bzr missing -q``.
     (Ian Clatworthy)

  FEATURES:

   * New option ``--author`` in ``bzr commit`` to specify the author of the
     change, if it's different from the committer. ``bzr log`` and
     ``bzr annotate`` display the author instead of the committer.
     (Lukáš Lalinský)

   * In addition to global options and command specific options, a set of
     standard options are now supported. Standard options are legal for
     all commands. The initial set of standard options are:
     
     * ``--help`` or ``-h`` - display help message
     * ``--verbose`` or ``-v`` - display additional information
     * ``--quiet``  or ``-q`` - only output warnings and errors.

     Unlike global options, standard options can be used in aliases and
     may have command-specific help. (Ian Clatworthy)

   * Verbosity level processing has now been unified. If ``--verbose``
     or ``-v`` is specified on the command line multiple times, the
     verbosity level is made positive the first time then increased.
     If ``--quiet`` or ``-q`` is specified on the command line
     multiple times, the verbosity level is made negative the first
     time then decreased. To get the default verbosity level of zero,
     either specify none of the above , ``--no-verbose`` or ``--no-quiet``.
     Note that most commands currently ignore the magnitude of the
     verbosity level but do respect *quiet vs normal vs verbose* when
     generating output. (Ian Clatworthy)

   * ``Branch.hooks`` now supports ``pre_commit`` hook. The hook's signature
     is documented in BranchHooks constructor. (Nam T. Nguyen, #102747)

   * New ``Repository.stream_knit_data_for_revisions`` request added to the
     network protocol for greatly reduced roundtrips when retrieving a set of
     revisions. (Andrew Bennetts)

  BUG FIXES:

   * ``bzr plugins`` now lists the version number for each plugin in square
     brackets after the path. (Robert Collins, #125421)

   * Pushing, pulling and branching branches with subtree references was not
     copying the subtree weave, preventing the file graph from being accessed
     and causing errors in commits in clones. (Robert Collins)

   * Suppress warning "integer argument expected, got float" from Paramiko,
     which sometimes caused false test failures.  (Martin Pool)

   * Fix bug in bundle 4 that could cause attempts to write data to wrong
     versionedfile.  (Aaron Bentley)

   * Diffs generated using "diff -p" no longer break the patch parser.
     (Aaron Bentley)

   * get_transport treats an empty possible_transports list the same as a non-
     empty one.  (Aaron Bentley)

   * patch verification for merge directives is reactivated, and works with
     CRLF and CR files.  (Aaron Bentley)

   * Accept ..\ as a path in revision specifiers. This fixes for example
     "-r branch:..\other-branch" on Windows.  (Lukáš Lalinský) 

   * ``BZR_PLUGIN_PATH`` may now contain trailing slashes.
     (Blake Winton, #129299)

   * man page no longer lists hidden options (#131667, Aaron Bentley)

   * ``uncommit --help`` now explains the -r option adequately.  (Daniel
     Watkins, #106726)

   * Error messages are now better formatted with parameters (such as
     filenames) quoted when necessary. This avoids confusion when directory
     names ending in a '.' at the end of messages were confused with a
     full stop that may or not have been there. (Daniel Watkins, #129791)

   * Fix ``status FILE -r X..Y``. (Lukáš Lalinský)

   * If a particular command is an alias, ``help`` will show the alias
     instead of claiming there is no help for said alias. (Daniel Watkins,
     #133548)

   * TreeTransform-based operations, like pull, merge, revert, and branch,
     now roll back if they encounter an error.  (Aaron Bentley, #67699)

   * ``bzr commit`` now exits cleanly if a character unsupported by the
     current encoding is used in the commit message.  (Daniel Watkins,
     #116143)

   * bzr send uses default values for ranges when only half of an elipsis
     is specified ("-r..5" or "-r5..").  (#61685, Aaron Bentley)

   * Avoid trouble when Windows ssh calls itself 'plink' but no plink
     binary is present.  (Martin Albisetti, #107155)

   * ``bzr remove`` should remove clean subtrees.  Now it will remove (without
     needing ``--force``) subtrees that contain no files with text changes or
     modified files.  With ``--force`` it removes the subtree regardless of
     text changes or unknown files. Directories with renames in or out (but
     not changed otherwise) will now be removed without needing ``--force``.
     Unknown ignored files will be deleted without needing ``--force``.
     (Marius Kruger, #111665)

   * When two plugins conflict, the source of both the losing and now the
     winning definition is shown.  (Konstantin Mikhaylov, #5454)

   * When committing to a branch, the location being committed to is
     displayed.  (Daniel Watkins, #52479)

   * ``bzr --version`` takes care about encoding of stdout, especially
     when output is redirected. (Alexander Belchenko, #131100)

   * Prompt for an ftp password if none is provided.
     (Vincent Ladeuil, #137044)

   * Reuse bound branch associated transport to avoid multiple
     connections.
     (Vincent Ladeuil, #128076, #131396)

   * Overwrite conflicting tags by ``push`` and ``pull`` if the
     ``--overwrite`` option is specified.  (Lukáš Lalinský, #93947)

   * In checkouts, tags are copied into the master branch when created,
     changed or deleted, and are copied into the checkout when it is 
     updated.  (Martin Pool, #93856, #93860)

   * Print a warning instead of aborting the ``python setup.py install``
     process if building of a C extension is not possible.
     (Lukáš Lalinský, Alexander Belchenko)

  IMPROVEMENTS:

   * Add the option "--show-diff" to the commit command in order to display
     the diff during the commit log creation. (Goffredo Baroncelli)

   * ``pull`` and ``merge`` are much faster at installing bundle format 4.
     (Aaron Bentley)

   * ``pull -v`` no longer includes deltas, making it much faster.
     (Aaron Bentley)

   * ``send`` now sends the directive as an attachment by default.
     (Aaron Bentley, Lukáš Lalinský, Alexander Belchenko)

   * Documentation updates (Martin Albisetti)

   * Help on debug flags is now included in ``help global-options``.
     (Daniel Watkins, #124853)

   * Parameters passed on the command line are checked to ensure they are
     supported by the encoding in use. (Daniel Watkins)

   * The compression used within the bzr repository has changed from zlib
     level 9 to the zlib default level. This improves commit performance with
     only a small increase in space used (and in some cases a reduction in
     space). (Robert Collins)

   * Initial commit no longer SHAs files twice and now reuses the path
     rather than looking it up again, making it faster.
     (Ian Clatworthy)

   * New option ``-c``/``--change`` for ``diff`` and ``status`` to show
     changes in one revision.  (Lukáš Lalinský)

   * If versioned files match a given ignore pattern, a warning is now
     given. (Daniel Watkins, #48623)

   * ``bzr status`` now has -S as a short name for --short and -V as a
     short name for --versioned. These have been added to assist users
     migrating from Subversion: ``bzr status -SV`` is now like
     ``svn status -q``.  (Daniel Watkins, #115990)

   * Added C implementation of  ``PatienceSequenceMatcher``, which is about
     10x faster than the Python version. This speeds up commands that
     need file diffing, such as ``bzr commit`` or ``bzr diff``.
     (Lukáš Lalinský)

   * HACKING has been extended with a large section on core developer tasks.
     (Ian Clatworthy)

   * Add ``branches`` and ``standalone-trees`` as online help topics and
     include them as Concepts within the User Reference.
     (Paul Moore, Ian Clatworthy)

    * ``check`` can detect versionedfile parent references that are
      inconsistent with revision and inventory info, and ``reconcile`` can fix
      them.  These faulty references were generated by 0.8-era releases,
      so repositories which were manipulated by old bzrs should be
      checked, and possibly reconciled ASAP.  (Aaron Bentley, Andrew Bennetts)

  API BREAKS:

   * ``Branch.append_revision`` is removed altogether; please use 
     ``Branch.set_last_revision_info`` instead.  (Martin Pool)

   * CommitBuilder now advertises itself as requiring the root entry to be
     supplied. This only affects foreign repository implementations which reuse
     CommitBuilder directly and have changed record_entry_contents to require
     that the root not be supplied. This should be precisely zero plugins
     affected. (Robert Collins)

   * The ``add_lines`` methods on ``VersionedFile`` implementations has changed
     its return value to include the sha1 and length of the inserted text. This
     allows the avoidance of double-sha1 calculations during commit.
     (Robert Collins)

   * ``Transport.should_cache`` has been removed.  It was not called in the
     previous release.  (Martin Pool)

  TESTING:

   * Tests may now raise TestNotApplicable to indicate they shouldn't be 
     run in a particular scenario.  (Martin Pool)

   * New function multiply_tests_from_modules to give a simpler interface
     to test parameterization.  (Martin Pool, Robert Collins)

   * ``Transport.should_cache`` has been removed.  It was not called in the
     previous release.  (Martin Pool)

   * NULL_REVISION is returned to indicate the null revision, not None.
     (Aaron Bentley)

   * Use UTF-8 encoded StringIO for log tests to avoid failures on
     non-ASCII committer names.  (Lukáš Lalinský)

  INTERNALS:

   * ``bzrlib.plugin.all_plugins`` has been deprecated in favour of
     ``bzrlib.plugin.plugins()`` which returns PlugIn objects that provide
     useful functionality for determining the path of a plugin, its tests, and
     its version information. (Robert Collins)

   * Add the option user_encoding to the function 'show_diff_trees()'
     in order to move the user encoding at the UI level. (Goffredo Baroncelli)

   * Add the function make_commit_message_template_encoded() and the function
     edit_commit_message_encoded() which handle encoded strings.
     This is done in order to mix the commit messages (which is a unicode
     string), and the diff which is a raw string. (Goffredo Baroncelli)

   * CommitBuilder now defaults to using add_lines_with_ghosts, reducing
     overhead on non-weave repositories which don't require all parents to be
     present. (Robert Collins)

   * Deprecated method ``find_previous_heads`` on
     ``bzrlib.inventory.InventoryEntry``. This has been superseded by the use
     of ``parent_candidates`` and a separate heads check via the repository
     API. (Robert Collins)

   * New trace function ``mutter_callsite`` will print out a subset of the
     stack to the log, which can be useful for gathering debug details.
     (Robert Collins)

   * ``bzrlib.pack.ContainerWriter`` now tracks how many records have been
     added via a public attribute records_written. (Robert Collins)

   * New method ``bzrlib.transport.Transport.get_recommended_page_size``.
     This provides a hint to users of transports as to the reasonable
     minimum data to read. In principle this can take latency and
     bandwidth into account on a per-connection basis, but for now it
     just has hard coded values based on the url. (e.g. http:// has a large
     page size, file:// has a small one.) (Robert Collins)

   * New method on ``bzrlib.transport.Transport`` ``open_write_stream`` allows
     incremental addition of data to a file without requiring that all the
     data be buffered in memory. (Robert Collins)

   * New methods on ``bzrlib.knit.KnitVersionedFile``:
     ``get_data_stream(versions)``, ``insert_data_stream(stream)`` and
     ``get_format_signature()``.  These provide some infrastructure for
     efficiently streaming the knit data for a set of versions over the smart
     protocol.

   * Knits with no annotation cache still produce correct annotations.
     (Aaron Bentley)

   * Three new methods have been added to ``bzrlib.trace``:
     ``set_verbosity_level``, ``get_verbosity_level`` and ``is_verbose``.
     ``set_verbosity_level`` expects a numeric value: negative for quiet,
     zero for normal, positive for verbose. The size of the number can be
     used to determine just how quiet or verbose the application should be.
     The existing ``be_quiet`` and ``is_quiet`` routines have been
     integrated into this new scheme. (Ian Clatworthy)

   * Options can now be delcared with a ``custom_callback`` parameter. If
     set, this routine is called after the option is processed. This feature
     is now used by the standard options ``verbose`` and ``quiet`` so that
     setting one implicitly resets the other. (Ian Clatworthy)

   * Rather than declaring a new option from scratch in order to provide
     custom help, a centrally registered option can be decorated using the
     new ``bzrlib.Option.custom_help`` routine. In particular, this routine
     is useful when declaring better help for the ``verbose`` and ``quiet``
     standard options as the base definition of these is now more complex
     than before thanks to their use of a custom callback. (Ian Clatworthy)
      
    * Tree._iter_changes(specific_file=[]) now iterates through no files,
      instead of iterating through all files.  None is used to iterate through
      all files.  (Aaron Bentley)

    * WorkingTree.revert() now accepts None to revert all files.  The use of
      [] to revert all files is deprecated.  (Aaron Bentley)


bzr 0.90 2007-08-28
-------------------

  IMPROVEMENTS:

    * Documentation is now organized into multiple directories with a level
      added for different languages or locales. Added the Mini Tutorial
      and Quick Start Summary (en) documents from the Wiki, improving the
      content and readability of the former. Formatted NEWS as Release Notes
      complete with a Table of Conents, one heading per release. Moved the
      Developer Guide into the main document catalog and provided a link
      from the developer document catalog back to the main one.
      (Ian Clatworthy, Sabin Iacob, Alexander Belchenko)


  API CHANGES:

    * The static convenience method ``BzrDir.create_repository``
      is deprecated.  Callers should instead create a ``BzrDir`` instance
      and call ``create_repository`` on that.  (Martin Pool)


bzr 0.90rc1 2007-08-14
----------------------

  BUGFIXES:

    * ``bzr init`` should connect to the remote location one time only.  We
      have been connecting several times because we forget to pass around the
      Transport object. This modifies ``BzrDir.create_branch_convenience``,
      so that we can give it the Transport we already have.
      (John Arbash Meinel, Vincent Ladeuil, #111702)

    * Get rid of sftp connection cache (get rid of the FTP one too).
      (Vincent Ladeuil, #43731)

    * bzr branch {local|remote} remote don't try to create a working tree
      anymore.
      (Vincent Ladeuil, #112173)

    * All identified multiple connections for a single bzr command have been
      fixed. See bzrlib/tests/commands directory.
      (Vincent Ladeuil)

    * ``bzr rm`` now does not insist on ``--force`` to delete files that
      have been renamed but not otherwise modified.  (Marius Kruger,
      #111664)

    * ``bzr selftest --bench`` no longer emits deprecation warnings
      (Lukáš Lalinský)

    * ``bzr status`` now honours FILE parameters for conflict lists
      (Aaron Bentley, #127606)

    * ``bzr checkout`` now honours -r when reconstituting a working tree.
      It also honours -r 0.  (Aaron Bentley, #127708)

    * ``bzr add *`` no more fails on Windows if working tree contains
      non-ascii file names. (Kuno Meyer, #127361)

    * allow ``easy_install bzr`` runs without fatal errors. 
      (Alexander Belchenko, #125521)

    * Graph._filter_candidate_lca does not raise KeyError if a candidate
      is eliminated just before it would normally be examined.  (Aaron Bentley)

    * SMTP connection failures produce a nice message, not a traceback.
      (Aaron Bentley)

  IMPROVEMENTS:

    * Don't show "dots" progress indicators when run non-interactively, such
      as from cron.  (Martin Pool)

    * ``info`` now formats locations more nicely and lists "submit" and
      "public" branches (Aaron Bentley)

    * New ``pack`` command that will trigger database compression within
      the repository (Robert Collins)

    * Implement ``_KnitIndex._load_data`` in a pyrex extension. The pyrex
      version is approximately 2-3x faster at parsing a ``.kndx`` file.
      Which yields a measurable improvement for commands which have to
      read from the repository, such as a 1s => 0.75s improvement in
      ``bzr diff`` when there are changes to be shown.  (John Arbash Meinel)

    * Merge is now faster.  Depending on the scenario, it can be more than 2x
      faster. (Aaron Bentley)

    * Give a clearer warning, and allow ``python setup.py install`` to
      succeed even if pyrex is not available.
      (John Arbash Meinel)

    * ``DirState._read_dirblocks`` now has an optional Pyrex
      implementation. This improves the speed of any command that has to
      read the entire DirState. (``diff``, ``status``, etc, improve by
      about 10%).
      ``bisect_dirblocks`` has also been improved, which helps all
      ``_get_entry`` type calls (whenever we are searching for a
      particular entry in the in-memory DirState).
      (John Arbash Meinel)

    * ``bzr pull`` and ``bzr push`` no longer do a complete walk of the 
      branch revision history for ui display unless -v is supplied.
      (Robert Collins)

    * ``bzr log -rA..B`` output shifted to the left margin if the log only 
      contains merge revisions. (Kent Gibson) 

    * The ``plugins`` command is now public with improved help.
      (Ian Clatworthy)

    * New bundle and merge directive formats are faster to generate, and

    * Annotate merge now works when there are local changes. (Aaron Bentley)

    * Commit now only shows the progress in terms of directories instead of
      entries. (Ian Clatworthy)

    * Fix ``KnitRepository.get_revision_graph`` to not request the graph 2
      times. This makes ``get_revision_graph`` 2x faster. (John Arbash
      Meinel)

    * Fix ``VersionedFile.get_graph()`` to avoid using
      ``set.difference_update(other)``, which has bad scaling when
      ``other`` is large. This improves ``VF.get_graph([version_id])`` for
      a 12.5k graph from 2.9s down to 200ms. (John Arbash Meinel)

    * The ``--lsprof-file`` option now generates output for KCacheGrind if
      the file starts with ``callgrind.out``. This matches the default file
      filtering done by KCacheGrind's Open Dialog. (Ian Clatworthy)

    * Fix ``bzr update`` to avoid an unnecessary
      ``branch.get_master_branch`` call, which avoids 1 extra connection
      to the remote server. (Partial fix for #128076, John Arbash Meinel)

    * Log errors from the smart server in the trace file, to make debugging 
      test failures (and live failures!) easier.  (Andrew Bennetts)

    * The HTML version of the man page has been superceded by a more
      comprehensive manual called the Bazaar User Reference. This manual
      is completed generated from the online help topics. As part of this
      change, limited reStructuredText is now explicitly supported in help
      topics and command help with 'unnatural' markup being removed prior
      to display by the online help or inclusion in the man page.
      (Ian Clatworthy)

    * HTML documentation now use files extension ``*.html``
      (Alexander Belchenko)

    * The cache of ignore definitions is now cleared in WorkingTree.unlock()
      so that changes to .bzrignore aren't missed. (#129694, Daniel Watkins)

    * ``bzr selftest --strict`` fails if there are any missing features or
      expected test failures. (Daniel Watkins, #111914)

    * Link to registration survey added to README. (Ian Clatworthy)

    * Windows standalone installer show link to registration survey
      when installation finished. (Alexander Belchenko)

  LIBRARY API BREAKS:

    * Deprecated dictionary ``bzrlib.option.SHORT_OPTIONS`` removed.
      Options are now required to provide a help string and it must
      comply with the style guide by being one or more sentences with an
      initial capital and final period. (Martin Pool)

    * KnitIndex.get_parents now returns tuples. (Robert Collins)

    * Ancient unused ``Repository.text_store`` attribute has been removed.
      (Robert Collins)

    * The ``bzrlib.pack`` interface has changed to use tuples of bytestrings
      rather than just bytestrings, making it easier to represent multiple
      element names. As this interface was not used by any internal facilities
      since it was introduced in 0.18 no API compatibility is being preserved.
      The serialised form of these packs is identical with 0.18 when a single
      element tuple is in use. (Robert Collins)

  INTERNALS:

    * merge now uses ``iter_changes`` to calculate changes, which makes room for
      future performance increases.  It is also more consistent with other
      operations that perform comparisons, and reduces reliance on
      Tree.inventory.  (Aaron Bentley)

    * Refactoring of transport classes connected to a remote server.
      ConnectedTransport is a new class that serves as a basis for all
      transports needing to connect to a remote server.  transport.split_url
      have been deprecated, use the static method on the object instead. URL
      tests have been refactored too.
      (Vincent Ladeuil)

    * Better connection sharing for ConnectedTransport objects.
      transport.get_transport() now accepts a 'possible_transports' parameter.
      If a newly requested transport can share a connection with one of the
      list, it will.
      (Vincent Ladeuil)

    * Most functions now accept ``bzrlib.revision.NULL_REVISION`` to indicate
      the null revision, and consider using ``None`` for this purpose
      deprecated.  (Aaron Bentley)

    * New ``index`` module with abstract index functionality. This will be
      used during the planned changes in the repository layer. Currently the
      index layer provides a graph aware immutable index, a builder for the
      same index type to allow creating them, and finally a composer for
      such indices to allow the use of many indices in a single query. The
      index performance is not optimised, however the API is stable to allow
      development on top of the index. (Robert Collins)

    * ``bzrlib.dirstate.cmp_by_dirs`` can be used to compare two paths by
      their directory sections. This is equivalent to comparing
      ``path.split('/')``, only without having to split the paths.
      This has a Pyrex implementation available.
      (John Arbash Meinel)

    * New transport decorator 'unlistable+' which disables the list_dir
      functionality for testing.

    * Deprecated ``change_entry`` in transform.py. (Ian Clatworthy)

    * RevisionTree.get_weave is now deprecated.  Tree.plan_merge is now used
      for performing annotate-merge.  (Aaron Bentley)

    * New EmailMessage class to create email messages. (Adeodato Simó)

    * Unused functions on the private interface KnitIndex have been removed.
      (Robert Collins)

    * New ``knit.KnitGraphIndex`` which provides a ``KnitIndex`` layered on top
      of a ``index.GraphIndex``. (Robert Collins)

    * New ``knit.KnitVersionedFile.iter_parents`` method that allows querying
      the parents of many knit nodes at once, reducing round trips to the 
      underlying index. (Robert Collins)

    * Graph now has an is_ancestor method, various bits use it.
      (Aaron Bentley)

    * The ``-Dhpss`` flag now includes timing information. As well as
      logging when a new connection is opened. (John Arbash Meinel)

    * ``bzrlib.pack.ContainerWriter`` now returns an offset, length tuple to
      callers when inserting data, allowing generation of readv style access
      during pack creation, without needing a separate pass across the output
      pack to gather such details. (Robert Collins)

    * ``bzrlib.pack.make_readv_reader`` allows readv based access to pack
      files that are stored on a transport. (Robert Collins)

    * New ``Repository.has_same_location`` method that reports if two
      repository objects refer to the same repository (although with some risk
      of false negatives).  (Andrew Bennetts)

    * InterTree.compare now passes require_versioned on correctly.
      (Marius Kruger)

    * New methods on Repository - ``start_write_group``,
      ``commit_write_group``, ``abort_write_group`` and ``is_in_write_group`` -
      which provide a clean hook point for transactional Repositories - ones
      where all the data for a fetch or commit needs to be made atomically
      available in one step. This allows the write lock to remain while making
      a series of data insertions.  (e.g. data conversion). (Robert Collins)

    * In ``bzrlib.knit`` the internal interface has been altered to use
      3-tuples (index, pos, length) rather than two-tuples (pos, length) to
      describe where data in a knit is, allowing knits to be split into 
      many files. (Robert Collins)

    * ``bzrlib.knit._KnitData`` split into cache management and physical access
      with two access classes - ``_PackAccess`` and ``_KnitAccess`` defined.
      The former provides access into a .pack file, and the latter provides the
      current production repository form of .knit files. (Robert Collins)

  TESTING:

    * Remove selftest ``--clean-output``, ``--numbered-dirs`` and
      ``--keep-output`` options, which are obsolete now that tests
      are done within directories in $TMPDIR.  (Martin Pool)

    * The SSH_AUTH_SOCK environment variable is now reset to avoid 
      interaction with any running ssh agents.  (Jelmer Vernooij, #125955)

    * run_bzr_subprocess handles parameters the same way as run_bzr:
      either a string or a list of strings should be passed as the first
      parameter.  Varargs-style parameters are deprecated. (Aaron Bentley)


bzr 0.18  2007-07-17
--------------------

  BUGFIXES:

    * Fix 'bzr add' crash under Win32 (Kuno Meyer)


bzr 0.18rc1  2007-07-10
-----------------------

  BUGFIXES:

    * Do not suppress pipe errors, etc. in non-display commands
      (Alexander Belchenko, #87178)

    * Display a useful error message when the user requests to annotate
      a file that is not present in the specified revision.
      (James Westby, #122656)

    * Commands that use status flags now have a reference to 'help
      status-flags'.  (Daniel Watkins, #113436)

    * Work around python-2.4.1 inhability to correctly parse the
      authentication header.
      (Vincent Ladeuil, #121889)

    * Use exact encoding for merge directives. (Adeodato Simó, #120591)

    * Fix tempfile permissions error in smart server tar bundling under
      Windows. (Martin _, #119330)

    * Fix detection of directory entries in the inventory. (James Westby)

    * Fix handling of http code 400: Bad Request When issuing too many ranges.
      (Vincent Ladeuil, #115209)

    * Issue a CONNECT request when connecting to an https server
      via a proxy to enable SSL tunneling.
      (Vincent Ladeuil, #120678)

    * Fix ``bzr log -r`` to support selecting merge revisions, both 
      individually and as part of revision ranges.
      (Kent Gibson, #4663)
 
    * Don't leave cruft behind when failing to acquire a lockdir.
      (Martin Pool, #109169)

    * Don't use the '-f' strace option during tests.
      (Vincent Ladeuil, #102019).

    * Warn when setting ``push_location`` to a value that will be masked by
      locations.conf.  (Aaron Bentley, #122286)

    * Fix commit ordering in corner case (Aaron Bentley, #94975)

    *  Make annotate behave in a non-ASCII world (Adeodato Simó).

  IMPROVEMENTS:

    * The --lsprof-file option now dumps a text rendering of the profiling
      information if the filename ends in ".txt". It will also convert the
      profiling information to a format suitable for KCacheGrind if the
      output filename ends in ".callgrind". Fixes to the lsprofcalltree
      conversion process by Jean Paul Calderone and Itamar were also merged.
      See http://ddaa.net/blog/python/lsprof-calltree. (Ian Clatworthy)

    * ``info`` now defaults to non-verbose mode, displaying only paths and
      abbreviated format info.  ``info -v`` displays all the information
      formerly displayed by ``info``.  (Aaron Bentley, Adeodato Simó)

    * ``bzr missing`` now has better option names ``--this`` and ``--other``.
      (Elliot Murphy)

    * The internal ``weave-list`` command has become ``versionedfile-list``,
      and now lists knits as well as weaves.  (Aaron Bentley)

    * Automatic merge base selection uses a faster algorithm that chooses
      better bases in criss-cross merge situations (Aaron Bentley)

    * Progress reporting in ``commit`` has been improved. The various logical
      stages are now reported on as follows, namely:

      * Collecting changes [Entry x/y] - Stage n/m
      * Saving data locally - Stage n/m
      * Uploading data to master branch - Stage n/m
      * Updating the working tree - Stage n/m
      * Running post commit hooks - Stage n/m
      
      If there is no master branch, the 3rd stage is omitted and the total
      number of stages is adjusted accordingly.

      Each hook that is run after commit is listed with a name (as hooks
      can be slow it is useful feedback).
      (Ian Clatworthy, Robert Collins)

    * Various operations that are now faster due to avoiding unnecessary
      topological sorts. (Aaron Bentley)

    * Make merge directives robust against broken bundles. (Aaron Bentley)

    * The lsprof filename note is emitted via trace.note(), not standard
      output.  (Aaron Bentley)

    * ``bzrlib`` now exports explicit API compatibility information to assist
      library users and plugins. See the ``bzrlib.api`` module for details.
      (Robert Collins)

    * Remove unnecessary lock probes when acquiring a lockdir.
      (Martin Pool)

    * ``bzr --version`` now shows the location of the bzr log file, which
      is especially useful on Windows.  (Martin Pool)

    * -D now supports hooks to get debug tracing of hooks (though its currently
      minimal in nature). (Robert Collins)

    * Long log format reports deltas on merge revisions. 
      (John Arbash Meinel, Kent Gibson)

    * Make initial push over ftp more resilient. (John Arbash Meinel)

    * Print a summary of changes for update just like pull does.
      (Daniel Watkins, #113990)

    * Add a -Dhpss option to trace smart protocol requests and responses.
      (Andrew Bennetts)

  LIBRARY API BREAKS:

    * Testing cleanups - 
      ``bzrlib.repository.RepositoryTestProviderAdapter`` has been moved
      to ``bzrlib.tests.repository_implementations``;
      ``bzrlib.repository.InterRepositoryTestProviderAdapter`` has been moved
      to ``bzrlib.tests.interrepository_implementations``;
      ``bzrlib.transport.TransportTestProviderAdapter`` has moved to 
      ``bzrlib.tests.test_transport_implementations``.
      ``bzrlib.branch.BranchTestProviderAdapter`` has moved to
      ``bzrlib.tests.branch_implementations``.
      ``bzrlib.bzrdir.BzrDirTestProviderAdapter`` has moved to 
      ``bzrlib.tests.bzrdir_implementations``.
      ``bzrlib.versionedfile.InterVersionedFileTestProviderAdapter`` has moved
      to ``bzrlib.tests.interversionedfile_implementations``.
      ``bzrlib.store.revision.RevisionStoreTestProviderAdapter`` has moved to
      ``bzrlib.tests.revisionstore_implementations``.
      ``bzrlib.workingtree.WorkingTreeTestProviderAdapter`` has moved to
      ``bzrlib.tests.workingtree_implementations``.
      These changes are an API break in the testing infrastructure only.
      (Robert Collins)

    * Relocate TestCaseWithRepository to be more central. (Robert Collins)

    * ``bzrlib.add.smart_add_tree`` will no longer perform glob expansion on
      win32. Callers of the function should do this and use the new
      ``MutableTree.smart_add`` method instead. (Robert Collins)

    * ``bzrlib.add.glob_expand_for_win32`` is now
      ``bzrlib.win32utils.glob_expand``.  (Robert Collins)

    * ``bzrlib.add.FastPath`` is now private and moved to 
      ``bzrlib.mutabletree._FastPath``. (Robert Collins, Martin Pool)

    * ``LockDir.wait`` removed.  (Martin Pool)

    * The ``SmartServer`` hooks API has changed for the ``server_started`` and
      ``server_stopped`` hooks. The first parameter is now an iterable of
      backing URLs rather than a single URL. This is to reflect that many
      URLs may map to the external URL of the server. E.g. the server interally
      may have a chrooted URL but also the local file:// URL will be at the 
      same location. (Robert Collins)

  INTERNALS:

    * New SMTPConnection class to unify email handling.  (Adeodato Simó)

    * Fix documentation of BzrError. (Adeodato Simó)

    * Make BzrBadParameter an internal error. (Adeodato Simó)

    * Remove use of 'assert False' to raise an exception unconditionally.
      (Martin Pool)

    * Give a cleaner error when failing to decode knit index entry.
      (Martin Pool)

    * TreeConfig would mistakenly search the top level when asked for options
      from a section. It now respects the section argument and only
      searches the specified section. (James Westby)

    * Improve ``make api-docs`` output. (John Arbash Meinel)

    * Use os.lstat rather than os.stat for osutils.make_readonly and
      osutils.make_writeable. This makes the difftools plugin more
      robust when dangling symlinks are found. (Elliot Murphy)

    * New ``-Dlock`` option to log (to ~/.bzr.log) information on when 
      lockdirs are taken or released.  (Martin Pool)

    * ``bzrlib`` Hooks are now nameable using ``Hooks.name_hook``. This 
      allows a nicer UI when hooks are running as the current hook can
      be displayed. (Robert Collins)

    * ``Transport.get`` has had its interface made more clear for ease of use.
      Retrieval of a directory must now fail with either 'PathError' at open
      time, or raise 'ReadError' on a read. (Robert Collins)

    * New method ``_maybe_expand_globs`` on the ``Command`` class for 
      dealing with unexpanded glob lists - e.g. on the win32 platform. This
      was moved from ``bzrlib.add._prepare_file_list``. (Robert Collins)

    * ``bzrlib.add.smart_add`` and ``bzrlib.add.smart_add_tree`` are now
      deprecated in favour of ``MutableTree.smart_add``. (Robert Collins,
      Martin Pool)

    * New method ``external_url`` on Transport for obtaining the url to
      hand to external processes. (Robert Collins)

    * Teach windows installers to build pyrex/C extensions.
      (Alexander Belchenko)

  TESTING:

    * Removed the ``--keep-output`` option from selftest and clean up test
      directories as they're used.  This reduces the IO load from 
      running the test suite and cuts the time by about half.
      (Andrew Bennetts, Martin Pool)

    * Add scenarios as a public attribute on the TestAdapter classes to allow
      modification of the generated scenarios before adaption and easier
      testing. (Robert Collins)

    * New testing support class ``TestScenarioApplier`` which multiplies
      out a single teste by a list of supplied scenarios. (RobertCollins)

    * Setting ``repository_to_test_repository`` on a repository_implementations
      test will cause it to be called during repository creation, allowing the
      testing of repository classes which are not based around the Format
      concept. For example a repository adapter can be tested in this manner,
      by altering the repository scenarios to include a scenario that sets this
      attribute during the test parameterisation in
      ``bzrlib.tests.repository.repository_implementations``. (Robert Collins)

    * Clean up many of the APIs for blackbox testing of Bazaar.  The standard 
      interface is now self.run_bzr.  The command to run can be passed as
      either a list of parameters, a string containing the command line, or
      (deprecated) varargs parameters.  (Martin Pool)

    * The base TestCase now isolates tests from -D parameters by clearing
      ``debug.debug_flags`` and restores it afterwards. (Robert Collins)

    * Add a relpath parameter to get_transport methods in test framework to
      avoid useless cloning.
      (Vincent Ladeuil, #110448)


bzr 0.17  2007-06-18
--------------------

  BUGFIXES:

    * Fix crash of commit due to wrong lookup of filesystem encoding.
      (Colin Watson, #120647)

    * Revert logging just to stderr in commit as broke unicode filenames.
      (Aaron Bentley, Ian Clatworthy, #120930)


bzr 0.17rc1  2007-06-12
-----------------------

  NOTES WHEN UPGRADING:

    * The kind() and is_executable() APIs on the WorkingTree interface no
      longer implicitly (read) locks and unlocks the tree. This *might*
      impact some plug-ins and tools using this part of the API. If you find
      an issue that may be caused by this change, please let us know,
      particularly the plug-in/tool maintainer. If encountered, the API
      fix is to surround kind() and is_executable() calls with lock_read()
      and unlock() like so::

        work_tree.lock_read()
        try:
            kind = work_tree.kind(...)
        finally:
            work_tree.unlock()

  INTERNALS:
    * Rework of LogFormatter API to provide beginning/end of log hooks and to
      encapsulate the details of the revision to be logged in a LogRevision
      object.
      In long log formats, merge revision ids are only shown when --show-ids
      is specified, and are labelled "revision-id:", as per mainline
      revisions, instead of "merged:". (Kent Gibson)

    * New ``BranchBuilder`` API which allows the construction of particular
      histories quickly. Useful for testing and potentially other applications
      too. (Robert Collins)

  IMPROVEMENTS:
  
    * There are two new help topics, working-trees and repositories that
      attempt to explain these concepts. (James Westby, John Arbash Meinel,
      Aaron Bentley)

    * Added ``bzr log --limit`` to report a limited number of revisions.
      (Kent Gibson, #3659)

    * Revert does not try to preserve file contents that were originally
      produced by reverting to a historical revision.  (Aaron Bentley)

    * ``bzr log --short`` now includes ``[merge]`` for revisions which
      have more than one parent. This is a small improvement to help
      understanding what changes have occurred
      (John Arbash Meinel, #83887)

    * TreeTransform avoids many renames when contructing large trees,
      improving speed.  3.25x speedups have been observed for construction of
      kernel-sized-trees, and checkouts are 1.28x faster.  (Aaron Bentley)

    * Commit on large trees is now faster. In my environment, a commit of
      a small change to the Mozilla tree (55k files) has dropped from
      66 seconds to 32 seconds. For a small tree of 600 files, commit of a
      small change is 33% faster. (Ian Clatworthy)

    * New --create-prefix option to bzr init, like for push.  (Daniel Watkins,
      #56322)

  BUGFIXES:

    * ``bzr push`` should only connect to the remote location one time.
      We have been connecting 3 times because we forget to pass around
      the Transport object. This adds ``BzrDir.clone_on_transport()``, so
      that we can pass in the Transport that we already have.
      (John Arbash Meinel, #75721)

    * ``DirState.set_state_from_inventory()`` needs to properly order
      based on split paths, not just string paths.
      (John Arbash Meinel, #115947)

    * Let TestUIFactoy encode the password prompt with its own stdout.
      (Vincent Ladeuil, #110204)

    * pycurl should take use the range header that takes the range hint
      into account.
      (Vincent Ladeuil, #112719)

    * WorkingTree4.get_file_sha1 no longer raises an exception when invoked
      on a missing file.  (Aaron Bentley, #118186)

    * WorkingTree.remove works correctly with tree references, and when pwd is
      not the tree root. (Aaron Bentley)

    * Merge no longer fails when a file is renamed in one tree and deleted
      in the other. (Aaron Bentley, #110279)

    * ``revision-info`` now accepts dotted revnos, doesn't require a tree,
      and defaults to the last revision (Matthew Fuller, #90048)

    * Tests no longer fail when BZR_REMOTE_PATH is set in the environment.
      (Daniel Watkins, #111958)

    * ``bzr branch -r revid:foo`` can be used to branch any revision in
      your repository. (Previously Branch6 only supported revisions in your
      mainline). (John Arbash Meinel, #115343)

bzr 0.16  2007-05-07
--------------------
  
  BUGFIXES:

    * Handle when you have 2 directories with similar names, but one has a
      hyphen. (``'abc'`` versus ``'abc-2'``). The WT4._iter_changes
      iterator was using direct comparison and ``'abc/a'`` sorts after
      ``'abc-2'``, but ``('abc', 'a')`` sorts before ``('abc-2',)``.
      (John Arbash Meinel, #111227)

    * Handle when someone renames a file on disk without telling bzr.
      Previously we would report the first file as missing, but not show
      the new unknown file. (John Arbash Meinel, #111288)

    * Avoid error when running hooks after pulling into or pushing from
      a branch bound to a smartserver branch.  (Martin Pool, #111968)

  IMPROVEMENTS:

    * Move developer documentation to doc/developers/. This reduces clutter in
      the root of the source tree and allows HACKING to be split into multiple
      files. (Robert Collins, Alexander Belchenko)

    * Clean up the ``WorkingTree4._iter_changes()`` internal loops as well as
      ``DirState.update_entry()``. This optimizes the core logic for ``bzr
      diff`` and ``bzr status`` significantly improving the speed of
      both. (John Arbash Meinel)

bzr 0.16rc2  2007-04-30
-----------------------

  BUGFIXES:

    * Handle the case when you delete a file, and then rename another file
      on top of it. Also handle the case of ``bzr rm --keep foo``. ``bzr
      status`` should show the removed file and an unknown file in its
      place. (John Arbash Meinel, #109993)

    * Bundles properly read and write revision properties that have an
      empty value. And when the value is not ASCII.
      (John Arbash Meinel, #109613)

    * Fix the bzr commit message to be in text mode.
      (Alexander Belchenko, #110901)

    * Also handle when you rename a file and create a file where it used
      to be. (John Arbash Meinel, #110256)

    * ``WorkingTree4._iter_changes`` should not descend into unversioned
      directories. (John Arbash Meinel, #110399)

bzr 0.16rc1  2007-04-26
-----------------------

  NOTES WHEN UPGRADING:

    * ``bzr remove`` and ``bzr rm`` will now remove the working file, if
      it could be recovered again.
      This has been done for consistency with svn and the unix rm command.
      The old ``remove`` behaviour has been retained in the new option
      ``bzr remove --keep``, which will just stop versioning the file,
      but not delete it.
      ``bzr remove --force`` have been added which will always delete the
      files.
      ``bzr remove`` is also more verbose.
      (Marius Kruger, #82602)

  IMPROVEMENTS:

    * Merge directives can now be supplied as input to `merge` and `pull`,
      like bundles can.  (Aaron Bentley)

    * Sending the SIGQUIT signal to bzr, which can be done on Unix by
      pressing Control-Backslash, drops bzr into a debugger.  Type ``'c'``
      to continue.  This can be disabled by setting the environment variable
      ``BZR_SIGQUIT_PDB=0``.  (Martin Pool)

    * selftest now supports --list-only to list tests instead of running
      them. (Ian Clatworthy)

    * selftest now supports --exclude PATTERN (or -x PATTERN) to exclude
      tests with names that match that regular expression.
      (Ian Clatworthy, #102679)

    * selftest now supports --randomize SEED to run tests in a random order.
      SEED is typically the value 'now' meaning 'use the current time'.
      (Ian Clatworthy, #102686)

    * New option ``--fixes`` to commit, which stores bug fixing annotations as
      revision properties. Built-in support for Launchpad, Debian, Trac and
      Bugzilla bug trackers. (Jonathan Lange, James Henstridge, Robert Collins)

    * New API, ``bzrlib.bugtracker.tracker_registry``, for adding support for
      other bug trackers to ``fixes``. (Jonathan Lange, James Henstridge,
      Robert Collins)

    * ``selftest`` has new short options ``-f`` and ``-1``.  (Martin
      Pool)

    * ``bzrlib.tsort.MergeSorter`` optimizations. Change the inner loop
      into using local variables instead of going through ``self._var``.
      Improves the time to ``merge_sort`` a 10k revision graph by
      approximately 40% (~700->400ms).  (John Arbash Meinel)

    * ``make docs`` now creates a man page at ``man1/bzr.1`` fixing bug 107388.
      (Robert Collins)

    * ``bzr help`` now provides cross references to other help topics using
      the _see_also facility on command classes. Likewise the bzr_man
      documentation, and the bzr.1 man page also include this information.
      (Robert Collins)

    * Tags are now included in logs, that use the long log formatter. 
      (Erik Bågfors, Alexander Belchenko)

    * ``bzr help`` provides a clearer message when a help topic cannot be
      found. (Robert Collins, #107656)

    * ``bzr help`` now accepts optional prefixes for command help. The help
      for all commands can now be found at ``bzr help commands/COMMANDNAME``
      as well as ``bzr help COMMANDNAME`` (which only works for commands 
      where the name is not the same as a more general help topic). 
      (Robert Collins)

    * ``bzr help PLUGINNAME`` will now return the module docstring from the
      plugin PLUGINNAME. (Robert Collins, #50408)

    * New help topic ``urlspec`` which lists the availables transports.
      (Goffredo Baroncelli)

    * doc/server.txt updated to document the default bzr:// port
      and also update the blurb about the hpss' current status.
      (Robert Collins, #107125).

    * ``bzr serve`` now listens on interface 0.0.0.0 by default, making it
      serve out to the local LAN (and anyone in the world that can reach the
      machine running ``bzr serve``. (Robert Collins, #98918)

    * A new smart server protocol version has been added.  It prefixes requests
      and responses with an explicit version identifier so that future protocol
      revisions can be dealt with gracefully.  (Andrew Bennetts, Robert Collins)

    * The bzr protocol version 2 indicates success or failure in every response
      without depending on particular commands encoding that consistently,
      allowing future client refactorings to be much more robust about error
      handling. (Robert Collins, Martin Pool, Andrew Bennetts)

    * The smart protocol over HTTP client has been changed to always post to the
      same ``.bzr/smart`` URL under the original location when it can.  This allows
      HTTP servers to only have to pass URLs ending in .bzr/smart to the smart
      server handler, and not arbitrary ``.bzr/*/smart`` URLs.  (Andrew Bennetts)

    * digest authentication is now supported for proxies and HTTP by the urllib
      based http implementation. Tested against Apache 2.0.55 and Squid
      2.6.5. Basic and digest authentication are handled coherently for HTTP
      and proxy: if the user is provided in the url (bzr command line for HTTP,
      proxy environment variables for proxies), the password is prompted for
      (only once). If the password is provided, it is taken into account. Once
      the first authentication is successful, all further authentication
      roundtrips are avoided by preventively setting the right authentication
      header(s).
      (Vincent Ladeuil).

  INTERNALS:

    * bzrlib API compatability with 0.8 has been dropped, cleaning up some
      code paths. (Robert Collins)

    * Change the format of chroot urls so that they can be safely manipulated
      by generic url utilities without causing the resulting urls to have
      escaped the chroot. A side effect of this is that creating a chroot
      requires an explicit action using a ChrootServer.
      (Robert Collins, Andrew Bennetts)

    * Deprecate ``Branch.get_root_id()`` because branches don't have root ids,
      rather than fixing bug #96847.  (Aaron Bentley)

    * ``WorkingTree.apply_inventory_delta`` provides a better alternative to
      ``WorkingTree._write_inventory``.  (Aaron Bentley)

    * Convenience method ``TestCase.expectFailure`` ensures that known failures
      do not silently pass.  (Aaron Bentley)

    * ``Transport.local_abspath`` now raises ``NotLocalUrl`` rather than 
      ``TransportNotPossible``. (Martin Pool, Ian Clatworthy)

    * New SmartServer hooks facility. There are two initial hooks documented
      in ``bzrlib.transport.smart.SmartServerHooks``. The two initial hooks allow
      plugins to execute code upon server startup and shutdown.
      (Robert Collins).

    * SmartServer in standalone mode will now close its listening socket
      when it stops, rather than waiting for garbage collection. This primarily
      fixes test suite hangs when a test tries to connect to a shutdown server.
      It may also help improve behaviour when dealing with a server running
      on a specific port (rather than dynamically assigned ports).
      (Robert Collins)

    * Move most SmartServer code into a new package, bzrlib/smart.
      bzrlib/transport/remote.py contains just the Transport classes that used
      to be in bzrlib/transport/smart.py.  (Andrew Bennetts)

    * urllib http implementation avoid roundtrips associated with
      401 (and 407) errors once the authentication succeeds.
      (Vincent Ladeuil).

    * urlib http now supports querying the user for a proxy password if
      needed. Realm is shown in the prompt for both HTTP and proxy
      authentication when the user is required to type a password. 
      (Vincent Ladeuil).

    * Renamed SmartTransport (and subclasses like SmartTCPTransport) to
      RemoteTransport (and subclasses to RemoteTCPTransport, etc).  This is more
      consistent with its new home in ``bzrlib/transport/remote.py``, and because
      it's not really a "smart" transport, just one that does file operations
      via remote procedure calls.  (Andrew Bennetts)
 
    * The ``lock_write`` method of ``LockableFiles``, ``Repository`` and
      ``Branch`` now accept a ``token`` keyword argument, so that separate
      instances of those objects can share a lock if it has the right token.
      (Andrew Bennetts, Robert Collins)

    * New method ``get_branch_reference`` on ``BzrDir`` allows the detection of
      branch references - which the smart server component needs.

    * The Repository API ``make_working_trees`` is now permitted to return
      False when ``set_make_working_trees`` is not implemented - previously
      an unimplemented ``set_make_working_trees`` implied the result True
      from ``make_working_trees``. This has been changed to accomodate the
      smart server, where it does not make sense (at this point) to ever
      make working trees by default. (Robert Collins)

    * Command objects can now declare related help topics by having _see_also
      set to a list of related topic. (Robert Collins)

    * ``bzrlib.help`` now delegates to the Command class for Command specific
      help. (Robert Collins)

    * New class ``TransportListRegistry``, derived from the Registry class, which 
      simplifies tracking the available Transports. (Goffredo Baroncelli)

    * New function ``Branch.get_revision_id_to_revno_map`` which will
      return a dictionary mapping revision ids to dotted revnos. Since
      dotted revnos are defined in the context of the branch tip, it makes
      sense to generate them from a ``Branch`` object.
      (John Arbash Meinel)

    * Fix the 'Unprintable error' message display to use the repr of the 
      exception that prevented printing the error because the str value
      for it is often not useful in debugging (e.g. KeyError('foo') has a
      str() of 'foo' but a repr of 'KeyError('foo')' which is much more
      useful. (Robert Collins)

    * ``urlutils.normalize_url`` now unescapes unreserved characters, such as "~".
      (Andrew Bennetts)

  BUGFIXES:

    * Don't fail bundle selftest if email has 'two' embedded.  
      (Ian Clatworthy, #98510)

    * Remove ``--verbose`` from ``bzr bundle``. It didn't work anyway.
      (Robert Widhopf-Fenk, #98591)

    * Remove ``--basis`` from the checkout/branch commands - it didn't work
      properly and is no longer beneficial.
      (Robert Collins, #53675, #43486)

    * Don't produce encoding error when adding duplicate files.
      (Aaron Bentley)

    * Fix ``bzr log <file>`` so it only logs the revisions that changed
      the file, and does it faster.
      (Kent Gibson, John Arbash Meinel, #51980, #69477)
 
    * Fix ``InterDirstateTre._iter_changes`` to handle when we come across
      an empty versioned directory, which now has files in it.
      (John Arbash Meinel, #104257)

    * Teach ``common_ancestor`` to shortcut when the tip of one branch is
      inside the ancestry of the other. Saves a lot of graph processing
      (with an ancestry of 16k revisions, ``bzr merge ../already-merged``
      changes from 2m10s to 13s).  (John Arbash Meinel, #103757)

    * Fix ``show_diff_trees`` to handle the case when a file is modified,
      and the containing directory is renamed. (The file path is different
      in this versus base, but it isn't marked as a rename).
      (John Arbash Meinel, #103870)

    * FTP now works even when the FTP server does not support atomic rename.
      (Aaron Bentley, #89436)

    * Correct handling in bundles and merge directives of timezones with
      that are not an integer number of hours offset from UTC.  Always 
      represent the epoch time in UTC to avoid problems with formatting 
      earlier times on win32.  (Martin Pool, Alexander Belchenko, John
      Arbash Meinel)

    * Typo in the help for ``register-branch`` fixed. (Robert Collins, #96770)

    * "dirstate" and "dirstate-tags" formats now produce branches compatible
      with old versions of bzr. (Aaron Bentley, #107168))

    * Handle moving a directory when children have been added, removed,
      and renamed. (John Arbash Meinel, #105479)

    * Don't preventively use basic authentication for proxy before receiving a
      407 error. Otherwise people willing to use other authentication schemes
      may expose their password in the clear (or nearly). This add one
      roundtrip in case basic authentication should be used, but plug the
      security hole.
      (Vincent Ladeuil)

    * Handle http and proxy digest authentication.
      (Vincent Ladeuil, #94034).

  TESTING:

    * Added ``bzrlib.strace.strace`` which will strace a single callable and
      return a StraceResult object which contains just the syscalls involved
      in running it. (Robert Collins)

    * New test method ``reduceLockdirTimeout`` to drop the default (ui-centric)
      default time down to one suitable for tests. (Andrew Bennetts)

    * Add new ``vfs_transport_factory`` attribute on tests which provides the 
      common vfs backing for both the readonly and readwrite transports.
      This allows the RemoteObject tests to back onto local disk or memory,
      and use the existing ``transport_server`` attribute all tests know about
      to be the smart server transport. This in turn allows tests to 
      differentiate between 'transport to access the branch', and 
      'transport which is a VFS' - which matters in Remote* tests.
      (Robert Collins, Andrew Bennetts)

    * The ``make_branch_and_tree`` method for tests will now create a 
      lightweight checkout for the tree if the ``vfs_transport_factory`` is not
      a LocalURLServer. (Robert Collins, Andrew Bennetts)

    * Branch implementation tests have been audited to ensure that all urls 
      passed to Branch APIs use proper urls, except when local-disk paths
      are intended. This is so that tests correctly access the test transport
      which is often not equivalent to local disk in Remote* tests. As part
      of this many tests were adjusted to remove dependencies on local disk
      access.
      (Robert Collins, Andrew Bennetts)

    * Mark bzrlib.tests and bzrlib.tests.TestUtil as providing assertFOO helper
      functions by adding a ``__unittest`` global attribute. (Robert Collins,
      Andrew Bennetts, Martin Pool, Jonathan Lange)

    * Refactored proxy and authentication handling to simplify the
      implementation of new auth schemes for both http and proxy. 
      (Vincent Ladeuil)

bzr 0.15 2007-04-01
-------------------

  BUGFIXES:

    * Handle incompatible repositories as a user issue when fetching.
      (Aaron Bentley)

    * Don't give a recommendation to upgrade when branching or 
      checking out a branch that contains an old-format working tree.
      (Martin Pool)

bzr 0.15rc3  2007-03-26
-----------------------

  CHANGES:
 
    * A warning is now displayed when opening working trees in older 
      formats, to encourage people to upgrade to WorkingTreeFormat4.
      (Martin Pool)

  IMPROVEMENTS:

    * HTTP redirections are now taken into account when a branch (or a
      bundle) is accessed for the first time. A message is issued at each
      redirection to inform the user. In the past, http redirections were
      silently followed for each request which significantly degraded the
      performances. The http redirections are not followed anymore by
      default, instead a RedirectRequested exception is raised. For bzrlib
      users needing to follow http redirections anyway,
      ``bzrlib.transport.do_catching_redirections`` provide an easy transition
      path.  (vila)

  INTERNALS:

    * Added ``ReadLock.temporary_write_lock()`` to allow upgrading an OS read
      lock to an OS write lock. Linux can do this without unlocking, Win32
      needs to unlock in between. (John Arbash Meinel)
 
    * New parameter ``recommend_upgrade`` to ``BzrDir.open_workingtree``
      to silence (when false) warnings about opening old formats.
      (Martin Pool)

    * Fix minor performance regression with bzr-0.15 on pre-dirstate
      trees. (We were reading the working inventory too many times).
      (John Arbash Meinel)

    * Remove ``Branch.get_transaction()`` in favour of a simple cache of
      ``revision_history``.  Branch subclasses should override
      ``_gen_revision_history`` rather than ``revision_history`` to make use of
      this cache, and call ``_clear_revision_history_cache`` and
      ``_cache_revision_history`` at appropriate times. (Andrew Bennetts)

  BUGFIXES:

    * Take ``smtp_server`` from user config into account.
      (vila, #92195)

    * Restore Unicode filename handling for versioned and unversioned files.
      (John Arbash Meinel, #92608)

    * Don't fail during ``bzr commit`` if a file is marked removed, and
      the containing directory is auto-removed.  (John Arbash Meinel, #93681)

    * ``bzr status FILENAME`` failed on Windows because of an uncommon
      errno. (``ERROR_DIRECTORY == 267 != ENOTDIR``).
      (Wouter van Heyst, John Arbash Meinel, #90819)

    * ``bzr checkout source`` should create a local branch in the same
      format as source. (John Arbash Meinel, #93854)

    * ``bzr commit`` with a kind change was failing to update the
      last-changed-revision for directories.  The
      InventoryDirectory._unchanged only looked at the ``parent_id`` and name,
      ignoring the fact that the kind could have changed, too.
      (John Arbash Meinel, #90111)

    * ``bzr mv dir/subdir other`` was incorrectly updating files inside
      the directory. So that there was a chance it would break commit,
      etc. (John Arbash Meinel, #94037)
 
    * Correctly handles mutiple permanent http redirections.
      (vila, #88780)

bzr 0.15rc2  2007-03-14
-----------------------

  NOTES WHEN UPGRADING:
        
    * Release 0.15rc2 of bzr changes the ``bzr init-repo`` command to
      default to ``--trees`` instead of ``--no-trees``.
      Existing shared repositories are not affected.

  IMPROVEMENTS:

    * New ``merge-directive`` command to generate machine- and human-readable
      merge requests.  (Aaron Bentley)

    * New ``submit:`` revision specifier makes it easy to diff against the
      common ancestor with the submit location (Aaron Bentley)

    * Added support for Putty's SSH implementation. (Dmitry Vasiliev)

    * Added ``bzr status --versioned`` to report only versioned files, 
      not unknowns. (Kent Gibson)

    * Merge now autodetects the correct line-ending style for its conflict
      markers.  (Aaron Bentley)

  INTERNALS:

    * Refactored SSH vendor registration into SSHVendorManager class.
      (Dmitry Vasiliev)

  BUGFIXES:

    * New ``--numbered-dirs`` option to ``bzr selftest`` to use
      numbered dirs for TestCaseInTempDir. This is default behavior
      on Windows. Anyone can force named dirs on Windows
      with ``--no-numbered-dirs``. (Alexander Belchenko)

    * Fix ``RevisionSpec_revid`` to handle the Unicode strings passed in
      from the command line. (Marien Zwart, #90501)

    * Fix ``TreeTransform._iter_changes`` when both the source and
      destination are missing. (Aaron Bentley, #88842)

    * Fix commit of merges with symlinks in dirstate trees.
      (Marien Zwart)
    
    * Switch the ``bzr init-repo`` default from --no-trees to --trees. 
      (Wouter van Heyst, #53483)


bzr 0.15rc1  2007-03-07
-----------------------

  SURPRISES:

    * The default disk format has changed. Please run 'bzr upgrade' in your
      working trees to upgrade. This new default is compatible for network
      operations, but not for local operations. That is, if you have two
      versions of bzr installed locally, after upgrading you can only use the
      bzr 0.15 version. This new default does not enable tags or nested-trees
      as they are incompatible with bzr versions before 0.15 over the network.

    * For users of bzrlib: Two major changes have been made to the working tree
      api in bzrlib. The first is that many methods and attributes, including
      the inventory attribute, are no longer valid for use until one of
      ``lock_read``/``lock_write``/``lock_tree_write`` has been called,
      and become invalid again after unlock is called. This has been done
      to improve performance and correctness as part of the dirstate
      development.
      (Robert Collins, John A Meinel, Martin Pool, and others).

    * For users of bzrlib: The attribute 'tree.inventory' should be considered
      readonly. Previously it was possible to directly alter this attribute, or
      its contents, and have the tree notice this. This has been made
      unsupported - it may work in some tree formats, but in the newer dirstate
      format such actions will have no effect and will be ignored, or even
      cause assertions. All operations possible can still be carried out by a
      combination of the tree API, and the bzrlib.transform API. (Robert
      Collins, John A Meinel, Martin Pool, and others).

  IMPROVEMENTS:

    * Support for OS Windows 98. Also .bzr.log on any windows system
      saved in My Documents folder. (Alexander Belchenko)

    * ``bzr mv`` enhanced to support already moved files.
      In the past the mv command would have failed if the source file doesn't
      exist. In this situation ``bzr mv`` would now detect that the file has
      already moved and update the repository accordingly, if the target file
      does exist.
      A new option ``--after`` has been added so that if two files already
      exist, you could notify Bazaar that you have moved a (versioned) file
      and replaced it with another. Thus in this case ``bzr move --after``
      will only update the Bazaar identifier.
      (Steffen Eichenberg, Marius Kruger)

    * ``ls`` now works on treeless branches and remote branches.
      (Aaron Bentley)

    * ``bzr help global-options`` describes the global options.
      (Aaron Bentley)

    * ``bzr pull --overwrite`` will now correctly overwrite checkouts.
      (Robert Collins)

    * Files are now allowed to change kind (e.g. from file to symlink).
      Supported by ``commit``, ``revert`` and ``status``
      (Aaron Bentley)

    * ``inventory`` and ``unknowns`` hidden in favour of ``ls``
      (Aaron Bentley)

    * ``bzr help checkouts`` descibes what checkouts are and some possible
      uses of them. (James Westby, Aaron Bentley)

    * A new ``-d`` option to push, pull and merge overrides the default 
      directory.  (Martin Pool)

    * Branch format 6: smaller, and potentially faster than format 5.  Supports
      ``append_history_only`` mode, where the log view and revnos do not change,
      except by being added to.  Stores policy settings in
      ".bzr/branch/branch.conf".

    * ``append_only`` branches:  Format 6 branches may be configured so that log
      view and revnos are always consistent.  Either create the branch using
      "bzr init --append-revisions-only" or edit the config file as descriped
      in docs/configuration.txt.

    * rebind: Format 6 branches retain the last-used bind location, so if you
      "bzr unbind", you can "bzr bind" to bind to the previously-selected
      bind location.

    * Builtin tags support, created and deleted by the ``tag`` command and
      stored in the branch.  Tags can be accessed with the revisionspec
      ``-rtag:``, and listed with ``bzr tags``.  Tags are not versioned 
      at present. Tags require a network incompatible upgrade. To perform this
      upgrade, run ``bzr upgrade --dirstate-tags`` in your branch and
      repositories. (Martin Pool)

    * The ``bzr://`` transport now has a well-known port number, 4155,
      which it will use by default.  (Andrew Bennetts, Martin Pool)

    * Bazaar now looks for user-installed plugins before looking for site-wide
      plugins. (Jonathan Lange)

    * ``bzr resolve`` now detects and marks resolved text conflicts.
      (Aaron Bentley)

  INTERNALS:

    * Internally revision ids and file ids are now passed around as utf-8
      bytestrings, rather than treating them as Unicode strings. This has
      performance benefits for Knits, since we no longer need to decode the
      revision id for each line of content, nor for each entry in the index.
      This will also help with the future dirstate format.
      (John Arbash Meinel)

    * Reserved ids (any revision-id ending in a colon) are rejected by
      versionedfiles, repositories, branches, and working trees
      (Aaron Bentley)

    * Minor performance improvement by not creating a ProgressBar for
      every KnitIndex we create. (about 90ms for a bzr.dev tree)
      (John Arbash Meinel)

    * New easier to use Branch hooks facility. There are five initial hooks,
      all documented in bzrlib.branch.BranchHooks.__init__ - ``'set_rh'``,
      ``'post_push'``, ``'post_pull'``, ``'post_commit'``,
      ``'post_uncommit'``. These hooks fire after the matching operation
      on a branch has taken place, and were originally added for the
      branchrss plugin. (Robert Collins)

    * New method ``Branch.push()`` which should be used when pushing from a
      branch as it makes performance and policy decisions to match the UI
      level command ``push``. (Robert Collins).

    * Add a new method ``Tree.revision_tree`` which allows access to cached
      trees for arbitrary revisions. This allows the in development dirstate
      tree format to provide access to the callers to cached copies of 
      inventory data which are cheaper to access than inventories from the
      repository.
      (Robert Collins, Martin Pool)

    * New ``Branch.last_revision_info`` method, this is being done to allow
      optimization of requests for both the number of revisions and the last
      revision of a branch with smartservers and potentially future branch
      formats. (Wouter van Heyst, Robert Collins)

    * Allow ``'import bzrlib.plugins.NAME'`` to work when the plugin NAME has not
      yet been loaded by ``load_plugins()``. This allows plugins to depend on each
      other for code reuse without requiring users to perform file-renaming
      gymnastics. (Robert Collins)

    * New Repository method ``'gather_stats'`` for statistic data collection.
      This is expected to grow to cover a number of related uses mainly
      related to bzr info. (Robert Collins)

    * Log formatters are now managed with a registry.
      ``log.register_formatter`` continues to work, but callers accessing
      the FORMATTERS dictionary directly will not.

    * Allow a start message to be passed to the ``edit_commit_message``
      function.  This will be placed in the message offered to the user
      for editing above the separator. It allows a template commit message
      to be used more easily. (James Westby)

    * ``GPGStrategy.sign()`` will now raise ``BzrBadParameterUnicode`` if
      you pass a Unicode string rather than an 8-bit string. Callers need
      to be updated to encode first. (John Arbash Meinel)

    * Branch.push, pull, merge now return Result objects with information
      about what happened, rather than a scattering of various methods.  These
      are also passed to the post hooks.  (Martin Pool)

    * File formats and architecture is in place for managing a forest of trees
      in bzr, and splitting up existing trees into smaller subtrees, and
      finally joining trees to make a larger tree. This is the first iteration
      of this support, and the user-facing aspects still require substantial
      work.  If you wish to experiment with it, use ``bzr upgrade
      --dirstate-with-subtree`` in your working trees and repositories.
      You can use the hidden commands ``split`` and ``join`` and to create
      and manipulate nested trees, but please consider using the nested-trees
      branch, which contains substantial UI improvements, instead.
      http://code.aaronbentley.com/bzr/bzrrepo/nested-trees/
      (Aaron Bentley, Martin Pool, Robert Collins).

  BUGFIXES:

    * ``bzr annotate`` now uses dotted revnos from the viewpoint of the
      branch, rather than the last changed revision of the file.
      (John Arbash Meinel, #82158)

    * Lock operations no longer hang if they encounter a permission problem.
      (Aaron Bentley)

    * ``bzr push`` can resume a push that was canceled before it finished.
      Also, it can push even if the target directory exists if you supply
      the ``--use-existing-dir`` flag.
      (John Arbash Meinel, #30576, #45504)

    * Fix http proxy authentication when user and an optional
      password appears in the ``*_proxy`` vars. (Vincent Ladeuil,
      #83954).

    * ``bzr log branch/file`` works for local treeless branches
      (Aaron Bentley, #84247)

    * Fix problem with UNC paths on Windows 98. (Alexander Belchenko, #84728)

    * Searching location of CA bundle for PyCurl in env variable
      (``CURL_CA_BUNDLE``), and on win32 along the PATH.
      (Alexander Belchenko, #82086)

    * ``bzr init`` works with unicode argument LOCATION.
      (Alexander Belchenko, #85599)

    * Raise ``DependencyNotPresent`` if pycurl do not support https. 
      (Vincent Ladeuil, #85305)

    * Invalid proxy env variables should not cause a traceback.
      (Vincent Ladeuil, #87765)

    * Ignore patterns normalised to use '/' path separator.
      (Kent Gibson, #86451)

    * bzr rocks. It sure does! Fix case. (Vincent Ladeuil, #78026)

    * Fix bzrtools shelve command for removed lines beginning with "--"
      (Johan Dahlberg, #75577)

  TESTING:

    * New ``--first`` option to ``bzr selftest`` to run specified tests
      before the rest of the suite.  (Martin Pool)


bzr 0.14  2007-01-23
--------------------

  IMPROVEMENTS:

    * ``bzr help global-options`` describes the global options. (Aaron Bentley)

  BUG FIXES:
    
    * Skip documentation generation tests if the tools to do so are not
      available. Fixes running selftest for installled copies of bzr. 
      (John Arbash Meinel, #80330)

    * Fix the code that discovers whether bzr is being run from it's
      working tree to handle the case when it isn't but the directory
      it is in is below a repository. (James Westby, #77306)


bzr 0.14rc1  2007-01-16
-----------------------

  IMPROVEMENTS:

    * New connection: ``bzr+http://`` which supports tunnelling the smart
      protocol over an HTTP connection. If writing is enabled on the bzr
      server, then you can write over the http connection.
      (Andrew Bennetts, John Arbash Meinel)

    * Aliases now support quotation marks, so they can contain whitespace
      (Marius Kruger)

    * PyCurlTransport now use a single curl object. By specifying explicitly
      the 'Range' header, we avoid the need to use two different curl objects
      (and two connections to the same server). (Vincent Ladeuil)

    * ``bzr commit`` does not prompt for a message until it is very likely to
      succeed.  (Aaron Bentley)

    * ``bzr conflicts`` now takes --text to list pathnames of text conflicts
      (Aaron Bentley)

    * Fix ``iter_lines_added_or_present_in_versions`` to use a set instead
      of a list while checking if a revision id was requested. Takes 10s
      off of the ``fileids_affected_by_revision_ids`` time, which is 10s
      of the ``bzr branch`` time. Also improve ``fileids_...`` time by
      filtering lines with a regex rather than multiple ``str.find()``
      calls. (saves another 300ms) (John Arbash Meinel)

    * Policy can be set for each configuration key. This allows keys to be
      inherited properly across configuration entries. For example, this
      should enable you to do::
        
        [/home/user/project]
        push_location = sftp://host/srv/project/
        push_location:policy = appendpath

      And then a branch like ``/home/user/project/mybranch`` should get an
      automatic push location of ``sftp://host/srv/project/mybranch``.
      (James Henstridge)

    * Added ``bzr status --short`` to make status report svn style flags
      for each file.  For example::

        $ bzr status --short
        A  foo
        A  bar
        D  baz
        ?  wooley

    * 'bzr selftest --clean-output' allows easily clean temporary tests 
      directories without running tests. (Alexander Belchenko)

    * ``bzr help hidden-commands`` lists all hidden commands. (Aaron Bentley)

    * ``bzr merge`` now has an option ``--pull`` to fall back to pull if
      local is fully merged into remote. (Jan Hudec)

    * ``bzr help formats`` describes available directory formats. (Aaron Bentley)

  INTERNALS:

    * A few tweaks directly to ``fileids_affected_by_revision_ids`` to
      help speed up processing, as well allowing to extract unannotated
      lines. Between the two ``fileids_affected_by_revision_ids`` is
      improved by approx 10%. (John Arbash Meinel)

    * Change Revision serialization to only write out millisecond
      resolution. Rather than expecting floating point serialization to
      preserve more resolution than we need. (Henri Weichers, Martin Pool)

    * Test suite ends cleanly on Windows.  (Vincent Ladeuil)

    * When ``encoding_type`` attribute of class Command is equal to 'exact', 
      force sys.stdout to be a binary stream on Windows, and therefore
      keep exact line-endings (without LF -> CRLF conversion).
      (Alexander Belchenko)

    * Single-letter short options are no longer globally declared.  (Martin
      Pool)

    * Before using detected user/terminal encoding bzr should check
      that Python has corresponding codec. (Alexander Belchenko)

    * Formats for end-user selection are provided via a FormatRegistry (Aaron Bentley)

  BUG FIXES:

    * ``bzr missing --verbose`` was showing adds/removals in the wrong
      direction. (John Arbash Meinel)

    * ``bzr annotate`` now defaults to showing dotted revnos for merged
      revisions. It cuts them off at a depth of 12 characters, but you can
      supply ``--long`` to see the full number. You can also use
      ``--show-ids`` to display the original revision ids, rather than
      revision numbers and committer names. (John Arbash Meinel, #75637)

    * bzr now supports Win32 UNC path (e.g. ``\HOST\path``. 
      (Alexander Belchenko, #57869)

    * Win32-specific: output of cat, bundle and diff commands don't mangle
      line-endings (Alexander Belchenko, #55276)

    * Replace broken fnmatch based ignore pattern matching with custom pattern
      matcher.
      (Kent Gibson, Jan Hudec #57637)

    * pycurl and urllib can detect short reads at different places. Update
      the test suite to test more cases. Also detect http error code 416
      which was raised for that specific bug. Also enhance the urllib
      robustness by detecting invalid ranges (and pycurl's one by detecting
      short reads during the initial GET). (Vincent Ladeuil, #73948)

    * The urllib connection sharing interacts badly with urllib2
      proxy setting (the connections didn't go thru the proxy
      anymore). Defining a proper ProxyHandler solves the
      problem.  (Vincent Ladeuil, #74759)

    * Use urlutils to generate relative URLs, not osutils 
      (Aaron Bentley, #76229)

    * ``bzr status`` in a readonly directory should work without giving
      lots of errors. (John Arbash Meinel, #76299)

    * Mention the revisionspec topic for the revision option help.
      (Wouter van Heyst, #31663)

    * Allow plugins import from zip archives.
      (Alexander Belchenko, #68124)


bzr 0.13  2006-12-05
--------------------
    
  No changes from 0.13rc1
    
bzr 0.13rc1  2006-11-27
-----------------------

  IMPROVEMENTS:

    * New command ``bzr remove-tree`` allows the removal of the working
      tree from a branch.
      (Daniel Silverstone)

    * urllib uses shared keep-alive connections, so http 
      operations are substantially faster.
      (Vincent Ladeuil, #53654)

    * ``bzr export`` allows an optional branch parameter, to export a bzr
      tree from some other url. For example:
      ``bzr export bzr.tar.gz http://bazaar-vcs.org/bzr/bzr.dev``
      (Daniel Silverstone)

    * Added ``bzr help topics`` to the bzr help system. This gives a
      location for general information, outside of a specific command.
      This includes updates for ``bzr help revisionspec`` the first topic
      included. (Goffredo Baroncelli, John Arbash Meinel, #42714)

    * WSGI-compatible HTTP smart server.  See ``doc/http_smart_server.txt``.
      (Andrew Bennetts)

    * Knit files will now cache full texts only when the size of the
      deltas is as large as the size of the fulltext. (Or after 200
      deltas, whichever comes first). This has the most benefit on large
      files with small changes, such as the inventory for a large project.
      (eg For a project with 2500 files, and 7500 revisions, it changes
      the size of inventory.knit from 11MB to 5.4MB) (John Arbash Meinel)

  INTERNALS:

    * New -D option given before the command line turns on debugging output
      for particular areas.  -Derror shows tracebacks on all errors.
      (Martin Pool)

    * Clean up ``bzr selftest --benchmark bundle`` to correct an import,
      and remove benchmarks that take longer than 10min to run.
      (John Arbash Meinel)

    * Use ``time.time()`` instead of ``time.clock()`` to decide on
      progress throttling. Because ``time.clock()`` is actually CPU time,
      so over a high-latency connection, too many updates get throttled.
      (John Arbash Meinel)

    * ``MemoryTransport.list_dir()`` would strip the first character for
      files or directories in root directory. (John Arbash Meinel)

    * New method ``get_branch_reference`` on 'BzrDir' allows the detection of 
      branch references - which the smart server component needs.
  
    * New ``ChrootTransportDecorator``, accessible via the ``chroot+`` url
      prefix.  It disallows any access to locations above a set URL.  (Andrew
      Bennetts)

  BUG FIXES:

    * Now ``_KnitIndex`` properly decode revision ids when loading index data.
      And optimize the knit index parsing code. 
      (Dmitry Vasiliev, John Arbash Meinel)

    * ``bzrlib/bzrdir.py`` was directly referencing ``bzrlib.workingtree``,
      without importing it. This prevented ``bzr upgrade`` from working
      unless a plugin already imported ``bzrlib.workingtree``
      (John Arbash Meinel, #70716)

    * Suppress the traceback on invalid URLs (Vincent Ladeuil, #70803).

    * Give nicer error message when an http server returns a 403
      error code. (Vincent Ladeuil, #57644).

    * When a multi-range http GET request fails, try a single
      range one. If it fails too, forget about ranges. Remember that until 
      the death of the transport and propagates that to the clones.
      (Vincent Ladeuil, #62276, #62029).

    * Handles user/passwords supplied in url from command
      line (for the urllib implementation). Don't request already
      known passwords (Vincent Ladeuil, #42383, #44647, #48527)

    * ``_KnitIndex.add_versions()`` dictionary compresses revision ids as they
      are added. This fixes bug where fetching remote revisions records
      them as full references rather than integers.
      (John Arbash Meinel, #64789)

    * ``bzr ignore`` strips trailing slashes in patterns.
      Also ``bzr ignore`` rejects absolute paths. (Kent Gibson, #4559)

    * ``bzr ignore`` takes multiple arguments. (Cheuksan Edward Wang, #29488)

    * mv correctly handles paths that traverse symlinks. 
      (Aaron Bentley, #66964)

    * Give nicer looking error messages when failing to connect over ssh.
      (John Arbash Meinel, #49172)

    * Pushing to a remote branch does not currently update the remote working
      tree. After a remote push, ``bzr status`` and ``bzr diff`` on the remote
      machine now show that the working tree is out of date.
      (Cheuksan Edward Wang #48136)

    * Use patiencediff instead of difflib for determining deltas to insert
      into knits. This avoids the O(N^3) behavior of difflib. Patience
      diff should be O(N^2). (Cheuksan Edward Wang, #65714)

    * Running ``bzr log`` on nonexistent file gives an error instead of the
      entire log history. (Cheuksan Edward Wang #50793)

    * ``bzr cat`` can look up contents of removed or renamed files. If the
      pathname is ambiguous, i.e. the files in the old and new trees have
      different id's, the default is the file in the new tree. The user can
      use "--name-from-revision" to select the file in the old tree.
      (Cheuksan Edward Wang, #30190)

  TESTING:

    * TestingHTTPRequestHandler really handles the Range header
      (previously it was ignoring it and returning the whole file,).

bzr 0.12  2006-10-30
--------------------

  INTERNALS:

    * Clean up ``bzr selftest --benchmark bundle`` to correct an import,
      and remove benchmarks that take longer than 10min to run.
      (John Arbash Meinel)
  
bzr 0.12rc1  2006-10-23
-----------------------

  IMPROVEMENTS:

    * ``bzr log`` now shows dotted-decimal revision numbers for all revisions,
      rather than just showing a decimal revision number for revisions on the
      mainline. These revision numbers are not yet accepted as input into bzr
      commands such as log, diff etc. (Robert Collins)

    * revisions can now be specified using dotted-decimal revision numbers.
      For instance, ``bzr diff -r 1.2.1..1.2.3``. (Robert Collins)

    * ``bzr help commands`` output is now shorter (Aaron Bentley)

    * ``bzr`` now uses lazy importing to reduce the startup time. This has
      a moderate effect on lots of actions, especially ones that have
      little to do. For example ``bzr rocks`` time is down to 116ms from
      283ms. (John Arbash Meinel)

    * New Registry class to provide name-to-object registry-like support,
      for example for schemes where plugins can register new classes to
      do certain tasks (e.g. log formatters). Also provides lazy registration
      to allow modules to be loaded on request.
      (John Arbash Meinel, Adeodato Simó)

  API INCOMPATABILITY:
  
    * LogFormatter subclasses show now expect the 'revno' parameter to 
      show() to be a string rather than an int. (Robert Collins)

  INTERNALS:

    * ``TestCase.run_bzr``, ``run_bzr_captured``, and ``run_bzr_subprocess``
      can take a ``working_dir='foo'`` parameter, which will change directory 
      for the command. (John Arbash Meinel)

    * ``bzrlib.lazy_regex.lazy_compile`` can be used to create a proxy
      around a regex, which defers compilation until first use. 
      (John Arbash Meinel)

    * ``TestCase.run_bzr_subprocess`` defaults to supplying the
      ``--no-plugins`` parameter to ensure test reproducability, and avoid
      problems with system-wide installed plugins. (John Arbash Meinel)

    * Unique tree root ids are now supported. Newly created trees still
      use the common root id for compatibility with bzr versions before 0.12.
      (Aaron Bentley)

    * ``WorkingTree.set_root_id(None)`` is now deprecated. Please
      pass in ``inventory.ROOT_ID`` if you want the default root id value.
      (Robert Collins, John Arbash Meinel)

    * New method ``WorkingTree.flush()`` which will write the current memory
      inventory out to disk. At the same time, ``read_working_inventory`` will
      no longer trash the current tree inventory if it has been modified within
      the current lock, and the tree will now ``flush()`` automatically on
      ``unlock()``. ``WorkingTree.set_root_id()`` has been updated to take
      advantage of this functionality. (Robert Collins, John Arbash Meinel)

    * ``bzrlib.tsort.merge_sorted`` now accepts ``generate_revnos``. This
      parameter will cause it to add another column to its output, which
      contains the dotted-decimal revno for each revision, as a tuple.
      (Robert Collins)

    * ``LogFormatter.show_merge`` is deprecated in favour of
      ``LogFormatter.show_merge_revno``. (Robert Collins)

  BUG FIXES:

    * Avoid circular imports by creating a deprecated function for
      ``bzrlib.tree.RevisionTree``. Callers should have been using
      ``bzrlib.revisontree.RevisionTree`` anyway. (John Arbash Meinel,
      #63360, #66349)

    * Don't use ``socket.MSG_WAITALL`` as it doesn't exist on all
      platforms. (Martin Pool, #66356)

    * Don't require ``Content-Type`` in range responses. Assume they are a
      single range if ``Content-Type`` does not exist.
      (John Arbash Meinel, #62473)

    * bzr branch/pull no longer complain about progress bar cleanup when
      interrupted during fetch.  (Aaron Bentley, #54000)

    * ``WorkingTree.set_parent_trees()`` uses the trees to directly write
      the basis inventory, rather than going through the repository. This
      allows us to have 1 inventory read, and 2 inventory writes when
      committing a new tree. (John Arbash Meinel)

    * When reverting, files that are not locally modified that do not exist
      in the target are deleted, not just unversioned (Aaron Bentley)

    * When trying to acquire a lock, don't fail immediately. Instead, try
      a few times (up to 1 hour) before timing out. Also, report why the
      lock is unavailable (John Arbash Meinel, #43521, #49556)

    * Leave HttpTransportBase daughter classes decides how they
      implement cloning. (Vincent Ladeuil, #61606)

    * diff3 does not indicate conflicts on clean merge. (Aaron Bentley)

    * If a commit fails, the commit message is stored in a file at the root of
      the tree for later commit. (Cheuksan Edward Wang, Stefan Metzmacher,
      #32054)

  TESTING:

    * New test base class TestCaseWithMemoryTransport offers memory-only
      testing facilities: its not suitable for tests that need to mutate disk
      state, but most tests should not need that and should be converted to
      TestCaseWithMemoryTransport. (Robert Collins)

    * ``TestCase.make_branch_and_memory_tree`` now takes a format
      option to set the BzrDir, Repository and Branch formats of the
      created objects. (Robert Collins, John Arbash Meinel)

bzr 0.11  2006-10-02
--------------------

    * Smart server transport test failures on windows fixed. (Lukáš Lalinský).

bzr 0.11rc2  2006-09-27
-----------------------

  BUG FIXES:

    * Test suite hangs on windows fixed. (Andrew Bennets, Alexander Belchenko).
    
    * Commit performance regression fixed. (Aaron Bentley, Robert Collins, John
      Arbash Meinel).

bzr 0.11rc1  2006-09-25
-----------------------

  IMPROVEMENTS:

    * Knit files now wait to create their contents until the first data is
      added. The old code used to create an empty .knit and a .kndx with just
      the header. However, this caused a lot of extra round trips over sftp.
      This can change the time for ``bzr push`` to create a new remote branch
      from 160s down to 100s. This also affects ``bzr commit`` performance when
      adding new files, ``bzr commit`` on a new kernel-like tree drops from 50s
      down to 40s (John Arbash Meinel, #44692)

    * When an entire subtree has been deleted, commit will now report that
      just the top of the subtree has been deleted, rather than reporting
      all the individual items. (Robert Collins)

    * Commit performs one less XML parse. (Robert Collins)

    * ``bzr checkout`` now operates on readonly branches as well
      as readwrite branches. This fixes bug #39542. (Robert Collins)

    * ``bzr bind`` no longer synchronises history with the master branch.
      Binding should be followed by an update or push to synchronise the 
      two branches. This is closely related to the fix for bug #39542.
      (Robert Collins)

    * ``bzrlib.lazy_import.lazy_import`` function to create on-demand 
      objects.  This allows all imports to stay at the global scope, but
      modules will not actually be imported if they are not used.
      (John Arbash Meinel)

    * Support ``bzr://`` and ``bzr+ssh://`` urls to work with the new RPC-based
      transport which will be used with the upcoming high-performance smart
      server. The new command ``bzr serve`` will invoke bzr in server mode,
      which processes these requests. (Andrew Bennetts, Robert Collins, Martin
      Pool)

    * New command ``bzr version-info`` which can be used to get a summary
      of the current state of the tree. This is especially useful as part
      of a build commands. See ``doc/version_info.txt`` for more information 
      (John Arbash Meinel)

  BUG FIXES:

    * ``'bzr inventory [FILE...]'`` allows restricting the file list to a
      specific set of files. (John Arbash Meinel, #3631)

    * Don't abort when annotating empty files (John Arbash Meinel, #56814)

    * Add ``Stanza.to_unicode()`` which can be passed to another Stanza
      when nesting stanzas. Also, add ``read_stanza_unicode`` to handle when
      reading a nested Stanza. (John Arbash Meinel)

    * Transform._set_mode() needs to stat the right file. 
      (John Arbash Meinel, #56549)

    * Raise WeaveFormatError rather than StopIteration when trying to read
      an empty Weave file. (John Arbash Meinel, #46871)

    * Don't access e.code for generic URLErrors, only HTTPErrors have .code.
      (Vincent Ladeuil, #59835)

    * Handle boundary="" lines properly to allow access through a Squid proxy.
      (John Arbash Meinel, #57723)

    * revert now removes newly-added directories (Aaron Bentley, #54172)

    * ``bzr upgrade sftp://`` shouldn't fail to upgrade v6 branches if there 
      isn't a working tree. (David Allouche, #40679)

    * Give nicer error messages when a user supplies an invalid --revision
      parameter. (John Arbash Meinel, #55420)

    * Handle when LANG is not recognized by python. Emit a warning, but
      just revert to using 'ascii'. (John Arbash Meinel, #35392)

    * Don't use ``preexec_fn`` on win32, as it is not supported by subprocess.
      (John Arbash Meinel)

    * Skip specific tests when the dependencies aren't met. This includes
      some ``setup.py`` tests when ``python-dev`` is not available, and
      some tests that depend on paramiko. (John Arbash Meinel, Mattheiu Moy)

    * Fallback to Paramiko properly, if no ``ssh`` executable exists on
      the system. (Andrew Bennetts, John Arbash Meinel)

    * ``Branch.bind(other_branch)`` no longer takes a write lock on the
      other branch, and will not push or pull between the two branches.
      API users will need to perform a push or pull or update operation if they
      require branch synchronisation to take place. (Robert Collins, #47344)

    * When creating a tarball or zipfile export, export unicode names as utf-8
      paths. This may not work perfectly on all platforms, but has the best
      chance of working in the common case. (John Arbash Meinel, #56816)

    * When committing, only files that exist in working tree or basis tree
      may be specified (Aaron Bentley, #50793)

  PORTABILITY:

    * Fixes to run on Python 2.5 (Brian M. Carlson, Martin Pool, Marien Zwart)

  INTERNALS:

    * TestCaseInTempDir now creates a separate directory for HOME, rather
      than having HOME set to the same location as the working directory.
      (John Arbash Meinel)

    * ``run_bzr_subprocess()`` can take an optional ``env_changes={}`` parameter,
      which will update os.environ inside the spawned child. It also can
      take a ``universal_newlines=True``, which helps when checking the output
      of the command. (John Arbash Meinel)

    * Refactor SFTP vendors to allow easier re-use when ssh is used. 
      (Andrew Bennetts)

    * ``Transport.list_dir()`` and ``Transport.iter_files_recursive()`` should always
      return urlescaped paths. This is now tested (there were bugs in a few
      of the transports) (Andrew Bennetts, David Allouche, John Arbash Meinel)

    * New utility function ``symbol_versioning.deprecation_string``. Returns the
      formatted string for a callable, deprecation format pair. (Robert Collins)

    * New TestCase helper applyDeprecated. This allows you to call a callable
      which is deprecated without it spewing to the screen, just by supplying
      the deprecation format string issued for it. (Robert Collins)

    * Transport.append and Transport.put have been deprecated in favor of
      ``.append_bytes``, ``.append_file``, ``.put_bytes``, and
      ``.put_file``. This removes the ambiguity in what type of object the
      functions take.  ``Transport.non_atomic_put_{bytes,file}`` has also
      been added. Which works similarly to ``Transport.append()`` except for
      SFTP, it doesn't have a round trip when opening the file. Also, it
      provides functionality for creating a parent directory when trying
      to create a file, rather than raise NoSuchFile and forcing the
      caller to repeat their request.
      (John Arbash Meinel)

    * WorkingTree has a new api ``unversion`` which allow the unversioning of
      entries by their file id. (Robert Collins)

    * ``WorkingTree.pending_merges`` is deprecated.  Please use the
      ``get_parent_ids`` (introduced in 0.10) method instead. (Robert Collins)

    * WorkingTree has a new ``lock_tree_write`` method which locks the branch for
      read rather than write. This is appropriate for actions which only need
      the branch data for reference rather than mutation. A new decorator
      ``needs_tree_write_lock`` is provided in the workingtree module. Like the
      ``needs_read_lock`` and ``needs_write_lock`` decorators this allows static 
      declaration of the locking requirements of a function to ensure that
      a lock is taken out for casual scripts. (Robert Collins, #54107)

    * All WorkingTree methods which write to the tree, but not to the branch
      have been converted to use ``needs_tree_write_lock`` rather than 
      ``needs_write_lock``. Also converted is the revert, conflicts and tree
      transform modules. This provides a modest performance improvement on 
      metadir style trees, due to the reduce lock-acquisition, and a more
      significant performance improvement on lightweight checkouts from 
      remote branches, where trivial operations used to pay a significant 
      penalty. It also provides the basis for allowing readonly checkouts.
      (Robert Collins)

    * Special case importing the standard library 'copy' module. This shaves
      off 40ms of startup time, while retaining compatibility. See:
      ``bzrlib/inspect_for_copy.py`` for more details. (John Arbash Meinel)

    * WorkingTree has a new parent class MutableTree which represents the 
      specialisations of Tree which are able to be altered. (Robert Collins)

    * New methods mkdir and ``put_file_bytes_non_atomic`` on MutableTree that
      mutate the tree and its contents. (Robert Collins)

    * Transport behaviour at the root of the URL is now defined and tested.
      (Andrew Bennetts, Robert Collins)

  TESTING:

    * New test helper classs MemoryTree. This is typically accessed via
      ``self.make_branch_and_memory_tree()`` in test cases. (Robert Collins)
      
    * Add ``start_bzr_subprocess`` and ``stop_bzr_subprocess`` to allow test
      code to continue running concurrently with a subprocess of bzr.
      (Andrew Bennetts, Robert Collins)

    * Add a new method ``Transport.get_smart_client()``. This is provided to
      allow upgrades to a richer interface than the VFS one provided by
      Transport. (Andrew Bennetts, Martin Pool)

bzr 0.10  2006-08-29
--------------------
  
  IMPROVEMENTS:
    * 'merge' now takes --uncommitted, to apply uncommitted changes from a
      tree.  (Aaron Bentley)
  
    * 'bzr add --file-ids-from' can be used to specify another path to use
      for creating file ids, rather than generating all new ones. Internally,
      the 'action' passed to ``smart_add_tree()`` can return ``file_ids`` that
      will be used, rather than having bzrlib generate new ones.
      (John Arbash Meinel, #55781)

    * ``bzr selftest --benchmark`` now allows a ``--cache-dir`` parameter.
      This will cache some of the intermediate trees, and decrease the
      setup time for benchmark tests. (John Arbash Meinel)

    * Inverse forms are provided for all boolean options.  For example,
      --strict has --no-strict, --no-recurse has --recurse (Aaron Bentley)

    * Serialize out Inventories directly, rather than using ElementTree.
      Writing out a kernel sized inventory drops from 2s down to ~350ms.
      (Robert Collins, John Arbash Meinel)

  BUG FIXES:

    * Help diffutils 2.8.4 get along with binary tests (Marien Zwart: #57614)

    * Change LockDir so that if the lock directory doesn't exist when
      ``lock_write()`` is called, an attempt will be made to create it.
      (John Arbash Meinel, #56974)

    * ``bzr uncommit`` preserves pending merges. (John Arbash Meinel, #57660)

    * Active FTP transport now works as intended. (ghozzy, #56472)

    * Really fix mutter() so that it won't ever raise a UnicodeError.
      It means it is possible for ~/.bzr.log to contain non UTF-8 characters.
      But it is a debugging log, not a real user file.
      (John Arbash Meinel, #56947, #53880)

    * Change Command handle to allow Unicode command and options.
      At present we cannot register Unicode command names, so we will get
      BzrCommandError('unknown command'), or BzrCommandError('unknown option')
      But that is better than a UnicodeError + a traceback.
      (John Arbash Meinel, #57123)

    * Handle TZ=UTC properly when reading/writing revisions.
      (John Arbash Meinel, #55783, #56290)

    * Use ``GPG_TTY`` to allow gpg --cl to work with gpg-agent in a pipeline,
      (passing text to sign in on stdin). (John Arbash Meinel, #54468)

    * External diff does the right thing for binaries even in foreign 
      languages. (John Arbash Meinel, #56307)

    * Testament handles more cases when content is unicode. Specific bug was
      in handling of revision properties.
      (John Arbash Meinel, Holger Krekel, #54723)

    * The bzr selftest was failing on installed versions due to a bug in a new
      test helper. (John Arbash Meinel, Robert Collins, #58057)

  INTERNALS:

    * ``bzrlib.cache_utf8`` contains ``encode()`` and ``decode()`` functions
      which can be used to cache the conversion between utf8 and Unicode.
      Especially helpful for some of the knit annotation code, which has to
      convert revision ids to utf8 to annotate lines in storage.
      (John Arbash Meinel)

    * ``setup.py`` now searches the filesystem to find all packages which
      need to be installed. This should help make the life of packagers
      easier. (John Arbash Meinel)

bzr 0.9.0  2006-08-11
---------------------

  SURPRISES:

   * The hard-coded built-in ignore rules have been removed. There are
     now two rulesets which are enforced. A user global one in 
     ``~/.bazaar/ignore`` which will apply to every tree, and the tree
     specific one '.bzrignore'.
     ``~/.bazaar/ignore`` will be created if it does not exist, but with
     a more conservative list than the old default.
     This fixes bugs with default rules being enforced no matter what. 
     The old list of ignore rules from bzr is available by
     running 'bzr ignore --old-default-rules'.
     (Robert Collins, Martin Pool, John Arbash Meinel)

   * 'branches.conf' has been changed to 'locations.conf', since it can apply
     to more locations than just branch locations.
     (Aaron Bentley)
   
  IMPROVEMENTS:

   * The revision specifier "revno:" is extended to accept the syntax
     revno:N:branch. For example,
     revno:42:http://bazaar-vcs.org/bzr/bzr.dev/ means revision 42 in
     bzr.dev.  (Matthieu Moy)

   * Tests updates to ensure proper URL handling, UNICODE support, and
     proper printing when the user's terminal encoding cannot display 
     the path of a file that has been versioned.
     ``bzr branch`` can take a target URL rather than only a local directory.
     ``Branch.get_parent()/set_parent()`` now save a relative path if possible,
     and normalize the parent based on root, allowing access across
     different transports. (John Arbash Meinel, Wouter van Heyst, Martin Pool)
     (Malone #48906, #42699, #40675, #5281, #3980, #36363, #43689,
     #42517, #42514)

   * On Unix, detect terminal width using an ioctl not just $COLUMNS.
     Use terminal width for single-line logs from ``bzr log --line`` and
     pending-merge display.  (Robert Widhopf-Fenk, Gustavo Niemeyer)
     (Malone #3507)

   * On Windows, detect terminal width using GetConsoleScreenBufferInfo.
     (Alexander Belchenko)

   * Speedup improvement for 'date:'-revision search. (Guillaume Pinot).

   * Show the correct number of revisions pushed when pushing a new branch.
     (Robert Collins).

   * 'bzr selftest' now shows a progress bar with the number of tests, and 
     progress made. 'make check' shows tests in -v mode, to be more useful
     for the PQM status window. (Robert Collins).
     When using a progress bar, failed tests are printed out, rather than
     being overwritten by the progress bar until the suite finishes.
     (John Arbash Meinel)

   * 'bzr selftest --benchmark' will run a new benchmarking selftest.
     'bzr selftest --benchmark --lsprof-timed' will use lsprofile to generate
     profile data for the individual profiled calls, allowing for fine
     grained analysis of performance.
     (Robert Collins, Martin Pool).

   * 'bzr commit' shows a progress bar. This is useful for commits over sftp
     where commit can take an appreciable time. (Robert Collins)

   * 'bzr add' is now less verbose in telling you what ignore globs were
     matched by files being ignored. Instead it just tells you how many 
     were ignored (because you might reasonably be expecting none to be
     ignored). 'bzr add -v' is unchanged and will report every ignored
     file. (Robert Collins).

   * ftp now has a test server if medusa is installed. As part of testing,
     ftp support has been improved, including support for supplying a
     non-standard port. (John Arbash Meinel).

   * 'bzr log --line' shows the revision number, and uses only the
     first line of the log message (#5162, Alexander Belchenko;
     Matthieu Moy)

   * 'bzr status' has had the --all option removed. The 'bzr ls' command
     should be used to retrieve all versioned files. (Robert Collins)

   * 'bzr bundle OTHER/BRANCH' will create a bundle which can be sent
     over email, and applied on the other end, while maintaining ancestry.
     This bundle can be applied with either 'bzr merge' or 'bzr pull',
     the same way you would apply another branch.
     (John Arbash Meinel, Aaron Bentley)
  
   * 'bzr whoami' can now be used to set your identity from the command line,
     for a branch or globally.  (Robey Pointer)

   * 'bzr checkout' now aliased to 'bzr co', and 'bzr annotate' to 'bzr ann'.
     (Michael Ellerman)

   * 'bzr revert DIRECTORY' now reverts the contents of the directory as well.
     (Aaron Bentley)

   * 'bzr get sftp://foo' gives a better error when paramiko is not present.
     Also updates things like 'http+pycurl://' if pycurl is not present.
     (John Arbash Meinel) (Malone #47821, #52204)

   * New env variable ``BZR_PROGRESS_BAR``, sets the default progress bar type.
     Can be set to 'none' or 'dummy' to disable the progress bar, 'dots' or 
     'tty' to create the respective type. (John Arbash Meinel, #42197, #51107)

   * Improve the help text for 'bzr diff' to explain what various options do.
     (John Arbash Meinel, #6391)

   * 'bzr uncommit -r 10' now uncommits revisions 11.. rather than uncommitting
     revision 10. This makes -r10 more in line with what other commands do.
     'bzr uncommit' also now saves the pending merges of the revisions that
     were removed. So it is safe to uncommit after a merge, fix something,
     and commit again. (John Arbash Meinel, #32526, #31426)

   * 'bzr init' now also works on remote locations.
     (Wouter van Heyst, #48904)

   * HTTP support has been updated. When using pycurl we now support 
     connection keep-alive, which reduces dns requests and round trips.
     And for both urllib and pycurl we support multi-range requests, 
     which decreases the number of round-trips. Performance results for
     ``bzr branch http://bazaar-vcs.org/bzr/bzr.dev/`` indicate
     http branching is now 2-3x faster, and ``bzr pull`` in an existing 
     branch is as much as 4x faster.
     (Michael Ellerman, Johan Rydberg, John Arbash Meinel, #46768)

   * Performance improvements for sftp. Branching and pulling are now up to
     2x faster. Utilize paramiko.readv() support for async requests if it
     is available (paramiko > 1.6) (John Arbash Meinel)

  BUG FIXES:

    * Fix shadowed definition of TestLocationConfig that caused some 
      tests not to run.
      (Erik Bågfors, Michael Ellerman, Martin Pool, #32587)

    * Fix unnecessary requirement of sign-my-commits that it be run from
      a working directory.  (Martin Pool, Robert Collins)

    * 'bzr push location' will only remember the push location if it succeeds
      in connecting to the remote location. (John Arbash Meinel, #49742)

    * 'bzr revert' no longer toggles the executable bit on win32
      (John Arbash Meinel, #45010)

    * Handle broken pipe under win32 correctly. (John Arbash Meinel)
    
    * sftp tests now work correctly on win32 if you have a newer paramiko
      (John Arbash Meinel)

    * Cleanup win32 test suite, and general cleanup of places where
      file handles were being held open. (John Arbash Meinel)

    * When specifying filenames for 'diff -r x..y', the name of the file in the
      working directory can be used, even if its name is different in both x
      and y.

    * File-ids containing single- or double-quotes are handled correctly by
      push. (Aaron Bentley, #52227)

    * Normalize unicode filenames to ensure cross-platform consistency.
      (John Arbash Meinel, #43689)

    * The argument parser can now handle '-' as an argument. Currently
      no code interprets it specially (it is mostly handled as a file named 
      '-'). But plugins, and future operations can use it.
      (John Arbash meinel, #50984)

    * Bundles can properly read binary files with a plain '\r' in them.
      (John Arbash Meinel, #51927)

    * Tuning ``iter_entries()`` to be more efficient (John Arbash Meinel, #5444)

    * Lots of win32 fixes (the test suite passes again).
      (John Arbash Meinel, #50155)

    * Handle openbsd returning None for sys.getfilesystemencoding() (#41183) 

    * Support ftp APPE (append) to allow Knits to be used over ftp (#42592)

    * Removals are only committed if they match the filespec (or if there is
      no filespec).  (#46635, Aaron Bentley)

    * smart-add recurses through all supplied directories 
      (John Arbash Meinel, #52578)

    * Make the bundle reader extra lines before and after the bundle text.
      This allows you to parse an email with the bundle inline.
      (John Arbash Meinel, #49182)

    * Change the file id generator to squash a little bit more. Helps when
      working with long filenames on windows. (Also helps for unicode filenames
      not generating hidden files). (John Arbash Meinel, #43801)

    * Restore terminal mode on C-c while reading sftp password.  (#48923, 
      Nicholas Allen, Martin Pool)

    * Timestamps are rounded to 1ms, and revision entries can be recreated
      exactly. (John Arbash Meinel, Jamie Wilkinson, #40693)

    * Branch.base has changed to a URL, but ~/.bazaar/locations.conf should
      use local paths, since it is user visible (John Arbash Meinel, #53653)

    * ``bzr status foo`` when foo was unversioned used to cause a full delta
      to be generated (John Arbash Meinel, #53638)

    * When reading revision properties, an empty value should be considered
      the empty string, not None (John Arbash Meinel, #47782)

    * ``bzr diff --diff-options`` can now handle binary files being changed.
      Also, the output is consistent when --diff-options is not supplied.
      (John Arbash Meinel, #54651, #52930)

    * Use the right suffixes for loading plugins (John Arbash Meinel, #51810)

    * Fix ``Branch.get_parent()`` to handle the case when the parent is not 
      accessible (John Arbash Meinel, #52976)

  INTERNALS:

    * Combine the ignore rules into a single regex rather than looping over
      them to reduce the threshold where  N^2 behaviour occurs in operations
      like status. (Jan Hudec, Robert Collins).

    * Appending to ``bzrlib.DEFAULT_IGNORE`` is now deprecated. Instead, use
      one of the add functions in bzrlib.ignores. (John Arbash Meinel)

    * 'bzr push' should only push the ancestry of the current revision, not
      all of the history in the repository. This is especially important for
      shared repositories. (John Arbash Meinel)

    * ``bzrlib.delta.compare_trees`` now iterates in alphabetically sorted order,
      rather than randomly walking the inventories. (John Arbash Meinel)

    * Doctests are now run in temporary directories which are cleaned up when
      they finish, rather than using special ScratchDir/ScratchBranch objects.
      (Martin Pool)

    * Split ``check`` into separate methods on the branch and on the repository,
      so that it can be specialized in ways that are useful or efficient for
      different formats.  (Martin Pool, Robert Collins)

    * Deprecate ``Repository.all_revision_ids``; most methods don't really need
      the global revision graph but only that part leading up to a particular
      revision.  (Martin Pool, Robert Collins)

    * Add a BzrDirFormat ``control_formats`` list which allows for control formats
      that do not use '.bzr' to store their data - i.e. '.svn', '.hg' etc.
      (Robert Collins, Jelmer Vernooij).

    * ``bzrlib.diff.external_diff`` can be redirected to any file-like object.
      Uses subprocess instead of spawnvp.
      (James Henstridge, John Arbash Meinel, #4047, #48914)

    * New command line option '--profile-imports', which will install a custom
      importer to log time to import modules and regex compilation time to 
      sys.stderr (John Arbash Meinel)

    * 'EmptyTree' is now deprecated, please use ``repository.revision_tree(None)``
      instead. (Robert Collins)

    * "RevisionTree" is now in bzrlib/revisiontree.py. (Robert Collins)

bzr 0.8.2  2006-05-17
---------------------
  
  BUG FIXES:
   
    * setup.py failed to install launchpad plugin.  (Martin Pool)

bzr 0.8.1  2006-05-16
---------------------

  BUG FIXES:

    * Fix failure to commit a merge in a checkout.  (Martin Pool, 
      Robert Collins, Erik Bågfors, #43959)

    * Nicer messages from 'commit' in the case of renames, and correct
      messages when a merge has occured. (Robert Collins, Martin Pool)

    * Separate functionality from assert statements as they are skipped in
      optimized mode of python. Add the same check to pending merges.
      (Olaf Conradi, #44443)

  CHANGES:

    * Do not show the None revision in output of bzr ancestry. (Olaf Conradi)

    * Add info on standalone branches without a working tree.
      (Olaf Conradi, #44155)

    * Fix bug in knits when raising InvalidRevisionId. (Olaf Conradi, #44284)

  CHANGES:

    * Make editor invocation comply with Debian Policy. First check
      environment variables VISUAL and EDITOR, then try editor from
      alternatives system. If that all fails, fall back to the pre-defined
      list of editors. (Olaf Conradi, #42904)

  NEW FEATURES:

    * New 'register-branch' command registers a public branch into 
      Launchpad.net, where it can be associated with bugs, etc.
      (Martin Pool, Bjorn Tillenius, Robert Collins)

  INTERNALS:

    * New public api in InventoryEntry - ``describe_change(old, new)`` which
      provides a human description of the changes between two old and
      new. (Robert Collins, Martin Pool)

  TESTING:

    * Fix test case for bzr info in upgrading a standalone branch to metadir,
      uses bzrlib api now. (Olaf Conradi)

bzr 0.8  2006-05-08
-------------------

  NOTES WHEN UPGRADING:

    Release 0.8 of bzr introduces a new format for history storage, called
    'knit', as an evolution of to the 'weave' format used in 0.7.  Local 
    and remote operations are faster using knits than weaves.  Several
    operations including 'init', 'init-repo', and 'upgrade' take a 
    --format option that controls this.  Branching from an existing branch
    will keep the same format.

    It is possible to merge, pull and push between branches of different
    formats but this is slower than moving data between homogenous
    branches.  It is therefore recommended (but not required) that you
    upgrade all branches for a project at the same time.  Information on
    formats is shown by 'bzr info'.

    bzr 0.8 now allows creation of 'repositories', which hold the history 
    of files and revisions for several branches.  Previously bzr kept all
    the history for a branch within the .bzr directory at the root of the
    branch, and this is still the default.  To create a repository, use
    the new 'bzr init-repo' command.  Branches exist as directories under
    the repository and contain just a small amount of information
    indicating the current revision of the branch.

    bzr 0.8 also supports 'checkouts', which are similar to in cvs and
    subversion.  Checkouts are associated with a branch (optionally in a
    repository), which contains all the historical information.  The
    result is that a checkout can be deleted without losing any
    already-committed revisions.  A new 'update' command is also available. 

    Repositories and checkouts are not supported with the 0.7 storage
    format.  To use them you must upgrad to either knits, or to the
    'metaweave' format, which uses weaves but changes the .bzr directory
    arrangement.
    

  IMPROVEMENTS:

    * Sftp paths can now be relative, or local, according to the lftp
      convention. Paths now take the form::

          sftp://user:pass@host:port/~/relative/path
          or
          sftp://user:pass@host:port/absolute/path

    * The FTP transport now tries to reconnect after a temporary
      failure. ftp put is made atomic. (Matthieu Moy)

    * The FTP transport now maintains a pool of connections, and
      reuses them to avoid multiple connections to the same host (like
      sftp did). (Daniel Silverstone)

    * The ``bzr_man.py`` file has been removed. To create the man page now,
      use ``./generate_docs.py man``. The new program can also create other files.
      Run ``python generate_docs.py --help`` for usage information.
      (Hans Ulrich Niedermann & James Blackwell).

    * Man Page now gives full help (James Blackwell).
      Help also updated to reflect user config now being stored in .bazaar
      (Hans Ulrich Niedermann)

    * It's now possible to set aliases in bazaar.conf (Erik Bågfors)

    * Pull now accepts a --revision argument (Erik Bågfors)

    * ``bzr re-sign`` now allows multiple revisions to be supplied on the command
      line. You can now use the following command to sign all of your old
      commits::

        find .bzr/revision-store// -name my@email-* \
          | sed 's/.*\/\/..\///' \
          | xargs bzr re-sign

    * Upgrade can now upgrade over the network. (Robert Collins)

    * Two new commands 'bzr checkout' and 'bzr update' allow for CVS/SVN-alike
      behaviour.  By default they will cache history in the checkout, but
      with --lightweight almost all data is kept in the master branch.
      (Robert Collins)

    * 'revert' unversions newly-versioned files, instead of deleting them.

    * 'merge' is more robust.  Conflict messages have changed.

    * 'merge' and 'revert' no longer clobber existing files that end in '~' or
      '.moved'.

    * Default log format can be set in configuration and plugins can register
      their own formatters. (Erik Bågfors)

    * New 'reconcile' command will check branch consistency and repair indexes
      that can become out of sync in pre 0.8 formats. (Robert Collins,
      Daniel Silverstone)

    * New 'bzr init --format' and 'bzr upgrade --format' option to control 
      what storage format is created or produced.  (Robert Collins, 
      Martin Pool)

    * Add parent location to 'bzr info', if there is one.  (Olaf Conradi)

    * New developer commands 'weave-list' and 'weave-join'.  (Martin Pool)

    * New 'init-repository' command, plus support for repositories in 'init'
      and 'branch' (Aaron Bentley, Erik Bågfors, Robert Collins)

    * Improve output of 'info' command. Show all relevant locations related to
      working tree, branch and repository. Use kibibytes for binary quantities.
      Fix off-by-one error in missing revisions of working tree.  Make 'info'
      work on branches, repositories and remote locations.  Show locations
      relative to the shared repository, if applicable.  Show locking status
      of locations.  (Olaf Conradi)

    * Diff and merge now safely handle binary files. (Aaron Bentley)

    * 'pull' and 'push' now normalise the revision history, so that any two
      branches with the same tip revision will have the same output from 'log'.
      (Robert Collins)

    * 'merge' accepts --remember option to store parent location, like 'push'
      and 'pull'. (Olaf Conradi)

    * bzr status and diff when files given as arguments do not exist
      in the relevant trees.  (Martin Pool, #3619)

    * Add '.hg' to the default ignore list.  (Martin Pool)

    * 'knit' is now the default disk format. This improves disk performance and
      utilization, increases incremental pull performance, robustness with SFTP
      and allows checkouts over SFTP to perform acceptably. 
      The initial Knit code was contributed by Johan Rydberg based on a
      specification by Martin Pool.
      (Robert Collins, Aaron Bentley, Johan Rydberg, Martin Pool).

    * New tool to generate all-in-one html version of the manual.  (Alexander
      Belchenko)

    * Hitting CTRL-C while doing an SFTP push will no longer cause stale locks
      to be left in the SFTP repository. (Robert Collins, Martin Pool).

    * New option 'diff --prefix' to control how files are named in diff
      output, with shortcuts '-p0' and '-p1' corresponding to the options for 
      GNU patch.  (Alexander Belchenko, Goffredo Baroncelli, Martin Pool)

    * Add --revision option to 'annotate' command.  (Olaf Conradi)

    * If bzr shows an unexpected revision-history after pulling (perhaps due
      to a reweave) it can now be corrected by 'bzr reconcile'.
      (Robert Collins)

  CHANGES:

    * Commit is now verbose by default, and shows changed filenames and the 
      new revision number.  (Robert Collins, Martin Pool)

    * Unify 'mv', 'move', 'rename'.  (Matthew Fuller, #5379)

    * 'bzr -h' shows help.  (Martin Pool, Ian Bicking, #35940)

    * Make 'pull' and 'push' remember location on failure using --remember.
      (Olaf Conradi)

    * For compatibility, make old format for using weaves inside metadir
      available as 'metaweave' format.  Rename format 'metadir' to 'default'.
      Clean up help for option --format in commands 'init', 'init-repo' and
      'upgrade'.  (Olaf Conradi)

  INTERNALS:
  
    * The internal storage of history, and logical branch identity have now
      been split into Branch, and Repository. The common locking and file 
      management routines are now in bzrlib.lockablefiles. 
      (Aaron Bentley, Robert Collins, Martin Pool)

    * Transports can now raise DependencyNotPresent if they need a library
      which is not installed, and then another implementation will be 
      tried.  (Martin Pool)

    * Remove obsolete (and no-op) `decode` parameter to `Transport.get`.  
      (Martin Pool)

    * Using Tree Transform for merge, revert, tree-building

    * WorkingTree.create, Branch.create, ``WorkingTree.create_standalone``,
      Branch.initialize are now deprecated. Please see ``BzrDir.create_*`` for
      replacement API's. (Robert Collins)

    * New BzrDir class represents the .bzr control directory and manages
      formatting issues. (Robert Collins)

    * New repository.InterRepository class encapsulates Repository to 
      Repository actions and allows for clean selection of optimised code
      paths. (Robert Collins)

    * ``bzrlib.fetch.fetch`` and ``bzrlib.fetch.greedy_fetch`` are now
      deprecated, please use ``branch.fetch`` or ``repository.fetch``
      depending on your needs. (Robert Collins)

    * deprecated methods now have a ``is_deprecated`` flag on them that can
      be checked, if you need to determine whether a given callable is 
      deprecated at runtime. (Robert Collins)

    * Progress bars are now nested - see
      ``bzrlib.ui.ui_factory.nested_progress_bar``.
      (Robert Collins, Robey Pointer)

    * New API call ``get_format_description()`` for each type of format.
      (Olaf Conradi)

    * Changed ``branch.set_parent()`` to accept None to remove parent.
      (Olaf Conradi)

    * Deprecated BzrError AmbiguousBase.  (Olaf Conradi)

    * WorkingTree.branch is now a read only property.  (Robert Collins)

    * bzrlib.ui.text.TextUIFactory now accepts a ``bar_type`` parameter which
      can be None or a factory that will create a progress bar. This is
      useful for testing or for overriding the bzrlib.progress heuristic.
      (Robert Collins)

    * New API method ``get_physical_lock_status()`` to query locks present on a
      transport.  (Olaf Conradi)

    * Repository.reconcile now takes a thorough keyword parameter to allow
      requesting an indepth reconciliation, rather than just a data-loss 
      check. (Robert Collins)

    * ``bzrlib.ui.ui_factory protocol`` now supports ``get_boolean`` to prompt
      the user for yes/no style input. (Robert Collins)

  TESTING:

    * SFTP tests now shortcut the SSH negotiation, reducing test overhead
      for testing SFTP protocol support. (Robey Pointer)

    * Branch formats are now tested once per implementation (see ``bzrlib.
      tests.branch_implementations``. This is analagous to the transport
      interface tests, and has been followed up with working tree,
      repository and BzrDir tests. (Robert Collins)

    * New test base class TestCaseWithTransport provides a transport aware
      test environment, useful for testing any transport-interface using
      code. The test suite option --transport controls the transport used
      by this class (when its not being used as part of implementation
      contract testing). (Robert Collins)

    * Close logging handler on disabling the test log. This will remove the
      handler from the internal list inside python's logging module,
      preventing shutdown from closing it twice.  (Olaf Conradi)

    * Move test case for uncommit to blackbox tests.  (Olaf Conradi)

    * ``run_bzr`` and ``run_bzr_captured`` now accept a 'stdin="foo"'
      parameter which will provide String("foo") to the command as its stdin.

bzr 0.7 2006-01-09
------------------

  CHANGES:

    * .bzrignore is excluded from exports, on the grounds that it's a bzr 
      internal-use file and may not be wanted.  (Jamie Wilkinson)

    * The "bzr directories" command were removed in favor of the new
      --kind option to the "bzr inventory" command.  To list all 
      versioned directories, now use "bzr inventory --kind directory".  
      (Johan Rydberg)

    * Under Windows configuration directory is now ``%APPDATA%\bazaar\2.0``
      by default. (John Arbash Meinel)

    * The parent of Bzr configuration directory can be set by ``BZR_HOME``
      environment variable. Now the path for it is searched in ``BZR_HOME``,
      then in HOME. Under Windows the order is: ``BZR_HOME``, ``APPDATA``
      (usually points to ``C:\Documents and Settings\User Name\Application Data``),
      ``HOME``. (John Arbash Meinel)

    * Plugins with the same name in different directories in the bzr plugin
      path are no longer loaded: only the first successfully loaded one is
      used. (Robert Collins)

    * Use systems' external ssh command to open connections if possible.  
      This gives better integration with user settings such as ProxyCommand.
      (James Henstridge)

    * Permissions on files underneath .bzr/ are inherited from the .bzr 
      directory. So for a shared repository, simply doing 'chmod -R g+w .bzr/'
      will mean that future file will be created with group write permissions.

    * configure.in and config.guess are no longer in the builtin default 
      ignore list.

    * '.sw[nop]' pattern ignored, to ignore vim swap files for nameless
      files.  (John Arbash Meinel, Martin Pool)

  IMPROVEMENTS:

    * "bzr INIT dir" now initializes the specified directory, and creates 
      it if it does not exist.  (John Arbash Meinel)

    * New remerge command (Aaron Bentley)

    * Better zsh completion script.  (Steve Borho)

    * 'bzr diff' now returns 1 when there are changes in the working 
      tree. (Robert Collins)

    * 'bzr push' now exists and can push changes to a remote location. 
      This uses the transport infrastructure, and can store the remote
      location in the ~/.bazaar/branches.conf configuration file.
      (Robert Collins)

    * Test directories are only kept if the test fails and the user requests
      that they be kept.

    * Tweaks to short log printing

    * Added branch nicks, new nick command, printing them in log output. 
      (Aaron Bentley)

    * If ``$BZR_PDB`` is set, pop into the debugger when an uncaught exception 
      occurs.  (Martin Pool)

    * Accept 'bzr resolved' (an alias for 'bzr resolve'), as this is
      the same as Subversion.  (Martin Pool)

    * New ftp transport support (on ftplib), for ftp:// and aftp:// 
      URLs.  (Daniel Silverstone)

    * Commit editor temporary files now start with ``bzr_log.``, to allow 
      text editors to match the file name and set up appropriate modes or 
      settings.  (Magnus Therning)

    * Improved performance when integrating changes from a remote weave.  
      (Goffredo Baroncelli)

    * Sftp will attempt to cache the connection, so it is more likely that
      a connection will be reused, rather than requiring multiple password
      requests.

    * bzr revno now takes an optional argument indicating the branch whose
      revno should be printed.  (Michael Ellerman)

    * bzr cat defaults to printing the last version of the file.  
      (Matthieu Moy, #3632)

    * New global option 'bzr --lsprof COMMAND' runs bzr under the lsprof 
      profiler.  (Denys Duchier)

    * Faster commits by reading only the headers of affected weave files. 
      (Denys Duchier)

    * 'bzr add' now takes a --dry-run parameter which shows you what would be
      added, but doesn't actually add anything. (Michael Ellerman)

    * 'bzr add' now lists how many files were ignored per glob.  add --verbose
      lists the specific files.  (Aaron Bentley)

    * 'bzr missing' now supports displaying changes in diverged trees and can
      be limited to show what either end of the comparison is missing.
      (Aaron Bently, with a little prompting from Daniel Silverstone)

  BUG FIXES:

    * SFTP can walk up to the root path without index errors. (Robert Collins)

    * Fix bugs in running bzr with 'python -O'.  (Martin Pool)

    * Error when run with -OO

    * Fix bug in reporting http errors that don't have an http error code.
      (Martin Pool)

    * Handle more cases of pipe errors in display commands

    * Change status to 3 for all errors

    * Files that are added and unlinked before committing are completely
      ignored by diff and status

    * Stores with some compressed texts and some uncompressed texts are now
      able to be used. (John A Meinel)

    * Fix for bzr pull failing sometimes under windows

    * Fix for sftp transport under windows when using interactive auth

    * Show files which are both renamed and modified as such in 'bzr 
      status' output.  (Daniel Silverstone, #4503)

    * Make annotate cope better with revisions committed without a valid 
      email address.  (Marien Zwart)

    * Fix representation of tab characters in commit messages.
      (Harald Meland)

    * List of plugin directories in ``BZR_PLUGIN_PATH`` environment variable is
      now parsed properly under Windows. (Alexander Belchenko)

    * Show number of revisions pushed/pulled/merged. (Robey Pointer)

    * Keep a cached copy of the basis inventory to speed up operations 
      that need to refer to it.  (Johan Rydberg, Martin Pool)

    * Fix bugs in bzr status display of non-ascii characters.
      (Martin Pool)

    * Remove Makefile.in from default ignore list.
      (Tollef Fog Heen, Martin Pool, #6413)

    * Fix failure in 'bzr added'.  (Nathan McCallum, Martin Pool)

  TESTING:

    * Fix selftest asking for passwords when there are no SFTP keys.  
      (Robey Pointer, Jelmer Vernooij) 

    * Fix selftest run with 'python -O'.  (Martin Pool)

    * Fix HTTP tests under Windows. (John Arbash Meinel)

    * Make tests work even if HOME is not set (Aaron Bentley)

    * Updated ``build_tree`` to use fixed line-endings for tests which read 
      the file cotents and compare. Make some tests use this to pass under
      Windows. (John Arbash Meinel)

    * Skip stat and symlink tests under Windows. (Alexander Belchenko)

    * Delay in selftest/testhashcash is now issued under win32 and Cygwin.
      (John Arbash Meinel)

    * Use terminal width to align verbose test output.  (Martin Pool)

    * Blackbox tests are maintained within the bzrlib.tests.blackbox directory.
      If adding a new test script please add that to
      ``bzrlib.tests.blackbox.__init__``. (Robert Collins)

    * Much better error message if one of the test suites can't be 
      imported.  (Martin Pool)

    * Make check now runs the test suite twice - once with the default locale,
      and once with all locales forced to C, to expose bugs. This is not 
      trivially done within python, so for now its only triggered by running
      Make check. Integrators and packagers who wish to check for full 
      platform support should run 'make check' to test the source.
      (Robert Collins)

    * Tests can now run TestSkipped if they can't execute for any reason.
      (Martin Pool) (NB: TestSkipped should only be raised for correctable
      reasons - see the wiki spec ImprovingBzrTestSuite).

    * Test sftp with relative, absolute-in-homedir and absolute-not-in-homedir
      paths for the transport tests. Introduce blackbox remote sftp tests that
      test the same permutations. (Robert Collins, Robey Pointer)

    * Transport implementation tests are now independent of the local file
      system, which allows tests for esoteric transports, and for features
      not available in the local file system. They also repeat for variations
      on the URL scheme that can introduce issues in the transport code,
      see bzrlib.transport.TransportTestProviderAdapter() for this.
      (Robert Collins).

    * ``TestCase.build_tree`` uses the transport interface to build trees,
      pass in a transport parameter to give it an existing connection.
      (Robert Collins).

  INTERNALS:

    * WorkingTree.pull has been split across Branch and WorkingTree,
      to allow Branch only pulls. (Robert Collins)

    * ``commands.display_command`` now returns the result of the decorated 
      function. (Robert Collins)

    * LocationConfig now has a ``set_user_option(key, value)`` call to save
      a setting in its matching location section (a new one is created
      if needed). (Robert Collins)

    * Branch has two new methods, ``get_push_location`` and
      ``set_push_location`` to respectively, get and set the push location.
      (Robert Collins)

    * ``commands.register_command`` now takes an optional flag to signal that
      the registrant is planning to decorate an existing command. When 
      given multiple plugins registering a command is not an error, and
      the original command class (whether built in or a plugin based one) is
      returned to the caller. There is a new error 'MustUseDecorated' for
      signalling when a wrapping command should switch to the original
      version. (Robert Collins)

    * Some option parsing errors will raise 'BzrOptionError', allowing 
      granular detection for decorating commands. (Robert Collins).

    * ``Branch.read_working_inventory`` has moved to
      ``WorkingTree.read_working_inventory``. This necessitated changes to
      ``Branch.get_root_id``, and a move of ``Branch.set_inventory`` to
      WorkingTree as well. To make it clear that a WorkingTree cannot always
      be obtained ``Branch.working_tree()`` will raise
      ``errors.NoWorkingTree`` if one cannot be obtained. (Robert Collins)

    * All pending merges operations from Branch are now on WorkingTree.
      (Robert Collins)

    * The follow operations from Branch have moved to WorkingTree::

          add()
          commit()
          move()
          rename_one()
          unknowns()

      (Robert Collins)

    * ``bzrlib.add.smart_add_branch`` is now ``smart_add_tree``. (Robert Collins)

    * New "rio" serialization format, similar to rfc-822. (Martin Pool)

    * Rename selftests to ``bzrlib.tests.test_foo``.  (John A Meinel, Martin 
      Pool)

    * ``bzrlib.plugin.all_plugins`` has been changed from an attribute to a 
      query method. (Robert Collins)
 
    * New options to read only the table-of-contents of a weave.  
      (Denys Duchier)

    * Raise NoSuchFile when someone tries to add a non-existant file.
      (Michael Ellerman)

    * Simplify handling of DivergedBranches in ``cmd_pull()``.
      (Michael Ellerman)
   
    * Branch.controlfile* logic has moved to lockablefiles.LockableFiles, which
      is exposed as ``Branch().control_files``. Also this has been altered with the
      controlfile pre/suffix replaced by simple method names like 'get' and
      'put'. (Aaron Bentley, Robert Collins).

    * Deprecated functions and methods can now be marked as such using the 
      ``bzrlib.symbol_versioning`` module. Marked method have their docstring
      updated and will issue a DeprecationWarning using the warnings module
      when they are used. (Robert Collins)

    * ``bzrlib.osutils.safe_unicode`` now exists to provide parameter coercion
      for functions that need unicode strings. (Robert Collins)

bzr 0.6 2005-10-28
------------------

  IMPROVEMENTS:
  
    * pull now takes --verbose to show you what revisions are added or removed
      (John A Meinel)

    * merge now takes a --show-base option to include the base text in
      conflicts.
      (Aaron Bentley)

    * The config files are now read using ConfigObj, so '=' should be used as
      a separator, not ':'.
      (Aaron Bentley)

    * New 'bzr commit --strict' option refuses to commit if there are 
      any unknown files in the tree.  To commit, make sure all files are 
      either ignored, added, or deleted.  (Michael Ellerman)

    * The config directory is now ~/.bazaar, and there is a single file 
      ~/.bazaar/bazaar.conf storing email, editor and other preferences.
      (Robert Collins)

    * 'bzr add' no longer takes a --verbose option, and a --quiet option
      has been added that suppresses all output.

    * Improved zsh completion support in contrib/zsh, from Clint
      Adams.

    * Builtin 'bzr annotate' command, by Martin Pool with improvements from 
      Goffredo Baroncelli.
    
    * 'bzr check' now accepts -v for verbose reporting, and checks for
      ghosts in the branch. (Robert Collins)

    * New command 're-sign' which will regenerate the gpg signature for 
      a revision. (Robert Collins)

    * If you set ``check_signatures=require`` for a path in 
      ``~/.bazaar/branches.conf`` then bzr will invoke your
      ``gpg_signing_command`` (defaults to gpg) and record a digital signature
      of your commit. (Robert Collins)

    * New sftp transport, based on Paramiko.  (Robey Pointer)

    * 'bzr pull' now accepts '--clobber' which will discard local changes
      and make this branch identical to the source branch. (Robert Collins)

    * Just give a quieter warning if a plugin can't be loaded, and 
      put the details in .bzr.log.  (Martin Pool)

    * 'bzr branch' will now set the branch-name to the last component of the
      output directory, if one was supplied.

    * If the option ``post_commit`` is set to one (or more) python function
      names (must be in the bzrlib namespace), then they will be invoked
      after the commit has completed, with the branch and ``revision_id`` as
      parameters. (Robert Collins)

    * Merge now has a retcode of 1 when conflicts occur. (Robert Collins)

    * --merge-type weave is now supported for file contents.  Tree-shape
      changes are still three-way based.  (Martin Pool, Aaron Bentley)

    * 'bzr check' allows the first revision on revision-history to have
      parents - something that is expected for cheap checkouts, and occurs
      when conversions from baz do not have all history.  (Robert Collins).

   * 'bzr merge' can now graft unrelated trees together, if your specify
     0 as a base. (Aaron Bentley)

   * 'bzr commit branch' and 'bzr commit branch/file1 branch/file2' now work
     (Aaron Bentley)

    * Add '.sconsign*' to default ignore list.  (Alexander Belchenko)

   * 'bzr merge --reprocess' minimizes conflicts

  TESTING:

    * The 'bzr selftest --pattern' option for has been removed, now 
      test specifiers on the command line can be simple strings, or 
      regexps, or both. (Robert Collins)

    * Passing -v to selftest will now show the time each test took to 
      complete, which will aid in analysing performance regressions and
      related questions. (Robert Collins)

    * 'bzr selftest' runs all tests, even if one fails, unless '--one'
      is given. (Martin Pool)

    * There is a new method for TestCaseInTempDir, assertFileEqual, which
      will check that a given content is equal to the content of the named
      file. (Robert Collins)

    * Fix test suite's habit of leaving many temporary log files in $TMPDIR.
      (Martin Pool)

  INTERNALS:

    * New 'testament' command and concept for making gpg-signatures 
      of revisions that are not tied to a particular internal
      representation.  (Martin Pool).

    * Per-revision properties ('revprops') as key-value associated 
      strings on each revision created when the revision is committed.
      Intended mainly for the use of external tools.  (Martin Pool).

    * Config options have moved from bzrlib.osutils to bzrlib.config.
      (Robert Collins)

    * Improved command line option definitions allowing explanations
      for individual options, among other things.  Contributed by 
      Magnus Therning.

    * Config options have moved from bzrlib.osutils to bzrlib.config.
      Configuration is now done via the config.Config interface:
      Depending on whether you have a Branch, a Location or no information
      available, construct a ``*Config``, and use its ``signature_checking``,
      ``username`` and ``user_email`` methods. (Robert Collins)

    * Plugins are now loaded under bzrlib.plugins, not bzrlib.plugin, and
      they are made available for other plugins to use. You should not 
      import other plugins during the ``__init__`` of your plugin though, as 
      no ordering is guaranteed, and the plugins directory is not on the
      python path. (Robert Collins)

    * Branch.relpath has been moved to WorkingTree.relpath. WorkingTree no
      no longer takes an inventory, rather it takes an option branch
      parameter, and if None is given will open the branch at basedir 
      implicitly. (Robert Collins)

    * Cleaner exception structure and error reporting.  Suggested by 
      Scott James Remnant.  (Martin Pool)

    * Branch.remove has been moved to WorkingTree, which has also gained
      ``lock_read``, ``lock_write`` and ``unlock`` methods for convenience.
      (Robert Collins)

    * Two decorators, ``needs_read_lock`` and ``needs_write_lock`` have been
      added to the branch module. Use these to cause a function to run in a
      read or write lock respectively. (Robert Collins)

    * ``Branch.open_containing`` now returns a tuple (Branch, relative-path),
      which allows direct access to the common case of 'get me this file
      from its branch'. (Robert Collins)

    * Transports can register using ``register_lazy_transport``, and they 
      will be loaded when first used.  (Martin Pool)

    * 'pull' has been factored out of the command as ``WorkingTree.pull()``.
      A new option to WorkingTree.pull has been added, clobber, which will
      ignore diverged history and pull anyway.
      (Robert Collins)

    * config.Config has a ``get_user_option`` call that accepts an option name.
      This will be looked up in branches.conf and bazaar.conf as normal.
      It is intended that this be used by plugins to support options - 
      options of built in programs should have specific methods on the config.
      (Robert Collins)

    * ``merge.merge_inner`` now has tempdir as an optional parameter.
      (Robert Collins)

    * Tree.kind is not recorded at the top level of the hierarchy, as it was
      missing on EmptyTree, leading to a bug with merge on EmptyTrees.
      (Robert Collins)

    * ``WorkingTree.__del__`` has been removed, it was non deterministic and not 
      doing what it was intended to. See ``WorkingTree.__init__`` for a comment
      about future directions. (Robert Collins/Martin Pool)

    * bzrlib.transport.http has been modified so that only 404 urllib errors
      are returned as NoSuchFile. Other exceptions will propogate as normal.
      This allows debuging of actual errors. (Robert Collins)

    * bzrlib.transport.Transport now accepts *ONLY* url escaped relative paths
      to apis like 'put', 'get' and 'has'. This is to provide consistent
      behaviour - it operates on url's only. (Robert Collins)

    * Transports can register using ``register_lazy_transport``, and they 
      will be loaded when first used.  (Martin Pool)

    * ``merge_flex`` no longer calls ``conflict_handler.finalize()``, instead that
      is called by ``merge_inner``. This is so that the conflict count can be 
      retrieved (and potentially manipulated) before returning to the caller
      of ``merge_inner``. Likewise 'merge' now returns the conflict count to the
      caller. (Robert Collins)

    * ``revision.revision_graph`` can handle having only partial history for
      a revision - that is no revisions in the graph with no parents.
      (Robert Collins).

    * New ``builtins.branch_files`` uses the standard ``file_list`` rules to
      produce a branch and a list of paths, relative to that branch
      (Aaron Bentley)

    * New TestCase.addCleanup facility.

    * New ``bzrlib.version_info`` tuple (similar to ``sys.version_info``),
      which can be used by programs importing bzrlib.

  BUG FIXES:

    * Better handling of branches in directories with non-ascii names. 
      (Joel Rosdahl, Panagiotis Papadakos)

    * Upgrades of trees with no commits will not fail due to accessing
      [-1] in the revision-history. (Andres Salomon)


bzr 0.1.1 2005-10-12
--------------------

  BUG FIXES:

    * Fix problem in pulling over http from machines that do not 
      allow directories to be listed.

    * Avoid harmless warning about invalid hash cache after 
      upgrading branch format.

  PERFORMANCE: 
  
    * Avoid some unnecessary http operations in branch and pull.


bzr 0.1 2005-10-11
------------------

  NOTES:

    * 'bzr branch' over http initially gives a very high estimate
      of completion time but it should fall as the first few 
      revisions are pulled in.  branch is still slow on 
      high-latency connections.

  BUG FIXES:
  
    * bzr-man.py has been updated to work again. Contributed by
      Rob Weir.

    * Locking is now done with fcntl.lockf which works with NFS
      file systems. Contributed by Harald Meland.

    * When a merge encounters a file that has been deleted on
      one side and modified on the other, the old contents are
      written out to foo.BASE and foo.SIDE, where SIDE is this
      or OTHER. Contributed by Aaron Bentley.

    * Export was choosing incorrect file paths for the content of
      the tarball, this has been fixed by Aaron Bentley.

    * Commit will no longer commit without a log message, an 
      error is returned instead. Contributed by Jelmer Vernooij.

    * If you commit a specific file in a sub directory, any of its
      parent directories that are added but not listed will be 
      automatically included. Suggested by Michael Ellerman.

    * bzr commit and upgrade did not correctly record new revisions
      for files with only a change to their executable status.
      bzr will correct this when it encounters it. Fixed by
      Robert Collins

    * HTTP tests now force off the use of ``http_proxy`` for the duration.
      Contributed by Gustavo Niemeyer.

    * Fix problems in merging weave-based branches that have 
      different partial views of history.

    * Symlink support: working with symlinks when not in the root of a 
      bzr tree was broken, patch from Scott James Remnant.

  IMPROVEMENTS:

    * 'branch' now accepts a --basis parameter which will take advantage
      of local history when making a new branch. This allows faster 
      branching of remote branches. Contributed by Aaron Bentley.

    * New tree format based on weave files, called version 5.
      Existing branches can be upgraded to this format using 
      'bzr upgrade'.

    * Symlinks are now versionable. Initial patch by 
      Erik Toubro Nielsen, updated to head by Robert Collins.

    * Executable bits are tracked on files. Patch from Gustavo
      Niemeyer.

    * 'bzr status' now shows unknown files inside a selected directory.
      Patch from Heikki Paajanen.

    * Merge conflicts are recorded in .bzr. Two new commands 'conflicts'
      and 'resolve' have needed added, which list and remove those 
      merge conflicts respectively. A conflicted tree cannot be committed
      in. Contributed by Aaron Bentley.

    * 'rm' is now an alias for 'remove'.

    * Stores now split out their content in a single byte prefixed hash,
      dropping the density of files per directory by 256. Contributed by
      Gustavo Niemeyer.

    * 'bzr diff -r branch:URL' will now perform a diff between two branches.
      Contributed by Robert Collins.

    * 'bzr log' with the default formatter will show merged revisions,
      indented to the right. Initial implementation contributed by Gustavo
      Niemeyer, made incremental by Robert Collins.


  INTERNALS:

    * Test case failures have the exception printed after the log 
      for your viewing pleasure.

    * InventoryEntry is now an abstract base class, use one of the
      concrete InventoryDirectory etc classes instead.

    * Branch raises an UnsupportedFormatError when it detects a 
      bzr branch it cannot understand. This allows for precise
      handling of such circumstances.

    * Remove RevisionReference class; ``Revision.parent_ids`` is now simply a
      list of their ids and ``parent_sha1s`` is a list of their corresponding
      sha1s (for old branches only at the moment.)

    * New method-object style interface for Commit() and Fetch().

    * Renamed ``Branch.last_patch()`` to ``Branch.last_revision()``, since
      we call them revisions not patches.

    * Move ``copy_branch`` to ``bzrlib.clone.copy_branch``.  The destination
      directory is created if it doesn't exist.

    * Inventories now identify the files which were present by 
      giving the revision *of that file*.

    * Inventory and Revision XML contains a version identifier.  
      This must be consistent with the overall branch version
      but allows for more flexibility in future upgrades.

  TESTING:

    * Removed testsweet module so that tests can be run after 
      bzr installed by 'bzr selftest'.

    * 'bzr selftest' command-line arguments can now be partial ids
      of tests to run, e.g. ``bzr selftest test_weave``

      
bzr 0.0.9 2005-09-23
--------------------

  BUG FIXES:

    * Fixed "branch -r" option.

    * Fix remote access to branches containing non-compressed history.
      (Robert Collins).

    * Better reliability of http server tests.  (John Arbash-Meinel)

    * Merge graph maximum distance calculation fix.  (Aaron Bentley)
   
    * Various minor bug in windows support have been fixed, largely in the
      test suite. Contributed by Alexander Belchenko.

  IMPROVEMENTS:

    * Status now accepts a -r argument to give status between chosen
      revisions. Contributed by Heikki Paajanen.

    * Revision arguments no longer use +/-/= to control ranges, instead
      there is a 'before' namespace, which limits the successive namespace.
      For example '$ bzr log -r date:yesterday..before:date:today' will
      select everything from yesterday and before today. Contributed by
      Robey Pointer

    * There is now a bzr.bat file created by distutils when building on 
      Windows. Contributed by Alexander Belchenko.

  INTERNALS:

    * Removed uuid() as it was unused.

    * Improved 'fetch' code for pulling revisions from one branch into
      another (used by pull, merged, etc.)


bzr 0.0.8 2005-09-20
--------------------

  IMPROVEMENTS:

    * Adding a file whose parent directory is not versioned will
      implicitly add the parent, and so on up to the root. This means
      you should never need to explictly add a directory, they'll just
      get added when you add a file in the directory.  Contributed by
      Michael Ellerman.

    * Ignore ``.DS_Store`` (contains Mac metadata) by default.
      (Nir Soffer)

    * If you set ``BZR_EDITOR`` in the environment, it is checked in
      preference to EDITOR and the config file for the interactive commit
      editing program. Related to this is a bugfix where a missing program
      set in EDITOR would cause editing to fail, now the fallback program
      for the operating system is still tried.

    * Files that are not directories/symlinks/regular files will no longer
      cause bzr to fail, it will just ignore them by default. You cannot add
      them to the tree though - they are not versionable.


  INTERNALS:

    * Refactor xml packing/unpacking.

  BUG FIXES: 

    * Fixed 'bzr mv' by Ollie Rutherfurd.

    * Fixed strange error when trying to access a nonexistent http
      branch.

    * Make sure that the hashcache gets written out if it can't be
      read.


  PORTABILITY:

    * Various Windows fixes from Ollie Rutherfurd.

    * Quieten warnings about locking; patch from Matt Lavin.


bzr-0.0.7 2005-09-02
--------------------

  NEW FEATURES:

    * ``bzr shell-complete`` command contributed by Clint Adams to
      help with intelligent shell completion.

    * New expert command ``bzr find-merge-base`` for debugging merges.


  ENHANCEMENTS:

    * Much better merge support.

    * merge3 conflicts are now reported with markers like '<<<<<<<'
      (seven characters) which is the same as CVS and pleases things
      like emacs smerge.


  BUG FIXES:

    * ``bzr upgrade`` no longer fails when trying to fix trees that
      mention revisions that are not present.

    * Fixed bugs in listing plugins from ``bzr plugins``.

    * Fix case of $EDITOR containing options for the editor.

    * Fix log -r refusing to show the last revision.
      (Patch from Goffredo Baroncelli.)


  CHANGES:

    * ``bzr log --show-ids`` shows the revision ids of all parents.

    * Externally provided commands on your $BZRPATH no longer need
      to recognize --bzr-usage to work properly, and can just handle
      --help themselves.


  LIBRARY:

    * Changed trace messages to go through the standard logging
      framework, so that they can more easily be redirected by
      libraries.



bzr-0.0.6 2005-08-18
--------------------

  NEW FEATURES:

    * Python plugins, automatically loaded from the directories on
      ``BZR_PLUGIN_PATH`` or ``~/.bzr.conf/plugins`` by default.

    * New 'bzr mkdir' command.

    * Commit mesage is fetched from an editor if not given on the
      command line; patch from Torsten Marek.

    * ``bzr log -m FOO`` displays commits whose message matches regexp 
      FOO.
      
    * ``bzr add`` with no arguments adds everything under the current directory.

    * ``bzr mv`` does move or rename depending on its arguments, like
      the Unix command.

    * ``bzr missing`` command shows a summary of the differences
      between two trees.  (Merged from John Arbash-Meinel.)

    * An email address for commits to a particular tree can be
      specified by putting it into .bzr/email within a branch.  (Based
      on a patch from Heikki Paajanen.)


  ENHANCEMENTS:

    * Faster working tree operations.


  CHANGES:

    * 3rd-party modules shipped with bzr are copied within the bzrlib
      python package, so that they can be installed by the setup
      script without clashing with anything already existing on the
      system.  (Contributed by Gustavo Niemeyer.)

    * Moved plugins directory to bzrlib/, so that there's a standard
      plugin directory which is not only installed with bzr itself but
      is also available when using bzr from the development tree.
      ``BZR_PLUGIN_PATH`` and ``DEFAULT_PLUGIN_PATH`` are then added to the
      standard plugins directory.

    * When exporting to a tarball with ``bzr export --format tgz``, put 
      everything under a top directory rather than dumping it into the
      current directory.   This can be overridden with the ``--root`` 
      option.  Patch from William Dodé and John Meinel.

    * New ``bzr upgrade`` command to upgrade the format of a branch,
      replacing ``bzr check --update``.

    * Files within store directories are no longer marked readonly on
      disk.

    * Changed ``bzr log`` output to a more compact form suggested by
      John A Meinel.  Old format is available with the ``--long`` or
      ``-l`` option, patched by William Dodé.

    * By default the commit command refuses to record a revision with
      no changes unless the ``--unchanged`` option is given.

    * The ``--no-plugins``, ``--profile`` and ``--builtin`` command
      line options must come before the command name because they 
      affect what commands are available; all other options must come 
      after the command name because their interpretation depends on
      it.

    * ``branch`` and ``clone`` added as aliases for ``branch``.

    * Default log format is back to the long format; the compact one
      is available with ``--short``.
      
      
  BUG FIXES:
  
    * Fix bugs in committing only selected files or within a subdirectory.


bzr-0.0.5  2005-06-15
---------------------
  
  CHANGES:

    * ``bzr`` with no command now shows help rather than giving an
      error.  Suggested by Michael Ellerman.

    * ``bzr status`` output format changed, because svn-style output
      doesn't really match the model of bzr.  Now files are grouped by
      status and can be shown with their IDs.  ``bzr status --all``
      shows all versioned files and unknown files but not ignored files.

    * ``bzr log`` runs from most-recent to least-recent, the reverse
      of the previous order.  The previous behaviour can be obtained
      with the ``--forward`` option.
        
    * ``bzr inventory`` by default shows only filenames, and also ids
      if ``--show-ids`` is given, in which case the id is the second
      field.


  ENHANCEMENTS:

    * New 'bzr whoami --email' option shows only the email component
      of the user identification, from Jo Vermeulen.

    * New ``bzr ignore PATTERN`` command.

    * Nicer error message for broken pipe, interrupt and similar
      conditions that don't indicate an internal error.

    * Add ``.*.sw[nop] .git .*.tmp *,v`` to default ignore patterns.

    * Per-branch locks keyed on ``.bzr/branch-lock``, available in
      either read or write mode.

    * New option ``bzr log --show-ids`` shows revision and file ids.

    * New usage ``bzr log FILENAME`` shows only revisions that
      affected that file.

    * Changed format for describing changes in ``bzr log -v``.

    * New option ``bzr commit --file`` to take a message from a file,
      suggested by LarstiQ.

    * New syntax ``bzr status [FILE...]`` contributed by Bartosz
      Oler.  File may be in a branch other than the working directory.

    * ``bzr log`` and ``bzr root`` can be given an http URL instead of
      a filename.

    * Commands can now be defined by external programs or scripts
      in a directory on $BZRPATH.

    * New "stat cache" avoids reading the contents of files if they 
      haven't changed since the previous time.

    * If the Python interpreter is too old, try to find a better one
      or give an error.  Based on a patch from Fredrik Lundh.

    * New optional parameter ``bzr info [BRANCH]``.

    * New form ``bzr commit SELECTED`` to commit only selected files.

    * New form ``bzr log -r FROM:TO`` shows changes in selected
      range; contributed by John A Meinel.

    * New option ``bzr diff --diff-options 'OPTS'`` allows passing
      options through to an external GNU diff.

    * New option ``bzr add --no-recurse`` to add a directory but not
      their contents.

    * ``bzr --version`` now shows more information if bzr is being run
      from a branch.

  
  BUG FIXES:

    * Fixed diff format so that added and removed files will be
      handled properly by patch.  Fix from Lalo Martins.

    * Various fixes for files whose names contain spaces or other
      metacharacters.


  TESTING:

    * Converted black-box test suites from Bourne shell into Python;
      now run using ``./testbzr``.  Various structural improvements to
      the tests.

    * testbzr by default runs the version of bzr found in the same
      directory as the tests, or the one given as the first parameter.

    * testbzr also runs the internal tests, so the only command
      required to check is just ``./testbzr``.

    * testbzr requires python2.4, but can be used to test bzr running
      under a different version.

    * Tests added for many other changes in this release.


  INTERNAL:

    * Included ElementTree library upgraded to 1.2.6 by Fredrik Lundh.

    * Refactor command functions into Command objects based on HCT by
      Scott James Remnant.

    * Better help messages for many commands.

    * Expose ``bzrlib.open_tracefile()`` to start the tracefile; until
      this is called trace messages are just discarded.

    * New internal function ``find_touching_revisions()`` and hidden
      command touching-revisions trace the changes to a given file.

    * Simpler and faster ``compare_inventories()`` function.

    * ``bzrlib.open_tracefile()`` takes a tracefilename parameter.

    * New AtomicFile class.

    * New developer commands ``added``, ``modified``.


  PORTABILITY:

    * Cope on Windows on python2.3 by using the weaker random seed.
      2.4 is now only recommended.


bzr-0.0.4  2005-04-22
---------------------

  ENHANCEMENTS:

    * 'bzr diff' optionally takes a list of files to diff.  Still a bit
      basic.  Patch from QuantumG.

    * More default ignore patterns.

    * New 'bzr log --verbose' shows a list of files changed in the
      changeset.  Patch from Sebastian Cote.

    * Roll over ~/.bzr.log if it gets too large.

    * Command abbreviations 'ci', 'st', 'stat', '?' based on a patch
      by Jason Diamon.

    * New 'bzr help commands' based on a patch from Denys Duchier.


  CHANGES:

    * User email is determined by looking at $BZREMAIL or ~/.bzr.email
      or $EMAIL.  All are decoded by the locale preferred encoding.
      If none of these are present user@hostname is used.  The host's
      fully-qualified name is not used because that tends to fail when
      there are DNS problems.

    * New 'bzr whoami' command instead of username user-email.


  BUG FIXES: 

    * Make commit safe for hardlinked bzr trees.

    * Some Unicode/locale fixes.

    * Partial workaround for ``difflib.unified_diff`` not handling
      trailing newlines properly.


  INTERNAL:

    * Allow docstrings for help to be in PEP0257 format.  Patch from
      Matt Brubeck.

    * More tests in test.sh.

    * Write profile data to a temporary file not into working
      directory and delete it when done.

    * Smaller .bzr.log with process ids.


  PORTABILITY:

    * Fix opening of ~/.bzr.log on Windows.  Patch from Andrew
      Bennetts.

    * Some improvements in handling paths on Windows, based on a patch
      from QuantumG.


bzr-0.0.3  2005-04-06
---------------------

  ENHANCEMENTS:

    * New "directories" internal command lists versioned directories
      in the tree.

    * Can now say "bzr commit --help".

    * New "rename" command to rename one file to a different name
      and/or directory.

    * New "move" command to move one or more files into a different
      directory.

    * New "renames" command lists files renamed since base revision.

    * New cat command contributed by janmar.

  CHANGES:

    * .bzr.log is placed in $HOME (not pwd) and is always written in
      UTF-8.  (Probably not a completely good long-term solution, but
      will do for now.)

  PORTABILITY:

    * Workaround for difflib bug in Python 2.3 that causes an
      exception when comparing empty files.  Reported by Erik Toubro
      Nielsen.

  INTERNAL:

    * Refactored inventory storage to insert a root entry at the top.

  TESTING:

    * Start of shell-based black-box testing in test.sh.


bzr-0.0.2.1
-----------

  PORTABILITY:

    * Win32 fixes from Steve Brown.


bzr-0.0.2  "black cube"  2005-03-31
-----------------------------------

  ENHANCEMENTS:

    * Default ignore list extended (see bzrlib/__init__.py).

    * Patterns in .bzrignore are now added to the default ignore list,
      rather than replacing it.

    * Ignore list isn't reread for every file.

    * More help topics.

    * Reinstate the 'bzr check' command to check invariants of the
      branch.

    * New 'ignored' command lists which files are ignored and why;
      'deleted' lists files deleted in the current working tree.

    * Performance improvements.

    * New global --profile option.
    
    * Ignore patterns like './config.h' now correctly match files in
      the root directory only.


bzr-0.0.1  2005-03-26
---------------------

  ENHANCEMENTS:

    * More information from info command.

    * Can now say "bzr help COMMAND" for more detailed help.

    * Less file flushing and faster performance when writing logs and
      committing to stores.

    * More useful verbose output from some commands.

  BUG FIXES:

    * Fix inverted display of 'R' and 'M' during 'commit -v'.

  PORTABILITY:

    * Include a subset of ElementTree-1.2.20040618 to make
      installation easier.

    * Fix time.localtime call to work with Python 2.3 (the minimum
      supported).


bzr-0.0.0.69  2005-03-22
------------------------

  ENHANCEMENTS:

    * First public release.

    * Storage of local versions: init, add, remove, rm, info, log,
      diff, status, etc.

..
   vim: tw=74 ft=rst ff=unix<|MERGE_RESOLUTION|>--- conflicted
+++ resolved
@@ -17,11 +17,22 @@
     * New method ``bzrlib.repository.Repository.add_inventory_delta``
       allows adding an inventory via an inventory delta, which can be
       more efficient for some repository types. (Robert Collins)
+
+    * New module ``chk_map`` providing a persistent CHK store backed map.
+      (Robert Collins)
+
+    * Passing None in as the last element of a key tuple to
+      ``VersionedFiles.add`` will now cause a content-hash-key to be
+      allocated. (Robert Collins)
 
     * Repository ``CommitBuilder`` objects can now accumulate an inventory
       delta. To enable this functionality call ``builder.recording_deletes``
       and additionally call ``builder.record_delete`` when a delete
       against the basis occurs. (Robert Collins)
+
+    * The Repository model has been extended to allow some formats to
+      expose data via CHK based lookups (Though no formats support this as
+      yet). (Robert Collins)
 
   API CHANGES:
 
@@ -220,26 +231,12 @@
     * New method ``RevisionSpec.as_tree`` for representing the revision
       specifier as a revision tree object. (Lukáš Lalinský)
 
-<<<<<<< HEAD
-    * New module ``chk_map`` providing a persistent CHK store backed map.
-      (Robert Collins)
-=======
     * New race-free method on MutableTree ``get_file_with_stat`` for use
       when generating stat cache results. (Robert Collins)
->>>>>>> 6e31795a
 
     * New win32utils.get_local_appdata_location() provides access to a local
       directory for storing data.  (Mark Hammond)
 
-<<<<<<< HEAD
-    * Passing None in as the last element of a key tuple to
-      ``VersionedFiles.add`` will now cause a content-hash-key to be
-      allocated. (Robert Collins)
-
-    * The Repository model has been extended to allow some formats to
-      expose data via CHK based lookups (Though no formats support this as
-      yet). (Robert Collins)
-=======
     * To be compatible with python-2.6 a few new rules should be
       observed. 'message' attribute can't be used anymore in exception
       classes, 'sha' and 'md5' modules have been deprecated (use
@@ -267,7 +264,6 @@
       of files, adds, deletes, etc). This is similar in concept to using
       ``--lca`` for merging file texts, only applied to paths.
       (John Arbash Meinel)
->>>>>>> 6e31795a
 
 
 bzr 1.7 2008-09-23
