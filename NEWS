--- conflicted
+++ resolved
@@ -79,13 +79,10 @@
     * ``RepositoryFormat`` objects now have a ``network_name`` for passing
       the format across RPC calls. (Robert Collins, Andrew Bennetts)
 
-<<<<<<< HEAD
-=======
     * ``RepositoryFormat`` objects now all have a new attribute
       ``_serializer`` used by fetch when reserialising is required.
       (Robert Collins, Andrew Bennetts)
 
->>>>>>> d5ca7c0b
     * Some methods have been pulled up from ``BzrBranch`` to ``Branch``
       to aid branch types that are not bzr branch objects (like
       RemoteBranch). (Robert Collins, Andrew Bennetts)
