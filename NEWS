--- conflicted
+++ resolved
@@ -99,11 +99,6 @@
     * ``bzr revision-info`` now supports a -d option to specify an
       alternative branch. (Michael Hudson)
 
-<<<<<<< HEAD
-    * ``bzr reconfigure`` now supports --with-trees and --with-no-trees
-      options to change the default tree-creation policy of shared
-      repositories. (Matthew Fuller, #145033)
-=======
     * Add connection to a C++ implementation of the Windows Shell Extension
       which is able to fully replace the current Python implemented one.
       Advantages include 64bit support and reduction in overhead for
@@ -121,7 +116,10 @@
       arguments specified by the user in preference to the case of an existing
       item on the file-system or in the inventory to help prevent
       counter-intuitive behaviour on Windows. (Mark Hammond)
->>>>>>> bfb5f275
+
+    * ``bzr reconfigure`` now supports --with-trees and --with-no-trees
+      options to change the default tree-creation policy of shared
+      repositories. (Matthew Fuller, #145033)
 
   BUG FIXES:
   
