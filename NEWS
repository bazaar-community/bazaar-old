--- conflicted
+++ resolved
@@ -29,18 +29,16 @@
     * Leave HttpTransportBase daughter classes decides how they
       implement cloning. (Vincent Ladeuil, #61606)
 
-<<<<<<< HEAD
   TESTING:
 
     * New test base class TestCaseWithMemoryTransport offers memory-only
       testing facilities: its not suitable for tests that need to mutate disk
       state, but most tests should not need that and should be converted to
       TestCaseWithMemoryTransport. (Robert Collins)
-=======
+
 bzr 0.11  2006-10-02
 
     * Smart server transport test failures on windows fixed. (Lukáš Lalinský).
->>>>>>> 90e622af
 
 bzr 0.11rc2  2006-09-27
 
