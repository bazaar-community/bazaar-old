--- conflicted
+++ resolved
@@ -17,13 +17,6 @@
 * Avoid ``malloc(0)`` in ``patiencediff``, which is non-portable.
   (Martin Pool, #331095)
 
-<<<<<<< HEAD
-* Give the warning about potentially slow cross-format fetches much
-  earlier on in the fetch operation.  Don't show this message during
-  upgrades, and show the correct format indication for remote
-  repositories.
-  (Martin Pool, #456077, #515356, #513157)
-=======
 * Concurrent autopacking is more resilient to already-renamed pack files.
   If we find that a file we are about to obsolete is already obsoleted, we
   do not try to rename it, and we leave the file in ``obsolete_packs``.
@@ -35,7 +28,12 @@
   happen fairly often if the process is suddenly interrupted while taking
   a lock.
   (Martin Pool, #185103)
->>>>>>> d7123103
+
+* Give the warning about potentially slow cross-format fetches much
+  earlier on in the fetch operation.  Don't show this message during
+  upgrades, and show the correct format indication for remote
+  repositories.
+  (Martin Pool, #456077, #515356, #513157)
 
 * Handle renames correctly when there are files or directories that 
   differ only in case.  (Chris Jones, Martin Pool, #368931)
