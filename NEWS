--- conflicted
+++ resolved
@@ -218,14 +218,6 @@
       useful for code which needs to be aware of ghosts (e.g. fetching data
       cares about ghosts during revision selection). (Robert Collins)
 
-<<<<<<< HEAD
-    * New remote method ``RemoteBzrDir.find_repositoryV2`` adding support for
-      detecting external lookup support on remote repositories. This method is
-      now attempted first when lookup up repositories, leading to an extra 
-      round trip on older bzr smart servers. (Robert Collins)
- 
-=======
->>>>>>> 980b4876
     * Record a timestamp against each mutter to the trace file, relative to the
       first import of bzrlib.  (Andrew Bennetts)
      
@@ -239,14 +231,6 @@
     * RemoteTransport's ``recommended_page_size`` method now returns 64k, like
       SFTPTransport and HttpTransportBase.  (Andrew Bennetts)
 
-<<<<<<< HEAD
-    * Repository formats have a new supported-feature attribute
-      ``supports_external_lookups`` used to indicate repositories which support
-      falling back to other repositories when they have partial data.
-      (Robert Collins)
-
-=======
->>>>>>> 980b4876
     * Repository has a new method ``has_revisions`` which signals the presence
       of many revisions by returning a set of the revisions listed which are
       present. This can be done by index queries without reading data for parent
