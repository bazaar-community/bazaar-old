--- conflicted
+++ resolved
@@ -106,21 +106,19 @@
 
   API CHANGES:
 
-<<<<<<< HEAD
+    * ``Branch.abspath`` is deprecated; use the Tree or Transport 
+      instead.  (Martin Pool)
+
     * ``Branch.update_revisions`` now takes an optional ``Graph``
       object. This can be used by ``update_revisions`` when it is
       checking ancestry, and allows callers to prefer request to go to a
       local branch.  (John Arbash Meinel)
-=======
-    * ``Branch.abspath`` is deprecated; use the Tree or Transport 
-      instead.  (Martin Pool)
 
     * Branch, Repository, Tree and BzrDir should expose a Transport as an
       attribute if they have one, rather than having it indirectly accessible
       as ``.control_files._transport``.  This doesn't add a requirement
       to support a Transport in cases where it was not needed before;
       it just simplifies the way it is reached.  (Martin Pool)
->>>>>>> 973fa860
 
     * ``bzr missing --mine-only`` will return status code 0 if you have no
       new revisions, but the remote does. Similarly for ``--theirs-only``.
