--- conflicted
+++ resolved
@@ -5,19 +5,41 @@
 .. contents:: List of Releases
    :depth: 1
 
-<<<<<<< HEAD
 bzr 2.1.0rc1 (not released yet)
 ###############################
 
 :Codename: mysterioso
 :2.1.0rc1: 2009-01-06 (expected)
-=======
+
+Compatibility Breaks
+********************
+
+New Features
+************
+
+Bug Fixes
+*********
+
+Improvements
+************
+
+Documentation
+*************
+
+API Changes
+***********
+
+Internals
+*********
+
+Testing
+*******
+
 bzr 2.0.4 (not released yet)
 ############################
 
 :Codename: template
 :2.0.4: ???
->>>>>>> 805f94dd
 
 Compatibility Breaks
 ********************
@@ -44,7 +66,6 @@
 *******
 
 
-<<<<<<< HEAD
 bzr 2.1.0b4
 ###########
 
@@ -218,8 +239,6 @@
   unicode strings. (Michael Hudson, #464174)
 
 
-=======
->>>>>>> 805f94dd
 bzr 2.0.3
 #########
 
