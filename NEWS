--- conflicted
+++ resolved
@@ -77,15 +77,9 @@
       parameter, and if None is given will open the branch at basedir 
       implicitly. (Robert Collins)
 
-<<<<<<< HEAD
     * Cleaner exception structure and error reporting.  Suggested by 
       Scott James Remnant.  (Martin Pool)
 
-  BUG FIXES:
-
-    * Better handling of branches in directories with non-ascii names. 
-      (Joel Rosdahl, Panagiotis Papadakos)
-=======
     * Branch.remove has been moved to WorkingTree, which has also gained
       lock_read, lock_write and unlock methods for convenience. (Robert
       Collins)
@@ -98,7 +92,10 @@
       which allows direct access to the common case of 'get me this file
       from its branch'. (Robert Collins)
 
->>>>>>> cc96782c
+  BUG FIXES:
+
+    * Better handling of branches in directories with non-ascii names. 
+      (Joel Rosdahl, Panagiotis Papadakos)
 
 bzr 0.1.1 2005-10-12
 
