--- conflicted
+++ resolved
@@ -54,15 +54,13 @@
   treats backslash as an escape character on Windows.   (Gordon Tyler,
   #392248)
 
-<<<<<<< HEAD
+* Plugins can be disabled by defining ``BZR_DISABLE_PLUGINS`` as
+  a list of plugin names separated by ':' (';' on windows).
+  (Vincent Ladeuil, #411413)
+
 * Tag names can now be determined automatically by ``automatic_tag_name`` 
   hooks on ``Branch`` if they are not specified on the command line.
   (Jelmer Vernooij)
-=======
-* Plugins can be disabled by defining ``BZR_DISABLE_PLUGINS`` as
-  a list of plugin names separated by ':' (';' on windows).
-  (Vincent Ladeuil, #411413)
->>>>>>> 6024de82
 
 * Tree-shape conflicts can be resolved by providing ``--take-this`` and
   ``--take-other`` to the ``bzr resolve`` command. Just marking the conflict
