--- conflicted
+++ resolved
@@ -17,17 +17,16 @@
       ``doc/developers/development-repo.txt`` has detailed information.
       (Robert Collins)
 
-<<<<<<< HEAD
-    * ``launchpad`` builtin plugin now shipped as separate part in standalone
-      bzr.exe, installed to ``C:\Program Files\Bazaar\plugins`` directory, 
-      and standalone installer allows user to skip installation of this plugin.
-=======
     * BZR_LOG environment variable controls location of .bzr.log trace file. 
       User can suppress writing messages to .bzr.log by using '/dev/null'
       filename (on Linux) or 'NUL' (on Windows). If BZR_LOG variable 
       is not defined but BZR_HOME is defined then default location
       for .bzr.log trace file is ``$BZR_HOME/.bzr.log``.
->>>>>>> 8b514518
+      (Alexander Belchenko)
+
+    * ``launchpad`` builtin plugin now shipped as separate part in standalone
+      bzr.exe, installed to ``C:\Program Files\Bazaar\plugins`` directory, 
+      and standalone installer allows user to skip installation of this plugin.
       (Alexander Belchenko)
 
   FEATURES:
