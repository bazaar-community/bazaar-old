--------------------
Bazaar Release Notes
--------------------

.. contents::


NOT RELEASED YET
----------------

  COMPATABILITY BREAKS:

  NEW FEATURES:

  IMPROVEMENTS:

  BUG FIXES:

  DOCUMENTATION:

  API CHANGES:

  TESTING:

  INTERNALS:


bzr 1.11rc1 "Eyes up!" 2009-01-09
---------------------------------

This first monthly release of Bazaar for 2009 improves Bazaar's operation
in Windows, Mac OS X, and other situations where file names are matched
without regard to capitalization: Bazaar tries to match the case of an
existing file.  This release of Bazaar also improves the efficiency of
Tortoise Windows Shell integration and lets it work on 64-bit platforms.

The UI through which Bazaar supports historic formats has been improved,
so 'bzr help formats' now gives a simpler and shorter list, with clear
advice.

This release also fixes a number of bugs, particularly a glitch that can
occur when there are concurrent writes to a pack repository.

  CHANGES:
<<<<<<< HEAD
=======
  
    * By default, ``bzr status`` after a merge now shows just the pending
      merge tip revisions. This improves the signal-to-noise ratio after
      merging from trunk and completes much faster. To see all merged
      revisions, use the new ``-v`` flag.  (Ian Clatworthy)
>>>>>>> 770189eb

    * Formats using Knit-based repository formats are now explicitly
      marked as deprecated. (Ian Clatworthy)

  NEW FEATURES:

    * Add support for `bzr tags -r 1..2`, that is we now support showing
      tags applicable for a specified revision range. (Marius Kruger)

    * ``authentication.conf`` now accepts pluggable read-only credential
      stores. Such a plugin (``netrc_credential_store``) is now included,
      handles the ``$HOME/.netrc`` file and can server as an example to
      implement other plugins.
      (Vincent Ladeuil)

    * ``shelve --list`` can now be used to list shelved changes.
      (Aaron Bentley)

  IMPROVEMENTS:

    * Add trailing slash to directories in all output of ``bzr ls``, except
      ``bzr ls --null``. (Gordon P. Hemsley, #306424)

    * ``bzr revision-info`` now supports a -d option to specify an
      alternative branch. (Michael Hudson)

    * Add connection to a C++ implementation of the Windows Shell Extension
      which is able to fully replace the current Python implemented one.
      Advantages include 64bit support and reduction in overhead for
      processes which drag in shell extensions.
      (Mark Hammond)

    * Support the Claws mail client directly, rather than via
      xdg-email. This prevents the display of an unnecessary modal
      dialog in Claws, informing the user that a file has been
      attached to the message, and works around bug #291847 in
      xdg-utils which corrupts the destination address.

    * When working on a case-insensitive case-preserving file-system, as
      commonly found with Windows, bzr will often ignore the case of the
      arguments specified by the user in preference to the case of an existing
      item on the file-system or in the inventory to help prevent
      counter-intuitive behaviour on Windows. (Mark Hammond)

  BUG FIXES:
  
    * Fix a problem with CIFS client/server lag on Windows colliding with
      an invariant-per-process algorithm for generating AtomicFile names
      (Adrian Wilkins, #304023)

    * Allow BzrDir implementation to implement backing up of 
      control directory. (#139691)

    * ``bzr push`` creating a new stacked branch will now only open a
      single connection to the target machine. (John Arbash Meinel)

    * Don't call iteritems on transport_list_registry, because it may
      change during iteration.  (Martin Pool, #277048)

    * Don't make a broken branch when pushing an unstackable-format branch
      that's in a stackable shared repository to a location with default
      stack-on location.  (Andrew Bennetts, #291046)

    * Don't require embedding user in HTTP(S) URLs do use authentication.conf.
      (Ben Jansen, Vincent Ladeuil, #300347)

    * Fix a problem with CIFS client/server lag on windows colliding with
      an invariant-per-process algorithm for generating AtomicFile names
      (Adrian Wilkins, #304023)

    * Fix bogus setUp signature in UnavailableFTPServer.
      (Gary van der Merwe, #313498)

    * Fix compilation error in ``_dirstate_helpers_c`` on SunOS/Solaris.
      (Jari Aalto)

    * Fix SystemError in ``_patiencediff_c`` module by calling
      PyErr_NoMemory() before returning NULL in PatienceSequenceMatcher_new.
      (Andrew Bennetts, #303206)

    * Give proper error message for diff with non-existent dotted revno.
      (Marius Kruger, #301969)

    * Handle EACCES (permission denied) errors when launching a message
      editor, and emit warnings when a configured editor cannot be
      started. (Andrew Bennetts)

    * ``$HOME/.netrc`` file is now recognized as a read-only credential store
      if configured in ``authentication.conf`` with 'password_encoding=netrc'
      in the appropriate sections.
      (Vincent Ladeuil, #103029)

    * Many socket operations now handle EINTR by retrying the operation.
      Previously EINTR was treated as an unrecoverable failure.  There is
      a new ``until_no_eintr`` helper function in ``bzrlib.osutils``.
      (Andrew Bennetts)

    * Opening a stacked branch now properly shares the connection, rather
      than opening a new connection for the stacked-on branch.
      (John Arbash meinel)

    * Preserve transport decorators while following redirections.
      (Vincent Ladeuil, #245964, #270863)

    * Provides a finer and more robust filter for accepted redirections.
      (Vincent Ladeuil, #303959, #265070)

    * ``shelve`` paths are now interpreted relative to the current working
      tree.  (Aaron Bentley)

    * ``Transport.readv()`` defaults to not reading more than 100MB in a
      single array. Further ``RemoteTransport.readv`` sets this to 5MB to
      work better with how it splits its requests.
      (John Arbash Meinel, #303538)

    * Pack repositories are now able to reload the pack listing and retry
      the current operation if another action causes the data to be
      repacked.  (John Arbash Meinel, #153786)

    * ``pull -v`` now respects the log_format configuration variable.
      (Aaron Bentley)

    * ``push -v`` now works on non-initial pushes.  (Aaron Bentley)

    * Use the short status format when the short format is used for log.
      (Vincent Ladeuil, #87179)

    * Allow files to be renamed or moved via remove + add-by-id. (Charles
      Duffy, #314251)

  DOCUMENTATION:

    * Improved the formats help topic to explain why multiple formats
      exist and to provide guidelines in selecting one. Introduced
      two new supporting help topics: current-formats and other-formats.
      (Ian Clatworthy)

  API CHANGES:

    * ``LRUCache(after_cleanup_size)`` was renamed to
      ``after_cleanup_count`` and the old name deprecated. The new name is
      used for clarity, and to avoid confusion with
      ``LRUSizeCache(after_cleanup_size)``. (John Arbash Meinel)

    * New ``ForeignRepository`` base class, to help with foreign branch 
      support (e.g. svn).  (Jelmer Vernooij)

    * ``node_distances`` and ``select_farthest`` can no longer be imported
      from ``bzrlib.graph``.  They can still be imported from
      ``bzrlib.deprecated_graph``, which has been the preferred way to
      import them since before 1.0.  (Andrew Bennetts)
      
    * The logic in commit now delegates inventory basis calculations to
      the ``CommitBuilder`` object; this requires that the commit builder
      in use has been updated to support the new ``recording_deletes`` and
      ``record_delete`` methods. (Robert Collins)

  TESTING:

    * An HTTPS server is now available (it requires python-2.6). Future bzr
      versions will allow the use of the python-2.6 ssl module that can be
      installed for 2.5 and 2.4.

    * ``bzr selftest`` now fails if new trailing white space is added to
      the bazaar sources. It only checks changes not committed yet. This
      means that PQM will now reject changes that introduce new trailing
      whitespace. (Marius Kruger)

    * Introduced new experimental formats called ``1.12-preview`` and
      ``1.12-preview-rich-root`` to enable testing of related pending
      features, namely content filtering and filtered views.
      (Ian Clatworthy)

  INTERNALS:

    * Added an ``InventoryEntry`` cache when deserializing inventories.
      Can cut the time to iterate over multiple RevisionsTrees in half.
      (John Arbash Meinel)

    * Added ``bzrlib.fifo_cache.FIFOCache`` which is designed to have
      minimal overhead versus using a plain dict for cache hits, at the
      cost of not preserving the 'active' set as well as an ``LRUCache``.
      (John Arbash Meinel)

    * ``bzrlib.patience_diff.unified_diff`` now properly uses a tab
      character to separate the filename from the date stamp, and doesn't
      add trailing whitespace when a date stamp is not supplied.
      (Adeodato Simó, John Arbash Meinel)

    * ``DirStateWorkingTree`` and ``DirStateWorkingTreeFormat`` added
      as base classes of ``WorkingTree4`` and ``WorkingTreeFormat4``
      respectively. (Ian Clatworthy)

    * ``KnitVersionedFiles._check_should_delta()`` now uses the
      ``get_build_details`` api to avoid multiple hits to the index, and
      to properly follow the ``compression_parent`` rather than assuming
      it is the left-hand parent. (John Arbash Meinel)

    * ``KnitVersionedFiles.get_record_stream()`` will now chose a
      more optimal ordering when the keys are requested 'unordered'.
      Previously the order was fully random, now the records should be
      returned from each pack in turn, in forward I/O order.
      (John Arbash Meinel)
    
    * ``mutter()`` will now flush the ``~/.bzr.log`` if it has been more
      than 2s since the last time it flushed. (John Arbash Meinel)

    * New method ``bzrlib.repository.Repository.add_inventory_by_delta``
      allows adding an inventory via an inventory delta, which can be
      more efficient for some repository types. (Robert Collins)

    * Repository ``CommitBuilder`` objects can now accumulate an inventory
      delta. To enable this functionality call ``builder.recording_deletes``
      and additionally call ``builder.record_delete`` when a delete
      against the basis occurs. (Robert Collins)

    * The default http handler has been changed from pycurl to urllib.
      The default is still pycurl for https connections. (The only
      advantage of pycurl is that it checks ssl certificates.)
      (John Arbash Meinel)

    * ``VersionedFiles.get_record_stream()`` can now return objects with a
      storage_kind of ``chunked``. This is a collection (list/tuple) of
      strings. You can use ``osutils.chunks_to_lines()`` to turn them into
      guaranteed 'lines' or you can use ``''.join(chunks)`` to turn it
      into a fulltext. This allows for some very good memory savings when
      asking for many texts that share ancestry, as the individual chunks
      can be shared between versions of the file. (John Arbash Meinel)

    * ``pull -v`` and ``push -v`` use new function
      ``bzrlib.log.show_branch_change`` (Aaron Bentley)



bzr 1.10 2008-12-05
-------------------

Bazaar 1.10 has several performance improvements for copying revisions
(especially for small updates to large projects).  There has also been a
significant amount of effort in polishing stacked branches.  The commands
``shelve`` and ``unshelve`` have become core commands, with an improved
implementation.

The only changes versus bzr-1.10rc1 are bugfixes for stacked branches.

  BUG FIXES:

    * Don't set a pack write cache size from RepoFetcher, because the
      cache is not coherent with reads and causes ShortReadvErrors.
      This reverses the change that fixed #294479.
      (Martin Pool, #303856)

    * Properly handle when a revision can be inserted as a delta versus
      when it needs to be expanded to a fulltext for stacked branches.
      There was a bug involving merge revisions. As a method to help
      prevent future difficulties, also make stacked fetches sort
      topologically. (John Arbash Meinel, #304841)


bzr 1.10rc1 2008-11-28
----------------------

This release of Bazaar focuses on performance improvements when pushing
and pulling revisions, both locally and to remote networks.  The popular
``shelve`` and ``unshelve`` commands, used to interactively revert and
restore work in progress, have been merged from bzrtools into the bzr
core.  There are also bug fixes for portability, and for stacked branches.

  NEW FEATURES:

    * New ``commit_message_template`` hook that is called by the commit
      code to generate a template commit message. (Jelmer Vernooij)

    * New `shelve` and `unshelve` commands allow undoing and redoing changes.
      (Aaron Bentley)

  IMPROVEMENTS:

    * ``(Remote)Branch.copy_content_into`` no longer generates the full revision
      history just to set the last revision info.
      (Andrew Bennetts, John Arbash Meinel)

    * Fetches between formats with different serializers (such as
      pack-0.92-subtree and 1.9-rich-root) are faster now.  This is due to
      operating on batches of 100 revisions at time rather than
      one-by-one.  (Andrew Bennetts, John Arbash Meinel)

    * Search index files corresponding to pack files we've already used
      before searching others, because they are more likely to have the
      keys we're looking for.  This reduces the number of iix and tix
      files accessed when pushing 1 new revision, for instance.
      (John Arbash Meinel)

    * Signatures to transfer are calculated more efficiently in
      ``item_keys_introduced_by``.  (Andrew Bennetts, John Arbash Meinel)

    * The generic fetch code can once again copy revisions and signatures
      without extracting them completely to fulltexts and then serializing
      them back down into byte strings. This is a significant performance
      improvement when fetching from a stacked branch.
      (John Arbash Meinel, #300289)

    * When making a large readv() request over ``bzr+ssh``, break up the
      request into more manageable chunks. Because the RPC is not yet able
      to stream, this helps keep us from buffering too much information at
      once. (John Arbash Meinel)

  BUG FIXES:

    * Better message when the user needs to set their Launchpad ID.
      (Martin Pool, #289148)

    * ``bzr commit --local`` doesn't access the master branch anymore.
      This fixes a regression introduced in 1.9.  (Marius Kruger, #299313)

    * Don't call the system ``chdir()`` with an empty path. Sun OS seems
      to give an error in that case.  Also, don't count on ``getcwd()``
      being able to allocate a new buffer, which is a gnu extension.
      (John Arbash Meinel, Martin Pool, Harry Hirsch, #297831)

    * Don't crash when requesting log --forward <file> for a revision range
      starting with a dotted revno.
      (Vincent Ladeuil, #300055)

    * Don't create text deltas spanning stacked repositories; this could
      cause "Revision X not present in Y" when later accessing them.
      (Martin Pool, #288751)

    * Pack repositories are now able to reload the pack listing and retry
      the current operation if another action causes the data to be
      repacked.  (John Arbash Meinel, #153786)

    * PermissionDenied errors from smart servers no longer cause
      "PermissionDenied: "None"" on the client.
      (Andrew Bennetts, #299254)

    * Pushing to a stacked pack repository now batches writes, the same
      way writes are batched to ordinary pack repository.  This makes
      pushing to a stacked branch over the network much faster.
      (Andrew Bennetts, #294479)

    * TooManyConcurrentRequests no longer occur when a fetch fails and
      tries to abort a write group.  This allows the root cause (e.g. a
      network interruption) to be reported.  (Andrew Bennetts, #297014)

    * RemoteRepository.get_parent_map now uses fallback repositories.
      (Aaron Bentley, #297991?, #293679?)

  API CHANGES:

    * ``CommitBuilder`` now validates the strings it will be committing,
      to ensure that they do not have characters that will not be properly
      round-tripped. For now, it just checks for characters that are
      invalid in the XML form. (John Arbash Meinel, #295161)

    * Constructor parameters for NewPack (internal to pack repositories)
      have changed incompatibly.

    * ``Repository.abort_write_group`` now accepts an optional
      ``suppress_errors`` flag.  Repository implementations that override
      ``abort_write_group`` will need to be updated to accept the new
      argument.  Subclasses that only override ``_abort_write_group``
      don't need to change.

    * Transport implementations must provide copy_tree_to_transport.  A default
      implementation is provided for Transport subclasses.

  TESTING:

    * ``bzr selftest`` now fails if no doctests are found in a module
      that's expected to have them.  (Martin Pool)

    * Doctests now only report the first failure.  (Martin Pool)


bzr 1.9 2008-11-07
------------------

This release of Bazaar adds a new repository format, ``1.9``, with smaller
and more efficient index files.  This format can be specified when
creating a new repository, or used to losslessly upgrade an existing
repository.  bzr 1.9 also speeds most operations over the smart server
protocol, makes annotate faster, and uses less memory when making
checkouts or pulling large amounts of data.

  BUG FIXES:

   * Fix "invalid property value 'branch-nick' for None" regression with
     branches bound to svn branches.  (Martin Pool, #293440)

   * Fix SSL/https on Python2.6.  (Vincent Ladeuil, #293054)

   * ``SFTPTransport.readv()`` had a bug when requests were out-of-order.
     This only triggers some-of-the-time on Knit format repositories.
     (John Arbash Meinel, #293746)


bzr 1.9rc1 2008-10-31
---------------------

  NEW FEATURES:

    * New Branch hook ``transform_fallback_location`` allows a function to
      be called when looking up the stacked source. (Michael Hudson)

    * New repository formats ``1.9`` and ``1.9-rich-root``. These have all
      the functionality of ``1.6``, but use the new btree indexes.
      These indexes are both smaller and faster for access to historical
      information.  (John Arbash Meinel)

  IMPROVEMENTS:

    * ``BTreeIndex`` code now is able to prefetch extra pages to help tune
      the tradeoff between bandwidth and latency. Should be tuned
      appropriately to not impact commands which need minimal information,
      but provide a significant boost to ones that need more context. Only
      has a direct impact on the ``--development2`` format which uses
      btree's for the indexes. (John Arbash Meinel)

    * ``bzr dump-btree`` is a hidden command introduced to allow dumping
      the contents of a compressed btree file.  (John Arbash Meinel)

    * ``bzr pack`` now tells the index builders to optimize for size. For
      btree index repositories, this can save 25% of the index size
      (mostly in the text indexes). (John Arbash Meinel)

    * ``bzr push`` to an existing branch or repository on a smart server
      is faster, due to Bazaar making more use of the ``get_parent_map``
      RPC when querying the remote branch's revision graph.
      (Andrew Bennetts)

    * default username for bzr+ssh and sftp can be configured in
      authentication.conf. (Aaron Bentley)

    * launchpad-login now provides a default username for bzr+ssh and sftp
      URLs, allowing username-free URLs to work for everyone. (Aaron Bentley)

    * ``lp:`` lookups no longer include usernames, making them shareable and
      shorter. (Aaron Bentley)

    * New ``PackRepository.autopack`` smart server RPC, which does
      autopacking entirely on the server.  This is much faster than
      autopacking via plain file methods, which downloads a large amount
      of pack data and then re-uploads the same pack data into a single
      file.  This fixes a major (although infrequent) cause of lengthy
      delays when using a smart server.  For example, pushing the 10th
      revision to a repository with 9 packs now takes 44 RPCs rather than
      179, and much less bandwidth too.  This requires Bazaar 1.9 on both
      the client and the server, otherwise the client will fallback to the
      slower method.  (Andrew Bennetts)

  BUG FIXES:

    * A failure to load a plugin due to an IncompatibleAPI exception is
      now correctly reported. (Robert Collins, #279451)

    * API versioning support now has a multiple-version checking api
      ``require_any_api``. (Robert Collins, #279447)

    * ``bzr branch --stacked`` from a smart server to a standalone branch
      works again.  This fixes a regression in 1.7 and 1.8.
      (Andrew Bennetts, #270397)

    * ``bzr co`` uses less memory. It used to unpack the entire WT into
      memory before writing it to disk. This was a little bit faster, but
      consumed lots of memory. (John Arbash Meinel, #269456)

    * ``bzr missing --quiet`` no longer prints messages about whether
      there are missing revisions.  The exit code indicates whether there
      were or not.  (Martin Pool, #284748)

    * Fixes to the ``annotate`` code. The fast-path which re-used the
      stored deltas was accidentally disabled all the time, instead of
      only when a branch was stacked. Second, the code would accidentally
      re-use a delta even if it wasn't against the left-parent, this
      could only happen if ``bzr reconcile`` decided that the parent
      ordering was incorrect in the file graph.  (John Arbash Meinel)

    * "Permission denied" errors that occur when pushing a new branch to a
      smart server no longer cause tracebacks.  (Andrew Bennetts, #278673)

    * Some compatibility fixes for building the extensions with MSVC and
      for python2.4. (John Arbash Meinel, #277484)

    * The index logic is now able to reload the list of pack files if and
      index ends up disappearing. We still don't reload if the pack data
      itself goes missing after checking the index. This bug appears as a
      transient failure (file not found) when another process is writing
      to the repository.  (John Arbash Meinel, #153786)

    * ``bzr switch`` and ``bzr bind`` will now update the branch nickname if
      it was previously set. All checkouts will now refer to the bound branch
      for a nickname if one was not explicitly set.
      (Marius Kruger, #230903)

  DOCUMENTATION:

    * Improved hook documentation. (Michael Ernst)

  API CHANGES:

    * commands.plugins_cmds is now a CommandRegistry, not a dict.

  INTERNALS:

     * New AuthenticationConfig.set_credentials method allows easy programmatic
       configuration of authetication credentials.


bzr 1.8 2008-10-16
------------------

Bazaar 1.8 includes several fixes that improve working tree performance,
display of revision logs, and merges.  The bzr testsuite now passes on OS
X and Python 2.6, and almost completely passes on Windows.  The
smartserver code has gained several bug fixes and performance
improvements, and can now run server-side hooks within an http server.

  BUG FIXES:

   * Fix "Must end write group" error when another error occurs during
     ``bzr push``.  (Andrew Bennetts, #230902)

  PORTABILITY:

   * Some Pyrex versions require the WIN32 macro defined to compile on
     that platform.  (Alexander Belchenko, Martin Pool, #277481)


bzr 1.8rc1 2008-10-07
---------------------

  CHANGES:

    * ``bzr log file`` has been changed. It now uses a different method
      for determining which revisions to show as merging the changes to
      the file. It now only shows revisions which merged the change
      towards your mainline. This simplifies the output, makes it faster,
      and reduces memory consumption.  (John Arbash Meinel)

    * ``bzr merge`` now defaults to having ``--reprocess`` set, whenever
      ``--show-base`` is not supplied.  (John Arbash Meinel)

    * ``bzr+http//`` will now optionally load plugins and write logs on the
      server. (Marius Kruger)

    * ``bzrlib._dirstate_helpers_c.pyx`` does not compile correctly with
      Pyrex 0.9.4.1 (it generates C code which causes segfaults). We
      explicitly blacklist that version of the compiler for that
      extension. Packaged versions will include .c files created with
      pyrex >= 0.9.6 so it doesn't effect releases, only users running
      from the source tree. (John Arbash Meinel, #276868)

  FEATURES:

    * bzr is now compatible with python-2.6. python-2.6 is not yet officially
      supported (nor released, tests were conducted with the dev version of
      python-2.6rc2), but all known problems have been fixed.  Feedback
      welcome.
      (Vincent Ladeuil, #269535)

  IMPROVEMENTS:

    * ``bzr annotate`` will now include uncommitted changes from the local
      working tree by default. Such uncommitted changes are given the
      revision number they would get if a commit was done, followed with a
      ? to indicate that its not actually known. (Robert Collins, #3439)

    * ``bzr branch`` now accepts a ``--standalone`` option, which creates a
      standalone branch regardless of the presence of shared repositories.
      (Daniel Watkins)

    * ``bzr push`` is faster in the case there are no new revisions to
      push.  It is also faster if there are no tags in the local branch.
      (Andrew Bennetts)

    * File changes during a commit will update the tree stat cache.
      (Robert Collins)

    * Location aliases can now accept a trailing path.  (Micheal Hudson)

    * New hooks ``Lock.hooks`` when LockDirs are acquired and released.
      (Robert Collins, MartinPool)

    * Switching in heavyweight checkouts uses the master branch's context, not
      the checkout's context.  (Adrian Wilkins)

    * ``status`` on large trees is now faster, due to optimisations in the
      walkdirs code. Of particular note, the walkdirs code now performs
      a temporary ``chdir()`` while reading a single directory; if your
      platform has non thread-local current working directories (and is
      not windows which has its own implementation), this may introduce a
      race condition during concurrent uses of bzrlib. The bzrlib CLI
      will not encounter this as it is single threaded for working tree
      operations. (Robert Collins)

    * The C extensions now build on python 2.4 (Robert Collins, #271939)

    * The ``-Dhpss`` debug flag now reports the number of smart server
      calls per medium to stderr.  This is in addition to the existing
      detailed logging to the .bzr.log trace file.  (Andrew Bennetts)

  BUG FIXES:

    * Avoid random failures arising from misinterpreted ``errno`` values
      in ``_readdir_pyx.read_dir``.
      (Martin Pool, #279381)

    * Branching from a shared repository on a smart server into a new
      repository now preserves the repository format.
      (Andrew Bennetts, #269214)

    * ``bzr log`` now accepts a ``--change`` option.
      (Vincent Ladeuil, #248427)

    * ``bzr missing`` now accepts an ``--include-merges`` option.
      (Vincent Ladeuil, #233817)

    * Don't try to filter (internally) '.bzr' from the files to be deleted if
      it's not there.
      (Vincent Ladeuil, #272648)

    * Fix '_in_buffer' AttributeError when using the -Dhpss debug flag.
      (Andrew Bennetts)

    * Fix TooManyConcurrentRequests errors caused by a connection failure
      when doing ``bzr pull`` or ``bzr merge`` from a ``bzr+ssh`` URL.
      (Andrew Bennetts, #246233)

    * Fixed ``bzr st -r branch:PATH_TO_BRANCH`` where the other branch
      is in a different repository than the current one.
      (Lukáš Lalinský, #144421)

    * Make the first line of the manpage preamble a comment again.
      (David Futcher, #242106)

    * Remove use of optional parameter in GSSAPI FTP support, since
      it breaks newer versions of Python-Kerberos. (Jelmer Vernooij)

    * The autopacking logic will now always create a single new pack from
      all of the content which it deems is worth moving. This avoids the
      'repack a single pack' bug and should result in better packing
      overall.  (John Arbash Meinel, #242510, #172644)

    * Trivial documentation fix.
      (John Arbash Meinel, #270471)

    * ``bzr switch`` and ``bzr bind`` will now update the branch nickname if
      it was previously set. All checkouts will now refer to the bound branch
      for a nickname if one was not explicitly set.
      (Marius Kruger, #230903)

  DOCUMENTATION:

    * Explain revision/range identifiers. (Daniel Clemente)

  API CHANGES:

    * ``CommitBuilder.record_entry_contents`` returns one more element in
      its result tuple - an optional file system hash for the hash cache
      to use. (Robert Collins)

    * ``dirstate.DirState.update_entry`` will now only calculate the sha1
      of a file if it is likely to be needed in determining the output
      of iter_changes. (Robert Collins)

    * The PackRepository, RepositoryPackCollection, NewPack classes have a
      slightly changed interface to support different index types; as a
      result other users of these classes need to supply the index types
      they want. (Robert Collins)

  TESTING:

    * ``bzrlib.tests.repository_implementations`` has been renamed to
      ``bzrlib.tests.per_repository`` so that we have a common structure
      (and it is shorter). (John Arbash Meinel, #239343)

    * ``LocalTransport.abspath()`` now returns a drive letter if the
      transport has one, fixing numerous tests on Windows.
      (Mark Hammond)

    * PreviewTree is now tested via intertree_implementations.
      (Aaron Bentley)

    * The full test suite is passing again on OSX.
      (Guillermo Gonzalez, Vincent Ladeuil)

    * The full test suite passes when run with ``-Eallow_debug``.
      (Andrew Bennetts)

  INTERNALS:

    * A new hook, ``Branch.open``, has been added, which is called when
      branch objects are opened. (Robert Collins)

    * ``bzrlib.osutils._walkdirs_utf8`` has been refactored into common
      tree walking, and modular directory listing code to aid future
      performance optimisations and refactoring. (Robert Collins)

    * ``bzrlib.trace.debug_memory`` can be used to get a quick memory dump
      in the middle of processing. It only reports memory if
      ``/proc/PID/status`` is available. (John Arbash Meinel)

    * New method ``RevisionSpec.as_tree`` for representing the revision
      specifier as a revision tree object. (Lukáš Lalinský)

    * New race-free method on MutableTree ``get_file_with_stat`` for use
      when generating stat cache results. (Robert Collins)

    * New win32utils.get_local_appdata_location() provides access to a local
      directory for storing data.  (Mark Hammond)

    * To be compatible with python-2.6 a few new rules should be
      observed. 'message' attribute can't be used anymore in exception
      classes, 'sha' and 'md5' modules have been deprecated (use
      osutils.[md5|sha]), object__init__ and object.__new__ don't accept
      parameters anymore.
      (Vincent Ladeuil)


bzr 1.7.1 2008-10-01
--------------------

  No changes from 1.7.1rc1.


bzr 1.7.1rc1 2008-09-24
-----------------------

This release just includes an update to how the merge algorithm handles
file paths when we encounter complex history.

  FEATURES:

    * If we encounter a criss-cross in history, use information from
      direct Least Common Ancestors to resolve inventory shape (locations
      of files, adds, deletes, etc). This is similar in concept to using
      ``--lca`` for merging file texts, only applied to paths.
      (John Arbash Meinel)


bzr 1.7 2008-09-23
------------------

This release includes many bug fixes and a few performance and feature
improvements.  ``bzr rm`` will now scan for missing files and remove them,
like how ``bzr add`` scans for unknown files and adds them. A bit more
polish has been applied to the stacking code. The b-tree indexing code has
been brought in, with an eye on using it in a future repository format.
There are only minor installer changes since bzr-1.7rc2.

  FEATURES

    * Some small updates to the win32 installer. Include localization
      files found in plugins, and include the builtin distutils as part of
      packaging qbzr. (Mark Hammond)


bzr 1.7rc2 2008-09-17
---------------------

A few bug fixes from 1.7rc1. The biggest change is a new
``RemoteBranch.get_stacked_on_url`` rpc. This allows clients that are
trying to access a Stacked branch over the smart protocol, to properly
connect to the stacked-on location.

  BUG FIXES:

    * Branching from a shared repository on a smart server into a new
      repository now preserves the repository format.
      (Andrew Bennetts, #269214)

   * Branching from a stacked branch via ``bzr+ssh`` can properly connect
     to the stacked-on branch.  (Martin Pool, #261315)

    * ``bzr init`` no longer re-opens the BzrDir multiple times.
      (Vincent Ladeuil)

    * Fix '_in_buffer' AttributeError when using the -Dhpss debug flag.
      (Andrew Bennetts)


bzr 1.7rc1 2008-09-09
---------------------

This release candidate for bzr 1.7 has several bug fixes and a few
performance and feature improvements.  ``bzr rm`` will now scan for
missing files and remove them, like how ``bzr add`` scans for unknown
files and adds them. A bit more polish has been applied to the stacking
code. The b-tree indexing code has been brought in, with an eye on using
it in a future repository format.


  CHANGES:

    * ``bzr export`` can now export a subdirectory of a project.
      (Robert Collins)

    * ``bzr remove-tree`` will now refuse to remove a tree with uncommitted
      changes, unless the ``--force`` option is specified.
      (Lukáš Lalinský, #74101)

    * ``bzr rm`` will now scan for files that are missing and remove just
      them automatically, much as ``bzr add`` scans for new files that
      are not ignored and adds them automatically. (Robert Collins)

  FEATURES

    * Support for GSSAPI authentication when using FTP as documented in
      RFC2228. (Jelmer Vernooij, #49623)

    * Add support for IPv6 in the smart server. (Jelmer Vernooij, #165014)

  IMPROVEMENTS:

    * A url like ``log+file:///tmp`` will log all access to that Transport
      to ``.bzr.log``, which may help in debugging or profiling.
      (Martin Pool)

    * ``bzr branch`` and ``bzr push`` use the default stacking policy if the
      branch format supports it. (Aaron Bentley)

    * ``bzr init`` and ``bzr init-repo`` will now print out the same as
      ``bzr info`` if it completed successfully.
      (Marius Kruger)

    * ``bzr uncommit`` logs the old tip revision id, and displays how to
      restore the branch to that tip using ``bzr pull``.  This allows you
      to recover if you realize you uncommitted the wrong thing.
      (John Arbash Meinel)

    * Fix problems in accessing stacked repositories over ``bzr://``.
      (Martin Pool, #261315)

    * ``SFTPTransport.readv()`` was accidentally using ``list += string``,
      which 'works', but adds each character separately to the list,
      rather than using ``list.append(string)``. Fixing this makes the
      SFTP transport a little bit faster (~20%) and use a bit less memory.
      (John Arbash Meinel)

    * When reading index files, if we happen to read the whole file in a
      single request treat it as a ``_buffer_all`` request. This happens
      most often on small indexes over remote transports, where we default
      to reading 64kB. It saves a round trip for each small index during
      fetch operations. Also, if we have read more than 50% of an index
      file, trigger a ``_buffer_all`` on the next request. This works
      around some inefficiencies because reads don't fall neatly on page
      boundaries, so we would ignore those bytes, but request them again
      later. This could trigger a total read size of more than the whole
      file. (John Arbash Meinel)

  BUG FIXES:

    * ``bzr rm`` is now aliased to ``bzr del`` for the convenience of svn
      users. (Robert Collins, #205416)

    * Catch the infamous "select/poll returned error" which occurs when
      pycurl try to send a body request to an HTTP/1.0 server which has
      already refused to handle the request. (Vincent Ladeuil, #225020)

    * Fix ``ObjectNotLocked`` errors when using various commands
      (including ``bzr cat`` and ``bzr annotate``) in combination with a
      smart server URL.  (Andrew Bennetts, #237067)

    * ``FTPTransport.stat()`` would return ``0000`` as the permission bits
      for the containing ``.bzr/`` directory (it does not implement
      permissions). This would cause us to set all subdirectories to
      ``0700`` and files to ``0600`` rather than leaving them unmodified.
      Now we ignore ``0000`` as the permissions and assume they are
      invalid. (John Arbash Meinel, #259855)

    * Merging from a previously joined branch will no longer cause
      a traceback. (Jelmer Vernooij, #203376)

    * Pack operations on windows network shares will work even with large
      files. (Robert Collins, #255656)

    * Running ``bzr st PATH_TO_TREE`` will no longer suppress merge
      status. Status is also about 7% faster on mozilla sized trees
      when the path to the root of the tree has been given. Users of
      the internal ``show_tree_status`` function should be aware that
      the show_pending flag is now authoritative for showing pending
      merges, as it was originally. (Robert Collins, #225204)

    * Set valid default _param_name for Option so that ListOption can embed
      '-' in names. (Vincent Ladeuil, #263249)

    * Show proper error rather than traceback when an unknown revision
      id is specified to ``bzr cat-revision``. (Jelmer Vernooij, #175569)

    * Trailing text in the dirstate file could cause the C dirstate parser
      to try to allocate an invalid amount of memory. We now properly
      check and test for parsing a dirstate with invalid trailing data.
      (John Arbash Meinel, #186014)

    * Unexpected error responses from a smart server no longer cause the
      client to traceback.  (Andrew Bennetts, #263527)

    * Use a Windows api function to get a Unicode host name, rather than
      assuming the host name is ascii.
      (Mark Hammond, John Arbash Meinel, #256550)

    * ``WorkingTree4`` trees will now correctly report missing-and-new
      paths in the output of ``iter_changes``. (Robert Collins)

  DOCUMENTATION:

    * Updated developer documentation.  (Martin Pool)

  API CHANGES:

    * Exporters now take 4 parameters. (Robert Collins)

    * ``Tree.iter_changes`` will now return False for the content change
      field when a file is missing in the basis tree and not present in
      the target tree. Previously it returned True unconditionally.
      (Robert Collins)

    * The deprecated ``Branch.abspath`` and unimplemented
      ``Branch.rename_one`` and ``Branch.move`` were removed. (Jelmer Vernooij)

    * BzrDir.clone_on_transport implementations must now accept a stacked_on
      parameter.  (Aaron Bentley)

    * BzrDir.cloning_metadir implementations must now take a require_stacking
      parameter.  (Aaron Bentley)

  TESTING:

    * ``addCleanup`` now takes ``*arguments`` and ``**keyword_arguments``
      which are then passed to the cleanup callable as it is run. In
      addition, addCleanup no longer requires that the callables passed to
      it be unique. (Jonathan Lange)

    * Fix some tests that fail on Windows because files are deleted while
      still in use.
      (Mark Hammond)

    * ``selftest``'s ``--starting-with`` option can now use predefined
      prefixes so that one can say ``bzr selftest -s bp.loom`` instead of
      ``bzr selftest -s bzrlib.plugins.loom``. (Vincent Ladeuil)

    * ``selftest``'s ``--starting-with`` option now accepts multiple values.
      (Vincent Ladeuil)

  INTERNALS:

    * A new plugin interface, ``bzrlib.log.log_adapters``, has been added.
      This allows dynamic log output filtering by plugins.
      (Robert Collins)

    * ``bzrlib.btree_index`` is now available, providing a b-tree index
      layer. The design is memory conservative (limited memory cache),
      faster to seek (approx 100 nodes per page, gives 100-way fan out),
      and stores compressed pages allowing more keys per page.
      (Robert Collins, John Arbash Meinel)

    * ``bzrlib.diff.DiffTree.show_diff`` now skips changes where the kind
      is unknown in both source and target.
      (Robert Collins, Aaron Bentley)

    * ``GraphIndexBuilder.add_node`` and ``BTreeBuilder`` have been
      streamlined a bit. This should make creating large indexes faster.
      (In benchmarking, it now takes less time to create a BTree index than
      it takes to read the GraphIndex one.) (John Arbash Meinel)

    * Mail clients for `bzr send` are now listed in a registry.  This
      allows plugins to add new clients by registering them with
      ``bzrlib.mail_client.mail_client_registry``.  All of the built-in
      clients now use this mechanism.  (Neil Martinsen-Burrell)


bzr 1.6.1 2008-09-05
--------------------

A couple regressions were found in the 1.6 release. There was a
performance issue when using ``bzr+ssh`` to branch large repositories,
and some problems with stacking and ``rich-root`` capable repositories.


bzr 1.6.1rc2 2008-09-03
-----------------------

  BUG FIXES:

    * Copying between ``rich-root`` and ``rich-root-pack`` (and vice
      versa) was accidentally using the inter-model fetcher, instead of
      recognizing that both were 'rich root' formats.
      (John Arbash Meinel, #264321)


bzr 1.6.1rc1 2008-08-29
-----------------------

This release fixes a few regressions found in the 1.6 client. Fetching
changes was using an O(N^2) buffering algorithm, so for large projects it
would cause memory thrashing. There is also a specific problem with the
``--1.6-rich-root`` format, which prevented stacking on top of
``--rich-root-pack`` repositories, and could allow users to accidentally
fetch experimental data (``-subtree``) without representing it properly.
The ``--1.6-rich-root`` format has been deprecated and users are
recommended to upgrade to ``--1.6.1-rich-root`` immediately.  Also we
re-introduced a workaround for users who have repositories with incorrect
nodes (not possible if you only used official releases).
I should also clarify that none of this is data loss level issues, but
still sufficient enough to warrant an updated release.

  BUG FIXES:

    * ``RemoteTransport.readv()`` was being inefficient about how it
      buffered the readv data and processed it. It would keep appending to
      the same string (causing many copies) and then pop bytes out of the
      start of the string (causing more copies).
      With this patch "bzr+ssh://local" can improve dramatically,
      especially for projects with large files.
      (John Arbash Meinel)

    * Revision texts were always meant to be stored as fulltexts. There
      was a bug in a bzr.dev version that would accidentally create deltas
      when copying from a Pack repo to a Knit repo. This has been fixed,
      but to support those repositories, we know always request full texts
      for Revision texts. (John Arbash Meinel, #261339)

    * The previous ``--1.6-rich-root`` format used an incorrect xml
      serializer, which would accidentally support fetching from a
      repository that supported subtrees, even though the local one would
      not. We deprecated that format, and introduced a new one that uses
      the correct serializer ``--1.6.1-rich-root``.
      (John Arbash Meinel, #262333)


bzr 1.6 2008-08-25
------------------

Finally, the long awaited bzr 1.6 has been released. This release includes
new features like Stacked Branches, improved weave merge, and an updated
server protocol (now on v3) which will allow for better cross version
compatibility. With this release we have deprecated Knit format
repositories, and recommend that users upgrade them, we will continue to
support reading and writing them for the forseeable future, but we will
not be tuning them for performance as pack repositories have proven to be
better at scaling. This will also be the first release to bundle
TortoiseBzr in the standalone Windows installer.


bzr 1.6rc5 2008-08-19
---------------------

  BUG FIXES:

    * Disable automatic detection of stacking based on a containing
      directory of the target. It interacted badly with push, and needs a
      bit more work to get the edges polished before it should happen
      automatically. (John Arbash Meinel, #259275)
      (This change was reverted when merged to bzr.dev)


bzr 1.6rc4 2008-08-18
---------------------

  BUG FIXES:

    * Fix a regression in knit => pack fetching.  We had a logic
      inversion, causing the fetch to insert fulltexts in random order,
      rather than preserving deltas.  (John Arbash Meinel, #256757)


bzr 1.6rc3 2008-08-14
---------------------

  CHANGES:

    * Disable reading ``.bzrrules`` as a per-branch rule preferences
      file. The feature was not quite ready for a full release.
      (Robert Collins)

  IMPROVEMENTS:

    * Update the windows installer to bundle TortoiseBzr and ``qbzr``
      into the standalone installer. This will be the first official
      windows release that installs Tortoise by default.
      (Mark Hammond)

  BUG FIXES:

    * Fix a regression in ``bzr+http`` support. There was a missing
      function (``_read_line``) that needed to be carried over from
      ``bzr+ssh`` support. (Andrew Bennetts)

    * ``GraphIndex`` objects will internally read an entire index if more
      than 1/20th of their keyspace is requested in a single operation.
      This largely mitigates a performance regression in ``bzr log FILE``
      and completely corrects the performance regression in ``bzr log``.
      The regression was caused by removing an accomodation which had been
      supporting the index format in use. A newer index format is in
      development which is substantially faster. (Robert Collins)


bzr 1.6rc2 2008-08-13
---------------------

This release candidate has a few minor bug fixes, and some regression
fixes for Windows.

  BUG FIXES:

    * ``bzr upgrade`` on remote branches accessed via bzr:// and
      bzr+ssh:// now works.  (Andrew Bennetts)

    * Change the ``get_format_description()`` strings for
      ``RepositoryFormatKnitPack5`` et al to be single line messages.
      (Aaron Bentley)

    * Fix for a regression on Win32 where we would try to call
      ``os.listdir()`` on a file and not catch the exception properly.
      (Windows raises a different exception.) This would manifest in
      places like ``bzr rm file`` or ``bzr switch``.
      (Mark Hammond, John Arbash Meinel)

    * ``Inventory.copy()`` was failing to set the revision property for
      the root entry. (Jelmer Vernooij)

    * sftp transport: added missing ``FileExists`` case to
      ``_translate_io_exception`` (Christophe Troestler, #123475)

    * The help for ``bzr ignored`` now suggests ``bzr ls --ignored`` for
      scripting use. (Robert Collins, #3834)

    * The default ``annotate`` logic will now always assign the
      last-modified value of a line to one of the revisions that modified
      it, rather than a merge revision. This would happen when both sides
      claimed to have modified the line resulting in the same text. The
      choice is arbitrary but stable, so merges in different directions
      will get the same results.  (John Arbash Meinel, #232188)


bzr 1.6rc1 2008-08-06
---------------------

This release candidate for bzr 1.6 solidifies the new branch stacking
feature.  Bazaar now recommends that users upgrade all knit repositories,
because later formats are much faster.  However, we plan to continue read/write and
upgrade support for knit repostories for the forseeable future.  Several
other bugs and performance issues were fixed.

  CHANGES:

    * Knit format repositories are deprecated and bzr will now emit
      warnings whenever it encounters one.  Use ``bzr upgrade`` to upgrade
      knit repositories to pack format.  (Andrew Bennetts)

  IMPROVEMENTS:

    * ``bzr check`` can now be told which elements at a location it should
      check.  (Daniel Watkins)

    * Commit now supports ``--exclude`` (or ``-x``) to exclude some files
      from the commit. (Robert Collins, #3117)

    * Fetching data between repositories that have the same model but no
      optimised fetcher will not reserialise all the revisions, increasing
      performance. (Robert Collins, John Arbash Meinel)

    * Give a more specific error when target branch is not reachable.
      (James Westby)

    * Implemented a custom ``walkdirs_utf8`` implementation for win32.
      This uses a pyrex extension to get direct access to the
      ``FindFirstFileW`` style apis, rather than using ``listdir`` +
      ``lstat``. Shows a very strong improvement in commands like
      ``status`` and ``diff`` which have to iterate the working tree.
      Anywhere from 2x-6x faster depending on the size of the tree (bigger
      trees, bigger benefit.) (John Arbash Meinel)

    * New registry for log properties handles  and the method in
      LongLogFormatter to display the custom properties returned by the
      registered handlers. (Guillermo Gonzalez, #162469)

  BUG FIXES:

    * Add more tests that stacking does not create deltas spanning
      physical repository boundaries.
      (Martin Pool, #252428)

    * Better message about incompatible repositories.
      (Martin Pool, #206258)

    * ``bzr branch --stacked`` ensures the destination branch format can
      support stacking, even if the origin does not.
      (Martin Pool)

    * ``bzr export`` no longer exports ``.bzrrules``.
      (Ian Clatworthy)

    * ``bzr serve --directory=/`` now correctly allows the whole
      filesystem to be accessed on Windows, not just the root of the drive
      that Python is running from.
      (Adrian Wilkins, #240910)

    * Deleting directories by hand before running ``bzr rm`` will not
      cause subsequent errors in ``bzr st`` and ``bzr commit``.
      (Robert Collins, #150438)

    * Fix a test case that was failing if encoding wasn't UTF-8.
      (John Arbash Meinel, #247585)

    * Fix "no buffer space available" error when branching with the new
      smart server protocol to or from Windows.
      (Andrew Bennetts, #246180)

    * Fixed problem in branching from smart server.
      (#249256, Michael Hudson, Martin Pool)

    * Handle a file turning in to a directory in TreeTransform.
      (James Westby, #248448)

  API CHANGES:

    * ``MutableTree.commit`` has an extra optional keywork parameter
      ``exclude`` that will be unconditionally supplied by the command
      line UI - plugins that add tree formats may need an update.
      (Robert Collins)

    * The API minimum version for plugin compatibility has been raised to
      1.6 - there are significant changes throughout the code base.
      (Robert Collins)

    * The generic fetch code now uses three attributes on Repository objects
      to control fetch. The streams requested are controlled via :
      ``_fetch_order`` and ``_fetch_uses_deltas``. Setting these
      appropriately allows different repository implementations to recieve
      data in their optimial form. If the ``_fetch_reconcile`` is set then
      a reconcile operation is triggered at the end of the fetch.
      (Robert Collins)

    * The ``put_on_disk`` and ``get_tar_item`` methods in
      ``InventoryEntry`` were deprecated. (Ian Clatworthy)

    * ``Repository.is_shared`` doesn't take a read lock. It didn't
      need one in the first place (nobody cached the value, and
      ``RemoteRepository`` wasn't taking one either). This saves a round
      trip when probing Pack repositories, as they read the ``pack-names``
      file when locked. And during probe, locking the repo isn't very
      useful. (John Arbash Meinel)

  INTERNALS:

    * ``bzrlib.branchbuilder.BranchBuilder`` is now much more capable of
      putting together a real history without having to create a full
      WorkingTree. It is recommended that tests that are not directly
      testing the WorkingTree use BranchBuilder instead.  See
      ``BranchBuilder.build_snapshot`` or
      ``TestCaseWithMemoryTree.make_branch_builder``.  (John Arbash Meinel)

    * ``bzrlib.builtins.internal_tree_files`` broken into two giving a new
      helper ``safe_relpath_files`` - used by the new ``exclude``
      parameter to commit. (Robert Collins)

    * Make it easier to introduce new WorkingTree formats.
      (Ian Clatworthy)

    * The code for exporting trees was refactored not to use the
      deprecated ``InventoryEntry`` methods. (Ian Clatworthy)

    * RuleSearchers return () instead of [] now when there are no matches.
      (Ian Clatworthy)


bzr 1.6beta3 2008-07-17
-----------------------

This release adds a new 'stacked branches' feature allowing branches to
share storage without being in the same repository or on the same machine.
(See the user guide for more details.)  It also adds a new hook, improved
weaves, aliases for related locations, faster bzr+ssh push, and several
bug fixes.

  FEATURES:

    * New ``pre_change_branch_tip`` hook that is called before the
      branch tip is moved, while the branch is write-locked.  See the User
      Reference for signature details.  (Andrew Bennetts)

    * Rule-based preferences can now be defined for selected files in
      selected branches, allowing commands and plugins to provide
      custom behaviour for files matching defined patterns.
      See ``Rule-based preferences`` (part of ``Configuring Bazaar``)
      in the User Guide and ``bzr help rules`` for more information.
      (Ian Clatworthy)

    * Sites may suggest a branch to stack new branches on.  (Aaron Bentley)

    * Stacked branches are now supported. See ``bzr help branch`` and
      ``bzr help push``.  Branches must be in the ``development1`` format
      to stack, though the stacked-on branch can be of any format.
      (Robert Collins)

  IMPROVEMENTS:

    * ``bzr export --format=tgz --root=NAME -`` to export a gzipped tarball
      to stdout; also ``tar`` and ``tbz2``.
      (Martin Pool)

    * ``bzr (re)merge --weave`` will now use a standard Weave algorithm,
      rather than the annotation-based merge it was using. It does so by
      building up a Weave of the important texts, without needing to build
      the full ancestry. (John Arbash Meinel, #238895)

    * ``bzr send`` documents and better supports ``emacsclient`` (proper
      escaping of mail headers and handling of the MUA Mew).
      (Christophe Troestler)

    * Remembered locations can be specified by aliases, e.g. :parent, :public,
      :submit.  (Aaron Bentley)

    * The smart protocol now has improved support for setting branches'
      revision info directly.  This makes operations like push
      faster.  The new request method name is
      ``Branch.set_last_revision_ex``.  (Andrew Bennetts)

  BUG FIXES:

    * Bazaar is now able to be a client to the web server of IIS 6 and 7.
      The broken implementations of RFC822 in Python and RFC2046 in IIS
      combined with boundary-line checking in Bazaar previously made this
      impossible. (NB, IIS 5 does not suffer from this problem).
      (Adrian Wilkins, #247585)

    * ``bzr log --long`` with a ghost in your mainline now handles that
      ghost properly. (John Arbash Meinel, #243536)

    * ``check`` handles the split-up .bzr layout correctly, so no longer
      requires a branch to be present.
      (Daniel Watkins, #64783)

    * Clearer message about how to set the PYTHONPATH if bzrlib can't be
      loaded.
      (Martin Pool, #205230)

    * Errors about missing libraries are now shown without a traceback,
      and with a suggestion to install the library.  The full traceback is
      still in ``.bzr.log`` and can be shown with ``-Derror``.
      (Martin Pool, #240161)

    * Fetch from a stacked branch copies all required data.
      (Aaron Bentley, #248506)

    * Handle urls such as ftp://user@host.com@www.host.com where the user
      name contains an @.
      (Neil Martinsen-Burrell, #228058)

    * ``needs_read_lock`` and ``needs_write_lock`` now suppress an error during
      ``unlock`` if there was an error in the original function. This helps
      most when there is a failure with a smart server action, since often the
      connection closes and we cannot unlock.
      (Andrew Bennetts, John Arbash Meinel, #125784)

    * Obsolete hidden command ``bzr fetch`` removed.
      (Martin Pool, #172870)

    * Raise the correct exception when doing ``-rbefore:0`` or ``-c0``.
      (John Arbash Meinel, #239933)

    * You can now compare file revisions in Windows diff programs from
      Cygwin Bazaar.
      (Matt McClure, #209281)

    * revision_history now tolerates mainline ghosts for Branch format 6.
      (Aaron Bentley, #235055)

    * Set locale from environment for third party libs.
      (Martin von Gagern, #128496)

  DOCUMENTATION:

    * Added *Using stacked branches* to the User Guide.
      (Ian Clatworthy)

    * Updated developer documentation.
      (Martin Pool)

  TESTING:

   * ``-Dmemory`` will cause /proc/PID/status to be catted before bzr
     exits, allowing low-key analysis of peak memory use. (Robert Collins)

   * ``TestCaseWithTransport.make_branch_and_tree`` tries harder to return
     a tree with a ``branch`` attribute of the right format.  This was
     preventing some ``RemoteBranch`` tests from actually running with
     ``RemoteBranch`` instances.  (Andrew Bennetts)

  API CHANGES:

    * Removed ``Repository.text_store``, ``control_store``, etc.  Instead,
      there are new attributes ``texts, inventories, revisions,
      signatures``, each of which is a ``VersionedFiles``.  See the
      Repository docstring for more details.
      (Robert Collins)

    * ``Branch.pull`` now accepts an ``_override_hook_target`` optional
      parameter.  If you have a subclass of ``Branch`` that overrides
      ``pull`` then you should add this parameter.  (Andrew Bennetts)

    * ``bzrlib.check.check()`` has been deprecated in favour of the more
      aptly-named ``bzrlib.check.check_branch()``.
      (Daniel Watkins)

    * ``Tree.print_file`` and ``Repository.print_file`` are deprecated.
      These methods are bad APIs because they write directly to sys.stdout.
      bzrlib does not use them internally, and there are no direct tests
      for them. (Alexander Belchenko)

  INTERNALS:

    * ``cat`` command no longer uses ``Tree.print_file()`` internally.
      (Alexander Belchenko)

    * New class method ``BzrDir.open_containing_tree_branch_or_repository``
      which eases the discovery of the tree, the branch and the repository
      containing a given location.
      (Daniel Watkins)

    * New ``versionedfile.KeyMapper`` interface to abstract out the access to
      underlying .knit/.kndx etc files in repositories with partitioned
      storage. (Robert Collins)

    * Obsolete developer-use command ``weave-join`` has been removed.
      (Robert Collins)

    * ``RemoteToOtherFetcher`` and ``get_data_stream_for_search`` removed,
      to support new ``VersionedFiles`` layering.
      (Robert Collins)


bzr 1.6beta2 2008-06-10
-----------------------

This release contains further progress towards our 1.6 goals of shallow
repositories, and contains a fix for some user-affecting bugs in the
repository layer.  Building working trees during checkout and branch is
now faster.

  BUG FIXES:

    * Avoid KnitCorrupt error extracting inventories from some repositories.
      (The data is not corrupt; an internal check is detecting a problem
      reading from the repository.)
      (Martin Pool, Andrew Bennetts, Robert Collins, #234748)

    * ``bzr status`` was breaking if you merged the same revision twice.
      (John Arbash Meinel, #235407)

    * Fix infinite loop consuming 100% CPU when a connection is lost while
      reading a response body via the smart protocol v1 or v2.
      (Andrew Bennetts)

    * Inserting a bundle which changes the contents of a file with no trailing
      end of line, causing a knit snapshot in a 'knits' repository will no longer
      cause KnitCorrupt. (Robert Collins)

    * ``RemoteBranch.pull`` needs to return the ``self._real_branch``'s
      pull result. It was instead just returning None, which breaks ``bzr
      pull``. (John Arbash Meinel, #238149)

    * Sanitize branch nick before using it as an attachment filename in
      ``bzr send``. (Lukáš Lalinský, #210218)

    * Squash ``inv_entry.symlink_target`` to a plain string when
      generating DirState details. This prevents from getting a
      ``UnicodeError`` when you have symlinks and non-ascii filenames.
      (John Arbash Meinel, #135320)

  IMPROVEMENTS:

    * Added the 'alias' command to set/unset and display aliases. (Tim Penhey)

    * ``added``, ``modified``, and ``unknowns`` behaviour made consistent (all three
      now quote paths where required). Added ``--null`` option to ``added`` and
      ``modified`` (for null-separated unknowns, use ``ls --unknown --null``)
      (Adrian Wilkins)

    * Faster branching (1.09x) and lightweight checkouts (1.06x) on large trees.
      (Ian Clatworthy, Aaron Bentley)

  DOCUMENTATION:

    * Added *Bazaar Zen* section to the User Guide. (Ian Clatworthy)

  TESTING:

    * Fix the test HTTPServer to be isolated from chdir calls made while it is
      running, allowing it to be used in blackbox tests. (Robert Collins)

  API CHANGES:

    * ``WorkingTree.set_parent_(ids/trees)`` will now filter out revisions
      which are in the ancestry of other revisions. So if you merge the same
      tree twice, or merge an ancestor of an existing merge, it will only
      record the newest. (If you merge a descendent, it will replace its
      ancestor). (John Arbash Meinel, #235407)

    * ``RepositoryPolicy.__init__`` now requires stack_on and stack_on_pwd,
      through the derived classes do not.  (Aaron Bentley)

  INTERNALS:

    * ``bzrlib.bzrdir.BzrDir.sprout`` now accepts ``stacked`` to control
      creating stacked branches. (Robert Collins)

    * Knit record serialisation is now stricter on what it will accept, to
      guard against potential internal bugs, or broken input. (Robert Collins)


bzr 1.6beta1 2008-06-02
-----------------------


Commands that work on the revision history such as push, pull, missing,
uncommit and log are now substantially faster.  This release adds a
translation of some of the user documentation into Spanish.  (Contributions of
other translations would be very welcome.)  Bazaar 1.6beta1 adds a new network
protocol which is used by default and which allows for more efficient transfers
and future extensions.


  NOTES WHEN UPGRADING:

    * There is a new version of the network protocol used for bzr://, bzr+ssh://
      and bzr+http:// connections.  This will allow more efficient requests and
      responses, and more graceful fallback when a server is too old to
      recognise a request from a more recent client.  Bazaar 1.6 will
      interoperate with 0.16 and later versions, but servers should be upgraded
      when possible.  Bazaar 1.6 no longer interoperates with 0.15 and earlier via
      these protocols.  Use alternatives like SFTP or upgrade those servers.
      (Andrew Bennetts, #83935)

  CHANGES:

    * Deprecation warnings will not be suppressed when running ``bzr selftest``
      so that developers can see if their code is using deprecated functions.
      (John Arbash Meinel)

  FEATURES:

    * Adding ``-Derror`` will now display a traceback when a plugin fails to
      load. (James Westby)

  IMPROVEMENTS:

    * ``bzr branch/push/pull -r XXX`` now have a helper function for finding
      the revno of the new revision (``Graph.find_distance_to_null``). This
      should make something like ``bzr branch -r -100`` in a shared, no-trees
      repository much snappier. (John Arbash Meinel)

    * ``bzr log --short -r X..Y`` no longer needs to access the full revision
      history. This makes it noticeably faster when logging the last few
      revisions. (John Arbash Meinel)

    * ``bzr ls`` now accepts ``-V`` as an alias for ``--versioned``.
      (Jerad Cramp, #165086)

    * ``bzr missing`` uses the new ``Graph.find_unique_ancestors`` and
      ``Graph.find_differences`` to determine missing revisions without having
      to search the whole ancestry. (John Arbash Meinel, #174625)

    * ``bzr uncommit`` now uses partial history access, rather than always
      extracting the full revision history for a branch. This makes it
      resolve the appropriate revisions much faster (in testing it drops
      uncommit from 1.5s => 0.4s). It also means ``bzr log --short`` is one
      step closer to not using full revision history.
      (John Arbash Meinel, #172649)

  BUGFIXES:

    * ``bzr merge --lca`` should handle when two revisions have no common
      ancestor other than NULL_REVISION. (John Arbash Meinel, #235715)

    * ``bzr status`` was breaking if you merged the same revision twice.
      (John Arbash Meinel, #235407)

    * ``bzr push`` with both ``--overwrite`` and ``-r NNN`` options no longer
      fails.  (Andrew Bennetts, #234229)

    * Correctly track the base URL of a smart medium when using bzr+http://
      URLs, which was causing spurious "No repository present" errors with
      branches in shared repositories accessed over bzr+http.
      (Andrew Bennetts, #230550)

    * Define ``_remote_is_at_least_1_2`` on ``SmartClientMedium`` so that all
      implementations have the attribute.  Fixes 'PyCurlTransport' object has no
      attribute '_remote_is_at_least_1_2' attribute errors.
      (Andrew Bennetts, #220806)

    * Failure to delete an obsolete pack file should just give a warning
      message, not a fatal error.  It may for example fail if the file is still
      in use by another process.
      (Martin Pool)

    * Fix MemoryError during large fetches over HTTP by limiting the amount of
      data we try to read per ``recv`` call.  The problem was observed with
      Windows and a proxy, but might affect other environments as well.
      (Eric Holmberg, #215426)

    * Handle old merge directives correctly in Merger.from_mergeable.  Stricter
      get_parent_map requirements exposed a latent bug here.  (Aaron Bentley)

    * Issue a warning and ignore passwords declared in authentication.conf when
      used for an ssh scheme (sftp or bzr+ssh).
      (Vincent Ladeuil, #203186)

    * Make both http implementations raise appropriate exceptions on 403
      Forbidden when POSTing smart requests.
      (Vincent Ladeuil, #230223)

    * Properly *title* header names in http requests instead of capitalizing
      them.
      (Vincent Ladeuil, #229076)

    * The "Unable to obtain lock" error message now also suggests using
      ``bzr break-lock`` to fix it.  (Martin Albisetti, #139202)

    * Treat an encoding of '' as ascii; this can happen when bzr is run
      under vim on Mac OS X.
      (Neil Martinsen-Burrell)

    * ``VersionedFile.make_mpdiffs()`` was raising an exception that wasn't in
      scope. (Daniel Fischer #235687)

  DOCUMENTATION:

    * Added directory structure and started translation of docs in spanish.
      (Martin Albisetti, Lucio Albenga)

    * Incorporate feedback from Jelmer Vernooij and Neil Martinsen-Burrell
      on the plugin and integration chapters of the User Guide.
      (Ian Clatworthy)

    * More Bazaar developer documentation about packaging and release process,
      and about use of Python reprs.
      (Martin Pool, Martin Albisetti)

    * Updated Tortise strategy document. (Mark Hammond)

  TESTING:

    * ``bzrlib.tests.adapt_tests`` was broken and unused - it has been fixed.
      (Robert Collins)

    * Fix the test HTTPServer to be isolated from chdir calls made while it is
      running, allowing it to be used in blackbox tests. (Robert Collins)

    * New helper function for splitting test suites
      ``split_suite_by_condition``. (Robert Collins)

  INTERNALS:

    * ``Branch.missing_revisions`` has been deprecated. Similar functionality
      can be obtained using ``bzrlib.missing.find_unmerged``. The api was
      fairly broken, and the function was unused, so we are getting rid of it.
      (John Arbash Meinel)

  API CHANGES:

    * ``Branch.abspath`` is deprecated; use the Tree or Transport
      instead.  (Martin Pool)

    * ``Branch.update_revisions`` now takes an optional ``Graph``
      object. This can be used by ``update_revisions`` when it is
      checking ancestry, and allows callers to prefer request to go to a
      local branch.  (John Arbash Meinel)

    * Branch, Repository, Tree and BzrDir should expose a Transport as an
      attribute if they have one, rather than having it indirectly accessible
      as ``.control_files._transport``.  This doesn't add a requirement
      to support a Transport in cases where it was not needed before;
      it just simplifies the way it is reached.  (Martin Pool)

    * ``bzr missing --mine-only`` will return status code 0 if you have no
      new revisions, but the remote does. Similarly for ``--theirs-only``.
      The new code only checks one side, so it doesn't know if the other
      side has changes. This seems more accurate with the request anyway.
      It also changes the output to print '[This|Other] branch is up to
      date.' rather than displaying nothing.  (John Arbash Meinel)

    * ``LockableFiles.put_utf8``, ``put_bytes`` and ``controlfilename``
      are now deprecated in favor of using Transport operations.
      (Martin Pool)

    * Many methods on ``VersionedFile``, ``Repository`` and in
      ``bzrlib.revision``  deprecated before bzrlib 1.5 have been removed.
      (Robert Collins)

    * ``RevisionSpec.wants_revision_history`` can be set to False for a given
      ``RevisionSpec``. This will disable the existing behavior of passing in
      the full revision history to ``self._match_on``. Useful for specs that
      don't actually need access to the full history. (John Arbash Meinel)

    * The constructors of ``SmartClientMedium`` and its subclasses now require a
      ``base`` parameter.  ``SmartClientMedium`` implementations now also need
      to provide a ``remote_path_from_transport`` method.  (Andrew Bennetts)

    * The default permissions for creating new files and directories
      should now be obtained from ``BzrDir._get_file_mode()`` and
      ``_get_dir_mode()``, rather than from LockableFiles.  The ``_set_file_mode``
      and ``_set_dir_mode`` variables on LockableFiles which were advertised
      as a way for plugins to control this are no longer consulted.
      (Martin Pool)

    * ``VersionedFile.join`` is deprecated. This method required local
      instances of both versioned file objects and was thus hostile to being
      used for streaming from a smart server. The new get_record_stream and
      insert_record_stream are meant to efficiently replace this method.
      (Robert Collins)

    * ``WorkingTree.set_parent_(ids/trees)`` will now filter out revisions
      which are in the ancestry of other revisions. So if you merge the same
      tree twice, or merge an ancestor of an existing merge, it will only
      record the newest. (If you merge a descendent, it will replace its
      ancestor). (John Arbash Meinel, #235407)

    * ``WorkingTreeFormat2.stub_initialize_remote`` is now private.
      (Martin Pool)


bzr 1.5 2008-05-16
------------------

This release of Bazaar includes several updates to the documentation, and fixes
to prepare for making rich root support the default format. Many bugs have been
squashed, including fixes to log, bzr+ssh inter-operation with older servers.

  CHANGES:

    * Suppress deprecation warnings when bzrlib is a 'final' release. This way
      users of packaged software won't be bothered with DeprecationWarnings,
      but developers and testers will still see them. (John Arbash Meinel)

  DOCUMENTATION:

    * Incorporate feedback from Jelmer Vernooij and Neil Martinsen-Burrell
      on the plugin and integration chapters of the User Guide.
      (Ian Clatworthy)


bzr 1.5rc1 2008-05-09
---------------------

  NOTES WHEN UPGRADING:

  CHANGES:

    * Broader support of GNU Emacs mail clients. Set
      ``mail_client=emacsclient`` in your bazaar.conf and ``send`` will pop the
      bundle in a mail buffer according to the value of ``mail-user-agent``
      variable. (Xavier Maillard)

  FEATURES:

  IMPROVEMENTS:

    * Diff now handles revision specs like "branch:" and "submit:" more
      efficiently.  (Aaron Bentley, #202928)

    * More friendly error given when attempt to start the smart server
      on an address already in use. (Andrea Corbellini, #200575)

    * Pull completes much faster when there is nothing to pull.
      (Aaron Bentley)

  BUGFIXES:

    * Authentication.conf can define sections without password.
      (Vincent Ladeuil, #199440)

    * Avoid muttering every time a child update does not cause a progress bar
      update. (John Arbash Meinel, #213771)

    * ``Branch.reconcile()`` is now implemented. This allows ``bzr reconcile``
      to fix when a Branch has a non-canonical mainline history. ``bzr check``
      also detects this condition. (John Arbash Meinel, #177855)

    * ``bzr log -r ..X bzr://`` was failing, because it was getting a request
      for ``revision_id=None`` which was not a string.
      (John Arbash Meinel, #211661)

    * ``bzr commit`` now works with Microsoft's FTP service.
      (Andreas Deininger)

    * Catch definitions outside sections in authentication.conf.
      (Vincent Ladeuil, #217650)

    * Conversion from non-rich-root to rich-root(-pack) updates inventory
      sha1s, even when bundles are used.  (Aaron Bentley, #181391)

    * Conversion from non-rich-root to rich-root(-pack) works correctly even
      though search keys are not topologically sorted.  (Aaron Bentley)

    * Conversion from non-rich-root to rich-root(-pack) works even when a
      parent revision has a different root id.  (Aaron Bentley, #177874)

    * Disable strace testing until strace is fixed (see bug #103133) and emit a
      warning when selftest ends to remind us of leaking tests.
      (Vincent Ladeuil, #226769)

    * Fetching all revisions from a repository does not cause pack collisions.
      (Robert Collins, Aaron Bentley, #212908)

    * Fix error about "attempt to add line-delta in non-delta knit".
      (Andrew Bennetts, #217701)

    * Pushing a branch in "dirstate" format (Branch5) over bzr+ssh would break
      if the remote server was < version 1.2. This was due to a bug in the
      RemoteRepository.get_parent_map() fallback code.
      (John Arbash Meinel, #214894)

    * Remove leftover code in ``bzr_branch`` that inappropriately creates
      a ``branch-name`` file in the branch control directory.
      (Martin Pool)

    * Set SO_REUSEADDR on server sockets of ``bzr serve`` to avoid problems
      rebinding the socket when starting the server a second time.
      (John Arbash Meinel, Martin Pool, #164288)

    * Severe performance degradation in fetching from knit repositories to
      knits and packs due to parsing the entire revisions.kndx on every graph
      walk iteration fixed by using the Repository.get_graph API.  There was
      another regression in knit => knit fetching which re-read the index for
      every revision each side had in common.
      (Robert Collins, John Arbash Meinel)

    * When logging the changes to a particular file, there was a bug if there
      were ghosts in the revision ancestry. (John Arbash Meinel, #209948)

    * xs4all's ftp server returns a temporary error when trying to list an
      empty directory, rather than returning an empty list. Adding a
      workaround so that we don't get spurious failures.
      (John Arbash Meinel, #215522)

  DOCUMENTATION:

    * Expanded the User Guide to include new chapters on popular plugins and
      integrating Bazaar into your environment. The *Best practices* chapter
      was renamed to *Miscellaneous topics* as suggested by community
      feedback as well. (Ian Clatworthy)

    * Document outlining strategies for TortoiseBzr. (Mark Hammond)

    * Improved the documentation on hooks. (Ian Clatworthy)

    * Update authentication docs regarding ssh agents.
      (Vincent Ladeuil, #183705)

  TESTING:

    * Add ``thread_name_suffix`` parameter to SmartTCPServer_for_testing, to
      make it easy to identify which test spawned a thread with an unhandled
      exception. (Andrew Bennetts)

    * New ``--debugflag``/``-E`` option to ``bzr selftest`` for setting
      options for debugging tests, these are complementary to the the -D
      options.  The ``-Dselftest_debug`` global option has been replaced by the
      ``-E=allow_debug`` option for selftest. (Andrew Bennetts)

    * Parameterised test ids are preserved correctly to aid diagnosis of test
      failures. (Robert Collins, Andrew Bennetts)

    * selftest now accepts --starting-with <id> to load only the tests whose id
      starts with the one specified. This greatly speeds up running the test
      suite on a limited set of tests and can be used to run the tests for a
      single module, a single class or even a single test.  (Vincent Ladeuil)

    * The test suite modules have been modified to define load_tests() instead
      of test_suite(). That speeds up selective loading (via --load-list)
      significantly and provides many examples on how to migrate (grep for
      load_tests).  (Vincent Ladeuil)

  INTERNALS:

    * ``Hooks.install_hook`` is now deprecated in favour of
      ``Hooks.install_named_hook`` which adds a required ``name`` parameter, to
      avoid having to call ``Hooks.name_hook``. (Daniel Watkins)

    * Implement xml8 serializer.  (Aaron Bentley)

    * New form ``@deprecated_method(deprecated_in(1, 5, 0))`` for making
      deprecation wrappers.  (Martin Pool)

    * ``Repository.revision_parents`` is now deprecated in favour of
      ``Repository.get_parent_map([revid])[revid]``. (Jelmer Vernooij)

    * The Python ``assert`` statement is no longer used in Bazaar source, and
      a test checks this.  (Martin Pool)

  API CHANGES:

    * ``bzrlib.status.show_pending_merges`` requires the repository to be
      locked by the caller. Callers should have been doing it anyway, but it
      will now raise an exception if they do not. (John Arbash Meinel)

    * Repository.get_data_stream, Repository.get_data_stream_for_search(),
      Repository.get_deltas_for_revsions(), Repository.revision_trees(),
      Repository.item_keys_introduced_by() no longer take read locks.
      (Aaron Bentley)

    * ``LockableFiles.get_utf8`` and ``.get`` are deprecated, as a start
      towards removing LockableFiles and ``.control_files`` entirely.
      (Martin Pool)

    * Methods deprecated prior to 1.1 have been removed.
      (Martin Pool)


bzr 1.4 2008-04-28
------------------

This release of Bazaar includes handy improvements to the speed of log and
status, new options for several commands, improved documentation, and better
hooks, including initial code for server-side hooks.  A number of bugs have
been fixed, particularly in interoperability between different formats or
different releases of Bazaar over there network.  There's been substantial
internal work in both the repository and network code to enable new features
and faster performance.

  BUG FIXES:

    * Pushing a branch in "dirstate" format (Branch5) over bzr+ssh would break
      if the remote server was < version 1.2.  This was due to a bug in the
      RemoteRepository.get_parent_map() fallback code.
      (John Arbash Meinel, Andrew Bennetts, #214894)


bzr 1.4rc2 2008-04-21
---------------------

  BUG FIXES:

    * ``bzr log -r ..X bzr://`` was failing, because it was getting a request
      for ``revision_id=None`` which was not a string.
      (John Arbash Meinel, #211661)

    * Fixed a bug in handling ghost revisions when logging changes in a
      particular file.  (John Arbash Meinel, #209948)

    * Fix error about "attempt to add line-delta in non-delta knit".
      (Andrew Bennetts, #205156)

    * Fixed performance degradation in fetching from knit repositories to
      knits and packs due to parsing the entire revisions.kndx on every graph
      walk iteration fixed by using the Repository.get_graph API.  There was
      another regression in knit => knit fetching which re-read the index for
      every revision each side had in common.
      (Robert Collins, John Arbash Meinel)


bzr 1.4rc1 2008-04-11
---------------------

  CHANGES:

   * bzr main script cannot be imported (Benjamin Peterson)

   * On Linux bzr additionally looks for plugins in arch-independent site
     directory. (Toshio Kuratomi)

   * The ``set_rh`` branch hook is now deprecated. Please migrate
     any plugins using this hook to use an alternative, e.g.
     ``post_change_branch_tip``. (Ian Clatworthy)

   * When a plugin cannot be loaded as the file path is not a valid
     python module name bzr will now strip a ``bzr_`` prefix from the
     front of the suggested name, as many plugins (e.g. bzr-svn)
     want to be installed without this prefix. It is a common mistake
     to have a folder named "bzr-svn" for that plugin, especially
     as this is what bzr branch lp:bzr-svn will give you. (James Westby,
     Andrew Cowie)

   * UniqueIntegerBugTracker now appends bug-ids instead of joining
     them to the base URL. Plugins that register bug trackers may
     need a trailing / added to the base URL if one is not already there.
     (James Wesby, Andrew Cowie)

  FEATURES:

    * Added start_commit hook for mutable trees. (Jelmer Vernooij, #186422)

    * ``status`` now accepts ``--no-pending`` to show the status without
      listing pending merges, which speeds up the command a lot on large
      histories.  (James Westby, #202830)

    * New ``post_change_branch_tip`` hook that is called after the
      branch tip is moved but while the branch is still write-locked.
      See the User Reference for signature details.
      (Ian Clatworthy, James Henstridge)

    * Reconfigure can convert a branch to be standalone or to use a shared
      repository.  (Aaron Bentley)

  IMPROVEMENTS:

    * The smart protocol now has support for setting branches' revision info
      directly.  This should make operations like push slightly faster, and is a
      step towards server-side hooks.  The new request method name is
      ``Branch.set_last_revision_info``.  (Andrew Bennetts)

    * ``bzr commit --fixes`` now recognises "gnome" as a tag by default.
      (James Westby, Andrew Cowie)

    * ``bzr switch`` will attempt to find branches to switch to relative to the
      current branch. E.g. ``bzr switch branchname`` will look for
      ``current_branch/../branchname``. (Robert Collins, Jelmer Vernooij,
      Wouter van Heyst)

    * Diff is now more specific about execute-bit changes it describes
      (Chad Miller)

    * Fetching data over HTTP is a bit faster when urllib is used.  This is done
      by forcing it to recv 64k at a time when reading lines in HTTP headers,
      rather than just 1 byte at a time.  (Andrew Bennetts)

    * Log --short and --line are much faster when -r is not specified.
      (Aaron Bentley)

    * Merge is faster.  We no longer check a file's existence unnecessarily
      when merging the execute bit.  (Aaron Bentley)

    * ``bzr status`` on an explicit list of files no longer shows pending
      merges, making it much faster on large trees. (John Arbash Meinel)

    * The launchpad directory service now warns the user if they have not set
      their launchpad login and are trying to resolve a URL using it, just
      in case they want to do a write operation with it.  (James Westby)

    * The smart protocol client is slightly faster, because it now only queries
      the server for the protocol version once per connection.  Also, the HTTP
      transport will now automatically probe for and use a smart server if
      one is present.  You can use the new ``nosmart+`` transport decorator
      to get the old behaviour.  (Andrew Bennetts)

    * The ``version`` command takes a ``--short`` option to print just the
      version number, for easier use in scripts.  (Martin Pool)

    * Various operations with revision specs and commands that calculate
      revnos and revision ids are faster.  (John A. Meinel, Aaron Bentley)

  BUGFIXES:

    * Add ``root_client_path`` parameter to SmartWSGIApp and
      SmartServerRequest.  This makes it possible to publish filesystem
      locations that don't exactly match URL paths. SmartServerRequest
      subclasses should use the new ``translate_client_path`` and
      ``transport_from_client_path`` methods when dealing with paths received
      from a client to take this into account.  (Andrew Bennetts, #124089)

    * ``bzr mv a b`` can be now used also to rename previously renamed
      directories, not only files. (Lukáš Lalinský, #107967)

    * ``bzr uncommit --local`` can now remove revisions from the local
      branch to be symmetric with ``bzr commit --local``.
      (John Arbash Meinel, #93412)

    * Don't ask for a password if there is no real terminal.
      (Alexander Belchenko, #69851)

    * Fix a bug causing a ValueError crash in ``parse_line_delta_iter`` when
      fetching revisions from a knit to pack repository or vice versa using
      bzr:// (including over http or ssh).
      (#208418, Andrew Bennetts, Martin Pool, Robert Collins)

    * Fixed ``_get_line`` in ``bzrlib.smart.medium``, which was buggy.  Also
      fixed ``_get_bytes`` in the same module to use the push back buffer.
      These bugs had no known impact in normal use, but were problematic for
      developers working on the code, and were likely to cause real bugs sooner
      or later.  (Andrew Bennetts)

    * Implement handling of basename parameter for DefaultMail.  (James Westby)

    * Incompatibility with Paramiko versions newer than 1.7.2 was fixed.
      (Andrew Bennetts, #213425)

    * Launchpad locations (lp: URLs) can be pulled.  (Aaron Bentley, #181945)

    * Merges that add files to deleted root directories complete.  They
      do create conflicts.  (Aaron Bentley, #210092)

    * vsftp's return ``550 RNFR command failed.`` supported.
      (Marcus Trautwig, #129786)

  DOCUMENTATION:

    * Improved documentation on send/merge relationship. (Peter Schuller)

    * Minor fixes to the User Guide. (Matthew Fuller)

    * Reduced the evangelism in the User Guide. (Ian Clatworthy)

    * Added Integrating with Bazaar document for developers (Martin Albisetti)

  API BREAKS:

    * Attempting to pull data from a ghost aware repository (e.g. knits) into a
      non-ghost aware repository such as weaves will now fail if there are
      ghosts.  (Robert Collins)

    * ``KnitVersionedFile`` no longer accepts an ``access_mode`` parameter, and
      now requires the ``index`` and ``access_method`` parameters to be
      supplied. A compatible shim has been kept in the new function
      ``knit.make_file_knit``. (Robert Collins)

    * Log formatters must now provide log_revision instead of show and
      show_merge_revno methods. The latter had been deprecated since the 0.17
      release. (James Westby)

    * ``LoopbackSFTP`` is now called ``SocketAsChannelAdapter``.
      (Andrew Bennetts)

    * ``osutils.backup_file`` is removed. (Alexander Belchenko)

    * ``Repository.get_revision_graph`` is deprecated, with no replacement
      method. The method was size(history) and not desirable. (Robert Collins)

    * ``revision.revision_graph`` is deprecated, with no replacement function.
      The function was size(history) and not desirable. (Robert Collins)

    * ``Transport.get_shared_medium`` is deprecated.  Use
      ``Transport.get_smart_medium`` instead.  (Andrew Bennetts)

    * ``VersionedFile`` factories now accept a get_scope parameter rather
      than using a call to ``transaction_finished``, allowing the removal of
      the fixed list of versioned files per repository. (Robert Collins)

    * ``VersionedFile.annotate_iter`` is deprecated. While in principle this
      allowed lower memory use, all users of annotations wanted full file
      annotations, and there is no storage format suitable for incremental
      line-by-line annotation. (Robert Collins)

    * ``VersionedFile.clone_text`` is deprecated. This performance optimisation
      is no longer used - reading the content of a file that is undergoing a
      file level merge to identical state on two branches is rare enough, and
      not expensive enough to special case. (Robert Collins)

    * ``VersionedFile.clear_cache`` and ``enable_cache`` are deprecated.
      These methods added significant complexity to the ``VersionedFile``
      implementation, but were only used for optimising fetches from knits -
      which can be done from outside the knit layer, or via a caching
      decorator. As knits are not the default format, the complexity is no
      longer worth paying. (Robert Collins)

    * ``VersionedFile.create_empty`` is removed. This method presupposed a
      sensible mapping to a transport for individual files, but pack backed
      versioned files have no such mapping. (Robert Collins)

    * ``VersionedFile.get_graph`` is deprecated, with no replacement method.
      The method was size(history) and not desirable. (Robert Collins)

    * ``VersionedFile.get_graph_with_ghosts`` is deprecated, with no
      replacement method.  The method was size(history) and not desirable.
      (Robert Collins)

    * ``VersionedFile.get_parents`` is deprecated, please use
      ``VersionedFile.get_parent_map``. (Robert Collins)

    * ``VersionedFile.get_sha1`` is deprecated, please use
      ``VersionedFile.get_sha1s``. (Robert Collins)

    * ``VersionedFile.has_ghost`` is now deprecated, as it is both expensive
      and unused outside of a single test. (Robert Collins)

    * ``VersionedFile.iter_parents`` is now deprecated in favour of
      ``get_parent_map`` which can be used to instantiate a Graph on a
      VersionedFile. (Robert Collins)

    * ``VersionedFileStore`` no longer uses the transaction parameter given
      to most methods; amongst other things this means that the
      get_weave_or_empty method no longer guarantees errors on a missing weave
      in a readonly transaction, and no longer caches versioned file instances
      which reduces memory pressure (but requires more careful management by
      callers to preserve performance). (Robert Collins)

  TESTING:

    * New -Dselftest_debug flag disables clearing of the debug flags during
      tests.  This is useful if you want to use e.g. -Dhpss to help debug a
      failing test.  Be aware that using this feature is likely to cause
      spurious test failures if used with the full suite. (Andrew Bennetts)

    * selftest --load-list now uses a new more agressive test loader that will
      avoid loading unneeded modules and building their tests. Plugins can use
      this new loader by defining a load_tests function instead of a test_suite
      function. (a forthcoming patch will provide many examples on how to
      implement this).
      (Vincent Ladeuil)

    * selftest --load-list now does some sanity checks regarding duplicate test
      IDs and tests present in the list but not found in the actual test suite.
      (Vincent Ladeuil)

    * Slightly more concise format for the selftest progress bar, so there's
      more space to show the test name.  (Martin Pool) ::

        [2500/10884, 1fail, 3miss in 1m29s] test_revisionnamespaces.TestRev

    * The test suite takes much less memory to run, and is a bit faster.  This
      is done by clearing most attributes of TestCases after running them, if
      they succeeded.  (Andrew Bennetts)

  INTERNALS:

    * Added ``_build_client_protocol`` to ``_SmartClient``.  (Andrew Bennetts)

    * Added basic infrastructure for automatic plugin suggestion.
      (Martin Albisetti)

    * If a ``LockableFiles`` object is not explicitly unlocked (for example
      because of a missing ``try/finally`` block, it will give a warning but
      not automatically unlock itself.  (Previously they did.)  This
      sometimes caused knock-on errors if for example the network connection
      had already failed, and should not be relied upon by code.
      (Martin Pool, #109520)

    * ``make dist`` target to build a release tarball, and also
      ``check-dist-tarball`` and ``dist-upload-escudero``.  (Martin Pool)

    * The ``read_response_tuple`` method of ``SmartClientRequestProtocol*``
      classes will now raise ``UnknownSmartMethod`` when appropriate, so that
      callers don't need to try distinguish unknown request errors from other
      errors.  (Andrew Bennetts)

    * ``set_make_working_trees`` is now implemented provided on all repository
      implementations (Aaron Bentley)

    * ``VersionedFile`` now has a new method ``get_parent_map`` which, like
      ``Graph.get_parent_map`` returns a dict of key:parents. (Robert Collins)


bzr 1.3.1 2008-04-09
--------------------

  No changes from 1.3.1rc1.


bzr 1.3rc1 2008-04-04
---------------------

  BUG FIXES:

    * Fix a bug causing a ValueError crash in ``parse_line_delta_iter`` when
      fetching revisions from a knit to pack repository or vice versa using
      bzr:// (including over http or ssh).
      (#208418, Andrew Bennetts, Martin Pool, Robert Collins)


bzr 1.3 2008-03-20
------------------

Bazaar has become part of the GNU project <http://www.gnu.org>

Many operations that act on history, including ``log`` and ``annotate`` are now
substantially faster.  Several bugs have been fixed and several new options and
features have been added.

  TESTING:

    * Avoid spurious failure of ``TestVersion.test_version`` matching
      directory names.
      (#202778, Martin Pool)


bzr 1.3rc1 2008-03-16
---------------------

  NOTES WHEN UPGRADING:

    * The backup directory created by ``upgrade`` is now called
      ``backup.bzr``, not ``.bzr.backup``. (Martin Albisetti)

  CHANGES:

    * A new repository format 'development' has been added. This format will
      represent the latest 'in-progress' format that the bzr developers are
      interested in getting early-adopter testing and feedback on.
      ``doc/developers/development-repo.txt`` has detailed information.
      (Robert Collins)

    * BZR_LOG environment variable controls location of .bzr.log trace file.
      User can suppress writing messages to .bzr.log by using '/dev/null'
      filename (on Linux) or 'NUL' (on Windows). If BZR_LOG variable
      is not defined but BZR_HOME is defined then default location
      for .bzr.log trace file is ``$BZR_HOME/.bzr.log``.
      (Alexander Belchenko, #106117)

    * ``launchpad`` builtin plugin now shipped as separate part in standalone
      bzr.exe, installed to ``C:\Program Files\Bazaar\plugins`` directory,
      and standalone installer allows user to skip installation of this plugin.
      (Alexander Belchenko)

    * Restore auto-detection of plink.exe on Windows. (Dmitry Vasiliev)

    * Version number is now shown as "1.2" or "1.2pr2", without zeroed or
      missing final fields.  (Martin Pool)

  FEATURES:

    * ``branch`` and ``checkout`` can hard-link working tree files, which is
      faster and saves space.  (Aaron Bentley)

    * ``bzr send`` will now also look at the ``child_submit_to`` setting in
      the submit branch to determine the email address to send to.
      (Jelmer Vernooij)

  IMPROVEMENTS:

    * BzrBranch._lefthand_history is faster on pack repos.  (Aaron Bentley)

    * Branch6.generate_revision_history is faster.  (Aaron Bentley)

    * Directory services can now be registered, allowing special URLs to be
      dereferenced into real URLs.  This is a generalization and cleanup of
      the lp: transport lookup.  (Aaron Bentley)

    * Merge directives that are automatically attached to emails have nicer
      filenames, based on branch-nick + revno. (Aaron Bentley)

    * ``push`` has a ``--revision`` option, to specify what revision to push up
      to.  (Daniel Watkins)

    * Significantly reducing execution time and network traffic for trivial
      case of running ``bzr missing`` command for two identical branches.
      (Alexander Belchenko)

    * Speed up operations that look at the revision graph (such as 'bzr log').
      ``KnitPackRepositor.get_revision_graph`` uses ``Graph.iter_ancestry`` to
      extract the revision history. This allows filtering ghosts while
      stepping instead of needing to peek ahead. (John Arbash Meinel)

    * The ``hooks`` command lists installed hooks, to assist in debugging.
      (Daniel Watkins)

    * Updates to how ``annotate`` work. Should see a measurable improvement in
      performance and memory consumption for file with a lot of merges.
      Also, correctly handle when a line is introduced by both parents (it
      should be attributed to the first merge which notices this, and not
      to all subsequent merges.) (John Arbash Meinel)

  BUGFIXES:

    * Autopacking no longer holds the full set of inventory lines in
      memory while copying. For large repositories, this can amount to
      hundreds of MB of ram consumption.
      (Ian Clatworthy, John Arbash Meinel)

    * Cherrypicking when using ``--format=merge3`` now explictly excludes
      BASE lines. (John Arbash Meinel, #151731)

    * Disable plink's interactive prompt for password.
      (#107593, Dmitry Vasiliev)

    * Encode command line arguments from unicode to user_encoding before
      invoking external mail client in `bzr send` command.
      (#139318, Alexander Belchenko)

    * Fixed problem connecting to ``bzr+https://`` servers.
      (#198793, John Ferlito)

    * Improved error reporting in the Launchpad plugin. (Daniel Watkins,
      #196618)

    * Include quick-start-summary.svg file to python-based installer(s)
      for Windows. (#192924, Alexander Belchenko)

    * lca merge now respects specified files. (Aaron Bentley)

    * Make version-info --custom imply --all. (#195560, James Westby)

    * ``merge --preview`` now works for merges that add or modify
      symlinks (James Henstridge)

    * Redirecting the output from ``bzr merge`` (when the remembered
      location is used) now works. (John Arbash Meinel)

    * setup.py script explicitly checks for Python version.
      (Jari Aalto, Alexander Belchenko, #200569)

    * UnknownFormatErrors no longer refer to branches regardless of kind of
      unknown format. (Daniel Watkins, #173980)

    * Upgrade bundled ConfigObj to version 4.5.2, which properly quotes #
      signs, among other small improvements. (Matt Nordhoff, #86838)

    * Use correct indices when emitting LCA conflicts.  This fixes IndexError
      errors.  (Aaron Bentley, #196780)

  DOCUMENTATION:

    * Explained how to use ``version-info --custom`` in the User Guide.
      (Neil Martinsen-Burrell)

  API BREAKS:

    * Support for loading plugins from zip files and
      ``bzrlib.plugin.load_from_zip()`` function are deprecated.
      (Alexander Belchenko)

  TESTING:

    * Added missing blackbox tests for ``modified`` (Adrian Wilkins)

    * The branch interface tests were invalid for branches using rich-root
      repositories because the empty string is not a valid file-id.
      (Robert Collins)

  INTERNALS:

    * ``Graph.iter_ancestry`` returns the ancestry of revision ids. Similar to
      ``Repository.get_revision_graph()`` except it includes ghosts and you can
      stop part-way through. (John Arbash Meinel)

    * New module ``tools/package_mf.py`` provide custom module finder for
      python packages (improves standard python library's modulefinder.py)
      used by ``setup.py`` script while building standalone bzr.exe.
      (Alexander Belchenko)

    * New remote method ``RemoteBzrDir.find_repositoryV2`` adding support for
      detecting external lookup support on remote repositories. This method is
      now attempted first when lookup up repositories, leading to an extra
      round trip on older bzr smart servers. (Robert Collins)

    * Repository formats have a new supported-feature attribute
      ``supports_external_lookups`` used to indicate repositories which support
      falling back to other repositories when they have partial data.
      (Robert Collins)

    * ``Repository.get_revision_graph_with_ghosts`` and
      ``bzrlib.revision.(common_ancestor,MultipleRevisionSources,common_graph)``
      have been deprecated.  (John Arbash Meinel)

    * ``Tree.iter_changes`` is now a public API, replacing the work-in-progress
      ``Tree._iter_changes``. The api is now considered stable and ready for
      external users.  (Aaron Bentley)

    * The bzrdir format registry now accepts an ``alias`` keyword to
      register_metadir, used to indicate that a format name is an alias for
      some other format and thus should not be reported when describing the
      format. (Robert Collins)


bzr 1.2 2008-02-15
------------------

  BUG FIXES:

    * Fix failing test in Launchpad plugin. (Martin Pool)


bzr 1.2rc1 2008-02-13
---------------------

  NOTES WHEN UPGRADING:

    * Fetching via the smart protocol may need to reconnect once during a fetch
      if the remote server is running Bazaar 1.1 or earlier, because the client
      attempts to use more efficient requests that confuse older servers.  You
      may be required to re-enter a password or passphrase when this happens.
      This won't happen if the server is upgraded to Bazaar 1.2.
      (Andrew Bennetts)

  CHANGES:

    * Fetching via bzr+ssh will no longer fill ghosts by default (this is
      consistent with pack-0.92 fetching over SFTP). (Robert Collins)

    * Formatting of ``bzr plugins`` output is changed to be more human-
      friendly. Full path of plugins locations will be shown only with
      ``--verbose`` command-line option. (Alexander Belchenko)

    * ``merge`` now prefers to use the submit branch, but will fall back to
      parent branch.  For many users, this has no effect.  But some users who
      pull and merge on the same branch will notice a change.  This change
      makes it easier to work on a branch on two different machines, pulling
      between the machines, while merging from the upstream.
      ``merge --remember`` can now be used to set the submit_branch.
      (Aaron Bentley)

  FEATURES:

    * ``merge --preview`` produces a diff of the changes merge would make,
      but does not actually perform the merge.  (Aaron Bentley)

    * New smart method ``Repository.get_parent_map`` for getting revision
      parent data. This returns additional parent information topologically
      adjacent to the requested data to reduce round trip latency impacts.
      (Robert Collins)

    * New smart method, ``Repository.stream_revisions_chunked``, for fetching
      revision data that streams revision data via a chunked encoding.  This
      avoids buffering large amounts of revision data on the server and on the
      client, and sends less data to the server to request the revisions.
      (Andrew Bennetts, Robert Collins, #178353)

    * The launchpad plugin now handles lp urls of the form
      ``lp://staging/``, ``lp://demo/``, ``lp://dev/`` to use the appropriate
      launchpad instance to do the resolution of the branch identities.
      This is primarily of use to Launchpad developers, but can also
      be used by other users who want to try out Launchpad as
      a branch location without messing up their public Launchpad
      account.  Branches that are pushed to the staging environment
      have an expected lifetime of one day. (Tim Penhey)

  IMPROVEMENTS:

    * Creating a new branch no longer tries to read the entire revision-history
      unnecessarily over smart server operations. (Robert Collins)

    * Fetching between different repository formats with compatible models now
      takes advantage of the smart method to stream revisions.  (Andrew Bennetts)

    * The ``--coverage`` option is now global, rather specific to ``bzr
      selftest``.  (Andrew Bennetts)

    * The ``register-branch`` command will now use the public url of the branch
      containing the current directory, if one has been set and no explicit
      branch is provided.  (Robert Collins)

    * Tweak the ``reannotate`` code path to optimize the 2-parent case.
      Speeds up ``bzr annotate`` with a pack repository by approx 3:2.
      (John Arbash Meinel)

  BUGFIXES:

    * Calculate remote path relative to the shared medium in _SmartClient.  This
      is related to the problem in bug #124089.  (Andrew Bennetts)

    * Cleanly handle connection errors in smart protocol version two, the same
      way as they are handled by version one.  (Andrew Bennetts)

    * Clearer error when ``version-info --custom`` is used without
      ``--template`` (Lukáš Lalinský)

    * Don't raise UnavailableFeature during test setup when medusa is not
      available or tearDown is never called leading to nasty side effects.
      (#137823, Vincent Ladeuil)

    * If a plugin's test suite cannot be loaded, for example because of a syntax
      error in the tests, then ``selftest`` fails, rather than just printing
      a warning.  (Martin Pool, #189771)

    * List possible values for BZR_SSH environment variable in env-variables
      help topic. (Alexander Belchenko, #181842)

    * New methods ``push_log_file`` and ``pop_log_file`` to intercept messages:
      popping the log redirection now precisely restores the previous state,
      which makes it easier to use bzr log output from other programs.
      TestCaseInTempDir no longer depends on a log redirection being established
      by the test framework, which lets bzr tests cleanly run from a normal
      unittest runner.
      (#124153, #124849, Martin Pool, Jonathan Lange)

    * ``pull --quiet`` is now more quiet, in particular a message is no longer
      printed when the remembered pull location is used. (James Westby,
      #185907)

    * ``reconfigure`` can safely be interrupted while fetching.
      (Aaron Bentley, #179316)

    * ``reconfigure`` preserves tags when converting to and from lightweight
      checkouts.  (Aaron Bentley, #182040)

    * Stop polluting /tmp when running selftest.
      (Vincent Ladeuil, #123623)

    * Switch from NFKC => NFC for normalization checks. NFC allows a few
      more characters which should be considered valid.
      (John Arbash Meinel, #185458)

    * The launchpad plugin now uses the ``edge`` xmlrpc server to avoid
      interacting badly with a bug on the launchpad side. (Robert Collins)

    * Unknown hostnames when connecting to a ``bzr://`` URL no longer cause
      tracebacks.  (Andrew Bennetts, #182849)

  API BREAKS:

    * Classes implementing Merge types like Merge3Merger must now accept (and
      honour) a do_merge flag in their constructor.  (Aaron Bentley)

    * ``Repository.add_inventory`` and ``add_revision`` now require the caller
      to previously take a write lock (and start a write group.)
      (Martin Pool)

  TESTING:

    * selftest now accepts --load-list <file> to load a test id list. This
      speeds up running the test suite on a limited set of tests.
      (Vincent Ladeuil)

  INTERNALS:

    * Add a new method ``get_result`` to graph search objects. The resulting
      ``SearchResult`` can be used to recreate the search later, which will
      be useful in reducing network traffic. (Robert Collins)

    * Use convenience function to check whether two repository handles
      are referring to the same repository in ``Repository.get_graph``.
      (Jelmer Vernooij, #187162)

    * Fetching now passes the find_ghosts flag through to the
      ``InterRepository.missing_revision_ids`` call consistently for all
      repository types. This will enable faster missing revision discovery with
      bzr+ssh. (Robert Collins)

    * Fix error handling in Repository.insert_data_stream. (Lukas Lalinsky)

    * ``InterRepository.missing_revision_ids`` is now deprecated in favour of
      ``InterRepository.search_missing_revision_ids`` which returns a
      ``bzrlib.graph.SearchResult`` suitable for making requests from the smart
      server. (Robert Collins)

    * New error ``NoPublicBranch`` for commands that need a public branch to
      operate. (Robert Collins)

    * New method ``iter_inventories`` on Repository for access to many
      inventories. This is primarily used by the ``revision_trees`` method, as
      direct access to inventories is discouraged. (Robert Collins)

    * New method ``next_with_ghosts`` on the Graph breadth-first-search objects
      which will split out ghosts and present parents into two separate sets,
      useful for code which needs to be aware of ghosts (e.g. fetching data
      cares about ghosts during revision selection). (Robert Collins)

    * Record a timestamp against each mutter to the trace file, relative to the
      first import of bzrlib.  (Andrew Bennetts)

    * ``Repository.get_data_stream`` is now deprecated in favour of
      ``Repository.get_data_stream_for_search`` which allows less network
      traffic when requesting data streams over a smart server. (Robert Collins)

    * ``RemoteBzrDir._get_tree_branch`` no longer triggers ``_ensure_real``,
      removing one round trip on many network operations. (Robert Collins)

    * RemoteTransport's ``recommended_page_size`` method now returns 64k, like
      SFTPTransport and HttpTransportBase.  (Andrew Bennetts)

    * Repository has a new method ``has_revisions`` which signals the presence
      of many revisions by returning a set of the revisions listed which are
      present. This can be done by index queries without reading data for parent
      revision names etc. (Robert Collins)


bzr 1.1 2008-01-15
------------------

(no changes from 1.1rc1)

bzr 1.1rc1 2008-01-05
---------------------

  CHANGES:

   * Dotted revision numbers have been revised. Instead of growing longer with
     nested branches the branch number just increases. (eg instead of 1.1.1.1.1
     we now report 1.2.1.) This helps scale long lived branches which have many
     feature branches merged between them. (John Arbash Meinel)

   * The syntax ``bzr diff branch1 branch2`` is no longer supported.
     Use ``bzr diff branch1 --new branch2`` instead. This change has
     been made to remove the ambiguity where ``branch2`` is in fact a
     specific file to diff within ``branch1``.

  FEATURES:

   * New option to use custom template-based formats in  ``bzr version-info``.
     (Lukáš Lalinský)

   * diff '--using' allows an external diff tool to be used for files.
     (Aaron Bentley)

   * New "lca" merge-type for fast everyday merging that also supports
     criss-cross merges.  (Aaron Bentley)

  IMPROVEMENTS:

   * ``annotate`` now doesn't require a working tree. (Lukáš Lalinský,
     #90049)

   * ``branch`` and ``checkout`` can now use files from a working tree to
     to speed up the process.  For checkout, this requires the new
     --files-from flag.  (Aaron Bentley)

   * ``bzr diff`` now sorts files in alphabetical order.  (Aaron Bentley)

   * ``bzr diff`` now works on branches without working trees. Tree-less
     branches can also be compared to each other and to working trees using
     the new diff options ``--old`` and ``--new``. Diffing between branches,
     with or without trees, now supports specific file filtering as well.
     (Ian Clatworthy, #6700)

   * ``bzr pack`` now orders revision texts in topological order, with newest
     at the start of the file, promoting linear reads for ``bzr log`` and the
     like. This partially fixes #154129. (Robert Collins)

   * Merge directives now fetch prerequisites from the target branch if
     needed.  (Aaron Bentley)

   * pycurl now handles digest authentication.
     (Vincent Ladeuil)

   * ``reconfigure`` can now convert from repositories.  (Aaron Bentley)

   * ``-l`` is now a short form for ``--limit`` in ``log``.  (Matt Nordhoff)

   * ``merge`` now warns when merge directives cause cherrypicks.
     (Aaron Bentley)

   * ``split`` now supported, to enable splitting large trees into smaller
     pieces.  (Aaron Bentley)

  BUGFIXES:

   * Avoid AttributeError when unlocking a pack repository when an error occurs.
     (Martin Pool, #180208)

   * Better handle short reads when processing multiple range requests.
     (Vincent Ladeuil, #179368)

   * build_tree acceleration uses the correct path when a file has been moved.
     (Aaron Bentley)

   * ``commit`` now succeeds when a checkout and its master branch share a
     repository.  (Aaron Bentley, #177592)

   * Fixed error reporting of unsupported timezone format in
     ``log --timezone``. (Lukáš Lalinský, #178722)

   * Fixed Unicode encoding error in ``ignored`` when the output is
     redirected to a pipe. (Lukáš Lalinský)

   * Fix traceback when sending large response bodies over the smart protocol
     on Windows. (Andrew Bennetts, #115781)

   * Fix ``urlutils.relative_url`` for the case of two ``file:///`` URLs
     pointed to different logical drives on Windows.
     (Alexander Belchenko, #90847)

   * HTTP test servers are now compatible with the http protocol version 1.1.
     (Vincent Ladeuil, #175524)

   * _KnitParentsProvider.get_parent_map now handles requests for ghosts
     correctly, instead of erroring or attributing incorrect parents to ghosts.
     (Aaron Bentley)

   * ``merge --weave --uncommitted`` now works.  (Aaron Bentley)

   * pycurl authentication handling was broken and incomplete. Fix handling of
     user:pass embedded in the urls.
     (Vincent Ladeuil, #177643)

   * Files inside non-directories are now handled like other conflict types.
     (Aaron Bentley, #177390)

   * ``reconfigure`` is able to convert trees into lightweight checkouts.
     (Aaron Bentley)

   * Reduce lockdir timeout to 0 when running ``bzr serve``.  (Andrew Bennetts,
     #148087)

   * Test that the old ``version_info_format`` functions still work, even
     though they are deprecated. (John Arbash Meinel, ShenMaq, #177872)

   * Transform failures no longer cause ImmortalLimbo errors (Aaron Bentley,
     #137681)

   * ``uncommit`` works even when the commit messages of revisions to be
     removed use characters not supported in the terminal encoding.
     (Aaron Bentley)

   * When dumb http servers return whole files instead of the requested ranges,
     read the remaining bytes by chunks to avoid overflowing network buffers.
     (Vincent Ladeuil, #175886)

  DOCUMENTATION:

   * Minor tweaks made to the bug tracker integration documentation.
     (Ian Clatworthy)

   * Reference material has now be moved out of the User Guide and added
     to the User Reference. The User Reference has gained 4 sections as
     a result: Authenication Settings, Configuration Settings, Conflicts
     and Hooks. All help topics are now dumped into text format in the
     doc/en/user-reference directory for those who like browsing that
     information in their editor. (Ian Clatworthy)

   * *Using Bazaar with Launchpad* tutorial added. (Ian Clatworthy)

  INTERNALS:

    * find_* methods available for BzrDirs, Branches and WorkingTrees.
      (Aaron Bentley)

    * Help topics can now be loaded from files.
      (Ian Clatworthy, Alexander Belchenko)

    * get_parent_map now always provides tuples as its output.  (Aaron Bentley)

    * Parent Providers should now implement ``get_parent_map`` returning a
      dictionary instead of ``get_parents`` returning a list.
      ``Graph.get_parents`` is now deprecated. (John Arbash Meinel,
      Robert Collins)

    * Patience Diff now supports arbitrary python objects, as long as they
      support ``hash()``. (John Arbash Meinel)

    * Reduce selftest overhead to establish test names by memoization.
      (Vincent Ladeuil)

  API BREAKS:

  TESTING:

   * Modules can now customise their tests by defining a ``load_tests``
     attribute. ``pydoc bzrlib.tests.TestUtil.TestLoader.loadTestsFromModule``
     for the documentation on this attribute. (Robert Collins)

   * New helper function ``bzrlib.tests.condition_id_re`` which helps
     filter tests based on a regular expression search on the tests id.
     (Robert Collins)

   * New helper function ``bzrlib.tests.condition_isinstance`` which helps
     filter tests based on class. (Robert Collins)

   * New helper function ``bzrlib.tests.exclude_suite_by_condition`` which
     generalises the ``exclude_suite_by_re`` function. (Robert Collins)

   * New helper function ``bzrlib.tests.filter_suite_by_condition`` which
     generalises the ``filter_suite_by_re`` function. (Robert Collins)

   * New helper method ``bzrlib.tests.exclude_tests_by_re`` which gives a new
     TestSuite that does not contain tests from the input that matched a
     regular expression. (Robert Collins)

   * New helper method ``bzrlib.tests.randomize_suite`` which returns a
     randomized copy of the input suite. (Robert Collins)

   * New helper method ``bzrlib.tests.split_suite_by_re`` which splits a test
     suite into two according to a regular expression. (Robert Collins)

   * Parametrize all http tests for the transport implementations, the http
     protocol versions (1.0 and 1.1) and the authentication schemes.
     (Vincent Ladeuil)

   * The ``exclude_pattern`` and ``random_order`` parameters to the function
     ``bzrlib.tests.filter_suite_by_re`` have been deprecated. (Robert Collins)

   * The method ``bzrlib.tests.sort_suite_by_re`` has been deprecated. It is
     replaced by the new helper methods added in this release. (Robert Collins)


bzr 1.0 2007-12-14
------------------

  DOCUMENTATION:

   * More improvements and fixes to the User Guide.  (Ian Clatworthy)

   * Add information on cherrypicking/rebasing to the User Guide.
     (Ian Clatworthy)

   * Improve bug tracker integration documentation. (Ian Clatworthy)

   * Minor edits to ``Bazaar in five minutes`` from David Roberts and
     to the rebasing section of the User Guide from Aaron Bentley.
     (Ian Clatworthy)


bzr 1.0rc3 2007-12-11
---------------------

  CHANGES:

   * If a traceback occurs, users are now asked to report the bug
     through Launchpad (https://bugs.launchpad.net/bzr/), rather than
     by mail to the mailing list.
     (Martin Pool)

  BUGFIXES:

   * Fix Makefile rules for doc generation. (Ian Clatworthy, #175207)

   * Give more feedback during long http downloads by making readv deliver data
     as it arrives for urllib, and issue more requests for pycurl. High latency
     networks are better handled by urllib, the pycurl implementation give more
     feedback but also incur more latency.
     (Vincent Ladeuil, #173010)

   * Implement _make_parents_provider on RemoteRepository, allowing generating
     bundles against branches on a smart server.  (Andrew Bennetts, #147836)

  DOCUMENTATION:

   * Improved user guide.  (Ian Clatworthy)

   * The single-page quick reference guide is now available as a PDF.
     (Ian Clatworthy)

  INTERNALS:

    * readv urllib http implementation is now a real iterator above the
      underlying socket and deliver data as soon as it arrives. 'get' still
      wraps its output in a StringIO.
      (Vincent Ladeuil)


bzr 1.0rc2 2007-12-07
---------------------

  IMPROVEMENTS:

   * Added a --coverage option to selftest. (Andrew Bennetts)

   * Annotate merge (merge-type=weave) now supports cherrypicking.
     (Aaron Bentley)

   * ``bzr commit`` now doesn't print the revision number twice. (Matt
     Nordhoff, #172612)

   * New configuration option ``bugtracker_<tracker_abbrevation>_url`` to
     define locations of bug trackers that are not directly supported by
     bzr or a plugin. The URL will be treated as a template and ``{id}``
     placeholders will be replaced by specific bug IDs.  (Lukáš Lalinský)

   * Support logging single merge revisions with short and line log formatters.
     (Kent Gibson)

   * User Guide enhanced with suggested readability improvements from
     Matt Revell and corrections from John Arbash Meinel. (Ian Clatworthy)

   * Quick Start Guide renamed to Quick Start Card, moved down in
     the catalog, provided in pdf and png format and updated to refer
     to ``send`` instead of ``bundle``. (Ian Clatworthy, #165080)

   * ``switch`` can now be used on heavyweight checkouts as well as
     lightweight ones. After switching a heavyweight checkout, the
     local branch is a mirror/cache of the new bound branch and
     uncommitted changes in the working tree are merged. As a safety
     check, if there are local commits in a checkout which have not
     been committed to the previously bound branch, then ``switch``
     fails unless the ``--force`` option is given. This option is
     now also required if the branch a lightweight checkout is pointing
     to has been moved. (Ian Clatworthy)

  INTERNALS:

    * New -Dhttp debug option reports http connections, requests and responses.
      (Vincent Ladeuil)

    * New -Dmerge debug option, which emits merge plans for merge-type=weave.

  BUGFIXES:

   * Better error message when running ``bzr cat`` on a non-existant branch.
     (Lukáš Lalinský, #133782)

   * Catch OSError 17 (file exists) in final phase of tree transform and show
     filename to user.
     (Alexander Belchenko, #111758)

   * Catch ShortReadvErrors while using pycurl. Also make readv more robust by
     allowing multiple GET requests to be issued if too many ranges are
     required.
     (Vincent Ladeuil, #172701)

   * Check for missing basis texts when fetching from packs to packs.
     (John Arbash Meinel, #165290)

   * Fall back to showing e-mail in ``log --short/--line`` if the
     committer/author has only e-mail. (Lukáš Lalinský, #157026)

  API BREAKS:

   * Deprecate not passing a ``location`` argument to commit reporters'
     ``started`` methods. (Matt Nordhoff)


bzr 1.0rc1 2007-11-30
---------------------

  NOTES WHEN UPGRADING:

   * The default repository format is now ``pack-0.92``.  This
     default is used when creating new repositories with ``init`` and
     ``init-repo``, and when branching over bzr+ssh or bzr+hpss.
     (See https://bugs.launchpad.net/bugs/164626)

     This format can be read and written by Bazaar 0.92 and later, and
     data can be transferred to and from older formats.

     To upgrade, please reconcile your repository (``bzr reconcile``), and then
     upgrade (``bzr upgrade``).

     ``pack-0.92`` offers substantially better scaling and performance than the
     previous knits format. Some operations are slower where the code already
     had bad scaling characteristics under knits, the pack format makes such
     operations more visible as part of being more scalable overall. We will
     correct such operations over the coming releases and encourage the filing
     of bugs on any operation which you observe to be slower in a packs
     repository. One particular case that we do not intend to fix is pulling
     data from a pack repository into a knit repository over a high latency
     link;  downgrading such data requires reinsertion of the file texts, and
     this is a classic space/time tradeoff. The current implementation is
     conservative on memory usage because we need to support converting data
     from any tree without problems.
     (Robert Collins, Martin Pool, #164476)

  CHANGES:

   * Disable detection of plink.exe as possible ssh vendor. Plink vendor
     still available if user selects it explicitly with BZR_SSH environment
     variable. (Alexander Belchenko, workaround for bug #107593)

   * The pack format is now accessible as "pack-0.92", or "pack-0.92-subtree"
     to enable the subtree functions (for example, for bzr-svn).
     See http://doc.bazaar-vcs.org/latest/developer/packrepo.html
     (Martin Pool)

  FEATURES:

   * New ``authentication.conf`` file holding the password or other credentials
     for remote servers. This can be used for ssh, sftp, smtp and other
     supported transports.
     (Vincent Ladeuil)

   * New rich-root and rich-root-pack formats, recording the same data about
     tree roots that's recorded for all other directories.
     (Aaron Bentley, #164639)

   * ``pack-0.92`` repositories can now be reconciled.
     (Robert Collins, #154173)

   * ``switch`` command added for changing the branch a lightweight checkout
     is associated with and updating the tree to reflect the latest content
     accordingly. This command was previously part of the BzrTools plug-in.
     (Ian Clatworthy, Aaron Bentley, David Allouche)

   * ``reconfigure`` command can now convert branches, trees, or checkouts to
     lightweight checkouts.  (Aaron Bentley)

  PERFORMANCE:

   * Commit updates the state of the working tree via a delta rather than
     supplying entirely new basis trees. For commit of a single specified file
     this reduces the wall clock time for commit by roughly a 30%.
     (Robert Collins, Martin Pool)

   * Commit with many automatically found deleted paths no longer performs
     linear scanning for the children of those paths during inventory
     iteration. This should fix commit performance blowing out when many such
     paths occur during commit. (Robert Collins, #156491)

   * Fetch with pack repositories will no longer read the entire history graph.
     (Robert Collins, #88319)

   * Revert takes out an appropriate lock when reverting to a basis tree, and
     does not read the basis inventory twice. (Robert Collins)

   * Diff does not require an inventory to be generated on dirstate trees.
     (Aaron Bentley, #149254)

   * New annotate merge (--merge-type=weave) implementation is fast on
     versionedfiles withough cached annotations, e.g. pack-0.92.
     (Aaron Bentley)

  IMPROVEMENTS:

   * ``bzr merge`` now warns when it encounters a criss-cross merge.
     (Aaron Bentley)

   * ``bzr send`` now doesn't require the target e-mail address to be
     specified on the command line if an interactive e-mail client is used.
     (Lukáš Lalinský)

   * ``bzr tags`` now prints the revision number for each tag, instead of
     the revision id, unless --show-ids is passed. In addition, tags can be
     sorted chronologically instead of lexicographically with --sort=time.
     (Adeodato Simó, #120231)

   * Windows standalone version of bzr is able to load system-wide plugins from
     "plugins" subdirectory in installation directory. In addition standalone
     installer write to the registry (HKLM\SOFTWARE\Bazaar) useful info
     about paths and bzr version. (Alexander Belchenko, #129298)

  DOCUMENTATION:

  BUG FIXES:

   * A progress bar has been added for knitpack -> knitpack fetching.
     (Robert Collins, #157789, #159147)

   * Branching from a branch via smart server now preserves the repository
     format. (Andrew Bennetts,  #164626)

   * ``commit`` is now able to invoke an external editor in a non-ascii
     directory. (Daniel Watkins, #84043)

   * Catch connection errors for ftp.
     (Vincent Ladeuil, #164567)

   * ``check`` no longer reports spurious unreferenced text versions.
     (Robert Collins, John A Meinel, #162931, #165071)

   * Conflicts are now resolved recursively by ``revert``.
     (Aaron Bentley, #102739)

   * Detect invalid transport reuse attempts by catching invalid URLs.
     (Vincent Ladeuil, #161819)

   * Deleting a file without removing it shows a correct diff, not a traceback.
     (Aaron Bentley)

   * Do no use timeout in HttpServer anymore.
     (Vincent Ladeuil, #158972).

   * Don't catch the exceptions related to the http pipeline status before
     retrying an http request or some programming errors may be masked.
     (Vincent Ladeuil, #160012)

   * Fix ``bzr rm`` to not delete modified and ignored files.
     (Lukáš Lalinský, #172598)

   * Fix exception when revisionspec contains merge revisons but log
     formatter doesn't support merge revisions. (Kent Gibson, #148908)

   * Fix exception when ScopeReplacer is assigned to before any members have
     been retrieved.  (Aaron Bentley)

   * Fix multiple connections during checkout --lightweight.
     (Vincent Ladeuil, #159150)

   * Fix possible error in insert_data_stream when copying between
     pack repositories over bzr+ssh or bzr+http.
     KnitVersionedFile.get_data_stream now makes sure that requested
     compression parents are sent before any delta hunks that depend
     on them.
     (Martin Pool, #164637)

   * Fix typo in limiting offsets coalescing for http, leading to
     whole files being downloaded instead of parts.
     (Vincent Ladeuil, #165061)

   * FTP server errors don't error in the error handling code.
     (Robert Collins, #161240)

   * Give a clearer message when a pull fails because the source needs
     to be reconciled.
     (Martin Pool, #164443)

   * It is clearer when a plugin cannot be loaded because of its name, and a
     suggestion for an acceptable name is given. (Daniel Watkins, #103023)

   * Leave port as None in transport objects if user doesn't
     specify a port in urls.
     (vincent Ladeuil, #150860)

   * Make sure Repository.fetch(self) is properly a no-op for all
     Repository implementations. (John Arbash Meinel, #158333)

   * Mark .bzr directories as "hidden" on Windows.
     (Alexander Belchenko, #71147)

   * ``merge --uncommitted`` can now operate on a single file.
     (Aaron Bentley, Lukáš Lalinský, #136890)

   * Obsolete packs are now cleaned up by pack and autopack operations.
     (Robert Collins, #153789)

   * Operations pulling data from a smart server where the underlying
     repositories are not both annotated/both unannotated will now work.
     (Robert Collins, #165304).

   * Reconcile now shows progress bars. (Robert Collins, #159351)

   * ``RemoteBranch`` was not initializing ``self._revision_id_to_revno_map``
     properly. (John Arbash Meinel, #162486)

   * Removing an already-removed file reports the file does not exist. (Daniel
     Watkins, #152811)

   * Rename on Windows is able to change filename case.
     (Alexander Belchenko, #77740)

   * Return error instead of a traceback for ``bzr log -r0``.
     (Kent Gibson, #133751)

   * Return error instead of a traceback when bzr is unable to create
     symlink on some platforms (e.g. on Windows).
     (Alexander Belchenko, workaround for #81689)

   * Revert doesn't crash when restoring a single file from a deleted
     directory. (Aaron Bentley)

   * Stderr output via logging mechanism now goes through encoded wrapper
     and no more uses utf-8, but terminal encoding instead. So all unicode
     strings now should be readable in non-utf-8 terminal.
     (Alexander Belchenko, #54173)

   * The error message when ``move --after`` should be used makes how to do so
     clearer. (Daniel Watkins, #85237)

   * Unicode-safe output from ``bzr info``. The output will be encoded
     using the terminal encoding and unrepresentable characters will be
     replaced by '?'. (Lukáš Lalinský, #151844)

   * Working trees are no longer created when pushing into a local no-trees
     repo. (Daniel Watkins, #50582)

   * Upgrade util/configobj to version 4.4.0.
     (Vincent Ladeuil, #151208).

   * Wrap medusa ftp test server as an FTPServer feature.
     (Vincent Ladeuil, #157752)

  API BREAKS:

   * ``osutils.backup_file`` is deprecated. Actually it's not used in bzrlib
     during very long time. (Alexander Belchenko)

   * The return value of
     ``VersionedFile.iter_lines_added_or_present_in_versions`` has been
     changed. Previously it was an iterator of lines, now it is an iterator of
     (line, version_id) tuples. This change has been made to aid reconcile and
     fetch operations. (Robert Collins)

   * ``bzrlib.repository.get_versioned_file_checker`` is now private.
     (Robert Collins)

   * The Repository format registry default has been removed; it was previously
     obsoleted by the bzrdir format default, which implies a default repository
     format.
     (Martin Pool)

  INTERNALS:

   * Added ``ContainerSerialiser`` and ``ContainerPushParser`` to
     ``bzrlib.pack``.  These classes provide more convenient APIs for generating
     and parsing containers from streams rather than from files.  (Andrew
     Bennetts)

   * New module ``lru_cache`` providing a cache for use by tasks that need
     semi-random access to large amounts of data. (John A Meinel)

   * InventoryEntry.diff is now deprecated.  Please use diff.DiffTree instead.

  TESTING:


bzr 0.92 2007-11-05
-------------------

  CHANGES:

  * New uninstaller on Win32.  (Alexander Belchenko)


bzr 0.92rc1 2007-10-29
----------------------

  NOTES WHEN UPGRADING:

  CHANGES:

   * ``bzr`` now returns exit code 4 if an internal error occurred, and
     3 if a normal error occurred.  (Martin Pool)

   * ``pull``, ``merge`` and ``push`` will no longer silently correct some
     repository index errors that occured as a result of the Weave disk format.
     Instead the ``reconcile`` command needs to be run to correct those
     problems if they exist (and it has been able to fix most such problems
     since bzr 0.8). Some new problems have been identified during this release
     and you should run ``bzr check`` once on every repository to see if you
     need to reconcile. If you cannot ``pull`` or ``merge`` from a remote
     repository due to mismatched parent errors - a symptom of index errors -
     you should simply take a full copy of that remote repository to a clean
     directory outside any local repositories, then run reconcile on it, and
     finally pull from it locally. (And naturally email the repositories owner
     to ask them to upgrade and run reconcile).
     (Robert Collins)

  FEATURES:

   * New ``knitpack-experimental`` repository format. This is interoperable with
     the ``dirstate-tags`` format but uses a smarter storage design that greatly
     speeds up many operations, both local and remote. This new format can be
     used as an option to the ``init``, ``init-repository`` and ``upgrade``
     commands. See http://doc.bazaar-vcs.org/0.92/developers/knitpack.html
     for further details. (Robert Collins)

   * For users of bzr-svn (and those testing the prototype subtree support) that
     wish to try packs, a new ``knitpack-subtree-experimental`` format has also
     been added. This is interoperable with the ``dirstate-subtrees`` format.
     (Robert Collins)

   * New ``reconfigure`` command. (Aaron Bentley)

   * New ``revert --forget-merges`` command, which removes the record of a pending
     merge without affecting the working tree contents.  (Martin Pool)

   * New ``bzr_remote_path`` configuration variable allows finer control of
     remote bzr locations than BZR_REMOTE_PATH environment variable.
     (Aaron Bentley)

   * New ``launchpad-login`` command to tell Bazaar your Launchpad
     user ID.  This can then be used by other functions of the
     Launchpad plugin. (James Henstridge)

  PERFORMANCE:

   * Commit in quiet mode is now slightly faster as the information to
     output is no longer calculated. (Ian Clatworthy)

   * Commit no longer checks for new text keys during insertion when the
     revision id was deterministically unique. (Robert Collins)

   * Committing a change which is not a merge and does not change the number of
     files in the tree is faster by utilising the data about whether files are
     changed to determine if the tree is unchanged rather than recalculating
     it at the end of the commit process. (Robert Collins)

   * Inventory serialisation no longer double-sha's the content.
     (Robert Collins)

   * Knit text reconstruction now avoids making copies of the lines list for
     interim texts when building a single text. The new ``apply_delta`` method
     on ``KnitContent`` aids this by allowing modification of the revision id
     such objects represent. (Robert Collins)

   * Pack indices are now partially parsed for specific key lookup using a
     bisection approach. (Robert Collins)

   * Partial commits are now approximately 40% faster by walking over the
     unselected current tree more efficiently. (Robert Collins)

   * XML inventory serialisation takes 20% less time while being stricter about
     the contents. (Robert Collins)

   * Graph ``heads()`` queries have been fixed to no longer access all history
     unnecessarily. (Robert Collins)

  IMPROVEMENTS:

   * ``bzr+https://`` smart server across https now supported.
     (John Ferlito, Martin Pool, #128456)

   * Mutt is now a supported mail client; set ``mail_client=mutt`` in your
     bazaar.conf and ``send`` will use mutt. (Keir Mierle)

   * New option ``-c``/``--change`` for ``merge`` command for cherrypicking
     changes from one revision. (Alexander Belchenko, #141368)

   * Show encodings, locale and list of plugins in the traceback message.
     (Martin Pool, #63894)

   * Experimental directory formats can now be marked with
     ``experimental = True`` during registration. (Ian Clatworthy)

  DOCUMENTATION:

   * New *Bazaar in Five Minutes* guide.  (Matthew Revell)

   * The hooks reference documentation is now converted to html as expected.
     (Ian Clatworthy)

  BUG FIXES:

   * Connection error reporting for the smart server has been fixed to
     display a user friendly message instead of a traceback.
     (Ian Clatworthy, #115601)

   * Make sure to use ``O_BINARY`` when opening files to check their
     sha1sum. (Alexander Belchenko, John Arbash Meinel, #153493)

   * Fix a problem with Win32 handling of the executable bit.
     (John Arbash Meinel, #149113)

   * ``bzr+ssh://`` and ``sftp://`` URLs that do not specify ports explicitly
     no longer assume that means port 22.  This allows people using OpenSSH to
     override the default port in their ``~/.ssh/config`` if they wish.  This
     fixes a bug introduced in bzr 0.91.  (Andrew Bennetts, #146715)

   * Commands reporting exceptions can now be profiled and still have their
     data correctly dumped to a file. For example, a ``bzr commit`` with
     no changes still reports the operation as pointless but doing so no
     longer throws away the profiling data if this command is run with
     ``--lsprof-file callgrind.out.ci`` say. (Ian Clatworthy)

   * Fallback to ftp when paramiko is not installed and sftp can't be used for
     ``tests/commands`` so that the test suite is still usable without
     paramiko.
     (Vincent Ladeuil, #59150)

   * Fix commit ordering in corner case. (Aaron Bentley, #94975)

   * Fix long standing bug in partial commit when there are renames
     left in tree. (Robert Collins, #140419)

   * Fix selftest semi-random noise during http related tests.
     (Vincent Ladeuil, #140614)

   * Fix typo in ftp.py making the reconnection fail on temporary errors.
     (Vincent Ladeuil, #154259)

   * Fix failing test by comparing real paths to cover the case where the TMPDIR
     contains a symbolic link.
     (Vincent Ladeuil, #141382).

   * Fix log against smart server branches that don't support tags.
     (James Westby, #140615)

   * Fix pycurl http implementation by defining error codes from
     pycurl instead of relying on an old curl definition.
     (Vincent Ladeuil, #147530)

   * Fix 'unprintable error' message when displaying BzrCheckError and
     some other exceptions on Python 2.5.
     (Martin Pool, #144633)

   * Fix ``Inventory.copy()`` and add test for it. (Jelmer Vernooij)

   * Handles default value for ListOption in cmd_commit.
     (Vincent Ladeuil, #140432)

   * HttpServer and FtpServer need to be closed properly or a listening socket
     will remain opened.
     (Vincent Ladeuil, #140055)

   * Monitor the .bzr directory created in the top level test
     directory to detect leaking tests.
     (Vincent Ladeuil, #147986)

   * The basename, not the full path, is now used when checking whether
     the profiling dump file begins with ``callgrind.out`` or not. This
     fixes a bug reported by Aaron Bentley on IRC. (Ian Clatworthy)

   * Trivial fix for invoking command ``reconfigure`` without arguments.
     (Rob Weir, #141629)

   * ``WorkingTree.rename_one`` will now raise an error if normalisation of the
     new path causes bzr to be unable to access the file. (Robert Collins)

   * Correctly detect a NoSuchFile when using a filezilla server. (Gary van der
     Merwe)

  API BREAKS:

   * ``bzrlib.index.GraphIndex`` now requires a size parameter to the
     constructor, for enabling bisection searches. (Robert Collins)

   * ``CommitBuilder.record_entry_contents`` now requires the root entry of a
     tree be supplied to it, previously failing to do so would trigger a
     deprecation warning. (Robert Collins)

   * ``KnitVersionedFile.add*`` will no longer cache added records even when
     enable_cache() has been called - the caching feature is now exclusively for
     reading existing data. (Robert Collins)

   * ``ReadOnlyLockError`` is deprecated; ``LockFailed`` is usually more
     appropriate.  (Martin Pool)

   * Removed ``bzrlib.transport.TransportLogger`` - please see the new
     ``trace+`` transport instead. (Robert Collins)

   * Removed previously deprecated varargs interface to ``TestCase.run_bzr`` and
     deprecated methods ``TestCase.capture`` and ``TestCase.run_bzr_captured``.
     (Martin Pool)

   * Removed previous deprecated ``basis_knit`` parameter to the
     ``KnitVersionedFile`` constructor. (Robert Collins)

   * Special purpose method ``TestCase.run_bzr_decode`` is moved to the test_non_ascii
     class that needs it.
     (Martin Pool)

   * The class ``bzrlib.repofmt.knitrepo.KnitRepository3`` has been folded into
     ``KnitRepository`` by parameters to the constructor. (Robert Collins)

   * The ``VersionedFile`` interface now allows content checks to be bypassed
     by supplying check_content=False.  This saves nearly 30% of the minimum
     cost to store a version of a file. (Robert Collins)

   * Tree's with bad state such as files with no length or sha will no longer
     be silently accepted by the repository XML serialiser. To serialise
     inventories without such data, pass working=True to write_inventory.
     (Robert Collins)

   * ``VersionedFile.fix_parents`` has been removed as a harmful API.
     ``VersionedFile.join`` will no longer accept different parents on either
     side of a join - it will either ignore them, or error, depending on the
     implementation. See notes when upgrading for more information.
     (Robert Collins)

  INTERNALS:

   * ``bzrlib.transport.Transport.put_file`` now returns the number of bytes
     put by the method call, to allow avoiding stat-after-write or
     housekeeping in callers. (Robert Collins)

   * ``bzrlib.xml_serializer.Serializer`` is now responsible for checking that
     mandatory attributes are present on serialisation and deserialisation.
     This fixes some holes in API usage and allows better separation between
     physical storage and object serialisation. (Robert Collins)

   * New class ``bzrlib.errors.InternalBzrError`` which is just a convenient
     shorthand for deriving from BzrError and setting internal_error = True.
     (Robert Collins)

   * New method ``bzrlib.mutabletree.update_to_one_parent_via_delta`` for
     moving the state of a parent tree to a new version via a delta rather than
     a complete replacement tree. (Robert Collins)

   * New method ``bzrlib.osutils.minimum_path_selection`` useful for removing
     duplication from user input, when a user mentions both a path and an item
     contained within that path. (Robert Collins)

   * New method ``bzrlib.repository.Repository.is_write_locked`` useful for
     determining if a repository is write locked. (Robert Collins)

   * New method on ``bzrlib.tree.Tree`` ``path_content_summary`` provides a
     tuple containing the key information about a path for commit processing
     to complete. (Robert Collins)

   * New method on xml serialisers, write_inventory_to_lines, which matches the
     API used by knits for adding content. (Robert Collins)

   * New module ``bzrlib.bisect_multi`` with generic multiple-bisection-at-once
     logic, currently only available for byte-based lookup
     (``bisect_multi_bytes``). (Robert Collins)

   * New helper ``bzrlib.tuned_gzip.bytes_to_gzip`` which takes a byte string
     and returns a gzipped version of the same. This is used to avoid a bunch
     of api friction during adding of knit hunks. (Robert Collins)

   * New parameter on ``bzrlib.transport.Transport.readv``
     ``adjust_for_latency`` which changes readv from returning strictly the
     requested data to inserted return larger ranges and in forward read order
     to reduce the effect of network latency. (Robert Collins)

   * New parameter yield_parents on ``Inventory.iter_entries_by_dir`` which
     causes the parents of a selected id to be returned recursively, so all the
     paths from the root down to each element of selected_file_ids are
     returned. (Robert Collins)

   * Knit joining has been enhanced to support plain to annotated conversion
     and annotated to plain conversion. (Ian Clatworthy)

   * The CommitBuilder method ``record_entry_contents`` now returns summary
     information about the effect of the commit on the repository. This tuple
     contains an inventory delta item if the entry changed from the basis, and a
     boolean indicating whether a new file graph node was recorded.
     (Robert Collins)

   * The python path used in the Makefile can now be overridden.
     (Andrew Bennetts, Ian Clatworthy)

  TESTING:

   * New transport implementation ``trace+`` which is useful for testing,
     logging activity taken to its _activity attribute. (Robert Collins)

   * When running bzr commands within the test suite, internal exceptions are
     not caught and reported in the usual way, but rather allowed to propagate
     up and be visible to the test suite.  A new API ``run_bzr_catch_user_errors``
     makes this behavior available to other users.
     (Martin Pool)

   * New method ``TestCase.call_catch_warnings`` for testing methods that
     raises a Python warning.  (Martin Pool)


bzr 0.91 2007-09-26
-------------------

  BUG FIXES:

   * Print a warning instead of aborting the ``python setup.py install``
     process if building of a C extension is not possible.
     (Lukáš Lalinský, Alexander Belchenko)

   * Fix commit ordering in corner case (Aaron Bentley, #94975)

   * Fix ''bzr info bzr://host/'' and other operations on ''bzr://' URLs with
     an implicit port.  We were incorrectly raising PathNotChild due to
     inconsistent treatment of the ''_port'' attribute on the Transport object.
     (Andrew Bennetts, #133965)

   * Make RemoteRepository.sprout cope gracefully with servers that don't
     support the ``Repository.tarball`` request.
     (Andrew Bennetts)


bzr 0.91rc2 2007-09-11
----------------------

   * Replaced incorrect tarball for previous release; a debug statement was left
     in bzrlib/remote.py.


bzr 0.91rc1 2007-09-11
----------------------

  CHANGES:

   * The default branch and repository format has changed to
     ``dirstate-tags``, so tag commands are active by default.
     This format is compatible with Bazaar 0.15 and later.
     This incidentally fixes bug #126141.
     (Martin Pool)

   * ``--quiet`` or ``-q`` is no longer a global option. If present, it
     must now appear after the command name. Scripts doing things like
     ``bzr -q missing`` need to be rewritten as ``bzr missing -q``.
     (Ian Clatworthy)

  FEATURES:

   * New option ``--author`` in ``bzr commit`` to specify the author of the
     change, if it's different from the committer. ``bzr log`` and
     ``bzr annotate`` display the author instead of the committer.
     (Lukáš Lalinský)

   * In addition to global options and command specific options, a set of
     standard options are now supported. Standard options are legal for
     all commands. The initial set of standard options are:

     * ``--help`` or ``-h`` - display help message
     * ``--verbose`` or ``-v`` - display additional information
     * ``--quiet``  or ``-q`` - only output warnings and errors.

     Unlike global options, standard options can be used in aliases and
     may have command-specific help. (Ian Clatworthy)

   * Verbosity level processing has now been unified. If ``--verbose``
     or ``-v`` is specified on the command line multiple times, the
     verbosity level is made positive the first time then increased.
     If ``--quiet`` or ``-q`` is specified on the command line
     multiple times, the verbosity level is made negative the first
     time then decreased. To get the default verbosity level of zero,
     either specify none of the above , ``--no-verbose`` or ``--no-quiet``.
     Note that most commands currently ignore the magnitude of the
     verbosity level but do respect *quiet vs normal vs verbose* when
     generating output. (Ian Clatworthy)

   * ``Branch.hooks`` now supports ``pre_commit`` hook. The hook's signature
     is documented in BranchHooks constructor. (Nam T. Nguyen, #102747)

   * New ``Repository.stream_knit_data_for_revisions`` request added to the
     network protocol for greatly reduced roundtrips when retrieving a set of
     revisions. (Andrew Bennetts)

  BUG FIXES:

   * ``bzr plugins`` now lists the version number for each plugin in square
     brackets after the path. (Robert Collins, #125421)

   * Pushing, pulling and branching branches with subtree references was not
     copying the subtree weave, preventing the file graph from being accessed
     and causing errors in commits in clones. (Robert Collins)

   * Suppress warning "integer argument expected, got float" from Paramiko,
     which sometimes caused false test failures.  (Martin Pool)

   * Fix bug in bundle 4 that could cause attempts to write data to wrong
     versionedfile.  (Aaron Bentley)

   * Diffs generated using "diff -p" no longer break the patch parser.
     (Aaron Bentley)

   * get_transport treats an empty possible_transports list the same as a non-
     empty one.  (Aaron Bentley)

   * patch verification for merge directives is reactivated, and works with
     CRLF and CR files.  (Aaron Bentley)

   * Accept ..\ as a path in revision specifiers. This fixes for example
     "-r branch:..\other-branch" on Windows.  (Lukáš Lalinský)

   * ``BZR_PLUGIN_PATH`` may now contain trailing slashes.
     (Blake Winton, #129299)

   * man page no longer lists hidden options (#131667, Aaron Bentley)

   * ``uncommit --help`` now explains the -r option adequately.  (Daniel
     Watkins, #106726)

   * Error messages are now better formatted with parameters (such as
     filenames) quoted when necessary. This avoids confusion when directory
     names ending in a '.' at the end of messages were confused with a
     full stop that may or not have been there. (Daniel Watkins, #129791)

   * Fix ``status FILE -r X..Y``. (Lukáš Lalinský)

   * If a particular command is an alias, ``help`` will show the alias
     instead of claiming there is no help for said alias. (Daniel Watkins,
     #133548)

   * TreeTransform-based operations, like pull, merge, revert, and branch,
     now roll back if they encounter an error.  (Aaron Bentley, #67699)

   * ``bzr commit`` now exits cleanly if a character unsupported by the
     current encoding is used in the commit message.  (Daniel Watkins,
     #116143)

   * bzr send uses default values for ranges when only half of an elipsis
     is specified ("-r..5" or "-r5..").  (#61685, Aaron Bentley)

   * Avoid trouble when Windows ssh calls itself 'plink' but no plink
     binary is present.  (Martin Albisetti, #107155)

   * ``bzr remove`` should remove clean subtrees.  Now it will remove (without
     needing ``--force``) subtrees that contain no files with text changes or
     modified files.  With ``--force`` it removes the subtree regardless of
     text changes or unknown files. Directories with renames in or out (but
     not changed otherwise) will now be removed without needing ``--force``.
     Unknown ignored files will be deleted without needing ``--force``.
     (Marius Kruger, #111665)

   * When two plugins conflict, the source of both the losing and now the
     winning definition is shown.  (Konstantin Mikhaylov, #5454)

   * When committing to a branch, the location being committed to is
     displayed.  (Daniel Watkins, #52479)

   * ``bzr --version`` takes care about encoding of stdout, especially
     when output is redirected. (Alexander Belchenko, #131100)

   * Prompt for an ftp password if none is provided.
     (Vincent Ladeuil, #137044)

   * Reuse bound branch associated transport to avoid multiple
     connections.
     (Vincent Ladeuil, #128076, #131396)

   * Overwrite conflicting tags by ``push`` and ``pull`` if the
     ``--overwrite`` option is specified.  (Lukáš Lalinský, #93947)

   * In checkouts, tags are copied into the master branch when created,
     changed or deleted, and are copied into the checkout when it is
     updated.  (Martin Pool, #93856, #93860)

   * Print a warning instead of aborting the ``python setup.py install``
     process if building of a C extension is not possible.
     (Lukáš Lalinský, Alexander Belchenko)

  IMPROVEMENTS:

   * Add the option "--show-diff" to the commit command in order to display
     the diff during the commit log creation. (Goffredo Baroncelli)

   * ``pull`` and ``merge`` are much faster at installing bundle format 4.
     (Aaron Bentley)

   * ``pull -v`` no longer includes deltas, making it much faster.
     (Aaron Bentley)

   * ``send`` now sends the directive as an attachment by default.
     (Aaron Bentley, Lukáš Lalinský, Alexander Belchenko)

   * Documentation updates (Martin Albisetti)

   * Help on debug flags is now included in ``help global-options``.
     (Daniel Watkins, #124853)

   * Parameters passed on the command line are checked to ensure they are
     supported by the encoding in use. (Daniel Watkins)

   * The compression used within the bzr repository has changed from zlib
     level 9 to the zlib default level. This improves commit performance with
     only a small increase in space used (and in some cases a reduction in
     space). (Robert Collins)

   * Initial commit no longer SHAs files twice and now reuses the path
     rather than looking it up again, making it faster.
     (Ian Clatworthy)

   * New option ``-c``/``--change`` for ``diff`` and ``status`` to show
     changes in one revision.  (Lukáš Lalinský)

   * If versioned files match a given ignore pattern, a warning is now
     given. (Daniel Watkins, #48623)

   * ``bzr status`` now has -S as a short name for --short and -V as a
     short name for --versioned. These have been added to assist users
     migrating from Subversion: ``bzr status -SV`` is now like
     ``svn status -q``.  (Daniel Watkins, #115990)

   * Added C implementation of  ``PatienceSequenceMatcher``, which is about
     10x faster than the Python version. This speeds up commands that
     need file diffing, such as ``bzr commit`` or ``bzr diff``.
     (Lukáš Lalinský)

   * HACKING has been extended with a large section on core developer tasks.
     (Ian Clatworthy)

   * Add ``branches`` and ``standalone-trees`` as online help topics and
     include them as Concepts within the User Reference.
     (Paul Moore, Ian Clatworthy)

    * ``check`` can detect versionedfile parent references that are
      inconsistent with revision and inventory info, and ``reconcile`` can fix
      them.  These faulty references were generated by 0.8-era releases,
      so repositories which were manipulated by old bzrs should be
      checked, and possibly reconciled ASAP.  (Aaron Bentley, Andrew Bennetts)

  API BREAKS:

   * ``Branch.append_revision`` is removed altogether; please use
     ``Branch.set_last_revision_info`` instead.  (Martin Pool)

   * CommitBuilder now advertises itself as requiring the root entry to be
     supplied. This only affects foreign repository implementations which reuse
     CommitBuilder directly and have changed record_entry_contents to require
     that the root not be supplied. This should be precisely zero plugins
     affected. (Robert Collins)

   * The ``add_lines`` methods on ``VersionedFile`` implementations has changed
     its return value to include the sha1 and length of the inserted text. This
     allows the avoidance of double-sha1 calculations during commit.
     (Robert Collins)

   * ``Transport.should_cache`` has been removed.  It was not called in the
     previous release.  (Martin Pool)

  TESTING:

   * Tests may now raise TestNotApplicable to indicate they shouldn't be
     run in a particular scenario.  (Martin Pool)

   * New function multiply_tests_from_modules to give a simpler interface
     to test parameterization.  (Martin Pool, Robert Collins)

   * ``Transport.should_cache`` has been removed.  It was not called in the
     previous release.  (Martin Pool)

   * NULL_REVISION is returned to indicate the null revision, not None.
     (Aaron Bentley)

   * Use UTF-8 encoded StringIO for log tests to avoid failures on
     non-ASCII committer names.  (Lukáš Lalinský)

  INTERNALS:

   * ``bzrlib.plugin.all_plugins`` has been deprecated in favour of
     ``bzrlib.plugin.plugins()`` which returns PlugIn objects that provide
     useful functionality for determining the path of a plugin, its tests, and
     its version information. (Robert Collins)

   * Add the option user_encoding to the function 'show_diff_trees()'
     in order to move the user encoding at the UI level. (Goffredo Baroncelli)

   * Add the function make_commit_message_template_encoded() and the function
     edit_commit_message_encoded() which handle encoded strings.
     This is done in order to mix the commit messages (which is a unicode
     string), and the diff which is a raw string. (Goffredo Baroncelli)

   * CommitBuilder now defaults to using add_lines_with_ghosts, reducing
     overhead on non-weave repositories which don't require all parents to be
     present. (Robert Collins)

   * Deprecated method ``find_previous_heads`` on
     ``bzrlib.inventory.InventoryEntry``. This has been superseded by the use
     of ``parent_candidates`` and a separate heads check via the repository
     API. (Robert Collins)

   * New trace function ``mutter_callsite`` will print out a subset of the
     stack to the log, which can be useful for gathering debug details.
     (Robert Collins)

   * ``bzrlib.pack.ContainerWriter`` now tracks how many records have been
     added via a public attribute records_written. (Robert Collins)

   * New method ``bzrlib.transport.Transport.get_recommended_page_size``.
     This provides a hint to users of transports as to the reasonable
     minimum data to read. In principle this can take latency and
     bandwidth into account on a per-connection basis, but for now it
     just has hard coded values based on the url. (e.g. http:// has a large
     page size, file:// has a small one.) (Robert Collins)

   * New method on ``bzrlib.transport.Transport`` ``open_write_stream`` allows
     incremental addition of data to a file without requiring that all the
     data be buffered in memory. (Robert Collins)

   * New methods on ``bzrlib.knit.KnitVersionedFile``:
     ``get_data_stream(versions)``, ``insert_data_stream(stream)`` and
     ``get_format_signature()``.  These provide some infrastructure for
     efficiently streaming the knit data for a set of versions over the smart
     protocol.

   * Knits with no annotation cache still produce correct annotations.
     (Aaron Bentley)

   * Three new methods have been added to ``bzrlib.trace``:
     ``set_verbosity_level``, ``get_verbosity_level`` and ``is_verbose``.
     ``set_verbosity_level`` expects a numeric value: negative for quiet,
     zero for normal, positive for verbose. The size of the number can be
     used to determine just how quiet or verbose the application should be.
     The existing ``be_quiet`` and ``is_quiet`` routines have been
     integrated into this new scheme. (Ian Clatworthy)

   * Options can now be delcared with a ``custom_callback`` parameter. If
     set, this routine is called after the option is processed. This feature
     is now used by the standard options ``verbose`` and ``quiet`` so that
     setting one implicitly resets the other. (Ian Clatworthy)

   * Rather than declaring a new option from scratch in order to provide
     custom help, a centrally registered option can be decorated using the
     new ``bzrlib.Option.custom_help`` routine. In particular, this routine
     is useful when declaring better help for the ``verbose`` and ``quiet``
     standard options as the base definition of these is now more complex
     than before thanks to their use of a custom callback. (Ian Clatworthy)

    * Tree._iter_changes(specific_file=[]) now iterates through no files,
      instead of iterating through all files.  None is used to iterate through
      all files.  (Aaron Bentley)

    * WorkingTree.revert() now accepts None to revert all files.  The use of
      [] to revert all files is deprecated.  (Aaron Bentley)


bzr 0.90 2007-08-28
-------------------

  IMPROVEMENTS:

    * Documentation is now organized into multiple directories with a level
      added for different languages or locales. Added the Mini Tutorial
      and Quick Start Summary (en) documents from the Wiki, improving the
      content and readability of the former. Formatted NEWS as Release Notes
      complete with a Table of Conents, one heading per release. Moved the
      Developer Guide into the main document catalog and provided a link
      from the developer document catalog back to the main one.
      (Ian Clatworthy, Sabin Iacob, Alexander Belchenko)


  API CHANGES:

    * The static convenience method ``BzrDir.create_repository``
      is deprecated.  Callers should instead create a ``BzrDir`` instance
      and call ``create_repository`` on that.  (Martin Pool)


bzr 0.90rc1 2007-08-14
----------------------

  BUGFIXES:

    * ``bzr init`` should connect to the remote location one time only.  We
      have been connecting several times because we forget to pass around the
      Transport object. This modifies ``BzrDir.create_branch_convenience``,
      so that we can give it the Transport we already have.
      (John Arbash Meinel, Vincent Ladeuil, #111702)

    * Get rid of sftp connection cache (get rid of the FTP one too).
      (Vincent Ladeuil, #43731)

    * bzr branch {local|remote} remote don't try to create a working tree
      anymore.
      (Vincent Ladeuil, #112173)

    * All identified multiple connections for a single bzr command have been
      fixed. See bzrlib/tests/commands directory.
      (Vincent Ladeuil)

    * ``bzr rm`` now does not insist on ``--force`` to delete files that
      have been renamed but not otherwise modified.  (Marius Kruger,
      #111664)

    * ``bzr selftest --bench`` no longer emits deprecation warnings
      (Lukáš Lalinský)

    * ``bzr status`` now honours FILE parameters for conflict lists
      (Aaron Bentley, #127606)

    * ``bzr checkout`` now honours -r when reconstituting a working tree.
      It also honours -r 0.  (Aaron Bentley, #127708)

    * ``bzr add *`` no more fails on Windows if working tree contains
      non-ascii file names. (Kuno Meyer, #127361)

    * allow ``easy_install bzr`` runs without fatal errors.
      (Alexander Belchenko, #125521)

    * Graph._filter_candidate_lca does not raise KeyError if a candidate
      is eliminated just before it would normally be examined.  (Aaron Bentley)

    * SMTP connection failures produce a nice message, not a traceback.
      (Aaron Bentley)

  IMPROVEMENTS:

    * Don't show "dots" progress indicators when run non-interactively, such
      as from cron.  (Martin Pool)

    * ``info`` now formats locations more nicely and lists "submit" and
      "public" branches (Aaron Bentley)

    * New ``pack`` command that will trigger database compression within
      the repository (Robert Collins)

    * Implement ``_KnitIndex._load_data`` in a pyrex extension. The pyrex
      version is approximately 2-3x faster at parsing a ``.kndx`` file.
      Which yields a measurable improvement for commands which have to
      read from the repository, such as a 1s => 0.75s improvement in
      ``bzr diff`` when there are changes to be shown.  (John Arbash Meinel)

    * Merge is now faster.  Depending on the scenario, it can be more than 2x
      faster. (Aaron Bentley)

    * Give a clearer warning, and allow ``python setup.py install`` to
      succeed even if pyrex is not available.
      (John Arbash Meinel)

    * ``DirState._read_dirblocks`` now has an optional Pyrex
      implementation. This improves the speed of any command that has to
      read the entire DirState. (``diff``, ``status``, etc, improve by
      about 10%).
      ``bisect_dirblocks`` has also been improved, which helps all
      ``_get_entry`` type calls (whenever we are searching for a
      particular entry in the in-memory DirState).
      (John Arbash Meinel)

    * ``bzr pull`` and ``bzr push`` no longer do a complete walk of the
      branch revision history for ui display unless -v is supplied.
      (Robert Collins)

    * ``bzr log -rA..B`` output shifted to the left margin if the log only
      contains merge revisions. (Kent Gibson)

    * The ``plugins`` command is now public with improved help.
      (Ian Clatworthy)

    * New bundle and merge directive formats are faster to generate, and

    * Annotate merge now works when there are local changes. (Aaron Bentley)

    * Commit now only shows the progress in terms of directories instead of
      entries. (Ian Clatworthy)

    * Fix ``KnitRepository.get_revision_graph`` to not request the graph 2
      times. This makes ``get_revision_graph`` 2x faster. (John Arbash
      Meinel)

    * Fix ``VersionedFile.get_graph()`` to avoid using
      ``set.difference_update(other)``, which has bad scaling when
      ``other`` is large. This improves ``VF.get_graph([version_id])`` for
      a 12.5k graph from 2.9s down to 200ms. (John Arbash Meinel)

    * The ``--lsprof-file`` option now generates output for KCacheGrind if
      the file starts with ``callgrind.out``. This matches the default file
      filtering done by KCacheGrind's Open Dialog. (Ian Clatworthy)

    * Fix ``bzr update`` to avoid an unnecessary
      ``branch.get_master_branch`` call, which avoids 1 extra connection
      to the remote server. (Partial fix for #128076, John Arbash Meinel)

    * Log errors from the smart server in the trace file, to make debugging
      test failures (and live failures!) easier.  (Andrew Bennetts)

    * The HTML version of the man page has been superceded by a more
      comprehensive manual called the Bazaar User Reference. This manual
      is completed generated from the online help topics. As part of this
      change, limited reStructuredText is now explicitly supported in help
      topics and command help with 'unnatural' markup being removed prior
      to display by the online help or inclusion in the man page.
      (Ian Clatworthy)

    * HTML documentation now use files extension ``*.html``
      (Alexander Belchenko)

    * The cache of ignore definitions is now cleared in WorkingTree.unlock()
      so that changes to .bzrignore aren't missed. (#129694, Daniel Watkins)

    * ``bzr selftest --strict`` fails if there are any missing features or
      expected test failures. (Daniel Watkins, #111914)

    * Link to registration survey added to README. (Ian Clatworthy)

    * Windows standalone installer show link to registration survey
      when installation finished. (Alexander Belchenko)

  LIBRARY API BREAKS:

    * Deprecated dictionary ``bzrlib.option.SHORT_OPTIONS`` removed.
      Options are now required to provide a help string and it must
      comply with the style guide by being one or more sentences with an
      initial capital and final period. (Martin Pool)

    * KnitIndex.get_parents now returns tuples. (Robert Collins)

    * Ancient unused ``Repository.text_store`` attribute has been removed.
      (Robert Collins)

    * The ``bzrlib.pack`` interface has changed to use tuples of bytestrings
      rather than just bytestrings, making it easier to represent multiple
      element names. As this interface was not used by any internal facilities
      since it was introduced in 0.18 no API compatibility is being preserved.
      The serialised form of these packs is identical with 0.18 when a single
      element tuple is in use. (Robert Collins)

  INTERNALS:

    * merge now uses ``iter_changes`` to calculate changes, which makes room for
      future performance increases.  It is also more consistent with other
      operations that perform comparisons, and reduces reliance on
      Tree.inventory.  (Aaron Bentley)

    * Refactoring of transport classes connected to a remote server.
      ConnectedTransport is a new class that serves as a basis for all
      transports needing to connect to a remote server.  transport.split_url
      have been deprecated, use the static method on the object instead. URL
      tests have been refactored too.
      (Vincent Ladeuil)

    * Better connection sharing for ConnectedTransport objects.
      transport.get_transport() now accepts a 'possible_transports' parameter.
      If a newly requested transport can share a connection with one of the
      list, it will.
      (Vincent Ladeuil)

    * Most functions now accept ``bzrlib.revision.NULL_REVISION`` to indicate
      the null revision, and consider using ``None`` for this purpose
      deprecated.  (Aaron Bentley)

    * New ``index`` module with abstract index functionality. This will be
      used during the planned changes in the repository layer. Currently the
      index layer provides a graph aware immutable index, a builder for the
      same index type to allow creating them, and finally a composer for
      such indices to allow the use of many indices in a single query. The
      index performance is not optimised, however the API is stable to allow
      development on top of the index. (Robert Collins)

    * ``bzrlib.dirstate.cmp_by_dirs`` can be used to compare two paths by
      their directory sections. This is equivalent to comparing
      ``path.split('/')``, only without having to split the paths.
      This has a Pyrex implementation available.
      (John Arbash Meinel)

    * New transport decorator 'unlistable+' which disables the list_dir
      functionality for testing.

    * Deprecated ``change_entry`` in transform.py. (Ian Clatworthy)

    * RevisionTree.get_weave is now deprecated.  Tree.plan_merge is now used
      for performing annotate-merge.  (Aaron Bentley)

    * New EmailMessage class to create email messages. (Adeodato Simó)

    * Unused functions on the private interface KnitIndex have been removed.
      (Robert Collins)

    * New ``knit.KnitGraphIndex`` which provides a ``KnitIndex`` layered on top
      of a ``index.GraphIndex``. (Robert Collins)

    * New ``knit.KnitVersionedFile.iter_parents`` method that allows querying
      the parents of many knit nodes at once, reducing round trips to the
      underlying index. (Robert Collins)

    * Graph now has an is_ancestor method, various bits use it.
      (Aaron Bentley)

    * The ``-Dhpss`` flag now includes timing information. As well as
      logging when a new connection is opened. (John Arbash Meinel)

    * ``bzrlib.pack.ContainerWriter`` now returns an offset, length tuple to
      callers when inserting data, allowing generation of readv style access
      during pack creation, without needing a separate pass across the output
      pack to gather such details. (Robert Collins)

    * ``bzrlib.pack.make_readv_reader`` allows readv based access to pack
      files that are stored on a transport. (Robert Collins)

    * New ``Repository.has_same_location`` method that reports if two
      repository objects refer to the same repository (although with some risk
      of false negatives).  (Andrew Bennetts)

    * InterTree.compare now passes require_versioned on correctly.
      (Marius Kruger)

    * New methods on Repository - ``start_write_group``,
      ``commit_write_group``, ``abort_write_group`` and ``is_in_write_group`` -
      which provide a clean hook point for transactional Repositories - ones
      where all the data for a fetch or commit needs to be made atomically
      available in one step. This allows the write lock to remain while making
      a series of data insertions.  (e.g. data conversion). (Robert Collins)

    * In ``bzrlib.knit`` the internal interface has been altered to use
      3-tuples (index, pos, length) rather than two-tuples (pos, length) to
      describe where data in a knit is, allowing knits to be split into
      many files. (Robert Collins)

    * ``bzrlib.knit._KnitData`` split into cache management and physical access
      with two access classes - ``_PackAccess`` and ``_KnitAccess`` defined.
      The former provides access into a .pack file, and the latter provides the
      current production repository form of .knit files. (Robert Collins)

  TESTING:

    * Remove selftest ``--clean-output``, ``--numbered-dirs`` and
      ``--keep-output`` options, which are obsolete now that tests
      are done within directories in $TMPDIR.  (Martin Pool)

    * The SSH_AUTH_SOCK environment variable is now reset to avoid
      interaction with any running ssh agents.  (Jelmer Vernooij, #125955)

    * run_bzr_subprocess handles parameters the same way as run_bzr:
      either a string or a list of strings should be passed as the first
      parameter.  Varargs-style parameters are deprecated. (Aaron Bentley)


bzr 0.18  2007-07-17
--------------------

  BUGFIXES:

    * Fix 'bzr add' crash under Win32 (Kuno Meyer)


bzr 0.18rc1  2007-07-10
-----------------------

  BUGFIXES:

    * Do not suppress pipe errors, etc. in non-display commands
      (Alexander Belchenko, #87178)

    * Display a useful error message when the user requests to annotate
      a file that is not present in the specified revision.
      (James Westby, #122656)

    * Commands that use status flags now have a reference to 'help
      status-flags'.  (Daniel Watkins, #113436)

    * Work around python-2.4.1 inhability to correctly parse the
      authentication header.
      (Vincent Ladeuil, #121889)

    * Use exact encoding for merge directives. (Adeodato Simó, #120591)

    * Fix tempfile permissions error in smart server tar bundling under
      Windows. (Martin _, #119330)

    * Fix detection of directory entries in the inventory. (James Westby)

    * Fix handling of http code 400: Bad Request When issuing too many ranges.
      (Vincent Ladeuil, #115209)

    * Issue a CONNECT request when connecting to an https server
      via a proxy to enable SSL tunneling.
      (Vincent Ladeuil, #120678)

    * Fix ``bzr log -r`` to support selecting merge revisions, both
      individually and as part of revision ranges.
      (Kent Gibson, #4663)

    * Don't leave cruft behind when failing to acquire a lockdir.
      (Martin Pool, #109169)

    * Don't use the '-f' strace option during tests.
      (Vincent Ladeuil, #102019).

    * Warn when setting ``push_location`` to a value that will be masked by
      locations.conf.  (Aaron Bentley, #122286)

    * Fix commit ordering in corner case (Aaron Bentley, #94975)

    *  Make annotate behave in a non-ASCII world (Adeodato Simó).

  IMPROVEMENTS:

    * The --lsprof-file option now dumps a text rendering of the profiling
      information if the filename ends in ".txt". It will also convert the
      profiling information to a format suitable for KCacheGrind if the
      output filename ends in ".callgrind". Fixes to the lsprofcalltree
      conversion process by Jean Paul Calderone and Itamar were also merged.
      See http://ddaa.net/blog/python/lsprof-calltree. (Ian Clatworthy)

    * ``info`` now defaults to non-verbose mode, displaying only paths and
      abbreviated format info.  ``info -v`` displays all the information
      formerly displayed by ``info``.  (Aaron Bentley, Adeodato Simó)

    * ``bzr missing`` now has better option names ``--this`` and ``--other``.
      (Elliot Murphy)

    * The internal ``weave-list`` command has become ``versionedfile-list``,
      and now lists knits as well as weaves.  (Aaron Bentley)

    * Automatic merge base selection uses a faster algorithm that chooses
      better bases in criss-cross merge situations (Aaron Bentley)

    * Progress reporting in ``commit`` has been improved. The various logical
      stages are now reported on as follows, namely:

      * Collecting changes [Entry x/y] - Stage n/m
      * Saving data locally - Stage n/m
      * Uploading data to master branch - Stage n/m
      * Updating the working tree - Stage n/m
      * Running post commit hooks - Stage n/m

      If there is no master branch, the 3rd stage is omitted and the total
      number of stages is adjusted accordingly.

      Each hook that is run after commit is listed with a name (as hooks
      can be slow it is useful feedback).
      (Ian Clatworthy, Robert Collins)

    * Various operations that are now faster due to avoiding unnecessary
      topological sorts. (Aaron Bentley)

    * Make merge directives robust against broken bundles. (Aaron Bentley)

    * The lsprof filename note is emitted via trace.note(), not standard
      output.  (Aaron Bentley)

    * ``bzrlib`` now exports explicit API compatibility information to assist
      library users and plugins. See the ``bzrlib.api`` module for details.
      (Robert Collins)

    * Remove unnecessary lock probes when acquiring a lockdir.
      (Martin Pool)

    * ``bzr --version`` now shows the location of the bzr log file, which
      is especially useful on Windows.  (Martin Pool)

    * -D now supports hooks to get debug tracing of hooks (though its currently
      minimal in nature). (Robert Collins)

    * Long log format reports deltas on merge revisions.
      (John Arbash Meinel, Kent Gibson)

    * Make initial push over ftp more resilient. (John Arbash Meinel)

    * Print a summary of changes for update just like pull does.
      (Daniel Watkins, #113990)

    * Add a -Dhpss option to trace smart protocol requests and responses.
      (Andrew Bennetts)

  LIBRARY API BREAKS:

    * Testing cleanups -
      ``bzrlib.repository.RepositoryTestProviderAdapter`` has been moved
      to ``bzrlib.tests.repository_implementations``;
      ``bzrlib.repository.InterRepositoryTestProviderAdapter`` has been moved
      to ``bzrlib.tests.interrepository_implementations``;
      ``bzrlib.transport.TransportTestProviderAdapter`` has moved to
      ``bzrlib.tests.test_transport_implementations``.
      ``bzrlib.branch.BranchTestProviderAdapter`` has moved to
      ``bzrlib.tests.branch_implementations``.
      ``bzrlib.bzrdir.BzrDirTestProviderAdapter`` has moved to
      ``bzrlib.tests.bzrdir_implementations``.
      ``bzrlib.versionedfile.InterVersionedFileTestProviderAdapter`` has moved
      to ``bzrlib.tests.interversionedfile_implementations``.
      ``bzrlib.store.revision.RevisionStoreTestProviderAdapter`` has moved to
      ``bzrlib.tests.revisionstore_implementations``.
      ``bzrlib.workingtree.WorkingTreeTestProviderAdapter`` has moved to
      ``bzrlib.tests.workingtree_implementations``.
      These changes are an API break in the testing infrastructure only.
      (Robert Collins)

    * Relocate TestCaseWithRepository to be more central. (Robert Collins)

    * ``bzrlib.add.smart_add_tree`` will no longer perform glob expansion on
      win32. Callers of the function should do this and use the new
      ``MutableTree.smart_add`` method instead. (Robert Collins)

    * ``bzrlib.add.glob_expand_for_win32`` is now
      ``bzrlib.win32utils.glob_expand``.  (Robert Collins)

    * ``bzrlib.add.FastPath`` is now private and moved to
      ``bzrlib.mutabletree._FastPath``. (Robert Collins, Martin Pool)

    * ``LockDir.wait`` removed.  (Martin Pool)

    * The ``SmartServer`` hooks API has changed for the ``server_started`` and
      ``server_stopped`` hooks. The first parameter is now an iterable of
      backing URLs rather than a single URL. This is to reflect that many
      URLs may map to the external URL of the server. E.g. the server interally
      may have a chrooted URL but also the local file:// URL will be at the
      same location. (Robert Collins)

  INTERNALS:

    * New SMTPConnection class to unify email handling.  (Adeodato Simó)

    * Fix documentation of BzrError. (Adeodato Simó)

    * Make BzrBadParameter an internal error. (Adeodato Simó)

    * Remove use of 'assert False' to raise an exception unconditionally.
      (Martin Pool)

    * Give a cleaner error when failing to decode knit index entry.
      (Martin Pool)

    * TreeConfig would mistakenly search the top level when asked for options
      from a section. It now respects the section argument and only
      searches the specified section. (James Westby)

    * Improve ``make api-docs`` output. (John Arbash Meinel)

    * Use os.lstat rather than os.stat for osutils.make_readonly and
      osutils.make_writeable. This makes the difftools plugin more
      robust when dangling symlinks are found. (Elliot Murphy)

    * New ``-Dlock`` option to log (to ~/.bzr.log) information on when
      lockdirs are taken or released.  (Martin Pool)

    * ``bzrlib`` Hooks are now nameable using ``Hooks.name_hook``. This
      allows a nicer UI when hooks are running as the current hook can
      be displayed. (Robert Collins)

    * ``Transport.get`` has had its interface made more clear for ease of use.
      Retrieval of a directory must now fail with either 'PathError' at open
      time, or raise 'ReadError' on a read. (Robert Collins)

    * New method ``_maybe_expand_globs`` on the ``Command`` class for
      dealing with unexpanded glob lists - e.g. on the win32 platform. This
      was moved from ``bzrlib.add._prepare_file_list``. (Robert Collins)

    * ``bzrlib.add.smart_add`` and ``bzrlib.add.smart_add_tree`` are now
      deprecated in favour of ``MutableTree.smart_add``. (Robert Collins,
      Martin Pool)

    * New method ``external_url`` on Transport for obtaining the url to
      hand to external processes. (Robert Collins)

    * Teach windows installers to build pyrex/C extensions.
      (Alexander Belchenko)

  TESTING:

    * Removed the ``--keep-output`` option from selftest and clean up test
      directories as they're used.  This reduces the IO load from
      running the test suite and cuts the time by about half.
      (Andrew Bennetts, Martin Pool)

    * Add scenarios as a public attribute on the TestAdapter classes to allow
      modification of the generated scenarios before adaption and easier
      testing. (Robert Collins)

    * New testing support class ``TestScenarioApplier`` which multiplies
      out a single teste by a list of supplied scenarios. (RobertCollins)

    * Setting ``repository_to_test_repository`` on a repository_implementations
      test will cause it to be called during repository creation, allowing the
      testing of repository classes which are not based around the Format
      concept. For example a repository adapter can be tested in this manner,
      by altering the repository scenarios to include a scenario that sets this
      attribute during the test parameterisation in
      ``bzrlib.tests.repository.repository_implementations``. (Robert Collins)

    * Clean up many of the APIs for blackbox testing of Bazaar.  The standard
      interface is now self.run_bzr.  The command to run can be passed as
      either a list of parameters, a string containing the command line, or
      (deprecated) varargs parameters.  (Martin Pool)

    * The base TestCase now isolates tests from -D parameters by clearing
      ``debug.debug_flags`` and restores it afterwards. (Robert Collins)

    * Add a relpath parameter to get_transport methods in test framework to
      avoid useless cloning.
      (Vincent Ladeuil, #110448)


bzr 0.17  2007-06-18
--------------------

  BUGFIXES:

    * Fix crash of commit due to wrong lookup of filesystem encoding.
      (Colin Watson, #120647)

    * Revert logging just to stderr in commit as broke unicode filenames.
      (Aaron Bentley, Ian Clatworthy, #120930)


bzr 0.17rc1  2007-06-12
-----------------------

  NOTES WHEN UPGRADING:

    * The kind() and is_executable() APIs on the WorkingTree interface no
      longer implicitly (read) locks and unlocks the tree. This *might*
      impact some plug-ins and tools using this part of the API. If you find
      an issue that may be caused by this change, please let us know,
      particularly the plug-in/tool maintainer. If encountered, the API
      fix is to surround kind() and is_executable() calls with lock_read()
      and unlock() like so::

        work_tree.lock_read()
        try:
            kind = work_tree.kind(...)
        finally:
            work_tree.unlock()

  INTERNALS:
    * Rework of LogFormatter API to provide beginning/end of log hooks and to
      encapsulate the details of the revision to be logged in a LogRevision
      object.
      In long log formats, merge revision ids are only shown when --show-ids
      is specified, and are labelled "revision-id:", as per mainline
      revisions, instead of "merged:". (Kent Gibson)

    * New ``BranchBuilder`` API which allows the construction of particular
      histories quickly. Useful for testing and potentially other applications
      too. (Robert Collins)

  IMPROVEMENTS:

    * There are two new help topics, working-trees and repositories that
      attempt to explain these concepts. (James Westby, John Arbash Meinel,
      Aaron Bentley)

    * Added ``bzr log --limit`` to report a limited number of revisions.
      (Kent Gibson, #3659)

    * Revert does not try to preserve file contents that were originally
      produced by reverting to a historical revision.  (Aaron Bentley)

    * ``bzr log --short`` now includes ``[merge]`` for revisions which
      have more than one parent. This is a small improvement to help
      understanding what changes have occurred
      (John Arbash Meinel, #83887)

    * TreeTransform avoids many renames when contructing large trees,
      improving speed.  3.25x speedups have been observed for construction of
      kernel-sized-trees, and checkouts are 1.28x faster.  (Aaron Bentley)

    * Commit on large trees is now faster. In my environment, a commit of
      a small change to the Mozilla tree (55k files) has dropped from
      66 seconds to 32 seconds. For a small tree of 600 files, commit of a
      small change is 33% faster. (Ian Clatworthy)

    * New --create-prefix option to bzr init, like for push.  (Daniel Watkins,
      #56322)

  BUGFIXES:

    * ``bzr push`` should only connect to the remote location one time.
      We have been connecting 3 times because we forget to pass around
      the Transport object. This adds ``BzrDir.clone_on_transport()``, so
      that we can pass in the Transport that we already have.
      (John Arbash Meinel, #75721)

    * ``DirState.set_state_from_inventory()`` needs to properly order
      based on split paths, not just string paths.
      (John Arbash Meinel, #115947)

    * Let TestUIFactoy encode the password prompt with its own stdout.
      (Vincent Ladeuil, #110204)

    * pycurl should take use the range header that takes the range hint
      into account.
      (Vincent Ladeuil, #112719)

    * WorkingTree4.get_file_sha1 no longer raises an exception when invoked
      on a missing file.  (Aaron Bentley, #118186)

    * WorkingTree.remove works correctly with tree references, and when pwd is
      not the tree root. (Aaron Bentley)

    * Merge no longer fails when a file is renamed in one tree and deleted
      in the other. (Aaron Bentley, #110279)

    * ``revision-info`` now accepts dotted revnos, doesn't require a tree,
      and defaults to the last revision (Matthew Fuller, #90048)

    * Tests no longer fail when BZR_REMOTE_PATH is set in the environment.
      (Daniel Watkins, #111958)

    * ``bzr branch -r revid:foo`` can be used to branch any revision in
      your repository. (Previously Branch6 only supported revisions in your
      mainline). (John Arbash Meinel, #115343)

bzr 0.16  2007-05-07
--------------------

  BUGFIXES:

    * Handle when you have 2 directories with similar names, but one has a
      hyphen. (``'abc'`` versus ``'abc-2'``). The WT4._iter_changes
      iterator was using direct comparison and ``'abc/a'`` sorts after
      ``'abc-2'``, but ``('abc', 'a')`` sorts before ``('abc-2',)``.
      (John Arbash Meinel, #111227)

    * Handle when someone renames a file on disk without telling bzr.
      Previously we would report the first file as missing, but not show
      the new unknown file. (John Arbash Meinel, #111288)

    * Avoid error when running hooks after pulling into or pushing from
      a branch bound to a smartserver branch.  (Martin Pool, #111968)

  IMPROVEMENTS:

    * Move developer documentation to doc/developers/. This reduces clutter in
      the root of the source tree and allows HACKING to be split into multiple
      files. (Robert Collins, Alexander Belchenko)

    * Clean up the ``WorkingTree4._iter_changes()`` internal loops as well as
      ``DirState.update_entry()``. This optimizes the core logic for ``bzr
      diff`` and ``bzr status`` significantly improving the speed of
      both. (John Arbash Meinel)

bzr 0.16rc2  2007-04-30
-----------------------

  BUGFIXES:

    * Handle the case when you delete a file, and then rename another file
      on top of it. Also handle the case of ``bzr rm --keep foo``. ``bzr
      status`` should show the removed file and an unknown file in its
      place. (John Arbash Meinel, #109993)

    * Bundles properly read and write revision properties that have an
      empty value. And when the value is not ASCII.
      (John Arbash Meinel, #109613)

    * Fix the bzr commit message to be in text mode.
      (Alexander Belchenko, #110901)

    * Also handle when you rename a file and create a file where it used
      to be. (John Arbash Meinel, #110256)

    * ``WorkingTree4._iter_changes`` should not descend into unversioned
      directories. (John Arbash Meinel, #110399)

bzr 0.16rc1  2007-04-26
-----------------------

  NOTES WHEN UPGRADING:

    * ``bzr remove`` and ``bzr rm`` will now remove the working file, if
      it could be recovered again.
      This has been done for consistency with svn and the unix rm command.
      The old ``remove`` behaviour has been retained in the new option
      ``bzr remove --keep``, which will just stop versioning the file,
      but not delete it.
      ``bzr remove --force`` have been added which will always delete the
      files.
      ``bzr remove`` is also more verbose.
      (Marius Kruger, #82602)

  IMPROVEMENTS:

    * Merge directives can now be supplied as input to `merge` and `pull`,
      like bundles can.  (Aaron Bentley)

    * Sending the SIGQUIT signal to bzr, which can be done on Unix by
      pressing Control-Backslash, drops bzr into a debugger.  Type ``'c'``
      to continue.  This can be disabled by setting the environment variable
      ``BZR_SIGQUIT_PDB=0``.  (Martin Pool)

    * selftest now supports --list-only to list tests instead of running
      them. (Ian Clatworthy)

    * selftest now supports --exclude PATTERN (or -x PATTERN) to exclude
      tests with names that match that regular expression.
      (Ian Clatworthy, #102679)

    * selftest now supports --randomize SEED to run tests in a random order.
      SEED is typically the value 'now' meaning 'use the current time'.
      (Ian Clatworthy, #102686)

    * New option ``--fixes`` to commit, which stores bug fixing annotations as
      revision properties. Built-in support for Launchpad, Debian, Trac and
      Bugzilla bug trackers. (Jonathan Lange, James Henstridge, Robert Collins)

    * New API, ``bzrlib.bugtracker.tracker_registry``, for adding support for
      other bug trackers to ``fixes``. (Jonathan Lange, James Henstridge,
      Robert Collins)

    * ``selftest`` has new short options ``-f`` and ``-1``.  (Martin
      Pool)

    * ``bzrlib.tsort.MergeSorter`` optimizations. Change the inner loop
      into using local variables instead of going through ``self._var``.
      Improves the time to ``merge_sort`` a 10k revision graph by
      approximately 40% (~700->400ms).  (John Arbash Meinel)

    * ``make docs`` now creates a man page at ``man1/bzr.1`` fixing bug 107388.
      (Robert Collins)

    * ``bzr help`` now provides cross references to other help topics using
      the _see_also facility on command classes. Likewise the bzr_man
      documentation, and the bzr.1 man page also include this information.
      (Robert Collins)

    * Tags are now included in logs, that use the long log formatter.
      (Erik Bågfors, Alexander Belchenko)

    * ``bzr help`` provides a clearer message when a help topic cannot be
      found. (Robert Collins, #107656)

    * ``bzr help`` now accepts optional prefixes for command help. The help
      for all commands can now be found at ``bzr help commands/COMMANDNAME``
      as well as ``bzr help COMMANDNAME`` (which only works for commands
      where the name is not the same as a more general help topic).
      (Robert Collins)

    * ``bzr help PLUGINNAME`` will now return the module docstring from the
      plugin PLUGINNAME. (Robert Collins, #50408)

    * New help topic ``urlspec`` which lists the availables transports.
      (Goffredo Baroncelli)

    * doc/server.txt updated to document the default bzr:// port
      and also update the blurb about the hpss' current status.
      (Robert Collins, #107125).

    * ``bzr serve`` now listens on interface 0.0.0.0 by default, making it
      serve out to the local LAN (and anyone in the world that can reach the
      machine running ``bzr serve``. (Robert Collins, #98918)

    * A new smart server protocol version has been added.  It prefixes requests
      and responses with an explicit version identifier so that future protocol
      revisions can be dealt with gracefully.  (Andrew Bennetts, Robert Collins)

    * The bzr protocol version 2 indicates success or failure in every response
      without depending on particular commands encoding that consistently,
      allowing future client refactorings to be much more robust about error
      handling. (Robert Collins, Martin Pool, Andrew Bennetts)

    * The smart protocol over HTTP client has been changed to always post to the
      same ``.bzr/smart`` URL under the original location when it can.  This allows
      HTTP servers to only have to pass URLs ending in .bzr/smart to the smart
      server handler, and not arbitrary ``.bzr/*/smart`` URLs.  (Andrew Bennetts)

    * digest authentication is now supported for proxies and HTTP by the urllib
      based http implementation. Tested against Apache 2.0.55 and Squid
      2.6.5. Basic and digest authentication are handled coherently for HTTP
      and proxy: if the user is provided in the url (bzr command line for HTTP,
      proxy environment variables for proxies), the password is prompted for
      (only once). If the password is provided, it is taken into account. Once
      the first authentication is successful, all further authentication
      roundtrips are avoided by preventively setting the right authentication
      header(s).
      (Vincent Ladeuil).

  INTERNALS:

    * bzrlib API compatability with 0.8 has been dropped, cleaning up some
      code paths. (Robert Collins)

    * Change the format of chroot urls so that they can be safely manipulated
      by generic url utilities without causing the resulting urls to have
      escaped the chroot. A side effect of this is that creating a chroot
      requires an explicit action using a ChrootServer.
      (Robert Collins, Andrew Bennetts)

    * Deprecate ``Branch.get_root_id()`` because branches don't have root ids,
      rather than fixing bug #96847.  (Aaron Bentley)

    * ``WorkingTree.apply_inventory_delta`` provides a better alternative to
      ``WorkingTree._write_inventory``.  (Aaron Bentley)

    * Convenience method ``TestCase.expectFailure`` ensures that known failures
      do not silently pass.  (Aaron Bentley)

    * ``Transport.local_abspath`` now raises ``NotLocalUrl`` rather than
      ``TransportNotPossible``. (Martin Pool, Ian Clatworthy)

    * New SmartServer hooks facility. There are two initial hooks documented
      in ``bzrlib.transport.smart.SmartServerHooks``. The two initial hooks allow
      plugins to execute code upon server startup and shutdown.
      (Robert Collins).

    * SmartServer in standalone mode will now close its listening socket
      when it stops, rather than waiting for garbage collection. This primarily
      fixes test suite hangs when a test tries to connect to a shutdown server.
      It may also help improve behaviour when dealing with a server running
      on a specific port (rather than dynamically assigned ports).
      (Robert Collins)

    * Move most SmartServer code into a new package, bzrlib/smart.
      bzrlib/transport/remote.py contains just the Transport classes that used
      to be in bzrlib/transport/smart.py.  (Andrew Bennetts)

    * urllib http implementation avoid roundtrips associated with
      401 (and 407) errors once the authentication succeeds.
      (Vincent Ladeuil).

    * urlib http now supports querying the user for a proxy password if
      needed. Realm is shown in the prompt for both HTTP and proxy
      authentication when the user is required to type a password.
      (Vincent Ladeuil).

    * Renamed SmartTransport (and subclasses like SmartTCPTransport) to
      RemoteTransport (and subclasses to RemoteTCPTransport, etc).  This is more
      consistent with its new home in ``bzrlib/transport/remote.py``, and because
      it's not really a "smart" transport, just one that does file operations
      via remote procedure calls.  (Andrew Bennetts)

    * The ``lock_write`` method of ``LockableFiles``, ``Repository`` and
      ``Branch`` now accept a ``token`` keyword argument, so that separate
      instances of those objects can share a lock if it has the right token.
      (Andrew Bennetts, Robert Collins)

    * New method ``get_branch_reference`` on ``BzrDir`` allows the detection of
      branch references - which the smart server component needs.

    * The Repository API ``make_working_trees`` is now permitted to return
      False when ``set_make_working_trees`` is not implemented - previously
      an unimplemented ``set_make_working_trees`` implied the result True
      from ``make_working_trees``. This has been changed to accomodate the
      smart server, where it does not make sense (at this point) to ever
      make working trees by default. (Robert Collins)

    * Command objects can now declare related help topics by having _see_also
      set to a list of related topic. (Robert Collins)

    * ``bzrlib.help`` now delegates to the Command class for Command specific
      help. (Robert Collins)

    * New class ``TransportListRegistry``, derived from the Registry class, which
      simplifies tracking the available Transports. (Goffredo Baroncelli)

    * New function ``Branch.get_revision_id_to_revno_map`` which will
      return a dictionary mapping revision ids to dotted revnos. Since
      dotted revnos are defined in the context of the branch tip, it makes
      sense to generate them from a ``Branch`` object.
      (John Arbash Meinel)

    * Fix the 'Unprintable error' message display to use the repr of the
      exception that prevented printing the error because the str value
      for it is often not useful in debugging (e.g. KeyError('foo') has a
      str() of 'foo' but a repr of 'KeyError('foo')' which is much more
      useful. (Robert Collins)

    * ``urlutils.normalize_url`` now unescapes unreserved characters, such as "~".
      (Andrew Bennetts)

  BUGFIXES:

    * Don't fail bundle selftest if email has 'two' embedded.
      (Ian Clatworthy, #98510)

    * Remove ``--verbose`` from ``bzr bundle``. It didn't work anyway.
      (Robert Widhopf-Fenk, #98591)

    * Remove ``--basis`` from the checkout/branch commands - it didn't work
      properly and is no longer beneficial.
      (Robert Collins, #53675, #43486)

    * Don't produce encoding error when adding duplicate files.
      (Aaron Bentley)

    * Fix ``bzr log <file>`` so it only logs the revisions that changed
      the file, and does it faster.
      (Kent Gibson, John Arbash Meinel, #51980, #69477)

    * Fix ``InterDirstateTre._iter_changes`` to handle when we come across
      an empty versioned directory, which now has files in it.
      (John Arbash Meinel, #104257)

    * Teach ``common_ancestor`` to shortcut when the tip of one branch is
      inside the ancestry of the other. Saves a lot of graph processing
      (with an ancestry of 16k revisions, ``bzr merge ../already-merged``
      changes from 2m10s to 13s).  (John Arbash Meinel, #103757)

    * Fix ``show_diff_trees`` to handle the case when a file is modified,
      and the containing directory is renamed. (The file path is different
      in this versus base, but it isn't marked as a rename).
      (John Arbash Meinel, #103870)

    * FTP now works even when the FTP server does not support atomic rename.
      (Aaron Bentley, #89436)

    * Correct handling in bundles and merge directives of timezones with
      that are not an integer number of hours offset from UTC.  Always
      represent the epoch time in UTC to avoid problems with formatting
      earlier times on win32.  (Martin Pool, Alexander Belchenko, John
      Arbash Meinel)

    * Typo in the help for ``register-branch`` fixed. (Robert Collins, #96770)

    * "dirstate" and "dirstate-tags" formats now produce branches compatible
      with old versions of bzr. (Aaron Bentley, #107168))

    * Handle moving a directory when children have been added, removed,
      and renamed. (John Arbash Meinel, #105479)

    * Don't preventively use basic authentication for proxy before receiving a
      407 error. Otherwise people willing to use other authentication schemes
      may expose their password in the clear (or nearly). This add one
      roundtrip in case basic authentication should be used, but plug the
      security hole.
      (Vincent Ladeuil)

    * Handle http and proxy digest authentication.
      (Vincent Ladeuil, #94034).

  TESTING:

    * Added ``bzrlib.strace.strace`` which will strace a single callable and
      return a StraceResult object which contains just the syscalls involved
      in running it. (Robert Collins)

    * New test method ``reduceLockdirTimeout`` to drop the default (ui-centric)
      default time down to one suitable for tests. (Andrew Bennetts)

    * Add new ``vfs_transport_factory`` attribute on tests which provides the
      common vfs backing for both the readonly and readwrite transports.
      This allows the RemoteObject tests to back onto local disk or memory,
      and use the existing ``transport_server`` attribute all tests know about
      to be the smart server transport. This in turn allows tests to
      differentiate between 'transport to access the branch', and
      'transport which is a VFS' - which matters in Remote* tests.
      (Robert Collins, Andrew Bennetts)

    * The ``make_branch_and_tree`` method for tests will now create a
      lightweight checkout for the tree if the ``vfs_transport_factory`` is not
      a LocalURLServer. (Robert Collins, Andrew Bennetts)

    * Branch implementation tests have been audited to ensure that all urls
      passed to Branch APIs use proper urls, except when local-disk paths
      are intended. This is so that tests correctly access the test transport
      which is often not equivalent to local disk in Remote* tests. As part
      of this many tests were adjusted to remove dependencies on local disk
      access.
      (Robert Collins, Andrew Bennetts)

    * Mark bzrlib.tests and bzrlib.tests.TestUtil as providing assertFOO helper
      functions by adding a ``__unittest`` global attribute. (Robert Collins,
      Andrew Bennetts, Martin Pool, Jonathan Lange)

    * Refactored proxy and authentication handling to simplify the
      implementation of new auth schemes for both http and proxy.
      (Vincent Ladeuil)

bzr 0.15 2007-04-01
-------------------

  BUGFIXES:

    * Handle incompatible repositories as a user issue when fetching.
      (Aaron Bentley)

    * Don't give a recommendation to upgrade when branching or
      checking out a branch that contains an old-format working tree.
      (Martin Pool)

bzr 0.15rc3  2007-03-26
-----------------------

  CHANGES:

    * A warning is now displayed when opening working trees in older
      formats, to encourage people to upgrade to WorkingTreeFormat4.
      (Martin Pool)

  IMPROVEMENTS:

    * HTTP redirections are now taken into account when a branch (or a
      bundle) is accessed for the first time. A message is issued at each
      redirection to inform the user. In the past, http redirections were
      silently followed for each request which significantly degraded the
      performances. The http redirections are not followed anymore by
      default, instead a RedirectRequested exception is raised. For bzrlib
      users needing to follow http redirections anyway,
      ``bzrlib.transport.do_catching_redirections`` provide an easy transition
      path.  (vila)

  INTERNALS:

    * Added ``ReadLock.temporary_write_lock()`` to allow upgrading an OS read
      lock to an OS write lock. Linux can do this without unlocking, Win32
      needs to unlock in between. (John Arbash Meinel)

    * New parameter ``recommend_upgrade`` to ``BzrDir.open_workingtree``
      to silence (when false) warnings about opening old formats.
      (Martin Pool)

    * Fix minor performance regression with bzr-0.15 on pre-dirstate
      trees. (We were reading the working inventory too many times).
      (John Arbash Meinel)

    * Remove ``Branch.get_transaction()`` in favour of a simple cache of
      ``revision_history``.  Branch subclasses should override
      ``_gen_revision_history`` rather than ``revision_history`` to make use of
      this cache, and call ``_clear_revision_history_cache`` and
      ``_cache_revision_history`` at appropriate times. (Andrew Bennetts)

  BUGFIXES:

    * Take ``smtp_server`` from user config into account.
      (vila, #92195)

    * Restore Unicode filename handling for versioned and unversioned files.
      (John Arbash Meinel, #92608)

    * Don't fail during ``bzr commit`` if a file is marked removed, and
      the containing directory is auto-removed.  (John Arbash Meinel, #93681)

    * ``bzr status FILENAME`` failed on Windows because of an uncommon
      errno. (``ERROR_DIRECTORY == 267 != ENOTDIR``).
      (Wouter van Heyst, John Arbash Meinel, #90819)

    * ``bzr checkout source`` should create a local branch in the same
      format as source. (John Arbash Meinel, #93854)

    * ``bzr commit`` with a kind change was failing to update the
      last-changed-revision for directories.  The
      InventoryDirectory._unchanged only looked at the ``parent_id`` and name,
      ignoring the fact that the kind could have changed, too.
      (John Arbash Meinel, #90111)

    * ``bzr mv dir/subdir other`` was incorrectly updating files inside
      the directory. So that there was a chance it would break commit,
      etc. (John Arbash Meinel, #94037)

    * Correctly handles mutiple permanent http redirections.
      (vila, #88780)

bzr 0.15rc2  2007-03-14
-----------------------

  NOTES WHEN UPGRADING:

    * Release 0.15rc2 of bzr changes the ``bzr init-repo`` command to
      default to ``--trees`` instead of ``--no-trees``.
      Existing shared repositories are not affected.

  IMPROVEMENTS:

    * New ``merge-directive`` command to generate machine- and human-readable
      merge requests.  (Aaron Bentley)

    * New ``submit:`` revision specifier makes it easy to diff against the
      common ancestor with the submit location (Aaron Bentley)

    * Added support for Putty's SSH implementation. (Dmitry Vasiliev)

    * Added ``bzr status --versioned`` to report only versioned files,
      not unknowns. (Kent Gibson)

    * Merge now autodetects the correct line-ending style for its conflict
      markers.  (Aaron Bentley)

  INTERNALS:

    * Refactored SSH vendor registration into SSHVendorManager class.
      (Dmitry Vasiliev)

  BUGFIXES:

    * New ``--numbered-dirs`` option to ``bzr selftest`` to use
      numbered dirs for TestCaseInTempDir. This is default behavior
      on Windows. Anyone can force named dirs on Windows
      with ``--no-numbered-dirs``. (Alexander Belchenko)

    * Fix ``RevisionSpec_revid`` to handle the Unicode strings passed in
      from the command line. (Marien Zwart, #90501)

    * Fix ``TreeTransform._iter_changes`` when both the source and
      destination are missing. (Aaron Bentley, #88842)

    * Fix commit of merges with symlinks in dirstate trees.
      (Marien Zwart)

    * Switch the ``bzr init-repo`` default from --no-trees to --trees.
      (Wouter van Heyst, #53483)


bzr 0.15rc1  2007-03-07
-----------------------

  SURPRISES:

    * The default disk format has changed. Please run 'bzr upgrade' in your
      working trees to upgrade. This new default is compatible for network
      operations, but not for local operations. That is, if you have two
      versions of bzr installed locally, after upgrading you can only use the
      bzr 0.15 version. This new default does not enable tags or nested-trees
      as they are incompatible with bzr versions before 0.15 over the network.

    * For users of bzrlib: Two major changes have been made to the working tree
      api in bzrlib. The first is that many methods and attributes, including
      the inventory attribute, are no longer valid for use until one of
      ``lock_read``/``lock_write``/``lock_tree_write`` has been called,
      and become invalid again after unlock is called. This has been done
      to improve performance and correctness as part of the dirstate
      development.
      (Robert Collins, John A Meinel, Martin Pool, and others).

    * For users of bzrlib: The attribute 'tree.inventory' should be considered
      readonly. Previously it was possible to directly alter this attribute, or
      its contents, and have the tree notice this. This has been made
      unsupported - it may work in some tree formats, but in the newer dirstate
      format such actions will have no effect and will be ignored, or even
      cause assertions. All operations possible can still be carried out by a
      combination of the tree API, and the bzrlib.transform API. (Robert
      Collins, John A Meinel, Martin Pool, and others).

  IMPROVEMENTS:

    * Support for OS Windows 98. Also .bzr.log on any windows system
      saved in My Documents folder. (Alexander Belchenko)

    * ``bzr mv`` enhanced to support already moved files.
      In the past the mv command would have failed if the source file doesn't
      exist. In this situation ``bzr mv`` would now detect that the file has
      already moved and update the repository accordingly, if the target file
      does exist.
      A new option ``--after`` has been added so that if two files already
      exist, you could notify Bazaar that you have moved a (versioned) file
      and replaced it with another. Thus in this case ``bzr move --after``
      will only update the Bazaar identifier.
      (Steffen Eichenberg, Marius Kruger)

    * ``ls`` now works on treeless branches and remote branches.
      (Aaron Bentley)

    * ``bzr help global-options`` describes the global options.
      (Aaron Bentley)

    * ``bzr pull --overwrite`` will now correctly overwrite checkouts.
      (Robert Collins)

    * Files are now allowed to change kind (e.g. from file to symlink).
      Supported by ``commit``, ``revert`` and ``status``
      (Aaron Bentley)

    * ``inventory`` and ``unknowns`` hidden in favour of ``ls``
      (Aaron Bentley)

    * ``bzr help checkouts`` descibes what checkouts are and some possible
      uses of them. (James Westby, Aaron Bentley)

    * A new ``-d`` option to push, pull and merge overrides the default
      directory.  (Martin Pool)

    * Branch format 6: smaller, and potentially faster than format 5.  Supports
      ``append_history_only`` mode, where the log view and revnos do not change,
      except by being added to.  Stores policy settings in
      ".bzr/branch/branch.conf".

    * ``append_only`` branches:  Format 6 branches may be configured so that log
      view and revnos are always consistent.  Either create the branch using
      "bzr init --append-revisions-only" or edit the config file as descriped
      in docs/configuration.txt.

    * rebind: Format 6 branches retain the last-used bind location, so if you
      "bzr unbind", you can "bzr bind" to bind to the previously-selected
      bind location.

    * Builtin tags support, created and deleted by the ``tag`` command and
      stored in the branch.  Tags can be accessed with the revisionspec
      ``-rtag:``, and listed with ``bzr tags``.  Tags are not versioned
      at present. Tags require a network incompatible upgrade. To perform this
      upgrade, run ``bzr upgrade --dirstate-tags`` in your branch and
      repositories. (Martin Pool)

    * The ``bzr://`` transport now has a well-known port number, 4155,
      which it will use by default.  (Andrew Bennetts, Martin Pool)

    * Bazaar now looks for user-installed plugins before looking for site-wide
      plugins. (Jonathan Lange)

    * ``bzr resolve`` now detects and marks resolved text conflicts.
      (Aaron Bentley)

  INTERNALS:

    * Internally revision ids and file ids are now passed around as utf-8
      bytestrings, rather than treating them as Unicode strings. This has
      performance benefits for Knits, since we no longer need to decode the
      revision id for each line of content, nor for each entry in the index.
      This will also help with the future dirstate format.
      (John Arbash Meinel)

    * Reserved ids (any revision-id ending in a colon) are rejected by
      versionedfiles, repositories, branches, and working trees
      (Aaron Bentley)

    * Minor performance improvement by not creating a ProgressBar for
      every KnitIndex we create. (about 90ms for a bzr.dev tree)
      (John Arbash Meinel)

    * New easier to use Branch hooks facility. There are five initial hooks,
      all documented in bzrlib.branch.BranchHooks.__init__ - ``'set_rh'``,
      ``'post_push'``, ``'post_pull'``, ``'post_commit'``,
      ``'post_uncommit'``. These hooks fire after the matching operation
      on a branch has taken place, and were originally added for the
      branchrss plugin. (Robert Collins)

    * New method ``Branch.push()`` which should be used when pushing from a
      branch as it makes performance and policy decisions to match the UI
      level command ``push``. (Robert Collins).

    * Add a new method ``Tree.revision_tree`` which allows access to cached
      trees for arbitrary revisions. This allows the in development dirstate
      tree format to provide access to the callers to cached copies of
      inventory data which are cheaper to access than inventories from the
      repository.
      (Robert Collins, Martin Pool)

    * New ``Branch.last_revision_info`` method, this is being done to allow
      optimization of requests for both the number of revisions and the last
      revision of a branch with smartservers and potentially future branch
      formats. (Wouter van Heyst, Robert Collins)

    * Allow ``'import bzrlib.plugins.NAME'`` to work when the plugin NAME has not
      yet been loaded by ``load_plugins()``. This allows plugins to depend on each
      other for code reuse without requiring users to perform file-renaming
      gymnastics. (Robert Collins)

    * New Repository method ``'gather_stats'`` for statistic data collection.
      This is expected to grow to cover a number of related uses mainly
      related to bzr info. (Robert Collins)

    * Log formatters are now managed with a registry.
      ``log.register_formatter`` continues to work, but callers accessing
      the FORMATTERS dictionary directly will not.

    * Allow a start message to be passed to the ``edit_commit_message``
      function.  This will be placed in the message offered to the user
      for editing above the separator. It allows a template commit message
      to be used more easily. (James Westby)

    * ``GPGStrategy.sign()`` will now raise ``BzrBadParameterUnicode`` if
      you pass a Unicode string rather than an 8-bit string. Callers need
      to be updated to encode first. (John Arbash Meinel)

    * Branch.push, pull, merge now return Result objects with information
      about what happened, rather than a scattering of various methods.  These
      are also passed to the post hooks.  (Martin Pool)

    * File formats and architecture is in place for managing a forest of trees
      in bzr, and splitting up existing trees into smaller subtrees, and
      finally joining trees to make a larger tree. This is the first iteration
      of this support, and the user-facing aspects still require substantial
      work.  If you wish to experiment with it, use ``bzr upgrade
      --dirstate-with-subtree`` in your working trees and repositories.
      You can use the hidden commands ``split`` and ``join`` and to create
      and manipulate nested trees, but please consider using the nested-trees
      branch, which contains substantial UI improvements, instead.
      http://code.aaronbentley.com/bzr/bzrrepo/nested-trees/
      (Aaron Bentley, Martin Pool, Robert Collins).

  BUGFIXES:

    * ``bzr annotate`` now uses dotted revnos from the viewpoint of the
      branch, rather than the last changed revision of the file.
      (John Arbash Meinel, #82158)

    * Lock operations no longer hang if they encounter a permission problem.
      (Aaron Bentley)

    * ``bzr push`` can resume a push that was canceled before it finished.
      Also, it can push even if the target directory exists if you supply
      the ``--use-existing-dir`` flag.
      (John Arbash Meinel, #30576, #45504)

    * Fix http proxy authentication when user and an optional
      password appears in the ``*_proxy`` vars. (Vincent Ladeuil,
      #83954).

    * ``bzr log branch/file`` works for local treeless branches
      (Aaron Bentley, #84247)

    * Fix problem with UNC paths on Windows 98. (Alexander Belchenko, #84728)

    * Searching location of CA bundle for PyCurl in env variable
      (``CURL_CA_BUNDLE``), and on win32 along the PATH.
      (Alexander Belchenko, #82086)

    * ``bzr init`` works with unicode argument LOCATION.
      (Alexander Belchenko, #85599)

    * Raise ``DependencyNotPresent`` if pycurl do not support https.
      (Vincent Ladeuil, #85305)

    * Invalid proxy env variables should not cause a traceback.
      (Vincent Ladeuil, #87765)

    * Ignore patterns normalised to use '/' path separator.
      (Kent Gibson, #86451)

    * bzr rocks. It sure does! Fix case. (Vincent Ladeuil, #78026)

    * Fix bzrtools shelve command for removed lines beginning with "--"
      (Johan Dahlberg, #75577)

  TESTING:

    * New ``--first`` option to ``bzr selftest`` to run specified tests
      before the rest of the suite.  (Martin Pool)


bzr 0.14  2007-01-23
--------------------

  IMPROVEMENTS:

    * ``bzr help global-options`` describes the global options. (Aaron Bentley)

  BUG FIXES:

    * Skip documentation generation tests if the tools to do so are not
      available. Fixes running selftest for installled copies of bzr.
      (John Arbash Meinel, #80330)

    * Fix the code that discovers whether bzr is being run from it's
      working tree to handle the case when it isn't but the directory
      it is in is below a repository. (James Westby, #77306)


bzr 0.14rc1  2007-01-16
-----------------------

  IMPROVEMENTS:

    * New connection: ``bzr+http://`` which supports tunnelling the smart
      protocol over an HTTP connection. If writing is enabled on the bzr
      server, then you can write over the http connection.
      (Andrew Bennetts, John Arbash Meinel)

    * Aliases now support quotation marks, so they can contain whitespace
      (Marius Kruger)

    * PyCurlTransport now use a single curl object. By specifying explicitly
      the 'Range' header, we avoid the need to use two different curl objects
      (and two connections to the same server). (Vincent Ladeuil)

    * ``bzr commit`` does not prompt for a message until it is very likely to
      succeed.  (Aaron Bentley)

    * ``bzr conflicts`` now takes --text to list pathnames of text conflicts
      (Aaron Bentley)

    * Fix ``iter_lines_added_or_present_in_versions`` to use a set instead
      of a list while checking if a revision id was requested. Takes 10s
      off of the ``fileids_affected_by_revision_ids`` time, which is 10s
      of the ``bzr branch`` time. Also improve ``fileids_...`` time by
      filtering lines with a regex rather than multiple ``str.find()``
      calls. (saves another 300ms) (John Arbash Meinel)

    * Policy can be set for each configuration key. This allows keys to be
      inherited properly across configuration entries. For example, this
      should enable you to do::

        [/home/user/project]
        push_location = sftp://host/srv/project/
        push_location:policy = appendpath

      And then a branch like ``/home/user/project/mybranch`` should get an
      automatic push location of ``sftp://host/srv/project/mybranch``.
      (James Henstridge)

    * Added ``bzr status --short`` to make status report svn style flags
      for each file.  For example::

        $ bzr status --short
        A  foo
        A  bar
        D  baz
        ?  wooley

    * 'bzr selftest --clean-output' allows easily clean temporary tests
      directories without running tests. (Alexander Belchenko)

    * ``bzr help hidden-commands`` lists all hidden commands. (Aaron Bentley)

    * ``bzr merge`` now has an option ``--pull`` to fall back to pull if
      local is fully merged into remote. (Jan Hudec)

    * ``bzr help formats`` describes available directory formats. (Aaron Bentley)

  INTERNALS:

    * A few tweaks directly to ``fileids_affected_by_revision_ids`` to
      help speed up processing, as well allowing to extract unannotated
      lines. Between the two ``fileids_affected_by_revision_ids`` is
      improved by approx 10%. (John Arbash Meinel)

    * Change Revision serialization to only write out millisecond
      resolution. Rather than expecting floating point serialization to
      preserve more resolution than we need. (Henri Weichers, Martin Pool)

    * Test suite ends cleanly on Windows.  (Vincent Ladeuil)

    * When ``encoding_type`` attribute of class Command is equal to 'exact',
      force sys.stdout to be a binary stream on Windows, and therefore
      keep exact line-endings (without LF -> CRLF conversion).
      (Alexander Belchenko)

    * Single-letter short options are no longer globally declared.  (Martin
      Pool)

    * Before using detected user/terminal encoding bzr should check
      that Python has corresponding codec. (Alexander Belchenko)

    * Formats for end-user selection are provided via a FormatRegistry (Aaron Bentley)

  BUG FIXES:

    * ``bzr missing --verbose`` was showing adds/removals in the wrong
      direction. (John Arbash Meinel)

    * ``bzr annotate`` now defaults to showing dotted revnos for merged
      revisions. It cuts them off at a depth of 12 characters, but you can
      supply ``--long`` to see the full number. You can also use
      ``--show-ids`` to display the original revision ids, rather than
      revision numbers and committer names. (John Arbash Meinel, #75637)

    * bzr now supports Win32 UNC path (e.g. ``\HOST\path``.
      (Alexander Belchenko, #57869)

    * Win32-specific: output of cat, bundle and diff commands don't mangle
      line-endings (Alexander Belchenko, #55276)

    * Replace broken fnmatch based ignore pattern matching with custom pattern
      matcher.
      (Kent Gibson, Jan Hudec #57637)

    * pycurl and urllib can detect short reads at different places. Update
      the test suite to test more cases. Also detect http error code 416
      which was raised for that specific bug. Also enhance the urllib
      robustness by detecting invalid ranges (and pycurl's one by detecting
      short reads during the initial GET). (Vincent Ladeuil, #73948)

    * The urllib connection sharing interacts badly with urllib2
      proxy setting (the connections didn't go thru the proxy
      anymore). Defining a proper ProxyHandler solves the
      problem.  (Vincent Ladeuil, #74759)

    * Use urlutils to generate relative URLs, not osutils
      (Aaron Bentley, #76229)

    * ``bzr status`` in a readonly directory should work without giving
      lots of errors. (John Arbash Meinel, #76299)

    * Mention the revisionspec topic for the revision option help.
      (Wouter van Heyst, #31663)

    * Allow plugins import from zip archives.
      (Alexander Belchenko, #68124)


bzr 0.13  2006-12-05
--------------------

  No changes from 0.13rc1

bzr 0.13rc1  2006-11-27
-----------------------

  IMPROVEMENTS:

    * New command ``bzr remove-tree`` allows the removal of the working
      tree from a branch.
      (Daniel Silverstone)

    * urllib uses shared keep-alive connections, so http
      operations are substantially faster.
      (Vincent Ladeuil, #53654)

    * ``bzr export`` allows an optional branch parameter, to export a bzr
      tree from some other url. For example:
      ``bzr export bzr.tar.gz http://bazaar-vcs.org/bzr/bzr.dev``
      (Daniel Silverstone)

    * Added ``bzr help topics`` to the bzr help system. This gives a
      location for general information, outside of a specific command.
      This includes updates for ``bzr help revisionspec`` the first topic
      included. (Goffredo Baroncelli, John Arbash Meinel, #42714)

    * WSGI-compatible HTTP smart server.  See ``doc/http_smart_server.txt``.
      (Andrew Bennetts)

    * Knit files will now cache full texts only when the size of the
      deltas is as large as the size of the fulltext. (Or after 200
      deltas, whichever comes first). This has the most benefit on large
      files with small changes, such as the inventory for a large project.
      (eg For a project with 2500 files, and 7500 revisions, it changes
      the size of inventory.knit from 11MB to 5.4MB) (John Arbash Meinel)

  INTERNALS:

    * New -D option given before the command line turns on debugging output
      for particular areas.  -Derror shows tracebacks on all errors.
      (Martin Pool)

    * Clean up ``bzr selftest --benchmark bundle`` to correct an import,
      and remove benchmarks that take longer than 10min to run.
      (John Arbash Meinel)

    * Use ``time.time()`` instead of ``time.clock()`` to decide on
      progress throttling. Because ``time.clock()`` is actually CPU time,
      so over a high-latency connection, too many updates get throttled.
      (John Arbash Meinel)

    * ``MemoryTransport.list_dir()`` would strip the first character for
      files or directories in root directory. (John Arbash Meinel)

    * New method ``get_branch_reference`` on 'BzrDir' allows the detection of
      branch references - which the smart server component needs.

    * New ``ChrootTransportDecorator``, accessible via the ``chroot+`` url
      prefix.  It disallows any access to locations above a set URL.  (Andrew
      Bennetts)

  BUG FIXES:

    * Now ``_KnitIndex`` properly decode revision ids when loading index data.
      And optimize the knit index parsing code.
      (Dmitry Vasiliev, John Arbash Meinel)

    * ``bzrlib/bzrdir.py`` was directly referencing ``bzrlib.workingtree``,
      without importing it. This prevented ``bzr upgrade`` from working
      unless a plugin already imported ``bzrlib.workingtree``
      (John Arbash Meinel, #70716)

    * Suppress the traceback on invalid URLs (Vincent Ladeuil, #70803).

    * Give nicer error message when an http server returns a 403
      error code. (Vincent Ladeuil, #57644).

    * When a multi-range http GET request fails, try a single
      range one. If it fails too, forget about ranges. Remember that until
      the death of the transport and propagates that to the clones.
      (Vincent Ladeuil, #62276, #62029).

    * Handles user/passwords supplied in url from command
      line (for the urllib implementation). Don't request already
      known passwords (Vincent Ladeuil, #42383, #44647, #48527)

    * ``_KnitIndex.add_versions()`` dictionary compresses revision ids as they
      are added. This fixes bug where fetching remote revisions records
      them as full references rather than integers.
      (John Arbash Meinel, #64789)

    * ``bzr ignore`` strips trailing slashes in patterns.
      Also ``bzr ignore`` rejects absolute paths. (Kent Gibson, #4559)

    * ``bzr ignore`` takes multiple arguments. (Cheuksan Edward Wang, #29488)

    * mv correctly handles paths that traverse symlinks.
      (Aaron Bentley, #66964)

    * Give nicer looking error messages when failing to connect over ssh.
      (John Arbash Meinel, #49172)

    * Pushing to a remote branch does not currently update the remote working
      tree. After a remote push, ``bzr status`` and ``bzr diff`` on the remote
      machine now show that the working tree is out of date.
      (Cheuksan Edward Wang #48136)

    * Use patiencediff instead of difflib for determining deltas to insert
      into knits. This avoids the O(N^3) behavior of difflib. Patience
      diff should be O(N^2). (Cheuksan Edward Wang, #65714)

    * Running ``bzr log`` on nonexistent file gives an error instead of the
      entire log history. (Cheuksan Edward Wang #50793)

    * ``bzr cat`` can look up contents of removed or renamed files. If the
      pathname is ambiguous, i.e. the files in the old and new trees have
      different id's, the default is the file in the new tree. The user can
      use "--name-from-revision" to select the file in the old tree.
      (Cheuksan Edward Wang, #30190)

  TESTING:

    * TestingHTTPRequestHandler really handles the Range header
      (previously it was ignoring it and returning the whole file,).

bzr 0.12  2006-10-30
--------------------

  INTERNALS:

    * Clean up ``bzr selftest --benchmark bundle`` to correct an import,
      and remove benchmarks that take longer than 10min to run.
      (John Arbash Meinel)

bzr 0.12rc1  2006-10-23
-----------------------

  IMPROVEMENTS:

    * ``bzr log`` now shows dotted-decimal revision numbers for all revisions,
      rather than just showing a decimal revision number for revisions on the
      mainline. These revision numbers are not yet accepted as input into bzr
      commands such as log, diff etc. (Robert Collins)

    * revisions can now be specified using dotted-decimal revision numbers.
      For instance, ``bzr diff -r 1.2.1..1.2.3``. (Robert Collins)

    * ``bzr help commands`` output is now shorter (Aaron Bentley)

    * ``bzr`` now uses lazy importing to reduce the startup time. This has
      a moderate effect on lots of actions, especially ones that have
      little to do. For example ``bzr rocks`` time is down to 116ms from
      283ms. (John Arbash Meinel)

    * New Registry class to provide name-to-object registry-like support,
      for example for schemes where plugins can register new classes to
      do certain tasks (e.g. log formatters). Also provides lazy registration
      to allow modules to be loaded on request.
      (John Arbash Meinel, Adeodato Simó)

  API INCOMPATABILITY:

    * LogFormatter subclasses show now expect the 'revno' parameter to
      show() to be a string rather than an int. (Robert Collins)

  INTERNALS:

    * ``TestCase.run_bzr``, ``run_bzr_captured``, and ``run_bzr_subprocess``
      can take a ``working_dir='foo'`` parameter, which will change directory
      for the command. (John Arbash Meinel)

    * ``bzrlib.lazy_regex.lazy_compile`` can be used to create a proxy
      around a regex, which defers compilation until first use.
      (John Arbash Meinel)

    * ``TestCase.run_bzr_subprocess`` defaults to supplying the
      ``--no-plugins`` parameter to ensure test reproducability, and avoid
      problems with system-wide installed plugins. (John Arbash Meinel)

    * Unique tree root ids are now supported. Newly created trees still
      use the common root id for compatibility with bzr versions before 0.12.
      (Aaron Bentley)

    * ``WorkingTree.set_root_id(None)`` is now deprecated. Please
      pass in ``inventory.ROOT_ID`` if you want the default root id value.
      (Robert Collins, John Arbash Meinel)

    * New method ``WorkingTree.flush()`` which will write the current memory
      inventory out to disk. At the same time, ``read_working_inventory`` will
      no longer trash the current tree inventory if it has been modified within
      the current lock, and the tree will now ``flush()`` automatically on
      ``unlock()``. ``WorkingTree.set_root_id()`` has been updated to take
      advantage of this functionality. (Robert Collins, John Arbash Meinel)

    * ``bzrlib.tsort.merge_sorted`` now accepts ``generate_revnos``. This
      parameter will cause it to add another column to its output, which
      contains the dotted-decimal revno for each revision, as a tuple.
      (Robert Collins)

    * ``LogFormatter.show_merge`` is deprecated in favour of
      ``LogFormatter.show_merge_revno``. (Robert Collins)

  BUG FIXES:

    * Avoid circular imports by creating a deprecated function for
      ``bzrlib.tree.RevisionTree``. Callers should have been using
      ``bzrlib.revisontree.RevisionTree`` anyway. (John Arbash Meinel,
      #63360, #66349)

    * Don't use ``socket.MSG_WAITALL`` as it doesn't exist on all
      platforms. (Martin Pool, #66356)

    * Don't require ``Content-Type`` in range responses. Assume they are a
      single range if ``Content-Type`` does not exist.
      (John Arbash Meinel, #62473)

    * bzr branch/pull no longer complain about progress bar cleanup when
      interrupted during fetch.  (Aaron Bentley, #54000)

    * ``WorkingTree.set_parent_trees()`` uses the trees to directly write
      the basis inventory, rather than going through the repository. This
      allows us to have 1 inventory read, and 2 inventory writes when
      committing a new tree. (John Arbash Meinel)

    * When reverting, files that are not locally modified that do not exist
      in the target are deleted, not just unversioned (Aaron Bentley)

    * When trying to acquire a lock, don't fail immediately. Instead, try
      a few times (up to 1 hour) before timing out. Also, report why the
      lock is unavailable (John Arbash Meinel, #43521, #49556)

    * Leave HttpTransportBase daughter classes decides how they
      implement cloning. (Vincent Ladeuil, #61606)

    * diff3 does not indicate conflicts on clean merge. (Aaron Bentley)

    * If a commit fails, the commit message is stored in a file at the root of
      the tree for later commit. (Cheuksan Edward Wang, Stefan Metzmacher,
      #32054)

  TESTING:

    * New test base class TestCaseWithMemoryTransport offers memory-only
      testing facilities: its not suitable for tests that need to mutate disk
      state, but most tests should not need that and should be converted to
      TestCaseWithMemoryTransport. (Robert Collins)

    * ``TestCase.make_branch_and_memory_tree`` now takes a format
      option to set the BzrDir, Repository and Branch formats of the
      created objects. (Robert Collins, John Arbash Meinel)

bzr 0.11  2006-10-02
--------------------

    * Smart server transport test failures on windows fixed. (Lukáš Lalinský).

bzr 0.11rc2  2006-09-27
-----------------------

  BUG FIXES:

    * Test suite hangs on windows fixed. (Andrew Bennets, Alexander Belchenko).

    * Commit performance regression fixed. (Aaron Bentley, Robert Collins, John
      Arbash Meinel).

bzr 0.11rc1  2006-09-25
-----------------------

  IMPROVEMENTS:

    * Knit files now wait to create their contents until the first data is
      added. The old code used to create an empty .knit and a .kndx with just
      the header. However, this caused a lot of extra round trips over sftp.
      This can change the time for ``bzr push`` to create a new remote branch
      from 160s down to 100s. This also affects ``bzr commit`` performance when
      adding new files, ``bzr commit`` on a new kernel-like tree drops from 50s
      down to 40s (John Arbash Meinel, #44692)

    * When an entire subtree has been deleted, commit will now report that
      just the top of the subtree has been deleted, rather than reporting
      all the individual items. (Robert Collins)

    * Commit performs one less XML parse. (Robert Collins)

    * ``bzr checkout`` now operates on readonly branches as well
      as readwrite branches. This fixes bug #39542. (Robert Collins)

    * ``bzr bind`` no longer synchronises history with the master branch.
      Binding should be followed by an update or push to synchronise the
      two branches. This is closely related to the fix for bug #39542.
      (Robert Collins)

    * ``bzrlib.lazy_import.lazy_import`` function to create on-demand
      objects.  This allows all imports to stay at the global scope, but
      modules will not actually be imported if they are not used.
      (John Arbash Meinel)

    * Support ``bzr://`` and ``bzr+ssh://`` urls to work with the new RPC-based
      transport which will be used with the upcoming high-performance smart
      server. The new command ``bzr serve`` will invoke bzr in server mode,
      which processes these requests. (Andrew Bennetts, Robert Collins, Martin
      Pool)

    * New command ``bzr version-info`` which can be used to get a summary
      of the current state of the tree. This is especially useful as part
      of a build commands. See ``doc/version_info.txt`` for more information
      (John Arbash Meinel)

  BUG FIXES:

    * ``'bzr inventory [FILE...]'`` allows restricting the file list to a
      specific set of files. (John Arbash Meinel, #3631)

    * Don't abort when annotating empty files (John Arbash Meinel, #56814)

    * Add ``Stanza.to_unicode()`` which can be passed to another Stanza
      when nesting stanzas. Also, add ``read_stanza_unicode`` to handle when
      reading a nested Stanza. (John Arbash Meinel)

    * Transform._set_mode() needs to stat the right file.
      (John Arbash Meinel, #56549)

    * Raise WeaveFormatError rather than StopIteration when trying to read
      an empty Weave file. (John Arbash Meinel, #46871)

    * Don't access e.code for generic URLErrors, only HTTPErrors have .code.
      (Vincent Ladeuil, #59835)

    * Handle boundary="" lines properly to allow access through a Squid proxy.
      (John Arbash Meinel, #57723)

    * revert now removes newly-added directories (Aaron Bentley, #54172)

    * ``bzr upgrade sftp://`` shouldn't fail to upgrade v6 branches if there
      isn't a working tree. (David Allouche, #40679)

    * Give nicer error messages when a user supplies an invalid --revision
      parameter. (John Arbash Meinel, #55420)

    * Handle when LANG is not recognized by python. Emit a warning, but
      just revert to using 'ascii'. (John Arbash Meinel, #35392)

    * Don't use ``preexec_fn`` on win32, as it is not supported by subprocess.
      (John Arbash Meinel)

    * Skip specific tests when the dependencies aren't met. This includes
      some ``setup.py`` tests when ``python-dev`` is not available, and
      some tests that depend on paramiko. (John Arbash Meinel, Mattheiu Moy)

    * Fallback to Paramiko properly, if no ``ssh`` executable exists on
      the system. (Andrew Bennetts, John Arbash Meinel)

    * ``Branch.bind(other_branch)`` no longer takes a write lock on the
      other branch, and will not push or pull between the two branches.
      API users will need to perform a push or pull or update operation if they
      require branch synchronisation to take place. (Robert Collins, #47344)

    * When creating a tarball or zipfile export, export unicode names as utf-8
      paths. This may not work perfectly on all platforms, but has the best
      chance of working in the common case. (John Arbash Meinel, #56816)

    * When committing, only files that exist in working tree or basis tree
      may be specified (Aaron Bentley, #50793)

  PORTABILITY:

    * Fixes to run on Python 2.5 (Brian M. Carlson, Martin Pool, Marien Zwart)

  INTERNALS:

    * TestCaseInTempDir now creates a separate directory for HOME, rather
      than having HOME set to the same location as the working directory.
      (John Arbash Meinel)

    * ``run_bzr_subprocess()`` can take an optional ``env_changes={}`` parameter,
      which will update os.environ inside the spawned child. It also can
      take a ``universal_newlines=True``, which helps when checking the output
      of the command. (John Arbash Meinel)

    * Refactor SFTP vendors to allow easier re-use when ssh is used.
      (Andrew Bennetts)

    * ``Transport.list_dir()`` and ``Transport.iter_files_recursive()`` should always
      return urlescaped paths. This is now tested (there were bugs in a few
      of the transports) (Andrew Bennetts, David Allouche, John Arbash Meinel)

    * New utility function ``symbol_versioning.deprecation_string``. Returns the
      formatted string for a callable, deprecation format pair. (Robert Collins)

    * New TestCase helper applyDeprecated. This allows you to call a callable
      which is deprecated without it spewing to the screen, just by supplying
      the deprecation format string issued for it. (Robert Collins)

    * Transport.append and Transport.put have been deprecated in favor of
      ``.append_bytes``, ``.append_file``, ``.put_bytes``, and
      ``.put_file``. This removes the ambiguity in what type of object the
      functions take.  ``Transport.non_atomic_put_{bytes,file}`` has also
      been added. Which works similarly to ``Transport.append()`` except for
      SFTP, it doesn't have a round trip when opening the file. Also, it
      provides functionality for creating a parent directory when trying
      to create a file, rather than raise NoSuchFile and forcing the
      caller to repeat their request.
      (John Arbash Meinel)

    * WorkingTree has a new api ``unversion`` which allow the unversioning of
      entries by their file id. (Robert Collins)

    * ``WorkingTree.pending_merges`` is deprecated.  Please use the
      ``get_parent_ids`` (introduced in 0.10) method instead. (Robert Collins)

    * WorkingTree has a new ``lock_tree_write`` method which locks the branch for
      read rather than write. This is appropriate for actions which only need
      the branch data for reference rather than mutation. A new decorator
      ``needs_tree_write_lock`` is provided in the workingtree module. Like the
      ``needs_read_lock`` and ``needs_write_lock`` decorators this allows static
      declaration of the locking requirements of a function to ensure that
      a lock is taken out for casual scripts. (Robert Collins, #54107)

    * All WorkingTree methods which write to the tree, but not to the branch
      have been converted to use ``needs_tree_write_lock`` rather than
      ``needs_write_lock``. Also converted is the revert, conflicts and tree
      transform modules. This provides a modest performance improvement on
      metadir style trees, due to the reduce lock-acquisition, and a more
      significant performance improvement on lightweight checkouts from
      remote branches, where trivial operations used to pay a significant
      penalty. It also provides the basis for allowing readonly checkouts.
      (Robert Collins)

    * Special case importing the standard library 'copy' module. This shaves
      off 40ms of startup time, while retaining compatibility. See:
      ``bzrlib/inspect_for_copy.py`` for more details. (John Arbash Meinel)

    * WorkingTree has a new parent class MutableTree which represents the
      specialisations of Tree which are able to be altered. (Robert Collins)

    * New methods mkdir and ``put_file_bytes_non_atomic`` on MutableTree that
      mutate the tree and its contents. (Robert Collins)

    * Transport behaviour at the root of the URL is now defined and tested.
      (Andrew Bennetts, Robert Collins)

  TESTING:

    * New test helper classs MemoryTree. This is typically accessed via
      ``self.make_branch_and_memory_tree()`` in test cases. (Robert Collins)

    * Add ``start_bzr_subprocess`` and ``stop_bzr_subprocess`` to allow test
      code to continue running concurrently with a subprocess of bzr.
      (Andrew Bennetts, Robert Collins)

    * Add a new method ``Transport.get_smart_client()``. This is provided to
      allow upgrades to a richer interface than the VFS one provided by
      Transport. (Andrew Bennetts, Martin Pool)

bzr 0.10  2006-08-29
--------------------

  IMPROVEMENTS:
    * 'merge' now takes --uncommitted, to apply uncommitted changes from a
      tree.  (Aaron Bentley)

    * 'bzr add --file-ids-from' can be used to specify another path to use
      for creating file ids, rather than generating all new ones. Internally,
      the 'action' passed to ``smart_add_tree()`` can return ``file_ids`` that
      will be used, rather than having bzrlib generate new ones.
      (John Arbash Meinel, #55781)

    * ``bzr selftest --benchmark`` now allows a ``--cache-dir`` parameter.
      This will cache some of the intermediate trees, and decrease the
      setup time for benchmark tests. (John Arbash Meinel)

    * Inverse forms are provided for all boolean options.  For example,
      --strict has --no-strict, --no-recurse has --recurse (Aaron Bentley)

    * Serialize out Inventories directly, rather than using ElementTree.
      Writing out a kernel sized inventory drops from 2s down to ~350ms.
      (Robert Collins, John Arbash Meinel)

  BUG FIXES:

    * Help diffutils 2.8.4 get along with binary tests (Marien Zwart: #57614)

    * Change LockDir so that if the lock directory doesn't exist when
      ``lock_write()`` is called, an attempt will be made to create it.
      (John Arbash Meinel, #56974)

    * ``bzr uncommit`` preserves pending merges. (John Arbash Meinel, #57660)

    * Active FTP transport now works as intended. (ghozzy, #56472)

    * Really fix mutter() so that it won't ever raise a UnicodeError.
      It means it is possible for ~/.bzr.log to contain non UTF-8 characters.
      But it is a debugging log, not a real user file.
      (John Arbash Meinel, #56947, #53880)

    * Change Command handle to allow Unicode command and options.
      At present we cannot register Unicode command names, so we will get
      BzrCommandError('unknown command'), or BzrCommandError('unknown option')
      But that is better than a UnicodeError + a traceback.
      (John Arbash Meinel, #57123)

    * Handle TZ=UTC properly when reading/writing revisions.
      (John Arbash Meinel, #55783, #56290)

    * Use ``GPG_TTY`` to allow gpg --cl to work with gpg-agent in a pipeline,
      (passing text to sign in on stdin). (John Arbash Meinel, #54468)

    * External diff does the right thing for binaries even in foreign
      languages. (John Arbash Meinel, #56307)

    * Testament handles more cases when content is unicode. Specific bug was
      in handling of revision properties.
      (John Arbash Meinel, Holger Krekel, #54723)

    * The bzr selftest was failing on installed versions due to a bug in a new
      test helper. (John Arbash Meinel, Robert Collins, #58057)

  INTERNALS:

    * ``bzrlib.cache_utf8`` contains ``encode()`` and ``decode()`` functions
      which can be used to cache the conversion between utf8 and Unicode.
      Especially helpful for some of the knit annotation code, which has to
      convert revision ids to utf8 to annotate lines in storage.
      (John Arbash Meinel)

    * ``setup.py`` now searches the filesystem to find all packages which
      need to be installed. This should help make the life of packagers
      easier. (John Arbash Meinel)

bzr 0.9.0  2006-08-11
---------------------

  SURPRISES:

   * The hard-coded built-in ignore rules have been removed. There are
     now two rulesets which are enforced. A user global one in
     ``~/.bazaar/ignore`` which will apply to every tree, and the tree
     specific one '.bzrignore'.
     ``~/.bazaar/ignore`` will be created if it does not exist, but with
     a more conservative list than the old default.
     This fixes bugs with default rules being enforced no matter what.
     The old list of ignore rules from bzr is available by
     running 'bzr ignore --old-default-rules'.
     (Robert Collins, Martin Pool, John Arbash Meinel)

   * 'branches.conf' has been changed to 'locations.conf', since it can apply
     to more locations than just branch locations.
     (Aaron Bentley)

  IMPROVEMENTS:

   * The revision specifier "revno:" is extended to accept the syntax
     revno:N:branch. For example,
     revno:42:http://bazaar-vcs.org/bzr/bzr.dev/ means revision 42 in
     bzr.dev.  (Matthieu Moy)

   * Tests updates to ensure proper URL handling, UNICODE support, and
     proper printing when the user's terminal encoding cannot display
     the path of a file that has been versioned.
     ``bzr branch`` can take a target URL rather than only a local directory.
     ``Branch.get_parent()/set_parent()`` now save a relative path if possible,
     and normalize the parent based on root, allowing access across
     different transports. (John Arbash Meinel, Wouter van Heyst, Martin Pool)
     (Malone #48906, #42699, #40675, #5281, #3980, #36363, #43689,
     #42517, #42514)

   * On Unix, detect terminal width using an ioctl not just $COLUMNS.
     Use terminal width for single-line logs from ``bzr log --line`` and
     pending-merge display.  (Robert Widhopf-Fenk, Gustavo Niemeyer)
     (Malone #3507)

   * On Windows, detect terminal width using GetConsoleScreenBufferInfo.
     (Alexander Belchenko)

   * Speedup improvement for 'date:'-revision search. (Guillaume Pinot).

   * Show the correct number of revisions pushed when pushing a new branch.
     (Robert Collins).

   * 'bzr selftest' now shows a progress bar with the number of tests, and
     progress made. 'make check' shows tests in -v mode, to be more useful
     for the PQM status window. (Robert Collins).
     When using a progress bar, failed tests are printed out, rather than
     being overwritten by the progress bar until the suite finishes.
     (John Arbash Meinel)

   * 'bzr selftest --benchmark' will run a new benchmarking selftest.
     'bzr selftest --benchmark --lsprof-timed' will use lsprofile to generate
     profile data for the individual profiled calls, allowing for fine
     grained analysis of performance.
     (Robert Collins, Martin Pool).

   * 'bzr commit' shows a progress bar. This is useful for commits over sftp
     where commit can take an appreciable time. (Robert Collins)

   * 'bzr add' is now less verbose in telling you what ignore globs were
     matched by files being ignored. Instead it just tells you how many
     were ignored (because you might reasonably be expecting none to be
     ignored). 'bzr add -v' is unchanged and will report every ignored
     file. (Robert Collins).

   * ftp now has a test server if medusa is installed. As part of testing,
     ftp support has been improved, including support for supplying a
     non-standard port. (John Arbash Meinel).

   * 'bzr log --line' shows the revision number, and uses only the
     first line of the log message (#5162, Alexander Belchenko;
     Matthieu Moy)

   * 'bzr status' has had the --all option removed. The 'bzr ls' command
     should be used to retrieve all versioned files. (Robert Collins)

   * 'bzr bundle OTHER/BRANCH' will create a bundle which can be sent
     over email, and applied on the other end, while maintaining ancestry.
     This bundle can be applied with either 'bzr merge' or 'bzr pull',
     the same way you would apply another branch.
     (John Arbash Meinel, Aaron Bentley)

   * 'bzr whoami' can now be used to set your identity from the command line,
     for a branch or globally.  (Robey Pointer)

   * 'bzr checkout' now aliased to 'bzr co', and 'bzr annotate' to 'bzr ann'.
     (Michael Ellerman)

   * 'bzr revert DIRECTORY' now reverts the contents of the directory as well.
     (Aaron Bentley)

   * 'bzr get sftp://foo' gives a better error when paramiko is not present.
     Also updates things like 'http+pycurl://' if pycurl is not present.
     (John Arbash Meinel) (Malone #47821, #52204)

   * New env variable ``BZR_PROGRESS_BAR``, sets the default progress bar type.
     Can be set to 'none' or 'dummy' to disable the progress bar, 'dots' or
     'tty' to create the respective type. (John Arbash Meinel, #42197, #51107)

   * Improve the help text for 'bzr diff' to explain what various options do.
     (John Arbash Meinel, #6391)

   * 'bzr uncommit -r 10' now uncommits revisions 11.. rather than uncommitting
     revision 10. This makes -r10 more in line with what other commands do.
     'bzr uncommit' also now saves the pending merges of the revisions that
     were removed. So it is safe to uncommit after a merge, fix something,
     and commit again. (John Arbash Meinel, #32526, #31426)

   * 'bzr init' now also works on remote locations.
     (Wouter van Heyst, #48904)

   * HTTP support has been updated. When using pycurl we now support
     connection keep-alive, which reduces dns requests and round trips.
     And for both urllib and pycurl we support multi-range requests,
     which decreases the number of round-trips. Performance results for
     ``bzr branch http://bazaar-vcs.org/bzr/bzr.dev/`` indicate
     http branching is now 2-3x faster, and ``bzr pull`` in an existing
     branch is as much as 4x faster.
     (Michael Ellerman, Johan Rydberg, John Arbash Meinel, #46768)

   * Performance improvements for sftp. Branching and pulling are now up to
     2x faster. Utilize paramiko.readv() support for async requests if it
     is available (paramiko > 1.6) (John Arbash Meinel)

  BUG FIXES:

    * Fix shadowed definition of TestLocationConfig that caused some
      tests not to run.
      (Erik Bågfors, Michael Ellerman, Martin Pool, #32587)

    * Fix unnecessary requirement of sign-my-commits that it be run from
      a working directory.  (Martin Pool, Robert Collins)

    * 'bzr push location' will only remember the push location if it succeeds
      in connecting to the remote location. (John Arbash Meinel, #49742)

    * 'bzr revert' no longer toggles the executable bit on win32
      (John Arbash Meinel, #45010)

    * Handle broken pipe under win32 correctly. (John Arbash Meinel)

    * sftp tests now work correctly on win32 if you have a newer paramiko
      (John Arbash Meinel)

    * Cleanup win32 test suite, and general cleanup of places where
      file handles were being held open. (John Arbash Meinel)

    * When specifying filenames for 'diff -r x..y', the name of the file in the
      working directory can be used, even if its name is different in both x
      and y.

    * File-ids containing single- or double-quotes are handled correctly by
      push. (Aaron Bentley, #52227)

    * Normalize unicode filenames to ensure cross-platform consistency.
      (John Arbash Meinel, #43689)

    * The argument parser can now handle '-' as an argument. Currently
      no code interprets it specially (it is mostly handled as a file named
      '-'). But plugins, and future operations can use it.
      (John Arbash meinel, #50984)

    * Bundles can properly read binary files with a plain '\r' in them.
      (John Arbash Meinel, #51927)

    * Tuning ``iter_entries()`` to be more efficient (John Arbash Meinel, #5444)

    * Lots of win32 fixes (the test suite passes again).
      (John Arbash Meinel, #50155)

    * Handle openbsd returning None for sys.getfilesystemencoding() (#41183)

    * Support ftp APPE (append) to allow Knits to be used over ftp (#42592)

    * Removals are only committed if they match the filespec (or if there is
      no filespec).  (#46635, Aaron Bentley)

    * smart-add recurses through all supplied directories
      (John Arbash Meinel, #52578)

    * Make the bundle reader extra lines before and after the bundle text.
      This allows you to parse an email with the bundle inline.
      (John Arbash Meinel, #49182)

    * Change the file id generator to squash a little bit more. Helps when
      working with long filenames on windows. (Also helps for unicode filenames
      not generating hidden files). (John Arbash Meinel, #43801)

    * Restore terminal mode on C-c while reading sftp password.  (#48923,
      Nicholas Allen, Martin Pool)

    * Timestamps are rounded to 1ms, and revision entries can be recreated
      exactly. (John Arbash Meinel, Jamie Wilkinson, #40693)

    * Branch.base has changed to a URL, but ~/.bazaar/locations.conf should
      use local paths, since it is user visible (John Arbash Meinel, #53653)

    * ``bzr status foo`` when foo was unversioned used to cause a full delta
      to be generated (John Arbash Meinel, #53638)

    * When reading revision properties, an empty value should be considered
      the empty string, not None (John Arbash Meinel, #47782)

    * ``bzr diff --diff-options`` can now handle binary files being changed.
      Also, the output is consistent when --diff-options is not supplied.
      (John Arbash Meinel, #54651, #52930)

    * Use the right suffixes for loading plugins (John Arbash Meinel, #51810)

    * Fix ``Branch.get_parent()`` to handle the case when the parent is not
      accessible (John Arbash Meinel, #52976)

  INTERNALS:

    * Combine the ignore rules into a single regex rather than looping over
      them to reduce the threshold where  N^2 behaviour occurs in operations
      like status. (Jan Hudec, Robert Collins).

    * Appending to ``bzrlib.DEFAULT_IGNORE`` is now deprecated. Instead, use
      one of the add functions in bzrlib.ignores. (John Arbash Meinel)

    * 'bzr push' should only push the ancestry of the current revision, not
      all of the history in the repository. This is especially important for
      shared repositories. (John Arbash Meinel)

    * ``bzrlib.delta.compare_trees`` now iterates in alphabetically sorted order,
      rather than randomly walking the inventories. (John Arbash Meinel)

    * Doctests are now run in temporary directories which are cleaned up when
      they finish, rather than using special ScratchDir/ScratchBranch objects.
      (Martin Pool)

    * Split ``check`` into separate methods on the branch and on the repository,
      so that it can be specialized in ways that are useful or efficient for
      different formats.  (Martin Pool, Robert Collins)

    * Deprecate ``Repository.all_revision_ids``; most methods don't really need
      the global revision graph but only that part leading up to a particular
      revision.  (Martin Pool, Robert Collins)

    * Add a BzrDirFormat ``control_formats`` list which allows for control formats
      that do not use '.bzr' to store their data - i.e. '.svn', '.hg' etc.
      (Robert Collins, Jelmer Vernooij).

    * ``bzrlib.diff.external_diff`` can be redirected to any file-like object.
      Uses subprocess instead of spawnvp.
      (James Henstridge, John Arbash Meinel, #4047, #48914)

    * New command line option '--profile-imports', which will install a custom
      importer to log time to import modules and regex compilation time to
      sys.stderr (John Arbash Meinel)

    * 'EmptyTree' is now deprecated, please use ``repository.revision_tree(None)``
      instead. (Robert Collins)

    * "RevisionTree" is now in bzrlib/revisiontree.py. (Robert Collins)

bzr 0.8.2  2006-05-17
---------------------

  BUG FIXES:

    * setup.py failed to install launchpad plugin.  (Martin Pool)

bzr 0.8.1  2006-05-16
---------------------

  BUG FIXES:

    * Fix failure to commit a merge in a checkout.  (Martin Pool,
      Robert Collins, Erik Bågfors, #43959)

    * Nicer messages from 'commit' in the case of renames, and correct
      messages when a merge has occured. (Robert Collins, Martin Pool)

    * Separate functionality from assert statements as they are skipped in
      optimized mode of python. Add the same check to pending merges.
      (Olaf Conradi, #44443)

  CHANGES:

    * Do not show the None revision in output of bzr ancestry. (Olaf Conradi)

    * Add info on standalone branches without a working tree.
      (Olaf Conradi, #44155)

    * Fix bug in knits when raising InvalidRevisionId. (Olaf Conradi, #44284)

  CHANGES:

    * Make editor invocation comply with Debian Policy. First check
      environment variables VISUAL and EDITOR, then try editor from
      alternatives system. If that all fails, fall back to the pre-defined
      list of editors. (Olaf Conradi, #42904)

  NEW FEATURES:

    * New 'register-branch' command registers a public branch into
      Launchpad.net, where it can be associated with bugs, etc.
      (Martin Pool, Bjorn Tillenius, Robert Collins)

  INTERNALS:

    * New public api in InventoryEntry - ``describe_change(old, new)`` which
      provides a human description of the changes between two old and
      new. (Robert Collins, Martin Pool)

  TESTING:

    * Fix test case for bzr info in upgrading a standalone branch to metadir,
      uses bzrlib api now. (Olaf Conradi)

bzr 0.8  2006-05-08
-------------------

  NOTES WHEN UPGRADING:

    Release 0.8 of bzr introduces a new format for history storage, called
    'knit', as an evolution of to the 'weave' format used in 0.7.  Local
    and remote operations are faster using knits than weaves.  Several
    operations including 'init', 'init-repo', and 'upgrade' take a
    --format option that controls this.  Branching from an existing branch
    will keep the same format.

    It is possible to merge, pull and push between branches of different
    formats but this is slower than moving data between homogenous
    branches.  It is therefore recommended (but not required) that you
    upgrade all branches for a project at the same time.  Information on
    formats is shown by 'bzr info'.

    bzr 0.8 now allows creation of 'repositories', which hold the history
    of files and revisions for several branches.  Previously bzr kept all
    the history for a branch within the .bzr directory at the root of the
    branch, and this is still the default.  To create a repository, use
    the new 'bzr init-repo' command.  Branches exist as directories under
    the repository and contain just a small amount of information
    indicating the current revision of the branch.

    bzr 0.8 also supports 'checkouts', which are similar to in cvs and
    subversion.  Checkouts are associated with a branch (optionally in a
    repository), which contains all the historical information.  The
    result is that a checkout can be deleted without losing any
    already-committed revisions.  A new 'update' command is also available.

    Repositories and checkouts are not supported with the 0.7 storage
    format.  To use them you must upgrad to either knits, or to the
    'metaweave' format, which uses weaves but changes the .bzr directory
    arrangement.


  IMPROVEMENTS:

    * Sftp paths can now be relative, or local, according to the lftp
      convention. Paths now take the form::

          sftp://user:pass@host:port/~/relative/path
          or
          sftp://user:pass@host:port/absolute/path

    * The FTP transport now tries to reconnect after a temporary
      failure. ftp put is made atomic. (Matthieu Moy)

    * The FTP transport now maintains a pool of connections, and
      reuses them to avoid multiple connections to the same host (like
      sftp did). (Daniel Silverstone)

    * The ``bzr_man.py`` file has been removed. To create the man page now,
      use ``./generate_docs.py man``. The new program can also create other files.
      Run ``python generate_docs.py --help`` for usage information.
      (Hans Ulrich Niedermann & James Blackwell).

    * Man Page now gives full help (James Blackwell).
      Help also updated to reflect user config now being stored in .bazaar
      (Hans Ulrich Niedermann)

    * It's now possible to set aliases in bazaar.conf (Erik Bågfors)

    * Pull now accepts a --revision argument (Erik Bågfors)

    * ``bzr re-sign`` now allows multiple revisions to be supplied on the command
      line. You can now use the following command to sign all of your old
      commits::

        find .bzr/revision-store// -name my@email-* \
          | sed 's/.*\/\/..\///' \
          | xargs bzr re-sign

    * Upgrade can now upgrade over the network. (Robert Collins)

    * Two new commands 'bzr checkout' and 'bzr update' allow for CVS/SVN-alike
      behaviour.  By default they will cache history in the checkout, but
      with --lightweight almost all data is kept in the master branch.
      (Robert Collins)

    * 'revert' unversions newly-versioned files, instead of deleting them.

    * 'merge' is more robust.  Conflict messages have changed.

    * 'merge' and 'revert' no longer clobber existing files that end in '~' or
      '.moved'.

    * Default log format can be set in configuration and plugins can register
      their own formatters. (Erik Bågfors)

    * New 'reconcile' command will check branch consistency and repair indexes
      that can become out of sync in pre 0.8 formats. (Robert Collins,
      Daniel Silverstone)

    * New 'bzr init --format' and 'bzr upgrade --format' option to control
      what storage format is created or produced.  (Robert Collins,
      Martin Pool)

    * Add parent location to 'bzr info', if there is one.  (Olaf Conradi)

    * New developer commands 'weave-list' and 'weave-join'.  (Martin Pool)

    * New 'init-repository' command, plus support for repositories in 'init'
      and 'branch' (Aaron Bentley, Erik Bågfors, Robert Collins)

    * Improve output of 'info' command. Show all relevant locations related to
      working tree, branch and repository. Use kibibytes for binary quantities.
      Fix off-by-one error in missing revisions of working tree.  Make 'info'
      work on branches, repositories and remote locations.  Show locations
      relative to the shared repository, if applicable.  Show locking status
      of locations.  (Olaf Conradi)

    * Diff and merge now safely handle binary files. (Aaron Bentley)

    * 'pull' and 'push' now normalise the revision history, so that any two
      branches with the same tip revision will have the same output from 'log'.
      (Robert Collins)

    * 'merge' accepts --remember option to store parent location, like 'push'
      and 'pull'. (Olaf Conradi)

    * bzr status and diff when files given as arguments do not exist
      in the relevant trees.  (Martin Pool, #3619)

    * Add '.hg' to the default ignore list.  (Martin Pool)

    * 'knit' is now the default disk format. This improves disk performance and
      utilization, increases incremental pull performance, robustness with SFTP
      and allows checkouts over SFTP to perform acceptably.
      The initial Knit code was contributed by Johan Rydberg based on a
      specification by Martin Pool.
      (Robert Collins, Aaron Bentley, Johan Rydberg, Martin Pool).

    * New tool to generate all-in-one html version of the manual.  (Alexander
      Belchenko)

    * Hitting CTRL-C while doing an SFTP push will no longer cause stale locks
      to be left in the SFTP repository. (Robert Collins, Martin Pool).

    * New option 'diff --prefix' to control how files are named in diff
      output, with shortcuts '-p0' and '-p1' corresponding to the options for
      GNU patch.  (Alexander Belchenko, Goffredo Baroncelli, Martin Pool)

    * Add --revision option to 'annotate' command.  (Olaf Conradi)

    * If bzr shows an unexpected revision-history after pulling (perhaps due
      to a reweave) it can now be corrected by 'bzr reconcile'.
      (Robert Collins)

  CHANGES:

    * Commit is now verbose by default, and shows changed filenames and the
      new revision number.  (Robert Collins, Martin Pool)

    * Unify 'mv', 'move', 'rename'.  (Matthew Fuller, #5379)

    * 'bzr -h' shows help.  (Martin Pool, Ian Bicking, #35940)

    * Make 'pull' and 'push' remember location on failure using --remember.
      (Olaf Conradi)

    * For compatibility, make old format for using weaves inside metadir
      available as 'metaweave' format.  Rename format 'metadir' to 'default'.
      Clean up help for option --format in commands 'init', 'init-repo' and
      'upgrade'.  (Olaf Conradi)

  INTERNALS:

    * The internal storage of history, and logical branch identity have now
      been split into Branch, and Repository. The common locking and file
      management routines are now in bzrlib.lockablefiles.
      (Aaron Bentley, Robert Collins, Martin Pool)

    * Transports can now raise DependencyNotPresent if they need a library
      which is not installed, and then another implementation will be
      tried.  (Martin Pool)

    * Remove obsolete (and no-op) `decode` parameter to `Transport.get`.
      (Martin Pool)

    * Using Tree Transform for merge, revert, tree-building

    * WorkingTree.create, Branch.create, ``WorkingTree.create_standalone``,
      Branch.initialize are now deprecated. Please see ``BzrDir.create_*`` for
      replacement API's. (Robert Collins)

    * New BzrDir class represents the .bzr control directory and manages
      formatting issues. (Robert Collins)

    * New repository.InterRepository class encapsulates Repository to
      Repository actions and allows for clean selection of optimised code
      paths. (Robert Collins)

    * ``bzrlib.fetch.fetch`` and ``bzrlib.fetch.greedy_fetch`` are now
      deprecated, please use ``branch.fetch`` or ``repository.fetch``
      depending on your needs. (Robert Collins)

    * deprecated methods now have a ``is_deprecated`` flag on them that can
      be checked, if you need to determine whether a given callable is
      deprecated at runtime. (Robert Collins)

    * Progress bars are now nested - see
      ``bzrlib.ui.ui_factory.nested_progress_bar``.
      (Robert Collins, Robey Pointer)

    * New API call ``get_format_description()`` for each type of format.
      (Olaf Conradi)

    * Changed ``branch.set_parent()`` to accept None to remove parent.
      (Olaf Conradi)

    * Deprecated BzrError AmbiguousBase.  (Olaf Conradi)

    * WorkingTree.branch is now a read only property.  (Robert Collins)

    * bzrlib.ui.text.TextUIFactory now accepts a ``bar_type`` parameter which
      can be None or a factory that will create a progress bar. This is
      useful for testing or for overriding the bzrlib.progress heuristic.
      (Robert Collins)

    * New API method ``get_physical_lock_status()`` to query locks present on a
      transport.  (Olaf Conradi)

    * Repository.reconcile now takes a thorough keyword parameter to allow
      requesting an indepth reconciliation, rather than just a data-loss
      check. (Robert Collins)

    * ``bzrlib.ui.ui_factory protocol`` now supports ``get_boolean`` to prompt
      the user for yes/no style input. (Robert Collins)

  TESTING:

    * SFTP tests now shortcut the SSH negotiation, reducing test overhead
      for testing SFTP protocol support. (Robey Pointer)

    * Branch formats are now tested once per implementation (see ``bzrlib.
      tests.branch_implementations``. This is analagous to the transport
      interface tests, and has been followed up with working tree,
      repository and BzrDir tests. (Robert Collins)

    * New test base class TestCaseWithTransport provides a transport aware
      test environment, useful for testing any transport-interface using
      code. The test suite option --transport controls the transport used
      by this class (when its not being used as part of implementation
      contract testing). (Robert Collins)

    * Close logging handler on disabling the test log. This will remove the
      handler from the internal list inside python's logging module,
      preventing shutdown from closing it twice.  (Olaf Conradi)

    * Move test case for uncommit to blackbox tests.  (Olaf Conradi)

    * ``run_bzr`` and ``run_bzr_captured`` now accept a 'stdin="foo"'
      parameter which will provide String("foo") to the command as its stdin.

bzr 0.7 2006-01-09
------------------

  CHANGES:

    * .bzrignore is excluded from exports, on the grounds that it's a bzr
      internal-use file and may not be wanted.  (Jamie Wilkinson)

    * The "bzr directories" command were removed in favor of the new
      --kind option to the "bzr inventory" command.  To list all
      versioned directories, now use "bzr inventory --kind directory".
      (Johan Rydberg)

    * Under Windows configuration directory is now ``%APPDATA%\bazaar\2.0``
      by default. (John Arbash Meinel)

    * The parent of Bzr configuration directory can be set by ``BZR_HOME``
      environment variable. Now the path for it is searched in ``BZR_HOME``,
      then in HOME. Under Windows the order is: ``BZR_HOME``, ``APPDATA``
      (usually points to ``C:\Documents and Settings\User Name\Application Data``),
      ``HOME``. (John Arbash Meinel)

    * Plugins with the same name in different directories in the bzr plugin
      path are no longer loaded: only the first successfully loaded one is
      used. (Robert Collins)

    * Use systems' external ssh command to open connections if possible.
      This gives better integration with user settings such as ProxyCommand.
      (James Henstridge)

    * Permissions on files underneath .bzr/ are inherited from the .bzr
      directory. So for a shared repository, simply doing 'chmod -R g+w .bzr/'
      will mean that future file will be created with group write permissions.

    * configure.in and config.guess are no longer in the builtin default
      ignore list.

    * '.sw[nop]' pattern ignored, to ignore vim swap files for nameless
      files.  (John Arbash Meinel, Martin Pool)

  IMPROVEMENTS:

    * "bzr INIT dir" now initializes the specified directory, and creates
      it if it does not exist.  (John Arbash Meinel)

    * New remerge command (Aaron Bentley)

    * Better zsh completion script.  (Steve Borho)

    * 'bzr diff' now returns 1 when there are changes in the working
      tree. (Robert Collins)

    * 'bzr push' now exists and can push changes to a remote location.
      This uses the transport infrastructure, and can store the remote
      location in the ~/.bazaar/branches.conf configuration file.
      (Robert Collins)

    * Test directories are only kept if the test fails and the user requests
      that they be kept.

    * Tweaks to short log printing

    * Added branch nicks, new nick command, printing them in log output.
      (Aaron Bentley)

    * If ``$BZR_PDB`` is set, pop into the debugger when an uncaught exception
      occurs.  (Martin Pool)

    * Accept 'bzr resolved' (an alias for 'bzr resolve'), as this is
      the same as Subversion.  (Martin Pool)

    * New ftp transport support (on ftplib), for ftp:// and aftp://
      URLs.  (Daniel Silverstone)

    * Commit editor temporary files now start with ``bzr_log.``, to allow
      text editors to match the file name and set up appropriate modes or
      settings.  (Magnus Therning)

    * Improved performance when integrating changes from a remote weave.
      (Goffredo Baroncelli)

    * Sftp will attempt to cache the connection, so it is more likely that
      a connection will be reused, rather than requiring multiple password
      requests.

    * bzr revno now takes an optional argument indicating the branch whose
      revno should be printed.  (Michael Ellerman)

    * bzr cat defaults to printing the last version of the file.
      (Matthieu Moy, #3632)

    * New global option 'bzr --lsprof COMMAND' runs bzr under the lsprof
      profiler.  (Denys Duchier)

    * Faster commits by reading only the headers of affected weave files.
      (Denys Duchier)

    * 'bzr add' now takes a --dry-run parameter which shows you what would be
      added, but doesn't actually add anything. (Michael Ellerman)

    * 'bzr add' now lists how many files were ignored per glob.  add --verbose
      lists the specific files.  (Aaron Bentley)

    * 'bzr missing' now supports displaying changes in diverged trees and can
      be limited to show what either end of the comparison is missing.
      (Aaron Bently, with a little prompting from Daniel Silverstone)

  BUG FIXES:

    * SFTP can walk up to the root path without index errors. (Robert Collins)

    * Fix bugs in running bzr with 'python -O'.  (Martin Pool)

    * Error when run with -OO

    * Fix bug in reporting http errors that don't have an http error code.
      (Martin Pool)

    * Handle more cases of pipe errors in display commands

    * Change status to 3 for all errors

    * Files that are added and unlinked before committing are completely
      ignored by diff and status

    * Stores with some compressed texts and some uncompressed texts are now
      able to be used. (John A Meinel)

    * Fix for bzr pull failing sometimes under windows

    * Fix for sftp transport under windows when using interactive auth

    * Show files which are both renamed and modified as such in 'bzr
      status' output.  (Daniel Silverstone, #4503)

    * Make annotate cope better with revisions committed without a valid
      email address.  (Marien Zwart)

    * Fix representation of tab characters in commit messages.
      (Harald Meland)

    * List of plugin directories in ``BZR_PLUGIN_PATH`` environment variable is
      now parsed properly under Windows. (Alexander Belchenko)

    * Show number of revisions pushed/pulled/merged. (Robey Pointer)

    * Keep a cached copy of the basis inventory to speed up operations
      that need to refer to it.  (Johan Rydberg, Martin Pool)

    * Fix bugs in bzr status display of non-ascii characters.
      (Martin Pool)

    * Remove Makefile.in from default ignore list.
      (Tollef Fog Heen, Martin Pool, #6413)

    * Fix failure in 'bzr added'.  (Nathan McCallum, Martin Pool)

  TESTING:

    * Fix selftest asking for passwords when there are no SFTP keys.
      (Robey Pointer, Jelmer Vernooij)

    * Fix selftest run with 'python -O'.  (Martin Pool)

    * Fix HTTP tests under Windows. (John Arbash Meinel)

    * Make tests work even if HOME is not set (Aaron Bentley)

    * Updated ``build_tree`` to use fixed line-endings for tests which read
      the file cotents and compare. Make some tests use this to pass under
      Windows. (John Arbash Meinel)

    * Skip stat and symlink tests under Windows. (Alexander Belchenko)

    * Delay in selftest/testhashcash is now issued under win32 and Cygwin.
      (John Arbash Meinel)

    * Use terminal width to align verbose test output.  (Martin Pool)

    * Blackbox tests are maintained within the bzrlib.tests.blackbox directory.
      If adding a new test script please add that to
      ``bzrlib.tests.blackbox.__init__``. (Robert Collins)

    * Much better error message if one of the test suites can't be
      imported.  (Martin Pool)

    * Make check now runs the test suite twice - once with the default locale,
      and once with all locales forced to C, to expose bugs. This is not
      trivially done within python, so for now its only triggered by running
      Make check. Integrators and packagers who wish to check for full
      platform support should run 'make check' to test the source.
      (Robert Collins)

    * Tests can now run TestSkipped if they can't execute for any reason.
      (Martin Pool) (NB: TestSkipped should only be raised for correctable
      reasons - see the wiki spec ImprovingBzrTestSuite).

    * Test sftp with relative, absolute-in-homedir and absolute-not-in-homedir
      paths for the transport tests. Introduce blackbox remote sftp tests that
      test the same permutations. (Robert Collins, Robey Pointer)

    * Transport implementation tests are now independent of the local file
      system, which allows tests for esoteric transports, and for features
      not available in the local file system. They also repeat for variations
      on the URL scheme that can introduce issues in the transport code,
      see bzrlib.transport.TransportTestProviderAdapter() for this.
      (Robert Collins).

    * ``TestCase.build_tree`` uses the transport interface to build trees,
      pass in a transport parameter to give it an existing connection.
      (Robert Collins).

  INTERNALS:

    * WorkingTree.pull has been split across Branch and WorkingTree,
      to allow Branch only pulls. (Robert Collins)

    * ``commands.display_command`` now returns the result of the decorated
      function. (Robert Collins)

    * LocationConfig now has a ``set_user_option(key, value)`` call to save
      a setting in its matching location section (a new one is created
      if needed). (Robert Collins)

    * Branch has two new methods, ``get_push_location`` and
      ``set_push_location`` to respectively, get and set the push location.
      (Robert Collins)

    * ``commands.register_command`` now takes an optional flag to signal that
      the registrant is planning to decorate an existing command. When
      given multiple plugins registering a command is not an error, and
      the original command class (whether built in or a plugin based one) is
      returned to the caller. There is a new error 'MustUseDecorated' for
      signalling when a wrapping command should switch to the original
      version. (Robert Collins)

    * Some option parsing errors will raise 'BzrOptionError', allowing
      granular detection for decorating commands. (Robert Collins).

    * ``Branch.read_working_inventory`` has moved to
      ``WorkingTree.read_working_inventory``. This necessitated changes to
      ``Branch.get_root_id``, and a move of ``Branch.set_inventory`` to
      WorkingTree as well. To make it clear that a WorkingTree cannot always
      be obtained ``Branch.working_tree()`` will raise
      ``errors.NoWorkingTree`` if one cannot be obtained. (Robert Collins)

    * All pending merges operations from Branch are now on WorkingTree.
      (Robert Collins)

    * The follow operations from Branch have moved to WorkingTree::

          add()
          commit()
          move()
          rename_one()
          unknowns()

      (Robert Collins)

    * ``bzrlib.add.smart_add_branch`` is now ``smart_add_tree``. (Robert Collins)

    * New "rio" serialization format, similar to rfc-822. (Martin Pool)

    * Rename selftests to ``bzrlib.tests.test_foo``.  (John A Meinel, Martin
      Pool)

    * ``bzrlib.plugin.all_plugins`` has been changed from an attribute to a
      query method. (Robert Collins)

    * New options to read only the table-of-contents of a weave.
      (Denys Duchier)

    * Raise NoSuchFile when someone tries to add a non-existant file.
      (Michael Ellerman)

    * Simplify handling of DivergedBranches in ``cmd_pull()``.
      (Michael Ellerman)

    * Branch.controlfile* logic has moved to lockablefiles.LockableFiles, which
      is exposed as ``Branch().control_files``. Also this has been altered with the
      controlfile pre/suffix replaced by simple method names like 'get' and
      'put'. (Aaron Bentley, Robert Collins).

    * Deprecated functions and methods can now be marked as such using the
      ``bzrlib.symbol_versioning`` module. Marked method have their docstring
      updated and will issue a DeprecationWarning using the warnings module
      when they are used. (Robert Collins)

    * ``bzrlib.osutils.safe_unicode`` now exists to provide parameter coercion
      for functions that need unicode strings. (Robert Collins)

bzr 0.6 2005-10-28
------------------

  IMPROVEMENTS:

    * pull now takes --verbose to show you what revisions are added or removed
      (John A Meinel)

    * merge now takes a --show-base option to include the base text in
      conflicts.
      (Aaron Bentley)

    * The config files are now read using ConfigObj, so '=' should be used as
      a separator, not ':'.
      (Aaron Bentley)

    * New 'bzr commit --strict' option refuses to commit if there are
      any unknown files in the tree.  To commit, make sure all files are
      either ignored, added, or deleted.  (Michael Ellerman)

    * The config directory is now ~/.bazaar, and there is a single file
      ~/.bazaar/bazaar.conf storing email, editor and other preferences.
      (Robert Collins)

    * 'bzr add' no longer takes a --verbose option, and a --quiet option
      has been added that suppresses all output.

    * Improved zsh completion support in contrib/zsh, from Clint
      Adams.

    * Builtin 'bzr annotate' command, by Martin Pool with improvements from
      Goffredo Baroncelli.

    * 'bzr check' now accepts -v for verbose reporting, and checks for
      ghosts in the branch. (Robert Collins)

    * New command 're-sign' which will regenerate the gpg signature for
      a revision. (Robert Collins)

    * If you set ``check_signatures=require`` for a path in
      ``~/.bazaar/branches.conf`` then bzr will invoke your
      ``gpg_signing_command`` (defaults to gpg) and record a digital signature
      of your commit. (Robert Collins)

    * New sftp transport, based on Paramiko.  (Robey Pointer)

    * 'bzr pull' now accepts '--clobber' which will discard local changes
      and make this branch identical to the source branch. (Robert Collins)

    * Just give a quieter warning if a plugin can't be loaded, and
      put the details in .bzr.log.  (Martin Pool)

    * 'bzr branch' will now set the branch-name to the last component of the
      output directory, if one was supplied.

    * If the option ``post_commit`` is set to one (or more) python function
      names (must be in the bzrlib namespace), then they will be invoked
      after the commit has completed, with the branch and ``revision_id`` as
      parameters. (Robert Collins)

    * Merge now has a retcode of 1 when conflicts occur. (Robert Collins)

    * --merge-type weave is now supported for file contents.  Tree-shape
      changes are still three-way based.  (Martin Pool, Aaron Bentley)

    * 'bzr check' allows the first revision on revision-history to have
      parents - something that is expected for cheap checkouts, and occurs
      when conversions from baz do not have all history.  (Robert Collins).

   * 'bzr merge' can now graft unrelated trees together, if your specify
     0 as a base. (Aaron Bentley)

   * 'bzr commit branch' and 'bzr commit branch/file1 branch/file2' now work
     (Aaron Bentley)

    * Add '.sconsign*' to default ignore list.  (Alexander Belchenko)

   * 'bzr merge --reprocess' minimizes conflicts

  TESTING:

    * The 'bzr selftest --pattern' option for has been removed, now
      test specifiers on the command line can be simple strings, or
      regexps, or both. (Robert Collins)

    * Passing -v to selftest will now show the time each test took to
      complete, which will aid in analysing performance regressions and
      related questions. (Robert Collins)

    * 'bzr selftest' runs all tests, even if one fails, unless '--one'
      is given. (Martin Pool)

    * There is a new method for TestCaseInTempDir, assertFileEqual, which
      will check that a given content is equal to the content of the named
      file. (Robert Collins)

    * Fix test suite's habit of leaving many temporary log files in $TMPDIR.
      (Martin Pool)

  INTERNALS:

    * New 'testament' command and concept for making gpg-signatures
      of revisions that are not tied to a particular internal
      representation.  (Martin Pool).

    * Per-revision properties ('revprops') as key-value associated
      strings on each revision created when the revision is committed.
      Intended mainly for the use of external tools.  (Martin Pool).

    * Config options have moved from bzrlib.osutils to bzrlib.config.
      (Robert Collins)

    * Improved command line option definitions allowing explanations
      for individual options, among other things.  Contributed by
      Magnus Therning.

    * Config options have moved from bzrlib.osutils to bzrlib.config.
      Configuration is now done via the config.Config interface:
      Depending on whether you have a Branch, a Location or no information
      available, construct a ``*Config``, and use its ``signature_checking``,
      ``username`` and ``user_email`` methods. (Robert Collins)

    * Plugins are now loaded under bzrlib.plugins, not bzrlib.plugin, and
      they are made available for other plugins to use. You should not
      import other plugins during the ``__init__`` of your plugin though, as
      no ordering is guaranteed, and the plugins directory is not on the
      python path. (Robert Collins)

    * Branch.relpath has been moved to WorkingTree.relpath. WorkingTree no
      no longer takes an inventory, rather it takes an option branch
      parameter, and if None is given will open the branch at basedir
      implicitly. (Robert Collins)

    * Cleaner exception structure and error reporting.  Suggested by
      Scott James Remnant.  (Martin Pool)

    * Branch.remove has been moved to WorkingTree, which has also gained
      ``lock_read``, ``lock_write`` and ``unlock`` methods for convenience.
      (Robert Collins)

    * Two decorators, ``needs_read_lock`` and ``needs_write_lock`` have been
      added to the branch module. Use these to cause a function to run in a
      read or write lock respectively. (Robert Collins)

    * ``Branch.open_containing`` now returns a tuple (Branch, relative-path),
      which allows direct access to the common case of 'get me this file
      from its branch'. (Robert Collins)

    * Transports can register using ``register_lazy_transport``, and they
      will be loaded when first used.  (Martin Pool)

    * 'pull' has been factored out of the command as ``WorkingTree.pull()``.
      A new option to WorkingTree.pull has been added, clobber, which will
      ignore diverged history and pull anyway.
      (Robert Collins)

    * config.Config has a ``get_user_option`` call that accepts an option name.
      This will be looked up in branches.conf and bazaar.conf as normal.
      It is intended that this be used by plugins to support options -
      options of built in programs should have specific methods on the config.
      (Robert Collins)

    * ``merge.merge_inner`` now has tempdir as an optional parameter.
      (Robert Collins)

    * Tree.kind is not recorded at the top level of the hierarchy, as it was
      missing on EmptyTree, leading to a bug with merge on EmptyTrees.
      (Robert Collins)

    * ``WorkingTree.__del__`` has been removed, it was non deterministic and not
      doing what it was intended to. See ``WorkingTree.__init__`` for a comment
      about future directions. (Robert Collins/Martin Pool)

    * bzrlib.transport.http has been modified so that only 404 urllib errors
      are returned as NoSuchFile. Other exceptions will propogate as normal.
      This allows debuging of actual errors. (Robert Collins)

    * bzrlib.transport.Transport now accepts *ONLY* url escaped relative paths
      to apis like 'put', 'get' and 'has'. This is to provide consistent
      behaviour - it operates on url's only. (Robert Collins)

    * Transports can register using ``register_lazy_transport``, and they
      will be loaded when first used.  (Martin Pool)

    * ``merge_flex`` no longer calls ``conflict_handler.finalize()``, instead that
      is called by ``merge_inner``. This is so that the conflict count can be
      retrieved (and potentially manipulated) before returning to the caller
      of ``merge_inner``. Likewise 'merge' now returns the conflict count to the
      caller. (Robert Collins)

    * ``revision.revision_graph`` can handle having only partial history for
      a revision - that is no revisions in the graph with no parents.
      (Robert Collins).

    * New ``builtins.branch_files`` uses the standard ``file_list`` rules to
      produce a branch and a list of paths, relative to that branch
      (Aaron Bentley)

    * New TestCase.addCleanup facility.

    * New ``bzrlib.version_info`` tuple (similar to ``sys.version_info``),
      which can be used by programs importing bzrlib.

  BUG FIXES:

    * Better handling of branches in directories with non-ascii names.
      (Joel Rosdahl, Panagiotis Papadakos)

    * Upgrades of trees with no commits will not fail due to accessing
      [-1] in the revision-history. (Andres Salomon)


bzr 0.1.1 2005-10-12
--------------------

  BUG FIXES:

    * Fix problem in pulling over http from machines that do not
      allow directories to be listed.

    * Avoid harmless warning about invalid hash cache after
      upgrading branch format.

  PERFORMANCE:

    * Avoid some unnecessary http operations in branch and pull.


bzr 0.1 2005-10-11
------------------

  NOTES:

    * 'bzr branch' over http initially gives a very high estimate
      of completion time but it should fall as the first few
      revisions are pulled in.  branch is still slow on
      high-latency connections.

  BUG FIXES:

    * bzr-man.py has been updated to work again. Contributed by
      Rob Weir.

    * Locking is now done with fcntl.lockf which works with NFS
      file systems. Contributed by Harald Meland.

    * When a merge encounters a file that has been deleted on
      one side and modified on the other, the old contents are
      written out to foo.BASE and foo.SIDE, where SIDE is this
      or OTHER. Contributed by Aaron Bentley.

    * Export was choosing incorrect file paths for the content of
      the tarball, this has been fixed by Aaron Bentley.

    * Commit will no longer commit without a log message, an
      error is returned instead. Contributed by Jelmer Vernooij.

    * If you commit a specific file in a sub directory, any of its
      parent directories that are added but not listed will be
      automatically included. Suggested by Michael Ellerman.

    * bzr commit and upgrade did not correctly record new revisions
      for files with only a change to their executable status.
      bzr will correct this when it encounters it. Fixed by
      Robert Collins

    * HTTP tests now force off the use of ``http_proxy`` for the duration.
      Contributed by Gustavo Niemeyer.

    * Fix problems in merging weave-based branches that have
      different partial views of history.

    * Symlink support: working with symlinks when not in the root of a
      bzr tree was broken, patch from Scott James Remnant.

  IMPROVEMENTS:

    * 'branch' now accepts a --basis parameter which will take advantage
      of local history when making a new branch. This allows faster
      branching of remote branches. Contributed by Aaron Bentley.

    * New tree format based on weave files, called version 5.
      Existing branches can be upgraded to this format using
      'bzr upgrade'.

    * Symlinks are now versionable. Initial patch by
      Erik Toubro Nielsen, updated to head by Robert Collins.

    * Executable bits are tracked on files. Patch from Gustavo
      Niemeyer.

    * 'bzr status' now shows unknown files inside a selected directory.
      Patch from Heikki Paajanen.

    * Merge conflicts are recorded in .bzr. Two new commands 'conflicts'
      and 'resolve' have needed added, which list and remove those
      merge conflicts respectively. A conflicted tree cannot be committed
      in. Contributed by Aaron Bentley.

    * 'rm' is now an alias for 'remove'.

    * Stores now split out their content in a single byte prefixed hash,
      dropping the density of files per directory by 256. Contributed by
      Gustavo Niemeyer.

    * 'bzr diff -r branch:URL' will now perform a diff between two branches.
      Contributed by Robert Collins.

    * 'bzr log' with the default formatter will show merged revisions,
      indented to the right. Initial implementation contributed by Gustavo
      Niemeyer, made incremental by Robert Collins.


  INTERNALS:

    * Test case failures have the exception printed after the log
      for your viewing pleasure.

    * InventoryEntry is now an abstract base class, use one of the
      concrete InventoryDirectory etc classes instead.

    * Branch raises an UnsupportedFormatError when it detects a
      bzr branch it cannot understand. This allows for precise
      handling of such circumstances.

    * Remove RevisionReference class; ``Revision.parent_ids`` is now simply a
      list of their ids and ``parent_sha1s`` is a list of their corresponding
      sha1s (for old branches only at the moment.)

    * New method-object style interface for Commit() and Fetch().

    * Renamed ``Branch.last_patch()`` to ``Branch.last_revision()``, since
      we call them revisions not patches.

    * Move ``copy_branch`` to ``bzrlib.clone.copy_branch``.  The destination
      directory is created if it doesn't exist.

    * Inventories now identify the files which were present by
      giving the revision *of that file*.

    * Inventory and Revision XML contains a version identifier.
      This must be consistent with the overall branch version
      but allows for more flexibility in future upgrades.

  TESTING:

    * Removed testsweet module so that tests can be run after
      bzr installed by 'bzr selftest'.

    * 'bzr selftest' command-line arguments can now be partial ids
      of tests to run, e.g. ``bzr selftest test_weave``


bzr 0.0.9 2005-09-23
--------------------

  BUG FIXES:

    * Fixed "branch -r" option.

    * Fix remote access to branches containing non-compressed history.
      (Robert Collins).

    * Better reliability of http server tests.  (John Arbash-Meinel)

    * Merge graph maximum distance calculation fix.  (Aaron Bentley)

    * Various minor bug in windows support have been fixed, largely in the
      test suite. Contributed by Alexander Belchenko.

  IMPROVEMENTS:

    * Status now accepts a -r argument to give status between chosen
      revisions. Contributed by Heikki Paajanen.

    * Revision arguments no longer use +/-/= to control ranges, instead
      there is a 'before' namespace, which limits the successive namespace.
      For example '$ bzr log -r date:yesterday..before:date:today' will
      select everything from yesterday and before today. Contributed by
      Robey Pointer

    * There is now a bzr.bat file created by distutils when building on
      Windows. Contributed by Alexander Belchenko.

  INTERNALS:

    * Removed uuid() as it was unused.

    * Improved 'fetch' code for pulling revisions from one branch into
      another (used by pull, merged, etc.)


bzr 0.0.8 2005-09-20
--------------------

  IMPROVEMENTS:

    * Adding a file whose parent directory is not versioned will
      implicitly add the parent, and so on up to the root. This means
      you should never need to explictly add a directory, they'll just
      get added when you add a file in the directory.  Contributed by
      Michael Ellerman.

    * Ignore ``.DS_Store`` (contains Mac metadata) by default.
      (Nir Soffer)

    * If you set ``BZR_EDITOR`` in the environment, it is checked in
      preference to EDITOR and the config file for the interactive commit
      editing program. Related to this is a bugfix where a missing program
      set in EDITOR would cause editing to fail, now the fallback program
      for the operating system is still tried.

    * Files that are not directories/symlinks/regular files will no longer
      cause bzr to fail, it will just ignore them by default. You cannot add
      them to the tree though - they are not versionable.


  INTERNALS:

    * Refactor xml packing/unpacking.

  BUG FIXES:

    * Fixed 'bzr mv' by Ollie Rutherfurd.

    * Fixed strange error when trying to access a nonexistent http
      branch.

    * Make sure that the hashcache gets written out if it can't be
      read.


  PORTABILITY:

    * Various Windows fixes from Ollie Rutherfurd.

    * Quieten warnings about locking; patch from Matt Lavin.


bzr-0.0.7 2005-09-02
--------------------

  NEW FEATURES:

    * ``bzr shell-complete`` command contributed by Clint Adams to
      help with intelligent shell completion.

    * New expert command ``bzr find-merge-base`` for debugging merges.


  ENHANCEMENTS:

    * Much better merge support.

    * merge3 conflicts are now reported with markers like '<<<<<<<'
      (seven characters) which is the same as CVS and pleases things
      like emacs smerge.


  BUG FIXES:

    * ``bzr upgrade`` no longer fails when trying to fix trees that
      mention revisions that are not present.

    * Fixed bugs in listing plugins from ``bzr plugins``.

    * Fix case of $EDITOR containing options for the editor.

    * Fix log -r refusing to show the last revision.
      (Patch from Goffredo Baroncelli.)


  CHANGES:

    * ``bzr log --show-ids`` shows the revision ids of all parents.

    * Externally provided commands on your $BZRPATH no longer need
      to recognize --bzr-usage to work properly, and can just handle
      --help themselves.


  LIBRARY:

    * Changed trace messages to go through the standard logging
      framework, so that they can more easily be redirected by
      libraries.



bzr-0.0.6 2005-08-18
--------------------

  NEW FEATURES:

    * Python plugins, automatically loaded from the directories on
      ``BZR_PLUGIN_PATH`` or ``~/.bzr.conf/plugins`` by default.

    * New 'bzr mkdir' command.

    * Commit mesage is fetched from an editor if not given on the
      command line; patch from Torsten Marek.

    * ``bzr log -m FOO`` displays commits whose message matches regexp
      FOO.

    * ``bzr add`` with no arguments adds everything under the current directory.

    * ``bzr mv`` does move or rename depending on its arguments, like
      the Unix command.

    * ``bzr missing`` command shows a summary of the differences
      between two trees.  (Merged from John Arbash-Meinel.)

    * An email address for commits to a particular tree can be
      specified by putting it into .bzr/email within a branch.  (Based
      on a patch from Heikki Paajanen.)


  ENHANCEMENTS:

    * Faster working tree operations.


  CHANGES:

    * 3rd-party modules shipped with bzr are copied within the bzrlib
      python package, so that they can be installed by the setup
      script without clashing with anything already existing on the
      system.  (Contributed by Gustavo Niemeyer.)

    * Moved plugins directory to bzrlib/, so that there's a standard
      plugin directory which is not only installed with bzr itself but
      is also available when using bzr from the development tree.
      ``BZR_PLUGIN_PATH`` and ``DEFAULT_PLUGIN_PATH`` are then added to the
      standard plugins directory.

    * When exporting to a tarball with ``bzr export --format tgz``, put
      everything under a top directory rather than dumping it into the
      current directory.   This can be overridden with the ``--root``
      option.  Patch from William Dodé and John Meinel.

    * New ``bzr upgrade`` command to upgrade the format of a branch,
      replacing ``bzr check --update``.

    * Files within store directories are no longer marked readonly on
      disk.

    * Changed ``bzr log`` output to a more compact form suggested by
      John A Meinel.  Old format is available with the ``--long`` or
      ``-l`` option, patched by William Dodé.

    * By default the commit command refuses to record a revision with
      no changes unless the ``--unchanged`` option is given.

    * The ``--no-plugins``, ``--profile`` and ``--builtin`` command
      line options must come before the command name because they
      affect what commands are available; all other options must come
      after the command name because their interpretation depends on
      it.

    * ``branch`` and ``clone`` added as aliases for ``branch``.

    * Default log format is back to the long format; the compact one
      is available with ``--short``.


  BUG FIXES:

    * Fix bugs in committing only selected files or within a subdirectory.


bzr-0.0.5  2005-06-15
---------------------

  CHANGES:

    * ``bzr`` with no command now shows help rather than giving an
      error.  Suggested by Michael Ellerman.

    * ``bzr status`` output format changed, because svn-style output
      doesn't really match the model of bzr.  Now files are grouped by
      status and can be shown with their IDs.  ``bzr status --all``
      shows all versioned files and unknown files but not ignored files.

    * ``bzr log`` runs from most-recent to least-recent, the reverse
      of the previous order.  The previous behaviour can be obtained
      with the ``--forward`` option.

    * ``bzr inventory`` by default shows only filenames, and also ids
      if ``--show-ids`` is given, in which case the id is the second
      field.


  ENHANCEMENTS:

    * New 'bzr whoami --email' option shows only the email component
      of the user identification, from Jo Vermeulen.

    * New ``bzr ignore PATTERN`` command.

    * Nicer error message for broken pipe, interrupt and similar
      conditions that don't indicate an internal error.

    * Add ``.*.sw[nop] .git .*.tmp *,v`` to default ignore patterns.

    * Per-branch locks keyed on ``.bzr/branch-lock``, available in
      either read or write mode.

    * New option ``bzr log --show-ids`` shows revision and file ids.

    * New usage ``bzr log FILENAME`` shows only revisions that
      affected that file.

    * Changed format for describing changes in ``bzr log -v``.

    * New option ``bzr commit --file`` to take a message from a file,
      suggested by LarstiQ.

    * New syntax ``bzr status [FILE...]`` contributed by Bartosz
      Oler.  File may be in a branch other than the working directory.

    * ``bzr log`` and ``bzr root`` can be given an http URL instead of
      a filename.

    * Commands can now be defined by external programs or scripts
      in a directory on $BZRPATH.

    * New "stat cache" avoids reading the contents of files if they
      haven't changed since the previous time.

    * If the Python interpreter is too old, try to find a better one
      or give an error.  Based on a patch from Fredrik Lundh.

    * New optional parameter ``bzr info [BRANCH]``.

    * New form ``bzr commit SELECTED`` to commit only selected files.

    * New form ``bzr log -r FROM:TO`` shows changes in selected
      range; contributed by John A Meinel.

    * New option ``bzr diff --diff-options 'OPTS'`` allows passing
      options through to an external GNU diff.

    * New option ``bzr add --no-recurse`` to add a directory but not
      their contents.

    * ``bzr --version`` now shows more information if bzr is being run
      from a branch.


  BUG FIXES:

    * Fixed diff format so that added and removed files will be
      handled properly by patch.  Fix from Lalo Martins.

    * Various fixes for files whose names contain spaces or other
      metacharacters.


  TESTING:

    * Converted black-box test suites from Bourne shell into Python;
      now run using ``./testbzr``.  Various structural improvements to
      the tests.

    * testbzr by default runs the version of bzr found in the same
      directory as the tests, or the one given as the first parameter.

    * testbzr also runs the internal tests, so the only command
      required to check is just ``./testbzr``.

    * testbzr requires python2.4, but can be used to test bzr running
      under a different version.

    * Tests added for many other changes in this release.


  INTERNAL:

    * Included ElementTree library upgraded to 1.2.6 by Fredrik Lundh.

    * Refactor command functions into Command objects based on HCT by
      Scott James Remnant.

    * Better help messages for many commands.

    * Expose ``bzrlib.open_tracefile()`` to start the tracefile; until
      this is called trace messages are just discarded.

    * New internal function ``find_touching_revisions()`` and hidden
      command touching-revisions trace the changes to a given file.

    * Simpler and faster ``compare_inventories()`` function.

    * ``bzrlib.open_tracefile()`` takes a tracefilename parameter.

    * New AtomicFile class.

    * New developer commands ``added``, ``modified``.


  PORTABILITY:

    * Cope on Windows on python2.3 by using the weaker random seed.
      2.4 is now only recommended.


bzr-0.0.4  2005-04-22
---------------------

  ENHANCEMENTS:

    * 'bzr diff' optionally takes a list of files to diff.  Still a bit
      basic.  Patch from QuantumG.

    * More default ignore patterns.

    * New 'bzr log --verbose' shows a list of files changed in the
      changeset.  Patch from Sebastian Cote.

    * Roll over ~/.bzr.log if it gets too large.

    * Command abbreviations 'ci', 'st', 'stat', '?' based on a patch
      by Jason Diamon.

    * New 'bzr help commands' based on a patch from Denys Duchier.


  CHANGES:

    * User email is determined by looking at $BZREMAIL or ~/.bzr.email
      or $EMAIL.  All are decoded by the locale preferred encoding.
      If none of these are present user@hostname is used.  The host's
      fully-qualified name is not used because that tends to fail when
      there are DNS problems.

    * New 'bzr whoami' command instead of username user-email.


  BUG FIXES:

    * Make commit safe for hardlinked bzr trees.

    * Some Unicode/locale fixes.

    * Partial workaround for ``difflib.unified_diff`` not handling
      trailing newlines properly.


  INTERNAL:

    * Allow docstrings for help to be in PEP0257 format.  Patch from
      Matt Brubeck.

    * More tests in test.sh.

    * Write profile data to a temporary file not into working
      directory and delete it when done.

    * Smaller .bzr.log with process ids.


  PORTABILITY:

    * Fix opening of ~/.bzr.log on Windows.  Patch from Andrew
      Bennetts.

    * Some improvements in handling paths on Windows, based on a patch
      from QuantumG.


bzr-0.0.3  2005-04-06
---------------------

  ENHANCEMENTS:

    * New "directories" internal command lists versioned directories
      in the tree.

    * Can now say "bzr commit --help".

    * New "rename" command to rename one file to a different name
      and/or directory.

    * New "move" command to move one or more files into a different
      directory.

    * New "renames" command lists files renamed since base revision.

    * New cat command contributed by janmar.

  CHANGES:

    * .bzr.log is placed in $HOME (not pwd) and is always written in
      UTF-8.  (Probably not a completely good long-term solution, but
      will do for now.)

  PORTABILITY:

    * Workaround for difflib bug in Python 2.3 that causes an
      exception when comparing empty files.  Reported by Erik Toubro
      Nielsen.

  INTERNAL:

    * Refactored inventory storage to insert a root entry at the top.

  TESTING:

    * Start of shell-based black-box testing in test.sh.


bzr-0.0.2.1
-----------

  PORTABILITY:

    * Win32 fixes from Steve Brown.


bzr-0.0.2  "black cube"  2005-03-31
-----------------------------------

  ENHANCEMENTS:

    * Default ignore list extended (see bzrlib/__init__.py).

    * Patterns in .bzrignore are now added to the default ignore list,
      rather than replacing it.

    * Ignore list isn't reread for every file.

    * More help topics.

    * Reinstate the 'bzr check' command to check invariants of the
      branch.

    * New 'ignored' command lists which files are ignored and why;
      'deleted' lists files deleted in the current working tree.

    * Performance improvements.

    * New global --profile option.

    * Ignore patterns like './config.h' now correctly match files in
      the root directory only.


bzr-0.0.1  2005-03-26
---------------------

  ENHANCEMENTS:

    * More information from info command.

    * Can now say "bzr help COMMAND" for more detailed help.

    * Less file flushing and faster performance when writing logs and
      committing to stores.

    * More useful verbose output from some commands.

  BUG FIXES:

    * Fix inverted display of 'R' and 'M' during 'commit -v'.

  PORTABILITY:

    * Include a subset of ElementTree-1.2.20040618 to make
      installation easier.

    * Fix time.localtime call to work with Python 2.3 (the minimum
      supported).


bzr-0.0.0.69  2005-03-22
------------------------

  ENHANCEMENTS:

    * First public release.

    * Storage of local versions: init, add, remove, rm, info, log,
      diff, status, etc.

..
   vim: tw=74 ft=rst ff=unix<|MERGE_RESOLUTION|>--- conflicted
+++ resolved
@@ -8,7 +8,12 @@
 NOT RELEASED YET
 ----------------
 
-  COMPATABILITY BREAKS:
+  COMPATIBILITY BREAKS:
+
+    * By default, ``bzr status`` after a merge now shows just the pending
+      merge tip revisions. This improves the signal-to-noise ratio after
+      merging from trunk and completes much faster. To see all merged
+      revisions, use the new ``-v`` flag.  (Ian Clatworthy)
 
   NEW FEATURES:
 
@@ -42,14 +47,6 @@
 occur when there are concurrent writes to a pack repository.
 
   CHANGES:
-<<<<<<< HEAD
-=======
-  
-    * By default, ``bzr status`` after a merge now shows just the pending
-      merge tip revisions. This improves the signal-to-noise ratio after
-      merging from trunk and completes much faster. To see all merged
-      revisions, use the new ``-v`` flag.  (Ian Clatworthy)
->>>>>>> 770189eb
 
     * Formats using Knit-based repository formats are now explicitly
       marked as deprecated. (Ian Clatworthy)
