UNRELEASED CHANGES

  IMPROVEMENTS:

    * "bzr INIT dir" now initializes the specified directory, and creates 
      it if it does not exist.  (John Arbash Meinel)

    * New remerge command (Aaron Bentley)

    * Better zsh completion script.  (Steve Borho)

    * 'bzr diff' now returns 1 when there are changes in the working 
      tree. (Robert Collins)

    * 'bzr push' now exists and can push changes to a remote location. 
      This uses the transport infrastructure, and can store the remote
      location in the ~/.bazaar/branches.conf configuration file.
      (Robert Collins)

    * Test directories are only kept if the test fails and the user requests
      that they be kept.

    * Tweaks to short log printing

    * Added branch nicks, new nick command, printing them in log output. 
      (Aaron Bentley)

    * If $BZR_PDB is set, pop into the debugger when an uncaught exception 
      occurs.  (Martin Pool)

    * Accept 'bzr resolved' (an alias for 'bzr resolve'), as this is
      the same as Subversion.  (Martin Pool)

  BUG FIXES:

    * SFTP can walk up to the root path without index errors. (Robert Collins)

    * Fix bugs in running bzr with 'python -O'.  (Martin Pool)

    * Error when run with -OO

    * Fix bug in reporting http errors that don't have an http error code.
      (Martin Pool)

<<<<<<< HEAD
    * Handle more cases of pipe errors in display commands

    * Change status to 3 for all errors

    * Files that are added and unlinked before committing are completely
      ignored by diff and status
=======
    * Stores with some compressed texts and some uncompressed texts are now
      able to be used. (John A Meinel)
>>>>>>> 3670ea64

  TESTING:

    * Fix selftest asking for passwords when there are no SFTP keys.  
      (Robey Pointer, Jelmer Vernooij) 

    * Fix selftest run with 'python -O'.  (Martin Pool)

  INTERNALS:

    * WorkingTree.pull has been split across Branch and WorkingTree,
      to allow Branch only pulls. (Robert Collins)

    * commands.display_command now returns the result of the decorated 
      function. (Robert Collins)

    * LocationConfig now has a set_user_option(key, value) call to save
      a setting in its matching location section (a new one is created
      if needed). (Robert Collins)

    * Branch has two new methods, get_push_location and set_push_location
      to respectively, get and set the push location. (Robert Collins)

    * commands.register_command now takes an optional flag to signal that
      the registrant is planning to decorate an existing command. When 
      given multiple plugins registering a command is not an error, and
      the original command class (whether built in or a plugin based one) is
      returned to the caller. There is a new error 'MustUseDecorated' for
      signalling when a wrapping command should switch to the original
      version. (Robert Collins)

    * Some option parsing errors will raise 'BzrOptionError', allowing 
      granular detection for decorating commands. (Robert Collins).

    * Branch.read_working_inventory has moved to
      WorkingTree.read_working_inventory. This necessitated changes to
      Branch.get_root_id, and a move of Branch.set_inventory to WorkingTree
      as well. To make it clear that a WorkingTree cannot always be obtained
      Branch.working_tree() will raise 'errors.NoWorkingTree' if one cannot
      be obtained. (Robert Collins)

    * All pending merges operations from Branch are now on WorkingTree.
      (Robert Collins)

    * Branch.commit() has moved to WorkingTree.commit(). (Robert Collins)

bzr 0.6 2005-10-28

  IMPROVEMENTS:
  
    * pull now takes --verbose to show you what revisions are added or removed
      (John A Meinel)

    * merge now takes a --show-base option to include the base text in
      conflicts.
      (Aaron Bentley)

    * The config files are now read using ConfigObj, so '=' should be used as
      a separator, not ':'.
      (Aaron Bentley)

    * New 'bzr commit --strict' option refuses to commit if there are 
      any unknown files in the tree.  To commit, make sure all files are 
      either ignored, added, or deleted.  (Michael Ellerman)

    * The config directory is now ~/.bazaar, and there is a single file 
      ~/.bazaar/bazaar.conf storing email, editor and other preferences.
      (Robert Collins)

    * 'bzr add' no longer takes a --verbose option, and a --quiet option
      has been added that suppresses all output.

    * Improved zsh completion support in contrib/zsh, from Clint
      Adams.

    * Builtin 'bzr annotate' command, by Martin Pool with improvements from 
      Goffredo Baroncelli.
    
    * 'bzr check' now accepts -v for verbose reporting, and checks for
      ghosts in the branch. (Robert Collins)

    * New command 're-sign' which will regenerate the gpg signature for 
      a revision. (Robert Collins)

    * If you set check_signatures=require for a path in 
      ~/.bazaar/branches.conf then bzr will invoke your
      gpg_signing_command (defaults to gpg) and record a digital signature
      of your commit. (Robert Collins)

    * New sftp transport, based on Paramiko.  (Robey Pointer)

    * 'bzr pull' now accepts '--clobber' which will discard local changes
      and make this branch identical to the source branch. (Robert Collins)

    * Just give a quieter warning if a plugin can't be loaded, and 
      put the details in .bzr.log.  (Martin Pool)

    * 'bzr branch' will now set the branch-name to the last component of the
      output directory, if one was supplied.

    * If the option 'post_commit' is set to one (or more) python function
      names (must be in the bzrlib namespace), then they will be invoked
      after the commit has completed, with the branch and revision_id as
      parameters. (Robert Collins)

    * Merge now has a retcode of 1 when conflicts occur. (Robert Collins)

    * --merge-type weave is now supported for file contents.  Tree-shape
      changes are still three-way based.  (Martin Pool, Aaron Bentley)

    * 'bzr check' allows the first revision on revision-history to have
      parents - something that is expected for cheap checkouts, and occurs
      when conversions from baz do not have all history.  (Robert Collins).

   * 'bzr merge' can now graft unrelated trees together, if your specify
     0 as a base. (Aaron Bentley)

   * 'bzr commit branch' and 'bzr commit branch/file1 branch/file2' now work
     (Aaron Bentley)

    * Add '.sconsign*' to default ignore list.  (Alexander Belchenko)

   * 'bzr merge --reprocess' minimizes conflicts

  TESTING:

    * The 'bzr selftest --pattern' option for has been removed, now 
      test specifiers on the command line can be simple strings, or 
      regexps, or both. (Robert Collins)

    * Passing -v to selftest will now show the time each test took to 
      complete, which will aid in analysing performance regressions and
      related questions. (Robert Collins)

    * 'bzr selftest' runs all tests, even if one fails, unless '--one'
      is given. (Martin Pool)

    * There is a new method for TestCaseInTempDir, assertFileEqual, which
      will check that a given content is equal to the content of the named
      file. (Robert Collins)

    * Fix test suite's habit of leaving many temporary log files in $TMPDIR.
      (Martin Pool)

  INTERNALS:

    * New 'testament' command and concept for making gpg-signatures 
      of revisions that are not tied to a particular internal
      representation.  (Martin Pool).

    * Per-revision properties ('revprops') as key-value associated 
      strings on each revision created when the revision is committed.
      Intended mainly for the use of external tools.  (Martin Pool).

    * Config options have moved from bzrlib.osutils to bzrlib.config.
      (Robert Collins)

    * Improved command line option definitions allowing explanations
      for individual options, among other things.  Contributed by 
      Magnus Therning.

    * Config options have moved from bzrlib.osutils to bzrlib.config.
      Configuration is now done via the config.Config interface:
      Depending on whether you have a Branch, a Location or no information
      available, construct a *Config, and use its signature_checking,
      username and user_email methods. (Robert Collins)

    * Plugins are now loaded under bzrlib.plugins, not bzrlib.plugin, and
      they are made available for other plugins to use. You should not 
      import other plugins during the __init__ of your plugin though, as 
      no ordering is guaranteed, and the plugins directory is not on the
      python path. (Robert Collins)

    * Branch.relpath has been moved to WorkingTree.relpath. WorkingTree no
      no longer takes an inventory, rather it takes an option branch
      parameter, and if None is given will open the branch at basedir 
      implicitly. (Robert Collins)

    * Cleaner exception structure and error reporting.  Suggested by 
      Scott James Remnant.  (Martin Pool)

    * Branch.remove has been moved to WorkingTree, which has also gained
      lock_read, lock_write and unlock methods for convenience. (Robert
      Collins)

    * Two decorators, needs_read_lock and needs_write_lock have been added
      to the branch module. Use these to cause a function to run in a
      read or write lock respectively. (Robert Collins)

    * Branch.open_containing now returns a tuple (Branch, relative-path),
      which allows direct access to the common case of 'get me this file
      from its branch'. (Robert Collins)

    * Transports can register using register_lazy_transport, and they 
      will be loaded when first used.  (Martin Pool)

    * 'pull' has been factored out of the command as WorkingTree.pull().
      A new option to WorkingTree.pull has been added, clobber, which will
      ignore diverged history and pull anyway.
      (Robert Collins)

    * config.Config has a 'get_user_option' call that accepts an option name.
      This will be looked up in branches.conf and bazaar.conf as normal.
      It is intended that this be used by plugins to support options - 
      options of built in programs should have specific methods on the config.
      (Robert Collins)

    * merge.merge_inner now has tempdir as an optional parameter. (Robert
      Collins)

    * Tree.kind is not recorded at the top level of the hierarchy, as it was
      missing on EmptyTree, leading to a bug with merge on EmptyTrees.
      (Robert Collins)

    * WorkingTree.__del__ has been removed, it was non deterministic and not 
      doing what it was intended to. See WorkingTree.__init__ for a comment
      about future directions. (Robert Collins/Martin Pool)

    * bzrlib.transport.http has been modified so that only 404 urllib errors
      are returned as NoSuchFile. Other exceptions will propogate as normal.
      This allows debuging of actual errors. (Robert Collins)

    * bzrlib.transport.Transport now accepts *ONLY* url escaped relative paths
      to apis like 'put', 'get' and 'has'. This is to provide consistent
      behaviour - it operates on url's only. (Robert Collins)

    * Transports can register using register_lazy_transport, and they 
      will be loaded when first used.  (Martin Pool)

    * 'merge_flex' no longer calls conflict_handler.finalize(), instead that
      is called by merge_inner. This is so that the conflict count can be 
      retrieved (and potentially manipulated) before returning to the caller
      of merge_inner. Likewise 'merge' now returns the conflict count to the
      caller. (Robert Collins)

    * 'revision.revision_graph can handle having only partial history for
      a revision - that is no revisions in the graph with no parents.
      (Robert Collins).

    * New builtins.branch_files uses the standard file_list rules to produce
      a branch and a list of paths, relative to that branch (Aaron Bentley)

    * New TestCase.addCleanup facility.

    * New bzrlib.version_info tuple (similar to sys.version_info), which can
      be used by programs importing bzrlib.

  BUG FIXES:

    * Better handling of branches in directories with non-ascii names. 
      (Joel Rosdahl, Panagiotis Papadakos)

    * Upgrades of trees with no commits will not fail due to accessing
      [-1] in the revision-history. (Andres Salomon)


bzr 0.1.1 2005-10-12

  BUG FIXES:

    * Fix problem in pulling over http from machines that do not 
      allow directories to be listed.

    * Avoid harmless warning about invalid hash cache after 
      upgrading branch format.

  PERFORMANCE: 
  
    * Avoid some unnecessary http operations in branch and pull.


bzr 0.1 2005-10-11

  NOTES:

    * 'bzr branch' over http initially gives a very high estimate
      of completion time but it should fall as the first few 
      revisions are pulled in.  branch is still slow on 
      high-latency connections.

  BUG FIXES:
  
    * bzr-man.py has been updated to work again. Contributed by
      Rob Weir.

    * Locking is now done with fcntl.lockf which works with NFS
      file systems. Contributed by Harald Meland.

    * When a merge encounters a file that has been deleted on
      one side and modified on the other, the old contents are
      written out to foo.BASE and foo.SIDE, where SIDE is this
      or OTHER. Contributed by Aaron Bentley.

    * Export was choosing incorrect file paths for the content of
      the tarball, this has been fixed by Aaron Bentley.

    * Commit will no longer commit without a log message, an 
      error is returned instead. Contributed by Jelmer Vernooij.

    * If you commit a specific file in a sub directory, any of its
      parent directories that are added but not listed will be 
      automatically included. Suggested by Michael Ellerman.

    * bzr commit and upgrade did not correctly record new revisions
      for files with only a change to their executable status.
      bzr will correct this when it encounters it. Fixed by
      Robert Collins

    * HTTP tests now force off the use of http_proxy for the duration.
      Contributed by Gustavo Niemeyer.

    * Fix problems in merging weave-based branches that have 
      different partial views of history.

    * Symlink support: working with symlinks when not in the root of a 
      bzr tree was broken, patch from Scott James Remnant.


  IMPROVEMENTS:

    * 'branch' now accepts a --basis parameter which will take advantage
      of local history when making a new branch. This allows faster 
      branching of remote branches. Contributed by Aaron Bentley.

    * New tree format based on weave files, called version 5.
      Existing branches can be upgraded to this format using 
      'bzr upgrade'.

    * Symlinks are now versionable. Initial patch by 
      Erik Toubro Nielsen, updated to head by Robert Collins.

    * Executable bits are tracked on files. Patch from Gustavo
      Niemeyer.

    * 'bzr status' now shows unknown files inside a selected directory.
      Patch from Heikki Paajanen.

    * Merge conflicts are recorded in .bzr. Two new commands 'conflicts'
      and 'resolve' have needed added, which list and remove those 
      merge conflicts respectively. A conflicted tree cannot be committed
      in. Contributed by Aaron Bentley.

    * 'rm' is now an alias for 'remove'.

    * Stores now split out their content in a single byte prefixed hash,
      dropping the density of files per directory by 256. Contributed by
      Gustavo Niemeyer.

    * 'bzr diff -r branch:URL' will now perform a diff between two branches.
      Contributed by Robert Collins.

    * 'bzr log' with the default formatter will show merged revisions,
      indented to the right. Initial implementation contributed by Gustavo
      Niemeyer, made incremental by Robert Collins.


  INTERNALS:

    * Test case failures have the exception printed after the log 
      for your viewing pleasure.

    * InventoryEntry is now an abstract base class, use one of the
      concrete InventoryDirectory etc classes instead.

    * Branch raises an UnsupportedFormatError when it detects a 
      bzr branch it cannot understand. This allows for precise
      handling of such circumstances.


  TESTING:

    * Removed testsweet module so that tests can be run after 
      bzr installed by 'bzr selftest'.

    * 'bzr selftest' command-line arguments can now be partial ids
      of tests to run, e.g. 'bzr selftest test_weave'

      
bzr 0.0.9 2005-09-23

  BUG FIXES:

    * Fixed "branch -r" option.

    * Fix remote access to branches containing non-compressed history.
      (Robert Collins).

    * Better reliability of http server tests.  (John Arbash-Meinel)

    * Merge graph maximum distance calculation fix.  (Aaron Bentley)
   
    * Various minor bug in windows support have been fixed, largely in the
      test suite. Contributed by Alexander Belchenko.

  IMPROVEMENTS:

    * Status now accepts a -r argument to give status between chosen
      revisions. Contributed by Heikki Paajanen.

    * Revision arguments no longer use +/-/= to control ranges, instead
      there is a 'before' namespace, which limits the successive namespace.
      For example '$ bzr log -r date:yesterday..before:date:today' will
      select everything from yesterday and before today. Contributed by
      Robey Pointer

    * There is now a bzr.bat file created by distutils when building on 
      Windows. Contributed by Alexander Belchenko.

  INTERNALS:

    * Removed uuid() as it was unused.

    * Improved 'fetch' code for pulling revisions from one branch into
      another (used by pull, merged, etc.)


bzr 0.0.8 2005-09-20

  IMPROVEMENTS:

    * Adding a file whose parent directory is not versioned will
      implicitly add the parent, and so on up to the root. This means
      you should never need to explictly add a directory, they'll just
      get added when you add a file in the directory.  Contributed by
      Michael Ellerman.

    * Ignore .DS_Store (contains Mac metadata) by default.  Patch from
      Nir Soffer.

    * If you set BZR_EDITOR in the environment, it is checked in
      preference to EDITOR and the config file for the interactive commit
      editing program. Related to this is a bugfix where a missing program
      set in EDITOR would cause editing to fail, now the fallback program
      for the operating system is still tried.

    * Files that are not directories/symlinks/regular files will no longer
      cause bzr to fail, it will just ignore them by default. You cannot add
      them to the tree though - they are not versionable.


  INTERNALS:

    * Refactor xml packing/unpacking.

  BUG FIXES: 

    * Fixed 'bzr mv' by Ollie Rutherfurd.

    * Fixed strange error when trying to access a nonexistent http
      branch.

    * Make sure that the hashcache gets written out if it can't be
      read.


  PORTABILITY:

    * Various Windows fixes from Ollie Rutherfurd.

    * Quieten warnings about locking; patch from Matt Lavin.


bzr-0.0.7 2005-09-02

  NEW FEATURES:

    * ``bzr shell-complete`` command contributed by Clint Adams to
      help with intelligent shell completion.

    * New expert command ``bzr find-merge-base`` for debugging merges.


  ENHANCEMENTS:

    * Much better merge support.

    * merge3 conflicts are now reported with markers like '<<<<<<<'
      (seven characters) which is the same as CVS and pleases things
      like emacs smerge.


  BUG FIXES:

    * ``bzr upgrade`` no longer fails when trying to fix trees that
      mention revisions that are not present.

    * Fixed bugs in listing plugins from ``bzr plugins``.

    * Fix case of $EDITOR containing options for the editor.

    * Fix log -r refusing to show the last revision.
      (Patch from Goffredo Baroncelli.)


  CHANGES:

    * ``bzr log --show-ids`` shows the revision ids of all parents.

    * Externally provided commands on your $BZRPATH no longer need
      to recognize --bzr-usage to work properly, and can just handle
      --help themselves.


  LIBRARY:

    * Changed trace messages to go through the standard logging
      framework, so that they can more easily be redirected by
      libraries.



bzr-0.0.6 2005-08-18

  NEW FEATURES:

    * Python plugins, automatically loaded from the directories on
      BZR_PLUGIN_PATH or ~/.bzr.conf/plugins by default.

    * New 'bzr mkdir' command.

    * Commit mesage is fetched from an editor if not given on the
      command line; patch from Torsten Marek.

    * ``bzr log -m FOO`` displays commits whose message matches regexp 
      FOO.
      
    * ``bzr add`` with no arguments adds everything under the current directory.

    * ``bzr mv`` does move or rename depending on its arguments, like
      the Unix command.

    * ``bzr missing`` command shows a summary of the differences
      between two trees.  (Merged from John Arbash-Meinel.)

    * An email address for commits to a particular tree can be
      specified by putting it into .bzr/email within a branch.  (Based
      on a patch from Heikki Paajanen.)


  ENHANCEMENTS:

    * Faster working tree operations.


  CHANGES:

    * 3rd-party modules shipped with bzr are copied within the bzrlib
      python package, so that they can be installed by the setup
      script without clashing with anything already existing on the
      system.  (Contributed by Gustavo Niemeyer.)

    * Moved plugins directory to bzrlib/, so that there's a standard
      plugin directory which is not only installed with bzr itself but
      is also available when using bzr from the development tree.
      BZR_PLUGIN_PATH and DEFAULT_PLUGIN_PATH are then added to the
      standard plugins directory.

    * When exporting to a tarball with ``bzr export --format tgz``, put 
      everything under a top directory rather than dumping it into the
      current directory.   This can be overridden with the ``--root`` 
      option.  Patch from William Dodé and John Meinel.

    * New ``bzr upgrade`` command to upgrade the format of a branch,
      replacing ``bzr check --update``.

    * Files within store directories are no longer marked readonly on
      disk.

    * Changed ``bzr log`` output to a more compact form suggested by
      John A Meinel.  Old format is available with the ``--long`` or
      ``-l`` option, patched by William Dodé.

    * By default the commit command refuses to record a revision with
      no changes unless the ``--unchanged`` option is given.

    * The ``--no-plugins``, ``--profile`` and ``--builtin`` command
      line options must come before the command name because they 
      affect what commands are available; all other options must come 
      after the command name because their interpretation depends on
      it.

    * ``branch`` and ``clone`` added as aliases for ``branch``.

    * Default log format is back to the long format; the compact one
      is available with ``--short``.
      
      
  BUG FIXES:
  
    * Fix bugs in committing only selected files or within a subdirectory.


bzr-0.0.5  2005-06-15
  
  CHANGES:

    * ``bzr`` with no command now shows help rather than giving an
      error.  Suggested by Michael Ellerman.

    * ``bzr status`` output format changed, because svn-style output
      doesn't really match the model of bzr.  Now files are grouped by
      status and can be shown with their IDs.  ``bzr status --all``
      shows all versioned files and unknown files but not ignored files.

    * ``bzr log`` runs from most-recent to least-recent, the reverse
      of the previous order.  The previous behaviour can be obtained
      with the ``--forward`` option.
        
    * ``bzr inventory`` by default shows only filenames, and also ids
      if ``--show-ids`` is given, in which case the id is the second
      field.


  ENHANCEMENTS:

    * New 'bzr whoami --email' option shows only the email component
      of the user identification, from Jo Vermeulen.

    * New ``bzr ignore PATTERN`` command.

    * Nicer error message for broken pipe, interrupt and similar
      conditions that don't indicate an internal error.

    * Add ``.*.sw[nop] .git .*.tmp *,v`` to default ignore patterns.

    * Per-branch locks keyed on ``.bzr/branch-lock``, available in
      either read or write mode.

    * New option ``bzr log --show-ids`` shows revision and file ids.

    * New usage ``bzr log FILENAME`` shows only revisions that
      affected that file.

    * Changed format for describing changes in ``bzr log -v``.

    * New option ``bzr commit --file`` to take a message from a file,
      suggested by LarstiQ.

    * New syntax ``bzr status [FILE...]`` contributed by Bartosz
      Oler.  File may be in a branch other than the working directory.

    * ``bzr log`` and ``bzr root`` can be given an http URL instead of
      a filename.

    * Commands can now be defined by external programs or scripts
      in a directory on $BZRPATH.

    * New "stat cache" avoids reading the contents of files if they 
      haven't changed since the previous time.

    * If the Python interpreter is too old, try to find a better one
      or give an error.  Based on a patch from Fredrik Lundh.

    * New optional parameter ``bzr info [BRANCH]``.

    * New form ``bzr commit SELECTED`` to commit only selected files.

    * New form ``bzr log -r FROM:TO`` shows changes in selected
      range; contributed by John A Meinel.

    * New option ``bzr diff --diff-options 'OPTS'`` allows passing
      options through to an external GNU diff.

    * New option ``bzr add --no-recurse`` to add a directory but not
      their contents.

    * ``bzr --version`` now shows more information if bzr is being run
      from a branch.

  
  BUG FIXES:

    * Fixed diff format so that added and removed files will be
      handled properly by patch.  Fix from Lalo Martins.

    * Various fixes for files whose names contain spaces or other
      metacharacters.


  TESTING:

    * Converted black-box test suites from Bourne shell into Python;
      now run using ``./testbzr``.  Various structural improvements to
      the tests.

    * testbzr by default runs the version of bzr found in the same
      directory as the tests, or the one given as the first parameter.

    * testbzr also runs the internal tests, so the only command
      required to check is just ``./testbzr``.

    * testbzr requires python2.4, but can be used to test bzr running
      under a different version.

    * Tests added for many other changes in this release.


  INTERNAL:

    * Included ElementTree library upgraded to 1.2.6 by Fredrik Lundh.

    * Refactor command functions into Command objects based on HCT by
      Scott James Remnant.

    * Better help messages for many commands.

    * Expose bzrlib.open_tracefile() to start the tracefile; until
      this is called trace messages are just discarded.

    * New internal function find_touching_revisions() and hidden
      command touching-revisions trace the changes to a given file.

    * Simpler and faster compare_inventories() function.

    * bzrlib.open_tracefile() takes a tracefilename parameter.

    * New AtomicFile class.

    * New developer commands ``added``, ``modified``.


  PORTABILITY:

    * Cope on Windows on python2.3 by using the weaker random seed.
      2.4 is now only recommended.


bzr-0.0.4  2005-04-22

  ENHANCEMENTS:

    * 'bzr diff' optionally takes a list of files to diff.  Still a bit
      basic.  Patch from QuantumG.

    * More default ignore patterns.

    * New 'bzr log --verbose' shows a list of files changed in the
      changeset.  Patch from Sebastian Cote.

    * Roll over ~/.bzr.log if it gets too large.

    * Command abbreviations 'ci', 'st', 'stat', '?' based on a patch
      by Jason Diamon.

    * New 'bzr help commands' based on a patch from Denys Duchier.


  CHANGES:

    * User email is determined by looking at $BZREMAIL or ~/.bzr.email
      or $EMAIL.  All are decoded by the locale preferred encoding.
      If none of these are present user@hostname is used.  The host's
      fully-qualified name is not used because that tends to fail when
      there are DNS problems.

    * New 'bzr whoami' command instead of username user-email.


  BUG FIXES: 

    * Make commit safe for hardlinked bzr trees.

    * Some Unicode/locale fixes.

    * Partial workaround for difflib.unified_diff not handling
      trailing newlines properly.


  INTERNAL:

    * Allow docstrings for help to be in PEP0257 format.  Patch from
      Matt Brubeck.

    * More tests in test.sh.

    * Write profile data to a temporary file not into working
      directory and delete it when done.

    * Smaller .bzr.log with process ids.


  PORTABILITY:

    * Fix opening of ~/.bzr.log on Windows.  Patch from Andrew
      Bennetts.

    * Some improvements in handling paths on Windows, based on a patch
      from QuantumG.


bzr-0.0.3  2005-04-06

  ENHANCEMENTS:

    * New "directories" internal command lists versioned directories
      in the tree.

    * Can now say "bzr commit --help".

    * New "rename" command to rename one file to a different name
      and/or directory.

    * New "move" command to move one or more files into a different
      directory.

    * New "renames" command lists files renamed since base revision.

    * New cat command contributed by janmar.

  CHANGES:

    * .bzr.log is placed in $HOME (not pwd) and is always written in
      UTF-8.  (Probably not a completely good long-term solution, but
      will do for now.)

  PORTABILITY:

    * Workaround for difflib bug in Python 2.3 that causes an
      exception when comparing empty files.  Reported by Erik Toubro
      Nielsen.

  INTERNAL:

    * Refactored inventory storage to insert a root entry at the top.

  TESTING:

    * Start of shell-based black-box testing in test.sh.


bzr-0.0.2.1

  PORTABILITY:

    * Win32 fixes from Steve Brown.


bzr-0.0.2  "black cube"  2005-03-31

  ENHANCEMENTS:

    * Default ignore list extended (see bzrlib/__init__.py).

    * Patterns in .bzrignore are now added to the default ignore list,
      rather than replacing it.

    * Ignore list isn't reread for every file.

    * More help topics.

    * Reinstate the 'bzr check' command to check invariants of the
      branch.

    * New 'ignored' command lists which files are ignored and why;
      'deleted' lists files deleted in the current working tree.

    * Performance improvements.

    * New global --profile option.
    
    * Ignore patterns like './config.h' now correctly match files in
      the root directory only.


bzr-0.0.1  2005-03-26

  ENHANCEMENTS:

    * More information from info command.

    * Can now say "bzr help COMMAND" for more detailed help.

    * Less file flushing and faster performance when writing logs and
      committing to stores.

    * More useful verbose output from some commands.

  BUG FIXES:

    * Fix inverted display of 'R' and 'M' during 'commit -v'.

  PORTABILITY:

    * Include a subset of ElementTree-1.2.20040618 to make
      installation easier.

    * Fix time.localtime call to work with Python 2.3 (the minimum
      supported).


bzr-0.0.0.69  2005-03-22

  ENHANCEMENTS:

    * First public release.

    * Storage of local versions: init, add, remove, rm, info, log,
      diff, status, etc.<|MERGE_RESOLUTION|>--- conflicted
+++ resolved
@@ -42,17 +42,15 @@
     * Fix bug in reporting http errors that don't have an http error code.
       (Martin Pool)
 
-<<<<<<< HEAD
     * Handle more cases of pipe errors in display commands
 
     * Change status to 3 for all errors
 
     * Files that are added and unlinked before committing are completely
       ignored by diff and status
-=======
+
     * Stores with some compressed texts and some uncompressed texts are now
       able to be used. (John A Meinel)
->>>>>>> 3670ea64
 
   TESTING:
 
