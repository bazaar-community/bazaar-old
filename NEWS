IN DEVELOPMENT

  IMPROVEMENTS:

    * Merge directives can now be supplied as input to `merge` and `pull`,
      like bundles can.  (Aaron Bentley)

    * Sending the SIGQUIT signal to bzr, which can be done on Unix by
      pressing Control-Backslash, drops bzr into a debugger.  Type `c`
      to continue.  This can be disabled by setting the environment variable
      BZR_SIGQUIT_PDB=0.  (Martin Pool)

    * selftest now supports --list-only to list tests instead of running
      them. (Ian Clatworthy)

    * selftest now supports --exclude PATTERN (or -x PATTERN) to exclude
      tests with names that match that regular expression.
      (Ian Clatworthy, #102679)

    * selftest now supports --randomize SEED to run tests in a random order.
      SEED is typically the value 'now' meaning 'use the current time'.
      (Ian Clatworthy, #102686)

    * New option ``--fixes`` to commit, which stores bug fixing annotations as
      revision properties. Built-in support for Launchpad, Debian, Trac and
      Bugzilla bug trackers. (Jonathan Lange, James Henstridge, Robert Collins)

    * New API, ``bzrlib.bugtracker.tracker_registry``, for adding support for
      other bug trackers to ``fixes``. (Jonathan Lange, James Henstridge,
      Robert Collins)

    * ``selftest`` has new short options ``-f`` and ``-1``.  (Martin
      Pool)

    * ``bzrlib.tsort.MergeSorter`` optimizations. Change the inner loop
      into using local variables instead of going through ``self._var``.
      Improves the time to ``merge_sort`` a 10k revision graph by
      approximately 40% (~700->400ms).  (John Arbash Meinel)

    * ``make docs`` now creates a man page at ``man1/bzr.1`` fixing bug 107388.
      (Robert Collins)

    * ``bzr help`` now provides cross references to other help topics using
      the _see_also facility on command classes. Likewise the bzr_man
      documentation, and the bzr.1 man page also include this information.
      (Robert Collins)

    * Tags are now included in logs, that use the long log formatter. 
      (Erik Bågfors, Alexander Belchenko)

<<<<<<< HEAD
    * digest authentication is now supported for proxies and HTTP by the urllib
      based http implementation. Tested against Apache 2.0.55 and Squid
      2.6.5. Basic and digest authentication are handled coherently for HTTP
      and proxy: if the user is provided in the url (bzr command line for HTTP,
      proxy environment variables for proxies), the password is prompted for
      (only once). If the password is provided, it is taken into account. Once
      the first authentication is successful, all further authentication
      roundtrips are avoided by preventively setting the right authentication
      header(s).
      (Vincent Ladeuil).
=======
    * ``bzr help`` provides a clearer message when a help topic cannot be
      found (fixes bug 107656). (Robert Collins)

    * ``bzr help`` now accepts optional prefixes for command help. The help
      for all commands can now be found at ``bzr help commands/COMMANDNAME``
      as well as ``bzr help COMMANDNAME`` (which only works for commands 
      where the name is not the same as a more general help topic). 
      (Robert Collins)

    * ``bzr help PLUGINNAME`` will now return the module docstring from the
      plugin PLUGINNAME fixing bug 50408. (Robert Collins)

    * New help topic ``urlspec`` which lists the availables transports.
      (Goffredo Baroncelli)

    * doc/server.txt updated to document the default bzr:// port (fixes
      #107125) and also update the blurb about the hpss' current status.
      (Robert Collins).

    * ``bzr serve`` now listens on interface 0.0.0.0 by default, making it
      serve out to the local LAN (and anyone in the world that can reach the
      machine running ``bzr serve``. (Robert Collins, #98918)
>>>>>>> bb91d33b

  INTERNALS:

    * bzrlib API compatability with 0.8 has been dropped, cleaning up some
      code paths. (Robert Collins)

    * Change the format of chroot urls so that they can be safely manipulated
      by generic url utilities without causing the resulting urls to have
      escaped the chroot. A side effect of this is that creating a chroot
      requires an explicit action using a ChrootServer.
      (Robert Collins, Andrew Bennetts)

    * Deprecate Branch.get_root_id() because branches don't have root ids,
      rather than fixing bug #96847.  (Aaron Bentley)

    * WorkingTree.apply_inventory_delta provides a better alternative to
      WorkingTree._write_inventory.  (Aaron Bentley)

    * Convenience method TestCase.expectFailure ensures that known failures
      do not silently pass.  (Aaron Bentley)

    * Transport.local_abspath now raises NotLocalUrl rather than 
      TransportNotPossible. (Martin Pool, Ian Clatworthy)

    * New SmartServer hooks facility. There are two initial hooks documented
      in bzrlib.transport.smart.SmartServerHooks. The two initial hooks allow
      plugins to execute code upon server startup and shutdown.
      (Robert Collins).

    * SmartServer in standalone mode will now close its listening socket
      when it stops, rather than waiting for garbage collection. This primarily
      fixes test suite hangs when a test tries to connect to a shutdown server.
      It may also help improve behaviour when dealing with a server running
      on a specific port (rather than dynamically assigned ports).
      (Robert Collins)

    * Move most SmartServer code into a new package, bzrlib/smart.
      bzrlib/transport/remote.py contains just the Transport classes that used
      to be in bzrlib/transport/smart.py.  (Andrew Bennetts)

    * urllib http implementation avoid roundtrips associated with
      401 (and 407) errors once the authentication succeeds.
      (Vincent Ladeuil).

    * urlib http now supports querying the user for a proxy password if
      needed. Realm is shown in the prompt for both HTTP and proxy
      authentication when the user is required to type a password. 
      (Vincent Ladeuil).

    * Renamed SmartTransport (and subclasses like SmartTCPTransport) to
      RemoteTransport (and subclasses to RemoteTCPTransport, etc).  This is more
      consistent with its new home in bzrlib/transport/remote.py, and because
      it's not really a "smart" transport, just one that does file operations
      via remote procedure calls.  (Andrew Bennetts)
 
    * The ``lock_write`` method of ``LockableFiles``, ``Repository`` and
      ``Branch`` now accept a ``token`` keyword argument, so that separate
      instances of those objects can share a lock if it has the right token.
      (Andrew Bennetts, Robert Collins)

    * New method 'get_branch_reference' on 'BzrDir' allows the detection of
      branch references - which the smart server component needs.

    * The Repository API ``make_working_trees`` is now permitted to return
      False when ``set_make_working_trees`` is not implemented - previously
      an unimplemented ``set_make_working_trees`` implied the result True
      from ``make_working_trees``. This has been changed to accomodate the
      smart server, where it does not make sense (at this point) to ever
      make working trees by default. (Robert Collins)

    * Command objects can now declare related help topics by having _see_also
      set to a list of related topic. (Robert Collins)

    * ``bzrlib.help`` now delegates to the Command class for Command specific
      help. (Robert Collins)

    * New class 'TransportListRegistry', derived from the Registry class, which 
      simplifies tracking the available Transports. (Goffredo Baroncelli)

  BUGFIXES:

    * Don't fail bundle selftest if email has 'two' embedded.  
      (#98510, Ian Clatworthy)

    * Remove ``--verbose`` from ``bzr bundle``. It didn't work anyway.
      (Robert Widhopf-Fenk, #98591)

    * Remove ``--basis`` from the checkout/branch commands - it didn't work
      properly and is no longer beneficial. Fixes #53675 and #43486.
      (Robert Collins)

    * Don't produce encoding error when adding duplicate files.
      (Aaron Bentley)

    * Fix ``InterDirstateTre._iter_changes`` to handle when we come across
      an empty versioned directory, which now has files in it.
      (John Arbash Meinel, #104257)

    * Teach ``common_ancestor`` to shortcut when the tip of one branch is
      inside the ancestry of the other. Saves a lot of graph processing
      (with an ancestry of 16k revisions, ``bzr merge ../already-merged``
      changes from 2m10s to 13s).  (John Arbash Meinel, #103757)

    * Fix ``show_diff_trees`` to handle the case when a file is modified,
      and the containing directory is renamed. (The file path is different
      in this versus base, but it isn't marked as a rename).
      (John Arbash Meinel, #103870)

    * FTP now works even when the FTP server does not support atomic rename.
      (Aaron Bentley, #89436)

    * Typo in the help for ``register-branch`` fixed. (Robert Collins, #96770)

    * "dirstate" and "dirstate-tags" formats now produce branches compatible
      with old versions of bzr. (Aaron Bentley, #107168))

    * Handle moving a directory when children have been added, removed,
      and renamed. (John Arbash Meinel, #105479)

    * Don't preventively use basic authentication for proxy before receiving a
      407 error. Otherwise people willing to use other authentication schemes
      may expose their password in the clear (or nearly). This add one
      roundtrip in case basic authentication should be used, but plug the
      security hole.
      (Vincent Ladeuil)

    * Handle http and proxy digest authentication.
      (Vincent Ladeuil, #94034).

  TESTING:

    * Added ``bzrlib.strace.strace`` which will strace a single callable and
      return a StraceResult object which contains just the syscalls involved
      in running it. (Robert Collins)

    * New test method ``reduceLockdirTimeout`` to drop the default (ui-centric)
      default time down to one suitable for tests. (Andrew Bennetts)

    * Add new vfs_transport_factory attribute on tests which provides the 
      common vfs backing for both the readonly and readwrite transports.
      This allows the RemoteObject tests to back onto local disk or memory,
      and use the existing transport_server attribute all tests know about
      to be the smart server transport. This in turn allows tests to 
      differentiate between 'transport to access the branch', and 
      'transport which is a VFS' - which matters in Remote* tests.
      (Robert Collins, Andrew Bennetts)

    * The ``make_branch_and_tree`` method for tests will now create a 
      lightweight checkout for the tree if the vfs_transport_factory is not
      a LocalURLServer. (Robert Collins, Andrew Bennetts)

    * Branch implementation tests have been audited to ensure that all urls 
      passed to Branch APIs use proper urls, except when local-disk paths
      are intended. This is so that tests correctly access the test transport
      which is often not equivalent to local disk in Remote* tests. As part
      of this many tests were adjusted to remove dependencies on local disk
      access.
      (Robert Collins, Andrew Bennetts)

<<<<<<< HEAD
    * Refactored proxy and authentication handling to simplify the
      implementation of new auth schemes for both http and proxy.
      (vincent Ladeuil)

=======
    * Mark bzrlib.tests and bzrlib.tests.TestUtil as providing assertFOO helper
      functions by adding a __unittest global attribute. (Robert Collins,
      Andrew Bennetts, Martin Pool, Jonathan Lange)
>>>>>>> bb91d33b

bzr 0.15 2007-04-01

  BUGFIXES:

    * Handle incompatible repositories as a user issue when fetching.
      (Aaron Bentley)

    * Don't give a recommendation to upgrade when branching or 
      checking out a branch that contains an old-format working tree.
      (Martin Pool)

bzr 0.15rc3  2007-03-26

  CHANGES:
 
    * A warning is now displayed when opening working trees in older 
      formats, to encourage people to upgrade to WorkingTreeFormat4.
      (Martin Pool)

  IMPROVEMENTS:

    * HTTP redirections are now taken into account when a branch (or a
      bundle) is accessed for the first time. A message is issued at each
      redirection to inform the user. In the past, http redirections were
      silently followed for each request which significantly degraded the
      performances. The http redirections are not followed anymore by
      default, instead a RedirectRequested exception is raised. For bzrlib
      users needing to follow http redirections anyway,
      bzrlib.transport.do_catching_redirections provide an easy transition
      path.  (vila)

  INTERNALS:

    * Added ``ReadLock.temporary_write_lock()`` to allow upgrading an OS read
      lock to an OS write lock. Linux can do this without unlocking, Win32
      needs to unlock in between. (John Arbash Meinel)
 
    * New parameter ``recommend_upgrade`` to BzrDir.open_workingtree 
      to silence (when false) warnings about opening old formats.
      (Martin Pool)

    * Fix minor performance regression with bzr-0.15 on pre-dirstate
      trees. (We were reading the working inventory too many times).
      (John Arbash Meinel)

    * Remove ``Branch.get_transaction()`` in favour of a simple cache of
      ``revision_history``.  Branch subclasses should override
      ``_gen_revision_history`` rather than ``revision_history`` to make use of
      this cache, and call ``_clear_revision_history_cache`` and
      ``_cache_revision_history`` at appropriate times. (Andrew Bennetts)

  BUGFIXES:

    * Take smtp_server from user config into account.
      (vila, #92195)

    * Restore Unicode filename handling for versioned and unversioned files.
      (John Arbash Meinel, #92608)

    * Don't fail during ``bzr commit`` if a file is marked removed, and
      the containing directory is auto-removed.  (John Arbash Meinel, #93681)

    * ``bzr status FILENAME`` failed on Windows because of an uncommon
      errno. (``ERROR_DIRECTORY == 267 != ENOTDIR``).
      (Wouter van Heyst, John Arbash Meinel, #90819)

    * ``bzr checkout source`` should create a local branch in the same
      format as source. (John Arbash Meinel, #93854)

    * ``bzr commit`` with a kind change was failing to update the
      last-changed-revision for directories.  The
      InventoryDirectory._unchanged only looked at the parent_id and name,
      ignoring the fact that the kind could have changed, too.
      (John Arbash Meinel, #90111)

    * ``bzr mv dir/subdir other`` was incorrectly updating files inside
      the directory. So that there was a chance it would break commit,
      etc. (John Arbash Meinel, #94037)
 
    * Correctly handles mutiple permanent http redirections.
     (vila, #88780)


bzr 0.15rc2  2007-03-14

  NOTES WHEN UPGRADING:
        
    * Release 0.15rc2 of bzr changes the ``bzr init-repo`` command to
      default to ``--trees`` instead of ``--no-trees``.
      Existing shared repositories are not affected.

  IMPROVEMENTS:

    * New ``merge-directive`` command to generate machine- and human-readable
      merge requests.  (Aaron Bentley)

    * New ``submit:`` revision specifier makes it easy to diff against the
      common ancestor with the submit location (Aaron Bentley)

    * Added support for Putty's SSH implementation. (Dmitry Vasiliev)

    * Added ``bzr status --versioned`` to report only versioned files, 
      not unknowns. (Kent Gibson)

    * Merge now autodetects the correct line-ending style for its conflict
      markers.  (Aaron Bentley)

  INTERNALS:

    * Refactored SSH vendor registration into SSHVendorManager class.
      (Dmitry Vasiliev)

  BUGFIXES:

    * New ``--numbered-dirs`` option to ``bzr selftest`` to use
      numbered dirs for TestCaseInTempDir. This is default behavior
      on Windows. Anyone can force named dirs on Windows
      with ``--no-numbered-dirs``. (Alexander Belchenko)

    * Fix ``RevisionSpec_revid`` to handle the Unicode strings passed in
      from the command line. (Marien Zwart, #90501)

    * Fix ``TreeTransform._iter_changes`` when both the source and
      destination are missing. (Aaron Bentley, #88842)

    * Fix commit of merges with symlinks in dirstate trees.
      (Marien Zwart)
    
    * Switch the ``bzr init-repo`` default from --no-trees to --trees. 
      (Wouter van Heyst, #53483)


bzr 0.15rc1  2007-03-07

  SURPRISES:

    * The default disk format has changed. Please run 'bzr upgrade' in your
      working trees to upgrade. This new default is compatible for network
      operations, but not for local operations. That is, if you have two
      versions of bzr installed locally, after upgrading you can only use the
      bzr 0.15 version. This new default does not enable tags or nested-trees
      as they are incompatible with bzr versions before 0.15 over the network.

    * For users of bzrlib: Two major changes have been made to the working tree
      api in bzrlib. The first is that many methods and attributes, including
      the inventory attribute, are no longer valid for use until one of
      lock_read/lock_write/lock_tree_write has been called, and become invalid
      again after unlock is called. This has been done to improve performance
      and correctness as part of the dirstate development. (Robert Collins,
      John A Meinel, Martin Pool, and others).

    * For users of bzrlib: The attribute 'tree.inventory' should be considered
      readonly. Previously it was possible to directly alter this attribute, or
      its contents, and have the tree notice this. This has been made
      unsupported - it may work in some tree formats, but in the newer dirstate
      format such actions will have no effect and will be ignored, or even
      cause assertions. All operations possible can still be carried out by a
      combination of the tree API, and the bzrlib.transform API. (Robert
      Collins, John A Meinel, Martin Pool, and others).

  IMPROVEMENTS:

    * Support for OS Windows 98. Also .bzr.log on any windows system
      saved in My Documents folder. (Alexander Belchenko)

    * ``bzr mv`` enhanced to support already moved files.
      In the past the mv command would have failed if the source file doesn't
      exist. In this situation ``bzr mv`` would now detect that the file has
      already moved and update the repository accordingly, if the target file
      does exist.
      A new option ``--after`` has been added so that if two files already
      exist, you could notify Bazaar that you have moved a (versioned) file
      and replaced it with another. Thus in this case ``bzr move --after``
      will only update the Bazaar identifier.
      (Steffen Eichenberg, Marius Kruger)

    * ``ls`` now works on treeless branches and remote branches.
      (Aaron Bentley)

    * ``bzr help global-options`` describes the global options.
      (Aaron Bentley)

    * ``bzr pull --overwrite`` will now correctly overwrite checkouts.
      (Robert Collins)

    * Files are now allowed to change kind (e.g. from file to symlink).
      Supported by ``commit``, ``revert`` and ``status``
      (Aaron Bentley)

    * ``inventory`` and ``unknowns`` hidden in favour of ``ls``
      (Aaron Bentley)

    * ``bzr help checkouts`` descibes what checkouts are and some possible
      uses of them. (James Westby, Aaron Bentley)

    * A new ``-d`` option to push, pull and merge overrides the default 
      directory.  (Martin Pool)

    * Branch format 6: smaller, and potentially faster than format 5.  Supports
      "append_history_only" mode, where the log view and revnos do not change,
      except by being added to.  Stores policy settings in
      ".bzr/branch/branch.conf".

    * append_only branches:  Format 6 branches may be configured so that log
      view and revnos are always consistent.  Either create the branch using
      "bzr init --append-revisions-only" or edit the config file as descriped
      in docs/configuration.txt.

    * rebind: Format 6 branches retain the last-used bind location, so if you
      "bzr unbind", you can "bzr bind" to bind to the previously-selected
      bind location.

    * Builtin tags support, created and deleted by the ``tag`` command and
      stored in the branch.  Tags can be accessed with the revisionspec
      ``-rtag:``, and listed with ``bzr tags``.  Tags are not versioned 
      at present. Tags require a network incompatible upgrade. To perform this
      upgrade, run ``bzr upgrade --dirstate-tags`` in your branch and
      repositories. (Martin Pool)

    * The bzr:// transport now has a well-known port number, 4155, which it will
      use by default.  (Andrew Bennetts, Martin Pool)

    * Bazaar now looks for user-installed plugins before looking for site-wide
      plugins. (Jonathan Lange)

    * ``bzr resolve`` now detects and marks resolved text conflicts.
      (Aaron Bentley)

  INTERNALS:

    * Internally revision ids and file ids are now passed around as utf-8
      bytestrings, rather than treating them as Unicode strings. This has
      performance benefits for Knits, since we no longer need to decode the
      revision id for each line of content, nor for each entry in the index.
      This will also help with the future dirstate format.
      (John Arbash Meinel)

    * Reserved ids (any revision-id ending in a colon) are rejected by
      versionedfiles, repositories, branches, and working trees
      (Aaron Bentley)

    * Minor performance improvement by not creating a ProgressBar for
      every KnitIndex we create. (about 90ms for a bzr.dev tree)
      (John Arbash Meinel)

    * New easier to use Branch hooks facility. There are five initial hooks,
      all documented in bzrlib.branch.BranchHooks.__init__ - 'set_rh',
      'post_push', 'post_pull', 'post_commit', 'post_uncommit'. These hooks
      fire after the matching operation on a branch has taken place, and were
      originally added for the branchrss plugin. (Robert Collins)

    * New method ``Branch.push()`` which should be used when pushing from a
      branch as it makes performance and policy decisions to match the UI
      level command ``push``. (Robert Collins).

    * Add a new method ``Tree.revision_tree`` which allows access to cached
      trees for arbitrary revisions. This allows the in development dirstate
      tree format to provide access to the callers to cached copies of 
      inventory data which are cheaper to access than inventories from the
      repository.
      (Robert Collins, Martin Pool)

    * New Branch.last_revision_info method, this is being done to allow
      optimization of requests for both the number of revisions and the last
      revision of a branch with smartservers and potentially future branch
      formats. (Wouter van Heyst, Robert Collins)

    * Allow 'import bzrlib.plugins.NAME' to work when the plugin NAME has not
      yet been loaded by load_plugins(). This allows plugins to depend on each
      other for code reuse without requiring users to perform file-renaming
      gymnastics. (Robert Collins)

    * New Repository method 'gather_stats' for statistic data collection.
      This is expected to grow to cover a number of related uses mainly
      related to bzr info. (Robert Collins)

    * Log formatters are now managed with a registry.
      ``log.register_formatter`` continues to work, but callers accessing
      the FORMATTERS dictionary directly will not.

    * Allow a start message to be passed to the ``edit_commit_message``
      function.  This will be placed in the message offered to the user
      for editing above the separator. It allows a template commit message
      to be used more easily. (James Westby)

    * ``GPGStrategy.sign()`` will now raise ``BzrBadParameterUnicode`` if
      you pass a Unicode string rather than an 8-bit string. Callers need
      to be updated to encode first. (John Arbash Meinel)

    * Branch.push, pull, merge now return Result objects with information
      about what happened, rather than a scattering of various methods.  These
      are also passed to the post hooks.  (Martin Pool)

    * File formats and architecture is in place for managing a forest of trees
      in bzr, and splitting up existing trees into smaller subtrees, and
      finally joining trees to make a larger tree. This is the first iteration
      of this support, and the user-facing aspects still require substantial
      work.  If you wish to experiment with it, use ``bzr upgrade
      --dirstate-with-subtree`` in your working trees and repositories.
      You can use the hidden commands ``split`` and ``join`` and to create
      and manipulate nested trees, but please consider using the nested-trees
      branch, which contains substantial UI improvements, instead.
      http://code.aaronbentley.com/bzr/bzrrepo/nested-trees/
      (Aaron Bentley, Martin Pool, Robert Collins).

  BUGFIXES:

    * ``bzr annotate`` now uses dotted revnos from the viewpoint of the
      branch, rather than the last changed revision of the file.
      (John Arbash Meinel, #82158)

    * Lock operations no longer hang if they encounter a permission problem.
      (Aaron Bentley)

    * ``bzr push`` can resume a push that was canceled before it finished.
      Also, it can push even if the target directory exists if you supply
      the ``--use-existing-dir`` flag.
      (John Arbash Meinel, #30576, #45504)

    * Fix http proxy authentication when user and an optional
      password appears in the ``*_proxy`` vars. (Vincent Ladeuil,
      #83954).

    * ``bzr log branch/file`` works for local treeless branches
      (Aaron Bentley, #84247)

    * Fix problem with UNC paths on Windows 98. (Alexander Belchenko, #84728)

    * Searching location of CA bundle for PyCurl in env variable (CURL_CA_BUNDLE),
      and on win32 along the PATH. (Alexander Belchenko, #82086)

    * ``bzr init`` works with unicode argument LOCATION.
      (Alexander Belchenko, #85599)

    * Raise DependencyNotPresent if pycurl do not support https. (Vincent
      Ladeuil, #85305)

    * Invalid proxy env variables should not cause a traceback.
      (Vincent Ladeuil, #87765)

    * Ignore patterns normalised to use '/' path separator.
      (Kent Gibson, #86451)

    * bzr rocks. It sure does! Fix case. (Vincent Ladeuil, #78026)

    * Fix bzrtools shelve command for removed lines beginning with "--"
      (Johan Dahlberg, #75577)

  TESTING:

    * New ``--first`` option to ``bzr selftest`` to run specified tests
      before the rest of the suite.  (Martin Pool)


bzr 0.14  2007-01-23

  IMPROVEMENTS:

    * ``bzr help global-options`` describes the global options. (Aaron Bentley)

  BUG FIXES:
    
    * Skip documentation generation tests if the tools to do so are not
      available. Fixes running selftest for installled copies of bzr. 
      (John Arbash Meinel, #80330)

    * Fix the code that discovers whether bzr is being run from it's
      working tree to handle the case when it isn't but the directory
      it is in is below a repository. (James Westby, #77306)


bzr 0.14rc1  2007-01-16

  IMPROVEMENTS:

    * New connection: ``bzr+http://`` which supports tunnelling the smart
      protocol over an HTTP connection. If writing is enabled on the bzr
      server, then you can write over the http connection.
      (Andrew Bennetts, John Arbash Meinel)

    * Aliases now support quotation marks, so they can contain whitespace
      (Marius Kruger)

    * PyCurlTransport now use a single curl object. By specifying explicitly
      the 'Range' header, we avoid the need to use two different curl objects
      (and two connections to the same server). (Vincent Ladeuil)

    * ``bzr commit`` does not prompt for a message until it is very likely to
      succeed.  (Aaron Bentley)

    * ``bzr conflicts`` now takes --text to list pathnames of text conflicts
      (Aaron Bentley)

    * Fix ``iter_lines_added_or_present_in_versions`` to use a set instead
      of a list while checking if a revision id was requested. Takes 10s
      off of the ``fileids_affected_by_revision_ids`` time, which is 10s
      of the ``bzr branch`` time. Also improve ``fileids_...`` time by
      filtering lines with a regex rather than multiple ``str.find()``
      calls. (saves another 300ms) (John Arbash Meinel)

    * Policy can be set for each configuration key. This allows keys to be
      inherited properly across configuration entries. For example, this
      should enable you to do::
        
        [/home/user/project]
        push_location = sftp://host/srv/project/
        push_location:policy = appendpath

      And then a branch like ``/home/user/project/mybranch`` should get an
      automatic push location of ``sftp://host/srv/project/mybranch``.
      (James Henstridge)

    * Added ``bzr status --short`` to make status report svn style flags
      for each file.  For example::

        $ bzr status --short
        A  foo
        A  bar
        D  baz
        ?  wooley

    * 'bzr selftest --clean-output' allows easily clean temporary tests 
      directories without running tests. (Alexander Belchenko)

    * ``bzr help hidden-commands`` lists all hidden commands. (Aaron Bentley)

    * ``bzr merge`` now has an option ``--pull`` to fall back to pull if
      local is fully merged into remote. (Jan Hudec)

    * ``bzr help formats`` describes available directory formats. (Aaron Bentley)

  INTERNALS:

    * A few tweaks directly to ``fileids_affected_by_revision_ids`` to
      help speed up processing, as well allowing to extract unannotated
      lines. Between the two ``fileids_affected_by_revision_ids`` is
      improved by approx 10%. (John Arbash Meinel)

    * Change Revision serialization to only write out millisecond
      resolution. Rather than expecting floating point serialization to
      preserve more resolution than we need. (Henri Weichers, Martin Pool)

    * Test suite ends cleanly on Windows.  (Vincent Ladeuil)

    * When 'encoding_type' attribute of class Command is equal to 'exact', 
      force sys.stdout to be a binary stream on Windows, and therefore
      keep exact line-endings (without LF -> CRLF conversion).
      (Alexander Belchenko)

    * Single-letter short options are no longer globally declared.  (Martin
      Pool)

    * Before using detected user/terminal encoding bzr should check
      that Python has corresponding codec. (Alexander Belchenko)

    * Formats for end-user selection are provided via a FormatRegistry (Aaron Bentley)

  BUG FIXES:

    * ``bzr missing --verbose`` was showing adds/removals in the wrong
      direction. (John Arbash Meinel)

    * ``bzr annotate`` now defaults to showing dotted revnos for merged
      revisions. It cuts them off at a depth of 12 characters, but you can
      supply ``--long`` to see the full number. You can also use
      ``--show-ids`` to display the original revision ids, rather than
      revision numbers and committer names. (John Arbash Meinel, #75637)

    * bzr now supports Win32 UNC path (e.g. \\HOST\path). 
      (Alexander Belchenko, #57869)

    * Win32-specific: output of cat, bundle and diff commands don't mangle
      line-endings (Alexander Belchenko, #55276)

    * Replace broken fnmatch based ignore pattern matching with custom pattern
      matcher.
      (Kent Gibson, Jan Hudec #57637)

    * pycurl and urllib can detect short reads at different places. Update
      the test suite to test more cases. Also detect http error code 416
      which was raised for that specific bug. Also enhance the urllib
      robustness by detecting invalid ranges (and pycurl's one by detecting
      short reads during the initial GET). (Vincent Ladeuil, #73948)

    * The urllib connection sharing interacts badly with urllib2
      proxy setting (the connections didn't go thru the proxy
      anymore). Defining a proper ProxyHandler solves the
      problem.  (Vincent Ladeuil, #74759)

    * Use urlutils to generate relative URLs, not osutils 
      (Aaron Bentley, #76229)

    * ``bzr status`` in a readonly directory should work without giving
      lots of errors. (John Arbash Meinel, #76299)

    * Mention the revisionspec topic for the revision option help.
      (Wouter van Heyst, #31663)

    * Allow plugins import from zip archives.
      (Alexander Belchenko, #68124)


bzr 0.13  2006-12-05
    
  No changes from 0.13rc1
    
bzr 0.13rc1  2006-11-27

  IMPROVEMENTS:

    * New command ``bzr remove-tree`` allows the removal of the working
      tree from a branch.
      (Daniel Silverstone)

    * urllib uses shared keep-alive connections, so http 
      operations are substantially faster.
      (Vincent Ladeuil, #53654)

    * ``bzr export`` allows an optional branch parameter, to export a bzr
      tree from some other url. For example:
      ``bzr export bzr.tar.gz http://bazaar-vcs.org/bzr/bzr.dev``
      (Daniel Silverstone)

    * Added ``bzr help topics`` to the bzr help system. This gives a
      location for general information, outside of a specific command.
      This includes updates for ``bzr help revisionspec`` the first topic
      included. (Goffredo Baroncelli, John Arbash Meinel, #42714)

    * WSGI-compatible HTTP smart server.  See ``doc/http_smart_server.txt``.
      (Andrew Bennetts)

    * Knit files will now cache full texts only when the size of the
      deltas is as large as the size of the fulltext. (Or after 200
      deltas, whichever comes first). This has the most benefit on large
      files with small changes, such as the inventory for a large project.
      (eg For a project with 2500 files, and 7500 revisions, it changes
      the size of inventory.knit from 11MB to 5.4MB) (John Arbash Meinel)

  INTERNALS:

    * New -D option given before the command line turns on debugging output
      for particular areas.  -Derror shows tracebacks on all errors.
      (Martin Pool)

    * Clean up ``bzr selftest --benchmark bundle`` to correct an import,
      and remove benchmarks that take longer than 10min to run.
      (John Arbash Meinel)

    * Use ``time.time()`` instead of ``time.clock()`` to decide on
      progress throttling. Because ``time.clock()`` is actually CPU time,
      so over a high-latency connection, too many updates get throttled.
      (John Arbash Meinel)

    * ``MemoryTransport.list_dir()`` would strip the first character for
      files or directories in root directory. (John Arbash Meinel)

    * New method 'get_branch_reference' on 'BzrDir' allows the detection of 
      branch references - which the smart server component needs.
  
    * New ``ChrootTransportDecorator``, accessible via the ``chroot+`` url
      prefix.  It disallows any access to locations above a set URL.  (Andrew
      Bennetts)

  BUG FIXES:

    * Now _KnitIndex properly decode revision ids when loading index data.
      And optimize the knit index parsing code.  (Dmitry Vasiliev, John
      Arbash Meinel)

    * ``bzrlib/bzrdir.py`` was directly referencing ``bzrlib.workingtree``,
      without importing it. This prevented ``bzr upgrade`` from working
      unless a plugin already imported ``bzrlib.workingtree``
      (John Arbash Meinel, #70716)

    * Suppress the traceback on invalid URLs (Vincent Ladeuil, #70803).

    * Give nicer error message when an http server returns a 403
      error code. (Vincent Ladeuil, #57644).

    * When a multi-range http GET request fails, try a single
      range one. If it fails too, forget about ranges. Remember that until 
      the death of the transport and propagates that to the clones.
      (Vincent Ladeuil, #62276, #62029).

    * Handles user/passwords supplied in url from command
      line (for the urllib implementation). Don't request already
      known passwords (Vincent Ladeuil, #42383, #44647, #48527)

    * _KnitIndex.add_versions() dictionary compresses revision ids as they
      are added. This fixes bug where fetching remote revisions records
      them as full references rather than integers. (John Arbash Meinel,
      #64789)

    * ``bzr ignore`` strips trailing slashes in patterns.
      Also ``bzr ignore`` rejects absolute paths. (Kent Gibson, #4559)

    * ``bzr ignore`` takes multiple arguments. (Cheuksan Edward Wang, #29488)

    * mv correctly handles paths that traverse symlinks. 
      (Aaron Bentley, #66964)

    * Give nicer looking error messages when failing to connect over ssh.
      (John Arbash Meinel, #49172)

    * Pushing to a remote branch does not currently update the remote working
      tree. After a remote push, ``bzr status`` and ``bzr diff`` on the remote
      machine now show that the working tree is out of date.
      (Cheuksan Edward Wang #48136)

    * Use patiencediff instead of difflib for determining deltas to insert
      into knits. This avoids the O(N^3) behavior of difflib. Patience
      diff should be O(N^2). (Cheuksan Edward Wang, #65714)

    * Running ``bzr log`` on nonexistent file gives an error instead of the
      entire log history. (Cheuksan Edward Wang #50793)

    * ``bzr cat`` can look up contents of removed or renamed files. If the
      pathname is ambiguous, i.e. the files in the old and new trees have
      different id's, the default is the file in the new tree. The user can
      use "--name-from-revision" to select the file in the old tree.
      (Cheuksan Edward Wang, #30190)

  TESTING:

    * TestingHTTPRequestHandler really handles the Range header
      (previously it was ignoring it and returning the whole file,).

bzr 0.12  2006-10-30

  INTERNALS:

    * Clean up ``bzr selftest --benchmark bundle`` to correct an import,
      and remove benchmarks that take longer than 10min to run.
      (John Arbash Meinel)
  
bzr 0.12rc1  2006-10-23

  IMPROVEMENTS:

    * ``bzr log`` now shows dotted-decimal revision numbers for all revisions,
      rather than just showing a decimal revision number for revisions on the
      mainline. These revision numbers are not yet accepted as input into bzr
      commands such as log, diff etc. (Robert Collins)

    * revisions can now be specified using dotted-decimal revision numbers.
      For instance, ``bzr diff -r 1.2.1..1.2.3``. (Robert Collins)

    * ``bzr help commands`` output is now shorter (Aaron Bentley)

    * ``bzr`` now uses lazy importing to reduce the startup time. This has
      a moderate effect on lots of actions, especially ones that have
      little to do. For example ``bzr rocks`` time is down to 116ms from
      283ms. (John Arbash Meinel)

    * New Registry class to provide name-to-object registry-like support,
      for example for schemes where plugins can register new classes to
      do certain tasks (e.g. log formatters). Also provides lazy registration
      to allow modules to be loaded on request. (John Arbash Meinel, Adeodato
      Simó)

  API INCOMPATABILITY:
  
    * LogFormatter subclasses show now expect the 'revno' parameter to 
      show() to be a string rather than an int. (Robert Collins)

  INTERNALS:

    * ``TestCase.run_bzr``, ``run_bzr_captured``, and ``run_bzr_subprocess``
      can take a ``working_dir='foo'`` parameter, which will change directory 
      for the command. (John Arbash Meinel)

    * ``bzrlib.lazy_regex.lazy_compile`` can be used to create a proxy
      around a regex, which defers compilation until first use. 
      (John Arbash Meinel)

    * ``TestCase.run_bzr_subprocess`` defaults to supplying the
      ``--no-plugins`` parameter to ensure test reproducability, and avoid
      problems with system-wide installed plugins. (John Arbash Meinel)

    * Unique tree root ids are now supported. Newly created trees still
      use the common root id for compatibility with bzr versions before 0.12.
      (Aaron Bentley)

    * ``WorkingTree.set_root_id(None)`` is now deprecated. Please
      pass in inventory.ROOT_ID if you want the default root id value.
      (Robert Collins, John Arbash Meinel)

    * New method ``WorkingTree.flush()`` which will write the current memory
      inventory out to disk. At the same time, read_working_inventory will
      no longer trash the current tree inventory if it has been modified within
      the current lock, and the tree will now ``flush()`` automatically on
      ``unlock()``. ``WorkingTree.set_root_id()`` has been updated to take
      advantage of this functionality. (Robert Collins, John Arbash Meinel)

    * ``bzrlib.tsort.merge_sorted`` now accepts ``generate_revnos``. This
      parameter will cause it to add another column to its output, which
      contains the dotted-decimal revno for each revision, as a tuple.
      (Robert Collins)

    * ``LogFormatter.show_merge`` is deprecated in favour of
      ``LogFormatter.show_merge_revno``. (Robert Collins)

  BUG FIXES:

    * Avoid circular imports by creating a deprecated function for
      ``bzrlib.tree.RevisionTree``. Callers should have been using
      ``bzrlib.revisontree.RevisionTree`` anyway. (John Arbash Meinel,
      #63360, #66349)

    * Don't use ``socket.MSG_WAITALL`` as it doesn't exist on all
      platforms. (Martin Pool, #66356)

    * Don't require ``Content-Type`` in range responses. Assume they are a
      single range if ``Content-Type`` does not exist.
      (John Arbash Meinel, #62473)

    * bzr branch/pull no longer complain about progress bar cleanup when
      interrupted during fetch.  (Aaron Bentley, #54000)

    * ``WorkingTree.set_parent_trees()`` uses the trees to directly write
      the basis inventory, rather than going through the repository. This
      allows us to have 1 inventory read, and 2 inventory writes when
      committing a new tree. (John Arbash Meinel)

    * When reverting, files that are not locally modified that do not exist
      in the target are deleted, not just unversioned (Aaron Bentley)

    * When trying to acquire a lock, don't fail immediately. Instead, try
      a few times (up to 1 hour) before timing out. Also, report why the
      lock is unavailable (John Arbash Meinel, #43521, #49556)

    * Leave HttpTransportBase daughter classes decides how they
      implement cloning. (Vincent Ladeuil, #61606)

    * diff3 does not indicate conflicts on clean merge. (Aaron Bentley)

    * If a commit fails, the commit message is stored in a file at the root of
      the tree for later commit. (Cheuksan Edward Wang, Stefan Metzmacher,
      #32054)

  TESTING:

    * New test base class TestCaseWithMemoryTransport offers memory-only
      testing facilities: its not suitable for tests that need to mutate disk
      state, but most tests should not need that and should be converted to
      TestCaseWithMemoryTransport. (Robert Collins)

    * ``TestCase.make_branch_and_memory_tree`` now takes a format
      option to set the BzrDir, Repository and Branch formats of the
      created objects. (Robert Collins, John Arbash Meinel)

bzr 0.11  2006-10-02

    * Smart server transport test failures on windows fixed. (Lukáš Lalinský).

bzr 0.11rc2  2006-09-27

  BUG FIXES:

    * Test suite hangs on windows fixed. (Andrew Bennets, Alexander Belchenko).
    
    * Commit performance regression fixed. (Aaron Bentley, Robert Collins, John
      Arbash Meinel).

bzr 0.11rc1  2006-09-25

  IMPROVEMENTS:

    * Knit files now wait to create their contents until the first data is
      added. The old code used to create an empty .knit and a .kndx with just
      the header. However, this caused a lot of extra round trips over sftp.
      This can change the time for ``bzr push`` to create a new remote branch
      from 160s down to 100s. This also affects ``bzr commit`` performance when
      adding new files, ``bzr commit`` on a new kernel-like tree drops from 50s
      down to 40s (John Arbash Meinel, #44692)

    * When an entire subtree has been deleted, commit will now report that
      just the top of the subtree has been deleted, rather than reporting
      all the individual items. (Robert Collins)

    * Commit performs one less XML parse. (Robert Collins)

    * ``bzr checkout`` now operates on readonly branches as well
      as readwrite branches. This fixes bug #39542. (Robert Collins)

    * ``bzr bind`` no longer synchronises history with the master branch.
      Binding should be followed by an update or push to synchronise the 
      two branches. This is closely related to the fix for bug #39542.
      (Robert Collins)

    * ``bzrlib.lazy_import.lazy_import`` function to create on-demand 
      objects.  This allows all imports to stay at the global scope, but
      modules will not actually be imported if they are not used.
      (John Arbash Meinel)

    * Support bzr:// and bzr+ssh:// urls to work with the new RPC-based
      transport which will be used with the upcoming high-performance smart
      server. The new command ``bzr serve`` will invoke bzr in server mode,
      which processes these requests. (Andrew Bennetts, Robert Collins, Martin
      Pool)

    * New command ``bzr version-info`` which can be used to get a summary
      of the current state of the tree. This is especially useful as part
      of a build commands. See ``doc/version_info.txt`` for more information 
      (John Arbash Meinel)

  BUG FIXES:

    * 'bzr inventory [FILE...]' allows restricting the file list to a
      specific set of files. (John Arbash Meinel, #3631)

    * Don't abort when annotating empty files (John Arbash Meinel, #56814)

    * Add ``Stanza.to_unicode()`` which can be passed to another Stanza
      when nesting stanzas. Also, add ``read_stanza_unicode`` to handle when
      reading a nested Stanza. (John Arbash Meinel)

    * Transform._set_mode() needs to stat the right file. 
      (John Arbash Meinel, #56549)

    * Raise WeaveFormatError rather than StopIteration when trying to read
      an empty Weave file. (John Arbash Meinel, #46871)

    * Don't access e.code for generic URLErrors, only HTTPErrors have .code.
      (Vincent Ladeuil, #59835)

    * Handle boundary="" lines properly to allow access through a Squid proxy.
      (John Arbash Meinel, #57723)

    * revert now removes newly-added directories (Aaron Bentley, #54172)

    * ``bzr upgrade sftp://`` shouldn't fail to upgrade v6 branches if there 
      isn't a working tree. (David Allouche, #40679)

    * Give nicer error messages when a user supplies an invalid --revision
      parameter. (John Arbash Meinel, #55420)

    * Handle when LANG is not recognized by python. Emit a warning, but
      just revert to using 'ascii'. (John Arbash Meinel, #35392)

    * Don't use preexec_fn on win32, as it is not supported by subprocess.
      (John Arbash Meinel)

    * Skip specific tests when the dependencies aren't met. This includes
      some ``setup.py`` tests when ``python-dev`` is not available, and
      some tests that depend on paramiko. (John Arbash Meinel, Mattheiu Moy)

    * Fallback to Paramiko properly, if no ``ssh`` executable exists on
      the system. (Andrew Bennetts, John Arbash Meinel)

    * ``Branch.bind(other_branch)`` no longer takes a write lock on the
      other branch, and will not push or pull between the two branches.
      API users will need to perform a push or pull or update operation if they
      require branch synchronisation to take place. (Robert Collins, #47344)

    * When creating a tarball or zipfile export, export unicode names as utf-8
      paths. This may not work perfectly on all platforms, but has the best
      chance of working in the common case. (John Arbash Meinel, #56816)

    * When committing, only files that exist in working tree or basis tree
      may be specified (Aaron Bentley, #50793)

  PORTABILITY:

    * Fixes to run on Python 2.5 (Brian M. Carlson, Martin Pool, Marien Zwart)

  INTERNALS:

    * TestCaseInTempDir now creates a separate directory for HOME, rather
      than having HOME set to the same location as the working directory.
      (John Arbash Meinel)

    * run_bzr_subprocess() can take an optional 'env_changes={}' parameter,
      which will update os.environ inside the spawned child. It also can
      take a 'universal_newlines=True', which helps when checking the output
      of the command. (John Arbash Meinel)

    * Refactor SFTP vendors to allow easier re-use when ssh is used. 
      (Andrew Bennetts)

    * Transport.list_dir() and Transport.iter_files_recursive() should always
      return urlescaped paths. This is now tested (there were bugs in a few
      of the transports) (Andrew Bennetts, David Allouche, John Arbash Meinel)

    * New utility function symbol_versioning.deprecation_string. Returns the
      formatted string for a callable, deprecation format pair. (Robert Collins)

    * New TestCase helper applyDeprecated. This allows you to call a callable
      which is deprecated without it spewing to the screen, just by supplying
      the deprecation format string issued for it. (Robert Collins)

    * Transport.append and Transport.put have been deprecated in favor of
      .append_bytes, .append_file, .put_bytes, and .put_file. This removes the
      ambiguity in what type of object the functions take.
      Transport.non_atomic_put_{bytes,file} has also been added. Which works
      similarly to Transport.append() except for SFTP, it doesn't have a round
      trip when opening the file. Also, it provides functionality for creating
      a parent directory when trying to create a file, rather than raise
      NoSuchFile and forcing the caller to repeat their request.
      (John Arbash Meinel)

    * WorkingTree has a new api ``unversion`` which allow the unversioning of
      entries by their file id. (Robert Collins)

    * WorkingTree.pending_merges is deprecated.  Please use the get_parent_ids
      (introduced in 0.10) method instead. (Robert Collins)

    * WorkingTree has a new lock_tree_write method which locks the branch for
      read rather than write. This is appropriate for actions which only need
      the branch data for reference rather than mutation. A new decorator
      needs_tree_write_lock is provided in the workingtree module. Like the
      needs_read_lock and needs_write_lock decorators this allows static 
      declaration of the locking requirements of a function to ensure that
      a lock is taken out for casual scripts. (Robert Collins, #54107)

    * All WorkingTree methods which write to the tree, but not to the branch
      have been converted to use ``needs_tree_write_lock`` rather than 
      ``needs_write_lock``. Also converted is the revert, conflicts and tree
      transform modules. This provides a modest performance improvement on 
      metadir style trees, due to the reduce lock-acquisition, and a more
      significant performance improvement on lightweight checkouts from 
      remote branches, where trivial operations used to pay a significant 
      penalty. It also provides the basis for allowing readonly checkouts.
      (Robert Collins)

    * Special case importing the standard library 'copy' module. This shaves
      off 40ms of startup time, while retaining compatibility. See:
      ``bzrlib/inspect_for_copy.py`` for more details. (John Arbash Meinel)

    * WorkingTree has a new parent class MutableTree which represents the 
      specialisations of Tree which are able to be altered. (Robert Collins)

    * New methods mkdir and put_file_bytes_non_atomic on MutableTree that
      mutate the tree and its contents. (Robert Collins)

    * Transport behaviour at the root of the URL is now defined and tested.
      (Andrew Bennetts, Robert Collins)

  TESTING:

    * New test helper classs MemoryTree. This is typically accessed via
      ``self.make_branch_and_memory_tree()`` in test cases. (Robert Collins)
      
    * Add start_bzr_subprocess and stop_bzr_subprocess to allow test code to
      continue running concurrently with a subprocess of bzr. (Andrew Bennetts,
      Robert Collins)

    * Add a new method ``Transport.get_smart_client()``. This is provided to
      allow upgrades to a richer interface than the VFS one provided by
      Transport. (Andrew Bennetts, Martin Pool)

bzr 0.10  2006-08-29
  
  IMPROVEMENTS:
    * 'merge' now takes --uncommitted, to apply uncommitted changes from a
      tree.  (Aaron Bentley)
  
    * 'bzr add --file-ids-from' can be used to specify another path to use
      for creating file ids, rather than generating all new ones. Internally,
      the 'action' passed to smart_add_tree() can return file_ids that
      will be used, rather than having bzrlib generate new ones.
      (John Arbash Meinel, #55781)

    * ``bzr selftest --benchmark`` now allows a ``--cache-dir`` parameter.
      This will cache some of the intermediate trees, and decrease the
      setup time for benchmark tests. (John Arbash Meinel)

    * Inverse forms are provided for all boolean options.  For example,
      --strict has --no-strict, --no-recurse has --recurse (Aaron Bentley)

    * Serialize out Inventories directly, rather than using ElementTree.
      Writing out a kernel sized inventory drops from 2s down to ~350ms.
      (Robert Collins, John Arbash Meinel)

  BUG FIXES:

    * Help diffutils 2.8.4 get along with binary tests (Marien Zwart: #57614)

    * Change LockDir so that if the lock directory doesn't exist when
      lock_write() is called, an attempt will be made to create it.
      (John Arbash Meinel, #56974)

    * ``bzr uncommit`` preserves pending merges. (John Arbash Meinel, #57660)

    * Active FTP transport now works as intended. (ghozzy, #56472)

    * Really fix mutter() so that it won't ever raise a UnicodeError.
      It means it is possible for ~/.bzr.log to contain non UTF-8 characters.
      But it is a debugging log, not a real user file.
      (John Arbash Meinel, #56947, #53880)

    * Change Command handle to allow Unicode command and options.
      At present we cannot register Unicode command names, so we will get
      BzrCommandError('unknown command'), or BzrCommandError('unknown option')
      But that is better than a UnicodeError + a traceback.
      (John Arbash Meinel, #57123)

    * Handle TZ=UTC properly when reading/writing revisions.
      (John Arbash Meinel, #55783, #56290)

    * Use GPG_TTY to allow gpg --cl to work with gpg-agent in a pipeline,
      (passing text to sign in on stdin). (John Arbash Meinel, #54468)

    * External diff does the right thing for binaries even in foreign 
      languages. (John Arbash Meinel, #56307)

    * Testament handles more cases when content is unicode. Specific bug was
      in handling of revision properties. (John Arbash Meinel, Holger Krekel,
      #54723)

    * The bzr selftest was failing on installed versions due to a bug in a new
      test helper. (John Arbash Meinel, Robert Collins, #58057)

  INTERNALS:

    * ``bzrlib.cache_utf8`` contains ``encode()`` and ``decode()`` functions
      which can be used to cache the conversion between utf8 and Unicode.
      Especially helpful for some of the knit annotation code, which has to
      convert revision ids to utf8 to annotate lines in storage.
      (John Arbash Meinel)

    * ``setup.py`` now searches the filesystem to find all packages which
      need to be installed. This should help make the life of packagers
      easier. (John Arbash Meinel)

bzr 0.9.0  2006-08-11

  SURPRISES:

   * The hard-coded built-in ignore rules have been removed. There are
     now two rulesets which are enforced. A user global one in 
     ~/.bazaar/ignore which will apply to every tree, and the tree
     specific one '.bzrignore'.
     ~/.bazaar/ignore will be created if it does not exist, but with
     a more conservative list than the old default.
     This fixes bugs with default rules being enforced no matter what. 
     The old list of ignore rules from bzr is available by
     running 'bzr ignore --old-default-rules'.
     (Robert Collins, Martin Pool, John Arbash Meinel)

   * 'branches.conf' has been changed to 'locations.conf', since it can apply
     to more locations than just branch locations.
     (Aaron Bentley)
   
  IMPROVEMENTS:

   * The revision specifier "revno:" is extended to accept the syntax
     revno:N:branch. For example,
     revno:42:http://bazaar-vcs.org/bzr/bzr.dev/ means revision 42 in
     bzr.dev.  (Matthieu Moy)

   * Tests updates to ensure proper URL handling, UNICODE support, and
     proper printing when the user's terminal encoding cannot display 
     the path of a file that has been versioned.
     ``bzr branch`` can take a target URL rather than only a local directory.
     Branch.get_parent()/set_parent() now save a relative path if possible,
     and normalize the parent based on root, allowing access across
     different transports. (John Arbash Meinel, Wouter van Heyst, Martin Pool)
     (Malone #48906, #42699, #40675, #5281, #3980, #36363, #43689,
     #42517, #42514)

   * On Unix, detect terminal width using an ioctl not just $COLUMNS.
     Use terminal width for single-line logs from ``bzr log --line`` and
     pending-merge display.  (Robert Widhopf-Fenk, Gustavo Niemeyer)
     (Malone #3507)

   * On Windows, detect terminal width using GetConsoleScreenBufferInfo.
     (Alexander Belchenko)

   * Speedup improvement for 'date:'-revision search. (Guillaume Pinot).

   * Show the correct number of revisions pushed when pushing a new branch.
     (Robert Collins).

   * 'bzr selftest' now shows a progress bar with the number of tests, and 
     progress made. 'make check' shows tests in -v mode, to be more useful
     for the PQM status window. (Robert Collins).
     When using a progress bar, failed tests are printed out, rather than
     being overwritten by the progress bar until the suite finishes.
     (John Arbash Meinel)

   * 'bzr selftest --benchmark' will run a new benchmarking selftest.
     'bzr selftest --benchmark --lsprof-timed' will use lsprofile to generate
     profile data for the individual profiled calls, allowing for fine
     grained analysis of performance.
     (Robert Collins, Martin Pool).

   * 'bzr commit' shows a progress bar. This is useful for commits over sftp
     where commit can take an appreciable time. (Robert Collins)

   * 'bzr add' is now less verbose in telling you what ignore globs were
     matched by files being ignored. Instead it just tells you how many 
     were ignored (because you might reasonably be expecting none to be
     ignored). 'bzr add -v' is unchanged and will report every ignored
     file. (Robert Collins).

   * ftp now has a test server if medusa is installed. As part of testing,
     ftp support has been improved, including support for supplying a
     non-standard port. (John Arbash Meinel).

   * 'bzr log --line' shows the revision number, and uses only the
     first line of the log message (#5162, Alexander Belchenko;
     Matthieu Moy)

   * 'bzr status' has had the --all option removed. The 'bzr ls' command
     should be used to retrieve all versioned files. (Robert Collins)

   * 'bzr bundle OTHER/BRANCH' will create a bundle which can be sent
     over email, and applied on the other end, while maintaining ancestry.
     This bundle can be applied with either 'bzr merge' or 'bzr pull',
     the same way you would apply another branch.
     (John Arbash Meinel, Aaron Bentley)
  
   * 'bzr whoami' can now be used to set your identity from the command line,
     for a branch or globally.  (Robey Pointer)

   * 'bzr checkout' now aliased to 'bzr co', and 'bzr annotate' to 'bzr ann'.
     (Michael Ellerman)

   * 'bzr revert DIRECTORY' now reverts the contents of the directory as well.
     (Aaron Bentley)

   * 'bzr get sftp://foo' gives a better error when paramiko is not present.
     Also updates things like 'http+pycurl://' if pycurl is not present.
     (John Arbash Meinel) (Malone #47821, #52204)

   * New env variable BZR_PROGRESS_BAR, sets the default progress bar type.
     Can be set to 'none' or 'dummy' to disable the progress bar, 'dots' or 
     'tty' to create the respective type. (John Arbash Meinel, #42197, #51107)

   * Improve the help text for 'bzr diff' to explain what various options do.
     (John Arbash Meinel, #6391)

   * 'bzr uncommit -r 10' now uncommits revisions 11.. rather than uncommitting
     revision 10. This makes -r10 more in line with what other commands do.
     'bzr uncommit' also now saves the pending merges of the revisions that
     were removed. So it is safe to uncommit after a merge, fix something,
     and commit again. (John Arbash Meinel, #32526, #31426)

   * 'bzr init' now also works on remote locations.
     (Wouter van Heyst, #48904)

   * HTTP support has been updated. When using pycurl we now support 
     connection keep-alive, which reduces dns requests and round trips.
     And for both urllib and pycurl we support multi-range requests, 
     which decreases the number of round-trips. Performance results for
     ``bzr branch http://bazaar-vcs.org/bzr/bzr.dev/`` indicate
     http branching is now 2-3x faster, and ``bzr pull`` in an existing 
     branch is as much as 4x faster.
     (Michael Ellerman, Johan Rydberg, John Arbash Meinel, #46768)

   * Performance improvements for sftp. Branching and pulling are now up to
     2x faster. Utilize paramiko.readv() support for async requests if it
     is available (paramiko > 1.6) (John Arbash Meinel)

  BUG FIXES:

    * Fix shadowed definition of TestLocationConfig that caused some 
      tests not to run.  (#32587, Erik Bågfors, Michael Ellerman, 
      Martin Pool)

    * Fix unnecessary requirement of sign-my-commits that it be run from
      a working directory.  (Martin Pool, Robert Collins)

    * 'bzr push location' will only remember the push location if it succeeds
      in connecting to the remote location. (#49742, John Arbash Meinel)

    * 'bzr revert' no longer toggles the executable bit on win32
      (#45010, John Arbash Meinel)

    * Handle broken pipe under win32 correctly. (John Arbash Meinel)
    
    * sftp tests now work correctly on win32 if you have a newer paramiko
      (John Arbash Meinel)

    * Cleanup win32 test suite, and general cleanup of places where
      file handles were being held open. (John Arbash Meinel)

    * When specifying filenames for 'diff -r x..y', the name of the file in the
      working directory can be used, even if its name is different in both x
      and y.

    * File-ids containing single- or double-quotes are handled correctly by
      push.  (#52227, Aaron Bentley)

    * Normalize unicode filenames to ensure cross-platform consistency.
      (John Arbash Meinel, #43689)

    * The argument parser can now handle '-' as an argument. Currently
      no code interprets it specially (it is mostly handled as a file named 
      '-'). But plugins, and future operations can use it.
      (John Arbash meinel, #50984)

    * Bundles can properly read binary files with a plain '\r' in them.
      (John Arbash Meinel, #51927)

    * Tuning iter_entries() to be more efficient (John Arbash Meinel, #5444)

    * Lots of win32 fixes (the test suite passes again).
      (John Arbash Meinel, #50155)

    * Handle openbsd returning None for sys.getfilesystemencoding() (#41183) 

    * Support ftp APPE (append) to allow Knits to be used over ftp (#42592)

    * Removals are only committed if they match the filespec (or if there is
      no filespec).  (#46635, Aaron Bentley)

    * smart-add recurses through all supplied directories 
      (John Arbash Meinel, #52578)

    * Make the bundle reader extra lines before and after the bundle text.
      This allows you to parse an email with the bundle inline.
      (John Arbash Meinel, #49182)

    * Change the file id generator to squash a little bit more. Helps when
      working with long filenames on windows. (Also helps for unicode filenames
      not generating hidden files). (John Arbash Meinel, #43801)

    * Restore terminal mode on C-c while reading sftp password.  (#48923, 
      Nicholas Allen, Martin Pool)

    * Timestamps are rounded to 1ms, and revision entries can be recreated
      exactly. (John Arbash Meinel, Jamie Wilkinson, #40693)

    * Branch.base has changed to a URL, but ~/.bazaar/locations.conf should
      use local paths, since it is user visible (John Arbash Meinel, #53653)

    * ``bzr status foo`` when foo was unversioned used to cause a full delta
      to be generated (John Arbash Meinel, #53638)

    * When reading revision properties, an empty value should be considered
      the empty string, not None (John Arbash Meinel, #47782)

    * ``bzr diff --diff-options`` can now handle binary files being changed.
      Also, the output is consistent when --diff-options is not supplied.
      (John Arbash Meinel, #54651, #52930)

    * Use the right suffixes for loading plugins (John Arbash Meinel, #51810)

    * Fix Branch.get_parent() to handle the case when the parent is not 
      accessible (John Arbash Meinel, #52976)

  INTERNALS:

    * Combine the ignore rules into a single regex rather than looping over
      them to reduce the threshold where  N^2 behaviour occurs in operations
      like status. (Jan Hudec, Robert Collins).

    * Appending to bzrlib.DEFAULT_IGNORE is now deprecated. Instead, use
      one of the add functions in bzrlib.ignores. (John Arbash Meinel)

    * 'bzr push' should only push the ancestry of the current revision, not
      all of the history in the repository. This is especially important for
      shared repositories. (John Arbash Meinel)

    * bzrlib.delta.compare_trees now iterates in alphabetically sorted order,
      rather than randomly walking the inventories. (John Arbash Meinel)

    * Doctests are now run in temporary directories which are cleaned up when
      they finish, rather than using special ScratchDir/ScratchBranch objects.
      (Martin Pool)

    * Split ``check`` into separate methods on the branch and on the repository,
      so that it can be specialized in ways that are useful or efficient for
      different formats.  (Martin Pool, Robert Collins)

    * Deprecate Repository.all_revision_ids; most methods don't really need
      the global revision graph but only that part leading up to a particular
      revision.  (Martin Pool, Robert Collins)

    * Add a BzrDirFormat control_formats list which allows for control formats
      that do not use '.bzr' to store their data - i.e. '.svn', '.hg' etc.
      (Robert Collins, Jelmer Vernooij).

    * bzrlib.diff.external_diff can be redirected to any file-like object.
      Uses subprocess instead of spawnvp.
      (#4047, #48914, James Henstridge, John Arbash Meinel)

    * New command line option '--profile-imports', which will install a custom
      importer to log time to import modules and regex compilation time to 
      sys.stderr (John Arbash Meinel)

    * 'EmptyTree' is now deprecated, please use repository.revision_tree(None)
      instead. (Robert Collins)

    * "RevisionTree" is now in bzrlib/revisiontree.py. (Robert Collins)

bzr 0.8.2  2006-05-17
  
  BUG FIXES:
   
    * setup.py failed to install launchpad plugin.  (Martin Pool)

bzr 0.8.1  2006-05-16

  BUG FIXES:

    * Fix failure to commit a merge in a checkout.  (Martin Pool, 
      Robert Collins, Erik Bågfors, #43959)

    * Nicer messages from 'commit' in the case of renames, and correct
      messages when a merge has occured. (Robert Collins, Martin Pool)

    * Separate functionality from assert statements as they are skipped in
      optimized mode of python. Add the same check to pending merges.
      (#44443, Olaf Conradi)

  CHANGES:

    * Do not show the None revision in output of bzr ancestry. (Olaf Conradi)

    * Add info on standalone branches without a working tree.
      (#44155, Olaf Conradi)

    * Fix bug in knits when raising InvalidRevisionId. (#44284, Olaf Conradi)

  CHANGES:

    * Make editor invocation comply with Debian Policy. First check
      environment variables VISUAL and EDITOR, then try editor from
      alternatives system. If that all fails, fall back to the pre-defined
      list of editors. (#42904, Olaf Conradi)

  NEW FEATURES:

    * New 'register-branch' command registers a public branch into 
      Launchpad.net, where it can be associated with bugs, etc.
      (Martin Pool, Bjorn Tillenius, Robert Collins)

  INTERNALS:

    * New public api in InventoryEntry - 'describe_change(old, new)' which
      provides a human description of the changes between two old and
      new. (Robert Collins, Martin Pool)

  TESTING:

    * Fix test case for bzr info in upgrading a standalone branch to metadir,
      uses bzrlib api now. (Olaf Conradi)

bzr 0.8  2006-05-08

  NOTES WHEN UPGRADING:

    Release 0.8 of bzr introduces a new format for history storage, called
    'knit', as an evolution of to the 'weave' format used in 0.7.  Local 
    and remote operations are faster using knits than weaves.  Several
    operations including 'init', 'init-repo', and 'upgrade' take a 
    --format option that controls this.  Branching from an existing branch
    will keep the same format.

    It is possible to merge, pull and push between branches of different
    formats but this is slower than moving data between homogenous
    branches.  It is therefore recommended (but not required) that you
    upgrade all branches for a project at the same time.  Information on
    formats is shown by 'bzr info'.

    bzr 0.8 now allows creation of 'repositories', which hold the history 
    of files and revisions for several branches.  Previously bzr kept all
    the history for a branch within the .bzr directory at the root of the
    branch, and this is still the default.  To create a repository, use
    the new 'bzr init-repo' command.  Branches exist as directories under
    the repository and contain just a small amount of information
    indicating the current revision of the branch.

    bzr 0.8 also supports 'checkouts', which are similar to in cvs and
    subversion.  Checkouts are associated with a branch (optionally in a
    repository), which contains all the historical information.  The
    result is that a checkout can be deleted without losing any
    already-committed revisions.  A new 'update' command is also available. 

    Repositories and checkouts are not supported with the 0.7 storage
    format.  To use them you must upgrad to either knits, or to the
    'metaweave' format, which uses weaves but changes the .bzr directory
    arrangement.
    

  IMPROVEMENTS:

    * Sftp paths can now be relative, or local, according to the lftp
      convention. Paths now take the form:
      sftp://user:pass@host:port/~/relative/path
      or
      sftp://user:pass@host:port/absolute/path

    * The FTP transport now tries to reconnect after a temporary
      failure. ftp put is made atomic. (Matthieu Moy)

    * The FTP transport now maintains a pool of connections, and
      reuses them to avoid multiple connections to the same host (like
      sftp did). (Daniel Silverstone)

    * The bzr_man.py file has been removed. To create the man page now,
      use ./generate_docs.py man. The new program can also create other files.
      Run "python generate_docs.py --help" for usage information. (Hans
      Ulrich Niedermann & James Blackwell).

    * Man Page now gives full help (James Blackwell). Help also updated to 
      reflect user config now being stored in .bazaar (Hans Ulrich
      Niedermann)

    * It's now possible to set aliases in bazaar.conf (Erik Bågfors)

    * Pull now accepts a --revision argument (Erik Bågfors)

    * 'bzr re-sign' now allows multiple revisions to be supplied on the command
      line. You can now use the following command to sign all of your old
      commits::

        find .bzr/revision-store// -name my@email-* \
          | sed 's/.*\/\/..\///' \
          | xargs bzr re-sign

    * Upgrade can now upgrade over the network. (Robert Collins)

    * Two new commands 'bzr checkout' and 'bzr update' allow for CVS/SVN-alike
      behaviour.  By default they will cache history in the checkout, but
      with --lightweight almost all data is kept in the master branch.
      (Robert Collins)

    * 'revert' unversions newly-versioned files, instead of deleting them.

    * 'merge' is more robust.  Conflict messages have changed.

    * 'merge' and 'revert' no longer clobber existing files that end in '~' or
      '.moved'.

    * Default log format can be set in configuration and plugins can register
      their own formatters. (Erik Bågfors)

    * New 'reconcile' command will check branch consistency and repair indexes
      that can become out of sync in pre 0.8 formats. (Robert Collins,
      Daniel Silverstone)

    * New 'bzr init --format' and 'bzr upgrade --format' option to control 
      what storage format is created or produced.  (Robert Collins, 
      Martin Pool)

    * Add parent location to 'bzr info', if there is one.  (Olaf Conradi)

    * New developer commands 'weave-list' and 'weave-join'.  (Martin Pool)

    * New 'init-repository' command, plus support for repositories in 'init'
      and 'branch' (Aaron Bentley, Erik Bågfors, Robert Collins)

    * Improve output of 'info' command. Show all relevant locations related to
      working tree, branch and repository. Use kibibytes for binary quantities.
      Fix off-by-one error in missing revisions of working tree.  Make 'info'
      work on branches, repositories and remote locations.  Show locations
      relative to the shared repository, if applicable.  Show locking status
      of locations.  (Olaf Conradi)

    * Diff and merge now safely handle binary files. (Aaron Bentley)

    * 'pull' and 'push' now normalise the revision history, so that any two
      branches with the same tip revision will have the same output from 'log'.
      (Robert Collins)

    * 'merge' accepts --remember option to store parent location, like 'push'
      and 'pull'. (Olaf Conradi)

    * bzr status and diff when files given as arguments do not exist
      in the relevant trees.  (Martin Pool, #3619)

    * Add '.hg' to the default ignore list.  (Martin Pool)

    * 'knit' is now the default disk format. This improves disk performance and
      utilization, increases incremental pull performance, robustness with SFTP
      and allows checkouts over SFTP to perform acceptably. 
      The initial Knit code was contributed by Johan Rydberg based on a
      specification by Martin Pool.
      (Robert Collins, Aaron Bentley, Johan Rydberg, Martin Pool).

    * New tool to generate all-in-one html version of the manual.  (Alexander
      Belchenko)

    * Hitting CTRL-C while doing an SFTP push will no longer cause stale locks
      to be left in the SFTP repository. (Robert Collins, Martin Pool).

    * New option 'diff --prefix' to control how files are named in diff
      output, with shortcuts '-p0' and '-p1' corresponding to the options for 
      GNU patch.  (Alexander Belchenko, Goffredo Baroncelli, Martin Pool)

    * Add --revision option to 'annotate' command.  (Olaf Conradi)

    * If bzr shows an unexpected revision-history after pulling (perhaps due
      to a reweave) it can now be corrected by 'bzr reconcile'.
      (Robert Collins)

  CHANGES:

    * Commit is now verbose by default, and shows changed filenames and the 
      new revision number.  (Robert Collins, Martin Pool)

    * Unify 'mv', 'move', 'rename'.  (#5379, Matthew Fuller)

    * 'bzr -h' shows help.  (#35940, Martin Pool, Ian Bicking)

    * Make 'pull' and 'push' remember location on failure using --remember.
      (Olaf Conradi)

    * For compatibility, make old format for using weaves inside metadir
      available as 'metaweave' format.  Rename format 'metadir' to 'default'.
      Clean up help for option --format in commands 'init', 'init-repo' and
      'upgrade'.  (Olaf Conradi)

  INTERNALS:
  
    * The internal storage of history, and logical branch identity have now
      been split into Branch, and Repository. The common locking and file 
      management routines are now in bzrlib.lockablefiles. 
      (Aaron Bentley, Robert Collins, Martin Pool)

    * Transports can now raise DependencyNotPresent if they need a library
      which is not installed, and then another implementation will be 
      tried.  (Martin Pool)

    * Remove obsolete (and no-op) `decode` parameter to `Transport.get`.  
      (Martin Pool)

    * Using Tree Transform for merge, revert, tree-building

    * WorkingTree.create, Branch.create, WorkingTree.create_standalone,
      Branch.initialize are now deprecated. Please see BzrDir.create_* for
      replacement API's. (Robert Collins)

    * New BzrDir class represents the .bzr control directory and manages
      formatting issues. (Robert Collins)

    * New repository.InterRepository class encapsulates Repository to 
      Repository actions and allows for clean selection of optimised code
      paths. (Robert Collins)

    * bzrlib.fetch.fetch and bzrlib.fetch.greedy_fetch are now deprecated,
      please use 'branch.fetch' or 'repository.fetch' depending on your
      needs. (Robert Collins)

    * deprecated methods now have a 'is_deprecated' flag on them that can
      be checked, if you need to determine whether a given callable is 
      deprecated at runtime. (Robert Collins)

    * Progress bars are now nested - see
      bzrlib.ui.ui_factory.nested_progress_bar. (Robert Collins, Robey Pointer)

    * New API call get_format_description() for each type of format.
      (Olaf Conradi)

    * Changed branch.set_parent() to accept None to remove parent.
      (Olaf Conradi)

    * Deprecated BzrError AmbiguousBase.  (Olaf Conradi)

    * WorkingTree.branch is now a read only property.  (Robert Collins)

    * bzrlib.ui.text.TextUIFactory now accepts a bar_type parameter which
      can be None or a factory that will create a progress bar. This is
      useful for testing or for overriding the bzrlib.progress heuristic.
      (Robert Collins)

    * New API method get_physical_lock_status() to query locks present on a
      transport.  (Olaf Conradi)

    * Repository.reconcile now takes a thorough keyword parameter to allow
      requesting an indepth reconciliation, rather than just a data-loss 
      check. (Robert Collins)

    * bzrlib.ui.ui_factory protocol now supports 'get_boolean' to prompt
      the user for yes/no style input. (Robert Collins)

  TESTING:

    * SFTP tests now shortcut the SSH negotiation, reducing test overhead
      for testing SFTP protocol support. (Robey Pointer)

    * Branch formats are now tested once per implementation (see bzrlib.
      tests.branch_implementations. This is analagous to the transport
      interface tests, and has been followed up with working tree,
      repository and BzrDir tests. (Robert Collins)

    * New test base class TestCaseWithTransport provides a transport aware
      test environment, useful for testing any transport-interface using
      code. The test suite option --transport controls the transport used
      by this class (when its not being used as part of implementation
      contract testing). (Robert Collins)

    * Close logging handler on disabling the test log. This will remove the
      handler from the internal list inside python's logging module,
      preventing shutdown from closing it twice.  (Olaf Conradi)

    * Move test case for uncommit to blackbox tests.  (Olaf Conradi)

    * run_bzr and run_bzr_captured now accept a 'stdin="foo"' parameter which
      will provide String("foo") to the command as its stdin.

bzr 0.7 2006-01-09

  CHANGES:

    * .bzrignore is excluded from exports, on the grounds that it's a bzr 
      internal-use file and may not be wanted.  (Jamie Wilkinson)

    * The "bzr directories" command were removed in favor of the new
      --kind option to the "bzr inventory" command.  To list all 
      versioned directories, now use "bzr inventory --kind directory".  
      (Johan Rydberg)

    * Under Windows configuration directory is now %APPDATA%\bazaar\2.0
      by default. (John Arbash Meinel)

    * The parent of Bzr configuration directory can be set by BZR_HOME
      environment variable. Now the path for it is searched in BZR_HOME, then
      in HOME. Under Windows the order is: BZR_HOME, APPDATA (usually
      points to C:\Documents and Settings\User Name\Application Data), HOME.
      (John Arbash Meinel)

    * Plugins with the same name in different directories in the bzr plugin
      path are no longer loaded: only the first successfully loaded one is
      used. (Robert Collins)

    * Use systems' external ssh command to open connections if possible.  
      This gives better integration with user settings such as ProxyCommand.
      (James Henstridge)

    * Permissions on files underneath .bzr/ are inherited from the .bzr 
      directory. So for a shared repository, simply doing 'chmod -R g+w .bzr/'
      will mean that future file will be created with group write permissions.

    * configure.in and config.guess are no longer in the builtin default 
      ignore list.

    * '.sw[nop]' pattern ignored, to ignore vim swap files for nameless
      files.  (John Arbash Meinel, Martin Pool)

  IMPROVEMENTS:

    * "bzr INIT dir" now initializes the specified directory, and creates 
      it if it does not exist.  (John Arbash Meinel)

    * New remerge command (Aaron Bentley)

    * Better zsh completion script.  (Steve Borho)

    * 'bzr diff' now returns 1 when there are changes in the working 
      tree. (Robert Collins)

    * 'bzr push' now exists and can push changes to a remote location. 
      This uses the transport infrastructure, and can store the remote
      location in the ~/.bazaar/branches.conf configuration file.
      (Robert Collins)

    * Test directories are only kept if the test fails and the user requests
      that they be kept.

    * Tweaks to short log printing

    * Added branch nicks, new nick command, printing them in log output. 
      (Aaron Bentley)

    * If $BZR_PDB is set, pop into the debugger when an uncaught exception 
      occurs.  (Martin Pool)

    * Accept 'bzr resolved' (an alias for 'bzr resolve'), as this is
      the same as Subversion.  (Martin Pool)

    * New ftp transport support (on ftplib), for ftp:// and aftp:// 
      URLs.  (Daniel Silverstone)

    * Commit editor temporary files now start with 'bzr_log.', to allow 
      text editors to match the file name and set up appropriate modes or 
      settings.  (Magnus Therning)

    * Improved performance when integrating changes from a remote weave.  
      (Goffredo Baroncelli)

    * Sftp will attempt to cache the connection, so it is more likely that
      a connection will be reused, rather than requiring multiple password
      requests.

    * bzr revno now takes an optional argument indicating the branch whose
      revno should be printed.  (Michael Ellerman)

    * bzr cat defaults to printing the last version of the file.  
      (#3632, Matthieu Moy)

    * New global option 'bzr --lsprof COMMAND' runs bzr under the lsprof 
      profiler.  (Denys Duchier)

    * Faster commits by reading only the headers of affected weave files. 
      (Denys Duchier)

    * 'bzr add' now takes a --dry-run parameter which shows you what would be
      added, but doesn't actually add anything. (Michael Ellerman)

    * 'bzr add' now lists how many files were ignored per glob.  add --verbose
      lists the specific files.  (Aaron Bentley)

    * 'bzr missing' now supports displaying changes in diverged trees and can
      be limited to show what either end of the comparison is missing.
      (Aaron Bently, with a little prompting from Daniel Silverstone)

  BUG FIXES:

    * SFTP can walk up to the root path without index errors. (Robert Collins)

    * Fix bugs in running bzr with 'python -O'.  (Martin Pool)

    * Error when run with -OO

    * Fix bug in reporting http errors that don't have an http error code.
      (Martin Pool)

    * Handle more cases of pipe errors in display commands

    * Change status to 3 for all errors

    * Files that are added and unlinked before committing are completely
      ignored by diff and status

    * Stores with some compressed texts and some uncompressed texts are now
      able to be used. (John A Meinel)

    * Fix for bzr pull failing sometimes under windows

    * Fix for sftp transport under windows when using interactive auth

    * Show files which are both renamed and modified as such in 'bzr 
      status' output.  (#4503, Daniel Silverstone)

    * Make annotate cope better with revisions committed without a valid 
      email address.  (Marien Zwart)

    * Fix representation of tab characters in commit messages.  (Harald 
      Meland)

    * List of plugin directories in BZR_PLUGIN_PATH environment variable is
      now parsed properly under Windows. (Alexander Belchenko)

    * Show number of revisions pushed/pulled/merged. (Robey Pointer)

    * Keep a cached copy of the basis inventory to speed up operations 
      that need to refer to it.  (Johan Rydberg, Martin Pool)

    * Fix bugs in bzr status display of non-ascii characters.  (Martin 
      Pool)

    * Remove Makefile.in from default ignore list.  (#6413, Tollef Fog 
      Heen, Martin Pool)

    * Fix failure in 'bzr added'.  (Nathan McCallum, Martin Pool)

  TESTING:

    * Fix selftest asking for passwords when there are no SFTP keys.  
      (Robey Pointer, Jelmer Vernooij) 

    * Fix selftest run with 'python -O'.  (Martin Pool)

    * Fix HTTP tests under Windows. (John Arbash Meinel)

    * Make tests work even if HOME is not set (Aaron Bentley)

    * Updated build_tree to use fixed line-endings for tests which read 
      the file cotents and compare. Make some tests use this to pass under
      Windows. (John Arbash Meinel)

    * Skip stat and symlink tests under Windows. (Alexander Belchenko)

    * Delay in selftest/testhashcash is now issued under win32 and Cygwin.
      (John Arbash Meinel)

    * Use terminal width to align verbose test output.  (Martin Pool)

    * Blackbox tests are maintained within the bzrlib.tests.blackbox directory.
      If adding a new test script please add that to
      bzrlib.tests.blackbox.__init__. (Robert Collins)

    * Much better error message if one of the test suites can't be 
      imported.  (Martin Pool)

    * Make check now runs the test suite twice - once with the default locale,
      and once with all locales forced to C, to expose bugs. This is not 
      trivially done within python, so for now its only triggered by running
      Make check. Integrators and packagers who wish to check for full 
      platform support should run 'make check' to test the source.
      (Robert Collins)

    * Tests can now run TestSkipped if they can't execute for any reason.
      (Martin Pool) (NB: TestSkipped should only be raised for correctable
      reasons - see the wiki spec ImprovingBzrTestSuite).

    * Test sftp with relative, absolute-in-homedir and absolute-not-in-homedir
      paths for the transport tests. Introduce blackbox remote sftp tests that
      test the same permutations. (Robert Collins, Robey Pointer)

    * Transport implementation tests are now independent of the local file
      system, which allows tests for esoteric transports, and for features
      not available in the local file system. They also repeat for variations
      on the URL scheme that can introduce issues in the transport code,
      see bzrlib.transport.TransportTestProviderAdapter() for this.
      (Robert Collins).

    * TestCase.build_tree uses the transport interface to build trees, pass
      in a transport parameter to give it an existing connection.
      (Robert Collins).

  INTERNALS:

    * WorkingTree.pull has been split across Branch and WorkingTree,
      to allow Branch only pulls. (Robert Collins)

    * commands.display_command now returns the result of the decorated 
      function. (Robert Collins)

    * LocationConfig now has a set_user_option(key, value) call to save
      a setting in its matching location section (a new one is created
      if needed). (Robert Collins)

    * Branch has two new methods, get_push_location and set_push_location
      to respectively, get and set the push location. (Robert Collins)

    * commands.register_command now takes an optional flag to signal that
      the registrant is planning to decorate an existing command. When 
      given multiple plugins registering a command is not an error, and
      the original command class (whether built in or a plugin based one) is
      returned to the caller. There is a new error 'MustUseDecorated' for
      signalling when a wrapping command should switch to the original
      version. (Robert Collins)

    * Some option parsing errors will raise 'BzrOptionError', allowing 
      granular detection for decorating commands. (Robert Collins).

    * Branch.read_working_inventory has moved to
      WorkingTree.read_working_inventory. This necessitated changes to
      Branch.get_root_id, and a move of Branch.set_inventory to WorkingTree
      as well. To make it clear that a WorkingTree cannot always be obtained
      Branch.working_tree() will raise 'errors.NoWorkingTree' if one cannot
      be obtained. (Robert Collins)

    * All pending merges operations from Branch are now on WorkingTree.
      (Robert Collins)

    * The follow operations from Branch have moved to WorkingTree:
      add()
      commit()
      move()
      rename_one()
      unknowns()
      (Robert Collins)

    * bzrlib.add.smart_add_branch is now smart_add_tree. (Robert Collins)

    * New "rio" serialization format, similar to rfc-822. (Martin Pool)

    * Rename selftests to `bzrlib.tests.test_foo`.  (John A Meinel, Martin 
      Pool)

    * bzrlib.plugin.all_plugins has been changed from an attribute to a 
      query method. (Robert Collins)
 
    * New options to read only the table-of-contents of a weave.  
      (Denys Duchier)

    * Raise NoSuchFile when someone tries to add a non-existant file.
      (Michael Ellerman)

    * Simplify handling of DivergedBranches in cmd_pull().
      (Michael Ellerman)
		   
   
    * Branch.controlfile* logic has moved to lockablefiles.LockableFiles, which
      is exposed as Branch().control_files. Also this has been altered with the
      controlfile pre/suffix replaced by simple method names like 'get' and
      'put'. (Aaron Bentley, Robert Collins).

    * Deprecated functions and methods can now be marked as such using the 
      bzrlib.symbol_versioning module. Marked method have their docstring
      updated and will issue a DeprecationWarning using the warnings module
      when they are used. (Robert Collins)

    * bzrlib.osutils.safe_unicode now exists to provide parameter coercion
      for functions that need unicode strings. (Robert Collins)

bzr 0.6 2005-10-28

  IMPROVEMENTS:
  
    * pull now takes --verbose to show you what revisions are added or removed
      (John A Meinel)

    * merge now takes a --show-base option to include the base text in
      conflicts.
      (Aaron Bentley)

    * The config files are now read using ConfigObj, so '=' should be used as
      a separator, not ':'.
      (Aaron Bentley)

    * New 'bzr commit --strict' option refuses to commit if there are 
      any unknown files in the tree.  To commit, make sure all files are 
      either ignored, added, or deleted.  (Michael Ellerman)

    * The config directory is now ~/.bazaar, and there is a single file 
      ~/.bazaar/bazaar.conf storing email, editor and other preferences.
      (Robert Collins)

    * 'bzr add' no longer takes a --verbose option, and a --quiet option
      has been added that suppresses all output.

    * Improved zsh completion support in contrib/zsh, from Clint
      Adams.

    * Builtin 'bzr annotate' command, by Martin Pool with improvements from 
      Goffredo Baroncelli.
    
    * 'bzr check' now accepts -v for verbose reporting, and checks for
      ghosts in the branch. (Robert Collins)

    * New command 're-sign' which will regenerate the gpg signature for 
      a revision. (Robert Collins)

    * If you set check_signatures=require for a path in 
      ~/.bazaar/branches.conf then bzr will invoke your
      gpg_signing_command (defaults to gpg) and record a digital signature
      of your commit. (Robert Collins)

    * New sftp transport, based on Paramiko.  (Robey Pointer)

    * 'bzr pull' now accepts '--clobber' which will discard local changes
      and make this branch identical to the source branch. (Robert Collins)

    * Just give a quieter warning if a plugin can't be loaded, and 
      put the details in .bzr.log.  (Martin Pool)

    * 'bzr branch' will now set the branch-name to the last component of the
      output directory, if one was supplied.

    * If the option 'post_commit' is set to one (or more) python function
      names (must be in the bzrlib namespace), then they will be invoked
      after the commit has completed, with the branch and revision_id as
      parameters. (Robert Collins)

    * Merge now has a retcode of 1 when conflicts occur. (Robert Collins)

    * --merge-type weave is now supported for file contents.  Tree-shape
      changes are still three-way based.  (Martin Pool, Aaron Bentley)

    * 'bzr check' allows the first revision on revision-history to have
      parents - something that is expected for cheap checkouts, and occurs
      when conversions from baz do not have all history.  (Robert Collins).

   * 'bzr merge' can now graft unrelated trees together, if your specify
     0 as a base. (Aaron Bentley)

   * 'bzr commit branch' and 'bzr commit branch/file1 branch/file2' now work
     (Aaron Bentley)

    * Add '.sconsign*' to default ignore list.  (Alexander Belchenko)

   * 'bzr merge --reprocess' minimizes conflicts

  TESTING:

    * The 'bzr selftest --pattern' option for has been removed, now 
      test specifiers on the command line can be simple strings, or 
      regexps, or both. (Robert Collins)

    * Passing -v to selftest will now show the time each test took to 
      complete, which will aid in analysing performance regressions and
      related questions. (Robert Collins)

    * 'bzr selftest' runs all tests, even if one fails, unless '--one'
      is given. (Martin Pool)

    * There is a new method for TestCaseInTempDir, assertFileEqual, which
      will check that a given content is equal to the content of the named
      file. (Robert Collins)

    * Fix test suite's habit of leaving many temporary log files in $TMPDIR.
      (Martin Pool)

  INTERNALS:

    * New 'testament' command and concept for making gpg-signatures 
      of revisions that are not tied to a particular internal
      representation.  (Martin Pool).

    * Per-revision properties ('revprops') as key-value associated 
      strings on each revision created when the revision is committed.
      Intended mainly for the use of external tools.  (Martin Pool).

    * Config options have moved from bzrlib.osutils to bzrlib.config.
      (Robert Collins)

    * Improved command line option definitions allowing explanations
      for individual options, among other things.  Contributed by 
      Magnus Therning.

    * Config options have moved from bzrlib.osutils to bzrlib.config.
      Configuration is now done via the config.Config interface:
      Depending on whether you have a Branch, a Location or no information
      available, construct a ``*Config``, and use its ``signature_checking``,
      ``username`` and ``user_email`` methods. (Robert Collins)

    * Plugins are now loaded under bzrlib.plugins, not bzrlib.plugin, and
      they are made available for other plugins to use. You should not 
      import other plugins during the __init__ of your plugin though, as 
      no ordering is guaranteed, and the plugins directory is not on the
      python path. (Robert Collins)

    * Branch.relpath has been moved to WorkingTree.relpath. WorkingTree no
      no longer takes an inventory, rather it takes an option branch
      parameter, and if None is given will open the branch at basedir 
      implicitly. (Robert Collins)

    * Cleaner exception structure and error reporting.  Suggested by 
      Scott James Remnant.  (Martin Pool)

    * Branch.remove has been moved to WorkingTree, which has also gained
      lock_read, lock_write and unlock methods for convenience. (Robert
      Collins)

    * Two decorators, needs_read_lock and needs_write_lock have been added
      to the branch module. Use these to cause a function to run in a
      read or write lock respectively. (Robert Collins)

    * Branch.open_containing now returns a tuple (Branch, relative-path),
      which allows direct access to the common case of 'get me this file
      from its branch'. (Robert Collins)

    * Transports can register using register_lazy_transport, and they 
      will be loaded when first used.  (Martin Pool)

    * 'pull' has been factored out of the command as WorkingTree.pull().
      A new option to WorkingTree.pull has been added, clobber, which will
      ignore diverged history and pull anyway.
      (Robert Collins)

    * config.Config has a 'get_user_option' call that accepts an option name.
      This will be looked up in branches.conf and bazaar.conf as normal.
      It is intended that this be used by plugins to support options - 
      options of built in programs should have specific methods on the config.
      (Robert Collins)

    * merge.merge_inner now has tempdir as an optional parameter. (Robert
      Collins)

    * Tree.kind is not recorded at the top level of the hierarchy, as it was
      missing on EmptyTree, leading to a bug with merge on EmptyTrees.
      (Robert Collins)

    * WorkingTree.__del__ has been removed, it was non deterministic and not 
      doing what it was intended to. See WorkingTree.__init__ for a comment
      about future directions. (Robert Collins/Martin Pool)

    * bzrlib.transport.http has been modified so that only 404 urllib errors
      are returned as NoSuchFile. Other exceptions will propogate as normal.
      This allows debuging of actual errors. (Robert Collins)

    * bzrlib.transport.Transport now accepts *ONLY* url escaped relative paths
      to apis like 'put', 'get' and 'has'. This is to provide consistent
      behaviour - it operates on url's only. (Robert Collins)

    * Transports can register using register_lazy_transport, and they 
      will be loaded when first used.  (Martin Pool)

    * 'merge_flex' no longer calls conflict_handler.finalize(), instead that
      is called by merge_inner. This is so that the conflict count can be 
      retrieved (and potentially manipulated) before returning to the caller
      of merge_inner. Likewise 'merge' now returns the conflict count to the
      caller. (Robert Collins)

    * 'revision.revision_graph can handle having only partial history for
      a revision - that is no revisions in the graph with no parents.
      (Robert Collins).

    * New builtins.branch_files uses the standard file_list rules to produce
      a branch and a list of paths, relative to that branch (Aaron Bentley)

    * New TestCase.addCleanup facility.

    * New bzrlib.version_info tuple (similar to sys.version_info), which can
      be used by programs importing bzrlib.

  BUG FIXES:

    * Better handling of branches in directories with non-ascii names. 
      (Joel Rosdahl, Panagiotis Papadakos)

    * Upgrades of trees with no commits will not fail due to accessing
      [-1] in the revision-history. (Andres Salomon)


bzr 0.1.1 2005-10-12

  BUG FIXES:

    * Fix problem in pulling over http from machines that do not 
      allow directories to be listed.

    * Avoid harmless warning about invalid hash cache after 
      upgrading branch format.

  PERFORMANCE: 
  
    * Avoid some unnecessary http operations in branch and pull.


bzr 0.1 2005-10-11

  NOTES:

    * 'bzr branch' over http initially gives a very high estimate
      of completion time but it should fall as the first few 
      revisions are pulled in.  branch is still slow on 
      high-latency connections.

  BUG FIXES:
  
    * bzr-man.py has been updated to work again. Contributed by
      Rob Weir.

    * Locking is now done with fcntl.lockf which works with NFS
      file systems. Contributed by Harald Meland.

    * When a merge encounters a file that has been deleted on
      one side and modified on the other, the old contents are
      written out to foo.BASE and foo.SIDE, where SIDE is this
      or OTHER. Contributed by Aaron Bentley.

    * Export was choosing incorrect file paths for the content of
      the tarball, this has been fixed by Aaron Bentley.

    * Commit will no longer commit without a log message, an 
      error is returned instead. Contributed by Jelmer Vernooij.

    * If you commit a specific file in a sub directory, any of its
      parent directories that are added but not listed will be 
      automatically included. Suggested by Michael Ellerman.

    * bzr commit and upgrade did not correctly record new revisions
      for files with only a change to their executable status.
      bzr will correct this when it encounters it. Fixed by
      Robert Collins

    * HTTP tests now force off the use of http_proxy for the duration.
      Contributed by Gustavo Niemeyer.

    * Fix problems in merging weave-based branches that have 
      different partial views of history.

    * Symlink support: working with symlinks when not in the root of a 
      bzr tree was broken, patch from Scott James Remnant.

  IMPROVEMENTS:

    * 'branch' now accepts a --basis parameter which will take advantage
      of local history when making a new branch. This allows faster 
      branching of remote branches. Contributed by Aaron Bentley.

    * New tree format based on weave files, called version 5.
      Existing branches can be upgraded to this format using 
      'bzr upgrade'.

    * Symlinks are now versionable. Initial patch by 
      Erik Toubro Nielsen, updated to head by Robert Collins.

    * Executable bits are tracked on files. Patch from Gustavo
      Niemeyer.

    * 'bzr status' now shows unknown files inside a selected directory.
      Patch from Heikki Paajanen.

    * Merge conflicts are recorded in .bzr. Two new commands 'conflicts'
      and 'resolve' have needed added, which list and remove those 
      merge conflicts respectively. A conflicted tree cannot be committed
      in. Contributed by Aaron Bentley.

    * 'rm' is now an alias for 'remove'.

    * Stores now split out their content in a single byte prefixed hash,
      dropping the density of files per directory by 256. Contributed by
      Gustavo Niemeyer.

    * 'bzr diff -r branch:URL' will now perform a diff between two branches.
      Contributed by Robert Collins.

    * 'bzr log' with the default formatter will show merged revisions,
      indented to the right. Initial implementation contributed by Gustavo
      Niemeyer, made incremental by Robert Collins.


  INTERNALS:

    * Test case failures have the exception printed after the log 
      for your viewing pleasure.

    * InventoryEntry is now an abstract base class, use one of the
      concrete InventoryDirectory etc classes instead.

    * Branch raises an UnsupportedFormatError when it detects a 
      bzr branch it cannot understand. This allows for precise
      handling of such circumstances.

    * Remove RevisionReference class; Revision.parent_ids is now simply a
      list of their ids and parent_sha1s is a list of their corresponding
      sha1s (for old branches only at the moment.)

    * New method-object style interface for Commit() and Fetch().

    * Renamed Branch.last_patch() to Branch.last_revision(), since
      we call them revisions not patches.

    * Move copy_branch to bzrlib.clone.copy_branch.  The destination
      directory is created if it doesn't exist.

    * Inventories now identify the files which were present by 
      giving the revision *of that file*.

    * Inventory and Revision XML contains a version identifier.  
      This must be consistent with the overall branch version
      but allows for more flexibility in future upgrades.

  TESTING:

    * Removed testsweet module so that tests can be run after 
      bzr installed by 'bzr selftest'.

    * 'bzr selftest' command-line arguments can now be partial ids
      of tests to run, e.g. 'bzr selftest test_weave'

      
bzr 0.0.9 2005-09-23

  BUG FIXES:

    * Fixed "branch -r" option.

    * Fix remote access to branches containing non-compressed history.
      (Robert Collins).

    * Better reliability of http server tests.  (John Arbash-Meinel)

    * Merge graph maximum distance calculation fix.  (Aaron Bentley)
   
    * Various minor bug in windows support have been fixed, largely in the
      test suite. Contributed by Alexander Belchenko.

  IMPROVEMENTS:

    * Status now accepts a -r argument to give status between chosen
      revisions. Contributed by Heikki Paajanen.

    * Revision arguments no longer use +/-/= to control ranges, instead
      there is a 'before' namespace, which limits the successive namespace.
      For example '$ bzr log -r date:yesterday..before:date:today' will
      select everything from yesterday and before today. Contributed by
      Robey Pointer

    * There is now a bzr.bat file created by distutils when building on 
      Windows. Contributed by Alexander Belchenko.

  INTERNALS:

    * Removed uuid() as it was unused.

    * Improved 'fetch' code for pulling revisions from one branch into
      another (used by pull, merged, etc.)


bzr 0.0.8 2005-09-20

  IMPROVEMENTS:

    * Adding a file whose parent directory is not versioned will
      implicitly add the parent, and so on up to the root. This means
      you should never need to explictly add a directory, they'll just
      get added when you add a file in the directory.  Contributed by
      Michael Ellerman.

    * Ignore .DS_Store (contains Mac metadata) by default.  Patch from
      Nir Soffer.

    * If you set BZR_EDITOR in the environment, it is checked in
      preference to EDITOR and the config file for the interactive commit
      editing program. Related to this is a bugfix where a missing program
      set in EDITOR would cause editing to fail, now the fallback program
      for the operating system is still tried.

    * Files that are not directories/symlinks/regular files will no longer
      cause bzr to fail, it will just ignore them by default. You cannot add
      them to the tree though - they are not versionable.


  INTERNALS:

    * Refactor xml packing/unpacking.

  BUG FIXES: 

    * Fixed 'bzr mv' by Ollie Rutherfurd.

    * Fixed strange error when trying to access a nonexistent http
      branch.

    * Make sure that the hashcache gets written out if it can't be
      read.


  PORTABILITY:

    * Various Windows fixes from Ollie Rutherfurd.

    * Quieten warnings about locking; patch from Matt Lavin.


bzr-0.0.7 2005-09-02

  NEW FEATURES:

    * ``bzr shell-complete`` command contributed by Clint Adams to
      help with intelligent shell completion.

    * New expert command ``bzr find-merge-base`` for debugging merges.


  ENHANCEMENTS:

    * Much better merge support.

    * merge3 conflicts are now reported with markers like '<<<<<<<'
      (seven characters) which is the same as CVS and pleases things
      like emacs smerge.


  BUG FIXES:

    * ``bzr upgrade`` no longer fails when trying to fix trees that
      mention revisions that are not present.

    * Fixed bugs in listing plugins from ``bzr plugins``.

    * Fix case of $EDITOR containing options for the editor.

    * Fix log -r refusing to show the last revision.
      (Patch from Goffredo Baroncelli.)


  CHANGES:

    * ``bzr log --show-ids`` shows the revision ids of all parents.

    * Externally provided commands on your $BZRPATH no longer need
      to recognize --bzr-usage to work properly, and can just handle
      --help themselves.


  LIBRARY:

    * Changed trace messages to go through the standard logging
      framework, so that they can more easily be redirected by
      libraries.



bzr-0.0.6 2005-08-18

  NEW FEATURES:

    * Python plugins, automatically loaded from the directories on
      BZR_PLUGIN_PATH or ~/.bzr.conf/plugins by default.

    * New 'bzr mkdir' command.

    * Commit mesage is fetched from an editor if not given on the
      command line; patch from Torsten Marek.

    * ``bzr log -m FOO`` displays commits whose message matches regexp 
      FOO.
      
    * ``bzr add`` with no arguments adds everything under the current directory.

    * ``bzr mv`` does move or rename depending on its arguments, like
      the Unix command.

    * ``bzr missing`` command shows a summary of the differences
      between two trees.  (Merged from John Arbash-Meinel.)

    * An email address for commits to a particular tree can be
      specified by putting it into .bzr/email within a branch.  (Based
      on a patch from Heikki Paajanen.)


  ENHANCEMENTS:

    * Faster working tree operations.


  CHANGES:

    * 3rd-party modules shipped with bzr are copied within the bzrlib
      python package, so that they can be installed by the setup
      script without clashing with anything already existing on the
      system.  (Contributed by Gustavo Niemeyer.)

    * Moved plugins directory to bzrlib/, so that there's a standard
      plugin directory which is not only installed with bzr itself but
      is also available when using bzr from the development tree.
      BZR_PLUGIN_PATH and DEFAULT_PLUGIN_PATH are then added to the
      standard plugins directory.

    * When exporting to a tarball with ``bzr export --format tgz``, put 
      everything under a top directory rather than dumping it into the
      current directory.   This can be overridden with the ``--root`` 
      option.  Patch from William Dodé and John Meinel.

    * New ``bzr upgrade`` command to upgrade the format of a branch,
      replacing ``bzr check --update``.

    * Files within store directories are no longer marked readonly on
      disk.

    * Changed ``bzr log`` output to a more compact form suggested by
      John A Meinel.  Old format is available with the ``--long`` or
      ``-l`` option, patched by William Dodé.

    * By default the commit command refuses to record a revision with
      no changes unless the ``--unchanged`` option is given.

    * The ``--no-plugins``, ``--profile`` and ``--builtin`` command
      line options must come before the command name because they 
      affect what commands are available; all other options must come 
      after the command name because their interpretation depends on
      it.

    * ``branch`` and ``clone`` added as aliases for ``branch``.

    * Default log format is back to the long format; the compact one
      is available with ``--short``.
      
      
  BUG FIXES:
  
    * Fix bugs in committing only selected files or within a subdirectory.


bzr-0.0.5  2005-06-15
  
  CHANGES:

    * ``bzr`` with no command now shows help rather than giving an
      error.  Suggested by Michael Ellerman.

    * ``bzr status`` output format changed, because svn-style output
      doesn't really match the model of bzr.  Now files are grouped by
      status and can be shown with their IDs.  ``bzr status --all``
      shows all versioned files and unknown files but not ignored files.

    * ``bzr log`` runs from most-recent to least-recent, the reverse
      of the previous order.  The previous behaviour can be obtained
      with the ``--forward`` option.
        
    * ``bzr inventory`` by default shows only filenames, and also ids
      if ``--show-ids`` is given, in which case the id is the second
      field.


  ENHANCEMENTS:

    * New 'bzr whoami --email' option shows only the email component
      of the user identification, from Jo Vermeulen.

    * New ``bzr ignore PATTERN`` command.

    * Nicer error message for broken pipe, interrupt and similar
      conditions that don't indicate an internal error.

    * Add ``.*.sw[nop] .git .*.tmp *,v`` to default ignore patterns.

    * Per-branch locks keyed on ``.bzr/branch-lock``, available in
      either read or write mode.

    * New option ``bzr log --show-ids`` shows revision and file ids.

    * New usage ``bzr log FILENAME`` shows only revisions that
      affected that file.

    * Changed format for describing changes in ``bzr log -v``.

    * New option ``bzr commit --file`` to take a message from a file,
      suggested by LarstiQ.

    * New syntax ``bzr status [FILE...]`` contributed by Bartosz
      Oler.  File may be in a branch other than the working directory.

    * ``bzr log`` and ``bzr root`` can be given an http URL instead of
      a filename.

    * Commands can now be defined by external programs or scripts
      in a directory on $BZRPATH.

    * New "stat cache" avoids reading the contents of files if they 
      haven't changed since the previous time.

    * If the Python interpreter is too old, try to find a better one
      or give an error.  Based on a patch from Fredrik Lundh.

    * New optional parameter ``bzr info [BRANCH]``.

    * New form ``bzr commit SELECTED`` to commit only selected files.

    * New form ``bzr log -r FROM:TO`` shows changes in selected
      range; contributed by John A Meinel.

    * New option ``bzr diff --diff-options 'OPTS'`` allows passing
      options through to an external GNU diff.

    * New option ``bzr add --no-recurse`` to add a directory but not
      their contents.

    * ``bzr --version`` now shows more information if bzr is being run
      from a branch.

  
  BUG FIXES:

    * Fixed diff format so that added and removed files will be
      handled properly by patch.  Fix from Lalo Martins.

    * Various fixes for files whose names contain spaces or other
      metacharacters.


  TESTING:

    * Converted black-box test suites from Bourne shell into Python;
      now run using ``./testbzr``.  Various structural improvements to
      the tests.

    * testbzr by default runs the version of bzr found in the same
      directory as the tests, or the one given as the first parameter.

    * testbzr also runs the internal tests, so the only command
      required to check is just ``./testbzr``.

    * testbzr requires python2.4, but can be used to test bzr running
      under a different version.

    * Tests added for many other changes in this release.


  INTERNAL:

    * Included ElementTree library upgraded to 1.2.6 by Fredrik Lundh.

    * Refactor command functions into Command objects based on HCT by
      Scott James Remnant.

    * Better help messages for many commands.

    * Expose bzrlib.open_tracefile() to start the tracefile; until
      this is called trace messages are just discarded.

    * New internal function find_touching_revisions() and hidden
      command touching-revisions trace the changes to a given file.

    * Simpler and faster compare_inventories() function.

    * bzrlib.open_tracefile() takes a tracefilename parameter.

    * New AtomicFile class.

    * New developer commands ``added``, ``modified``.


  PORTABILITY:

    * Cope on Windows on python2.3 by using the weaker random seed.
      2.4 is now only recommended.


bzr-0.0.4  2005-04-22

  ENHANCEMENTS:

    * 'bzr diff' optionally takes a list of files to diff.  Still a bit
      basic.  Patch from QuantumG.

    * More default ignore patterns.

    * New 'bzr log --verbose' shows a list of files changed in the
      changeset.  Patch from Sebastian Cote.

    * Roll over ~/.bzr.log if it gets too large.

    * Command abbreviations 'ci', 'st', 'stat', '?' based on a patch
      by Jason Diamon.

    * New 'bzr help commands' based on a patch from Denys Duchier.


  CHANGES:

    * User email is determined by looking at $BZREMAIL or ~/.bzr.email
      or $EMAIL.  All are decoded by the locale preferred encoding.
      If none of these are present user@hostname is used.  The host's
      fully-qualified name is not used because that tends to fail when
      there are DNS problems.

    * New 'bzr whoami' command instead of username user-email.


  BUG FIXES: 

    * Make commit safe for hardlinked bzr trees.

    * Some Unicode/locale fixes.

    * Partial workaround for difflib.unified_diff not handling
      trailing newlines properly.


  INTERNAL:

    * Allow docstrings for help to be in PEP0257 format.  Patch from
      Matt Brubeck.

    * More tests in test.sh.

    * Write profile data to a temporary file not into working
      directory and delete it when done.

    * Smaller .bzr.log with process ids.


  PORTABILITY:

    * Fix opening of ~/.bzr.log on Windows.  Patch from Andrew
      Bennetts.

    * Some improvements in handling paths on Windows, based on a patch
      from QuantumG.


bzr-0.0.3  2005-04-06

  ENHANCEMENTS:

    * New "directories" internal command lists versioned directories
      in the tree.

    * Can now say "bzr commit --help".

    * New "rename" command to rename one file to a different name
      and/or directory.

    * New "move" command to move one or more files into a different
      directory.

    * New "renames" command lists files renamed since base revision.

    * New cat command contributed by janmar.

  CHANGES:

    * .bzr.log is placed in $HOME (not pwd) and is always written in
      UTF-8.  (Probably not a completely good long-term solution, but
      will do for now.)

  PORTABILITY:

    * Workaround for difflib bug in Python 2.3 that causes an
      exception when comparing empty files.  Reported by Erik Toubro
      Nielsen.

  INTERNAL:

    * Refactored inventory storage to insert a root entry at the top.

  TESTING:

    * Start of shell-based black-box testing in test.sh.


bzr-0.0.2.1

  PORTABILITY:

    * Win32 fixes from Steve Brown.


bzr-0.0.2  "black cube"  2005-03-31

  ENHANCEMENTS:

    * Default ignore list extended (see bzrlib/__init__.py).

    * Patterns in .bzrignore are now added to the default ignore list,
      rather than replacing it.

    * Ignore list isn't reread for every file.

    * More help topics.

    * Reinstate the 'bzr check' command to check invariants of the
      branch.

    * New 'ignored' command lists which files are ignored and why;
      'deleted' lists files deleted in the current working tree.

    * Performance improvements.

    * New global --profile option.
    
    * Ignore patterns like './config.h' now correctly match files in
      the root directory only.


bzr-0.0.1  2005-03-26

  ENHANCEMENTS:

    * More information from info command.

    * Can now say "bzr help COMMAND" for more detailed help.

    * Less file flushing and faster performance when writing logs and
      committing to stores.

    * More useful verbose output from some commands.

  BUG FIXES:

    * Fix inverted display of 'R' and 'M' during 'commit -v'.

  PORTABILITY:

    * Include a subset of ElementTree-1.2.20040618 to make
      installation easier.

    * Fix time.localtime call to work with Python 2.3 (the minimum
      supported).


bzr-0.0.0.69  2005-03-22

  ENHANCEMENTS:

    * First public release.

    * Storage of local versions: init, add, remove, rm, info, log,
      diff, status, etc.<|MERGE_RESOLUTION|>--- conflicted
+++ resolved
@@ -48,7 +48,29 @@
     * Tags are now included in logs, that use the long log formatter. 
       (Erik Bågfors, Alexander Belchenko)
 
-<<<<<<< HEAD
+    * ``bzr help`` provides a clearer message when a help topic cannot be
+      found (fixes bug 107656). (Robert Collins)
+
+    * ``bzr help`` now accepts optional prefixes for command help. The help
+      for all commands can now be found at ``bzr help commands/COMMANDNAME``
+      as well as ``bzr help COMMANDNAME`` (which only works for commands 
+      where the name is not the same as a more general help topic). 
+      (Robert Collins)
+
+    * ``bzr help PLUGINNAME`` will now return the module docstring from the
+      plugin PLUGINNAME fixing bug 50408. (Robert Collins)
+
+    * New help topic ``urlspec`` which lists the availables transports.
+      (Goffredo Baroncelli)
+
+    * doc/server.txt updated to document the default bzr:// port (fixes
+      #107125) and also update the blurb about the hpss' current status.
+      (Robert Collins).
+
+    * ``bzr serve`` now listens on interface 0.0.0.0 by default, making it
+      serve out to the local LAN (and anyone in the world that can reach the
+      machine running ``bzr serve``. (Robert Collins, #98918)
+
     * digest authentication is now supported for proxies and HTTP by the urllib
       based http implementation. Tested against Apache 2.0.55 and Squid
       2.6.5. Basic and digest authentication are handled coherently for HTTP
@@ -59,30 +81,7 @@
       roundtrips are avoided by preventively setting the right authentication
       header(s).
       (Vincent Ladeuil).
-=======
-    * ``bzr help`` provides a clearer message when a help topic cannot be
-      found (fixes bug 107656). (Robert Collins)
-
-    * ``bzr help`` now accepts optional prefixes for command help. The help
-      for all commands can now be found at ``bzr help commands/COMMANDNAME``
-      as well as ``bzr help COMMANDNAME`` (which only works for commands 
-      where the name is not the same as a more general help topic). 
-      (Robert Collins)
-
-    * ``bzr help PLUGINNAME`` will now return the module docstring from the
-      plugin PLUGINNAME fixing bug 50408. (Robert Collins)
-
-    * New help topic ``urlspec`` which lists the availables transports.
-      (Goffredo Baroncelli)
-
-    * doc/server.txt updated to document the default bzr:// port (fixes
-      #107125) and also update the blurb about the hpss' current status.
-      (Robert Collins).
-
-    * ``bzr serve`` now listens on interface 0.0.0.0 by default, making it
-      serve out to the local LAN (and anyone in the world that can reach the
-      machine running ``bzr serve``. (Robert Collins, #98918)
->>>>>>> bb91d33b
+
 
   INTERNALS:
 
@@ -242,16 +241,14 @@
       access.
       (Robert Collins, Andrew Bennetts)
 
-<<<<<<< HEAD
+    * Mark bzrlib.tests and bzrlib.tests.TestUtil as providing assertFOO helper
+      functions by adding a __unittest global attribute. (Robert Collins,
+      Andrew Bennetts, Martin Pool, Jonathan Lange)
+
     * Refactored proxy and authentication handling to simplify the
       implementation of new auth schemes for both http and proxy.
       (vincent Ladeuil)
 
-=======
-    * Mark bzrlib.tests and bzrlib.tests.TestUtil as providing assertFOO helper
-      functions by adding a __unittest global attribute. (Robert Collins,
-      Andrew Bennetts, Martin Pool, Jonathan Lange)
->>>>>>> bb91d33b
 
 bzr 0.15 2007-04-01
 
