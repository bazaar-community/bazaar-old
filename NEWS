IN DEVELOPMENT

  IMPROVEMENTS:

    * Knit files now wait to create their contents until the first data is
      added. The old code used to create an empty .knit and a .kndx with just
      the header. However, this caused a lot of extra round trips over sftp.
      This can change the time for ``bzr push`` to create a new remote branch
      from 160s down to 100s. This also affects ``bzr commit`` performance when
      adding new files, ``bzr commit`` on a new kernel-like tree drops from 50s
      down to 40s (John Arbash Meinel, #44692)

    * When an entire subtree has been deleted, commit will now report that
      just the top of the subtree has been deleted, rather than reporting
      all the individual items. (Robert Collins)

    * Commit performs one less XML parse. (Robert Collins)

    * ``bzr checkout --lightweight`` now operates on readonly branches as well
      as readwrite branches. This fixes bug #39542 for lightweight checkouts 
      but not for heavyweight ones (the default). (Robert Collins)

    * ``bzrlib.lazy_import.lazy_import`` function to create on-demand 
      objects.  This allows all imports to stay at the global scope, but
      modules will not actually be imported if they are not used.
      (John Arbash Meinel)

  BUG FIXES:

    * Don't access e.code for generic URLErrors, only HTTPErrors have .code.
      (Vincent Ladeuil, #59835)

    * Handle boundary="" lines properly to allow access through a Squid proxy.
      (John Arbash Meinel, #57723)

    * revert now removes newly-added directories (Aaron Bentley, #54172)

    * ``bzr upgrade sftp://`` shouldn't fail to upgrade v6 branches if there 
      isn't a working tree. (David Allouche, #40679)

    * Give nicer error messages when a user supplies an invalid --revision
      parameter. (John Arbash Meinel, #55420)

    * Handle when LANG is not recognized by python. Emit a warning, but
      just revert to using 'ascii'. (John Arbash Meinel, #35392)

    * Don't use preexec_fn on win32, as it is not supported by subprocess.
      (John Arbash Meinel)

  INTERNALS:

    * TestCaseInTempDir now creates a separate directory for HOME, rather
      than having HOME set to the same location as the working directory.
      (John Arbash Meinel)

    * run_bzr_subprocess() can take an optional 'env_changes={}' parameter,
      which will update os.environ inside the spawned child. It also can
      take a 'universal_newlines=True', which helps when checking the output
      of the command. (John Arbash Meinel)

    * Refactor SFTP vendors to allow easier re-use when ssh is used. 
      (Andrew Bennetts)

    * Transport.list_dir() and Transport.iter_files_recursive() should always
      return urlescaped paths. This is now tested (there were bugs in a few
      of the transports) (Andrew Bennetts, David Allouche, John Arbash Meinel)

    * New utility function symbol_versioning.deprecation_string. Returns the
      formatted string for a callable, deprecation format pair. (Robert Collins)

    * New TestCase helper applyDeprecated. This allows you to call a callable
      which is deprecated without it spewing to the screen, just by supplying
      the deprecation format string issued for it. (Robert Collins)

    * Transport.append and Transport.put have been deprecated in favor of
      .append_bytes, .append_file, .put_bytes, and .put_file. This removes the
      ambiguity in what type of object the functions take.
      Transport.non_atomic_put_{bytes,file} has also been added. Which works
      similarly to Transport.append() except for SFTP, it doesn't have a round
      trip when opening the file. Also, it provides functionality for creating
      a parent directory when trying to create a file, rather than raise
      NoSuchFile and forcing the caller to repeat their request.
      (John Arbash Meinel)

    * WorkingTree has a new api ``unversion`` which allow the unversioning of
      entries by their file id. (Robert Collins)

<<<<<<< HEAD
    * WorkingTree has a new parent class MutableTree which represents the 
      specialisations of Tree which are able to be altered. (Robert Collins)

    * New methods mkdir and put_file_bytes_non_atomic on MutableTree that
      mutate the tree and its contents. (Robert Collins)

  TESTING:

    * New test helper classs MemoryTree. This is typically accessed via
      ``self.make_branch_and_memory_tree()`` in test cases. (Robert Collins)
      
bzr 0.10.0RC1  2006-08-28
=======
    * WorkingTree.pending_merges is deprecated.  Please use the get_parent_ids
      (introduced in 0.10) method instead. (Robert Collins)

    * WorkingTree has a new lock_tree_write method which locks the branch for
      read rather than write. This is appropriate for actions which only need
      the branch data for reference rather than mutation. A new decorator
      needs_tree_write_lock is provided in the workingtree module. Like the
      needs_read_lock and needs_write_lock decorators this allows static 
      declaration of the locking requirements of a function to ensure that
      a lock is taken out for casual scripts. (Robert Collins)

    * All WorkingTree methods which write to the tree, but not to the branch
      have been converted to use ``needs_tree_write_lock`` rather than 
      ``needs_write_lock``. Also converted is the revert, conflicts and tree
      transform modules. This provides a modest performance improvement on 
      metadir style trees, due to the reduce lock-acquisition, and a more
      significant performance improvement on lightweight checkouts from 
      remote branches, where trivial operations used to pay a significant 
      penalty. It also provides the basis for allowing readonly checkouts.
      (Robert Collins)

    * Special case importing the standard library 'copy' module. This shaves
      off 40ms of startup time, while retaining compatibility. See:
      ``bzrlib/inspect_for_copy.py`` for more details. (John Arbash Meinel)

bzr 0.10  2006-08-29
>>>>>>> f9695908
  
  IMPROVEMENTS:
    * 'merge' now takes --uncommitted, to apply uncommitted changes from a
      tree.  (Aaron Bentley)
  
    * 'bzr add --file-ids-from' can be used to specify another path to use
      for creating file ids, rather than generating all new ones. Internally,
      the 'action' passed to smart_add_tree() can return file_ids that
      will be used, rather than having bzrlib generate new ones.
      (John Arbash Meinel, #55781)

    * ``bzr selftest --benchmark`` now allows a ``--cache-dir`` parameter.
      This will cache some of the intermediate trees, and decrease the
      setup time for benchmark tests. (John Arbash Meinel)

    * Inverse forms are provided for all boolean options.  For example,
      --strict has --no-strict, --no-recurse has --recurse (Aaron Bentley)

    * Serialize out Inventories directly, rather than using ElementTree.
      Writing out a kernel sized inventory drops from 2s down to ~350ms.
      (Robert Collins, John Arbash Meinel)

  BUG FIXES:

    * Help diffutils 2.8.4 get along with binary tests (Marien Zwart: #57614)

    * Change LockDir so that if the lock directory doesn't exist when
      lock_write() is called, an attempt will be made to create it.
      (John Arbash Meinel, #56974)

    * ``bzr uncommit`` preserves pending merges. (John Arbash Meinel, #57660)

    * Active FTP transport now works as intended. (ghozzy, #56472)

    * Really fix mutter() so that it won't ever raise a UnicodeError.
      It means it is possible for ~/.bzr.log to contain non UTF-8 characters.
      But it is a debugging log, not a real user file.
      (John Arbash Meinel, #56947, #53880)

    * Change Command handle to allow Unicode command and options.
      At present we cannot register Unicode command names, so we will get
      BzrCommandError('unknown command'), or BzrCommandError('unknown option')
      But that is better than a UnicodeError + a traceback.
      (John Arbash Meinel, #57123)

    * Handle TZ=UTC properly when reading/writing revisions.
      (John Arbash Meinel, #55783, #56290)

    * Use GPG_TTY to allow gpg --cl to work with gpg-agent in a pipeline,
      (passing text to sign in on stdin). (John Arbash Meinel, #54468)

    * External diff does the right thing for binaries even in foreign 
      languages. (John Arbash Meinel, #56307)

    * Testament handles more cases when content is unicode. Specific bug was
      in handling of revision properties. (John Arbash Meinel, Holger Krekel,
      #54723)

    * The bzr selftest was failing on installed versions due to a bug in a new
      test helper. (John Arbash Meinel, Robert Collins, #58057)

  INTERNALS:

    * ``bzrlib.cache_utf8`` contains ``encode()`` and ``decode()`` functions
      which can be used to cache the conversion between utf8 and Unicode.
      Especially helpful for some of the knit annotation code, which has to
      convert revision ids to utf8 to annotate lines in storage.
      (John Arbash Meinel)

    * ``setup.py`` now searches the filesystem to find all packages which
      need to be installed. This should help make the life of packagers
      easier. (John Arbash Meinel)

bzr 0.9.0  2006-08-11

  SURPRISES:

   * The hard-coded built-in ignore rules have been removed. There are
     now two rulesets which are enforced. A user global one in 
     ~/.bazaar/ignore which will apply to every tree, and the tree
     specific one '.bzrignore'.
     ~/.bazaar/ignore will be created if it does not exist, but with
     a more conservative list than the old default.
     This fixes bugs with default rules being enforced no matter what. 
     The old list of ignore rules from bzr is available by
     running 'bzr ignore --old-default-rules'.
     (Robert Collins, Martin Pool, John Arbash Meinel)

   * 'branches.conf' has been changed to 'locations.conf', since it can apply
     to more locations than just branch locations.
     (Aaron Bentley)
   
  IMPROVEMENTS:

   * The revision specifier "revno:" is extended to accept the syntax
     revno:N:branch. For example,
     revno:42:http://bazaar-vcs.org/bzr/bzr.dev/ means revision 42 in
     bzr.dev.  (Matthieu Moy)

   * Tests updates to ensure proper URL handling, UNICODE support, and
     proper printing when the user's terminal encoding cannot display 
     the path of a file that has been versioned.
     ``bzr branch`` can take a target URL rather than only a local directory.
     Branch.get_parent()/set_parent() now save a relative path if possible,
     and normalize the parent based on root, allowing access across
     different transports. (John Arbash Meinel, Wouter van Heyst, Martin Pool)
     (Malone #48906, #42699, #40675, #5281, #3980, #36363, #43689,
      #42517, #42514)

   * On Unix, detect terminal width using an ioctl not just $COLUMNS.
     Use terminal width for single-line logs from ``bzr log --line`` and
     pending-merge display.  (Robert Widhopf-Fenk, Gustavo Niemeyer)
     (Malone #3507)

   * On Windows, detect terminal width using GetConsoleScreenBufferInfo.
     (Alexander Belchenko)

   * Speedup improvement for 'date:'-revision search. (Guillaume Pinot).

   * Show the correct number of revisions pushed when pushing a new branch.
     (Robert Collins).

   * 'bzr selftest' now shows a progress bar with the number of tests, and 
     progress made. 'make check' shows tests in -v mode, to be more useful
     for the PQM status window. (Robert Collins).
     When using a progress bar, failed tests are printed out, rather than
     being overwritten by the progress bar until the suite finishes.
     (John Arbash Meinel)

   * 'bzr selftest --benchmark' will run a new benchmarking selftest.
     'bzr selftest --benchmark --lsprof-timed' will use lsprofile to generate
     profile data for the individual profiled calls, allowing for fine
     grained analysis of performance.
     (Robert Collins, Martin Pool).

   * 'bzr commit' shows a progress bar. This is useful for commits over sftp
     where commit can take an appreciable time. (Robert Collins)

   * 'bzr add' is now less verbose in telling you what ignore globs were
     matched by files being ignored. Instead it just tells you how many 
     were ignored (because you might reasonably be expecting none to be
     ignored). 'bzr add -v' is unchanged and will report every ignored
     file. (Robert Collins).

   * ftp now has a test server if medusa is installed. As part of testing,
     ftp support has been improved, including support for supplying a
     non-standard port. (John Arbash Meinel).

   * 'bzr log --line' shows the revision number, and uses only the
     first line of the log message (#5162, Alexander Belchenko;
     Matthieu Moy)

   * 'bzr status' has had the --all option removed. The 'bzr ls' command
     should be used to retrieve all versioned files. (Robert Collins)

   * 'bzr bundle OTHER/BRANCH' will create a bundle which can be sent
     over email, and applied on the other end, while maintaining ancestry.
     This bundle can be applied with either 'bzr merge' or 'bzr pull',
     the same way you would apply another branch.
     (John Arbash Meinel, Aaron Bentley)
  
   * 'bzr whoami' can now be used to set your identity from the command line,
     for a branch or globally.  (Robey Pointer)

   * 'bzr checkout' now aliased to 'bzr co', and 'bzr annotate' to 'bzr ann'.
     (Michael Ellerman)

   * 'bzr revert DIRECTORY' now reverts the contents of the directory as well.
     (Aaron Bentley)

   * 'bzr get sftp://foo' gives a better error when paramiko is not present.
     Also updates things like 'http+pycurl://' if pycurl is not present.
     (John Arbash Meinel) (Malone #47821, #52204)

   * New env variable BZR_PROGRESS_BAR, sets the default progress bar type.
     Can be set to 'none' or 'dummy' to disable the progress bar, 'dots' or 
     'tty' to create the respective type. (John Arbash Meinel, #42197, #51107)

   * Improve the help text for 'bzr diff' to explain what various options do.
     (John Arbash Meinel, #6391)

   * 'bzr uncommit -r 10' now uncommits revisions 11.. rather than uncommitting
     revision 10. This makes -r10 more in line with what other commands do.
     'bzr uncommit' also now saves the pending merges of the revisions that
     were removed. So it is safe to uncommit after a merge, fix something,
     and commit again. (John Arbash Meinel, #32526, #31426)

   * 'bzr init' now also works on remote locations.
     (Wouter van Heyst, #48904)

   * HTTP support has been updated. When using pycurl we now support 
     connection keep-alive, which reduces dns requests and round trips.
     And for both urllib and pycurl we support multi-range requests, 
     which decreases the number of round-trips. Performance results for
     ``bzr branch http://bazaar-vcs.org/bzr/bzr.dev/`` indicate
     http branching is now 2-3x faster, and ``bzr pull`` in an existing 
     branch is as much as 4x faster.
     (Michael Ellerman, Johan Rydberg, John Arbash Meinel, #46768)

   * Performance improvements for sftp. Branching and pulling are now up to
     2x faster. Utilize paramiko.readv() support for async requests if it
     is available (paramiko > 1.6) (John Arbash Meinel)

  BUG FIXES:

    * Fix shadowed definition of TestLocationConfig that caused some 
      tests not to run.  (#32587, Erik Bågfors, Michael Ellerman, 
      Martin Pool)

    * Fix unnecessary requirement of sign-my-commits that it be run from
      a working directory.  (Martin Pool, Robert Collins)

    * 'bzr push location' will only remember the push location if it succeeds
      in connecting to the remote location. (#49742, John Arbash Meinel)

    * 'bzr revert' no longer toggles the executable bit on win32
      (#45010, John Arbash Meinel)

    * Handle broken pipe under win32 correctly. (John Arbash Meinel)
    
    * sftp tests now work correctly on win32 if you have a newer paramiko
      (John Arbash Meinel)

    * Cleanup win32 test suite, and general cleanup of places where
      file handles were being held open. (John Arbash Meinel)

    * When specifying filenames for 'diff -r x..y', the name of the file in the
      working directory can be used, even if its name is different in both x
      and y.

    * File-ids containing single- or double-quotes are handled correctly by
      push.  (#52227, Aaron Bentley)

    * Normalize unicode filenames to ensure cross-platform consistency.
      (John Arbash Meinel, #43689)

    * The argument parser can now handle '-' as an argument. Currently
      no code interprets it specially (it is mostly handled as a file named 
      '-'). But plugins, and future operations can use it.
      (John Arbash meinel, #50984)

    * Bundles can properly read binary files with a plain '\r' in them.
      (John Arbash Meinel, #51927)

    * Tuning iter_entries() to be more efficient (John Arbash Meinel, #5444)

    * Lots of win32 fixes (the test suite passes again).
      (John Arbash Meinel, #50155)

    * Handle openbsd returning None for sys.getfilesystemencoding() (#41183) 

    * Support ftp APPE (append) to allow Knits to be used over ftp (#42592)

    * Removals are only committed if they match the filespec (or if there is
      no filespec).  (#46635, Aaron Bentley)

    * smart-add recurses through all supplied directories 
      (John Arbash Meinel, #52578)

    * Make the bundle reader extra lines before and after the bundle text.
      This allows you to parse an email with the bundle inline.
      (John Arbash Meinel, #49182)

    * Change the file id generator to squash a little bit more. Helps when
      working with long filenames on windows. (Also helps for unicode filenames
      not generating hidden files). (John Arbash Meinel, #43801)

    * Restore terminal mode on C-c while reading sftp password.  (#48923, 
      Nicholas Allen, Martin Pool)

    * Timestamps are rounded to 1ms, and revision entries can be recreated
      exactly. (John Arbash Meinel, Jamie Wilkinson, #40693)

    * Branch.base has changed to a URL, but ~/.bazaar/locations.conf should
      use local paths, since it is user visible (John Arbash Meinel, #53653)

    * ``bzr status foo`` when foo was unversioned used to cause a full delta
      to be generated (John Arbash Meinel, #53638)

    * When reading revision properties, an empty value should be considered
      the empty string, not None (John Arbash Meinel, #47782)

    * ``bzr diff --diff-options`` can now handle binary files being changed.
      Also, the output is consistent when --diff-options is not supplied.
      (John Arbash Meinel, #54651, #52930)

    * Use the right suffixes for loading plugins (John Arbash Meinel, #51810)

    * Fix Branch.get_parent() to handle the case when the parent is not 
      accessible (John Arbash Meinel, #52976)

  INTERNALS:

    * Combine the ignore rules into a single regex rather than looping over
      them to reduce the threshold where  N^2 behaviour occurs in operations
      like status. (Jan Hudec, Robert Collins).

    * Appending to bzrlib.DEFAULT_IGNORE is now deprecated. Instead, use
      one of the add functions in bzrlib.ignores. (John Arbash Meinel)

    * 'bzr push' should only push the ancestry of the current revision, not
      all of the history in the repository. This is especially important for
      shared repositories. (John Arbash Meinel)

    * bzrlib.delta.compare_trees now iterates in alphabetically sorted order,
      rather than randomly walking the inventories. (John Arbash Meinel)

    * Doctests are now run in temporary directories which are cleaned up when
      they finish, rather than using special ScratchDir/ScratchBranch objects.
      (Martin Pool)

    * Split ``check`` into separate methods on the branch and on the repository,
      so that it can be specialized in ways that are useful or efficient for
      different formats.  (Martin Pool, Robert Collins)

    * Deprecate Repository.all_revision_ids; most methods don't really need
      the global revision graph but only that part leading up to a particular
      revision.  (Martin Pool, Robert Collins)

    * Add a BzrDirFormat control_formats list which allows for control formats
      that do not use '.bzr' to store their data - i.e. '.svn', '.hg' etc.
      (Robert Collins, Jelmer Vernooij).

    * bzrlib.diff.external_diff can be redirected to any file-like object.
      Uses subprocess instead of spawnvp.
      (#4047, #48914, James Henstridge, John Arbash Meinel)

    * New command line option '--profile-imports', which will install a custom
      importer to log time to import modules and regex compilation time to 
      sys.stderr (John Arbash Meinel)

    * 'EmptyTree' is now deprecated, please use repository.revision_tree(None)
      instead. (Robert Collins)

    * "RevisionTree" is now in bzrlib/revisiontree.py. (Robert Collins)

bzr 0.8.2  2006-05-17
  
  BUG FIXES:
   
    * setup.py failed to install launchpad plugin.  (Martin Pool)

bzr 0.8.1  2006-05-16

  BUG FIXES:

    * Fix failure to commit a merge in a checkout.  (Martin Pool, 
      Robert Collins, Erik Bågfors, #43959)

    * Nicer messages from 'commit' in the case of renames, and correct
      messages when a merge has occured. (Robert Collins, Martin Pool)

    * Separate functionality from assert statements as they are skipped in
      optimized mode of python. Add the same check to pending merges.
      (#44443, Olaf Conradi)

  CHANGES:

    * Do not show the None revision in output of bzr ancestry. (Olaf Conradi)

    * Add info on standalone branches without a working tree.
      (#44155, Olaf Conradi)

    * Fix bug in knits when raising InvalidRevisionId. (#44284, Olaf Conradi)

  CHANGES:

    * Make editor invocation comply with Debian Policy. First check
      environment variables VISUAL and EDITOR, then try editor from
      alternatives system. If that all fails, fall back to the pre-defined
      list of editors. (#42904, Olaf Conradi)

  NEW FEATURES:

    * New 'register-branch' command registers a public branch into 
      Launchpad.net, where it can be associated with bugs, etc.
      (Martin Pool, Bjorn Tillenius, Robert Collins)

  INTERNALS:

    * New public api in InventoryEntry - 'describe_change(old, new)' which
      provides a human description of the changes between two old and
      new. (Robert Collins, Martin Pool)

  TESTING:

    * Fix test case for bzr info in upgrading a standalone branch to metadir,
      uses bzrlib api now. (Olaf Conradi)

bzr 0.8  2006-05-08

  NOTES WHEN UPGRADING:

    Release 0.8 of bzr introduces a new format for history storage, called
    'knit', as an evolution of to the 'weave' format used in 0.7.  Local 
    and remote operations are faster using knits than weaves.  Several
    operations including 'init', 'init-repo', and 'upgrade' take a 
    --format option that controls this.  Branching from an existing branch
    will keep the same format.

    It is possible to merge, pull and push between branches of different
    formats but this is slower than moving data between homogenous
    branches.  It is therefore recommended (but not required) that you
    upgrade all branches for a project at the same time.  Information on
    formats is shown by 'bzr info'.

    bzr 0.8 now allows creation of 'repositories', which hold the history 
    of files and revisions for several branches.  Previously bzr kept all
    the history for a branch within the .bzr directory at the root of the
    branch, and this is still the default.  To create a repository, use
    the new 'bzr init-repo' command.  Branches exist as directories under
    the repository and contain just a small amount of information
    indicating the current revision of the branch.

    bzr 0.8 also supports 'checkouts', which are similar to in cvs and
    subversion.  Checkouts are associated with a branch (optionally in a
    repository), which contains all the historical information.  The
    result is that a checkout can be deleted without losing any
    already-committed revisions.  A new 'update' command is also available. 

    Repositories and checkouts are not supported with the 0.7 storage
    format.  To use them you must upgrad to either knits, or to the
    'metaweave' format, which uses weaves but changes the .bzr directory
    arrangement.
    

  IMPROVEMENTS:

    * Sftp paths can now be relative, or local, according to the lftp
      convention. Paths now take the form:
      sftp://user:pass@host:port/~/relative/path
      or
      sftp://user:pass@host:port/absolute/path

    * The FTP transport now tries to reconnect after a temporary
      failure. ftp put is made atomic. (Matthieu Moy)

    * The FTP transport now maintains a pool of connections, and
      reuses them to avoid multiple connections to the same host (like
      sftp did). (Daniel Silverstone)

    * The bzr_man.py file has been removed. To create the man page now,
      use ./generate_docs.py man. The new program can also create other files.
      Run "python generate_docs.py --help" for usage information. (Hans
      Ulrich Niedermann & James Blackwell).

    * Man Page now gives full help (James Blackwell). Help also updated to 
      reflect user config now being stored in .bazaar (Hans Ulrich
      Niedermann)

    * It's now possible to set aliases in bazaar.conf (Erik Bågfors)

    * Pull now accepts a --revision argument (Erik Bågfors)

    * 'bzr re-sign' now allows multiple revisions to be supplied on the command
      line. You can now use the following command to sign all of your old commits.
        find .bzr/revision-store// -name my@email-* \
          | sed 's/.*\/\/..\///' \
          | xargs bzr re-sign

    * Upgrade can now upgrade over the network. (Robert Collins)

    * Two new commands 'bzr checkout' and 'bzr update' allow for CVS/SVN-alike
      behaviour.  By default they will cache history in the checkout, but
      with --lightweight almost all data is kept in the master branch.
      (Robert Collins)

    * 'revert' unversions newly-versioned files, instead of deleting them.

    * 'merge' is more robust.  Conflict messages have changed.

    * 'merge' and 'revert' no longer clobber existing files that end in '~' or
      '.moved'.

    * Default log format can be set in configuration and plugins can register
      their own formatters. (Erik Bågfors)

    * New 'reconcile' command will check branch consistency and repair indexes
      that can become out of sync in pre 0.8 formats. (Robert Collins,
      Daniel Silverstone)

    * New 'bzr init --format' and 'bzr upgrade --format' option to control 
      what storage format is created or produced.  (Robert Collins, 
      Martin Pool)

    * Add parent location to 'bzr info', if there is one.  (Olaf Conradi)

    * New developer commands 'weave-list' and 'weave-join'.  (Martin Pool)

    * New 'init-repository' command, plus support for repositories in 'init'
      and 'branch' (Aaron Bentley, Erik Bågfors, Robert Collins)

    * Improve output of 'info' command. Show all relevant locations related to
      working tree, branch and repository. Use kibibytes for binary quantities.
      Fix off-by-one error in missing revisions of working tree.  Make 'info'
      work on branches, repositories and remote locations.  Show locations
      relative to the shared repository, if applicable.  Show locking status
      of locations.  (Olaf Conradi)

    * Diff and merge now safely handle binary files. (Aaron Bentley)

    * 'pull' and 'push' now normalise the revision history, so that any two
      branches with the same tip revision will have the same output from 'log'.
      (Robert Collins)

    * 'merge' accepts --remember option to store parent location, like 'push'
      and 'pull'. (Olaf Conradi)

    * bzr status and diff when files given as arguments do not exist
      in the relevant trees.  (Martin Pool, #3619)

    * Add '.hg' to the default ignore list.  (Martin Pool)

    * 'knit' is now the default disk format. This improves disk performance and
      utilization, increases incremental pull performance, robustness with SFTP
      and allows checkouts over SFTP to perform acceptably. 
      The initial Knit code was contributed by Johan Rydberg based on a
      specification by Martin Pool.
      (Robert Collins, Aaron Bentley, Johan Rydberg, Martin Pool).

    * New tool to generate all-in-one html version of the manual.  (Alexander
      Belchenko)

    * Hitting CTRL-C while doing an SFTP push will no longer cause stale locks
      to be left in the SFTP repository. (Robert Collins, Martin Pool).

    * New option 'diff --prefix' to control how files are named in diff
      output, with shortcuts '-p0' and '-p1' corresponding to the options for 
      GNU patch.  (Alexander Belchenko, Goffredo Baroncelli, Martin Pool)

    * Add --revision option to 'annotate' command.  (Olaf Conradi)

    * If bzr shows an unexpected revision-history after pulling (perhaps due
      to a reweave) it can now be corrected by 'bzr reconcile'.
      (Robert Collins)

  CHANGES:

    * Commit is now verbose by default, and shows changed filenames and the 
      new revision number.  (Robert Collins, Martin Pool)

    * Unify 'mv', 'move', 'rename'.  (#5379, Matthew Fuller)

    * 'bzr -h' shows help.  (#35940, Martin Pool, Ian Bicking)

    * Make 'pull' and 'push' remember location on failure using --remember.
      (Olaf Conradi)

    * For compatibility, make old format for using weaves inside metadir
      available as 'metaweave' format.  Rename format 'metadir' to 'default'.
      Clean up help for option --format in commands 'init', 'init-repo' and
      'upgrade'.  (Olaf Conradi)

  INTERNALS:
  
    * The internal storage of history, and logical branch identity have now
      been split into Branch, and Repository. The common locking and file 
      management routines are now in bzrlib.lockablefiles. 
      (Aaron Bentley, Robert Collins, Martin Pool)

    * Transports can now raise DependencyNotPresent if they need a library
      which is not installed, and then another implementation will be 
      tried.  (Martin Pool)

    * Remove obsolete (and no-op) `decode` parameter to `Transport.get`.  
      (Martin Pool)

    * Using Tree Transform for merge, revert, tree-building

    * WorkingTree.create, Branch.create, WorkingTree.create_standalone,
      Branch.initialize are now deprecated. Please see BzrDir.create_* for
      replacement API's. (Robert Collins)

    * New BzrDir class represents the .bzr control directory and manages
      formatting issues. (Robert Collins)

    * New repository.InterRepository class encapsulates Repository to 
      Repository actions and allows for clean selection of optimised code
      paths. (Robert Collins)

    * bzrlib.fetch.fetch and bzrlib.fetch.greedy_fetch are now deprecated,
      please use 'branch.fetch' or 'repository.fetch' depending on your
      needs. (Robert Collins)

    * deprecated methods now have a 'is_deprecated' flag on them that can
      be checked, if you need to determine whether a given callable is 
      deprecated at runtime. (Robert Collins)

    * Progress bars are now nested - see
      bzrlib.ui.ui_factory.nested_progress_bar. (Robert Collins, Robey Pointer)

    * New API call get_format_description() for each type of format.
      (Olaf Conradi)

    * Changed branch.set_parent() to accept None to remove parent.
      (Olaf Conradi)

    * Deprecated BzrError AmbiguousBase.  (Olaf Conradi)

    * WorkingTree.branch is now a read only property.  (Robert Collins)

    * bzrlib.ui.text.TextUIFactory now accepts a bar_type parameter which
      can be None or a factory that will create a progress bar. This is
      useful for testing or for overriding the bzrlib.progress heuristic.
      (Robert Collins)

    * New API method get_physical_lock_status() to query locks present on a
      transport.  (Olaf Conradi)

    * Repository.reconcile now takes a thorough keyword parameter to allow
      requesting an indepth reconciliation, rather than just a data-loss 
      check. (Robert Collins)

    * bzrlib.ui.ui_factory protocol now supports 'get_boolean' to prompt
      the user for yes/no style input. (Robert Collins)

  TESTING:

    * SFTP tests now shortcut the SSH negotiation, reducing test overhead
      for testing SFTP protocol support. (Robey Pointer)

    * Branch formats are now tested once per implementation (see bzrlib.
      tests.branch_implementations. This is analagous to the transport
      interface tests, and has been followed up with working tree,
      repository and BzrDir tests. (Robert Collins)

    * New test base class TestCaseWithTransport provides a transport aware
      test environment, useful for testing any transport-interface using
      code. The test suite option --transport controls the transport used
      by this class (when its not being used as part of implementation
      contract testing). (Robert Collins)

    * Close logging handler on disabling the test log. This will remove the
      handler from the internal list inside python's logging module,
      preventing shutdown from closing it twice.  (Olaf Conradi)

    * Move test case for uncommit to blackbox tests.  (Olaf Conradi)

    * run_bzr and run_bzr_captured now accept a 'stdin="foo"' parameter which
      will provide String("foo") to the command as its stdin.

bzr 0.7 2006-01-09

  CHANGES:

    * .bzrignore is excluded from exports, on the grounds that it's a bzr 
      internal-use file and may not be wanted.  (Jamie Wilkinson)

    * The "bzr directories" command were removed in favor of the new
      --kind option to the "bzr inventory" command.  To list all 
      versioned directories, now use "bzr inventory --kind directory".  
      (Johan Rydberg)

    * Under Windows configuration directory is now %APPDATA%\bazaar\2.0
      by default. (John Arbash Meinel)

    * The parent of Bzr configuration directory can be set by BZR_HOME
      environment variable. Now the path for it is searched in BZR_HOME, then
      in HOME. Under Windows the order is: BZR_HOME, APPDATA (usually
      points to C:\Documents and Settings\User Name\Application Data), HOME.
      (John Arbash Meinel)

    * Plugins with the same name in different directories in the bzr plugin
      path are no longer loaded: only the first successfully loaded one is
      used. (Robert Collins)

    * Use systems' external ssh command to open connections if possible.  
      This gives better integration with user settings such as ProxyCommand.
      (James Henstridge)

    * Permissions on files underneath .bzr/ are inherited from the .bzr 
      directory. So for a shared repository, simply doing 'chmod -R g+w .bzr/'
      will mean that future file will be created with group write permissions.

    * configure.in and config.guess are no longer in the builtin default 
      ignore list.

    * '.sw[nop]' pattern ignored, to ignore vim swap files for nameless
      files.  (John Arbash Meinel, Martin Pool)

  IMPROVEMENTS:

    * "bzr INIT dir" now initializes the specified directory, and creates 
      it if it does not exist.  (John Arbash Meinel)

    * New remerge command (Aaron Bentley)

    * Better zsh completion script.  (Steve Borho)

    * 'bzr diff' now returns 1 when there are changes in the working 
      tree. (Robert Collins)

    * 'bzr push' now exists and can push changes to a remote location. 
      This uses the transport infrastructure, and can store the remote
      location in the ~/.bazaar/branches.conf configuration file.
      (Robert Collins)

    * Test directories are only kept if the test fails and the user requests
      that they be kept.

    * Tweaks to short log printing

    * Added branch nicks, new nick command, printing them in log output. 
      (Aaron Bentley)

    * If $BZR_PDB is set, pop into the debugger when an uncaught exception 
      occurs.  (Martin Pool)

    * Accept 'bzr resolved' (an alias for 'bzr resolve'), as this is
      the same as Subversion.  (Martin Pool)

    * New ftp transport support (on ftplib), for ftp:// and aftp:// 
      URLs.  (Daniel Silverstone)

    * Commit editor temporary files now start with 'bzr_log.', to allow 
      text editors to match the file name and set up appropriate modes or 
      settings.  (Magnus Therning)

    * Improved performance when integrating changes from a remote weave.  
      (Goffredo Baroncelli)

    * Sftp will attempt to cache the connection, so it is more likely that
      a connection will be reused, rather than requiring multiple password
      requests.

    * bzr revno now takes an optional argument indicating the branch whose
      revno should be printed.  (Michael Ellerman)

    * bzr cat defaults to printing the last version of the file.  
      (#3632, Matthieu Moy)

    * New global option 'bzr --lsprof COMMAND' runs bzr under the lsprof 
      profiler.  (Denys Duchier)

    * Faster commits by reading only the headers of affected weave files. 
      (Denys Duchier)

    * 'bzr add' now takes a --dry-run parameter which shows you what would be
      added, but doesn't actually add anything. (Michael Ellerman)

    * 'bzr add' now lists how many files were ignored per glob.  add --verbose
      lists the specific files.  (Aaron Bentley)

    * 'bzr missing' now supports displaying changes in diverged trees and can
      be limited to show what either end of the comparison is missing.
      (Aaron Bently, with a little prompting from Daniel Silverstone)

  BUG FIXES:

    * SFTP can walk up to the root path without index errors. (Robert Collins)

    * Fix bugs in running bzr with 'python -O'.  (Martin Pool)

    * Error when run with -OO

    * Fix bug in reporting http errors that don't have an http error code.
      (Martin Pool)

    * Handle more cases of pipe errors in display commands

    * Change status to 3 for all errors

    * Files that are added and unlinked before committing are completely
      ignored by diff and status

    * Stores with some compressed texts and some uncompressed texts are now
      able to be used. (John A Meinel)

    * Fix for bzr pull failing sometimes under windows

    * Fix for sftp transport under windows when using interactive auth

    * Show files which are both renamed and modified as such in 'bzr 
      status' output.  (#4503, Daniel Silverstone)

    * Make annotate cope better with revisions committed without a valid 
      email address.  (Marien Zwart)

    * Fix representation of tab characters in commit messages.  (Harald 
      Meland)

    * List of plugin directories in BZR_PLUGIN_PATH environment variable is
      now parsed properly under Windows. (Alexander Belchenko)

    * Show number of revisions pushed/pulled/merged. (Robey Pointer)

    * Keep a cached copy of the basis inventory to speed up operations 
      that need to refer to it.  (Johan Rydberg, Martin Pool)

    * Fix bugs in bzr status display of non-ascii characters.  (Martin 
      Pool)

    * Remove Makefile.in from default ignore list.  (#6413, Tollef Fog 
      Heen, Martin Pool)

    * Fix failure in 'bzr added'.  (Nathan McCallum, Martin Pool)

  TESTING:

    * Fix selftest asking for passwords when there are no SFTP keys.  
      (Robey Pointer, Jelmer Vernooij) 

    * Fix selftest run with 'python -O'.  (Martin Pool)

    * Fix HTTP tests under Windows. (John Arbash Meinel)

    * Make tests work even if HOME is not set (Aaron Bentley)

    * Updated build_tree to use fixed line-endings for tests which read 
      the file cotents and compare. Make some tests use this to pass under
      Windows. (John Arbash Meinel)

    * Skip stat and symlink tests under Windows. (Alexander Belchenko)

    * Delay in selftest/testhashcash is now issued under win32 and Cygwin.
      (John Arbash Meinel)

    * Use terminal width to align verbose test output.  (Martin Pool)

    * Blackbox tests are maintained within the bzrlib.tests.blackbox directory.
      If adding a new test script please add that to
      bzrlib.tests.blackbox.__init__. (Robert Collins)

    * Much better error message if one of the test suites can't be 
      imported.  (Martin Pool)

    * Make check now runs the test suite twice - once with the default locale,
      and once with all locales forced to C, to expose bugs. This is not 
      trivially done within python, so for now its only triggered by running
      Make check. Integrators and packagers who wish to check for full 
      platform support should run 'make check' to test the source.
      (Robert Collins)

    * Tests can now run TestSkipped if they can't execute for any reason.
      (Martin Pool) (NB: TestSkipped should only be raised for correctable
      reasons - see the wiki spec ImprovingBzrTestSuite).

    * Test sftp with relative, absolute-in-homedir and absolute-not-in-homedir
      paths for the transport tests. Introduce blackbox remote sftp tests that
      test the same permutations. (Robert Collins, Robey Pointer)

    * Transport implementation tests are now independent of the local file
      system, which allows tests for esoteric transports, and for features
      not available in the local file system. They also repeat for variations
      on the URL scheme that can introduce issues in the transport code,
      see bzrlib.transport.TransportTestProviderAdapter() for this.
      (Robert Collins).

    * TestCase.build_tree uses the transport interface to build trees, pass
      in a transport parameter to give it an existing connection.
      (Robert Collins).

  INTERNALS:

    * WorkingTree.pull has been split across Branch and WorkingTree,
      to allow Branch only pulls. (Robert Collins)

    * commands.display_command now returns the result of the decorated 
      function. (Robert Collins)

    * LocationConfig now has a set_user_option(key, value) call to save
      a setting in its matching location section (a new one is created
      if needed). (Robert Collins)

    * Branch has two new methods, get_push_location and set_push_location
      to respectively, get and set the push location. (Robert Collins)

    * commands.register_command now takes an optional flag to signal that
      the registrant is planning to decorate an existing command. When 
      given multiple plugins registering a command is not an error, and
      the original command class (whether built in or a plugin based one) is
      returned to the caller. There is a new error 'MustUseDecorated' for
      signalling when a wrapping command should switch to the original
      version. (Robert Collins)

    * Some option parsing errors will raise 'BzrOptionError', allowing 
      granular detection for decorating commands. (Robert Collins).

    * Branch.read_working_inventory has moved to
      WorkingTree.read_working_inventory. This necessitated changes to
      Branch.get_root_id, and a move of Branch.set_inventory to WorkingTree
      as well. To make it clear that a WorkingTree cannot always be obtained
      Branch.working_tree() will raise 'errors.NoWorkingTree' if one cannot
      be obtained. (Robert Collins)

    * All pending merges operations from Branch are now on WorkingTree.
      (Robert Collins)

    * The follow operations from Branch have moved to WorkingTree:
      add()
      commit()
      move()
      rename_one()
      unknowns()
      (Robert Collins)

    * bzrlib.add.smart_add_branch is now smart_add_tree. (Robert Collins)

    * New "rio" serialization format, similar to rfc-822. (Martin Pool)

    * Rename selftests to `bzrlib.tests.test_foo`.  (John A Meinel, Martin 
      Pool)

    * bzrlib.plugin.all_plugins has been changed from an attribute to a 
      query method. (Robert Collins)
 
    * New options to read only the table-of-contents of a weave.  
      (Denys Duchier)

    * Raise NoSuchFile when someone tries to add a non-existant file.
      (Michael Ellerman)

    * Simplify handling of DivergedBranches in cmd_pull().
      (Michael Ellerman)
		   
   
    * Branch.controlfile* logic has moved to lockablefiles.LockableFiles, which
      is exposed as Branch().control_files. Also this has been altered with the
      controlfile pre/suffix replaced by simple method names like 'get' and
      'put'. (Aaron Bentley, Robert Collins).

    * Deprecated functions and methods can now be marked as such using the 
      bzrlib.symbol_versioning module. Marked method have their docstring
      updated and will issue a DeprecationWarning using the warnings module
      when they are used. (Robert Collins)

    * bzrlib.osutils.safe_unicode now exists to provide parameter coercion
      for functions that need unicode strings. (Robert Collins)

bzr 0.6 2005-10-28

  IMPROVEMENTS:
  
    * pull now takes --verbose to show you what revisions are added or removed
      (John A Meinel)

    * merge now takes a --show-base option to include the base text in
      conflicts.
      (Aaron Bentley)

    * The config files are now read using ConfigObj, so '=' should be used as
      a separator, not ':'.
      (Aaron Bentley)

    * New 'bzr commit --strict' option refuses to commit if there are 
      any unknown files in the tree.  To commit, make sure all files are 
      either ignored, added, or deleted.  (Michael Ellerman)

    * The config directory is now ~/.bazaar, and there is a single file 
      ~/.bazaar/bazaar.conf storing email, editor and other preferences.
      (Robert Collins)

    * 'bzr add' no longer takes a --verbose option, and a --quiet option
      has been added that suppresses all output.

    * Improved zsh completion support in contrib/zsh, from Clint
      Adams.

    * Builtin 'bzr annotate' command, by Martin Pool with improvements from 
      Goffredo Baroncelli.
    
    * 'bzr check' now accepts -v for verbose reporting, and checks for
      ghosts in the branch. (Robert Collins)

    * New command 're-sign' which will regenerate the gpg signature for 
      a revision. (Robert Collins)

    * If you set check_signatures=require for a path in 
      ~/.bazaar/branches.conf then bzr will invoke your
      gpg_signing_command (defaults to gpg) and record a digital signature
      of your commit. (Robert Collins)

    * New sftp transport, based on Paramiko.  (Robey Pointer)

    * 'bzr pull' now accepts '--clobber' which will discard local changes
      and make this branch identical to the source branch. (Robert Collins)

    * Just give a quieter warning if a plugin can't be loaded, and 
      put the details in .bzr.log.  (Martin Pool)

    * 'bzr branch' will now set the branch-name to the last component of the
      output directory, if one was supplied.

    * If the option 'post_commit' is set to one (or more) python function
      names (must be in the bzrlib namespace), then they will be invoked
      after the commit has completed, with the branch and revision_id as
      parameters. (Robert Collins)

    * Merge now has a retcode of 1 when conflicts occur. (Robert Collins)

    * --merge-type weave is now supported for file contents.  Tree-shape
      changes are still three-way based.  (Martin Pool, Aaron Bentley)

    * 'bzr check' allows the first revision on revision-history to have
      parents - something that is expected for cheap checkouts, and occurs
      when conversions from baz do not have all history.  (Robert Collins).

   * 'bzr merge' can now graft unrelated trees together, if your specify
     0 as a base. (Aaron Bentley)

   * 'bzr commit branch' and 'bzr commit branch/file1 branch/file2' now work
     (Aaron Bentley)

    * Add '.sconsign*' to default ignore list.  (Alexander Belchenko)

   * 'bzr merge --reprocess' minimizes conflicts

  TESTING:

    * The 'bzr selftest --pattern' option for has been removed, now 
      test specifiers on the command line can be simple strings, or 
      regexps, or both. (Robert Collins)

    * Passing -v to selftest will now show the time each test took to 
      complete, which will aid in analysing performance regressions and
      related questions. (Robert Collins)

    * 'bzr selftest' runs all tests, even if one fails, unless '--one'
      is given. (Martin Pool)

    * There is a new method for TestCaseInTempDir, assertFileEqual, which
      will check that a given content is equal to the content of the named
      file. (Robert Collins)

    * Fix test suite's habit of leaving many temporary log files in $TMPDIR.
      (Martin Pool)

  INTERNALS:

    * New 'testament' command and concept for making gpg-signatures 
      of revisions that are not tied to a particular internal
      representation.  (Martin Pool).

    * Per-revision properties ('revprops') as key-value associated 
      strings on each revision created when the revision is committed.
      Intended mainly for the use of external tools.  (Martin Pool).

    * Config options have moved from bzrlib.osutils to bzrlib.config.
      (Robert Collins)

    * Improved command line option definitions allowing explanations
      for individual options, among other things.  Contributed by 
      Magnus Therning.

    * Config options have moved from bzrlib.osutils to bzrlib.config.
      Configuration is now done via the config.Config interface:
      Depending on whether you have a Branch, a Location or no information
      available, construct a *Config, and use its signature_checking,
      username and user_email methods. (Robert Collins)

    * Plugins are now loaded under bzrlib.plugins, not bzrlib.plugin, and
      they are made available for other plugins to use. You should not 
      import other plugins during the __init__ of your plugin though, as 
      no ordering is guaranteed, and the plugins directory is not on the
      python path. (Robert Collins)

    * Branch.relpath has been moved to WorkingTree.relpath. WorkingTree no
      no longer takes an inventory, rather it takes an option branch
      parameter, and if None is given will open the branch at basedir 
      implicitly. (Robert Collins)

    * Cleaner exception structure and error reporting.  Suggested by 
      Scott James Remnant.  (Martin Pool)

    * Branch.remove has been moved to WorkingTree, which has also gained
      lock_read, lock_write and unlock methods for convenience. (Robert
      Collins)

    * Two decorators, needs_read_lock and needs_write_lock have been added
      to the branch module. Use these to cause a function to run in a
      read or write lock respectively. (Robert Collins)

    * Branch.open_containing now returns a tuple (Branch, relative-path),
      which allows direct access to the common case of 'get me this file
      from its branch'. (Robert Collins)

    * Transports can register using register_lazy_transport, and they 
      will be loaded when first used.  (Martin Pool)

    * 'pull' has been factored out of the command as WorkingTree.pull().
      A new option to WorkingTree.pull has been added, clobber, which will
      ignore diverged history and pull anyway.
      (Robert Collins)

    * config.Config has a 'get_user_option' call that accepts an option name.
      This will be looked up in branches.conf and bazaar.conf as normal.
      It is intended that this be used by plugins to support options - 
      options of built in programs should have specific methods on the config.
      (Robert Collins)

    * merge.merge_inner now has tempdir as an optional parameter. (Robert
      Collins)

    * Tree.kind is not recorded at the top level of the hierarchy, as it was
      missing on EmptyTree, leading to a bug with merge on EmptyTrees.
      (Robert Collins)

    * WorkingTree.__del__ has been removed, it was non deterministic and not 
      doing what it was intended to. See WorkingTree.__init__ for a comment
      about future directions. (Robert Collins/Martin Pool)

    * bzrlib.transport.http has been modified so that only 404 urllib errors
      are returned as NoSuchFile. Other exceptions will propogate as normal.
      This allows debuging of actual errors. (Robert Collins)

    * bzrlib.transport.Transport now accepts *ONLY* url escaped relative paths
      to apis like 'put', 'get' and 'has'. This is to provide consistent
      behaviour - it operates on url's only. (Robert Collins)

    * Transports can register using register_lazy_transport, and they 
      will be loaded when first used.  (Martin Pool)

    * 'merge_flex' no longer calls conflict_handler.finalize(), instead that
      is called by merge_inner. This is so that the conflict count can be 
      retrieved (and potentially manipulated) before returning to the caller
      of merge_inner. Likewise 'merge' now returns the conflict count to the
      caller. (Robert Collins)

    * 'revision.revision_graph can handle having only partial history for
      a revision - that is no revisions in the graph with no parents.
      (Robert Collins).

    * New builtins.branch_files uses the standard file_list rules to produce
      a branch and a list of paths, relative to that branch (Aaron Bentley)

    * New TestCase.addCleanup facility.

    * New bzrlib.version_info tuple (similar to sys.version_info), which can
      be used by programs importing bzrlib.

  BUG FIXES:

    * Better handling of branches in directories with non-ascii names. 
      (Joel Rosdahl, Panagiotis Papadakos)

    * Upgrades of trees with no commits will not fail due to accessing
      [-1] in the revision-history. (Andres Salomon)


bzr 0.1.1 2005-10-12

  BUG FIXES:

    * Fix problem in pulling over http from machines that do not 
      allow directories to be listed.

    * Avoid harmless warning about invalid hash cache after 
      upgrading branch format.

  PERFORMANCE: 
  
    * Avoid some unnecessary http operations in branch and pull.


bzr 0.1 2005-10-11

  NOTES:

    * 'bzr branch' over http initially gives a very high estimate
      of completion time but it should fall as the first few 
      revisions are pulled in.  branch is still slow on 
      high-latency connections.

  BUG FIXES:
  
    * bzr-man.py has been updated to work again. Contributed by
      Rob Weir.

    * Locking is now done with fcntl.lockf which works with NFS
      file systems. Contributed by Harald Meland.

    * When a merge encounters a file that has been deleted on
      one side and modified on the other, the old contents are
      written out to foo.BASE and foo.SIDE, where SIDE is this
      or OTHER. Contributed by Aaron Bentley.

    * Export was choosing incorrect file paths for the content of
      the tarball, this has been fixed by Aaron Bentley.

    * Commit will no longer commit without a log message, an 
      error is returned instead. Contributed by Jelmer Vernooij.

    * If you commit a specific file in a sub directory, any of its
      parent directories that are added but not listed will be 
      automatically included. Suggested by Michael Ellerman.

    * bzr commit and upgrade did not correctly record new revisions
      for files with only a change to their executable status.
      bzr will correct this when it encounters it. Fixed by
      Robert Collins

    * HTTP tests now force off the use of http_proxy for the duration.
      Contributed by Gustavo Niemeyer.

    * Fix problems in merging weave-based branches that have 
      different partial views of history.

    * Symlink support: working with symlinks when not in the root of a 
      bzr tree was broken, patch from Scott James Remnant.

  IMPROVEMENTS:

    * 'branch' now accepts a --basis parameter which will take advantage
      of local history when making a new branch. This allows faster 
      branching of remote branches. Contributed by Aaron Bentley.

    * New tree format based on weave files, called version 5.
      Existing branches can be upgraded to this format using 
      'bzr upgrade'.

    * Symlinks are now versionable. Initial patch by 
      Erik Toubro Nielsen, updated to head by Robert Collins.

    * Executable bits are tracked on files. Patch from Gustavo
      Niemeyer.

    * 'bzr status' now shows unknown files inside a selected directory.
      Patch from Heikki Paajanen.

    * Merge conflicts are recorded in .bzr. Two new commands 'conflicts'
      and 'resolve' have needed added, which list and remove those 
      merge conflicts respectively. A conflicted tree cannot be committed
      in. Contributed by Aaron Bentley.

    * 'rm' is now an alias for 'remove'.

    * Stores now split out their content in a single byte prefixed hash,
      dropping the density of files per directory by 256. Contributed by
      Gustavo Niemeyer.

    * 'bzr diff -r branch:URL' will now perform a diff between two branches.
      Contributed by Robert Collins.

    * 'bzr log' with the default formatter will show merged revisions,
      indented to the right. Initial implementation contributed by Gustavo
      Niemeyer, made incremental by Robert Collins.


  INTERNALS:

    * Test case failures have the exception printed after the log 
      for your viewing pleasure.

    * InventoryEntry is now an abstract base class, use one of the
      concrete InventoryDirectory etc classes instead.

    * Branch raises an UnsupportedFormatError when it detects a 
      bzr branch it cannot understand. This allows for precise
      handling of such circumstances.


  TESTING:

    * Removed testsweet module so that tests can be run after 
      bzr installed by 'bzr selftest'.

    * 'bzr selftest' command-line arguments can now be partial ids
      of tests to run, e.g. 'bzr selftest test_weave'

      
bzr 0.0.9 2005-09-23

  BUG FIXES:

    * Fixed "branch -r" option.

    * Fix remote access to branches containing non-compressed history.
      (Robert Collins).

    * Better reliability of http server tests.  (John Arbash-Meinel)

    * Merge graph maximum distance calculation fix.  (Aaron Bentley)
   
    * Various minor bug in windows support have been fixed, largely in the
      test suite. Contributed by Alexander Belchenko.

  IMPROVEMENTS:

    * Status now accepts a -r argument to give status between chosen
      revisions. Contributed by Heikki Paajanen.

    * Revision arguments no longer use +/-/= to control ranges, instead
      there is a 'before' namespace, which limits the successive namespace.
      For example '$ bzr log -r date:yesterday..before:date:today' will
      select everything from yesterday and before today. Contributed by
      Robey Pointer

    * There is now a bzr.bat file created by distutils when building on 
      Windows. Contributed by Alexander Belchenko.

  INTERNALS:

    * Removed uuid() as it was unused.

    * Improved 'fetch' code for pulling revisions from one branch into
      another (used by pull, merged, etc.)


bzr 0.0.8 2005-09-20

  IMPROVEMENTS:

    * Adding a file whose parent directory is not versioned will
      implicitly add the parent, and so on up to the root. This means
      you should never need to explictly add a directory, they'll just
      get added when you add a file in the directory.  Contributed by
      Michael Ellerman.

    * Ignore .DS_Store (contains Mac metadata) by default.  Patch from
      Nir Soffer.

    * If you set BZR_EDITOR in the environment, it is checked in
      preference to EDITOR and the config file for the interactive commit
      editing program. Related to this is a bugfix where a missing program
      set in EDITOR would cause editing to fail, now the fallback program
      for the operating system is still tried.

    * Files that are not directories/symlinks/regular files will no longer
      cause bzr to fail, it will just ignore them by default. You cannot add
      them to the tree though - they are not versionable.


  INTERNALS:

    * Refactor xml packing/unpacking.

  BUG FIXES: 

    * Fixed 'bzr mv' by Ollie Rutherfurd.

    * Fixed strange error when trying to access a nonexistent http
      branch.

    * Make sure that the hashcache gets written out if it can't be
      read.


  PORTABILITY:

    * Various Windows fixes from Ollie Rutherfurd.

    * Quieten warnings about locking; patch from Matt Lavin.


bzr-0.0.7 2005-09-02

  NEW FEATURES:

    * ``bzr shell-complete`` command contributed by Clint Adams to
      help with intelligent shell completion.

    * New expert command ``bzr find-merge-base`` for debugging merges.


  ENHANCEMENTS:

    * Much better merge support.

    * merge3 conflicts are now reported with markers like '<<<<<<<'
      (seven characters) which is the same as CVS and pleases things
      like emacs smerge.


  BUG FIXES:

    * ``bzr upgrade`` no longer fails when trying to fix trees that
      mention revisions that are not present.

    * Fixed bugs in listing plugins from ``bzr plugins``.

    * Fix case of $EDITOR containing options for the editor.

    * Fix log -r refusing to show the last revision.
      (Patch from Goffredo Baroncelli.)


  CHANGES:

    * ``bzr log --show-ids`` shows the revision ids of all parents.

    * Externally provided commands on your $BZRPATH no longer need
      to recognize --bzr-usage to work properly, and can just handle
      --help themselves.


  LIBRARY:

    * Changed trace messages to go through the standard logging
      framework, so that they can more easily be redirected by
      libraries.



bzr-0.0.6 2005-08-18

  NEW FEATURES:

    * Python plugins, automatically loaded from the directories on
      BZR_PLUGIN_PATH or ~/.bzr.conf/plugins by default.

    * New 'bzr mkdir' command.

    * Commit mesage is fetched from an editor if not given on the
      command line; patch from Torsten Marek.

    * ``bzr log -m FOO`` displays commits whose message matches regexp 
      FOO.
      
    * ``bzr add`` with no arguments adds everything under the current directory.

    * ``bzr mv`` does move or rename depending on its arguments, like
      the Unix command.

    * ``bzr missing`` command shows a summary of the differences
      between two trees.  (Merged from John Arbash-Meinel.)

    * An email address for commits to a particular tree can be
      specified by putting it into .bzr/email within a branch.  (Based
      on a patch from Heikki Paajanen.)


  ENHANCEMENTS:

    * Faster working tree operations.


  CHANGES:

    * 3rd-party modules shipped with bzr are copied within the bzrlib
      python package, so that they can be installed by the setup
      script without clashing with anything already existing on the
      system.  (Contributed by Gustavo Niemeyer.)

    * Moved plugins directory to bzrlib/, so that there's a standard
      plugin directory which is not only installed with bzr itself but
      is also available when using bzr from the development tree.
      BZR_PLUGIN_PATH and DEFAULT_PLUGIN_PATH are then added to the
      standard plugins directory.

    * When exporting to a tarball with ``bzr export --format tgz``, put 
      everything under a top directory rather than dumping it into the
      current directory.   This can be overridden with the ``--root`` 
      option.  Patch from William Dodé and John Meinel.

    * New ``bzr upgrade`` command to upgrade the format of a branch,
      replacing ``bzr check --update``.

    * Files within store directories are no longer marked readonly on
      disk.

    * Changed ``bzr log`` output to a more compact form suggested by
      John A Meinel.  Old format is available with the ``--long`` or
      ``-l`` option, patched by William Dodé.

    * By default the commit command refuses to record a revision with
      no changes unless the ``--unchanged`` option is given.

    * The ``--no-plugins``, ``--profile`` and ``--builtin`` command
      line options must come before the command name because they 
      affect what commands are available; all other options must come 
      after the command name because their interpretation depends on
      it.

    * ``branch`` and ``clone`` added as aliases for ``branch``.

    * Default log format is back to the long format; the compact one
      is available with ``--short``.
      
      
  BUG FIXES:
  
    * Fix bugs in committing only selected files or within a subdirectory.


bzr-0.0.5  2005-06-15
  
  CHANGES:

    * ``bzr`` with no command now shows help rather than giving an
      error.  Suggested by Michael Ellerman.

    * ``bzr status`` output format changed, because svn-style output
      doesn't really match the model of bzr.  Now files are grouped by
      status and can be shown with their IDs.  ``bzr status --all``
      shows all versioned files and unknown files but not ignored files.

    * ``bzr log`` runs from most-recent to least-recent, the reverse
      of the previous order.  The previous behaviour can be obtained
      with the ``--forward`` option.
        
    * ``bzr inventory`` by default shows only filenames, and also ids
      if ``--show-ids`` is given, in which case the id is the second
      field.


  ENHANCEMENTS:

    * New 'bzr whoami --email' option shows only the email component
      of the user identification, from Jo Vermeulen.

    * New ``bzr ignore PATTERN`` command.

    * Nicer error message for broken pipe, interrupt and similar
      conditions that don't indicate an internal error.

    * Add ``.*.sw[nop] .git .*.tmp *,v`` to default ignore patterns.

    * Per-branch locks keyed on ``.bzr/branch-lock``, available in
      either read or write mode.

    * New option ``bzr log --show-ids`` shows revision and file ids.

    * New usage ``bzr log FILENAME`` shows only revisions that
      affected that file.

    * Changed format for describing changes in ``bzr log -v``.

    * New option ``bzr commit --file`` to take a message from a file,
      suggested by LarstiQ.

    * New syntax ``bzr status [FILE...]`` contributed by Bartosz
      Oler.  File may be in a branch other than the working directory.

    * ``bzr log`` and ``bzr root`` can be given an http URL instead of
      a filename.

    * Commands can now be defined by external programs or scripts
      in a directory on $BZRPATH.

    * New "stat cache" avoids reading the contents of files if they 
      haven't changed since the previous time.

    * If the Python interpreter is too old, try to find a better one
      or give an error.  Based on a patch from Fredrik Lundh.

    * New optional parameter ``bzr info [BRANCH]``.

    * New form ``bzr commit SELECTED`` to commit only selected files.

    * New form ``bzr log -r FROM:TO`` shows changes in selected
      range; contributed by John A Meinel.

    * New option ``bzr diff --diff-options 'OPTS'`` allows passing
      options through to an external GNU diff.

    * New option ``bzr add --no-recurse`` to add a directory but not
      their contents.

    * ``bzr --version`` now shows more information if bzr is being run
      from a branch.

  
  BUG FIXES:

    * Fixed diff format so that added and removed files will be
      handled properly by patch.  Fix from Lalo Martins.

    * Various fixes for files whose names contain spaces or other
      metacharacters.


  TESTING:

    * Converted black-box test suites from Bourne shell into Python;
      now run using ``./testbzr``.  Various structural improvements to
      the tests.

    * testbzr by default runs the version of bzr found in the same
      directory as the tests, or the one given as the first parameter.

    * testbzr also runs the internal tests, so the only command
      required to check is just ``./testbzr``.

    * testbzr requires python2.4, but can be used to test bzr running
      under a different version.

    * Tests added for many other changes in this release.


  INTERNAL:

    * Included ElementTree library upgraded to 1.2.6 by Fredrik Lundh.

    * Refactor command functions into Command objects based on HCT by
      Scott James Remnant.

    * Better help messages for many commands.

    * Expose bzrlib.open_tracefile() to start the tracefile; until
      this is called trace messages are just discarded.

    * New internal function find_touching_revisions() and hidden
      command touching-revisions trace the changes to a given file.

    * Simpler and faster compare_inventories() function.

    * bzrlib.open_tracefile() takes a tracefilename parameter.

    * New AtomicFile class.

    * New developer commands ``added``, ``modified``.


  PORTABILITY:

    * Cope on Windows on python2.3 by using the weaker random seed.
      2.4 is now only recommended.


bzr-0.0.4  2005-04-22

  ENHANCEMENTS:

    * 'bzr diff' optionally takes a list of files to diff.  Still a bit
      basic.  Patch from QuantumG.

    * More default ignore patterns.

    * New 'bzr log --verbose' shows a list of files changed in the
      changeset.  Patch from Sebastian Cote.

    * Roll over ~/.bzr.log if it gets too large.

    * Command abbreviations 'ci', 'st', 'stat', '?' based on a patch
      by Jason Diamon.

    * New 'bzr help commands' based on a patch from Denys Duchier.


  CHANGES:

    * User email is determined by looking at $BZREMAIL or ~/.bzr.email
      or $EMAIL.  All are decoded by the locale preferred encoding.
      If none of these are present user@hostname is used.  The host's
      fully-qualified name is not used because that tends to fail when
      there are DNS problems.

    * New 'bzr whoami' command instead of username user-email.


  BUG FIXES: 

    * Make commit safe for hardlinked bzr trees.

    * Some Unicode/locale fixes.

    * Partial workaround for difflib.unified_diff not handling
      trailing newlines properly.


  INTERNAL:

    * Allow docstrings for help to be in PEP0257 format.  Patch from
      Matt Brubeck.

    * More tests in test.sh.

    * Write profile data to a temporary file not into working
      directory and delete it when done.

    * Smaller .bzr.log with process ids.


  PORTABILITY:

    * Fix opening of ~/.bzr.log on Windows.  Patch from Andrew
      Bennetts.

    * Some improvements in handling paths on Windows, based on a patch
      from QuantumG.


bzr-0.0.3  2005-04-06

  ENHANCEMENTS:

    * New "directories" internal command lists versioned directories
      in the tree.

    * Can now say "bzr commit --help".

    * New "rename" command to rename one file to a different name
      and/or directory.

    * New "move" command to move one or more files into a different
      directory.

    * New "renames" command lists files renamed since base revision.

    * New cat command contributed by janmar.

  CHANGES:

    * .bzr.log is placed in $HOME (not pwd) and is always written in
      UTF-8.  (Probably not a completely good long-term solution, but
      will do for now.)

  PORTABILITY:

    * Workaround for difflib bug in Python 2.3 that causes an
      exception when comparing empty files.  Reported by Erik Toubro
      Nielsen.

  INTERNAL:

    * Refactored inventory storage to insert a root entry at the top.

  TESTING:

    * Start of shell-based black-box testing in test.sh.


bzr-0.0.2.1

  PORTABILITY:

    * Win32 fixes from Steve Brown.


bzr-0.0.2  "black cube"  2005-03-31

  ENHANCEMENTS:

    * Default ignore list extended (see bzrlib/__init__.py).

    * Patterns in .bzrignore are now added to the default ignore list,
      rather than replacing it.

    * Ignore list isn't reread for every file.

    * More help topics.

    * Reinstate the 'bzr check' command to check invariants of the
      branch.

    * New 'ignored' command lists which files are ignored and why;
      'deleted' lists files deleted in the current working tree.

    * Performance improvements.

    * New global --profile option.
    
    * Ignore patterns like './config.h' now correctly match files in
      the root directory only.


bzr-0.0.1  2005-03-26

  ENHANCEMENTS:

    * More information from info command.

    * Can now say "bzr help COMMAND" for more detailed help.

    * Less file flushing and faster performance when writing logs and
      committing to stores.

    * More useful verbose output from some commands.

  BUG FIXES:

    * Fix inverted display of 'R' and 'M' during 'commit -v'.

  PORTABILITY:

    * Include a subset of ElementTree-1.2.20040618 to make
      installation easier.

    * Fix time.localtime call to work with Python 2.3 (the minimum
      supported).


bzr-0.0.0.69  2005-03-22

  ENHANCEMENTS:

    * First public release.

    * Storage of local versions: init, add, remove, rm, info, log,
      diff, status, etc.<|MERGE_RESOLUTION|>--- conflicted
+++ resolved
@@ -85,20 +85,6 @@
     * WorkingTree has a new api ``unversion`` which allow the unversioning of
       entries by their file id. (Robert Collins)
 
-<<<<<<< HEAD
-    * WorkingTree has a new parent class MutableTree which represents the 
-      specialisations of Tree which are able to be altered. (Robert Collins)
-
-    * New methods mkdir and put_file_bytes_non_atomic on MutableTree that
-      mutate the tree and its contents. (Robert Collins)
-
-  TESTING:
-
-    * New test helper classs MemoryTree. This is typically accessed via
-      ``self.make_branch_and_memory_tree()`` in test cases. (Robert Collins)
-      
-bzr 0.10.0RC1  2006-08-28
-=======
     * WorkingTree.pending_merges is deprecated.  Please use the get_parent_ids
       (introduced in 0.10) method instead. (Robert Collins)
 
@@ -124,8 +110,18 @@
       off 40ms of startup time, while retaining compatibility. See:
       ``bzrlib/inspect_for_copy.py`` for more details. (John Arbash Meinel)
 
+    * WorkingTree has a new parent class MutableTree which represents the 
+      specialisations of Tree which are able to be altered. (Robert Collins)
+
+    * New methods mkdir and put_file_bytes_non_atomic on MutableTree that
+      mutate the tree and its contents. (Robert Collins)
+
+  TESTING:
+
+    * New test helper classs MemoryTree. This is typically accessed via
+      ``self.make_branch_and_memory_tree()`` in test cases. (Robert Collins)
+      
 bzr 0.10  2006-08-29
->>>>>>> f9695908
   
   IMPROVEMENTS:
     * 'merge' now takes --uncommitted, to apply uncommitted changes from a
