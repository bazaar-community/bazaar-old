--------------------
Bazaar Release Notes
--------------------

.. contents::

IN DEVELOPMENT
--------------

  CHANGES:

  FEATURES

  IMPROVEMENTS:

    * ``bzr annotate`` will now include uncommitted changes from the local
      working tree by default. Such uncommitted changes are given the
      revision number they would get if a commit was done, followed with a
      ? to indicate that its not actually known. (Robert Collins, #3439)

    * ``bzr branch`` now accepts a ``--standalone`` option, which creates a
      standalone branch regardless of the presence of shared repositories.
      (Daniel Watkins)

    * ``bzr push`` is faster in the case there are no new revisions to
      push.  It is also faster if there are no tags in the local branch.
      (Andrew Bennetts)

    * File changes during a commit will update the tree stat cache.
      (Robert Collins)

    * Location aliases can now accept a trailing path.  (Micheal Hudson)

    * New hooks ``Lock.hooks`` when LockDirs are acquired and released. 
      (Robert Collins, MartinPool)

    * Switching in heavyweight checkouts uses the master branch's context, not
      the checkout's context.  (Adrian Wilkins)

    * ``status`` on large trees is now faster, due to optimisations in the
      walkdirs code. Of particular note, the walkdirs code now performs
      a temporary ``chdir()`` while reading a single directory; if your
      platform has non thread-local current working directories (and is
      not windows which has its own implementation), this may introduce a
      race condition during concurrent uses of bzrlib. The bzrlib CLI
      will not encounter this as it is single threaded for working tree
      operations. (Robert Collins)

    * The C extensions now build on python 2.4 (Robert Collins, #271939)

  BUG FIXES:

    * Branching from a shared repository on a smart server into a new
      repository now preserves the repository format.
      (Andrew Bennetts, #269214)

    * ``bzr missing`` now accepts an ``--include-merges`` option.
      (Vincent Ladeuil, #233817)

    * Don't try to filter (internally) '.bzr' from the files to be deleted if
      it's not there.
      (Vincent Ladeuil, #272648)

    * Fix '_in_buffer' AttributeError when using the -Dhpss debug flag.
      (Andrew Bennetts)

    * Fix TooManyConcurrentRequests errors caused by a connection failure
      when doing ``bzr pull`` or ``bzr merge`` from a ``bzr+ssh`` URL.
      (Andrew Bennetts, #246233)

    * Fixed ``bzr st -r branch:PATH_TO_BRANCH`` where the other branch
      is in a different repository than the current one.
      (Lukáš Lalinský, #144421)

    * Make the first line of the manpage preamble a comment again.
      (David Futcher, #242106)

  DOCUMENTATION:

    * Explain revision/range identifiers. (Daniel Clemente)

  API CHANGES:

    * ``CommitBuilder.record_entry_contents`` returns one more element in
      its result tuple - an optional file system hash for the hash cache
      to use. (Robert Collins)

  TESTING:

    * ``bzrlib.tests.repository_implementations`` has been renamed to
      ``bzrlib.tests.per_repository`` so that we have a common structure
      (and it is shorter). (John Arbash Meinel, #239343)

    * ``LocalTransport.abspath()`` now returns a drive letter if the
      transport has one, fixing numerous tests on Windows.
      (Mark Hammond)

    * The full test suite is passing again on OSX.
      (Guillermo Gonzalez, Vincent Ladeuil)

    * PreviewTree is now tested via intertree_implementations.
      (Aaron Bentley)

  INTERNALS:

    * A new hook, ``Branch.open``, has been added, which is called when
      branch objects are opened. (Robert Collins)

    * ``bzrlib.osutils._walkdirs_utf8`` has been refactored into common
      tree walking, and modular directory listing code to aid future
      performance optimisations and refactoring. (Robert Collins)

<<<<<<< HEAD
    * New race-free method on MutableTree ``get_file_with_stat`` for use
      when generating stat cache results. (Robert Collins)
=======
    * New method ``RevisionSpec.as_tree`` for representing the revision
      specifier as a revision tree object. (Lukáš Lalinský)
>>>>>>> c2537751

    * New win32utils.get_local_appdata_location() provides access to a local
      directory for storing data.  (Mark Hammond)


bzr 1.7 2008-09-23
------------------

This release includes many bug fixes and a few performance and feature
improvements.  ``bzr rm`` will now scan for missing files and remove them,
like how ``bzr add`` scans for unknown files and adds them. A bit more
polish has been applied to the stacking code. The b-tree indexing code has
been brought in, with an eye on using it in a future repository format.
There are only minor installer changes since bzr-1.7rc2.

  FEATURES

    * Some small updates to the win32 installer. Include localization
      files found in plugins, and include the builtin distutils as part of
      packaging qbzr. (Mark Hammond)


bzr 1.7rc2 2008-09-17
---------------------

A few bug fixes from 1.7rc1. The biggest change is a new
``RemoteBranch.get_stacked_on_url`` rpc. This allows clients that are
trying to access a Stacked branch over the smart protocol, to properly
connect to the stacked-on location.

  BUG FIXES:

    * Branching from a shared repository on a smart server into a new
      repository now preserves the repository format.
      (Andrew Bennetts, #269214)

   * Branching from a stacked branch via ``bzr+ssh`` can properly connect
     to the stacked-on branch.  (Martin Pool, #261315)

    * ``bzr init`` no longer re-opens the BzrDir multiple times.
      (Vincent Ladeuil)

    * Fix '_in_buffer' AttributeError when using the -Dhpss debug flag.
      (Andrew Bennetts)


bzr 1.7rc1 2008-09-09
---------------------

This release candidate for bzr 1.7 has several bug fixes and a few
performance and feature improvements.  ``bzr rm`` will now scan for
missing files and remove them, like how ``bzr add`` scans for unknown
files and adds them. A bit more polish has been applied to the stacking
code. The b-tree indexing code has been brought in, with an eye on using
it in a future repository format.


  CHANGES:

    * ``bzr export`` can now export a subdirectory of a project.
      (Robert Collins)

    * ``bzr remove-tree`` will now refuse to remove a tree with uncommitted
      changes, unless the ``--force`` option is specified.
      (Lukáš Lalinský, #74101)

    * ``bzr rm`` will now scan for files that are missing and remove just
      them automatically, much as ``bzr add`` scans for new files that
      are not ignored and adds them automatically. (Robert Collins)

  FEATURES

    * Support for GSSAPI authentication when using FTP as documented in 
      RFC2228. (Jelmer Vernooij, #49623)

    * Add support for IPv6 in the smart server. (Jelmer Vernooij, #165014)

  IMPROVEMENTS:

    * A url like ``log+file:///tmp`` will log all access to that Transport 
      to ``.bzr.log``, which may help in debugging or profiling.
      (Martin Pool)

    * ``bzr branch`` and ``bzr push`` use the default stacking policy if the
      branch format supports it. (Aaron Bentley)

    * ``bzr init`` and ``bzr init-repo`` will now print out the same as
      ``bzr info`` if it completed successfully.
      (Marius Kruger)

    * ``bzr uncommit`` logs the old tip revision id, and displays how to
      restore the branch to that tip using ``bzr pull``.  This allows you
      to recover if you realize you uncommitted the wrong thing.
      (John Arbash Meinel)

    * Fix problems in accessing stacked repositories over ``bzr://``.
      (Martin Pool, #261315)

    * ``SFTPTransport.readv()`` was accidentally using ``list += string``,
      which 'works', but adds each character separately to the list,
      rather than using ``list.append(string)``. Fixing this makes the
      SFTP transport a little bit faster (~20%) and use a bit less memory.
      (John Arbash Meinel)

    * When reading index files, if we happen to read the whole file in a
      single request treat it as a ``_buffer_all`` request. This happens
      most often on small indexes over remote transports, where we default
      to reading 64kB. It saves a round trip for each small index during
      fetch operations. Also, if we have read more than 50% of an index
      file, trigger a ``_buffer_all`` on the next request. This works
      around some inefficiencies because reads don't fall neatly on page
      boundaries, so we would ignore those bytes, but request them again
      later. This could trigger a total read size of more than the whole
      file. (John Arbash Meinel)

  BUG FIXES:

    * ``bzr rm`` is now aliased to ``bzr del`` for the convenience of svn
      users. (Robert Collins, #205416)

    * Catch the infamous "select/poll returned error" which occurs when
      pycurl try to send a body request to an HTTP/1.0 server which has
      already refused to handle the request. (Vincent Ladeuil, #225020)

    * Fix ``ObjectNotLocked`` errors when using various commands
      (including ``bzr cat`` and ``bzr annotate``) in combination with a
      smart server URL.  (Andrew Bennetts, #237067)

    * ``FTPTransport.stat()`` would return ``0000`` as the permission bits
      for the containing ``.bzr/`` directory (it does not implement
      permissions). This would cause us to set all subdirectories to
      ``0700`` and files to ``0600`` rather than leaving them unmodified.
      Now we ignore ``0000`` as the permissions and assume they are
      invalid. (John Arbash Meinel, #259855)

    * Merging from a previously joined branch will no longer cause 
      a traceback. (Jelmer Vernooij, #203376)

    * Pack operations on windows network shares will work even with large
      files. (Robert Collins, #255656)

    * Running ``bzr st PATH_TO_TREE`` will no longer suppress merge
      status. Status is also about 7% faster on mozilla sized trees
      when the path to the root of the tree has been given. Users of
      the internal ``show_tree_status`` function should be aware that
      the show_pending flag is now authoritative for showing pending
      merges, as it was originally. (Robert Collins, #225204)

    * Set valid default _param_name for Option so that ListOption can embed
      '-' in names. (Vincent Ladeuil, #263249)

    * Show proper error rather than traceback when an unknown revision 
      id is specified to ``bzr cat-revision``. (Jelmer Vernooij, #175569)

    * Trailing text in the dirstate file could cause the C dirstate parser
      to try to allocate an invalid amount of memory. We now properly
      check and test for parsing a dirstate with invalid trailing data.
      (John Arbash Meinel, #186014)

    * Unexpected error responses from a smart server no longer cause the
      client to traceback.  (Andrew Bennetts, #263527)
      
    * Use a Windows api function to get a Unicode host name, rather than
      assuming the host name is ascii.
      (Mark Hammond, John Arbash Meinel, #256550)

    * ``WorkingTree4`` trees will now correctly report missing-and-new
      paths in the output of ``iter_changes``. (Robert Collins)

  DOCUMENTATION:

    * Updated developer documentation.  (Martin Pool)

  API CHANGES:

    * Exporters now take 4 parameters. (Robert Collins)

    * ``Tree.iter_changes`` will now return False for the content change
      field when a file is missing in the basis tree and not present in
      the target tree. Previously it returned True unconditionally.
      (Robert Collins)

    * The deprecated ``Branch.abspath`` and unimplemented 
      ``Branch.rename_one`` and ``Branch.move`` were removed. (Jelmer Vernooij)

    * BzrDir.clone_on_transport implementations must now accept a stacked_on
      parameter.  (Aaron Bentley)

    * BzrDir.cloning_metadir implementations must now take a require_stacking
      parameter.  (Aaron Bentley)

  TESTING:

    * ``addCleanup`` now takes ``*arguments`` and ``**keyword_arguments``
      which are then passed to the cleanup callable as it is run. In
      addition, addCleanup no longer requires that the callables passed to
      it be unique. (Jonathan Lange)

    * Fix some tests that fail on Windows because files are deleted while 
      still in use. 
      (Mark Hammond)

    * ``selftest``'s ``--starting-with`` option can now use predefined
      prefixes so that one can say ``bzr selftest -s bp.loom`` instead of
      ``bzr selftest -s bzrlib.plugins.loom``. (Vincent Ladeuil)

    * ``selftest``'s ``--starting-with`` option now accepts multiple values.
      (Vincent Ladeuil)

  INTERNALS:

    * A new plugin interface, ``bzrlib.log.log_adapters``, has been added.
      This allows dynamic log output filtering by plugins.
      (Robert Collins)

    * ``bzrlib.btree_index`` is now available, providing a b-tree index
      layer. The design is memory conservative (limited memory cache),
      faster to seek (approx 100 nodes per page, gives 100-way fan out),
      and stores compressed pages allowing more keys per page.
      (Robert Collins, John Arbash Meinel)

    * ``bzrlib.diff.DiffTree.show_diff`` now skips changes where the kind
      is unknown in both source and target.
      (Robert Collins, Aaron Bentley)

    * ``GraphIndexBuilder.add_node`` and ``BTreeBuilder`` have been
      streamlined a bit. This should make creating large indexes faster.
      (In benchmarking, it now takes less time to create a BTree index than
      it takes to read the GraphIndex one.) (John Arbash Meinel)

    * Mail clients for `bzr send` are now listed in a registry.  This
      allows plugins to add new clients by registering them with
      ``bzrlib.mail_client.mail_client_registry``.  All of the built-in
      clients now use this mechanism.  (Neil Martinsen-Burrell)


bzr 1.6.1 2008-09-05
--------------------

A couple regressions were found in the 1.6 release. There was a
performance issue when using ``bzr+ssh`` to branch large repositories,
and some problems with stacking and ``rich-root`` capable repositories.


bzr 1.6.1rc2 2008-09-03
-----------------------

  BUG FIXES:

    * Copying between ``rich-root`` and ``rich-root-pack`` (and vice
      versa) was accidentally using the inter-model fetcher, instead of
      recognizing that both were 'rich root' formats.
      (John Arbash Meinel, #264321)


bzr 1.6.1rc1 2008-08-29
-----------------------

This release fixes a few regressions found in the 1.6 client. Fetching
changes was using an O(N^2) buffering algorithm, so for large projects it
would cause memory thrashing. There is also a specific problem with the
``--1.6-rich-root`` format, which prevented stacking on top of
``--rich-root-pack`` repositories, and could allow users to accidentally
fetch experimental data (``-subtree``) without representing it properly.
The ``--1.6-rich-root`` format has been deprecated and users are
recommended to upgrade to ``--1.6.1-rich-root`` immediately.  Also we
re-introduced a workaround for users who have repositories with incorrect
nodes (not possible if you only used official releases).
I should also clarify that none of this is data loss level issues, but
still sufficient enough to warrant an updated release.

  BUG FIXES:

    * ``RemoteTransport.readv()`` was being inefficient about how it
      buffered the readv data and processed it. It would keep appending to
      the same string (causing many copies) and then pop bytes out of the
      start of the string (causing more copies).
      With this patch "bzr+ssh://local" can improve dramatically,
      especially for projects with large files.
      (John Arbash Meinel)

    * Revision texts were always meant to be stored as fulltexts. There
      was a bug in a bzr.dev version that would accidentally create deltas
      when copying from a Pack repo to a Knit repo. This has been fixed,
      but to support those repositories, we know always request full texts
      for Revision texts. (John Arbash Meinel, #261339)

    * The previous ``--1.6-rich-root`` format used an incorrect xml
      serializer, which would accidentally support fetching from a
      repository that supported subtrees, even though the local one would
      not. We deprecated that format, and introduced a new one that uses
      the correct serializer ``--1.6.1-rich-root``.
      (John Arbash Meinel, #262333)


bzr 1.6 2008-08-25
------------------

Finally, the long awaited bzr 1.6 has been released. This release includes
new features like Stacked Branches, improved weave merge, and an updated
server protocol (now on v3) which will allow for better cross version
compatibility. With this release we have deprecated Knit format
repositories, and recommend that users upgrade them, we will continue to
support reading and writing them for the forseeable future, but we will
not be tuning them for performance as pack repositories have proven to be
better at scaling. This will also be the first release to bundle
TortoiseBzr in the standalone Windows installer.


bzr 1.6rc5 2008-08-19
---------------------

  BUG FIXES: 

    * Disable automatic detection of stacking based on a containing
      directory of the target. It interacted badly with push, and needs a
      bit more work to get the edges polished before it should happen
      automatically. (John Arbash Meinel, #259275)
      (This change was reverted when merged to bzr.dev)
  

bzr 1.6rc4 2008-08-18
---------------------

  BUG FIXES: 

    * Fix a regression in knit => pack fetching.  We had a logic
      inversion, causing the fetch to insert fulltexts in random order,
      rather than preserving deltas.  (John Arbash Meinel, #256757)


bzr 1.6rc3 2008-08-14
---------------------

  CHANGES:

    * Disable reading ``.bzrrules`` as a per-branch rule preferences
      file. The feature was not quite ready for a full release.
      (Robert Collins)

  IMPROVEMENTS:

    * Update the windows installer to bundle TortoiseBzr and ``qbzr``
      into the standalone installer. This will be the first official
      windows release that installs Tortoise by default.
      (Mark Hammond)

  BUG FIXES: 

    * Fix a regression in ``bzr+http`` support. There was a missing
      function (``_read_line``) that needed to be carried over from
      ``bzr+ssh`` support. (Andrew Bennetts)

    * ``GraphIndex`` objects will internally read an entire index if more
      than 1/20th of their keyspace is requested in a single operation.
      This largely mitigates a performance regression in ``bzr log FILE``
      and completely corrects the performance regression in ``bzr log``.
      The regression was caused by removing an accomodation which had been
      supporting the index format in use. A newer index format is in
      development which is substantially faster. (Robert Collins)


bzr 1.6rc2 2008-08-13
---------------------

This release candidate has a few minor bug fixes, and some regression
fixes for Windows.

  BUG FIXES:

    * ``bzr upgrade`` on remote branches accessed via bzr:// and
      bzr+ssh:// now works.  (Andrew Bennetts)

    * Change the ``get_format_description()`` strings for
      ``RepositoryFormatKnitPack5`` et al to be single line messages.
      (Aaron Bentley)

    * Fix for a regression on Win32 where we would try to call
      ``os.listdir()`` on a file and not catch the exception properly.
      (Windows raises a different exception.) This would manifest in
      places like ``bzr rm file`` or ``bzr switch``.
      (Mark Hammond, John Arbash Meinel)

    * ``Inventory.copy()`` was failing to set the revision property for
      the root entry. (Jelmer Vernooij)

    * sftp transport: added missing ``FileExists`` case to
      ``_translate_io_exception`` (Christophe Troestler, #123475)

    * The help for ``bzr ignored`` now suggests ``bzr ls --ignored`` for
      scripting use. (Robert Collins, #3834)

    * The default ``annotate`` logic will now always assign the
      last-modified value of a line to one of the revisions that modified
      it, rather than a merge revision. This would happen when both sides
      claimed to have modified the line resulting in the same text. The
      choice is arbitrary but stable, so merges in different directions
      will get the same results.  (John Arbash Meinel, #232188)


bzr 1.6rc1 2008-08-06
---------------------

This release candidate for bzr 1.6 solidifies the new branch stacking
feature.  Bazaar now recommends that users upgrade all knit repositories,
because later formats are much faster.  However, we plan to continue read/write and
upgrade support for knit repostories for the forseeable future.  Several
other bugs and performance issues were fixed.

  CHANGES:

    * Knit format repositories are deprecated and bzr will now emit
      warnings whenever it encounters one.  Use ``bzr upgrade`` to upgrade
      knit repositories to pack format.  (Andrew Bennetts)

  IMPROVEMENTS:

    * ``bzr check`` can now be told which elements at a location it should
      check.  (Daniel Watkins)

    * Commit now supports ``--exclude`` (or ``-x``) to exclude some files
      from the commit. (Robert Collins, #3117)

    * Fetching data between repositories that have the same model but no 
      optimised fetcher will not reserialise all the revisions, increasing
      performance. (Robert Collins, John Arbash Meinel)

    * Give a more specific error when target branch is not reachable.
      (James Westby)

    * Implemented a custom ``walkdirs_utf8`` implementation for win32.
      This uses a pyrex extension to get direct access to the
      ``FindFirstFileW`` style apis, rather than using ``listdir`` +
      ``lstat``. Shows a very strong improvement in commands like
      ``status`` and ``diff`` which have to iterate the working tree.
      Anywhere from 2x-6x faster depending on the size of the tree (bigger
      trees, bigger benefit.) (John Arbash Meinel)

    * New registry for log properties handles  and the method in 
      LongLogFormatter to display the custom properties returned by the 
      registered handlers. (Guillermo Gonzalez, #162469)

  BUG FIXES:

    * Add more tests that stacking does not create deltas spanning
      physical repository boundaries.
      (Martin Pool, #252428)

    * Better message about incompatible repositories.
      (Martin Pool, #206258)

    * ``bzr branch --stacked`` ensures the destination branch format can
      support stacking, even if the origin does not.
      (Martin Pool)

    * ``bzr export`` no longer exports ``.bzrrules``.
      (Ian Clatworthy)

    * ``bzr serve --directory=/`` now correctly allows the whole
      filesystem to be accessed on Windows, not just the root of the drive
      that Python is running from.
      (Adrian Wilkins, #240910)

    * Deleting directories by hand before running ``bzr rm`` will not
      cause subsequent errors in ``bzr st`` and ``bzr commit``.
      (Robert Collins, #150438)

    * Fix a test case that was failing if encoding wasn't UTF-8.
      (John Arbash Meinel, #247585)

    * Fix "no buffer space available" error when branching with the new
      smart server protocol to or from Windows.
      (Andrew Bennetts, #246180)

    * Fixed problem in branching from smart server.
      (#249256, Michael Hudson, Martin Pool) 

    * Handle a file turning in to a directory in TreeTransform.
      (James Westby, #248448)

  API CHANGES:

    * ``MutableTree.commit`` has an extra optional keywork parameter
      ``exclude`` that will be unconditionally supplied by the command
      line UI - plugins that add tree formats may need an update.
      (Robert Collins)

    * The API minimum version for plugin compatibility has been raised to
      1.6 - there are significant changes throughout the code base.
      (Robert Collins)

    * The generic fetch code now uses three attributes on Repository objects
      to control fetch. The streams requested are controlled via :
      ``_fetch_order`` and ``_fetch_uses_deltas``. Setting these
      appropriately allows different repository implementations to recieve
      data in their optimial form. If the ``_fetch_reconcile`` is set then
      a reconcile operation is triggered at the end of the fetch.
      (Robert Collins)

    * The ``put_on_disk`` and ``get_tar_item`` methods in
      ``InventoryEntry`` were deprecated. (Ian Clatworthy)

    * ``Repository.is_shared`` doesn't take a read lock. It didn't
      need one in the first place (nobody cached the value, and
      ``RemoteRepository`` wasn't taking one either). This saves a round
      trip when probing Pack repositories, as they read the ``pack-names``
      file when locked. And during probe, locking the repo isn't very
      useful. (John Arbash Meinel)

  INTERNALS:

    * ``bzrlib.branchbuilder.BranchBuilder`` is now much more capable of
      putting together a real history without having to create a full
      WorkingTree. It is recommended that tests that are not directly
      testing the WorkingTree use BranchBuilder instead.  See
      ``BranchBuilder.build_snapshot`` or
      ``TestCaseWithMemoryTree.make_branch_builder``.  (John Arbash Meinel)

    * ``bzrlib.builtins.internal_tree_files`` broken into two giving a new
      helper ``safe_relpath_files`` - used by the new ``exclude``
      parameter to commit. (Robert Collins)

    * Make it easier to introduce new WorkingTree formats.
      (Ian Clatworthy)

    * The code for exporting trees was refactored not to use the
      deprecated ``InventoryEntry`` methods. (Ian Clatworthy)

    * RuleSearchers return () instead of [] now when there are no matches.
      (Ian Clatworthy)


bzr 1.6beta3 2008-07-17
-----------------------

This release adds a new 'stacked branches' feature allowing branches to
share storage without being in the same repository or on the same machine.
(See the user guide for more details.)  It also adds a new hook, improved
weaves, aliases for related locations, faster bzr+ssh push, and several
bug fixes.

  FEATURES:

    * New ``pre_change_branch_tip`` hook that is called before the
      branch tip is moved, while the branch is write-locked.  See the User
      Reference for signature details.  (Andrew Bennetts)

    * Rule-based preferences can now be defined for selected files in
      selected branches, allowing commands and plugins to provide
      custom behaviour for files matching defined patterns.
      See ``Rule-based preferences`` (part of ``Configuring Bazaar``)
      in the User Guide and ``bzr help rules`` for more information.
      (Ian Clatworthy)

    * Sites may suggest a branch to stack new branches on.  (Aaron Bentley)

    * Stacked branches are now supported. See ``bzr help branch`` and 
      ``bzr help push``.  Branches must be in the ``development1`` format
      to stack, though the stacked-on branch can be of any format. 
      (Robert Collins)

  IMPROVEMENTS:

    * ``bzr export --format=tgz --root=NAME -`` to export a gzipped tarball 
      to stdout; also ``tar`` and ``tbz2``.
      (Martin Pool)

    * ``bzr (re)merge --weave`` will now use a standard Weave algorithm,
      rather than the annotation-based merge it was using. It does so by
      building up a Weave of the important texts, without needing to build
      the full ancestry. (John Arbash Meinel, #238895)

    * ``bzr send`` documents and better supports ``emacsclient`` (proper
      escaping of mail headers and handling of the MUA Mew).
      (Christophe Troestler)

    * Remembered locations can be specified by aliases, e.g. :parent, :public,
      :submit.  (Aaron Bentley)

    * The smart protocol now has improved support for setting branches'
      revision info directly.  This makes operations like push
      faster.  The new request method name is
      ``Branch.set_last_revision_ex``.  (Andrew Bennetts)

  BUG FIXES:

    * Bazaar is now able to be a client to the web server of IIS 6 and 7.
      The broken implementations of RFC822 in Python and RFC2046 in IIS
      combined with boundary-line checking in Bazaar previously made this
      impossible. (NB, IIS 5 does not suffer from this problem).
      (Adrian Wilkins, #247585)

    * ``bzr log --long`` with a ghost in your mainline now handles that
      ghost properly. (John Arbash Meinel, #243536)

    * ``check`` handles the split-up .bzr layout correctly, so no longer
      requires a branch to be present.
      (Daniel Watkins, #64783)

    * Clearer message about how to set the PYTHONPATH if bzrlib can't be
      loaded. 
      (Martin Pool, #205230)

    * Errors about missing libraries are now shown without a traceback,
      and with a suggestion to install the library.  The full traceback is 
      still in ``.bzr.log`` and can be shown with ``-Derror``.
      (Martin Pool, #240161)

    * Fetch from a stacked branch copies all required data.
      (Aaron Bentley, #248506)

    * Handle urls such as ftp://user@host.com@www.host.com where the user
      name contains an @.
      (Neil Martinsen-Burrell, #228058)

    * ``needs_read_lock`` and ``needs_write_lock`` now suppress an error during
      ``unlock`` if there was an error in the original function. This helps
      most when there is a failure with a smart server action, since often the
      connection closes and we cannot unlock.
      (Andrew Bennetts, John Arbash Meinel, #125784)

    * Obsolete hidden command ``bzr fetch`` removed.
      (Martin Pool, #172870)

    * Raise the correct exception when doing ``-rbefore:0`` or ``-c0``.
      (John Arbash Meinel, #239933)

    * You can now compare file revisions in Windows diff programs from 
      Cygwin Bazaar.
      (Matt McClure, #209281)

    * revision_history now tolerates mainline ghosts for Branch format 6.
      (Aaron Bentley, #235055)

    * Set locale from environment for third party libs.
      (Martin von Gagern, #128496)

  DOCUMENTATION:

    * Added *Using stacked branches* to the User Guide.
      (Ian Clatworthy)

    * Updated developer documentation.
      (Martin Pool)

  TESTING:

   * ``-Dmemory`` will cause /proc/PID/status to be catted before bzr
     exits, allowing low-key analysis of peak memory use. (Robert Collins)

   * ``TestCaseWithTransport.make_branch_and_tree`` tries harder to return
     a tree with a ``branch`` attribute of the right format.  This was
     preventing some ``RemoteBranch`` tests from actually running with
     ``RemoteBranch`` instances.  (Andrew Bennetts)

  API CHANGES:

    * Removed ``Repository.text_store``, ``control_store``, etc.  Instead,
      there are new attributes ``texts, inventories, revisions,
      signatures``, each of which is a ``VersionedFiles``.  See the
      Repository docstring for more details.
      (Robert Collins)

    * ``Branch.pull`` now accepts an ``_override_hook_target`` optional
      parameter.  If you have a subclass of ``Branch`` that overrides
      ``pull`` then you should add this parameter.  (Andrew Bennetts)

    * ``bzrlib.check.check()`` has been deprecated in favour of the more
      aptly-named ``bzrlib.check.check_branch()``.
      (Daniel Watkins)

    * ``Tree.print_file`` and ``Repository.print_file`` are deprecated.
      These methods are bad APIs because they write directly to sys.stdout.
      bzrlib does not use them internally, and there are no direct tests
      for them. (Alexander Belchenko)

  INTERNALS:

    * ``cat`` command no longer uses ``Tree.print_file()`` internally.
      (Alexander Belchenko)

    * New class method ``BzrDir.open_containing_tree_branch_or_repository``
      which eases the discovery of the tree, the branch and the repository
      containing a given location.
      (Daniel Watkins)

    * New ``versionedfile.KeyMapper`` interface to abstract out the access to
      underlying .knit/.kndx etc files in repositories with partitioned
      storage. (Robert Collins)

    * Obsolete developer-use command ``weave-join`` has been removed.
      (Robert Collins)

    * ``RemoteToOtherFetcher`` and ``get_data_stream_for_search`` removed,
      to support new ``VersionedFiles`` layering.
      (Robert Collins)


bzr 1.6beta2 2008-06-10
-----------------------

This release contains further progress towards our 1.6 goals of shallow
repositories, and contains a fix for some user-affecting bugs in the
repository layer.  Building working trees during checkout and branch is
now faster.

  BUG FIXES:

    * Avoid KnitCorrupt error extracting inventories from some repositories.
      (The data is not corrupt; an internal check is detecting a problem
      reading from the repository.)
      (Martin Pool, Andrew Bennetts, Robert Collins, #234748)

    * ``bzr status`` was breaking if you merged the same revision twice.
      (John Arbash Meinel, #235407)

    * Fix infinite loop consuming 100% CPU when a connection is lost while
      reading a response body via the smart protocol v1 or v2.
      (Andrew Bennetts)
      
    * Inserting a bundle which changes the contents of a file with no trailing
      end of line, causing a knit snapshot in a 'knits' repository will no longer
      cause KnitCorrupt. (Robert Collins)

    * ``RemoteBranch.pull`` needs to return the ``self._real_branch``'s
      pull result. It was instead just returning None, which breaks ``bzr
      pull``. (John Arbash Meinel, #238149)

    * Sanitize branch nick before using it as an attachment filename in
      ``bzr send``. (Lukáš Lalinský, #210218)

    * Squash ``inv_entry.symlink_target`` to a plain string when
      generating DirState details. This prevents from getting a
      ``UnicodeError`` when you have symlinks and non-ascii filenames.
      (John Arbash Meinel, #135320)

  IMPROVEMENTS:

    * Added the 'alias' command to set/unset and display aliases. (Tim Penhey)

    * ``added``, ``modified``, and ``unknowns`` behaviour made consistent (all three
      now quote paths where required). Added ``--null`` option to ``added`` and 
      ``modified`` (for null-separated unknowns, use ``ls --unknown --null``)
      (Adrian Wilkins)

    * Faster branching (1.09x) and lightweight checkouts (1.06x) on large trees.
      (Ian Clatworthy, Aaron Bentley)

  DOCUMENTATION:

    * Added *Bazaar Zen* section to the User Guide. (Ian Clatworthy)

  TESTING:

    * Fix the test HTTPServer to be isolated from chdir calls made while it is
      running, allowing it to be used in blackbox tests. (Robert Collins)

  API CHANGES:

    * ``WorkingTree.set_parent_(ids/trees)`` will now filter out revisions
      which are in the ancestry of other revisions. So if you merge the same
      tree twice, or merge an ancestor of an existing merge, it will only
      record the newest. (If you merge a descendent, it will replace its
      ancestor). (John Arbash Meinel, #235407)

    * ``RepositoryPolicy.__init__`` now requires stack_on and stack_on_pwd,
      through the derived classes do not.  (Aaron Bentley)

  INTERNALS:

    * ``bzrlib.bzrdir.BzrDir.sprout`` now accepts ``stacked`` to control
      creating stacked branches. (Robert Collins)

    * Knit record serialisation is now stricter on what it will accept, to
      guard against potential internal bugs, or broken input. (Robert Collins)


bzr 1.6beta1 2008-06-02
-----------------------


Commands that work on the revision history such as push, pull, missing,
uncommit and log are now substantially faster.  This release adds a
translation of some of the user documentation into Spanish.  (Contributions of
other translations would be very welcome.)  Bazaar 1.6beta1 adds a new network
protocol which is used by default and which allows for more efficient transfers
and future extensions.


  NOTES WHEN UPGRADING:

    * There is a new version of the network protocol used for bzr://, bzr+ssh://
      and bzr+http:// connections.  This will allow more efficient requests and
      responses, and more graceful fallback when a server is too old to
      recognise a request from a more recent client.  Bazaar 1.6 will
      interoperate with 0.16 and later versions, but servers should be upgraded
      when possible.  Bazaar 1.6 no longer interoperates with 0.15 and earlier via
      these protocols.  Use alternatives like SFTP or upgrade those servers.
      (Andrew Bennetts, #83935)

  CHANGES:

    * Deprecation warnings will not be suppressed when running ``bzr selftest``
      so that developers can see if their code is using deprecated functions.
      (John Arbash Meinel)

  FEATURES:

    * Adding ``-Derror`` will now display a traceback when a plugin fails to
      load. (James Westby)

  IMPROVEMENTS:

    * ``bzr branch/push/pull -r XXX`` now have a helper function for finding
      the revno of the new revision (``Graph.find_distance_to_null``). This
      should make something like ``bzr branch -r -100`` in a shared, no-trees
      repository much snappier. (John Arbash Meinel)

    * ``bzr log --short -r X..Y`` no longer needs to access the full revision
      history. This makes it noticeably faster when logging the last few
      revisions. (John Arbash Meinel)

    * ``bzr ls`` now accepts ``-V`` as an alias for ``--versioned``. 
      (Jerad Cramp, #165086)

    * ``bzr missing`` uses the new ``Graph.find_unique_ancestors`` and
      ``Graph.find_differences`` to determine missing revisions without having
      to search the whole ancestry. (John Arbash Meinel, #174625)

    * ``bzr uncommit`` now uses partial history access, rather than always
      extracting the full revision history for a branch. This makes it
      resolve the appropriate revisions much faster (in testing it drops
      uncommit from 1.5s => 0.4s). It also means ``bzr log --short`` is one
      step closer to not using full revision history.
      (John Arbash Meinel, #172649)

  BUGFIXES:

    * ``bzr merge --lca`` should handle when two revisions have no common
      ancestor other than NULL_REVISION. (John Arbash Meinel, #235715)

    * ``bzr status`` was breaking if you merged the same revision twice.
      (John Arbash Meinel, #235407)

    * ``bzr push`` with both ``--overwrite`` and ``-r NNN`` options no longer
      fails.  (Andrew Bennetts, #234229)
      
    * Correctly track the base URL of a smart medium when using bzr+http://
      URLs, which was causing spurious "No repository present" errors with
      branches in shared repositories accessed over bzr+http.
      (Andrew Bennetts, #230550)

    * Define ``_remote_is_at_least_1_2`` on ``SmartClientMedium`` so that all
      implementations have the attribute.  Fixes 'PyCurlTransport' object has no
      attribute '_remote_is_at_least_1_2' attribute errors.
      (Andrew Bennetts, #220806)

    * Failure to delete an obsolete pack file should just give a warning
      message, not a fatal error.  It may for example fail if the file is still
      in use by another process.
      (Martin Pool)
      
    * Fix MemoryError during large fetches over HTTP by limiting the amount of
      data we try to read per ``recv`` call.  The problem was observed with
      Windows and a proxy, but might affect other environments as well.
      (Eric Holmberg, #215426)

    * Handle old merge directives correctly in Merger.from_mergeable.  Stricter
      get_parent_map requirements exposed a latent bug here.  (Aaron Bentley)

    * Issue a warning and ignore passwords declared in authentication.conf when
      used for an ssh scheme (sftp or bzr+ssh).
      (Vincent Ladeuil, #203186)

    * Make both http implementations raise appropriate exceptions on 403
      Forbidden when POSTing smart requests.
      (Vincent Ladeuil, #230223)

    * Properly *title* header names in http requests instead of capitalizing
      them.
      (Vincent Ladeuil, #229076)

    * The "Unable to obtain lock" error message now also suggests using
      ``bzr break-lock`` to fix it.  (Martin Albisetti, #139202)

    * Treat an encoding of '' as ascii; this can happen when bzr is run
      under vim on Mac OS X.
      (Neil Martinsen-Burrell)

    * ``VersionedFile.make_mpdiffs()`` was raising an exception that wasn't in
      scope. (Daniel Fischer #235687)

  DOCUMENTATION:

    * Added directory structure and started translation of docs in spanish.
      (Martin Albisetti, Lucio Albenga)

    * Incorporate feedback from Jelmer Vernooij and Neil Martinsen-Burrell
      on the plugin and integration chapters of the User Guide.
      (Ian Clatworthy)

    * More Bazaar developer documentation about packaging and release process,
      and about use of Python reprs.
      (Martin Pool, Martin Albisetti)

    * Updated Tortise strategy document. (Mark Hammond)

  TESTING:

    * ``bzrlib.tests.adapt_tests`` was broken and unused - it has been fixed.
      (Robert Collins)

    * Fix the test HTTPServer to be isolated from chdir calls made while it is
      running, allowing it to be used in blackbox tests. (Robert Collins)

    * New helper function for splitting test suites
      ``split_suite_by_condition``. (Robert Collins)

  INTERNALS:

    * ``Branch.missing_revisions`` has been deprecated. Similar functionality
      can be obtained using ``bzrlib.missing.find_unmerged``. The api was
      fairly broken, and the function was unused, so we are getting rid of it.
      (John Arbash Meinel)

  API CHANGES:

    * ``Branch.abspath`` is deprecated; use the Tree or Transport 
      instead.  (Martin Pool)

    * ``Branch.update_revisions`` now takes an optional ``Graph``
      object. This can be used by ``update_revisions`` when it is
      checking ancestry, and allows callers to prefer request to go to a
      local branch.  (John Arbash Meinel)

    * Branch, Repository, Tree and BzrDir should expose a Transport as an
      attribute if they have one, rather than having it indirectly accessible
      as ``.control_files._transport``.  This doesn't add a requirement
      to support a Transport in cases where it was not needed before;
      it just simplifies the way it is reached.  (Martin Pool)

    * ``bzr missing --mine-only`` will return status code 0 if you have no
      new revisions, but the remote does. Similarly for ``--theirs-only``.
      The new code only checks one side, so it doesn't know if the other
      side has changes. This seems more accurate with the request anyway.
      It also changes the output to print '[This|Other] branch is up to
      date.' rather than displaying nothing.  (John Arbash Meinel)

    * ``LockableFiles.put_utf8``, ``put_bytes`` and ``controlfilename``
      are now deprecated in favor of using Transport operations.
      (Martin Pool)

    * Many methods on ``VersionedFile``, ``Repository`` and in
      ``bzrlib.revision``  deprecated before bzrlib 1.5 have been removed.
      (Robert Collins)

    * ``RevisionSpec.wants_revision_history`` can be set to False for a given
      ``RevisionSpec``. This will disable the existing behavior of passing in
      the full revision history to ``self._match_on``. Useful for specs that
      don't actually need access to the full history. (John Arbash Meinel)

    * The constructors of ``SmartClientMedium`` and its subclasses now require a
      ``base`` parameter.  ``SmartClientMedium`` implementations now also need
      to provide a ``remote_path_from_transport`` method.  (Andrew Bennetts)
      
    * The default permissions for creating new files and directories 
      should now be obtained from ``BzrDir._get_file_mode()`` and 
      ``_get_dir_mode()``, rather than from LockableFiles.  The ``_set_file_mode``
      and ``_set_dir_mode`` variables on LockableFiles which were advertised
      as a way for plugins to control this are no longer consulted.
      (Martin Pool)

    * ``VersionedFile.join`` is deprecated. This method required local
      instances of both versioned file objects and was thus hostile to being
      used for streaming from a smart server. The new get_record_stream and
      insert_record_stream are meant to efficiently replace this method.
      (Robert Collins)

    * ``WorkingTree.set_parent_(ids/trees)`` will now filter out revisions
      which are in the ancestry of other revisions. So if you merge the same
      tree twice, or merge an ancestor of an existing merge, it will only
      record the newest. (If you merge a descendent, it will replace its
      ancestor). (John Arbash Meinel, #235407)

    * ``WorkingTreeFormat2.stub_initialize_remote`` is now private.
      (Martin Pool) 


bzr 1.5 2008-05-16
------------------

This release of Bazaar includes several updates to the documentation, and fixes
to prepare for making rich root support the default format. Many bugs have been
squashed, including fixes to log, bzr+ssh inter-operation with older servers.

  CHANGES:

    * Suppress deprecation warnings when bzrlib is a 'final' release. This way
      users of packaged software won't be bothered with DeprecationWarnings,
      but developers and testers will still see them. (John Arbash Meinel)

  DOCUMENTATION:

    * Incorporate feedback from Jelmer Vernooij and Neil Martinsen-Burrell
      on the plugin and integration chapters of the User Guide.
      (Ian Clatworthy)


bzr 1.5rc1 2008-05-09
---------------------

  NOTES WHEN UPGRADING:

  CHANGES:

    * Broader support of GNU Emacs mail clients. Set
      ``mail_client=emacsclient`` in your bazaar.conf and ``send`` will pop the
      bundle in a mail buffer according to the value of ``mail-user-agent``
      variable. (Xavier Maillard)

  FEATURES:

  IMPROVEMENTS:

    * Diff now handles revision specs like "branch:" and "submit:" more
      efficiently.  (Aaron Bentley, #202928)

    * More friendly error given when attempt to start the smart server
      on an address already in use. (Andrea Corbellini, #200575)

    * Pull completes much faster when there is nothing to pull.
      (Aaron Bentley)

  BUGFIXES:

    * Authentication.conf can define sections without password.
      (Vincent Ladeuil, #199440)

    * Avoid muttering every time a child update does not cause a progress bar
      update. (John Arbash Meinel, #213771)

    * ``Branch.reconcile()`` is now implemented. This allows ``bzr reconcile``
      to fix when a Branch has a non-canonical mainline history. ``bzr check``
      also detects this condition. (John Arbash Meinel, #177855)

    * ``bzr log -r ..X bzr://`` was failing, because it was getting a request
      for ``revision_id=None`` which was not a string.
      (John Arbash Meinel, #211661)

    * ``bzr commit`` now works with Microsoft's FTP service.
      (Andreas Deininger)

    * Catch definitions outside sections in authentication.conf.
      (Vincent Ladeuil, #217650)

    * Conversion from non-rich-root to rich-root(-pack) updates inventory
      sha1s, even when bundles are used.  (Aaron Bentley, #181391)

    * Conversion from non-rich-root to rich-root(-pack) works correctly even
      though search keys are not topologically sorted.  (Aaron Bentley)

    * Conversion from non-rich-root to rich-root(-pack) works even when a
      parent revision has a different root id.  (Aaron Bentley, #177874)

    * Disable strace testing until strace is fixed (see bug #103133) and emit a
      warning when selftest ends to remind us of leaking tests.
      (Vincent Ladeuil, #226769)

    * Fetching all revisions from a repository does not cause pack collisions.
      (Robert Collins, Aaron Bentley, #212908)

    * Fix error about "attempt to add line-delta in non-delta knit".
      (Andrew Bennetts, #217701)

    * Pushing a branch in "dirstate" format (Branch5) over bzr+ssh would break
      if the remote server was < version 1.2. This was due to a bug in the
      RemoteRepository.get_parent_map() fallback code.
      (John Arbash Meinel, #214894)

    * Remove leftover code in ``bzr_branch`` that inappropriately creates 
      a ``branch-name`` file in the branch control directory.
      (Martin Pool)

    * Set SO_REUSEADDR on server sockets of ``bzr serve`` to avoid problems
      rebinding the socket when starting the server a second time.
      (John Arbash Meinel, Martin Pool, #164288)

    * Severe performance degradation in fetching from knit repositories to
      knits and packs due to parsing the entire revisions.kndx on every graph
      walk iteration fixed by using the Repository.get_graph API.  There was
      another regression in knit => knit fetching which re-read the index for
      every revision each side had in common.
      (Robert Collins, John Arbash Meinel)

    * When logging the changes to a particular file, there was a bug if there
      were ghosts in the revision ancestry. (John Arbash Meinel, #209948)

    * xs4all's ftp server returns a temporary error when trying to list an
      empty directory, rather than returning an empty list. Adding a
      workaround so that we don't get spurious failures.
      (John Arbash Meinel, #215522)

  DOCUMENTATION:

    * Expanded the User Guide to include new chapters on popular plugins and
      integrating Bazaar into your environment. The *Best practices* chapter
      was renamed to *Miscellaneous topics* as suggested by community
      feedback as well. (Ian Clatworthy)

    * Document outlining strategies for TortoiseBzr. (Mark Hammond)

    * Improved the documentation on hooks. (Ian Clatworthy)

    * Update authentication docs regarding ssh agents.
      (Vincent Ladeuil, #183705)

  TESTING:

    * Add ``thread_name_suffix`` parameter to SmartTCPServer_for_testing, to
      make it easy to identify which test spawned a thread with an unhandled
      exception. (Andrew Bennetts)

    * New ``--debugflag``/``-E`` option to ``bzr selftest`` for setting
      options for debugging tests, these are complementary to the the -D
      options.  The ``-Dselftest_debug`` global option has been replaced by the
      ``-E=allow_debug`` option for selftest. (Andrew Bennetts)

    * Parameterised test ids are preserved correctly to aid diagnosis of test
      failures. (Robert Collins, Andrew Bennetts)

    * selftest now accepts --starting-with <id> to load only the tests whose id
      starts with the one specified. This greatly speeds up running the test
      suite on a limited set of tests and can be used to run the tests for a
      single module, a single class or even a single test.  (Vincent Ladeuil)

    * The test suite modules have been modified to define load_tests() instead
      of test_suite(). That speeds up selective loading (via --load-list)
      significantly and provides many examples on how to migrate (grep for
      load_tests).  (Vincent Ladeuil)

  INTERNALS:

    * ``Hooks.install_hook`` is now deprecated in favour of
      ``Hooks.install_named_hook`` which adds a required ``name`` parameter, to
      avoid having to call ``Hooks.name_hook``. (Daniel Watkins)

    * Implement xml8 serializer.  (Aaron Bentley)

    * New form ``@deprecated_method(deprecated_in(1, 5, 0))`` for making 
      deprecation wrappers.  (Martin Pool)

    * ``Repository.revision_parents`` is now deprecated in favour of 
      ``Repository.get_parent_map([revid])[revid]``. (Jelmer Vernooij)

    * The Python ``assert`` statement is no longer used in Bazaar source, and 
      a test checks this.  (Martin Pool)

  API CHANGES:

    * ``bzrlib.status.show_pending_merges`` requires the repository to be
      locked by the caller. Callers should have been doing it anyway, but it
      will now raise an exception if they do not. (John Arbash Meinel)

    * Repository.get_data_stream, Repository.get_data_stream_for_search(),
      Repository.get_deltas_for_revsions(), Repository.revision_trees(),
      Repository.item_keys_introduced_by() no longer take read locks.
      (Aaron Bentley)

    * ``LockableFiles.get_utf8`` and ``.get`` are deprecated, as a start
      towards removing LockableFiles and ``.control_files`` entirely.
      (Martin Pool)

    * Methods deprecated prior to 1.1 have been removed.
      (Martin Pool)


bzr 1.4 2008-04-28
------------------

This release of Bazaar includes handy improvements to the speed of log and
status, new options for several commands, improved documentation, and better
hooks, including initial code for server-side hooks.  A number of bugs have
been fixed, particularly in interoperability between different formats or
different releases of Bazaar over there network.  There's been substantial
internal work in both the repository and network code to enable new features
and faster performance.

  BUG FIXES:

    * Pushing a branch in "dirstate" format (Branch5) over bzr+ssh would break
      if the remote server was < version 1.2.  This was due to a bug in the
      RemoteRepository.get_parent_map() fallback code.
      (John Arbash Meinel, Andrew Bennetts, #214894)


bzr 1.4rc2 2008-04-21
---------------------

  BUG FIXES:

    * ``bzr log -r ..X bzr://`` was failing, because it was getting a request
      for ``revision_id=None`` which was not a string.
      (John Arbash Meinel, #211661)

    * Fixed a bug in handling ghost revisions when logging changes in a 
      particular file.  (John Arbash Meinel, #209948)

    * Fix error about "attempt to add line-delta in non-delta knit".
      (Andrew Bennetts, #205156)

    * Fixed performance degradation in fetching from knit repositories to
      knits and packs due to parsing the entire revisions.kndx on every graph
      walk iteration fixed by using the Repository.get_graph API.  There was
      another regression in knit => knit fetching which re-read the index for
      every revision each side had in common.
      (Robert Collins, John Arbash Meinel)


bzr 1.4rc1 2008-04-11
---------------------

  CHANGES:

   * bzr main script cannot be imported (Benjamin Peterson)

   * On Linux bzr additionally looks for plugins in arch-independent site
     directory. (Toshio Kuratomi)

   * The ``set_rh`` branch hook is now deprecated. Please migrate
     any plugins using this hook to use an alternative, e.g.
     ``post_change_branch_tip``. (Ian Clatworthy)

   * When a plugin cannot be loaded as the file path is not a valid
     python module name bzr will now strip a ``bzr_`` prefix from the
     front of the suggested name, as many plugins (e.g. bzr-svn)
     want to be installed without this prefix. It is a common mistake
     to have a folder named "bzr-svn" for that plugin, especially
     as this is what bzr branch lp:bzr-svn will give you. (James Westby,
     Andrew Cowie)

   * UniqueIntegerBugTracker now appends bug-ids instead of joining
     them to the base URL. Plugins that register bug trackers may
     need a trailing / added to the base URL if one is not already there.
     (James Wesby, Andrew Cowie)

  FEATURES:

    * Added start_commit hook for mutable trees. (Jelmer Vernooij, #186422)

    * ``status`` now accepts ``--no-pending`` to show the status without
      listing pending merges, which speeds up the command a lot on large
      histories.  (James Westby, #202830)

    * New ``post_change_branch_tip`` hook that is called after the
      branch tip is moved but while the branch is still write-locked.
      See the User Reference for signature details.
      (Ian Clatworthy, James Henstridge)

    * Reconfigure can convert a branch to be standalone or to use a shared
      repository.  (Aaron Bentley)

  IMPROVEMENTS:

    * The smart protocol now has support for setting branches' revision info
      directly.  This should make operations like push slightly faster, and is a
      step towards server-side hooks.  The new request method name is
      ``Branch.set_last_revision_info``.  (Andrew Bennetts)

    * ``bzr commit --fixes`` now recognises "gnome" as a tag by default.
      (James Westby, Andrew Cowie)

    * ``bzr switch`` will attempt to find branches to switch to relative to the
      current branch. E.g. ``bzr switch branchname`` will look for
      ``current_branch/../branchname``. (Robert Collins, Jelmer Vernooij,
      Wouter van Heyst)

    * Diff is now more specific about execute-bit changes it describes
      (Chad Miller)

    * Fetching data over HTTP is a bit faster when urllib is used.  This is done
      by forcing it to recv 64k at a time when reading lines in HTTP headers,
      rather than just 1 byte at a time.  (Andrew Bennetts)

    * Log --short and --line are much faster when -r is not specified.
      (Aaron Bentley)

    * Merge is faster.  We no longer check a file's existence unnecessarily
      when merging the execute bit.  (Aaron Bentley)

    * ``bzr status`` on an explicit list of files no longer shows pending
      merges, making it much faster on large trees. (John Arbash Meinel)

    * The launchpad directory service now warns the user if they have not set
      their launchpad login and are trying to resolve a URL using it, just
      in case they want to do a write operation with it.  (James Westby)

    * The smart protocol client is slightly faster, because it now only queries
      the server for the protocol version once per connection.  Also, the HTTP
      transport will now automatically probe for and use a smart server if
      one is present.  You can use the new ``nosmart+`` transport decorator
      to get the old behaviour.  (Andrew Bennetts)

    * The ``version`` command takes a ``--short`` option to print just the
      version number, for easier use in scripts.  (Martin Pool)

    * Various operations with revision specs and commands that calculate
      revnos and revision ids are faster.  (John A. Meinel, Aaron Bentley)

  BUGFIXES:

    * Add ``root_client_path`` parameter to SmartWSGIApp and
      SmartServerRequest.  This makes it possible to publish filesystem
      locations that don't exactly match URL paths. SmartServerRequest
      subclasses should use the new ``translate_client_path`` and
      ``transport_from_client_path`` methods when dealing with paths received
      from a client to take this into account.  (Andrew Bennetts, #124089)

    * ``bzr mv a b`` can be now used also to rename previously renamed
      directories, not only files. (Lukáš Lalinský, #107967)

    * ``bzr uncommit --local`` can now remove revisions from the local
      branch to be symmetric with ``bzr commit --local``.
      (John Arbash Meinel, #93412)

    * Don't ask for a password if there is no real terminal.
      (Alexander Belchenko, #69851)

    * Fix a bug causing a ValueError crash in ``parse_line_delta_iter`` when
      fetching revisions from a knit to pack repository or vice versa using
      bzr:// (including over http or ssh).
      (#208418, Andrew Bennetts, Martin Pool, Robert Collins)

    * Fixed ``_get_line`` in ``bzrlib.smart.medium``, which was buggy.  Also
      fixed ``_get_bytes`` in the same module to use the push back buffer.
      These bugs had no known impact in normal use, but were problematic for
      developers working on the code, and were likely to cause real bugs sooner
      or later.  (Andrew Bennetts)

    * Implement handling of basename parameter for DefaultMail.  (James Westby)

    * Incompatibility with Paramiko versions newer than 1.7.2 was fixed.
      (Andrew Bennetts, #213425)

    * Launchpad locations (lp: URLs) can be pulled.  (Aaron Bentley, #181945)

    * Merges that add files to deleted root directories complete.  They
      do create conflicts.  (Aaron Bentley, #210092)

    * vsftp's return ``550 RNFR command failed.`` supported.
      (Marcus Trautwig, #129786)

  DOCUMENTATION:

    * Improved documentation on send/merge relationship. (Peter Schuller)

    * Minor fixes to the User Guide. (Matthew Fuller)

    * Reduced the evangelism in the User Guide. (Ian Clatworthy)

    * Added Integrating with Bazaar document for developers (Martin Albisetti)

  API BREAKS:

    * Attempting to pull data from a ghost aware repository (e.g. knits) into a
      non-ghost aware repository such as weaves will now fail if there are
      ghosts.  (Robert Collins)

    * ``KnitVersionedFile`` no longer accepts an ``access_mode`` parameter, and
      now requires the ``index`` and ``access_method`` parameters to be
      supplied. A compatible shim has been kept in the new function
      ``knit.make_file_knit``. (Robert Collins)

    * Log formatters must now provide log_revision instead of show and
      show_merge_revno methods. The latter had been deprecated since the 0.17
      release. (James Westby)

    * ``LoopbackSFTP`` is now called ``SocketAsChannelAdapter``.
      (Andrew Bennetts)

    * ``osutils.backup_file`` is removed. (Alexander Belchenko)

    * ``Repository.get_revision_graph`` is deprecated, with no replacement
      method. The method was size(history) and not desirable. (Robert Collins)

    * ``revision.revision_graph`` is deprecated, with no replacement function.
      The function was size(history) and not desirable. (Robert Collins)

    * ``Transport.get_shared_medium`` is deprecated.  Use
      ``Transport.get_smart_medium`` instead.  (Andrew Bennetts)

    * ``VersionedFile`` factories now accept a get_scope parameter rather
      than using a call to ``transaction_finished``, allowing the removal of
      the fixed list of versioned files per repository. (Robert Collins)

    * ``VersionedFile.annotate_iter`` is deprecated. While in principle this
      allowed lower memory use, all users of annotations wanted full file 
      annotations, and there is no storage format suitable for incremental
      line-by-line annotation. (Robert Collins)

    * ``VersionedFile.clone_text`` is deprecated. This performance optimisation
      is no longer used - reading the content of a file that is undergoing a
      file level merge to identical state on two branches is rare enough, and
      not expensive enough to special case. (Robert Collins)

    * ``VersionedFile.clear_cache`` and ``enable_cache`` are deprecated.
      These methods added significant complexity to the ``VersionedFile``
      implementation, but were only used for optimising fetches from knits - 
      which can be done from outside the knit layer, or via a caching
      decorator. As knits are not the default format, the complexity is no
      longer worth paying. (Robert Collins)

    * ``VersionedFile.create_empty`` is removed. This method presupposed a
      sensible mapping to a transport for individual files, but pack backed
      versioned files have no such mapping. (Robert Collins)

    * ``VersionedFile.get_graph`` is deprecated, with no replacement method.
      The method was size(history) and not desirable. (Robert Collins)

    * ``VersionedFile.get_graph_with_ghosts`` is deprecated, with no
      replacement method.  The method was size(history) and not desirable.
      (Robert Collins)

    * ``VersionedFile.get_parents`` is deprecated, please use
      ``VersionedFile.get_parent_map``. (Robert Collins)

    * ``VersionedFile.get_sha1`` is deprecated, please use
      ``VersionedFile.get_sha1s``. (Robert Collins)

    * ``VersionedFile.has_ghost`` is now deprecated, as it is both expensive
      and unused outside of a single test. (Robert Collins)

    * ``VersionedFile.iter_parents`` is now deprecated in favour of
      ``get_parent_map`` which can be used to instantiate a Graph on a
      VersionedFile. (Robert Collins)

    * ``VersionedFileStore`` no longer uses the transaction parameter given
      to most methods; amongst other things this means that the
      get_weave_or_empty method no longer guarantees errors on a missing weave
      in a readonly transaction, and no longer caches versioned file instances
      which reduces memory pressure (but requires more careful management by
      callers to preserve performance). (Robert Collins)

  TESTING:

    * New -Dselftest_debug flag disables clearing of the debug flags during
      tests.  This is useful if you want to use e.g. -Dhpss to help debug a
      failing test.  Be aware that using this feature is likely to cause
      spurious test failures if used with the full suite. (Andrew Bennetts)

    * selftest --load-list now uses a new more agressive test loader that will
      avoid loading unneeded modules and building their tests. Plugins can use
      this new loader by defining a load_tests function instead of a test_suite
      function. (a forthcoming patch will provide many examples on how to
      implement this).
      (Vincent Ladeuil)

    * selftest --load-list now does some sanity checks regarding duplicate test
      IDs and tests present in the list but not found in the actual test suite.
      (Vincent Ladeuil)

    * Slightly more concise format for the selftest progress bar, so there's
      more space to show the test name.  (Martin Pool) ::

        [2500/10884, 1fail, 3miss in 1m29s] test_revisionnamespaces.TestRev

    * The test suite takes much less memory to run, and is a bit faster.  This
      is done by clearing most attributes of TestCases after running them, if
      they succeeded.  (Andrew Bennetts)

  INTERNALS:

    * Added ``_build_client_protocol`` to ``_SmartClient``.  (Andrew Bennetts)

    * Added basic infrastructure for automatic plugin suggestion.
      (Martin Albisetti)

    * If a ``LockableFiles`` object is not explicitly unlocked (for example
      because of a missing ``try/finally`` block, it will give a warning but
      not automatically unlock itself.  (Previously they did.)  This
      sometimes caused knock-on errors if for example the network connection
      had already failed, and should not be relied upon by code. 
      (Martin Pool, #109520)

    * ``make dist`` target to build a release tarball, and also 
      ``check-dist-tarball`` and ``dist-upload-escudero``.  (Martin Pool)

    * The ``read_response_tuple`` method of ``SmartClientRequestProtocol*``
      classes will now raise ``UnknownSmartMethod`` when appropriate, so that
      callers don't need to try distinguish unknown request errors from other
      errors.  (Andrew Bennetts)

    * ``set_make_working_trees`` is now implemented provided on all repository
      implementations (Aaron Bentley)

    * ``VersionedFile`` now has a new method ``get_parent_map`` which, like
      ``Graph.get_parent_map`` returns a dict of key:parents. (Robert Collins)


bzr 1.3.1 2008-04-09
--------------------

  No changes from 1.3.1rc1.


bzr 1.3rc1 2008-04-04
---------------------

  BUG FIXES:

    * Fix a bug causing a ValueError crash in ``parse_line_delta_iter`` when
      fetching revisions from a knit to pack repository or vice versa using
      bzr:// (including over http or ssh).  
      (#208418, Andrew Bennetts, Martin Pool, Robert Collins)


bzr 1.3 2008-03-20
------------------

Bazaar has become part of the GNU project <http://www.gnu.org>

Many operations that act on history, including ``log`` and ``annotate`` are now
substantially faster.  Several bugs have been fixed and several new options and
features have been added.

  TESTING:

    * Avoid spurious failure of ``TestVersion.test_version`` matching
      directory names.
      (#202778, Martin Pool)


bzr 1.3rc1 2008-03-16
---------------------

  NOTES WHEN UPGRADING:

    * The backup directory created by ``upgrade`` is now called
      ``backup.bzr``, not ``.bzr.backup``. (Martin Albisetti)

  CHANGES:

    * A new repository format 'development' has been added. This format will
      represent the latest 'in-progress' format that the bzr developers are
      interested in getting early-adopter testing and feedback on.
      ``doc/developers/development-repo.txt`` has detailed information.
      (Robert Collins)

    * BZR_LOG environment variable controls location of .bzr.log trace file. 
      User can suppress writing messages to .bzr.log by using '/dev/null'
      filename (on Linux) or 'NUL' (on Windows). If BZR_LOG variable 
      is not defined but BZR_HOME is defined then default location
      for .bzr.log trace file is ``$BZR_HOME/.bzr.log``.
      (Alexander Belchenko)

    * ``launchpad`` builtin plugin now shipped as separate part in standalone
      bzr.exe, installed to ``C:\Program Files\Bazaar\plugins`` directory, 
      and standalone installer allows user to skip installation of this plugin.
      (Alexander Belchenko)

    * Restore auto-detection of plink.exe on Windows. (Dmitry Vasiliev)

    * Version number is now shown as "1.2" or "1.2pr2", without zeroed or
      missing final fields.  (Martin Pool)

  FEATURES:

    * ``branch`` and ``checkout`` can hard-link working tree files, which is
      faster and saves space.  (Aaron Bentley)

    * ``bzr send`` will now also look at the ``child_submit_to`` setting in
      the submit branch to determine the email address to send to. 
      (Jelmer Vernooij)

  IMPROVEMENTS:

    * BzrBranch._lefthand_history is faster on pack repos.  (Aaron Bentley)

    * Branch6.generate_revision_history is faster.  (Aaron Bentley)

    * Directory services can now be registered, allowing special URLs to be
      dereferenced into real URLs.  This is a generalization and cleanup of
      the lp: transport lookup.  (Aaron Bentley)

    * Merge directives that are automatically attached to emails have nicer
      filenames, based on branch-nick + revno. (Aaron Bentley)

    * ``push`` has a ``--revision`` option, to specify what revision to push up
      to.  (Daniel Watkins)

    * Significantly reducing execution time and network traffic for trivial 
      case of running ``bzr missing`` command for two identical branches.
      (Alexander Belchenko)

    * Speed up operations that look at the revision graph (such as 'bzr log').
      ``KnitPackRepositor.get_revision_graph`` uses ``Graph.iter_ancestry`` to
      extract the revision history. This allows filtering ghosts while
      stepping instead of needing to peek ahead. (John Arbash Meinel)

    * The ``hooks`` command lists installed hooks, to assist in debugging.
      (Daniel Watkins)

    * Updates to how ``annotate`` work. Should see a measurable improvement in
      performance and memory consumption for file with a lot of merges.
      Also, correctly handle when a line is introduced by both parents (it
      should be attributed to the first merge which notices this, and not
      to all subsequent merges.) (John Arbash Meinel)

  BUGFIXES:

    * Autopacking no longer holds the full set of inventory lines in
      memory while copying. For large repositories, this can amount to
      hundreds of MB of ram consumption.
      (Ian Clatworthy, John Arbash Meinel)

    * Cherrypicking when using ``--format=merge3`` now explictly excludes
      BASE lines. (John Arbash Meinel, #151731)

    * Disable plink's interactive prompt for password.
      (#107593, Dmitry Vasiliev)

    * Encode command line arguments from unicode to user_encoding before
      invoking external mail client in `bzr send` command.
      (#139318, Alexander Belchenko)

    * Fixed problem connecting to ``bzr+https://`` servers.
      (#198793, John Ferlito)

    * Improved error reporting in the Launchpad plugin. (Daniel Watkins,
      #196618)

    * Include quick-start-summary.svg file to python-based installer(s)
      for Windows. (#192924, Alexander Belchenko)

    * lca merge now respects specified files. (Aaron Bentley)

    * Make version-info --custom imply --all. (#195560, James Westby)

    * ``merge --preview`` now works for merges that add or modify
      symlinks (James Henstridge)

    * Redirecting the output from ``bzr merge`` (when the remembered
      location is used) now works. (John Arbash Meinel)

    * setup.py script explicitly checks for Python version.
      (Jari Aalto, Alexander Belchenko, #200569)

    * UnknownFormatErrors no longer refer to branches regardless of kind of
      unknown format. (Daniel Watkins, #173980)

    * Upgrade bundled ConfigObj to version 4.5.2, which properly quotes #
      signs, among other small improvements. (Matt Nordhoff, #86838)

    * Use correct indices when emitting LCA conflicts.  This fixes IndexError
      errors.  (Aaron Bentley, #196780)

  DOCUMENTATION:

    * Explained how to use ``version-info --custom`` in the User Guide.
      (Neil Martinsen-Burrell)

  API BREAKS:

    * Support for loading plugins from zip files and
      ``bzrlib.plugin.load_from_zip()`` function are deprecated.
      (Alexander Belchenko)

  TESTING:
    
    * Added missing blackbox tests for ``modified`` (Adrian Wilkins)

    * The branch interface tests were invalid for branches using rich-root
      repositories because the empty string is not a valid file-id.
      (Robert Collins)

  INTERNALS:

    * ``Graph.iter_ancestry`` returns the ancestry of revision ids. Similar to
      ``Repository.get_revision_graph()`` except it includes ghosts and you can
      stop part-way through. (John Arbash Meinel)

    * New module ``tools/package_mf.py`` provide custom module finder for
      python packages (improves standard python library's modulefinder.py)
      used by ``setup.py`` script while building standalone bzr.exe.
      (Alexander Belchenko)

    * New remote method ``RemoteBzrDir.find_repositoryV2`` adding support for
      detecting external lookup support on remote repositories. This method is
      now attempted first when lookup up repositories, leading to an extra 
      round trip on older bzr smart servers. (Robert Collins)
 
    * Repository formats have a new supported-feature attribute
      ``supports_external_lookups`` used to indicate repositories which support
      falling back to other repositories when they have partial data.
      (Robert Collins)

    * ``Repository.get_revision_graph_with_ghosts`` and
      ``bzrlib.revision.(common_ancestor,MultipleRevisionSources,common_graph)``
      have been deprecated.  (John Arbash Meinel)

    * ``Tree.iter_changes`` is now a public API, replacing the work-in-progress
      ``Tree._iter_changes``. The api is now considered stable and ready for
      external users.  (Aaron Bentley)

    * The bzrdir format registry now accepts an ``alias`` keyword to
      register_metadir, used to indicate that a format name is an alias for
      some other format and thus should not be reported when describing the
      format. (Robert Collins)


bzr 1.2 2008-02-15
------------------

  BUG FIXES:

    * Fix failing test in Launchpad plugin. (Martin Pool)


bzr 1.2rc1 2008-02-13
---------------------

  NOTES WHEN UPGRADING:
  
    * Fetching via the smart protocol may need to reconnect once during a fetch
      if the remote server is running Bazaar 1.1 or earlier, because the client
      attempts to use more efficient requests that confuse older servers.  You
      may be required to re-enter a password or passphrase when this happens.
      This won't happen if the server is upgraded to Bazaar 1.2.
      (Andrew Bennetts)

  CHANGES:

    * Fetching via bzr+ssh will no longer fill ghosts by default (this is
      consistent with pack-0.92 fetching over SFTP). (Robert Collins)

    * Formatting of ``bzr plugins`` output is changed to be more human-
      friendly. Full path of plugins locations will be shown only with
      ``--verbose`` command-line option. (Alexander Belchenko)

    * ``merge`` now prefers to use the submit branch, but will fall back to
      parent branch.  For many users, this has no effect.  But some users who
      pull and merge on the same branch will notice a change.  This change
      makes it easier to work on a branch on two different machines, pulling
      between the machines, while merging from the upstream.
      ``merge --remember`` can now be used to set the submit_branch.
      (Aaron Bentley)

  FEATURES:

    * ``merge --preview`` produces a diff of the changes merge would make,
      but does not actually perform the merge.  (Aaron Bentley)

    * New smart method ``Repository.get_parent_map`` for getting revision
      parent data. This returns additional parent information topologically
      adjacent to the requested data to reduce round trip latency impacts.
      (Robert Collins)

    * New smart method, ``Repository.stream_revisions_chunked``, for fetching
      revision data that streams revision data via a chunked encoding.  This
      avoids buffering large amounts of revision data on the server and on the
      client, and sends less data to the server to request the revisions.
      (Andrew Bennetts, Robert Collins, #178353)

    * The launchpad plugin now handles lp urls of the form
      ``lp://staging/``, ``lp://demo/``, ``lp://dev/`` to use the appropriate
      launchpad instance to do the resolution of the branch identities.
      This is primarily of use to Launchpad developers, but can also
      be used by other users who want to try out Launchpad as
      a branch location without messing up their public Launchpad
      account.  Branches that are pushed to the staging environment
      have an expected lifetime of one day. (Tim Penhey)

  IMPROVEMENTS:

    * Creating a new branch no longer tries to read the entire revision-history
      unnecessarily over smart server operations. (Robert Collins)

    * Fetching between different repository formats with compatible models now
      takes advantage of the smart method to stream revisions.  (Andrew Bennetts)

    * The ``--coverage`` option is now global, rather specific to ``bzr
      selftest``.  (Andrew Bennetts)

    * The ``register-branch`` command will now use the public url of the branch
      containing the current directory, if one has been set and no explicit
      branch is provided.  (Robert Collins)

    * Tweak the ``reannotate`` code path to optimize the 2-parent case.
      Speeds up ``bzr annotate`` with a pack repository by approx 3:2.
      (John Arbash Meinel)

  BUGFIXES:

    * Calculate remote path relative to the shared medium in _SmartClient.  This
      is related to the problem in bug #124089.  (Andrew Bennetts)

    * Cleanly handle connection errors in smart protocol version two, the same
      way as they are handled by version one.  (Andrew Bennetts)

    * Clearer error when ``version-info --custom`` is used without
      ``--template`` (Lukáš Lalinský)

    * Don't raise UnavailableFeature during test setup when medusa is not
      available or tearDown is never called leading to nasty side effects.
      (#137823, Vincent Ladeuil)

    * If a plugin's test suite cannot be loaded, for example because of a syntax
      error in the tests, then ``selftest`` fails, rather than just printing 
      a warning.  (Martin Pool, #189771)
      
    * List possible values for BZR_SSH environment variable in env-variables
      help topic. (Alexander Belchenko, #181842)

    * New methods ``push_log_file`` and ``pop_log_file`` to intercept messages:
      popping the log redirection now precisely restores the previous state,
      which makes it easier to use bzr log output from other programs.
      TestCaseInTempDir no longer depends on a log redirection being established
      by the test framework, which lets bzr tests cleanly run from a normal
      unittest runner.
      (#124153, #124849, Martin Pool, Jonathan Lange)

    * ``pull --quiet`` is now more quiet, in particular a message is no longer
      printed when the remembered pull location is used. (James Westby,
      #185907)

    * ``reconfigure`` can safely be interrupted while fetching.
      (Aaron Bentley, #179316)

    * ``reconfigure`` preserves tags when converting to and from lightweight
      checkouts.  (Aaron Bentley, #182040)

    * Stop polluting /tmp when running selftest.
      (Vincent Ladeuil, #123623)

    * Switch from NFKC => NFC for normalization checks. NFC allows a few
      more characters which should be considered valid.
      (John Arbash Meinel, #185458)

    * The launchpad plugin now uses the ``edge`` xmlrpc server to avoid
      interacting badly with a bug on the launchpad side. (Robert Collins)

    * Unknown hostnames when connecting to a ``bzr://`` URL no longer cause
      tracebacks.  (Andrew Bennetts, #182849)

  API BREAKS:

    * Classes implementing Merge types like Merge3Merger must now accept (and
      honour) a do_merge flag in their constructor.  (Aaron Bentley)

    * ``Repository.add_inventory`` and ``add_revision`` now require the caller
      to previously take a write lock (and start a write group.)
      (Martin Pool)

  TESTING:

    * selftest now accepts --load-list <file> to load a test id list. This
      speeds up running the test suite on a limited set of tests.
      (Vincent Ladeuil)

  INTERNALS:

    * Add a new method ``get_result`` to graph search objects. The resulting
      ``SearchResult`` can be used to recreate the search later, which will
      be useful in reducing network traffic. (Robert Collins)

    * Use convenience function to check whether two repository handles 
      are referring to the same repository in ``Repository.get_graph``. 
      (Jelmer Vernooij, #187162)

    * Fetching now passes the find_ghosts flag through to the 
      ``InterRepository.missing_revision_ids`` call consistently for all
      repository types. This will enable faster missing revision discovery with
      bzr+ssh. (Robert Collins)

    * Fix error handling in Repository.insert_data_stream. (Lukas Lalinsky)

    * ``InterRepository.missing_revision_ids`` is now deprecated in favour of
      ``InterRepository.search_missing_revision_ids`` which returns a 
      ``bzrlib.graph.SearchResult`` suitable for making requests from the smart
      server. (Robert Collins)

    * New error ``NoPublicBranch`` for commands that need a public branch to
      operate. (Robert Collins)
 
    * New method ``iter_inventories`` on Repository for access to many
      inventories. This is primarily used by the ``revision_trees`` method, as
      direct access to inventories is discouraged. (Robert Collins)
 
    * New method ``next_with_ghosts`` on the Graph breadth-first-search objects
      which will split out ghosts and present parents into two separate sets,
      useful for code which needs to be aware of ghosts (e.g. fetching data
      cares about ghosts during revision selection). (Robert Collins)

    * Record a timestamp against each mutter to the trace file, relative to the
      first import of bzrlib.  (Andrew Bennetts)

    * ``Repository.get_data_stream`` is now deprecated in favour of
      ``Repository.get_data_stream_for_search`` which allows less network
      traffic when requesting data streams over a smart server. (Robert Collins)

    * ``RemoteBzrDir._get_tree_branch`` no longer triggers ``_ensure_real``,
      removing one round trip on many network operations. (Robert Collins)

    * RemoteTransport's ``recommended_page_size`` method now returns 64k, like
      SFTPTransport and HttpTransportBase.  (Andrew Bennetts)

    * Repository has a new method ``has_revisions`` which signals the presence
      of many revisions by returning a set of the revisions listed which are
      present. This can be done by index queries without reading data for parent
      revision names etc. (Robert Collins)


bzr 1.1 2008-01-15
------------------

(no changes from 1.1rc1)

bzr 1.1rc1 2008-01-05
---------------------

  CHANGES:
   
   * Dotted revision numbers have been revised. Instead of growing longer with
     nested branches the branch number just increases. (eg instead of 1.1.1.1.1
     we now report 1.2.1.) This helps scale long lived branches which have many
     feature branches merged between them. (John Arbash Meinel)

   * The syntax ``bzr diff branch1 branch2`` is no longer supported.
     Use ``bzr diff branch1 --new branch2`` instead. This change has
     been made to remove the ambiguity where ``branch2`` is in fact a
     specific file to diff within ``branch1``.

  FEATURES:

   * New option to use custom template-based formats in  ``bzr version-info``.
     (Lukáš Lalinský)

   * diff '--using' allows an external diff tool to be used for files.
     (Aaron Bentley)

   * New "lca" merge-type for fast everyday merging that also supports
     criss-cross merges.  (Aaron Bentley)

  IMPROVEMENTS:

   * ``annotate`` now doesn't require a working tree. (Lukáš Lalinský,
     #90049)

   * ``branch`` and ``checkout`` can now use files from a working tree to
     to speed up the process.  For checkout, this requires the new
     --files-from flag.  (Aaron Bentley)

   * ``bzr diff`` now sorts files in alphabetical order.  (Aaron Bentley)

   * ``bzr diff`` now works on branches without working trees. Tree-less
     branches can also be compared to each other and to working trees using
     the new diff options ``--old`` and ``--new``. Diffing between branches,
     with or without trees, now supports specific file filtering as well.
     (Ian Clatworthy, #6700)

   * ``bzr pack`` now orders revision texts in topological order, with newest
     at the start of the file, promoting linear reads for ``bzr log`` and the
     like. This partially fixes #154129. (Robert Collins)

   * Merge directives now fetch prerequisites from the target branch if
     needed.  (Aaron Bentley)

   * pycurl now handles digest authentication.
     (Vincent Ladeuil)

   * ``reconfigure`` can now convert from repositories.  (Aaron Bentley)

   * ``-l`` is now a short form for ``--limit`` in ``log``.  (Matt Nordhoff)

   * ``merge`` now warns when merge directives cause cherrypicks.
     (Aaron Bentley)

   * ``split`` now supported, to enable splitting large trees into smaller
     pieces.  (Aaron Bentley)

  BUGFIXES:

   * Avoid AttributeError when unlocking a pack repository when an error occurs.
     (Martin Pool, #180208)

   * Better handle short reads when processing multiple range requests.
     (Vincent Ladeuil, #179368)

   * build_tree acceleration uses the correct path when a file has been moved.
     (Aaron Bentley)

   * ``commit`` now succeeds when a checkout and its master branch share a
     repository.  (Aaron Bentley, #177592)

   * Fixed error reporting of unsupported timezone format in
     ``log --timezone``. (Lukáš Lalinský, #178722)

   * Fixed Unicode encoding error in ``ignored`` when the output is
     redirected to a pipe. (Lukáš Lalinský)

   * Fix traceback when sending large response bodies over the smart protocol
     on Windows. (Andrew Bennetts, #115781)

   * Fix ``urlutils.relative_url`` for the case of two ``file:///`` URLs
     pointed to different logical drives on Windows.
     (Alexander Belchenko, #90847)

   * HTTP test servers are now compatible with the http protocol version 1.1.
     (Vincent Ladeuil, #175524)

   * _KnitParentsProvider.get_parent_map now handles requests for ghosts
     correctly, instead of erroring or attributing incorrect parents to ghosts.
     (Aaron Bentley)

   * ``merge --weave --uncommitted`` now works.  (Aaron Bentley)

   * pycurl authentication handling was broken and incomplete. Fix handling of
     user:pass embedded in the urls.
     (Vincent Ladeuil, #177643)

   * Files inside non-directories are now handled like other conflict types.
     (Aaron Bentley, #177390)

   * ``reconfigure`` is able to convert trees into lightweight checkouts.
     (Aaron Bentley)

   * Reduce lockdir timeout to 0 when running ``bzr serve``.  (Andrew Bennetts,
     #148087)

   * Test that the old ``version_info_format`` functions still work, even
     though they are deprecated. (John Arbash Meinel, ShenMaq, #177872)

   * Transform failures no longer cause ImmortalLimbo errors (Aaron Bentley,
     #137681)

   * ``uncommit`` works even when the commit messages of revisions to be
     removed use characters not supported in the terminal encoding.
     (Aaron Bentley)

   * When dumb http servers return whole files instead of the requested ranges,
     read the remaining bytes by chunks to avoid overflowing network buffers.
     (Vincent Ladeuil, #175886)

  DOCUMENTATION:

   * Minor tweaks made to the bug tracker integration documentation.
     (Ian Clatworthy)

   * Reference material has now be moved out of the User Guide and added
     to the User Reference. The User Reference has gained 4 sections as
     a result: Authenication Settings, Configuration Settings, Conflicts
     and Hooks. All help topics are now dumped into text format in the
     doc/en/user-reference directory for those who like browsing that
     information in their editor. (Ian Clatworthy)

   * *Using Bazaar with Launchpad* tutorial added. (Ian Clatworthy)

  INTERNALS:

    * find_* methods available for BzrDirs, Branches and WorkingTrees.
      (Aaron Bentley)

    * Help topics can now be loaded from files. 
      (Ian Clatworthy, Alexander Belchenko)

    * get_parent_map now always provides tuples as its output.  (Aaron Bentley)

    * Parent Providers should now implement ``get_parent_map`` returning a
      dictionary instead of ``get_parents`` returning a list.
      ``Graph.get_parents`` is now deprecated. (John Arbash Meinel,
      Robert Collins)

    * Patience Diff now supports arbitrary python objects, as long as they
      support ``hash()``. (John Arbash Meinel)

    * Reduce selftest overhead to establish test names by memoization.
      (Vincent Ladeuil)

  API BREAKS:

  TESTING:

   * Modules can now customise their tests by defining a ``load_tests``
     attribute. ``pydoc bzrlib.tests.TestUtil.TestLoader.loadTestsFromModule``
     for the documentation on this attribute. (Robert Collins)

   * New helper function ``bzrlib.tests.condition_id_re`` which helps
     filter tests based on a regular expression search on the tests id.
     (Robert Collins)
    
   * New helper function ``bzrlib.tests.condition_isinstance`` which helps
     filter tests based on class. (Robert Collins)
    
   * New helper function ``bzrlib.tests.exclude_suite_by_condition`` which
     generalises the ``exclude_suite_by_re`` function. (Robert Collins)

   * New helper function ``bzrlib.tests.filter_suite_by_condition`` which
     generalises the ``filter_suite_by_re`` function. (Robert Collins)

   * New helper method ``bzrlib.tests.exclude_tests_by_re`` which gives a new
     TestSuite that does not contain tests from the input that matched a
     regular expression. (Robert Collins)

   * New helper method ``bzrlib.tests.randomize_suite`` which returns a
     randomized copy of the input suite. (Robert Collins)

   * New helper method ``bzrlib.tests.split_suite_by_re`` which splits a test
     suite into two according to a regular expression. (Robert Collins)

   * Parametrize all http tests for the transport implementations, the http
     protocol versions (1.0 and 1.1) and the authentication schemes.
     (Vincent Ladeuil) 

   * The ``exclude_pattern`` and ``random_order`` parameters to the function
     ``bzrlib.tests.filter_suite_by_re`` have been deprecated. (Robert Collins)

   * The method ``bzrlib.tests.sort_suite_by_re`` has been deprecated. It is 
     replaced by the new helper methods added in this release. (Robert Collins)


bzr 1.0 2007-12-14
------------------

  DOCUMENTATION:

   * More improvements and fixes to the User Guide.  (Ian Clatworthy)

   * Add information on cherrypicking/rebasing to the User Guide.
     (Ian Clatworthy)

   * Improve bug tracker integration documentation. (Ian Clatworthy)

   * Minor edits to ``Bazaar in five minutes`` from David Roberts and
     to the rebasing section of the User Guide from Aaron Bentley.
     (Ian Clatworthy)


bzr 1.0rc3 2007-12-11
---------------------

  CHANGES:
   
   * If a traceback occurs, users are now asked to report the bug 
     through Launchpad (https://bugs.launchpad.net/bzr/), rather than 
     by mail to the mailing list.
     (Martin Pool)

  BUGFIXES:

   * Fix Makefile rules for doc generation. (Ian Clatworthy, #175207)

   * Give more feedback during long http downloads by making readv deliver data
     as it arrives for urllib, and issue more requests for pycurl. High latency
     networks are better handled by urllib, the pycurl implementation give more
     feedback but also incur more latency.
     (Vincent Ladeuil, #173010)

   * Implement _make_parents_provider on RemoteRepository, allowing generating
     bundles against branches on a smart server.  (Andrew Bennetts, #147836)

  DOCUMENTATION:

   * Improved user guide.  (Ian Clatworthy)

   * The single-page quick reference guide is now available as a PDF.
     (Ian Clatworthy)

  INTERNALS:

    * readv urllib http implementation is now a real iterator above the
      underlying socket and deliver data as soon as it arrives. 'get' still
      wraps its output in a StringIO.
      (Vincent Ladeuil)


bzr 1.0rc2 2007-12-07
---------------------

  IMPROVEMENTS:

   * Added a --coverage option to selftest. (Andrew Bennetts)

   * Annotate merge (merge-type=weave) now supports cherrypicking.
     (Aaron Bentley)

   * ``bzr commit`` now doesn't print the revision number twice. (Matt
     Nordhoff, #172612)

   * New configuration option ``bugtracker_<tracker_abbrevation>_url`` to
     define locations of bug trackers that are not directly supported by
     bzr or a plugin. The URL will be treated as a template and ``{id}``
     placeholders will be replaced by specific bug IDs.  (Lukáš Lalinský)

   * Support logging single merge revisions with short and line log formatters.
     (Kent Gibson)

   * User Guide enhanced with suggested readability improvements from
     Matt Revell and corrections from John Arbash Meinel. (Ian Clatworthy)

   * Quick Start Guide renamed to Quick Start Card, moved down in
     the catalog, provided in pdf and png format and updated to refer
     to ``send`` instead of ``bundle``. (Ian Clatworthy, #165080)

   * ``switch`` can now be used on heavyweight checkouts as well as
     lightweight ones. After switching a heavyweight checkout, the
     local branch is a mirror/cache of the new bound branch and
     uncommitted changes in the working tree are merged. As a safety
     check, if there are local commits in a checkout which have not
     been committed to the previously bound branch, then ``switch``
     fails unless the ``--force`` option is given. This option is
     now also required if the branch a lightweight checkout is pointing
     to has been moved. (Ian Clatworthy)

  INTERNALS:

    * New -Dhttp debug option reports http connections, requests and responses.
      (Vincent Ladeuil)

    * New -Dmerge debug option, which emits merge plans for merge-type=weave.

  BUGFIXES:

   * Better error message when running ``bzr cat`` on a non-existant branch.
     (Lukáš Lalinský, #133782)

   * Catch OSError 17 (file exists) in final phase of tree transform and show
     filename to user.
     (Alexander Belchenko, #111758)

   * Catch ShortReadvErrors while using pycurl. Also make readv more robust by
     allowing multiple GET requests to be issued if too many ranges are
     required.
     (Vincent Ladeuil, #172701)

   * Check for missing basis texts when fetching from packs to packs.
     (John Arbash Meinel, #165290)

   * Fall back to showing e-mail in ``log --short/--line`` if the 
     committer/author has only e-mail. (Lukáš Lalinský, #157026)

  API BREAKS:

   * Deprecate not passing a ``location`` argument to commit reporters'
     ``started`` methods. (Matt Nordhoff)


bzr 1.0rc1 2007-11-30
---------------------

  NOTES WHEN UPGRADING:

   * The default repository format is now ``pack-0.92``.  This 
     default is used when creating new repositories with ``init`` and 
     ``init-repo``, and when branching over bzr+ssh or bzr+hpss. 
     (See https://bugs.launchpad.net/bugs/164626)

     This format can be read and written by Bazaar 0.92 and later, and 
     data can be transferred to and from older formats.

     To upgrade, please reconcile your repository (``bzr reconcile``), and then
     upgrade (``bzr upgrade``). 
     
     ``pack-0.92`` offers substantially better scaling and performance than the
     previous knits format. Some operations are slower where the code already
     had bad scaling characteristics under knits, the pack format makes such
     operations more visible as part of being more scalable overall. We will
     correct such operations over the coming releases and encourage the filing
     of bugs on any operation which you observe to be slower in a packs
     repository. One particular case that we do not intend to fix is pulling
     data from a pack repository into a knit repository over a high latency
     link;  downgrading such data requires reinsertion of the file texts, and
     this is a classic space/time tradeoff. The current implementation is
     conservative on memory usage because we need to support converting data
     from any tree without problems.  
     (Robert Collins, Martin Pool, #164476)

  CHANGES:

   * Disable detection of plink.exe as possible ssh vendor. Plink vendor
     still available if user selects it explicitly with BZR_SSH environment
     variable. (Alexander Belchenko, workaround for bug #107593)

   * The pack format is now accessible as "pack-0.92", or "pack-0.92-subtree" 
     to enable the subtree functions (for example, for bzr-svn).  
     See http://doc.bazaar-vcs.org/latest/developer/packrepo.html
     (Martin Pool)

  FEATURES:

   * New ``authentication.conf`` file holding the password or other credentials
     for remote servers. This can be used for ssh, sftp, smtp and other 
     supported transports.
     (Vincent Ladeuil)

   * New rich-root and rich-root-pack formats, recording the same data about
     tree roots that's recorded for all other directories.
     (Aaron Bentley, #164639)

   * ``pack-0.92`` repositories can now be reconciled.
     (Robert Collins, #154173)

   * ``switch`` command added for changing the branch a lightweight checkout
     is associated with and updating the tree to reflect the latest content
     accordingly. This command was previously part of the BzrTools plug-in.
     (Ian Clatworthy, Aaron Bentley, David Allouche)

   * ``reconfigure`` command can now convert branches, trees, or checkouts to
     lightweight checkouts.  (Aaron Bentley)

  PERFORMANCE:

   * Commit updates the state of the working tree via a delta rather than
     supplying entirely new basis trees. For commit of a single specified file
     this reduces the wall clock time for commit by roughly a 30%.
     (Robert Collins, Martin Pool)

   * Commit with many automatically found deleted paths no longer performs
     linear scanning for the children of those paths during inventory
     iteration. This should fix commit performance blowing out when many such
     paths occur during commit. (Robert Collins, #156491)

   * Fetch with pack repositories will no longer read the entire history graph.
     (Robert Collins, #88319)

   * Revert takes out an appropriate lock when reverting to a basis tree, and
     does not read the basis inventory twice. (Robert Collins)

   * Diff does not require an inventory to be generated on dirstate trees.
     (Aaron Bentley, #149254)

   * New annotate merge (--merge-type=weave) implementation is fast on
     versionedfiles withough cached annotations, e.g. pack-0.92.
     (Aaron Bentley)

  IMPROVEMENTS:

   * ``bzr merge`` now warns when it encounters a criss-cross merge.
     (Aaron Bentley)

   * ``bzr send`` now doesn't require the target e-mail address to be
     specified on the command line if an interactive e-mail client is used.
     (Lukáš Lalinský)

   * ``bzr tags`` now prints the revision number for each tag, instead of
     the revision id, unless --show-ids is passed. In addition, tags can be
     sorted chronologically instead of lexicographically with --sort=time.
     (Adeodato Simó, #120231)

   * Windows standalone version of bzr is able to load system-wide plugins from
     "plugins" subdirectory in installation directory. In addition standalone
     installer write to the registry (HKLM\SOFTWARE\Bazaar) useful info 
     about paths and bzr version. (Alexander Belchenko, #129298)

  DOCUMENTATION:

  BUG FIXES:

   * A progress bar has been added for knitpack -> knitpack fetching.
     (Robert Collins, #157789, #159147)

   * Branching from a branch via smart server now preserves the repository
     format. (Andrew Bennetts,  #164626)
     
   * ``commit`` is now able to invoke an external editor in a non-ascii
     directory. (Daniel Watkins, #84043)

   * Catch connection errors for ftp.
     (Vincent Ladeuil, #164567)

   * ``check`` no longer reports spurious unreferenced text versions.
     (Robert Collins, John A Meinel, #162931, #165071)

   * Conflicts are now resolved recursively by ``revert``.
     (Aaron Bentley, #102739)

   * Detect invalid transport reuse attempts by catching invalid URLs.
     (Vincent Ladeuil, #161819)

   * Deleting a file without removing it shows a correct diff, not a traceback.
     (Aaron Bentley)

   * Do no use timeout in HttpServer anymore.
     (Vincent Ladeuil, #158972).

   * Don't catch the exceptions related to the http pipeline status before
     retrying an http request or some programming errors may be masked.
     (Vincent Ladeuil, #160012)

   * Fix ``bzr rm`` to not delete modified and ignored files.
     (Lukáš Lalinský, #172598)

   * Fix exception when revisionspec contains merge revisons but log
     formatter doesn't support merge revisions. (Kent Gibson, #148908)

   * Fix exception when ScopeReplacer is assigned to before any members have
     been retrieved.  (Aaron Bentley)

   * Fix multiple connections during checkout --lightweight.
     (Vincent Ladeuil, #159150)

   * Fix possible error in insert_data_stream when copying between 
     pack repositories over bzr+ssh or bzr+http.  
     KnitVersionedFile.get_data_stream now makes sure that requested
     compression parents are sent before any delta hunks that depend 
     on them.
     (Martin Pool, #164637)

   * Fix typo in limiting offsets coalescing for http, leading to
     whole files being downloaded instead of parts.
     (Vincent Ladeuil, #165061)

   * FTP server errors don't error in the error handling code.
     (Robert Collins, #161240)

   * Give a clearer message when a pull fails because the source needs
     to be reconciled.
     (Martin Pool, #164443)

   * It is clearer when a plugin cannot be loaded because of its name, and a
     suggestion for an acceptable name is given. (Daniel Watkins, #103023)

   * Leave port as None in transport objects if user doesn't
     specify a port in urls.
     (vincent Ladeuil, #150860)

   * Make sure Repository.fetch(self) is properly a no-op for all
     Repository implementations. (John Arbash Meinel, #158333)

   * Mark .bzr directories as "hidden" on Windows.
     (Alexander Belchenko, #71147)

   * ``merge --uncommitted`` can now operate on a single file.
     (Aaron Bentley, Lukáš Lalinský, #136890)

   * Obsolete packs are now cleaned up by pack and autopack operations.
     (Robert Collins, #153789)

   * Operations pulling data from a smart server where the underlying
     repositories are not both annotated/both unannotated will now work.
     (Robert Collins, #165304).

   * Reconcile now shows progress bars. (Robert Collins, #159351)

   * ``RemoteBranch`` was not initializing ``self._revision_id_to_revno_map``
     properly. (John Arbash Meinel, #162486)

   * Removing an already-removed file reports the file does not exist. (Daniel
     Watkins, #152811)

   * Rename on Windows is able to change filename case.
     (Alexander Belchenko, #77740)

   * Return error instead of a traceback for ``bzr log -r0``.
     (Kent Gibson, #133751)

   * Return error instead of a traceback when bzr is unable to create
     symlink on some platforms (e.g. on Windows).
     (Alexander Belchenko, workaround for #81689)

   * Revert doesn't crash when restoring a single file from a deleted
     directory. (Aaron Bentley)

   * Stderr output via logging mechanism now goes through encoded wrapper
     and no more uses utf-8, but terminal encoding instead. So all unicode
     strings now should be readable in non-utf-8 terminal.
     (Alexander Belchenko, #54173)

   * The error message when ``move --after`` should be used makes how to do so
     clearer. (Daniel Watkins, #85237)

   * Unicode-safe output from ``bzr info``. The output will be encoded
     using the terminal encoding and unrepresentable characters will be
     replaced by '?'. (Lukáš Lalinský, #151844)

   * Working trees are no longer created when pushing into a local no-trees
     repo. (Daniel Watkins, #50582)

   * Upgrade util/configobj to version 4.4.0.
     (Vincent Ladeuil, #151208).

   * Wrap medusa ftp test server as an FTPServer feature.
     (Vincent Ladeuil, #157752)

  API BREAKS:

   * ``osutils.backup_file`` is deprecated. Actually it's not used in bzrlib
     during very long time. (Alexander Belchenko)

   * The return value of
     ``VersionedFile.iter_lines_added_or_present_in_versions`` has been
     changed. Previously it was an iterator of lines, now it is an iterator of
     (line, version_id) tuples. This change has been made to aid reconcile and
     fetch operations. (Robert Collins)

   * ``bzrlib.repository.get_versioned_file_checker`` is now private.
     (Robert Collins)

   * The Repository format registry default has been removed; it was previously
     obsoleted by the bzrdir format default, which implies a default repository
     format.
     (Martin Pool)

  INTERNALS:

   * Added ``ContainerSerialiser`` and ``ContainerPushParser`` to
     ``bzrlib.pack``.  These classes provide more convenient APIs for generating
     and parsing containers from streams rather than from files.  (Andrew
     Bennetts)

   * New module ``lru_cache`` providing a cache for use by tasks that need
     semi-random access to large amounts of data. (John A Meinel)

   * InventoryEntry.diff is now deprecated.  Please use diff.DiffTree instead.

  TESTING:


bzr 0.92 2007-11-05
-------------------

  CHANGES:

  * New uninstaller on Win32.  (Alexander Belchenko)


bzr 0.92rc1 2007-10-29
----------------------

  NOTES WHEN UPGRADING:

  CHANGES:
  
   * ``bzr`` now returns exit code 4 if an internal error occurred, and 
     3 if a normal error occurred.  (Martin Pool)

   * ``pull``, ``merge`` and ``push`` will no longer silently correct some
     repository index errors that occured as a result of the Weave disk format.
     Instead the ``reconcile`` command needs to be run to correct those
     problems if they exist (and it has been able to fix most such problems
     since bzr 0.8). Some new problems have been identified during this release
     and you should run ``bzr check`` once on every repository to see if you
     need to reconcile. If you cannot ``pull`` or ``merge`` from a remote
     repository due to mismatched parent errors - a symptom of index errors -
     you should simply take a full copy of that remote repository to a clean
     directory outside any local repositories, then run reconcile on it, and
     finally pull from it locally. (And naturally email the repositories owner
     to ask them to upgrade and run reconcile).
     (Robert Collins)

  FEATURES:

   * New ``knitpack-experimental`` repository format. This is interoperable with
     the ``dirstate-tags`` format but uses a smarter storage design that greatly
     speeds up many operations, both local and remote. This new format can be
     used as an option to the ``init``, ``init-repository`` and ``upgrade``
     commands. See http://doc.bazaar-vcs.org/0.92/developers/knitpack.html
     for further details. (Robert Collins)

   * For users of bzr-svn (and those testing the prototype subtree support) that
     wish to try packs, a new ``knitpack-subtree-experimental`` format has also
     been added. This is interoperable with the ``dirstate-subtrees`` format.
     (Robert Collins)

   * New ``reconfigure`` command. (Aaron Bentley)

   * New ``revert --forget-merges`` command, which removes the record of a pending 
     merge without affecting the working tree contents.  (Martin Pool)

   * New ``bzr_remote_path`` configuration variable allows finer control of
     remote bzr locations than BZR_REMOTE_PATH environment variable.
     (Aaron Bentley)

   * New ``launchpad-login`` command to tell Bazaar your Launchpad
     user ID.  This can then be used by other functions of the
     Launchpad plugin. (James Henstridge)

  PERFORMANCE:

   * Commit in quiet mode is now slightly faster as the information to
     output is no longer calculated. (Ian Clatworthy)

   * Commit no longer checks for new text keys during insertion when the
     revision id was deterministically unique. (Robert Collins)

   * Committing a change which is not a merge and does not change the number of
     files in the tree is faster by utilising the data about whether files are
     changed to determine if the tree is unchanged rather than recalculating
     it at the end of the commit process. (Robert Collins)

   * Inventory serialisation no longer double-sha's the content.
     (Robert Collins)

   * Knit text reconstruction now avoids making copies of the lines list for
     interim texts when building a single text. The new ``apply_delta`` method
     on ``KnitContent`` aids this by allowing modification of the revision id
     such objects represent. (Robert Collins)

   * Pack indices are now partially parsed for specific key lookup using a
     bisection approach. (Robert Collins)

   * Partial commits are now approximately 40% faster by walking over the
     unselected current tree more efficiently. (Robert Collins)

   * XML inventory serialisation takes 20% less time while being stricter about
     the contents. (Robert Collins)

   * Graph ``heads()`` queries have been fixed to no longer access all history
     unnecessarily. (Robert Collins)

  IMPROVEMENTS:

   * ``bzr+https://`` smart server across https now supported. 
     (John Ferlito, Martin Pool, #128456)

   * Mutt is now a supported mail client; set ``mail_client=mutt`` in your
     bazaar.conf and ``send`` will use mutt. (Keir Mierle)

   * New option ``-c``/``--change`` for ``merge`` command for cherrypicking 
     changes from one revision. (Alexander Belchenko, #141368)

   * Show encodings, locale and list of plugins in the traceback message.
     (Martin Pool, #63894)

   * Experimental directory formats can now be marked with
     ``experimental = True`` during registration. (Ian Clatworthy)

  DOCUMENTATION:

   * New *Bazaar in Five Minutes* guide.  (Matthew Revell)

   * The hooks reference documentation is now converted to html as expected.
     (Ian Clatworthy)

  BUG FIXES:

   * Connection error reporting for the smart server has been fixed to
     display a user friendly message instead of a traceback.
     (Ian Clatworthy, #115601)

   * Make sure to use ``O_BINARY`` when opening files to check their
     sha1sum. (Alexander Belchenko, John Arbash Meinel, #153493)

   * Fix a problem with Win32 handling of the executable bit.
     (John Arbash Meinel, #149113)

   * ``bzr+ssh://`` and ``sftp://`` URLs that do not specify ports explicitly
     no longer assume that means port 22.  This allows people using OpenSSH to
     override the default port in their ``~/.ssh/config`` if they wish.  This
     fixes a bug introduced in bzr 0.91.  (Andrew Bennetts, #146715)

   * Commands reporting exceptions can now be profiled and still have their
     data correctly dumped to a file. For example, a ``bzr commit`` with
     no changes still reports the operation as pointless but doing so no
     longer throws away the profiling data if this command is run with
     ``--lsprof-file callgrind.out.ci`` say. (Ian Clatworthy)

   * Fallback to ftp when paramiko is not installed and sftp can't be used for
     ``tests/commands`` so that the test suite is still usable without
     paramiko.
     (Vincent Ladeuil, #59150)

   * Fix commit ordering in corner case. (Aaron Bentley, #94975)

   * Fix long standing bug in partial commit when there are renames 
     left in tree. (Robert Collins, #140419)

   * Fix selftest semi-random noise during http related tests.
     (Vincent Ladeuil, #140614)

   * Fix typo in ftp.py making the reconnection fail on temporary errors.
     (Vincent Ladeuil, #154259)

   * Fix failing test by comparing real paths to cover the case where the TMPDIR
     contains a symbolic link.
     (Vincent Ladeuil, #141382).

   * Fix log against smart server branches that don't support tags.
     (James Westby, #140615)

   * Fix pycurl http implementation by defining error codes from
     pycurl instead of relying on an old curl definition.
     (Vincent Ladeuil, #147530)

   * Fix 'unprintable error' message when displaying BzrCheckError and 
     some other exceptions on Python 2.5.
     (Martin Pool, #144633)

   * Fix ``Inventory.copy()`` and add test for it. (Jelmer Vernooij)

   * Handles default value for ListOption in cmd_commit.
     (Vincent Ladeuil, #140432)

   * HttpServer and FtpServer need to be closed properly or a listening socket
     will remain opened.
     (Vincent Ladeuil, #140055)

   * Monitor the .bzr directory created in the top level test
     directory to detect leaking tests.
     (Vincent Ladeuil, #147986)

   * The basename, not the full path, is now used when checking whether
     the profiling dump file begins with ``callgrind.out`` or not. This
     fixes a bug reported by Aaron Bentley on IRC. (Ian Clatworthy)

   * Trivial fix for invoking command ``reconfigure`` without arguments.
     (Rob Weir, #141629)

   * ``WorkingTree.rename_one`` will now raise an error if normalisation of the
     new path causes bzr to be unable to access the file. (Robert Collins)

   * Correctly detect a NoSuchFile when using a filezilla server. (Gary van der
     Merwe)

  API BREAKS:

   * ``bzrlib.index.GraphIndex`` now requires a size parameter to the
     constructor, for enabling bisection searches. (Robert Collins)

   * ``CommitBuilder.record_entry_contents`` now requires the root entry of a
     tree be supplied to it, previously failing to do so would trigger a
     deprecation warning. (Robert Collins)

   * ``KnitVersionedFile.add*`` will no longer cache added records even when
     enable_cache() has been called - the caching feature is now exclusively for
     reading existing data. (Robert Collins)

   * ``ReadOnlyLockError`` is deprecated; ``LockFailed`` is usually more 
     appropriate.  (Martin Pool)

   * Removed ``bzrlib.transport.TransportLogger`` - please see the new
     ``trace+`` transport instead. (Robert Collins)

   * Removed previously deprecated varargs interface to ``TestCase.run_bzr`` and
     deprecated methods ``TestCase.capture`` and ``TestCase.run_bzr_captured``.
     (Martin Pool)

   * Removed previous deprecated ``basis_knit`` parameter to the
     ``KnitVersionedFile`` constructor. (Robert Collins)

   * Special purpose method ``TestCase.run_bzr_decode`` is moved to the test_non_ascii 
     class that needs it.
     (Martin Pool)

   * The class ``bzrlib.repofmt.knitrepo.KnitRepository3`` has been folded into
     ``KnitRepository`` by parameters to the constructor. (Robert Collins)

   * The ``VersionedFile`` interface now allows content checks to be bypassed
     by supplying check_content=False.  This saves nearly 30% of the minimum
     cost to store a version of a file. (Robert Collins)

   * Tree's with bad state such as files with no length or sha will no longer
     be silently accepted by the repository XML serialiser. To serialise
     inventories without such data, pass working=True to write_inventory.
     (Robert Collins)

   * ``VersionedFile.fix_parents`` has been removed as a harmful API.
     ``VersionedFile.join`` will no longer accept different parents on either
     side of a join - it will either ignore them, or error, depending on the
     implementation. See notes when upgrading for more information.
     (Robert Collins)

  INTERNALS:

   * ``bzrlib.transport.Transport.put_file`` now returns the number of bytes
     put by the method call, to allow avoiding stat-after-write or
     housekeeping in callers. (Robert Collins)

   * ``bzrlib.xml_serializer.Serializer`` is now responsible for checking that
     mandatory attributes are present on serialisation and deserialisation.
     This fixes some holes in API usage and allows better separation between
     physical storage and object serialisation. (Robert Collins)

   * New class ``bzrlib.errors.InternalBzrError`` which is just a convenient
     shorthand for deriving from BzrError and setting internal_error = True.
     (Robert Collins)

   * New method ``bzrlib.mutabletree.update_to_one_parent_via_delta`` for
     moving the state of a parent tree to a new version via a delta rather than
     a complete replacement tree. (Robert Collins)

   * New method ``bzrlib.osutils.minimum_path_selection`` useful for removing
     duplication from user input, when a user mentions both a path and an item
     contained within that path. (Robert Collins)

   * New method ``bzrlib.repository.Repository.is_write_locked`` useful for
     determining if a repository is write locked. (Robert Collins)

   * New method on ``bzrlib.tree.Tree`` ``path_content_summary`` provides a
     tuple containing the key information about a path for commit processing
     to complete. (Robert Collins)

   * New method on xml serialisers, write_inventory_to_lines, which matches the
     API used by knits for adding content. (Robert Collins)

   * New module ``bzrlib.bisect_multi`` with generic multiple-bisection-at-once
     logic, currently only available for byte-based lookup
     (``bisect_multi_bytes``). (Robert Collins)

   * New helper ``bzrlib.tuned_gzip.bytes_to_gzip`` which takes a byte string
     and returns a gzipped version of the same. This is used to avoid a bunch
     of api friction during adding of knit hunks. (Robert Collins)

   * New parameter on ``bzrlib.transport.Transport.readv``
     ``adjust_for_latency`` which changes readv from returning strictly the
     requested data to inserted return larger ranges and in forward read order
     to reduce the effect of network latency. (Robert Collins)

   * New parameter yield_parents on ``Inventory.iter_entries_by_dir`` which
     causes the parents of a selected id to be returned recursively, so all the
     paths from the root down to each element of selected_file_ids are
     returned. (Robert Collins)

   * Knit joining has been enhanced to support plain to annotated conversion
     and annotated to plain conversion. (Ian Clatworthy)

   * The CommitBuilder method ``record_entry_contents`` now returns summary
     information about the effect of the commit on the repository. This tuple
     contains an inventory delta item if the entry changed from the basis, and a
     boolean indicating whether a new file graph node was recorded.
     (Robert Collins)

   * The python path used in the Makefile can now be overridden.
     (Andrew Bennetts, Ian Clatworthy)

  TESTING:

   * New transport implementation ``trace+`` which is useful for testing,
     logging activity taken to its _activity attribute. (Robert Collins)

   * When running bzr commands within the test suite, internal exceptions are
     not caught and reported in the usual way, but rather allowed to propagate
     up and be visible to the test suite.  A new API ``run_bzr_catch_user_errors``
     makes this behavior available to other users.
     (Martin Pool)

   * New method ``TestCase.call_catch_warnings`` for testing methods that 
     raises a Python warning.  (Martin Pool)


bzr 0.91 2007-09-26
-------------------

  BUG FIXES:

   * Print a warning instead of aborting the ``python setup.py install``
     process if building of a C extension is not possible.
     (Lukáš Lalinský, Alexander Belchenko)

   * Fix commit ordering in corner case (Aaron Bentley, #94975)

   * Fix ''bzr info bzr://host/'' and other operations on ''bzr://' URLs with
     an implicit port.  We were incorrectly raising PathNotChild due to
     inconsistent treatment of the ''_port'' attribute on the Transport object.
     (Andrew Bennetts, #133965)

   * Make RemoteRepository.sprout cope gracefully with servers that don't
     support the ``Repository.tarball`` request.
     (Andrew Bennetts)


bzr 0.91rc2 2007-09-11
----------------------

   * Replaced incorrect tarball for previous release; a debug statement was left 
     in bzrlib/remote.py.


bzr 0.91rc1 2007-09-11
----------------------

  CHANGES:

   * The default branch and repository format has changed to 
     ``dirstate-tags``, so tag commands are active by default.
     This format is compatible with Bazaar 0.15 and later.
     This incidentally fixes bug #126141.
     (Martin Pool)

   * ``--quiet`` or ``-q`` is no longer a global option. If present, it
     must now appear after the command name. Scripts doing things like
     ``bzr -q missing`` need to be rewritten as ``bzr missing -q``.
     (Ian Clatworthy)

  FEATURES:

   * New option ``--author`` in ``bzr commit`` to specify the author of the
     change, if it's different from the committer. ``bzr log`` and
     ``bzr annotate`` display the author instead of the committer.
     (Lukáš Lalinský)

   * In addition to global options and command specific options, a set of
     standard options are now supported. Standard options are legal for
     all commands. The initial set of standard options are:
     
     * ``--help`` or ``-h`` - display help message
     * ``--verbose`` or ``-v`` - display additional information
     * ``--quiet``  or ``-q`` - only output warnings and errors.

     Unlike global options, standard options can be used in aliases and
     may have command-specific help. (Ian Clatworthy)

   * Verbosity level processing has now been unified. If ``--verbose``
     or ``-v`` is specified on the command line multiple times, the
     verbosity level is made positive the first time then increased.
     If ``--quiet`` or ``-q`` is specified on the command line
     multiple times, the verbosity level is made negative the first
     time then decreased. To get the default verbosity level of zero,
     either specify none of the above , ``--no-verbose`` or ``--no-quiet``.
     Note that most commands currently ignore the magnitude of the
     verbosity level but do respect *quiet vs normal vs verbose* when
     generating output. (Ian Clatworthy)

   * ``Branch.hooks`` now supports ``pre_commit`` hook. The hook's signature
     is documented in BranchHooks constructor. (Nam T. Nguyen, #102747)

   * New ``Repository.stream_knit_data_for_revisions`` request added to the
     network protocol for greatly reduced roundtrips when retrieving a set of
     revisions. (Andrew Bennetts)

  BUG FIXES:

   * ``bzr plugins`` now lists the version number for each plugin in square
     brackets after the path. (Robert Collins, #125421)

   * Pushing, pulling and branching branches with subtree references was not
     copying the subtree weave, preventing the file graph from being accessed
     and causing errors in commits in clones. (Robert Collins)

   * Suppress warning "integer argument expected, got float" from Paramiko,
     which sometimes caused false test failures.  (Martin Pool)

   * Fix bug in bundle 4 that could cause attempts to write data to wrong
     versionedfile.  (Aaron Bentley)

   * Diffs generated using "diff -p" no longer break the patch parser.
     (Aaron Bentley)

   * get_transport treats an empty possible_transports list the same as a non-
     empty one.  (Aaron Bentley)

   * patch verification for merge directives is reactivated, and works with
     CRLF and CR files.  (Aaron Bentley)

   * Accept ..\ as a path in revision specifiers. This fixes for example
     "-r branch:..\other-branch" on Windows.  (Lukáš Lalinský) 

   * ``BZR_PLUGIN_PATH`` may now contain trailing slashes.
     (Blake Winton, #129299)

   * man page no longer lists hidden options (#131667, Aaron Bentley)

   * ``uncommit --help`` now explains the -r option adequately.  (Daniel
     Watkins, #106726)

   * Error messages are now better formatted with parameters (such as
     filenames) quoted when necessary. This avoids confusion when directory
     names ending in a '.' at the end of messages were confused with a
     full stop that may or not have been there. (Daniel Watkins, #129791)

   * Fix ``status FILE -r X..Y``. (Lukáš Lalinský)

   * If a particular command is an alias, ``help`` will show the alias
     instead of claiming there is no help for said alias. (Daniel Watkins,
     #133548)

   * TreeTransform-based operations, like pull, merge, revert, and branch,
     now roll back if they encounter an error.  (Aaron Bentley, #67699)

   * ``bzr commit`` now exits cleanly if a character unsupported by the
     current encoding is used in the commit message.  (Daniel Watkins,
     #116143)

   * bzr send uses default values for ranges when only half of an elipsis
     is specified ("-r..5" or "-r5..").  (#61685, Aaron Bentley)

   * Avoid trouble when Windows ssh calls itself 'plink' but no plink
     binary is present.  (Martin Albisetti, #107155)

   * ``bzr remove`` should remove clean subtrees.  Now it will remove (without
     needing ``--force``) subtrees that contain no files with text changes or
     modified files.  With ``--force`` it removes the subtree regardless of
     text changes or unknown files. Directories with renames in or out (but
     not changed otherwise) will now be removed without needing ``--force``.
     Unknown ignored files will be deleted without needing ``--force``.
     (Marius Kruger, #111665)

   * When two plugins conflict, the source of both the losing and now the
     winning definition is shown.  (Konstantin Mikhaylov, #5454)

   * When committing to a branch, the location being committed to is
     displayed.  (Daniel Watkins, #52479)

   * ``bzr --version`` takes care about encoding of stdout, especially
     when output is redirected. (Alexander Belchenko, #131100)

   * Prompt for an ftp password if none is provided.
     (Vincent Ladeuil, #137044)

   * Reuse bound branch associated transport to avoid multiple
     connections.
     (Vincent Ladeuil, #128076, #131396)

   * Overwrite conflicting tags by ``push`` and ``pull`` if the
     ``--overwrite`` option is specified.  (Lukáš Lalinský, #93947)

   * In checkouts, tags are copied into the master branch when created,
     changed or deleted, and are copied into the checkout when it is 
     updated.  (Martin Pool, #93856, #93860)

   * Print a warning instead of aborting the ``python setup.py install``
     process if building of a C extension is not possible.
     (Lukáš Lalinský, Alexander Belchenko)

  IMPROVEMENTS:

   * Add the option "--show-diff" to the commit command in order to display
     the diff during the commit log creation. (Goffredo Baroncelli)

   * ``pull`` and ``merge`` are much faster at installing bundle format 4.
     (Aaron Bentley)

   * ``pull -v`` no longer includes deltas, making it much faster.
     (Aaron Bentley)

   * ``send`` now sends the directive as an attachment by default.
     (Aaron Bentley, Lukáš Lalinský, Alexander Belchenko)

   * Documentation updates (Martin Albisetti)

   * Help on debug flags is now included in ``help global-options``.
     (Daniel Watkins, #124853)

   * Parameters passed on the command line are checked to ensure they are
     supported by the encoding in use. (Daniel Watkins)

   * The compression used within the bzr repository has changed from zlib
     level 9 to the zlib default level. This improves commit performance with
     only a small increase in space used (and in some cases a reduction in
     space). (Robert Collins)

   * Initial commit no longer SHAs files twice and now reuses the path
     rather than looking it up again, making it faster.
     (Ian Clatworthy)

   * New option ``-c``/``--change`` for ``diff`` and ``status`` to show
     changes in one revision.  (Lukáš Lalinský)

   * If versioned files match a given ignore pattern, a warning is now
     given. (Daniel Watkins, #48623)

   * ``bzr status`` now has -S as a short name for --short and -V as a
     short name for --versioned. These have been added to assist users
     migrating from Subversion: ``bzr status -SV`` is now like
     ``svn status -q``.  (Daniel Watkins, #115990)

   * Added C implementation of  ``PatienceSequenceMatcher``, which is about
     10x faster than the Python version. This speeds up commands that
     need file diffing, such as ``bzr commit`` or ``bzr diff``.
     (Lukáš Lalinský)

   * HACKING has been extended with a large section on core developer tasks.
     (Ian Clatworthy)

   * Add ``branches`` and ``standalone-trees`` as online help topics and
     include them as Concepts within the User Reference.
     (Paul Moore, Ian Clatworthy)

    * ``check`` can detect versionedfile parent references that are
      inconsistent with revision and inventory info, and ``reconcile`` can fix
      them.  These faulty references were generated by 0.8-era releases,
      so repositories which were manipulated by old bzrs should be
      checked, and possibly reconciled ASAP.  (Aaron Bentley, Andrew Bennetts)

  API BREAKS:

   * ``Branch.append_revision`` is removed altogether; please use 
     ``Branch.set_last_revision_info`` instead.  (Martin Pool)

   * CommitBuilder now advertises itself as requiring the root entry to be
     supplied. This only affects foreign repository implementations which reuse
     CommitBuilder directly and have changed record_entry_contents to require
     that the root not be supplied. This should be precisely zero plugins
     affected. (Robert Collins)

   * The ``add_lines`` methods on ``VersionedFile`` implementations has changed
     its return value to include the sha1 and length of the inserted text. This
     allows the avoidance of double-sha1 calculations during commit.
     (Robert Collins)

   * ``Transport.should_cache`` has been removed.  It was not called in the
     previous release.  (Martin Pool)

  TESTING:

   * Tests may now raise TestNotApplicable to indicate they shouldn't be 
     run in a particular scenario.  (Martin Pool)

   * New function multiply_tests_from_modules to give a simpler interface
     to test parameterization.  (Martin Pool, Robert Collins)

   * ``Transport.should_cache`` has been removed.  It was not called in the
     previous release.  (Martin Pool)

   * NULL_REVISION is returned to indicate the null revision, not None.
     (Aaron Bentley)

   * Use UTF-8 encoded StringIO for log tests to avoid failures on
     non-ASCII committer names.  (Lukáš Lalinský)

  INTERNALS:

   * ``bzrlib.plugin.all_plugins`` has been deprecated in favour of
     ``bzrlib.plugin.plugins()`` which returns PlugIn objects that provide
     useful functionality for determining the path of a plugin, its tests, and
     its version information. (Robert Collins)

   * Add the option user_encoding to the function 'show_diff_trees()'
     in order to move the user encoding at the UI level. (Goffredo Baroncelli)

   * Add the function make_commit_message_template_encoded() and the function
     edit_commit_message_encoded() which handle encoded strings.
     This is done in order to mix the commit messages (which is a unicode
     string), and the diff which is a raw string. (Goffredo Baroncelli)

   * CommitBuilder now defaults to using add_lines_with_ghosts, reducing
     overhead on non-weave repositories which don't require all parents to be
     present. (Robert Collins)

   * Deprecated method ``find_previous_heads`` on
     ``bzrlib.inventory.InventoryEntry``. This has been superseded by the use
     of ``parent_candidates`` and a separate heads check via the repository
     API. (Robert Collins)

   * New trace function ``mutter_callsite`` will print out a subset of the
     stack to the log, which can be useful for gathering debug details.
     (Robert Collins)

   * ``bzrlib.pack.ContainerWriter`` now tracks how many records have been
     added via a public attribute records_written. (Robert Collins)

   * New method ``bzrlib.transport.Transport.get_recommended_page_size``.
     This provides a hint to users of transports as to the reasonable
     minimum data to read. In principle this can take latency and
     bandwidth into account on a per-connection basis, but for now it
     just has hard coded values based on the url. (e.g. http:// has a large
     page size, file:// has a small one.) (Robert Collins)

   * New method on ``bzrlib.transport.Transport`` ``open_write_stream`` allows
     incremental addition of data to a file without requiring that all the
     data be buffered in memory. (Robert Collins)

   * New methods on ``bzrlib.knit.KnitVersionedFile``:
     ``get_data_stream(versions)``, ``insert_data_stream(stream)`` and
     ``get_format_signature()``.  These provide some infrastructure for
     efficiently streaming the knit data for a set of versions over the smart
     protocol.

   * Knits with no annotation cache still produce correct annotations.
     (Aaron Bentley)

   * Three new methods have been added to ``bzrlib.trace``:
     ``set_verbosity_level``, ``get_verbosity_level`` and ``is_verbose``.
     ``set_verbosity_level`` expects a numeric value: negative for quiet,
     zero for normal, positive for verbose. The size of the number can be
     used to determine just how quiet or verbose the application should be.
     The existing ``be_quiet`` and ``is_quiet`` routines have been
     integrated into this new scheme. (Ian Clatworthy)

   * Options can now be delcared with a ``custom_callback`` parameter. If
     set, this routine is called after the option is processed. This feature
     is now used by the standard options ``verbose`` and ``quiet`` so that
     setting one implicitly resets the other. (Ian Clatworthy)

   * Rather than declaring a new option from scratch in order to provide
     custom help, a centrally registered option can be decorated using the
     new ``bzrlib.Option.custom_help`` routine. In particular, this routine
     is useful when declaring better help for the ``verbose`` and ``quiet``
     standard options as the base definition of these is now more complex
     than before thanks to their use of a custom callback. (Ian Clatworthy)
      
    * Tree._iter_changes(specific_file=[]) now iterates through no files,
      instead of iterating through all files.  None is used to iterate through
      all files.  (Aaron Bentley)

    * WorkingTree.revert() now accepts None to revert all files.  The use of
      [] to revert all files is deprecated.  (Aaron Bentley)


bzr 0.90 2007-08-28
-------------------

  IMPROVEMENTS:

    * Documentation is now organized into multiple directories with a level
      added for different languages or locales. Added the Mini Tutorial
      and Quick Start Summary (en) documents from the Wiki, improving the
      content and readability of the former. Formatted NEWS as Release Notes
      complete with a Table of Conents, one heading per release. Moved the
      Developer Guide into the main document catalog and provided a link
      from the developer document catalog back to the main one.
      (Ian Clatworthy, Sabin Iacob, Alexander Belchenko)


  API CHANGES:

    * The static convenience method ``BzrDir.create_repository``
      is deprecated.  Callers should instead create a ``BzrDir`` instance
      and call ``create_repository`` on that.  (Martin Pool)


bzr 0.90rc1 2007-08-14
----------------------

  BUGFIXES:

    * ``bzr init`` should connect to the remote location one time only.  We
      have been connecting several times because we forget to pass around the
      Transport object. This modifies ``BzrDir.create_branch_convenience``,
      so that we can give it the Transport we already have.
      (John Arbash Meinel, Vincent Ladeuil, #111702)

    * Get rid of sftp connection cache (get rid of the FTP one too).
      (Vincent Ladeuil, #43731)

    * bzr branch {local|remote} remote don't try to create a working tree
      anymore.
      (Vincent Ladeuil, #112173)

    * All identified multiple connections for a single bzr command have been
      fixed. See bzrlib/tests/commands directory.
      (Vincent Ladeuil)

    * ``bzr rm`` now does not insist on ``--force`` to delete files that
      have been renamed but not otherwise modified.  (Marius Kruger,
      #111664)

    * ``bzr selftest --bench`` no longer emits deprecation warnings
      (Lukáš Lalinský)

    * ``bzr status`` now honours FILE parameters for conflict lists
      (Aaron Bentley, #127606)

    * ``bzr checkout`` now honours -r when reconstituting a working tree.
      It also honours -r 0.  (Aaron Bentley, #127708)

    * ``bzr add *`` no more fails on Windows if working tree contains
      non-ascii file names. (Kuno Meyer, #127361)

    * allow ``easy_install bzr`` runs without fatal errors. 
      (Alexander Belchenko, #125521)

    * Graph._filter_candidate_lca does not raise KeyError if a candidate
      is eliminated just before it would normally be examined.  (Aaron Bentley)

    * SMTP connection failures produce a nice message, not a traceback.
      (Aaron Bentley)

  IMPROVEMENTS:

    * Don't show "dots" progress indicators when run non-interactively, such
      as from cron.  (Martin Pool)

    * ``info`` now formats locations more nicely and lists "submit" and
      "public" branches (Aaron Bentley)

    * New ``pack`` command that will trigger database compression within
      the repository (Robert Collins)

    * Implement ``_KnitIndex._load_data`` in a pyrex extension. The pyrex
      version is approximately 2-3x faster at parsing a ``.kndx`` file.
      Which yields a measurable improvement for commands which have to
      read from the repository, such as a 1s => 0.75s improvement in
      ``bzr diff`` when there are changes to be shown.  (John Arbash Meinel)

    * Merge is now faster.  Depending on the scenario, it can be more than 2x
      faster. (Aaron Bentley)

    * Give a clearer warning, and allow ``python setup.py install`` to
      succeed even if pyrex is not available.
      (John Arbash Meinel)

    * ``DirState._read_dirblocks`` now has an optional Pyrex
      implementation. This improves the speed of any command that has to
      read the entire DirState. (``diff``, ``status``, etc, improve by
      about 10%).
      ``bisect_dirblocks`` has also been improved, which helps all
      ``_get_entry`` type calls (whenever we are searching for a
      particular entry in the in-memory DirState).
      (John Arbash Meinel)

    * ``bzr pull`` and ``bzr push`` no longer do a complete walk of the 
      branch revision history for ui display unless -v is supplied.
      (Robert Collins)

    * ``bzr log -rA..B`` output shifted to the left margin if the log only 
      contains merge revisions. (Kent Gibson) 

    * The ``plugins`` command is now public with improved help.
      (Ian Clatworthy)

    * New bundle and merge directive formats are faster to generate, and

    * Annotate merge now works when there are local changes. (Aaron Bentley)

    * Commit now only shows the progress in terms of directories instead of
      entries. (Ian Clatworthy)

    * Fix ``KnitRepository.get_revision_graph`` to not request the graph 2
      times. This makes ``get_revision_graph`` 2x faster. (John Arbash
      Meinel)

    * Fix ``VersionedFile.get_graph()`` to avoid using
      ``set.difference_update(other)``, which has bad scaling when
      ``other`` is large. This improves ``VF.get_graph([version_id])`` for
      a 12.5k graph from 2.9s down to 200ms. (John Arbash Meinel)

    * The ``--lsprof-file`` option now generates output for KCacheGrind if
      the file starts with ``callgrind.out``. This matches the default file
      filtering done by KCacheGrind's Open Dialog. (Ian Clatworthy)

    * Fix ``bzr update`` to avoid an unnecessary
      ``branch.get_master_branch`` call, which avoids 1 extra connection
      to the remote server. (Partial fix for #128076, John Arbash Meinel)

    * Log errors from the smart server in the trace file, to make debugging 
      test failures (and live failures!) easier.  (Andrew Bennetts)

    * The HTML version of the man page has been superceded by a more
      comprehensive manual called the Bazaar User Reference. This manual
      is completed generated from the online help topics. As part of this
      change, limited reStructuredText is now explicitly supported in help
      topics and command help with 'unnatural' markup being removed prior
      to display by the online help or inclusion in the man page.
      (Ian Clatworthy)

    * HTML documentation now use files extension ``*.html``
      (Alexander Belchenko)

    * The cache of ignore definitions is now cleared in WorkingTree.unlock()
      so that changes to .bzrignore aren't missed. (#129694, Daniel Watkins)

    * ``bzr selftest --strict`` fails if there are any missing features or
      expected test failures. (Daniel Watkins, #111914)

    * Link to registration survey added to README. (Ian Clatworthy)

    * Windows standalone installer show link to registration survey
      when installation finished. (Alexander Belchenko)

  LIBRARY API BREAKS:

    * Deprecated dictionary ``bzrlib.option.SHORT_OPTIONS`` removed.
      Options are now required to provide a help string and it must
      comply with the style guide by being one or more sentences with an
      initial capital and final period. (Martin Pool)

    * KnitIndex.get_parents now returns tuples. (Robert Collins)

    * Ancient unused ``Repository.text_store`` attribute has been removed.
      (Robert Collins)

    * The ``bzrlib.pack`` interface has changed to use tuples of bytestrings
      rather than just bytestrings, making it easier to represent multiple
      element names. As this interface was not used by any internal facilities
      since it was introduced in 0.18 no API compatibility is being preserved.
      The serialised form of these packs is identical with 0.18 when a single
      element tuple is in use. (Robert Collins)

  INTERNALS:

    * merge now uses ``iter_changes`` to calculate changes, which makes room for
      future performance increases.  It is also more consistent with other
      operations that perform comparisons, and reduces reliance on
      Tree.inventory.  (Aaron Bentley)

    * Refactoring of transport classes connected to a remote server.
      ConnectedTransport is a new class that serves as a basis for all
      transports needing to connect to a remote server.  transport.split_url
      have been deprecated, use the static method on the object instead. URL
      tests have been refactored too.
      (Vincent Ladeuil)

    * Better connection sharing for ConnectedTransport objects.
      transport.get_transport() now accepts a 'possible_transports' parameter.
      If a newly requested transport can share a connection with one of the
      list, it will.
      (Vincent Ladeuil)

    * Most functions now accept ``bzrlib.revision.NULL_REVISION`` to indicate
      the null revision, and consider using ``None`` for this purpose
      deprecated.  (Aaron Bentley)

    * New ``index`` module with abstract index functionality. This will be
      used during the planned changes in the repository layer. Currently the
      index layer provides a graph aware immutable index, a builder for the
      same index type to allow creating them, and finally a composer for
      such indices to allow the use of many indices in a single query. The
      index performance is not optimised, however the API is stable to allow
      development on top of the index. (Robert Collins)

    * ``bzrlib.dirstate.cmp_by_dirs`` can be used to compare two paths by
      their directory sections. This is equivalent to comparing
      ``path.split('/')``, only without having to split the paths.
      This has a Pyrex implementation available.
      (John Arbash Meinel)

    * New transport decorator 'unlistable+' which disables the list_dir
      functionality for testing.

    * Deprecated ``change_entry`` in transform.py. (Ian Clatworthy)

    * RevisionTree.get_weave is now deprecated.  Tree.plan_merge is now used
      for performing annotate-merge.  (Aaron Bentley)

    * New EmailMessage class to create email messages. (Adeodato Simó)

    * Unused functions on the private interface KnitIndex have been removed.
      (Robert Collins)

    * New ``knit.KnitGraphIndex`` which provides a ``KnitIndex`` layered on top
      of a ``index.GraphIndex``. (Robert Collins)

    * New ``knit.KnitVersionedFile.iter_parents`` method that allows querying
      the parents of many knit nodes at once, reducing round trips to the 
      underlying index. (Robert Collins)

    * Graph now has an is_ancestor method, various bits use it.
      (Aaron Bentley)

    * The ``-Dhpss`` flag now includes timing information. As well as
      logging when a new connection is opened. (John Arbash Meinel)

    * ``bzrlib.pack.ContainerWriter`` now returns an offset, length tuple to
      callers when inserting data, allowing generation of readv style access
      during pack creation, without needing a separate pass across the output
      pack to gather such details. (Robert Collins)

    * ``bzrlib.pack.make_readv_reader`` allows readv based access to pack
      files that are stored on a transport. (Robert Collins)

    * New ``Repository.has_same_location`` method that reports if two
      repository objects refer to the same repository (although with some risk
      of false negatives).  (Andrew Bennetts)

    * InterTree.compare now passes require_versioned on correctly.
      (Marius Kruger)

    * New methods on Repository - ``start_write_group``,
      ``commit_write_group``, ``abort_write_group`` and ``is_in_write_group`` -
      which provide a clean hook point for transactional Repositories - ones
      where all the data for a fetch or commit needs to be made atomically
      available in one step. This allows the write lock to remain while making
      a series of data insertions.  (e.g. data conversion). (Robert Collins)

    * In ``bzrlib.knit`` the internal interface has been altered to use
      3-tuples (index, pos, length) rather than two-tuples (pos, length) to
      describe where data in a knit is, allowing knits to be split into 
      many files. (Robert Collins)

    * ``bzrlib.knit._KnitData`` split into cache management and physical access
      with two access classes - ``_PackAccess`` and ``_KnitAccess`` defined.
      The former provides access into a .pack file, and the latter provides the
      current production repository form of .knit files. (Robert Collins)

  TESTING:

    * Remove selftest ``--clean-output``, ``--numbered-dirs`` and
      ``--keep-output`` options, which are obsolete now that tests
      are done within directories in $TMPDIR.  (Martin Pool)

    * The SSH_AUTH_SOCK environment variable is now reset to avoid 
      interaction with any running ssh agents.  (Jelmer Vernooij, #125955)

    * run_bzr_subprocess handles parameters the same way as run_bzr:
      either a string or a list of strings should be passed as the first
      parameter.  Varargs-style parameters are deprecated. (Aaron Bentley)


bzr 0.18  2007-07-17
--------------------

  BUGFIXES:

    * Fix 'bzr add' crash under Win32 (Kuno Meyer)


bzr 0.18rc1  2007-07-10
-----------------------

  BUGFIXES:

    * Do not suppress pipe errors, etc. in non-display commands
      (Alexander Belchenko, #87178)

    * Display a useful error message when the user requests to annotate
      a file that is not present in the specified revision.
      (James Westby, #122656)

    * Commands that use status flags now have a reference to 'help
      status-flags'.  (Daniel Watkins, #113436)

    * Work around python-2.4.1 inhability to correctly parse the
      authentication header.
      (Vincent Ladeuil, #121889)

    * Use exact encoding for merge directives. (Adeodato Simó, #120591)

    * Fix tempfile permissions error in smart server tar bundling under
      Windows. (Martin _, #119330)

    * Fix detection of directory entries in the inventory. (James Westby)

    * Fix handling of http code 400: Bad Request When issuing too many ranges.
      (Vincent Ladeuil, #115209)

    * Issue a CONNECT request when connecting to an https server
      via a proxy to enable SSL tunneling.
      (Vincent Ladeuil, #120678)

    * Fix ``bzr log -r`` to support selecting merge revisions, both 
      individually and as part of revision ranges.
      (Kent Gibson, #4663)
 
    * Don't leave cruft behind when failing to acquire a lockdir.
      (Martin Pool, #109169)

    * Don't use the '-f' strace option during tests.
      (Vincent Ladeuil, #102019).

    * Warn when setting ``push_location`` to a value that will be masked by
      locations.conf.  (Aaron Bentley, #122286)

    * Fix commit ordering in corner case (Aaron Bentley, #94975)

    *  Make annotate behave in a non-ASCII world (Adeodato Simó).

  IMPROVEMENTS:

    * The --lsprof-file option now dumps a text rendering of the profiling
      information if the filename ends in ".txt". It will also convert the
      profiling information to a format suitable for KCacheGrind if the
      output filename ends in ".callgrind". Fixes to the lsprofcalltree
      conversion process by Jean Paul Calderone and Itamar were also merged.
      See http://ddaa.net/blog/python/lsprof-calltree. (Ian Clatworthy)

    * ``info`` now defaults to non-verbose mode, displaying only paths and
      abbreviated format info.  ``info -v`` displays all the information
      formerly displayed by ``info``.  (Aaron Bentley, Adeodato Simó)

    * ``bzr missing`` now has better option names ``--this`` and ``--other``.
      (Elliot Murphy)

    * The internal ``weave-list`` command has become ``versionedfile-list``,
      and now lists knits as well as weaves.  (Aaron Bentley)

    * Automatic merge base selection uses a faster algorithm that chooses
      better bases in criss-cross merge situations (Aaron Bentley)

    * Progress reporting in ``commit`` has been improved. The various logical
      stages are now reported on as follows, namely:

      * Collecting changes [Entry x/y] - Stage n/m
      * Saving data locally - Stage n/m
      * Uploading data to master branch - Stage n/m
      * Updating the working tree - Stage n/m
      * Running post commit hooks - Stage n/m
      
      If there is no master branch, the 3rd stage is omitted and the total
      number of stages is adjusted accordingly.

      Each hook that is run after commit is listed with a name (as hooks
      can be slow it is useful feedback).
      (Ian Clatworthy, Robert Collins)

    * Various operations that are now faster due to avoiding unnecessary
      topological sorts. (Aaron Bentley)

    * Make merge directives robust against broken bundles. (Aaron Bentley)

    * The lsprof filename note is emitted via trace.note(), not standard
      output.  (Aaron Bentley)

    * ``bzrlib`` now exports explicit API compatibility information to assist
      library users and plugins. See the ``bzrlib.api`` module for details.
      (Robert Collins)

    * Remove unnecessary lock probes when acquiring a lockdir.
      (Martin Pool)

    * ``bzr --version`` now shows the location of the bzr log file, which
      is especially useful on Windows.  (Martin Pool)

    * -D now supports hooks to get debug tracing of hooks (though its currently
      minimal in nature). (Robert Collins)

    * Long log format reports deltas on merge revisions. 
      (John Arbash Meinel, Kent Gibson)

    * Make initial push over ftp more resilient. (John Arbash Meinel)

    * Print a summary of changes for update just like pull does.
      (Daniel Watkins, #113990)

    * Add a -Dhpss option to trace smart protocol requests and responses.
      (Andrew Bennetts)

  LIBRARY API BREAKS:

    * Testing cleanups - 
      ``bzrlib.repository.RepositoryTestProviderAdapter`` has been moved
      to ``bzrlib.tests.repository_implementations``;
      ``bzrlib.repository.InterRepositoryTestProviderAdapter`` has been moved
      to ``bzrlib.tests.interrepository_implementations``;
      ``bzrlib.transport.TransportTestProviderAdapter`` has moved to 
      ``bzrlib.tests.test_transport_implementations``.
      ``bzrlib.branch.BranchTestProviderAdapter`` has moved to
      ``bzrlib.tests.branch_implementations``.
      ``bzrlib.bzrdir.BzrDirTestProviderAdapter`` has moved to 
      ``bzrlib.tests.bzrdir_implementations``.
      ``bzrlib.versionedfile.InterVersionedFileTestProviderAdapter`` has moved
      to ``bzrlib.tests.interversionedfile_implementations``.
      ``bzrlib.store.revision.RevisionStoreTestProviderAdapter`` has moved to
      ``bzrlib.tests.revisionstore_implementations``.
      ``bzrlib.workingtree.WorkingTreeTestProviderAdapter`` has moved to
      ``bzrlib.tests.workingtree_implementations``.
      These changes are an API break in the testing infrastructure only.
      (Robert Collins)

    * Relocate TestCaseWithRepository to be more central. (Robert Collins)

    * ``bzrlib.add.smart_add_tree`` will no longer perform glob expansion on
      win32. Callers of the function should do this and use the new
      ``MutableTree.smart_add`` method instead. (Robert Collins)

    * ``bzrlib.add.glob_expand_for_win32`` is now
      ``bzrlib.win32utils.glob_expand``.  (Robert Collins)

    * ``bzrlib.add.FastPath`` is now private and moved to 
      ``bzrlib.mutabletree._FastPath``. (Robert Collins, Martin Pool)

    * ``LockDir.wait`` removed.  (Martin Pool)

    * The ``SmartServer`` hooks API has changed for the ``server_started`` and
      ``server_stopped`` hooks. The first parameter is now an iterable of
      backing URLs rather than a single URL. This is to reflect that many
      URLs may map to the external URL of the server. E.g. the server interally
      may have a chrooted URL but also the local file:// URL will be at the 
      same location. (Robert Collins)

  INTERNALS:

    * New SMTPConnection class to unify email handling.  (Adeodato Simó)

    * Fix documentation of BzrError. (Adeodato Simó)

    * Make BzrBadParameter an internal error. (Adeodato Simó)

    * Remove use of 'assert False' to raise an exception unconditionally.
      (Martin Pool)

    * Give a cleaner error when failing to decode knit index entry.
      (Martin Pool)

    * TreeConfig would mistakenly search the top level when asked for options
      from a section. It now respects the section argument and only
      searches the specified section. (James Westby)

    * Improve ``make api-docs`` output. (John Arbash Meinel)

    * Use os.lstat rather than os.stat for osutils.make_readonly and
      osutils.make_writeable. This makes the difftools plugin more
      robust when dangling symlinks are found. (Elliot Murphy)

    * New ``-Dlock`` option to log (to ~/.bzr.log) information on when 
      lockdirs are taken or released.  (Martin Pool)

    * ``bzrlib`` Hooks are now nameable using ``Hooks.name_hook``. This 
      allows a nicer UI when hooks are running as the current hook can
      be displayed. (Robert Collins)

    * ``Transport.get`` has had its interface made more clear for ease of use.
      Retrieval of a directory must now fail with either 'PathError' at open
      time, or raise 'ReadError' on a read. (Robert Collins)

    * New method ``_maybe_expand_globs`` on the ``Command`` class for 
      dealing with unexpanded glob lists - e.g. on the win32 platform. This
      was moved from ``bzrlib.add._prepare_file_list``. (Robert Collins)

    * ``bzrlib.add.smart_add`` and ``bzrlib.add.smart_add_tree`` are now
      deprecated in favour of ``MutableTree.smart_add``. (Robert Collins,
      Martin Pool)

    * New method ``external_url`` on Transport for obtaining the url to
      hand to external processes. (Robert Collins)

    * Teach windows installers to build pyrex/C extensions.
      (Alexander Belchenko)

  TESTING:

    * Removed the ``--keep-output`` option from selftest and clean up test
      directories as they're used.  This reduces the IO load from 
      running the test suite and cuts the time by about half.
      (Andrew Bennetts, Martin Pool)

    * Add scenarios as a public attribute on the TestAdapter classes to allow
      modification of the generated scenarios before adaption and easier
      testing. (Robert Collins)

    * New testing support class ``TestScenarioApplier`` which multiplies
      out a single teste by a list of supplied scenarios. (RobertCollins)

    * Setting ``repository_to_test_repository`` on a repository_implementations
      test will cause it to be called during repository creation, allowing the
      testing of repository classes which are not based around the Format
      concept. For example a repository adapter can be tested in this manner,
      by altering the repository scenarios to include a scenario that sets this
      attribute during the test parameterisation in
      ``bzrlib.tests.repository.repository_implementations``. (Robert Collins)

    * Clean up many of the APIs for blackbox testing of Bazaar.  The standard 
      interface is now self.run_bzr.  The command to run can be passed as
      either a list of parameters, a string containing the command line, or
      (deprecated) varargs parameters.  (Martin Pool)

    * The base TestCase now isolates tests from -D parameters by clearing
      ``debug.debug_flags`` and restores it afterwards. (Robert Collins)

    * Add a relpath parameter to get_transport methods in test framework to
      avoid useless cloning.
      (Vincent Ladeuil, #110448)


bzr 0.17  2007-06-18
--------------------

  BUGFIXES:

    * Fix crash of commit due to wrong lookup of filesystem encoding.
      (Colin Watson, #120647)

    * Revert logging just to stderr in commit as broke unicode filenames.
      (Aaron Bentley, Ian Clatworthy, #120930)


bzr 0.17rc1  2007-06-12
-----------------------

  NOTES WHEN UPGRADING:

    * The kind() and is_executable() APIs on the WorkingTree interface no
      longer implicitly (read) locks and unlocks the tree. This *might*
      impact some plug-ins and tools using this part of the API. If you find
      an issue that may be caused by this change, please let us know,
      particularly the plug-in/tool maintainer. If encountered, the API
      fix is to surround kind() and is_executable() calls with lock_read()
      and unlock() like so::

        work_tree.lock_read()
        try:
            kind = work_tree.kind(...)
        finally:
            work_tree.unlock()

  INTERNALS:
    * Rework of LogFormatter API to provide beginning/end of log hooks and to
      encapsulate the details of the revision to be logged in a LogRevision
      object.
      In long log formats, merge revision ids are only shown when --show-ids
      is specified, and are labelled "revision-id:", as per mainline
      revisions, instead of "merged:". (Kent Gibson)

    * New ``BranchBuilder`` API which allows the construction of particular
      histories quickly. Useful for testing and potentially other applications
      too. (Robert Collins)

  IMPROVEMENTS:
  
    * There are two new help topics, working-trees and repositories that
      attempt to explain these concepts. (James Westby, John Arbash Meinel,
      Aaron Bentley)

    * Added ``bzr log --limit`` to report a limited number of revisions.
      (Kent Gibson, #3659)

    * Revert does not try to preserve file contents that were originally
      produced by reverting to a historical revision.  (Aaron Bentley)

    * ``bzr log --short`` now includes ``[merge]`` for revisions which
      have more than one parent. This is a small improvement to help
      understanding what changes have occurred
      (John Arbash Meinel, #83887)

    * TreeTransform avoids many renames when contructing large trees,
      improving speed.  3.25x speedups have been observed for construction of
      kernel-sized-trees, and checkouts are 1.28x faster.  (Aaron Bentley)

    * Commit on large trees is now faster. In my environment, a commit of
      a small change to the Mozilla tree (55k files) has dropped from
      66 seconds to 32 seconds. For a small tree of 600 files, commit of a
      small change is 33% faster. (Ian Clatworthy)

    * New --create-prefix option to bzr init, like for push.  (Daniel Watkins,
      #56322)

  BUGFIXES:

    * ``bzr push`` should only connect to the remote location one time.
      We have been connecting 3 times because we forget to pass around
      the Transport object. This adds ``BzrDir.clone_on_transport()``, so
      that we can pass in the Transport that we already have.
      (John Arbash Meinel, #75721)

    * ``DirState.set_state_from_inventory()`` needs to properly order
      based on split paths, not just string paths.
      (John Arbash Meinel, #115947)

    * Let TestUIFactoy encode the password prompt with its own stdout.
      (Vincent Ladeuil, #110204)

    * pycurl should take use the range header that takes the range hint
      into account.
      (Vincent Ladeuil, #112719)

    * WorkingTree4.get_file_sha1 no longer raises an exception when invoked
      on a missing file.  (Aaron Bentley, #118186)

    * WorkingTree.remove works correctly with tree references, and when pwd is
      not the tree root. (Aaron Bentley)

    * Merge no longer fails when a file is renamed in one tree and deleted
      in the other. (Aaron Bentley, #110279)

    * ``revision-info`` now accepts dotted revnos, doesn't require a tree,
      and defaults to the last revision (Matthew Fuller, #90048)

    * Tests no longer fail when BZR_REMOTE_PATH is set in the environment.
      (Daniel Watkins, #111958)

    * ``bzr branch -r revid:foo`` can be used to branch any revision in
      your repository. (Previously Branch6 only supported revisions in your
      mainline). (John Arbash Meinel, #115343)

bzr 0.16  2007-05-07
--------------------
  
  BUGFIXES:

    * Handle when you have 2 directories with similar names, but one has a
      hyphen. (``'abc'`` versus ``'abc-2'``). The WT4._iter_changes
      iterator was using direct comparison and ``'abc/a'`` sorts after
      ``'abc-2'``, but ``('abc', 'a')`` sorts before ``('abc-2',)``.
      (John Arbash Meinel, #111227)

    * Handle when someone renames a file on disk without telling bzr.
      Previously we would report the first file as missing, but not show
      the new unknown file. (John Arbash Meinel, #111288)

    * Avoid error when running hooks after pulling into or pushing from
      a branch bound to a smartserver branch.  (Martin Pool, #111968)

  IMPROVEMENTS:

    * Move developer documentation to doc/developers/. This reduces clutter in
      the root of the source tree and allows HACKING to be split into multiple
      files. (Robert Collins, Alexander Belchenko)

    * Clean up the ``WorkingTree4._iter_changes()`` internal loops as well as
      ``DirState.update_entry()``. This optimizes the core logic for ``bzr
      diff`` and ``bzr status`` significantly improving the speed of
      both. (John Arbash Meinel)

bzr 0.16rc2  2007-04-30
-----------------------

  BUGFIXES:

    * Handle the case when you delete a file, and then rename another file
      on top of it. Also handle the case of ``bzr rm --keep foo``. ``bzr
      status`` should show the removed file and an unknown file in its
      place. (John Arbash Meinel, #109993)

    * Bundles properly read and write revision properties that have an
      empty value. And when the value is not ASCII.
      (John Arbash Meinel, #109613)

    * Fix the bzr commit message to be in text mode.
      (Alexander Belchenko, #110901)

    * Also handle when you rename a file and create a file where it used
      to be. (John Arbash Meinel, #110256)

    * ``WorkingTree4._iter_changes`` should not descend into unversioned
      directories. (John Arbash Meinel, #110399)

bzr 0.16rc1  2007-04-26
-----------------------

  NOTES WHEN UPGRADING:

    * ``bzr remove`` and ``bzr rm`` will now remove the working file, if
      it could be recovered again.
      This has been done for consistency with svn and the unix rm command.
      The old ``remove`` behaviour has been retained in the new option
      ``bzr remove --keep``, which will just stop versioning the file,
      but not delete it.
      ``bzr remove --force`` have been added which will always delete the
      files.
      ``bzr remove`` is also more verbose.
      (Marius Kruger, #82602)

  IMPROVEMENTS:

    * Merge directives can now be supplied as input to `merge` and `pull`,
      like bundles can.  (Aaron Bentley)

    * Sending the SIGQUIT signal to bzr, which can be done on Unix by
      pressing Control-Backslash, drops bzr into a debugger.  Type ``'c'``
      to continue.  This can be disabled by setting the environment variable
      ``BZR_SIGQUIT_PDB=0``.  (Martin Pool)

    * selftest now supports --list-only to list tests instead of running
      them. (Ian Clatworthy)

    * selftest now supports --exclude PATTERN (or -x PATTERN) to exclude
      tests with names that match that regular expression.
      (Ian Clatworthy, #102679)

    * selftest now supports --randomize SEED to run tests in a random order.
      SEED is typically the value 'now' meaning 'use the current time'.
      (Ian Clatworthy, #102686)

    * New option ``--fixes`` to commit, which stores bug fixing annotations as
      revision properties. Built-in support for Launchpad, Debian, Trac and
      Bugzilla bug trackers. (Jonathan Lange, James Henstridge, Robert Collins)

    * New API, ``bzrlib.bugtracker.tracker_registry``, for adding support for
      other bug trackers to ``fixes``. (Jonathan Lange, James Henstridge,
      Robert Collins)

    * ``selftest`` has new short options ``-f`` and ``-1``.  (Martin
      Pool)

    * ``bzrlib.tsort.MergeSorter`` optimizations. Change the inner loop
      into using local variables instead of going through ``self._var``.
      Improves the time to ``merge_sort`` a 10k revision graph by
      approximately 40% (~700->400ms).  (John Arbash Meinel)

    * ``make docs`` now creates a man page at ``man1/bzr.1`` fixing bug 107388.
      (Robert Collins)

    * ``bzr help`` now provides cross references to other help topics using
      the _see_also facility on command classes. Likewise the bzr_man
      documentation, and the bzr.1 man page also include this information.
      (Robert Collins)

    * Tags are now included in logs, that use the long log formatter. 
      (Erik Bågfors, Alexander Belchenko)

    * ``bzr help`` provides a clearer message when a help topic cannot be
      found. (Robert Collins, #107656)

    * ``bzr help`` now accepts optional prefixes for command help. The help
      for all commands can now be found at ``bzr help commands/COMMANDNAME``
      as well as ``bzr help COMMANDNAME`` (which only works for commands 
      where the name is not the same as a more general help topic). 
      (Robert Collins)

    * ``bzr help PLUGINNAME`` will now return the module docstring from the
      plugin PLUGINNAME. (Robert Collins, #50408)

    * New help topic ``urlspec`` which lists the availables transports.
      (Goffredo Baroncelli)

    * doc/server.txt updated to document the default bzr:// port
      and also update the blurb about the hpss' current status.
      (Robert Collins, #107125).

    * ``bzr serve`` now listens on interface 0.0.0.0 by default, making it
      serve out to the local LAN (and anyone in the world that can reach the
      machine running ``bzr serve``. (Robert Collins, #98918)

    * A new smart server protocol version has been added.  It prefixes requests
      and responses with an explicit version identifier so that future protocol
      revisions can be dealt with gracefully.  (Andrew Bennetts, Robert Collins)

    * The bzr protocol version 2 indicates success or failure in every response
      without depending on particular commands encoding that consistently,
      allowing future client refactorings to be much more robust about error
      handling. (Robert Collins, Martin Pool, Andrew Bennetts)

    * The smart protocol over HTTP client has been changed to always post to the
      same ``.bzr/smart`` URL under the original location when it can.  This allows
      HTTP servers to only have to pass URLs ending in .bzr/smart to the smart
      server handler, and not arbitrary ``.bzr/*/smart`` URLs.  (Andrew Bennetts)

    * digest authentication is now supported for proxies and HTTP by the urllib
      based http implementation. Tested against Apache 2.0.55 and Squid
      2.6.5. Basic and digest authentication are handled coherently for HTTP
      and proxy: if the user is provided in the url (bzr command line for HTTP,
      proxy environment variables for proxies), the password is prompted for
      (only once). If the password is provided, it is taken into account. Once
      the first authentication is successful, all further authentication
      roundtrips are avoided by preventively setting the right authentication
      header(s).
      (Vincent Ladeuil).

  INTERNALS:

    * bzrlib API compatability with 0.8 has been dropped, cleaning up some
      code paths. (Robert Collins)

    * Change the format of chroot urls so that they can be safely manipulated
      by generic url utilities without causing the resulting urls to have
      escaped the chroot. A side effect of this is that creating a chroot
      requires an explicit action using a ChrootServer.
      (Robert Collins, Andrew Bennetts)

    * Deprecate ``Branch.get_root_id()`` because branches don't have root ids,
      rather than fixing bug #96847.  (Aaron Bentley)

    * ``WorkingTree.apply_inventory_delta`` provides a better alternative to
      ``WorkingTree._write_inventory``.  (Aaron Bentley)

    * Convenience method ``TestCase.expectFailure`` ensures that known failures
      do not silently pass.  (Aaron Bentley)

    * ``Transport.local_abspath`` now raises ``NotLocalUrl`` rather than 
      ``TransportNotPossible``. (Martin Pool, Ian Clatworthy)

    * New SmartServer hooks facility. There are two initial hooks documented
      in ``bzrlib.transport.smart.SmartServerHooks``. The two initial hooks allow
      plugins to execute code upon server startup and shutdown.
      (Robert Collins).

    * SmartServer in standalone mode will now close its listening socket
      when it stops, rather than waiting for garbage collection. This primarily
      fixes test suite hangs when a test tries to connect to a shutdown server.
      It may also help improve behaviour when dealing with a server running
      on a specific port (rather than dynamically assigned ports).
      (Robert Collins)

    * Move most SmartServer code into a new package, bzrlib/smart.
      bzrlib/transport/remote.py contains just the Transport classes that used
      to be in bzrlib/transport/smart.py.  (Andrew Bennetts)

    * urllib http implementation avoid roundtrips associated with
      401 (and 407) errors once the authentication succeeds.
      (Vincent Ladeuil).

    * urlib http now supports querying the user for a proxy password if
      needed. Realm is shown in the prompt for both HTTP and proxy
      authentication when the user is required to type a password. 
      (Vincent Ladeuil).

    * Renamed SmartTransport (and subclasses like SmartTCPTransport) to
      RemoteTransport (and subclasses to RemoteTCPTransport, etc).  This is more
      consistent with its new home in ``bzrlib/transport/remote.py``, and because
      it's not really a "smart" transport, just one that does file operations
      via remote procedure calls.  (Andrew Bennetts)
 
    * The ``lock_write`` method of ``LockableFiles``, ``Repository`` and
      ``Branch`` now accept a ``token`` keyword argument, so that separate
      instances of those objects can share a lock if it has the right token.
      (Andrew Bennetts, Robert Collins)

    * New method ``get_branch_reference`` on ``BzrDir`` allows the detection of
      branch references - which the smart server component needs.

    * The Repository API ``make_working_trees`` is now permitted to return
      False when ``set_make_working_trees`` is not implemented - previously
      an unimplemented ``set_make_working_trees`` implied the result True
      from ``make_working_trees``. This has been changed to accomodate the
      smart server, where it does not make sense (at this point) to ever
      make working trees by default. (Robert Collins)

    * Command objects can now declare related help topics by having _see_also
      set to a list of related topic. (Robert Collins)

    * ``bzrlib.help`` now delegates to the Command class for Command specific
      help. (Robert Collins)

    * New class ``TransportListRegistry``, derived from the Registry class, which 
      simplifies tracking the available Transports. (Goffredo Baroncelli)

    * New function ``Branch.get_revision_id_to_revno_map`` which will
      return a dictionary mapping revision ids to dotted revnos. Since
      dotted revnos are defined in the context of the branch tip, it makes
      sense to generate them from a ``Branch`` object.
      (John Arbash Meinel)

    * Fix the 'Unprintable error' message display to use the repr of the 
      exception that prevented printing the error because the str value
      for it is often not useful in debugging (e.g. KeyError('foo') has a
      str() of 'foo' but a repr of 'KeyError('foo')' which is much more
      useful. (Robert Collins)

    * ``urlutils.normalize_url`` now unescapes unreserved characters, such as "~".
      (Andrew Bennetts)

  BUGFIXES:

    * Don't fail bundle selftest if email has 'two' embedded.  
      (Ian Clatworthy, #98510)

    * Remove ``--verbose`` from ``bzr bundle``. It didn't work anyway.
      (Robert Widhopf-Fenk, #98591)

    * Remove ``--basis`` from the checkout/branch commands - it didn't work
      properly and is no longer beneficial.
      (Robert Collins, #53675, #43486)

    * Don't produce encoding error when adding duplicate files.
      (Aaron Bentley)

    * Fix ``bzr log <file>`` so it only logs the revisions that changed
      the file, and does it faster.
      (Kent Gibson, John Arbash Meinel, #51980, #69477)
 
    * Fix ``InterDirstateTre._iter_changes`` to handle when we come across
      an empty versioned directory, which now has files in it.
      (John Arbash Meinel, #104257)

    * Teach ``common_ancestor`` to shortcut when the tip of one branch is
      inside the ancestry of the other. Saves a lot of graph processing
      (with an ancestry of 16k revisions, ``bzr merge ../already-merged``
      changes from 2m10s to 13s).  (John Arbash Meinel, #103757)

    * Fix ``show_diff_trees`` to handle the case when a file is modified,
      and the containing directory is renamed. (The file path is different
      in this versus base, but it isn't marked as a rename).
      (John Arbash Meinel, #103870)

    * FTP now works even when the FTP server does not support atomic rename.
      (Aaron Bentley, #89436)

    * Correct handling in bundles and merge directives of timezones with
      that are not an integer number of hours offset from UTC.  Always 
      represent the epoch time in UTC to avoid problems with formatting 
      earlier times on win32.  (Martin Pool, Alexander Belchenko, John
      Arbash Meinel)

    * Typo in the help for ``register-branch`` fixed. (Robert Collins, #96770)

    * "dirstate" and "dirstate-tags" formats now produce branches compatible
      with old versions of bzr. (Aaron Bentley, #107168))

    * Handle moving a directory when children have been added, removed,
      and renamed. (John Arbash Meinel, #105479)

    * Don't preventively use basic authentication for proxy before receiving a
      407 error. Otherwise people willing to use other authentication schemes
      may expose their password in the clear (or nearly). This add one
      roundtrip in case basic authentication should be used, but plug the
      security hole.
      (Vincent Ladeuil)

    * Handle http and proxy digest authentication.
      (Vincent Ladeuil, #94034).

  TESTING:

    * Added ``bzrlib.strace.strace`` which will strace a single callable and
      return a StraceResult object which contains just the syscalls involved
      in running it. (Robert Collins)

    * New test method ``reduceLockdirTimeout`` to drop the default (ui-centric)
      default time down to one suitable for tests. (Andrew Bennetts)

    * Add new ``vfs_transport_factory`` attribute on tests which provides the 
      common vfs backing for both the readonly and readwrite transports.
      This allows the RemoteObject tests to back onto local disk or memory,
      and use the existing ``transport_server`` attribute all tests know about
      to be the smart server transport. This in turn allows tests to 
      differentiate between 'transport to access the branch', and 
      'transport which is a VFS' - which matters in Remote* tests.
      (Robert Collins, Andrew Bennetts)

    * The ``make_branch_and_tree`` method for tests will now create a 
      lightweight checkout for the tree if the ``vfs_transport_factory`` is not
      a LocalURLServer. (Robert Collins, Andrew Bennetts)

    * Branch implementation tests have been audited to ensure that all urls 
      passed to Branch APIs use proper urls, except when local-disk paths
      are intended. This is so that tests correctly access the test transport
      which is often not equivalent to local disk in Remote* tests. As part
      of this many tests were adjusted to remove dependencies on local disk
      access.
      (Robert Collins, Andrew Bennetts)

    * Mark bzrlib.tests and bzrlib.tests.TestUtil as providing assertFOO helper
      functions by adding a ``__unittest`` global attribute. (Robert Collins,
      Andrew Bennetts, Martin Pool, Jonathan Lange)

    * Refactored proxy and authentication handling to simplify the
      implementation of new auth schemes for both http and proxy. 
      (Vincent Ladeuil)

bzr 0.15 2007-04-01
-------------------

  BUGFIXES:

    * Handle incompatible repositories as a user issue when fetching.
      (Aaron Bentley)

    * Don't give a recommendation to upgrade when branching or 
      checking out a branch that contains an old-format working tree.
      (Martin Pool)

bzr 0.15rc3  2007-03-26
-----------------------

  CHANGES:
 
    * A warning is now displayed when opening working trees in older 
      formats, to encourage people to upgrade to WorkingTreeFormat4.
      (Martin Pool)

  IMPROVEMENTS:

    * HTTP redirections are now taken into account when a branch (or a
      bundle) is accessed for the first time. A message is issued at each
      redirection to inform the user. In the past, http redirections were
      silently followed for each request which significantly degraded the
      performances. The http redirections are not followed anymore by
      default, instead a RedirectRequested exception is raised. For bzrlib
      users needing to follow http redirections anyway,
      ``bzrlib.transport.do_catching_redirections`` provide an easy transition
      path.  (vila)

  INTERNALS:

    * Added ``ReadLock.temporary_write_lock()`` to allow upgrading an OS read
      lock to an OS write lock. Linux can do this without unlocking, Win32
      needs to unlock in between. (John Arbash Meinel)
 
    * New parameter ``recommend_upgrade`` to ``BzrDir.open_workingtree``
      to silence (when false) warnings about opening old formats.
      (Martin Pool)

    * Fix minor performance regression with bzr-0.15 on pre-dirstate
      trees. (We were reading the working inventory too many times).
      (John Arbash Meinel)

    * Remove ``Branch.get_transaction()`` in favour of a simple cache of
      ``revision_history``.  Branch subclasses should override
      ``_gen_revision_history`` rather than ``revision_history`` to make use of
      this cache, and call ``_clear_revision_history_cache`` and
      ``_cache_revision_history`` at appropriate times. (Andrew Bennetts)

  BUGFIXES:

    * Take ``smtp_server`` from user config into account.
      (vila, #92195)

    * Restore Unicode filename handling for versioned and unversioned files.
      (John Arbash Meinel, #92608)

    * Don't fail during ``bzr commit`` if a file is marked removed, and
      the containing directory is auto-removed.  (John Arbash Meinel, #93681)

    * ``bzr status FILENAME`` failed on Windows because of an uncommon
      errno. (``ERROR_DIRECTORY == 267 != ENOTDIR``).
      (Wouter van Heyst, John Arbash Meinel, #90819)

    * ``bzr checkout source`` should create a local branch in the same
      format as source. (John Arbash Meinel, #93854)

    * ``bzr commit`` with a kind change was failing to update the
      last-changed-revision for directories.  The
      InventoryDirectory._unchanged only looked at the ``parent_id`` and name,
      ignoring the fact that the kind could have changed, too.
      (John Arbash Meinel, #90111)

    * ``bzr mv dir/subdir other`` was incorrectly updating files inside
      the directory. So that there was a chance it would break commit,
      etc. (John Arbash Meinel, #94037)
 
    * Correctly handles mutiple permanent http redirections.
      (vila, #88780)

bzr 0.15rc2  2007-03-14
-----------------------

  NOTES WHEN UPGRADING:
        
    * Release 0.15rc2 of bzr changes the ``bzr init-repo`` command to
      default to ``--trees`` instead of ``--no-trees``.
      Existing shared repositories are not affected.

  IMPROVEMENTS:

    * New ``merge-directive`` command to generate machine- and human-readable
      merge requests.  (Aaron Bentley)

    * New ``submit:`` revision specifier makes it easy to diff against the
      common ancestor with the submit location (Aaron Bentley)

    * Added support for Putty's SSH implementation. (Dmitry Vasiliev)

    * Added ``bzr status --versioned`` to report only versioned files, 
      not unknowns. (Kent Gibson)

    * Merge now autodetects the correct line-ending style for its conflict
      markers.  (Aaron Bentley)

  INTERNALS:

    * Refactored SSH vendor registration into SSHVendorManager class.
      (Dmitry Vasiliev)

  BUGFIXES:

    * New ``--numbered-dirs`` option to ``bzr selftest`` to use
      numbered dirs for TestCaseInTempDir. This is default behavior
      on Windows. Anyone can force named dirs on Windows
      with ``--no-numbered-dirs``. (Alexander Belchenko)

    * Fix ``RevisionSpec_revid`` to handle the Unicode strings passed in
      from the command line. (Marien Zwart, #90501)

    * Fix ``TreeTransform._iter_changes`` when both the source and
      destination are missing. (Aaron Bentley, #88842)

    * Fix commit of merges with symlinks in dirstate trees.
      (Marien Zwart)
    
    * Switch the ``bzr init-repo`` default from --no-trees to --trees. 
      (Wouter van Heyst, #53483)


bzr 0.15rc1  2007-03-07
-----------------------

  SURPRISES:

    * The default disk format has changed. Please run 'bzr upgrade' in your
      working trees to upgrade. This new default is compatible for network
      operations, but not for local operations. That is, if you have two
      versions of bzr installed locally, after upgrading you can only use the
      bzr 0.15 version. This new default does not enable tags or nested-trees
      as they are incompatible with bzr versions before 0.15 over the network.

    * For users of bzrlib: Two major changes have been made to the working tree
      api in bzrlib. The first is that many methods and attributes, including
      the inventory attribute, are no longer valid for use until one of
      ``lock_read``/``lock_write``/``lock_tree_write`` has been called,
      and become invalid again after unlock is called. This has been done
      to improve performance and correctness as part of the dirstate
      development.
      (Robert Collins, John A Meinel, Martin Pool, and others).

    * For users of bzrlib: The attribute 'tree.inventory' should be considered
      readonly. Previously it was possible to directly alter this attribute, or
      its contents, and have the tree notice this. This has been made
      unsupported - it may work in some tree formats, but in the newer dirstate
      format such actions will have no effect and will be ignored, or even
      cause assertions. All operations possible can still be carried out by a
      combination of the tree API, and the bzrlib.transform API. (Robert
      Collins, John A Meinel, Martin Pool, and others).

  IMPROVEMENTS:

    * Support for OS Windows 98. Also .bzr.log on any windows system
      saved in My Documents folder. (Alexander Belchenko)

    * ``bzr mv`` enhanced to support already moved files.
      In the past the mv command would have failed if the source file doesn't
      exist. In this situation ``bzr mv`` would now detect that the file has
      already moved and update the repository accordingly, if the target file
      does exist.
      A new option ``--after`` has been added so that if two files already
      exist, you could notify Bazaar that you have moved a (versioned) file
      and replaced it with another. Thus in this case ``bzr move --after``
      will only update the Bazaar identifier.
      (Steffen Eichenberg, Marius Kruger)

    * ``ls`` now works on treeless branches and remote branches.
      (Aaron Bentley)

    * ``bzr help global-options`` describes the global options.
      (Aaron Bentley)

    * ``bzr pull --overwrite`` will now correctly overwrite checkouts.
      (Robert Collins)

    * Files are now allowed to change kind (e.g. from file to symlink).
      Supported by ``commit``, ``revert`` and ``status``
      (Aaron Bentley)

    * ``inventory`` and ``unknowns`` hidden in favour of ``ls``
      (Aaron Bentley)

    * ``bzr help checkouts`` descibes what checkouts are and some possible
      uses of them. (James Westby, Aaron Bentley)

    * A new ``-d`` option to push, pull and merge overrides the default 
      directory.  (Martin Pool)

    * Branch format 6: smaller, and potentially faster than format 5.  Supports
      ``append_history_only`` mode, where the log view and revnos do not change,
      except by being added to.  Stores policy settings in
      ".bzr/branch/branch.conf".

    * ``append_only`` branches:  Format 6 branches may be configured so that log
      view and revnos are always consistent.  Either create the branch using
      "bzr init --append-revisions-only" or edit the config file as descriped
      in docs/configuration.txt.

    * rebind: Format 6 branches retain the last-used bind location, so if you
      "bzr unbind", you can "bzr bind" to bind to the previously-selected
      bind location.

    * Builtin tags support, created and deleted by the ``tag`` command and
      stored in the branch.  Tags can be accessed with the revisionspec
      ``-rtag:``, and listed with ``bzr tags``.  Tags are not versioned 
      at present. Tags require a network incompatible upgrade. To perform this
      upgrade, run ``bzr upgrade --dirstate-tags`` in your branch and
      repositories. (Martin Pool)

    * The ``bzr://`` transport now has a well-known port number, 4155,
      which it will use by default.  (Andrew Bennetts, Martin Pool)

    * Bazaar now looks for user-installed plugins before looking for site-wide
      plugins. (Jonathan Lange)

    * ``bzr resolve`` now detects and marks resolved text conflicts.
      (Aaron Bentley)

  INTERNALS:

    * Internally revision ids and file ids are now passed around as utf-8
      bytestrings, rather than treating them as Unicode strings. This has
      performance benefits for Knits, since we no longer need to decode the
      revision id for each line of content, nor for each entry in the index.
      This will also help with the future dirstate format.
      (John Arbash Meinel)

    * Reserved ids (any revision-id ending in a colon) are rejected by
      versionedfiles, repositories, branches, and working trees
      (Aaron Bentley)

    * Minor performance improvement by not creating a ProgressBar for
      every KnitIndex we create. (about 90ms for a bzr.dev tree)
      (John Arbash Meinel)

    * New easier to use Branch hooks facility. There are five initial hooks,
      all documented in bzrlib.branch.BranchHooks.__init__ - ``'set_rh'``,
      ``'post_push'``, ``'post_pull'``, ``'post_commit'``,
      ``'post_uncommit'``. These hooks fire after the matching operation
      on a branch has taken place, and were originally added for the
      branchrss plugin. (Robert Collins)

    * New method ``Branch.push()`` which should be used when pushing from a
      branch as it makes performance and policy decisions to match the UI
      level command ``push``. (Robert Collins).

    * Add a new method ``Tree.revision_tree`` which allows access to cached
      trees for arbitrary revisions. This allows the in development dirstate
      tree format to provide access to the callers to cached copies of 
      inventory data which are cheaper to access than inventories from the
      repository.
      (Robert Collins, Martin Pool)

    * New ``Branch.last_revision_info`` method, this is being done to allow
      optimization of requests for both the number of revisions and the last
      revision of a branch with smartservers and potentially future branch
      formats. (Wouter van Heyst, Robert Collins)

    * Allow ``'import bzrlib.plugins.NAME'`` to work when the plugin NAME has not
      yet been loaded by ``load_plugins()``. This allows plugins to depend on each
      other for code reuse without requiring users to perform file-renaming
      gymnastics. (Robert Collins)

    * New Repository method ``'gather_stats'`` for statistic data collection.
      This is expected to grow to cover a number of related uses mainly
      related to bzr info. (Robert Collins)

    * Log formatters are now managed with a registry.
      ``log.register_formatter`` continues to work, but callers accessing
      the FORMATTERS dictionary directly will not.

    * Allow a start message to be passed to the ``edit_commit_message``
      function.  This will be placed in the message offered to the user
      for editing above the separator. It allows a template commit message
      to be used more easily. (James Westby)

    * ``GPGStrategy.sign()`` will now raise ``BzrBadParameterUnicode`` if
      you pass a Unicode string rather than an 8-bit string. Callers need
      to be updated to encode first. (John Arbash Meinel)

    * Branch.push, pull, merge now return Result objects with information
      about what happened, rather than a scattering of various methods.  These
      are also passed to the post hooks.  (Martin Pool)

    * File formats and architecture is in place for managing a forest of trees
      in bzr, and splitting up existing trees into smaller subtrees, and
      finally joining trees to make a larger tree. This is the first iteration
      of this support, and the user-facing aspects still require substantial
      work.  If you wish to experiment with it, use ``bzr upgrade
      --dirstate-with-subtree`` in your working trees and repositories.
      You can use the hidden commands ``split`` and ``join`` and to create
      and manipulate nested trees, but please consider using the nested-trees
      branch, which contains substantial UI improvements, instead.
      http://code.aaronbentley.com/bzr/bzrrepo/nested-trees/
      (Aaron Bentley, Martin Pool, Robert Collins).

  BUGFIXES:

    * ``bzr annotate`` now uses dotted revnos from the viewpoint of the
      branch, rather than the last changed revision of the file.
      (John Arbash Meinel, #82158)

    * Lock operations no longer hang if they encounter a permission problem.
      (Aaron Bentley)

    * ``bzr push`` can resume a push that was canceled before it finished.
      Also, it can push even if the target directory exists if you supply
      the ``--use-existing-dir`` flag.
      (John Arbash Meinel, #30576, #45504)

    * Fix http proxy authentication when user and an optional
      password appears in the ``*_proxy`` vars. (Vincent Ladeuil,
      #83954).

    * ``bzr log branch/file`` works for local treeless branches
      (Aaron Bentley, #84247)

    * Fix problem with UNC paths on Windows 98. (Alexander Belchenko, #84728)

    * Searching location of CA bundle for PyCurl in env variable
      (``CURL_CA_BUNDLE``), and on win32 along the PATH.
      (Alexander Belchenko, #82086)

    * ``bzr init`` works with unicode argument LOCATION.
      (Alexander Belchenko, #85599)

    * Raise ``DependencyNotPresent`` if pycurl do not support https. 
      (Vincent Ladeuil, #85305)

    * Invalid proxy env variables should not cause a traceback.
      (Vincent Ladeuil, #87765)

    * Ignore patterns normalised to use '/' path separator.
      (Kent Gibson, #86451)

    * bzr rocks. It sure does! Fix case. (Vincent Ladeuil, #78026)

    * Fix bzrtools shelve command for removed lines beginning with "--"
      (Johan Dahlberg, #75577)

  TESTING:

    * New ``--first`` option to ``bzr selftest`` to run specified tests
      before the rest of the suite.  (Martin Pool)


bzr 0.14  2007-01-23
--------------------

  IMPROVEMENTS:

    * ``bzr help global-options`` describes the global options. (Aaron Bentley)

  BUG FIXES:
    
    * Skip documentation generation tests if the tools to do so are not
      available. Fixes running selftest for installled copies of bzr. 
      (John Arbash Meinel, #80330)

    * Fix the code that discovers whether bzr is being run from it's
      working tree to handle the case when it isn't but the directory
      it is in is below a repository. (James Westby, #77306)


bzr 0.14rc1  2007-01-16
-----------------------

  IMPROVEMENTS:

    * New connection: ``bzr+http://`` which supports tunnelling the smart
      protocol over an HTTP connection. If writing is enabled on the bzr
      server, then you can write over the http connection.
      (Andrew Bennetts, John Arbash Meinel)

    * Aliases now support quotation marks, so they can contain whitespace
      (Marius Kruger)

    * PyCurlTransport now use a single curl object. By specifying explicitly
      the 'Range' header, we avoid the need to use two different curl objects
      (and two connections to the same server). (Vincent Ladeuil)

    * ``bzr commit`` does not prompt for a message until it is very likely to
      succeed.  (Aaron Bentley)

    * ``bzr conflicts`` now takes --text to list pathnames of text conflicts
      (Aaron Bentley)

    * Fix ``iter_lines_added_or_present_in_versions`` to use a set instead
      of a list while checking if a revision id was requested. Takes 10s
      off of the ``fileids_affected_by_revision_ids`` time, which is 10s
      of the ``bzr branch`` time. Also improve ``fileids_...`` time by
      filtering lines with a regex rather than multiple ``str.find()``
      calls. (saves another 300ms) (John Arbash Meinel)

    * Policy can be set for each configuration key. This allows keys to be
      inherited properly across configuration entries. For example, this
      should enable you to do::
        
        [/home/user/project]
        push_location = sftp://host/srv/project/
        push_location:policy = appendpath

      And then a branch like ``/home/user/project/mybranch`` should get an
      automatic push location of ``sftp://host/srv/project/mybranch``.
      (James Henstridge)

    * Added ``bzr status --short`` to make status report svn style flags
      for each file.  For example::

        $ bzr status --short
        A  foo
        A  bar
        D  baz
        ?  wooley

    * 'bzr selftest --clean-output' allows easily clean temporary tests 
      directories without running tests. (Alexander Belchenko)

    * ``bzr help hidden-commands`` lists all hidden commands. (Aaron Bentley)

    * ``bzr merge`` now has an option ``--pull`` to fall back to pull if
      local is fully merged into remote. (Jan Hudec)

    * ``bzr help formats`` describes available directory formats. (Aaron Bentley)

  INTERNALS:

    * A few tweaks directly to ``fileids_affected_by_revision_ids`` to
      help speed up processing, as well allowing to extract unannotated
      lines. Between the two ``fileids_affected_by_revision_ids`` is
      improved by approx 10%. (John Arbash Meinel)

    * Change Revision serialization to only write out millisecond
      resolution. Rather than expecting floating point serialization to
      preserve more resolution than we need. (Henri Weichers, Martin Pool)

    * Test suite ends cleanly on Windows.  (Vincent Ladeuil)

    * When ``encoding_type`` attribute of class Command is equal to 'exact', 
      force sys.stdout to be a binary stream on Windows, and therefore
      keep exact line-endings (without LF -> CRLF conversion).
      (Alexander Belchenko)

    * Single-letter short options are no longer globally declared.  (Martin
      Pool)

    * Before using detected user/terminal encoding bzr should check
      that Python has corresponding codec. (Alexander Belchenko)

    * Formats for end-user selection are provided via a FormatRegistry (Aaron Bentley)

  BUG FIXES:

    * ``bzr missing --verbose`` was showing adds/removals in the wrong
      direction. (John Arbash Meinel)

    * ``bzr annotate`` now defaults to showing dotted revnos for merged
      revisions. It cuts them off at a depth of 12 characters, but you can
      supply ``--long`` to see the full number. You can also use
      ``--show-ids`` to display the original revision ids, rather than
      revision numbers and committer names. (John Arbash Meinel, #75637)

    * bzr now supports Win32 UNC path (e.g. ``\HOST\path``. 
      (Alexander Belchenko, #57869)

    * Win32-specific: output of cat, bundle and diff commands don't mangle
      line-endings (Alexander Belchenko, #55276)

    * Replace broken fnmatch based ignore pattern matching with custom pattern
      matcher.
      (Kent Gibson, Jan Hudec #57637)

    * pycurl and urllib can detect short reads at different places. Update
      the test suite to test more cases. Also detect http error code 416
      which was raised for that specific bug. Also enhance the urllib
      robustness by detecting invalid ranges (and pycurl's one by detecting
      short reads during the initial GET). (Vincent Ladeuil, #73948)

    * The urllib connection sharing interacts badly with urllib2
      proxy setting (the connections didn't go thru the proxy
      anymore). Defining a proper ProxyHandler solves the
      problem.  (Vincent Ladeuil, #74759)

    * Use urlutils to generate relative URLs, not osutils 
      (Aaron Bentley, #76229)

    * ``bzr status`` in a readonly directory should work without giving
      lots of errors. (John Arbash Meinel, #76299)

    * Mention the revisionspec topic for the revision option help.
      (Wouter van Heyst, #31663)

    * Allow plugins import from zip archives.
      (Alexander Belchenko, #68124)


bzr 0.13  2006-12-05
--------------------
    
  No changes from 0.13rc1
    
bzr 0.13rc1  2006-11-27
-----------------------

  IMPROVEMENTS:

    * New command ``bzr remove-tree`` allows the removal of the working
      tree from a branch.
      (Daniel Silverstone)

    * urllib uses shared keep-alive connections, so http 
      operations are substantially faster.
      (Vincent Ladeuil, #53654)

    * ``bzr export`` allows an optional branch parameter, to export a bzr
      tree from some other url. For example:
      ``bzr export bzr.tar.gz http://bazaar-vcs.org/bzr/bzr.dev``
      (Daniel Silverstone)

    * Added ``bzr help topics`` to the bzr help system. This gives a
      location for general information, outside of a specific command.
      This includes updates for ``bzr help revisionspec`` the first topic
      included. (Goffredo Baroncelli, John Arbash Meinel, #42714)

    * WSGI-compatible HTTP smart server.  See ``doc/http_smart_server.txt``.
      (Andrew Bennetts)

    * Knit files will now cache full texts only when the size of the
      deltas is as large as the size of the fulltext. (Or after 200
      deltas, whichever comes first). This has the most benefit on large
      files with small changes, such as the inventory for a large project.
      (eg For a project with 2500 files, and 7500 revisions, it changes
      the size of inventory.knit from 11MB to 5.4MB) (John Arbash Meinel)

  INTERNALS:

    * New -D option given before the command line turns on debugging output
      for particular areas.  -Derror shows tracebacks on all errors.
      (Martin Pool)

    * Clean up ``bzr selftest --benchmark bundle`` to correct an import,
      and remove benchmarks that take longer than 10min to run.
      (John Arbash Meinel)

    * Use ``time.time()`` instead of ``time.clock()`` to decide on
      progress throttling. Because ``time.clock()`` is actually CPU time,
      so over a high-latency connection, too many updates get throttled.
      (John Arbash Meinel)

    * ``MemoryTransport.list_dir()`` would strip the first character for
      files or directories in root directory. (John Arbash Meinel)

    * New method ``get_branch_reference`` on 'BzrDir' allows the detection of 
      branch references - which the smart server component needs.
  
    * New ``ChrootTransportDecorator``, accessible via the ``chroot+`` url
      prefix.  It disallows any access to locations above a set URL.  (Andrew
      Bennetts)

  BUG FIXES:

    * Now ``_KnitIndex`` properly decode revision ids when loading index data.
      And optimize the knit index parsing code. 
      (Dmitry Vasiliev, John Arbash Meinel)

    * ``bzrlib/bzrdir.py`` was directly referencing ``bzrlib.workingtree``,
      without importing it. This prevented ``bzr upgrade`` from working
      unless a plugin already imported ``bzrlib.workingtree``
      (John Arbash Meinel, #70716)

    * Suppress the traceback on invalid URLs (Vincent Ladeuil, #70803).

    * Give nicer error message when an http server returns a 403
      error code. (Vincent Ladeuil, #57644).

    * When a multi-range http GET request fails, try a single
      range one. If it fails too, forget about ranges. Remember that until 
      the death of the transport and propagates that to the clones.
      (Vincent Ladeuil, #62276, #62029).

    * Handles user/passwords supplied in url from command
      line (for the urllib implementation). Don't request already
      known passwords (Vincent Ladeuil, #42383, #44647, #48527)

    * ``_KnitIndex.add_versions()`` dictionary compresses revision ids as they
      are added. This fixes bug where fetching remote revisions records
      them as full references rather than integers.
      (John Arbash Meinel, #64789)

    * ``bzr ignore`` strips trailing slashes in patterns.
      Also ``bzr ignore`` rejects absolute paths. (Kent Gibson, #4559)

    * ``bzr ignore`` takes multiple arguments. (Cheuksan Edward Wang, #29488)

    * mv correctly handles paths that traverse symlinks. 
      (Aaron Bentley, #66964)

    * Give nicer looking error messages when failing to connect over ssh.
      (John Arbash Meinel, #49172)

    * Pushing to a remote branch does not currently update the remote working
      tree. After a remote push, ``bzr status`` and ``bzr diff`` on the remote
      machine now show that the working tree is out of date.
      (Cheuksan Edward Wang #48136)

    * Use patiencediff instead of difflib for determining deltas to insert
      into knits. This avoids the O(N^3) behavior of difflib. Patience
      diff should be O(N^2). (Cheuksan Edward Wang, #65714)

    * Running ``bzr log`` on nonexistent file gives an error instead of the
      entire log history. (Cheuksan Edward Wang #50793)

    * ``bzr cat`` can look up contents of removed or renamed files. If the
      pathname is ambiguous, i.e. the files in the old and new trees have
      different id's, the default is the file in the new tree. The user can
      use "--name-from-revision" to select the file in the old tree.
      (Cheuksan Edward Wang, #30190)

  TESTING:

    * TestingHTTPRequestHandler really handles the Range header
      (previously it was ignoring it and returning the whole file,).

bzr 0.12  2006-10-30
--------------------

  INTERNALS:

    * Clean up ``bzr selftest --benchmark bundle`` to correct an import,
      and remove benchmarks that take longer than 10min to run.
      (John Arbash Meinel)
  
bzr 0.12rc1  2006-10-23
-----------------------

  IMPROVEMENTS:

    * ``bzr log`` now shows dotted-decimal revision numbers for all revisions,
      rather than just showing a decimal revision number for revisions on the
      mainline. These revision numbers are not yet accepted as input into bzr
      commands such as log, diff etc. (Robert Collins)

    * revisions can now be specified using dotted-decimal revision numbers.
      For instance, ``bzr diff -r 1.2.1..1.2.3``. (Robert Collins)

    * ``bzr help commands`` output is now shorter (Aaron Bentley)

    * ``bzr`` now uses lazy importing to reduce the startup time. This has
      a moderate effect on lots of actions, especially ones that have
      little to do. For example ``bzr rocks`` time is down to 116ms from
      283ms. (John Arbash Meinel)

    * New Registry class to provide name-to-object registry-like support,
      for example for schemes where plugins can register new classes to
      do certain tasks (e.g. log formatters). Also provides lazy registration
      to allow modules to be loaded on request.
      (John Arbash Meinel, Adeodato Simó)

  API INCOMPATABILITY:
  
    * LogFormatter subclasses show now expect the 'revno' parameter to 
      show() to be a string rather than an int. (Robert Collins)

  INTERNALS:

    * ``TestCase.run_bzr``, ``run_bzr_captured``, and ``run_bzr_subprocess``
      can take a ``working_dir='foo'`` parameter, which will change directory 
      for the command. (John Arbash Meinel)

    * ``bzrlib.lazy_regex.lazy_compile`` can be used to create a proxy
      around a regex, which defers compilation until first use. 
      (John Arbash Meinel)

    * ``TestCase.run_bzr_subprocess`` defaults to supplying the
      ``--no-plugins`` parameter to ensure test reproducability, and avoid
      problems with system-wide installed plugins. (John Arbash Meinel)

    * Unique tree root ids are now supported. Newly created trees still
      use the common root id for compatibility with bzr versions before 0.12.
      (Aaron Bentley)

    * ``WorkingTree.set_root_id(None)`` is now deprecated. Please
      pass in ``inventory.ROOT_ID`` if you want the default root id value.
      (Robert Collins, John Arbash Meinel)

    * New method ``WorkingTree.flush()`` which will write the current memory
      inventory out to disk. At the same time, ``read_working_inventory`` will
      no longer trash the current tree inventory if it has been modified within
      the current lock, and the tree will now ``flush()`` automatically on
      ``unlock()``. ``WorkingTree.set_root_id()`` has been updated to take
      advantage of this functionality. (Robert Collins, John Arbash Meinel)

    * ``bzrlib.tsort.merge_sorted`` now accepts ``generate_revnos``. This
      parameter will cause it to add another column to its output, which
      contains the dotted-decimal revno for each revision, as a tuple.
      (Robert Collins)

    * ``LogFormatter.show_merge`` is deprecated in favour of
      ``LogFormatter.show_merge_revno``. (Robert Collins)

  BUG FIXES:

    * Avoid circular imports by creating a deprecated function for
      ``bzrlib.tree.RevisionTree``. Callers should have been using
      ``bzrlib.revisontree.RevisionTree`` anyway. (John Arbash Meinel,
      #63360, #66349)

    * Don't use ``socket.MSG_WAITALL`` as it doesn't exist on all
      platforms. (Martin Pool, #66356)

    * Don't require ``Content-Type`` in range responses. Assume they are a
      single range if ``Content-Type`` does not exist.
      (John Arbash Meinel, #62473)

    * bzr branch/pull no longer complain about progress bar cleanup when
      interrupted during fetch.  (Aaron Bentley, #54000)

    * ``WorkingTree.set_parent_trees()`` uses the trees to directly write
      the basis inventory, rather than going through the repository. This
      allows us to have 1 inventory read, and 2 inventory writes when
      committing a new tree. (John Arbash Meinel)

    * When reverting, files that are not locally modified that do not exist
      in the target are deleted, not just unversioned (Aaron Bentley)

    * When trying to acquire a lock, don't fail immediately. Instead, try
      a few times (up to 1 hour) before timing out. Also, report why the
      lock is unavailable (John Arbash Meinel, #43521, #49556)

    * Leave HttpTransportBase daughter classes decides how they
      implement cloning. (Vincent Ladeuil, #61606)

    * diff3 does not indicate conflicts on clean merge. (Aaron Bentley)

    * If a commit fails, the commit message is stored in a file at the root of
      the tree for later commit. (Cheuksan Edward Wang, Stefan Metzmacher,
      #32054)

  TESTING:

    * New test base class TestCaseWithMemoryTransport offers memory-only
      testing facilities: its not suitable for tests that need to mutate disk
      state, but most tests should not need that and should be converted to
      TestCaseWithMemoryTransport. (Robert Collins)

    * ``TestCase.make_branch_and_memory_tree`` now takes a format
      option to set the BzrDir, Repository and Branch formats of the
      created objects. (Robert Collins, John Arbash Meinel)

bzr 0.11  2006-10-02
--------------------

    * Smart server transport test failures on windows fixed. (Lukáš Lalinský).

bzr 0.11rc2  2006-09-27
-----------------------

  BUG FIXES:

    * Test suite hangs on windows fixed. (Andrew Bennets, Alexander Belchenko).
    
    * Commit performance regression fixed. (Aaron Bentley, Robert Collins, John
      Arbash Meinel).

bzr 0.11rc1  2006-09-25
-----------------------

  IMPROVEMENTS:

    * Knit files now wait to create their contents until the first data is
      added. The old code used to create an empty .knit and a .kndx with just
      the header. However, this caused a lot of extra round trips over sftp.
      This can change the time for ``bzr push`` to create a new remote branch
      from 160s down to 100s. This also affects ``bzr commit`` performance when
      adding new files, ``bzr commit`` on a new kernel-like tree drops from 50s
      down to 40s (John Arbash Meinel, #44692)

    * When an entire subtree has been deleted, commit will now report that
      just the top of the subtree has been deleted, rather than reporting
      all the individual items. (Robert Collins)

    * Commit performs one less XML parse. (Robert Collins)

    * ``bzr checkout`` now operates on readonly branches as well
      as readwrite branches. This fixes bug #39542. (Robert Collins)

    * ``bzr bind`` no longer synchronises history with the master branch.
      Binding should be followed by an update or push to synchronise the 
      two branches. This is closely related to the fix for bug #39542.
      (Robert Collins)

    * ``bzrlib.lazy_import.lazy_import`` function to create on-demand 
      objects.  This allows all imports to stay at the global scope, but
      modules will not actually be imported if they are not used.
      (John Arbash Meinel)

    * Support ``bzr://`` and ``bzr+ssh://`` urls to work with the new RPC-based
      transport which will be used with the upcoming high-performance smart
      server. The new command ``bzr serve`` will invoke bzr in server mode,
      which processes these requests. (Andrew Bennetts, Robert Collins, Martin
      Pool)

    * New command ``bzr version-info`` which can be used to get a summary
      of the current state of the tree. This is especially useful as part
      of a build commands. See ``doc/version_info.txt`` for more information 
      (John Arbash Meinel)

  BUG FIXES:

    * ``'bzr inventory [FILE...]'`` allows restricting the file list to a
      specific set of files. (John Arbash Meinel, #3631)

    * Don't abort when annotating empty files (John Arbash Meinel, #56814)

    * Add ``Stanza.to_unicode()`` which can be passed to another Stanza
      when nesting stanzas. Also, add ``read_stanza_unicode`` to handle when
      reading a nested Stanza. (John Arbash Meinel)

    * Transform._set_mode() needs to stat the right file. 
      (John Arbash Meinel, #56549)

    * Raise WeaveFormatError rather than StopIteration when trying to read
      an empty Weave file. (John Arbash Meinel, #46871)

    * Don't access e.code for generic URLErrors, only HTTPErrors have .code.
      (Vincent Ladeuil, #59835)

    * Handle boundary="" lines properly to allow access through a Squid proxy.
      (John Arbash Meinel, #57723)

    * revert now removes newly-added directories (Aaron Bentley, #54172)

    * ``bzr upgrade sftp://`` shouldn't fail to upgrade v6 branches if there 
      isn't a working tree. (David Allouche, #40679)

    * Give nicer error messages when a user supplies an invalid --revision
      parameter. (John Arbash Meinel, #55420)

    * Handle when LANG is not recognized by python. Emit a warning, but
      just revert to using 'ascii'. (John Arbash Meinel, #35392)

    * Don't use ``preexec_fn`` on win32, as it is not supported by subprocess.
      (John Arbash Meinel)

    * Skip specific tests when the dependencies aren't met. This includes
      some ``setup.py`` tests when ``python-dev`` is not available, and
      some tests that depend on paramiko. (John Arbash Meinel, Mattheiu Moy)

    * Fallback to Paramiko properly, if no ``ssh`` executable exists on
      the system. (Andrew Bennetts, John Arbash Meinel)

    * ``Branch.bind(other_branch)`` no longer takes a write lock on the
      other branch, and will not push or pull between the two branches.
      API users will need to perform a push or pull or update operation if they
      require branch synchronisation to take place. (Robert Collins, #47344)

    * When creating a tarball or zipfile export, export unicode names as utf-8
      paths. This may not work perfectly on all platforms, but has the best
      chance of working in the common case. (John Arbash Meinel, #56816)

    * When committing, only files that exist in working tree or basis tree
      may be specified (Aaron Bentley, #50793)

  PORTABILITY:

    * Fixes to run on Python 2.5 (Brian M. Carlson, Martin Pool, Marien Zwart)

  INTERNALS:

    * TestCaseInTempDir now creates a separate directory for HOME, rather
      than having HOME set to the same location as the working directory.
      (John Arbash Meinel)

    * ``run_bzr_subprocess()`` can take an optional ``env_changes={}`` parameter,
      which will update os.environ inside the spawned child. It also can
      take a ``universal_newlines=True``, which helps when checking the output
      of the command. (John Arbash Meinel)

    * Refactor SFTP vendors to allow easier re-use when ssh is used. 
      (Andrew Bennetts)

    * ``Transport.list_dir()`` and ``Transport.iter_files_recursive()`` should always
      return urlescaped paths. This is now tested (there were bugs in a few
      of the transports) (Andrew Bennetts, David Allouche, John Arbash Meinel)

    * New utility function ``symbol_versioning.deprecation_string``. Returns the
      formatted string for a callable, deprecation format pair. (Robert Collins)

    * New TestCase helper applyDeprecated. This allows you to call a callable
      which is deprecated without it spewing to the screen, just by supplying
      the deprecation format string issued for it. (Robert Collins)

    * Transport.append and Transport.put have been deprecated in favor of
      ``.append_bytes``, ``.append_file``, ``.put_bytes``, and
      ``.put_file``. This removes the ambiguity in what type of object the
      functions take.  ``Transport.non_atomic_put_{bytes,file}`` has also
      been added. Which works similarly to ``Transport.append()`` except for
      SFTP, it doesn't have a round trip when opening the file. Also, it
      provides functionality for creating a parent directory when trying
      to create a file, rather than raise NoSuchFile and forcing the
      caller to repeat their request.
      (John Arbash Meinel)

    * WorkingTree has a new api ``unversion`` which allow the unversioning of
      entries by their file id. (Robert Collins)

    * ``WorkingTree.pending_merges`` is deprecated.  Please use the
      ``get_parent_ids`` (introduced in 0.10) method instead. (Robert Collins)

    * WorkingTree has a new ``lock_tree_write`` method which locks the branch for
      read rather than write. This is appropriate for actions which only need
      the branch data for reference rather than mutation. A new decorator
      ``needs_tree_write_lock`` is provided in the workingtree module. Like the
      ``needs_read_lock`` and ``needs_write_lock`` decorators this allows static 
      declaration of the locking requirements of a function to ensure that
      a lock is taken out for casual scripts. (Robert Collins, #54107)

    * All WorkingTree methods which write to the tree, but not to the branch
      have been converted to use ``needs_tree_write_lock`` rather than 
      ``needs_write_lock``. Also converted is the revert, conflicts and tree
      transform modules. This provides a modest performance improvement on 
      metadir style trees, due to the reduce lock-acquisition, and a more
      significant performance improvement on lightweight checkouts from 
      remote branches, where trivial operations used to pay a significant 
      penalty. It also provides the basis for allowing readonly checkouts.
      (Robert Collins)

    * Special case importing the standard library 'copy' module. This shaves
      off 40ms of startup time, while retaining compatibility. See:
      ``bzrlib/inspect_for_copy.py`` for more details. (John Arbash Meinel)

    * WorkingTree has a new parent class MutableTree which represents the 
      specialisations of Tree which are able to be altered. (Robert Collins)

    * New methods mkdir and ``put_file_bytes_non_atomic`` on MutableTree that
      mutate the tree and its contents. (Robert Collins)

    * Transport behaviour at the root of the URL is now defined and tested.
      (Andrew Bennetts, Robert Collins)

  TESTING:

    * New test helper classs MemoryTree. This is typically accessed via
      ``self.make_branch_and_memory_tree()`` in test cases. (Robert Collins)
      
    * Add ``start_bzr_subprocess`` and ``stop_bzr_subprocess`` to allow test
      code to continue running concurrently with a subprocess of bzr.
      (Andrew Bennetts, Robert Collins)

    * Add a new method ``Transport.get_smart_client()``. This is provided to
      allow upgrades to a richer interface than the VFS one provided by
      Transport. (Andrew Bennetts, Martin Pool)

bzr 0.10  2006-08-29
--------------------
  
  IMPROVEMENTS:
    * 'merge' now takes --uncommitted, to apply uncommitted changes from a
      tree.  (Aaron Bentley)
  
    * 'bzr add --file-ids-from' can be used to specify another path to use
      for creating file ids, rather than generating all new ones. Internally,
      the 'action' passed to ``smart_add_tree()`` can return ``file_ids`` that
      will be used, rather than having bzrlib generate new ones.
      (John Arbash Meinel, #55781)

    * ``bzr selftest --benchmark`` now allows a ``--cache-dir`` parameter.
      This will cache some of the intermediate trees, and decrease the
      setup time for benchmark tests. (John Arbash Meinel)

    * Inverse forms are provided for all boolean options.  For example,
      --strict has --no-strict, --no-recurse has --recurse (Aaron Bentley)

    * Serialize out Inventories directly, rather than using ElementTree.
      Writing out a kernel sized inventory drops from 2s down to ~350ms.
      (Robert Collins, John Arbash Meinel)

  BUG FIXES:

    * Help diffutils 2.8.4 get along with binary tests (Marien Zwart: #57614)

    * Change LockDir so that if the lock directory doesn't exist when
      ``lock_write()`` is called, an attempt will be made to create it.
      (John Arbash Meinel, #56974)

    * ``bzr uncommit`` preserves pending merges. (John Arbash Meinel, #57660)

    * Active FTP transport now works as intended. (ghozzy, #56472)

    * Really fix mutter() so that it won't ever raise a UnicodeError.
      It means it is possible for ~/.bzr.log to contain non UTF-8 characters.
      But it is a debugging log, not a real user file.
      (John Arbash Meinel, #56947, #53880)

    * Change Command handle to allow Unicode command and options.
      At present we cannot register Unicode command names, so we will get
      BzrCommandError('unknown command'), or BzrCommandError('unknown option')
      But that is better than a UnicodeError + a traceback.
      (John Arbash Meinel, #57123)

    * Handle TZ=UTC properly when reading/writing revisions.
      (John Arbash Meinel, #55783, #56290)

    * Use ``GPG_TTY`` to allow gpg --cl to work with gpg-agent in a pipeline,
      (passing text to sign in on stdin). (John Arbash Meinel, #54468)

    * External diff does the right thing for binaries even in foreign 
      languages. (John Arbash Meinel, #56307)

    * Testament handles more cases when content is unicode. Specific bug was
      in handling of revision properties.
      (John Arbash Meinel, Holger Krekel, #54723)

    * The bzr selftest was failing on installed versions due to a bug in a new
      test helper. (John Arbash Meinel, Robert Collins, #58057)

  INTERNALS:

    * ``bzrlib.cache_utf8`` contains ``encode()`` and ``decode()`` functions
      which can be used to cache the conversion between utf8 and Unicode.
      Especially helpful for some of the knit annotation code, which has to
      convert revision ids to utf8 to annotate lines in storage.
      (John Arbash Meinel)

    * ``setup.py`` now searches the filesystem to find all packages which
      need to be installed. This should help make the life of packagers
      easier. (John Arbash Meinel)

bzr 0.9.0  2006-08-11
---------------------

  SURPRISES:

   * The hard-coded built-in ignore rules have been removed. There are
     now two rulesets which are enforced. A user global one in 
     ``~/.bazaar/ignore`` which will apply to every tree, and the tree
     specific one '.bzrignore'.
     ``~/.bazaar/ignore`` will be created if it does not exist, but with
     a more conservative list than the old default.
     This fixes bugs with default rules being enforced no matter what. 
     The old list of ignore rules from bzr is available by
     running 'bzr ignore --old-default-rules'.
     (Robert Collins, Martin Pool, John Arbash Meinel)

   * 'branches.conf' has been changed to 'locations.conf', since it can apply
     to more locations than just branch locations.
     (Aaron Bentley)
   
  IMPROVEMENTS:

   * The revision specifier "revno:" is extended to accept the syntax
     revno:N:branch. For example,
     revno:42:http://bazaar-vcs.org/bzr/bzr.dev/ means revision 42 in
     bzr.dev.  (Matthieu Moy)

   * Tests updates to ensure proper URL handling, UNICODE support, and
     proper printing when the user's terminal encoding cannot display 
     the path of a file that has been versioned.
     ``bzr branch`` can take a target URL rather than only a local directory.
     ``Branch.get_parent()/set_parent()`` now save a relative path if possible,
     and normalize the parent based on root, allowing access across
     different transports. (John Arbash Meinel, Wouter van Heyst, Martin Pool)
     (Malone #48906, #42699, #40675, #5281, #3980, #36363, #43689,
     #42517, #42514)

   * On Unix, detect terminal width using an ioctl not just $COLUMNS.
     Use terminal width for single-line logs from ``bzr log --line`` and
     pending-merge display.  (Robert Widhopf-Fenk, Gustavo Niemeyer)
     (Malone #3507)

   * On Windows, detect terminal width using GetConsoleScreenBufferInfo.
     (Alexander Belchenko)

   * Speedup improvement for 'date:'-revision search. (Guillaume Pinot).

   * Show the correct number of revisions pushed when pushing a new branch.
     (Robert Collins).

   * 'bzr selftest' now shows a progress bar with the number of tests, and 
     progress made. 'make check' shows tests in -v mode, to be more useful
     for the PQM status window. (Robert Collins).
     When using a progress bar, failed tests are printed out, rather than
     being overwritten by the progress bar until the suite finishes.
     (John Arbash Meinel)

   * 'bzr selftest --benchmark' will run a new benchmarking selftest.
     'bzr selftest --benchmark --lsprof-timed' will use lsprofile to generate
     profile data for the individual profiled calls, allowing for fine
     grained analysis of performance.
     (Robert Collins, Martin Pool).

   * 'bzr commit' shows a progress bar. This is useful for commits over sftp
     where commit can take an appreciable time. (Robert Collins)

   * 'bzr add' is now less verbose in telling you what ignore globs were
     matched by files being ignored. Instead it just tells you how many 
     were ignored (because you might reasonably be expecting none to be
     ignored). 'bzr add -v' is unchanged and will report every ignored
     file. (Robert Collins).

   * ftp now has a test server if medusa is installed. As part of testing,
     ftp support has been improved, including support for supplying a
     non-standard port. (John Arbash Meinel).

   * 'bzr log --line' shows the revision number, and uses only the
     first line of the log message (#5162, Alexander Belchenko;
     Matthieu Moy)

   * 'bzr status' has had the --all option removed. The 'bzr ls' command
     should be used to retrieve all versioned files. (Robert Collins)

   * 'bzr bundle OTHER/BRANCH' will create a bundle which can be sent
     over email, and applied on the other end, while maintaining ancestry.
     This bundle can be applied with either 'bzr merge' or 'bzr pull',
     the same way you would apply another branch.
     (John Arbash Meinel, Aaron Bentley)
  
   * 'bzr whoami' can now be used to set your identity from the command line,
     for a branch or globally.  (Robey Pointer)

   * 'bzr checkout' now aliased to 'bzr co', and 'bzr annotate' to 'bzr ann'.
     (Michael Ellerman)

   * 'bzr revert DIRECTORY' now reverts the contents of the directory as well.
     (Aaron Bentley)

   * 'bzr get sftp://foo' gives a better error when paramiko is not present.
     Also updates things like 'http+pycurl://' if pycurl is not present.
     (John Arbash Meinel) (Malone #47821, #52204)

   * New env variable ``BZR_PROGRESS_BAR``, sets the default progress bar type.
     Can be set to 'none' or 'dummy' to disable the progress bar, 'dots' or 
     'tty' to create the respective type. (John Arbash Meinel, #42197, #51107)

   * Improve the help text for 'bzr diff' to explain what various options do.
     (John Arbash Meinel, #6391)

   * 'bzr uncommit -r 10' now uncommits revisions 11.. rather than uncommitting
     revision 10. This makes -r10 more in line with what other commands do.
     'bzr uncommit' also now saves the pending merges of the revisions that
     were removed. So it is safe to uncommit after a merge, fix something,
     and commit again. (John Arbash Meinel, #32526, #31426)

   * 'bzr init' now also works on remote locations.
     (Wouter van Heyst, #48904)

   * HTTP support has been updated. When using pycurl we now support 
     connection keep-alive, which reduces dns requests and round trips.
     And for both urllib and pycurl we support multi-range requests, 
     which decreases the number of round-trips. Performance results for
     ``bzr branch http://bazaar-vcs.org/bzr/bzr.dev/`` indicate
     http branching is now 2-3x faster, and ``bzr pull`` in an existing 
     branch is as much as 4x faster.
     (Michael Ellerman, Johan Rydberg, John Arbash Meinel, #46768)

   * Performance improvements for sftp. Branching and pulling are now up to
     2x faster. Utilize paramiko.readv() support for async requests if it
     is available (paramiko > 1.6) (John Arbash Meinel)

  BUG FIXES:

    * Fix shadowed definition of TestLocationConfig that caused some 
      tests not to run.
      (Erik Bågfors, Michael Ellerman, Martin Pool, #32587)

    * Fix unnecessary requirement of sign-my-commits that it be run from
      a working directory.  (Martin Pool, Robert Collins)

    * 'bzr push location' will only remember the push location if it succeeds
      in connecting to the remote location. (John Arbash Meinel, #49742)

    * 'bzr revert' no longer toggles the executable bit on win32
      (John Arbash Meinel, #45010)

    * Handle broken pipe under win32 correctly. (John Arbash Meinel)
    
    * sftp tests now work correctly on win32 if you have a newer paramiko
      (John Arbash Meinel)

    * Cleanup win32 test suite, and general cleanup of places where
      file handles were being held open. (John Arbash Meinel)

    * When specifying filenames for 'diff -r x..y', the name of the file in the
      working directory can be used, even if its name is different in both x
      and y.

    * File-ids containing single- or double-quotes are handled correctly by
      push. (Aaron Bentley, #52227)

    * Normalize unicode filenames to ensure cross-platform consistency.
      (John Arbash Meinel, #43689)

    * The argument parser can now handle '-' as an argument. Currently
      no code interprets it specially (it is mostly handled as a file named 
      '-'). But plugins, and future operations can use it.
      (John Arbash meinel, #50984)

    * Bundles can properly read binary files with a plain '\r' in them.
      (John Arbash Meinel, #51927)

    * Tuning ``iter_entries()`` to be more efficient (John Arbash Meinel, #5444)

    * Lots of win32 fixes (the test suite passes again).
      (John Arbash Meinel, #50155)

    * Handle openbsd returning None for sys.getfilesystemencoding() (#41183) 

    * Support ftp APPE (append) to allow Knits to be used over ftp (#42592)

    * Removals are only committed if they match the filespec (or if there is
      no filespec).  (#46635, Aaron Bentley)

    * smart-add recurses through all supplied directories 
      (John Arbash Meinel, #52578)

    * Make the bundle reader extra lines before and after the bundle text.
      This allows you to parse an email with the bundle inline.
      (John Arbash Meinel, #49182)

    * Change the file id generator to squash a little bit more. Helps when
      working with long filenames on windows. (Also helps for unicode filenames
      not generating hidden files). (John Arbash Meinel, #43801)

    * Restore terminal mode on C-c while reading sftp password.  (#48923, 
      Nicholas Allen, Martin Pool)

    * Timestamps are rounded to 1ms, and revision entries can be recreated
      exactly. (John Arbash Meinel, Jamie Wilkinson, #40693)

    * Branch.base has changed to a URL, but ~/.bazaar/locations.conf should
      use local paths, since it is user visible (John Arbash Meinel, #53653)

    * ``bzr status foo`` when foo was unversioned used to cause a full delta
      to be generated (John Arbash Meinel, #53638)

    * When reading revision properties, an empty value should be considered
      the empty string, not None (John Arbash Meinel, #47782)

    * ``bzr diff --diff-options`` can now handle binary files being changed.
      Also, the output is consistent when --diff-options is not supplied.
      (John Arbash Meinel, #54651, #52930)

    * Use the right suffixes for loading plugins (John Arbash Meinel, #51810)

    * Fix ``Branch.get_parent()`` to handle the case when the parent is not 
      accessible (John Arbash Meinel, #52976)

  INTERNALS:

    * Combine the ignore rules into a single regex rather than looping over
      them to reduce the threshold where  N^2 behaviour occurs in operations
      like status. (Jan Hudec, Robert Collins).

    * Appending to ``bzrlib.DEFAULT_IGNORE`` is now deprecated. Instead, use
      one of the add functions in bzrlib.ignores. (John Arbash Meinel)

    * 'bzr push' should only push the ancestry of the current revision, not
      all of the history in the repository. This is especially important for
      shared repositories. (John Arbash Meinel)

    * ``bzrlib.delta.compare_trees`` now iterates in alphabetically sorted order,
      rather than randomly walking the inventories. (John Arbash Meinel)

    * Doctests are now run in temporary directories which are cleaned up when
      they finish, rather than using special ScratchDir/ScratchBranch objects.
      (Martin Pool)

    * Split ``check`` into separate methods on the branch and on the repository,
      so that it can be specialized in ways that are useful or efficient for
      different formats.  (Martin Pool, Robert Collins)

    * Deprecate ``Repository.all_revision_ids``; most methods don't really need
      the global revision graph but only that part leading up to a particular
      revision.  (Martin Pool, Robert Collins)

    * Add a BzrDirFormat ``control_formats`` list which allows for control formats
      that do not use '.bzr' to store their data - i.e. '.svn', '.hg' etc.
      (Robert Collins, Jelmer Vernooij).

    * ``bzrlib.diff.external_diff`` can be redirected to any file-like object.
      Uses subprocess instead of spawnvp.
      (James Henstridge, John Arbash Meinel, #4047, #48914)

    * New command line option '--profile-imports', which will install a custom
      importer to log time to import modules and regex compilation time to 
      sys.stderr (John Arbash Meinel)

    * 'EmptyTree' is now deprecated, please use ``repository.revision_tree(None)``
      instead. (Robert Collins)

    * "RevisionTree" is now in bzrlib/revisiontree.py. (Robert Collins)

bzr 0.8.2  2006-05-17
---------------------
  
  BUG FIXES:
   
    * setup.py failed to install launchpad plugin.  (Martin Pool)

bzr 0.8.1  2006-05-16
---------------------

  BUG FIXES:

    * Fix failure to commit a merge in a checkout.  (Martin Pool, 
      Robert Collins, Erik Bågfors, #43959)

    * Nicer messages from 'commit' in the case of renames, and correct
      messages when a merge has occured. (Robert Collins, Martin Pool)

    * Separate functionality from assert statements as they are skipped in
      optimized mode of python. Add the same check to pending merges.
      (Olaf Conradi, #44443)

  CHANGES:

    * Do not show the None revision in output of bzr ancestry. (Olaf Conradi)

    * Add info on standalone branches without a working tree.
      (Olaf Conradi, #44155)

    * Fix bug in knits when raising InvalidRevisionId. (Olaf Conradi, #44284)

  CHANGES:

    * Make editor invocation comply with Debian Policy. First check
      environment variables VISUAL and EDITOR, then try editor from
      alternatives system. If that all fails, fall back to the pre-defined
      list of editors. (Olaf Conradi, #42904)

  NEW FEATURES:

    * New 'register-branch' command registers a public branch into 
      Launchpad.net, where it can be associated with bugs, etc.
      (Martin Pool, Bjorn Tillenius, Robert Collins)

  INTERNALS:

    * New public api in InventoryEntry - ``describe_change(old, new)`` which
      provides a human description of the changes between two old and
      new. (Robert Collins, Martin Pool)

  TESTING:

    * Fix test case for bzr info in upgrading a standalone branch to metadir,
      uses bzrlib api now. (Olaf Conradi)

bzr 0.8  2006-05-08
-------------------

  NOTES WHEN UPGRADING:

    Release 0.8 of bzr introduces a new format for history storage, called
    'knit', as an evolution of to the 'weave' format used in 0.7.  Local 
    and remote operations are faster using knits than weaves.  Several
    operations including 'init', 'init-repo', and 'upgrade' take a 
    --format option that controls this.  Branching from an existing branch
    will keep the same format.

    It is possible to merge, pull and push between branches of different
    formats but this is slower than moving data between homogenous
    branches.  It is therefore recommended (but not required) that you
    upgrade all branches for a project at the same time.  Information on
    formats is shown by 'bzr info'.

    bzr 0.8 now allows creation of 'repositories', which hold the history 
    of files and revisions for several branches.  Previously bzr kept all
    the history for a branch within the .bzr directory at the root of the
    branch, and this is still the default.  To create a repository, use
    the new 'bzr init-repo' command.  Branches exist as directories under
    the repository and contain just a small amount of information
    indicating the current revision of the branch.

    bzr 0.8 also supports 'checkouts', which are similar to in cvs and
    subversion.  Checkouts are associated with a branch (optionally in a
    repository), which contains all the historical information.  The
    result is that a checkout can be deleted without losing any
    already-committed revisions.  A new 'update' command is also available. 

    Repositories and checkouts are not supported with the 0.7 storage
    format.  To use them you must upgrad to either knits, or to the
    'metaweave' format, which uses weaves but changes the .bzr directory
    arrangement.
    

  IMPROVEMENTS:

    * Sftp paths can now be relative, or local, according to the lftp
      convention. Paths now take the form::

          sftp://user:pass@host:port/~/relative/path
          or
          sftp://user:pass@host:port/absolute/path

    * The FTP transport now tries to reconnect after a temporary
      failure. ftp put is made atomic. (Matthieu Moy)

    * The FTP transport now maintains a pool of connections, and
      reuses them to avoid multiple connections to the same host (like
      sftp did). (Daniel Silverstone)

    * The ``bzr_man.py`` file has been removed. To create the man page now,
      use ``./generate_docs.py man``. The new program can also create other files.
      Run ``python generate_docs.py --help`` for usage information.
      (Hans Ulrich Niedermann & James Blackwell).

    * Man Page now gives full help (James Blackwell).
      Help also updated to reflect user config now being stored in .bazaar
      (Hans Ulrich Niedermann)

    * It's now possible to set aliases in bazaar.conf (Erik Bågfors)

    * Pull now accepts a --revision argument (Erik Bågfors)

    * ``bzr re-sign`` now allows multiple revisions to be supplied on the command
      line. You can now use the following command to sign all of your old
      commits::

        find .bzr/revision-store// -name my@email-* \
          | sed 's/.*\/\/..\///' \
          | xargs bzr re-sign

    * Upgrade can now upgrade over the network. (Robert Collins)

    * Two new commands 'bzr checkout' and 'bzr update' allow for CVS/SVN-alike
      behaviour.  By default they will cache history in the checkout, but
      with --lightweight almost all data is kept in the master branch.
      (Robert Collins)

    * 'revert' unversions newly-versioned files, instead of deleting them.

    * 'merge' is more robust.  Conflict messages have changed.

    * 'merge' and 'revert' no longer clobber existing files that end in '~' or
      '.moved'.

    * Default log format can be set in configuration and plugins can register
      their own formatters. (Erik Bågfors)

    * New 'reconcile' command will check branch consistency and repair indexes
      that can become out of sync in pre 0.8 formats. (Robert Collins,
      Daniel Silverstone)

    * New 'bzr init --format' and 'bzr upgrade --format' option to control 
      what storage format is created or produced.  (Robert Collins, 
      Martin Pool)

    * Add parent location to 'bzr info', if there is one.  (Olaf Conradi)

    * New developer commands 'weave-list' and 'weave-join'.  (Martin Pool)

    * New 'init-repository' command, plus support for repositories in 'init'
      and 'branch' (Aaron Bentley, Erik Bågfors, Robert Collins)

    * Improve output of 'info' command. Show all relevant locations related to
      working tree, branch and repository. Use kibibytes for binary quantities.
      Fix off-by-one error in missing revisions of working tree.  Make 'info'
      work on branches, repositories and remote locations.  Show locations
      relative to the shared repository, if applicable.  Show locking status
      of locations.  (Olaf Conradi)

    * Diff and merge now safely handle binary files. (Aaron Bentley)

    * 'pull' and 'push' now normalise the revision history, so that any two
      branches with the same tip revision will have the same output from 'log'.
      (Robert Collins)

    * 'merge' accepts --remember option to store parent location, like 'push'
      and 'pull'. (Olaf Conradi)

    * bzr status and diff when files given as arguments do not exist
      in the relevant trees.  (Martin Pool, #3619)

    * Add '.hg' to the default ignore list.  (Martin Pool)

    * 'knit' is now the default disk format. This improves disk performance and
      utilization, increases incremental pull performance, robustness with SFTP
      and allows checkouts over SFTP to perform acceptably. 
      The initial Knit code was contributed by Johan Rydberg based on a
      specification by Martin Pool.
      (Robert Collins, Aaron Bentley, Johan Rydberg, Martin Pool).

    * New tool to generate all-in-one html version of the manual.  (Alexander
      Belchenko)

    * Hitting CTRL-C while doing an SFTP push will no longer cause stale locks
      to be left in the SFTP repository. (Robert Collins, Martin Pool).

    * New option 'diff --prefix' to control how files are named in diff
      output, with shortcuts '-p0' and '-p1' corresponding to the options for 
      GNU patch.  (Alexander Belchenko, Goffredo Baroncelli, Martin Pool)

    * Add --revision option to 'annotate' command.  (Olaf Conradi)

    * If bzr shows an unexpected revision-history after pulling (perhaps due
      to a reweave) it can now be corrected by 'bzr reconcile'.
      (Robert Collins)

  CHANGES:

    * Commit is now verbose by default, and shows changed filenames and the 
      new revision number.  (Robert Collins, Martin Pool)

    * Unify 'mv', 'move', 'rename'.  (Matthew Fuller, #5379)

    * 'bzr -h' shows help.  (Martin Pool, Ian Bicking, #35940)

    * Make 'pull' and 'push' remember location on failure using --remember.
      (Olaf Conradi)

    * For compatibility, make old format for using weaves inside metadir
      available as 'metaweave' format.  Rename format 'metadir' to 'default'.
      Clean up help for option --format in commands 'init', 'init-repo' and
      'upgrade'.  (Olaf Conradi)

  INTERNALS:
  
    * The internal storage of history, and logical branch identity have now
      been split into Branch, and Repository. The common locking and file 
      management routines are now in bzrlib.lockablefiles. 
      (Aaron Bentley, Robert Collins, Martin Pool)

    * Transports can now raise DependencyNotPresent if they need a library
      which is not installed, and then another implementation will be 
      tried.  (Martin Pool)

    * Remove obsolete (and no-op) `decode` parameter to `Transport.get`.  
      (Martin Pool)

    * Using Tree Transform for merge, revert, tree-building

    * WorkingTree.create, Branch.create, ``WorkingTree.create_standalone``,
      Branch.initialize are now deprecated. Please see ``BzrDir.create_*`` for
      replacement API's. (Robert Collins)

    * New BzrDir class represents the .bzr control directory and manages
      formatting issues. (Robert Collins)

    * New repository.InterRepository class encapsulates Repository to 
      Repository actions and allows for clean selection of optimised code
      paths. (Robert Collins)

    * ``bzrlib.fetch.fetch`` and ``bzrlib.fetch.greedy_fetch`` are now
      deprecated, please use ``branch.fetch`` or ``repository.fetch``
      depending on your needs. (Robert Collins)

    * deprecated methods now have a ``is_deprecated`` flag on them that can
      be checked, if you need to determine whether a given callable is 
      deprecated at runtime. (Robert Collins)

    * Progress bars are now nested - see
      ``bzrlib.ui.ui_factory.nested_progress_bar``.
      (Robert Collins, Robey Pointer)

    * New API call ``get_format_description()`` for each type of format.
      (Olaf Conradi)

    * Changed ``branch.set_parent()`` to accept None to remove parent.
      (Olaf Conradi)

    * Deprecated BzrError AmbiguousBase.  (Olaf Conradi)

    * WorkingTree.branch is now a read only property.  (Robert Collins)

    * bzrlib.ui.text.TextUIFactory now accepts a ``bar_type`` parameter which
      can be None or a factory that will create a progress bar. This is
      useful for testing or for overriding the bzrlib.progress heuristic.
      (Robert Collins)

    * New API method ``get_physical_lock_status()`` to query locks present on a
      transport.  (Olaf Conradi)

    * Repository.reconcile now takes a thorough keyword parameter to allow
      requesting an indepth reconciliation, rather than just a data-loss 
      check. (Robert Collins)

    * ``bzrlib.ui.ui_factory protocol`` now supports ``get_boolean`` to prompt
      the user for yes/no style input. (Robert Collins)

  TESTING:

    * SFTP tests now shortcut the SSH negotiation, reducing test overhead
      for testing SFTP protocol support. (Robey Pointer)

    * Branch formats are now tested once per implementation (see ``bzrlib.
      tests.branch_implementations``. This is analagous to the transport
      interface tests, and has been followed up with working tree,
      repository and BzrDir tests. (Robert Collins)

    * New test base class TestCaseWithTransport provides a transport aware
      test environment, useful for testing any transport-interface using
      code. The test suite option --transport controls the transport used
      by this class (when its not being used as part of implementation
      contract testing). (Robert Collins)

    * Close logging handler on disabling the test log. This will remove the
      handler from the internal list inside python's logging module,
      preventing shutdown from closing it twice.  (Olaf Conradi)

    * Move test case for uncommit to blackbox tests.  (Olaf Conradi)

    * ``run_bzr`` and ``run_bzr_captured`` now accept a 'stdin="foo"'
      parameter which will provide String("foo") to the command as its stdin.

bzr 0.7 2006-01-09
------------------

  CHANGES:

    * .bzrignore is excluded from exports, on the grounds that it's a bzr 
      internal-use file and may not be wanted.  (Jamie Wilkinson)

    * The "bzr directories" command were removed in favor of the new
      --kind option to the "bzr inventory" command.  To list all 
      versioned directories, now use "bzr inventory --kind directory".  
      (Johan Rydberg)

    * Under Windows configuration directory is now ``%APPDATA%\bazaar\2.0``
      by default. (John Arbash Meinel)

    * The parent of Bzr configuration directory can be set by ``BZR_HOME``
      environment variable. Now the path for it is searched in ``BZR_HOME``,
      then in HOME. Under Windows the order is: ``BZR_HOME``, ``APPDATA``
      (usually points to ``C:\Documents and Settings\User Name\Application Data``),
      ``HOME``. (John Arbash Meinel)

    * Plugins with the same name in different directories in the bzr plugin
      path are no longer loaded: only the first successfully loaded one is
      used. (Robert Collins)

    * Use systems' external ssh command to open connections if possible.  
      This gives better integration with user settings such as ProxyCommand.
      (James Henstridge)

    * Permissions on files underneath .bzr/ are inherited from the .bzr 
      directory. So for a shared repository, simply doing 'chmod -R g+w .bzr/'
      will mean that future file will be created with group write permissions.

    * configure.in and config.guess are no longer in the builtin default 
      ignore list.

    * '.sw[nop]' pattern ignored, to ignore vim swap files for nameless
      files.  (John Arbash Meinel, Martin Pool)

  IMPROVEMENTS:

    * "bzr INIT dir" now initializes the specified directory, and creates 
      it if it does not exist.  (John Arbash Meinel)

    * New remerge command (Aaron Bentley)

    * Better zsh completion script.  (Steve Borho)

    * 'bzr diff' now returns 1 when there are changes in the working 
      tree. (Robert Collins)

    * 'bzr push' now exists and can push changes to a remote location. 
      This uses the transport infrastructure, and can store the remote
      location in the ~/.bazaar/branches.conf configuration file.
      (Robert Collins)

    * Test directories are only kept if the test fails and the user requests
      that they be kept.

    * Tweaks to short log printing

    * Added branch nicks, new nick command, printing them in log output. 
      (Aaron Bentley)

    * If ``$BZR_PDB`` is set, pop into the debugger when an uncaught exception 
      occurs.  (Martin Pool)

    * Accept 'bzr resolved' (an alias for 'bzr resolve'), as this is
      the same as Subversion.  (Martin Pool)

    * New ftp transport support (on ftplib), for ftp:// and aftp:// 
      URLs.  (Daniel Silverstone)

    * Commit editor temporary files now start with ``bzr_log.``, to allow 
      text editors to match the file name and set up appropriate modes or 
      settings.  (Magnus Therning)

    * Improved performance when integrating changes from a remote weave.  
      (Goffredo Baroncelli)

    * Sftp will attempt to cache the connection, so it is more likely that
      a connection will be reused, rather than requiring multiple password
      requests.

    * bzr revno now takes an optional argument indicating the branch whose
      revno should be printed.  (Michael Ellerman)

    * bzr cat defaults to printing the last version of the file.  
      (Matthieu Moy, #3632)

    * New global option 'bzr --lsprof COMMAND' runs bzr under the lsprof 
      profiler.  (Denys Duchier)

    * Faster commits by reading only the headers of affected weave files. 
      (Denys Duchier)

    * 'bzr add' now takes a --dry-run parameter which shows you what would be
      added, but doesn't actually add anything. (Michael Ellerman)

    * 'bzr add' now lists how many files were ignored per glob.  add --verbose
      lists the specific files.  (Aaron Bentley)

    * 'bzr missing' now supports displaying changes in diverged trees and can
      be limited to show what either end of the comparison is missing.
      (Aaron Bently, with a little prompting from Daniel Silverstone)

  BUG FIXES:

    * SFTP can walk up to the root path without index errors. (Robert Collins)

    * Fix bugs in running bzr with 'python -O'.  (Martin Pool)

    * Error when run with -OO

    * Fix bug in reporting http errors that don't have an http error code.
      (Martin Pool)

    * Handle more cases of pipe errors in display commands

    * Change status to 3 for all errors

    * Files that are added and unlinked before committing are completely
      ignored by diff and status

    * Stores with some compressed texts and some uncompressed texts are now
      able to be used. (John A Meinel)

    * Fix for bzr pull failing sometimes under windows

    * Fix for sftp transport under windows when using interactive auth

    * Show files which are both renamed and modified as such in 'bzr 
      status' output.  (Daniel Silverstone, #4503)

    * Make annotate cope better with revisions committed without a valid 
      email address.  (Marien Zwart)

    * Fix representation of tab characters in commit messages.
      (Harald Meland)

    * List of plugin directories in ``BZR_PLUGIN_PATH`` environment variable is
      now parsed properly under Windows. (Alexander Belchenko)

    * Show number of revisions pushed/pulled/merged. (Robey Pointer)

    * Keep a cached copy of the basis inventory to speed up operations 
      that need to refer to it.  (Johan Rydberg, Martin Pool)

    * Fix bugs in bzr status display of non-ascii characters.
      (Martin Pool)

    * Remove Makefile.in from default ignore list.
      (Tollef Fog Heen, Martin Pool, #6413)

    * Fix failure in 'bzr added'.  (Nathan McCallum, Martin Pool)

  TESTING:

    * Fix selftest asking for passwords when there are no SFTP keys.  
      (Robey Pointer, Jelmer Vernooij) 

    * Fix selftest run with 'python -O'.  (Martin Pool)

    * Fix HTTP tests under Windows. (John Arbash Meinel)

    * Make tests work even if HOME is not set (Aaron Bentley)

    * Updated ``build_tree`` to use fixed line-endings for tests which read 
      the file cotents and compare. Make some tests use this to pass under
      Windows. (John Arbash Meinel)

    * Skip stat and symlink tests under Windows. (Alexander Belchenko)

    * Delay in selftest/testhashcash is now issued under win32 and Cygwin.
      (John Arbash Meinel)

    * Use terminal width to align verbose test output.  (Martin Pool)

    * Blackbox tests are maintained within the bzrlib.tests.blackbox directory.
      If adding a new test script please add that to
      ``bzrlib.tests.blackbox.__init__``. (Robert Collins)

    * Much better error message if one of the test suites can't be 
      imported.  (Martin Pool)

    * Make check now runs the test suite twice - once with the default locale,
      and once with all locales forced to C, to expose bugs. This is not 
      trivially done within python, so for now its only triggered by running
      Make check. Integrators and packagers who wish to check for full 
      platform support should run 'make check' to test the source.
      (Robert Collins)

    * Tests can now run TestSkipped if they can't execute for any reason.
      (Martin Pool) (NB: TestSkipped should only be raised for correctable
      reasons - see the wiki spec ImprovingBzrTestSuite).

    * Test sftp with relative, absolute-in-homedir and absolute-not-in-homedir
      paths for the transport tests. Introduce blackbox remote sftp tests that
      test the same permutations. (Robert Collins, Robey Pointer)

    * Transport implementation tests are now independent of the local file
      system, which allows tests for esoteric transports, and for features
      not available in the local file system. They also repeat for variations
      on the URL scheme that can introduce issues in the transport code,
      see bzrlib.transport.TransportTestProviderAdapter() for this.
      (Robert Collins).

    * ``TestCase.build_tree`` uses the transport interface to build trees,
      pass in a transport parameter to give it an existing connection.
      (Robert Collins).

  INTERNALS:

    * WorkingTree.pull has been split across Branch and WorkingTree,
      to allow Branch only pulls. (Robert Collins)

    * ``commands.display_command`` now returns the result of the decorated 
      function. (Robert Collins)

    * LocationConfig now has a ``set_user_option(key, value)`` call to save
      a setting in its matching location section (a new one is created
      if needed). (Robert Collins)

    * Branch has two new methods, ``get_push_location`` and
      ``set_push_location`` to respectively, get and set the push location.
      (Robert Collins)

    * ``commands.register_command`` now takes an optional flag to signal that
      the registrant is planning to decorate an existing command. When 
      given multiple plugins registering a command is not an error, and
      the original command class (whether built in or a plugin based one) is
      returned to the caller. There is a new error 'MustUseDecorated' for
      signalling when a wrapping command should switch to the original
      version. (Robert Collins)

    * Some option parsing errors will raise 'BzrOptionError', allowing 
      granular detection for decorating commands. (Robert Collins).

    * ``Branch.read_working_inventory`` has moved to
      ``WorkingTree.read_working_inventory``. This necessitated changes to
      ``Branch.get_root_id``, and a move of ``Branch.set_inventory`` to
      WorkingTree as well. To make it clear that a WorkingTree cannot always
      be obtained ``Branch.working_tree()`` will raise
      ``errors.NoWorkingTree`` if one cannot be obtained. (Robert Collins)

    * All pending merges operations from Branch are now on WorkingTree.
      (Robert Collins)

    * The follow operations from Branch have moved to WorkingTree::

          add()
          commit()
          move()
          rename_one()
          unknowns()

      (Robert Collins)

    * ``bzrlib.add.smart_add_branch`` is now ``smart_add_tree``. (Robert Collins)

    * New "rio" serialization format, similar to rfc-822. (Martin Pool)

    * Rename selftests to ``bzrlib.tests.test_foo``.  (John A Meinel, Martin 
      Pool)

    * ``bzrlib.plugin.all_plugins`` has been changed from an attribute to a 
      query method. (Robert Collins)
 
    * New options to read only the table-of-contents of a weave.  
      (Denys Duchier)

    * Raise NoSuchFile when someone tries to add a non-existant file.
      (Michael Ellerman)

    * Simplify handling of DivergedBranches in ``cmd_pull()``.
      (Michael Ellerman)
   
    * Branch.controlfile* logic has moved to lockablefiles.LockableFiles, which
      is exposed as ``Branch().control_files``. Also this has been altered with the
      controlfile pre/suffix replaced by simple method names like 'get' and
      'put'. (Aaron Bentley, Robert Collins).

    * Deprecated functions and methods can now be marked as such using the 
      ``bzrlib.symbol_versioning`` module. Marked method have their docstring
      updated and will issue a DeprecationWarning using the warnings module
      when they are used. (Robert Collins)

    * ``bzrlib.osutils.safe_unicode`` now exists to provide parameter coercion
      for functions that need unicode strings. (Robert Collins)

bzr 0.6 2005-10-28
------------------

  IMPROVEMENTS:
  
    * pull now takes --verbose to show you what revisions are added or removed
      (John A Meinel)

    * merge now takes a --show-base option to include the base text in
      conflicts.
      (Aaron Bentley)

    * The config files are now read using ConfigObj, so '=' should be used as
      a separator, not ':'.
      (Aaron Bentley)

    * New 'bzr commit --strict' option refuses to commit if there are 
      any unknown files in the tree.  To commit, make sure all files are 
      either ignored, added, or deleted.  (Michael Ellerman)

    * The config directory is now ~/.bazaar, and there is a single file 
      ~/.bazaar/bazaar.conf storing email, editor and other preferences.
      (Robert Collins)

    * 'bzr add' no longer takes a --verbose option, and a --quiet option
      has been added that suppresses all output.

    * Improved zsh completion support in contrib/zsh, from Clint
      Adams.

    * Builtin 'bzr annotate' command, by Martin Pool with improvements from 
      Goffredo Baroncelli.
    
    * 'bzr check' now accepts -v for verbose reporting, and checks for
      ghosts in the branch. (Robert Collins)

    * New command 're-sign' which will regenerate the gpg signature for 
      a revision. (Robert Collins)

    * If you set ``check_signatures=require`` for a path in 
      ``~/.bazaar/branches.conf`` then bzr will invoke your
      ``gpg_signing_command`` (defaults to gpg) and record a digital signature
      of your commit. (Robert Collins)

    * New sftp transport, based on Paramiko.  (Robey Pointer)

    * 'bzr pull' now accepts '--clobber' which will discard local changes
      and make this branch identical to the source branch. (Robert Collins)

    * Just give a quieter warning if a plugin can't be loaded, and 
      put the details in .bzr.log.  (Martin Pool)

    * 'bzr branch' will now set the branch-name to the last component of the
      output directory, if one was supplied.

    * If the option ``post_commit`` is set to one (or more) python function
      names (must be in the bzrlib namespace), then they will be invoked
      after the commit has completed, with the branch and ``revision_id`` as
      parameters. (Robert Collins)

    * Merge now has a retcode of 1 when conflicts occur. (Robert Collins)

    * --merge-type weave is now supported for file contents.  Tree-shape
      changes are still three-way based.  (Martin Pool, Aaron Bentley)

    * 'bzr check' allows the first revision on revision-history to have
      parents - something that is expected for cheap checkouts, and occurs
      when conversions from baz do not have all history.  (Robert Collins).

   * 'bzr merge' can now graft unrelated trees together, if your specify
     0 as a base. (Aaron Bentley)

   * 'bzr commit branch' and 'bzr commit branch/file1 branch/file2' now work
     (Aaron Bentley)

    * Add '.sconsign*' to default ignore list.  (Alexander Belchenko)

   * 'bzr merge --reprocess' minimizes conflicts

  TESTING:

    * The 'bzr selftest --pattern' option for has been removed, now 
      test specifiers on the command line can be simple strings, or 
      regexps, or both. (Robert Collins)

    * Passing -v to selftest will now show the time each test took to 
      complete, which will aid in analysing performance regressions and
      related questions. (Robert Collins)

    * 'bzr selftest' runs all tests, even if one fails, unless '--one'
      is given. (Martin Pool)

    * There is a new method for TestCaseInTempDir, assertFileEqual, which
      will check that a given content is equal to the content of the named
      file. (Robert Collins)

    * Fix test suite's habit of leaving many temporary log files in $TMPDIR.
      (Martin Pool)

  INTERNALS:

    * New 'testament' command and concept for making gpg-signatures 
      of revisions that are not tied to a particular internal
      representation.  (Martin Pool).

    * Per-revision properties ('revprops') as key-value associated 
      strings on each revision created when the revision is committed.
      Intended mainly for the use of external tools.  (Martin Pool).

    * Config options have moved from bzrlib.osutils to bzrlib.config.
      (Robert Collins)

    * Improved command line option definitions allowing explanations
      for individual options, among other things.  Contributed by 
      Magnus Therning.

    * Config options have moved from bzrlib.osutils to bzrlib.config.
      Configuration is now done via the config.Config interface:
      Depending on whether you have a Branch, a Location or no information
      available, construct a ``*Config``, and use its ``signature_checking``,
      ``username`` and ``user_email`` methods. (Robert Collins)

    * Plugins are now loaded under bzrlib.plugins, not bzrlib.plugin, and
      they are made available for other plugins to use. You should not 
      import other plugins during the ``__init__`` of your plugin though, as 
      no ordering is guaranteed, and the plugins directory is not on the
      python path. (Robert Collins)

    * Branch.relpath has been moved to WorkingTree.relpath. WorkingTree no
      no longer takes an inventory, rather it takes an option branch
      parameter, and if None is given will open the branch at basedir 
      implicitly. (Robert Collins)

    * Cleaner exception structure and error reporting.  Suggested by 
      Scott James Remnant.  (Martin Pool)

    * Branch.remove has been moved to WorkingTree, which has also gained
      ``lock_read``, ``lock_write`` and ``unlock`` methods for convenience.
      (Robert Collins)

    * Two decorators, ``needs_read_lock`` and ``needs_write_lock`` have been
      added to the branch module. Use these to cause a function to run in a
      read or write lock respectively. (Robert Collins)

    * ``Branch.open_containing`` now returns a tuple (Branch, relative-path),
      which allows direct access to the common case of 'get me this file
      from its branch'. (Robert Collins)

    * Transports can register using ``register_lazy_transport``, and they 
      will be loaded when first used.  (Martin Pool)

    * 'pull' has been factored out of the command as ``WorkingTree.pull()``.
      A new option to WorkingTree.pull has been added, clobber, which will
      ignore diverged history and pull anyway.
      (Robert Collins)

    * config.Config has a ``get_user_option`` call that accepts an option name.
      This will be looked up in branches.conf and bazaar.conf as normal.
      It is intended that this be used by plugins to support options - 
      options of built in programs should have specific methods on the config.
      (Robert Collins)

    * ``merge.merge_inner`` now has tempdir as an optional parameter.
      (Robert Collins)

    * Tree.kind is not recorded at the top level of the hierarchy, as it was
      missing on EmptyTree, leading to a bug with merge on EmptyTrees.
      (Robert Collins)

    * ``WorkingTree.__del__`` has been removed, it was non deterministic and not 
      doing what it was intended to. See ``WorkingTree.__init__`` for a comment
      about future directions. (Robert Collins/Martin Pool)

    * bzrlib.transport.http has been modified so that only 404 urllib errors
      are returned as NoSuchFile. Other exceptions will propogate as normal.
      This allows debuging of actual errors. (Robert Collins)

    * bzrlib.transport.Transport now accepts *ONLY* url escaped relative paths
      to apis like 'put', 'get' and 'has'. This is to provide consistent
      behaviour - it operates on url's only. (Robert Collins)

    * Transports can register using ``register_lazy_transport``, and they 
      will be loaded when first used.  (Martin Pool)

    * ``merge_flex`` no longer calls ``conflict_handler.finalize()``, instead that
      is called by ``merge_inner``. This is so that the conflict count can be 
      retrieved (and potentially manipulated) before returning to the caller
      of ``merge_inner``. Likewise 'merge' now returns the conflict count to the
      caller. (Robert Collins)

    * ``revision.revision_graph`` can handle having only partial history for
      a revision - that is no revisions in the graph with no parents.
      (Robert Collins).

    * New ``builtins.branch_files`` uses the standard ``file_list`` rules to
      produce a branch and a list of paths, relative to that branch
      (Aaron Bentley)

    * New TestCase.addCleanup facility.

    * New ``bzrlib.version_info`` tuple (similar to ``sys.version_info``),
      which can be used by programs importing bzrlib.

  BUG FIXES:

    * Better handling of branches in directories with non-ascii names. 
      (Joel Rosdahl, Panagiotis Papadakos)

    * Upgrades of trees with no commits will not fail due to accessing
      [-1] in the revision-history. (Andres Salomon)


bzr 0.1.1 2005-10-12
--------------------

  BUG FIXES:

    * Fix problem in pulling over http from machines that do not 
      allow directories to be listed.

    * Avoid harmless warning about invalid hash cache after 
      upgrading branch format.

  PERFORMANCE: 
  
    * Avoid some unnecessary http operations in branch and pull.


bzr 0.1 2005-10-11
------------------

  NOTES:

    * 'bzr branch' over http initially gives a very high estimate
      of completion time but it should fall as the first few 
      revisions are pulled in.  branch is still slow on 
      high-latency connections.

  BUG FIXES:
  
    * bzr-man.py has been updated to work again. Contributed by
      Rob Weir.

    * Locking is now done with fcntl.lockf which works with NFS
      file systems. Contributed by Harald Meland.

    * When a merge encounters a file that has been deleted on
      one side and modified on the other, the old contents are
      written out to foo.BASE and foo.SIDE, where SIDE is this
      or OTHER. Contributed by Aaron Bentley.

    * Export was choosing incorrect file paths for the content of
      the tarball, this has been fixed by Aaron Bentley.

    * Commit will no longer commit without a log message, an 
      error is returned instead. Contributed by Jelmer Vernooij.

    * If you commit a specific file in a sub directory, any of its
      parent directories that are added but not listed will be 
      automatically included. Suggested by Michael Ellerman.

    * bzr commit and upgrade did not correctly record new revisions
      for files with only a change to their executable status.
      bzr will correct this when it encounters it. Fixed by
      Robert Collins

    * HTTP tests now force off the use of ``http_proxy`` for the duration.
      Contributed by Gustavo Niemeyer.

    * Fix problems in merging weave-based branches that have 
      different partial views of history.

    * Symlink support: working with symlinks when not in the root of a 
      bzr tree was broken, patch from Scott James Remnant.

  IMPROVEMENTS:

    * 'branch' now accepts a --basis parameter which will take advantage
      of local history when making a new branch. This allows faster 
      branching of remote branches. Contributed by Aaron Bentley.

    * New tree format based on weave files, called version 5.
      Existing branches can be upgraded to this format using 
      'bzr upgrade'.

    * Symlinks are now versionable. Initial patch by 
      Erik Toubro Nielsen, updated to head by Robert Collins.

    * Executable bits are tracked on files. Patch from Gustavo
      Niemeyer.

    * 'bzr status' now shows unknown files inside a selected directory.
      Patch from Heikki Paajanen.

    * Merge conflicts are recorded in .bzr. Two new commands 'conflicts'
      and 'resolve' have needed added, which list and remove those 
      merge conflicts respectively. A conflicted tree cannot be committed
      in. Contributed by Aaron Bentley.

    * 'rm' is now an alias for 'remove'.

    * Stores now split out their content in a single byte prefixed hash,
      dropping the density of files per directory by 256. Contributed by
      Gustavo Niemeyer.

    * 'bzr diff -r branch:URL' will now perform a diff between two branches.
      Contributed by Robert Collins.

    * 'bzr log' with the default formatter will show merged revisions,
      indented to the right. Initial implementation contributed by Gustavo
      Niemeyer, made incremental by Robert Collins.


  INTERNALS:

    * Test case failures have the exception printed after the log 
      for your viewing pleasure.

    * InventoryEntry is now an abstract base class, use one of the
      concrete InventoryDirectory etc classes instead.

    * Branch raises an UnsupportedFormatError when it detects a 
      bzr branch it cannot understand. This allows for precise
      handling of such circumstances.

    * Remove RevisionReference class; ``Revision.parent_ids`` is now simply a
      list of their ids and ``parent_sha1s`` is a list of their corresponding
      sha1s (for old branches only at the moment.)

    * New method-object style interface for Commit() and Fetch().

    * Renamed ``Branch.last_patch()`` to ``Branch.last_revision()``, since
      we call them revisions not patches.

    * Move ``copy_branch`` to ``bzrlib.clone.copy_branch``.  The destination
      directory is created if it doesn't exist.

    * Inventories now identify the files which were present by 
      giving the revision *of that file*.

    * Inventory and Revision XML contains a version identifier.  
      This must be consistent with the overall branch version
      but allows for more flexibility in future upgrades.

  TESTING:

    * Removed testsweet module so that tests can be run after 
      bzr installed by 'bzr selftest'.

    * 'bzr selftest' command-line arguments can now be partial ids
      of tests to run, e.g. ``bzr selftest test_weave``

      
bzr 0.0.9 2005-09-23
--------------------

  BUG FIXES:

    * Fixed "branch -r" option.

    * Fix remote access to branches containing non-compressed history.
      (Robert Collins).

    * Better reliability of http server tests.  (John Arbash-Meinel)

    * Merge graph maximum distance calculation fix.  (Aaron Bentley)
   
    * Various minor bug in windows support have been fixed, largely in the
      test suite. Contributed by Alexander Belchenko.

  IMPROVEMENTS:

    * Status now accepts a -r argument to give status between chosen
      revisions. Contributed by Heikki Paajanen.

    * Revision arguments no longer use +/-/= to control ranges, instead
      there is a 'before' namespace, which limits the successive namespace.
      For example '$ bzr log -r date:yesterday..before:date:today' will
      select everything from yesterday and before today. Contributed by
      Robey Pointer

    * There is now a bzr.bat file created by distutils when building on 
      Windows. Contributed by Alexander Belchenko.

  INTERNALS:

    * Removed uuid() as it was unused.

    * Improved 'fetch' code for pulling revisions from one branch into
      another (used by pull, merged, etc.)


bzr 0.0.8 2005-09-20
--------------------

  IMPROVEMENTS:

    * Adding a file whose parent directory is not versioned will
      implicitly add the parent, and so on up to the root. This means
      you should never need to explictly add a directory, they'll just
      get added when you add a file in the directory.  Contributed by
      Michael Ellerman.

    * Ignore ``.DS_Store`` (contains Mac metadata) by default.
      (Nir Soffer)

    * If you set ``BZR_EDITOR`` in the environment, it is checked in
      preference to EDITOR and the config file for the interactive commit
      editing program. Related to this is a bugfix where a missing program
      set in EDITOR would cause editing to fail, now the fallback program
      for the operating system is still tried.

    * Files that are not directories/symlinks/regular files will no longer
      cause bzr to fail, it will just ignore them by default. You cannot add
      them to the tree though - they are not versionable.


  INTERNALS:

    * Refactor xml packing/unpacking.

  BUG FIXES: 

    * Fixed 'bzr mv' by Ollie Rutherfurd.

    * Fixed strange error when trying to access a nonexistent http
      branch.

    * Make sure that the hashcache gets written out if it can't be
      read.


  PORTABILITY:

    * Various Windows fixes from Ollie Rutherfurd.

    * Quieten warnings about locking; patch from Matt Lavin.


bzr-0.0.7 2005-09-02
--------------------

  NEW FEATURES:

    * ``bzr shell-complete`` command contributed by Clint Adams to
      help with intelligent shell completion.

    * New expert command ``bzr find-merge-base`` for debugging merges.


  ENHANCEMENTS:

    * Much better merge support.

    * merge3 conflicts are now reported with markers like '<<<<<<<'
      (seven characters) which is the same as CVS and pleases things
      like emacs smerge.


  BUG FIXES:

    * ``bzr upgrade`` no longer fails when trying to fix trees that
      mention revisions that are not present.

    * Fixed bugs in listing plugins from ``bzr plugins``.

    * Fix case of $EDITOR containing options for the editor.

    * Fix log -r refusing to show the last revision.
      (Patch from Goffredo Baroncelli.)


  CHANGES:

    * ``bzr log --show-ids`` shows the revision ids of all parents.

    * Externally provided commands on your $BZRPATH no longer need
      to recognize --bzr-usage to work properly, and can just handle
      --help themselves.


  LIBRARY:

    * Changed trace messages to go through the standard logging
      framework, so that they can more easily be redirected by
      libraries.



bzr-0.0.6 2005-08-18
--------------------

  NEW FEATURES:

    * Python plugins, automatically loaded from the directories on
      ``BZR_PLUGIN_PATH`` or ``~/.bzr.conf/plugins`` by default.

    * New 'bzr mkdir' command.

    * Commit mesage is fetched from an editor if not given on the
      command line; patch from Torsten Marek.

    * ``bzr log -m FOO`` displays commits whose message matches regexp 
      FOO.
      
    * ``bzr add`` with no arguments adds everything under the current directory.

    * ``bzr mv`` does move or rename depending on its arguments, like
      the Unix command.

    * ``bzr missing`` command shows a summary of the differences
      between two trees.  (Merged from John Arbash-Meinel.)

    * An email address for commits to a particular tree can be
      specified by putting it into .bzr/email within a branch.  (Based
      on a patch from Heikki Paajanen.)


  ENHANCEMENTS:

    * Faster working tree operations.


  CHANGES:

    * 3rd-party modules shipped with bzr are copied within the bzrlib
      python package, so that they can be installed by the setup
      script without clashing with anything already existing on the
      system.  (Contributed by Gustavo Niemeyer.)

    * Moved plugins directory to bzrlib/, so that there's a standard
      plugin directory which is not only installed with bzr itself but
      is also available when using bzr from the development tree.
      ``BZR_PLUGIN_PATH`` and ``DEFAULT_PLUGIN_PATH`` are then added to the
      standard plugins directory.

    * When exporting to a tarball with ``bzr export --format tgz``, put 
      everything under a top directory rather than dumping it into the
      current directory.   This can be overridden with the ``--root`` 
      option.  Patch from William Dodé and John Meinel.

    * New ``bzr upgrade`` command to upgrade the format of a branch,
      replacing ``bzr check --update``.

    * Files within store directories are no longer marked readonly on
      disk.

    * Changed ``bzr log`` output to a more compact form suggested by
      John A Meinel.  Old format is available with the ``--long`` or
      ``-l`` option, patched by William Dodé.

    * By default the commit command refuses to record a revision with
      no changes unless the ``--unchanged`` option is given.

    * The ``--no-plugins``, ``--profile`` and ``--builtin`` command
      line options must come before the command name because they 
      affect what commands are available; all other options must come 
      after the command name because their interpretation depends on
      it.

    * ``branch`` and ``clone`` added as aliases for ``branch``.

    * Default log format is back to the long format; the compact one
      is available with ``--short``.
      
      
  BUG FIXES:
  
    * Fix bugs in committing only selected files or within a subdirectory.


bzr-0.0.5  2005-06-15
---------------------
  
  CHANGES:

    * ``bzr`` with no command now shows help rather than giving an
      error.  Suggested by Michael Ellerman.

    * ``bzr status`` output format changed, because svn-style output
      doesn't really match the model of bzr.  Now files are grouped by
      status and can be shown with their IDs.  ``bzr status --all``
      shows all versioned files and unknown files but not ignored files.

    * ``bzr log`` runs from most-recent to least-recent, the reverse
      of the previous order.  The previous behaviour can be obtained
      with the ``--forward`` option.
        
    * ``bzr inventory`` by default shows only filenames, and also ids
      if ``--show-ids`` is given, in which case the id is the second
      field.


  ENHANCEMENTS:

    * New 'bzr whoami --email' option shows only the email component
      of the user identification, from Jo Vermeulen.

    * New ``bzr ignore PATTERN`` command.

    * Nicer error message for broken pipe, interrupt and similar
      conditions that don't indicate an internal error.

    * Add ``.*.sw[nop] .git .*.tmp *,v`` to default ignore patterns.

    * Per-branch locks keyed on ``.bzr/branch-lock``, available in
      either read or write mode.

    * New option ``bzr log --show-ids`` shows revision and file ids.

    * New usage ``bzr log FILENAME`` shows only revisions that
      affected that file.

    * Changed format for describing changes in ``bzr log -v``.

    * New option ``bzr commit --file`` to take a message from a file,
      suggested by LarstiQ.

    * New syntax ``bzr status [FILE...]`` contributed by Bartosz
      Oler.  File may be in a branch other than the working directory.

    * ``bzr log`` and ``bzr root`` can be given an http URL instead of
      a filename.

    * Commands can now be defined by external programs or scripts
      in a directory on $BZRPATH.

    * New "stat cache" avoids reading the contents of files if they 
      haven't changed since the previous time.

    * If the Python interpreter is too old, try to find a better one
      or give an error.  Based on a patch from Fredrik Lundh.

    * New optional parameter ``bzr info [BRANCH]``.

    * New form ``bzr commit SELECTED`` to commit only selected files.

    * New form ``bzr log -r FROM:TO`` shows changes in selected
      range; contributed by John A Meinel.

    * New option ``bzr diff --diff-options 'OPTS'`` allows passing
      options through to an external GNU diff.

    * New option ``bzr add --no-recurse`` to add a directory but not
      their contents.

    * ``bzr --version`` now shows more information if bzr is being run
      from a branch.

  
  BUG FIXES:

    * Fixed diff format so that added and removed files will be
      handled properly by patch.  Fix from Lalo Martins.

    * Various fixes for files whose names contain spaces or other
      metacharacters.


  TESTING:

    * Converted black-box test suites from Bourne shell into Python;
      now run using ``./testbzr``.  Various structural improvements to
      the tests.

    * testbzr by default runs the version of bzr found in the same
      directory as the tests, or the one given as the first parameter.

    * testbzr also runs the internal tests, so the only command
      required to check is just ``./testbzr``.

    * testbzr requires python2.4, but can be used to test bzr running
      under a different version.

    * Tests added for many other changes in this release.


  INTERNAL:

    * Included ElementTree library upgraded to 1.2.6 by Fredrik Lundh.

    * Refactor command functions into Command objects based on HCT by
      Scott James Remnant.

    * Better help messages for many commands.

    * Expose ``bzrlib.open_tracefile()`` to start the tracefile; until
      this is called trace messages are just discarded.

    * New internal function ``find_touching_revisions()`` and hidden
      command touching-revisions trace the changes to a given file.

    * Simpler and faster ``compare_inventories()`` function.

    * ``bzrlib.open_tracefile()`` takes a tracefilename parameter.

    * New AtomicFile class.

    * New developer commands ``added``, ``modified``.


  PORTABILITY:

    * Cope on Windows on python2.3 by using the weaker random seed.
      2.4 is now only recommended.


bzr-0.0.4  2005-04-22
---------------------

  ENHANCEMENTS:

    * 'bzr diff' optionally takes a list of files to diff.  Still a bit
      basic.  Patch from QuantumG.

    * More default ignore patterns.

    * New 'bzr log --verbose' shows a list of files changed in the
      changeset.  Patch from Sebastian Cote.

    * Roll over ~/.bzr.log if it gets too large.

    * Command abbreviations 'ci', 'st', 'stat', '?' based on a patch
      by Jason Diamon.

    * New 'bzr help commands' based on a patch from Denys Duchier.


  CHANGES:

    * User email is determined by looking at $BZREMAIL or ~/.bzr.email
      or $EMAIL.  All are decoded by the locale preferred encoding.
      If none of these are present user@hostname is used.  The host's
      fully-qualified name is not used because that tends to fail when
      there are DNS problems.

    * New 'bzr whoami' command instead of username user-email.


  BUG FIXES: 

    * Make commit safe for hardlinked bzr trees.

    * Some Unicode/locale fixes.

    * Partial workaround for ``difflib.unified_diff`` not handling
      trailing newlines properly.


  INTERNAL:

    * Allow docstrings for help to be in PEP0257 format.  Patch from
      Matt Brubeck.

    * More tests in test.sh.

    * Write profile data to a temporary file not into working
      directory and delete it when done.

    * Smaller .bzr.log with process ids.


  PORTABILITY:

    * Fix opening of ~/.bzr.log on Windows.  Patch from Andrew
      Bennetts.

    * Some improvements in handling paths on Windows, based on a patch
      from QuantumG.


bzr-0.0.3  2005-04-06
---------------------

  ENHANCEMENTS:

    * New "directories" internal command lists versioned directories
      in the tree.

    * Can now say "bzr commit --help".

    * New "rename" command to rename one file to a different name
      and/or directory.

    * New "move" command to move one or more files into a different
      directory.

    * New "renames" command lists files renamed since base revision.

    * New cat command contributed by janmar.

  CHANGES:

    * .bzr.log is placed in $HOME (not pwd) and is always written in
      UTF-8.  (Probably not a completely good long-term solution, but
      will do for now.)

  PORTABILITY:

    * Workaround for difflib bug in Python 2.3 that causes an
      exception when comparing empty files.  Reported by Erik Toubro
      Nielsen.

  INTERNAL:

    * Refactored inventory storage to insert a root entry at the top.

  TESTING:

    * Start of shell-based black-box testing in test.sh.


bzr-0.0.2.1
-----------

  PORTABILITY:

    * Win32 fixes from Steve Brown.


bzr-0.0.2  "black cube"  2005-03-31
-----------------------------------

  ENHANCEMENTS:

    * Default ignore list extended (see bzrlib/__init__.py).

    * Patterns in .bzrignore are now added to the default ignore list,
      rather than replacing it.

    * Ignore list isn't reread for every file.

    * More help topics.

    * Reinstate the 'bzr check' command to check invariants of the
      branch.

    * New 'ignored' command lists which files are ignored and why;
      'deleted' lists files deleted in the current working tree.

    * Performance improvements.

    * New global --profile option.
    
    * Ignore patterns like './config.h' now correctly match files in
      the root directory only.


bzr-0.0.1  2005-03-26
---------------------

  ENHANCEMENTS:

    * More information from info command.

    * Can now say "bzr help COMMAND" for more detailed help.

    * Less file flushing and faster performance when writing logs and
      committing to stores.

    * More useful verbose output from some commands.

  BUG FIXES:

    * Fix inverted display of 'R' and 'M' during 'commit -v'.

  PORTABILITY:

    * Include a subset of ElementTree-1.2.20040618 to make
      installation easier.

    * Fix time.localtime call to work with Python 2.3 (the minimum
      supported).


bzr-0.0.0.69  2005-03-22
------------------------

  ENHANCEMENTS:

    * First public release.

    * Storage of local versions: init, add, remove, rm, info, log,
      diff, status, etc.

..
   vim: tw=74 ft=rst ff=unix<|MERGE_RESOLUTION|>--- conflicted
+++ resolved
@@ -110,13 +110,11 @@
       tree walking, and modular directory listing code to aid future
       performance optimisations and refactoring. (Robert Collins)
 
-<<<<<<< HEAD
+    * New method ``RevisionSpec.as_tree`` for representing the revision
+      specifier as a revision tree object. (Lukáš Lalinský)
+
     * New race-free method on MutableTree ``get_file_with_stat`` for use
       when generating stat cache results. (Robert Collins)
-=======
-    * New method ``RevisionSpec.as_tree`` for representing the revision
-      specifier as a revision tree object. (Lukáš Lalinský)
->>>>>>> c2537751
 
     * New win32utils.get_local_appdata_location() provides access to a local
       directory for storing data.  (Mark Hammond)
