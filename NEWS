--- conflicted
+++ resolved
@@ -16,7 +16,6 @@
 
     * Added support for Putty's SSH implementation. (Dmitry Vasiliev)
 
-<<<<<<< HEAD
     * HTTP redirections are now taken into account when a branch (or a
       bundle) is accessed for the first time. A message is issued at each
       redirection to inform the user. In the past, http redirections were
@@ -26,14 +25,13 @@
       users needing to follow http redirections anyway,
       bzrlib.transport.do_catching_redirections provide an easy transition
       path.  
-      (Vincent Ladeuil)
-=======
+      (vila)
+
     * Added ``bzr status --versioned`` to report only versioned files, 
       not unknowns. (Kent Gibson)
 
     * Merge now autodetects the correct line-ending style for its conflict
       markers.  (Aaron Bentley)
->>>>>>> e12829be
 
   INTERNALS:
 
@@ -59,14 +57,11 @@
     * Switch the ``bzr init-repo`` default from --no-trees to --trees. 
       (Wouter van Heyst, #53483)
 
-<<<<<<< HEAD
     * Correctly handles mutiple permanent http redirections.
-     (Vincent Ladeuil, #88780)
-
-=======
+     (vila, #88780)
+
     * Take smtp_server from user config into account.
       (vila, #92195)
->>>>>>> e12829be
  
 bzr 0.15rc1  2007-03-07
 
