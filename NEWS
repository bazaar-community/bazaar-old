--------------------
Bazaar Release Notes
--------------------

.. contents::

IN DEVELOPMENT
--------------

  USER-VISIBLE CHANGES:

  NEW FEATURES:

    * New Branch hook ``transform_fallback_location`` allows a function to
      be called when looking up the stacked source. (Michael Hudson)

  IMPROVEMENTS:

    * ``BTreeIndex`` code now is able to prefetch extra pages to help tune
      the tradeoff between bandwidth and latency. Should be tuned
      appropriately to not impact commands which need minimal information,
      but provide a significant boost to ones that need more context. Only
      has a direct impact on the ``--development2`` format which uses
      btree's for the indexes. (John Arbash Meinel)

    * ``bzr dump-btree`` is a hidden command introduced to allow dumping
      the contents of a compressed btree file.  (John Arbash Meinel)

    * ``bzr pack`` now tells the index builders to optimize for size. For
      btree index repositories, this can save 25% of the index size
      (mostly in the text indexes). (John Arbash Meinel)

    * ``bzr push`` to an existing branch or repository on a smart server
      is faster, due to Bazaar making more use of the ``get_parent_map``
      RPC when querying the remote branch's revision graph.
      (Andrew Bennetts)

    * default username for bzr+ssh and sftp can be configured in
      authentication.conf. (Aaron Bentley)

    * launchpad-login now provides a default username for bzr+ssh and sftp
      URLs, allowing username-free URLs to work for everyone. (Aaron Bentley)

    * lp: lookups no longer include usernames, making them shareable and
      shorter. (Aaron Bentley)

  BUG FIXES:

    * A failure to load a plugin due to an IncompatibleAPI exception is
      now correctly reported. (Robert Collins, #279451)

    * API versioning support now has a multiple-version checking api
      ``require_any_api``. (Robert Collins, #279447)

    * ``bzr co`` uses less memory. It used to unpack the entire WT into
      memory before writing it to disk. This was a little bit faster, but
      consumed lots of memory. (John Arbash Meinel, #269456)

    * ``bzr missing --quiet`` no longer prints messages about whether
      there are missing revisions.  The exit code indicates whether there
      were or not.  (Martin Pool, #284748)

    * Fixes to the ``annotate`` code. The fast-path which re-used the
      stored deltas was accidentally disabled all the time, instead of
      only when a branch was stacked. Second, the code would accidentally
      re-use a delta even if it wasn't against the left-parent, this
      could only happen if ``bzr reconcile`` decided that the parent
      ordering was incorrect in the file graph.  (John Arbash Meinel)

<<<<<<< HEAD
    * "Permission denied" errors that occur when pushing a new branch to a
      smart server no longer cause tracebacks.  (Andrew Bennetts, #278673)
=======
    * Some compatibility fixes for building the extensions with MSVC and
      for python2.4. (John Arbash Meinel, #277484)

    * The index logic is now able to reload the list of pack files if and
      index ends up disappearing. We still don't reload if the pack data
      itself goes missing after checking the index. This bug appears as a
      transient failure (file not found) when another process is writing
      to the repository.  (John Arbash Meinel, #153786)
>>>>>>> 234b5e1c

  DOCUMENTATION:

  API CHANGES:

    * commands.plugins_cmds is now a CommandRegistry, not a dict.

  TESTING:

  INTERNALS:

     * New AuthenticationConfig.set_credentials method allows easy programmatic
       configuration of authetication credentials.

  PORTABILITY:


bzr 1.8 2008-10-16
------------------

Bazaar 1.8 includes several fixes that improve working tree performance,
display of revision logs, and merges.  The bzr testsuite now passes on OS
X and Python 2.6, and almost completely passes on Windows.  The
smartserver code has gained several bug fixes and performance
improvements, and can now run server-side hooks within an http server.

  BUG FIXES:

   * Fix "Must end write group" error when another error occurs during
     ``bzr push``.  (Andrew Bennetts, #230902)

  PORTABILITY:

   * Some Pyrex versions require the WIN32 macro defined to compile on
     that platform.  (Alexander Belchenko, Martin Pool, #277481)


bzr 1.8rc1 2008-10-07
---------------------

  CHANGES:

    * ``bzr log file`` has been changed. It now uses a different method
      for determining which revisions to show as merging the changes to
      the file. It now only shows revisions which merged the change
      towards your mainline. This simplifies the output, makes it faster,
      and reduces memory consumption.  (John Arbash Meinel)

    * ``bzr merge`` now defaults to having ``--reprocess`` set, whenever
      ``--show-base`` is not supplied.  (John Arbash Meinel)

    * ``bzr+http//`` will now optionally load plugins and write logs on the
      server. (Marius Kruger)

    * ``bzrlib._dirstate_helpers_c.pyx`` does not compile correctly with
      Pyrex 0.9.4.1 (it generates C code which causes segfaults). We
      explicitly blacklist that version of the compiler for that
      extension. Packaged versions will include .c files created with
      pyrex >= 0.9.6 so it doesn't effect releases, only users running
      from the source tree. (John Arbash Meinel, #276868)

  FEATURES:

    * bzr is now compatible with python-2.6. python-2.6 is not yet officially
      supported (nor released, tests were conducted with the dev version of
      python-2.6rc2), but all known problems have been fixed.  Feedback
      welcome.
      (Vincent Ladeuil, #269535)

  IMPROVEMENTS:

    * ``bzr annotate`` will now include uncommitted changes from the local
      working tree by default. Such uncommitted changes are given the
      revision number they would get if a commit was done, followed with a
      ? to indicate that its not actually known. (Robert Collins, #3439)

    * ``bzr branch`` now accepts a ``--standalone`` option, which creates a
      standalone branch regardless of the presence of shared repositories.
      (Daniel Watkins)

    * ``bzr push`` is faster in the case there are no new revisions to
      push.  It is also faster if there are no tags in the local branch.
      (Andrew Bennetts)

    * File changes during a commit will update the tree stat cache.
      (Robert Collins)

    * Location aliases can now accept a trailing path.  (Micheal Hudson)

    * New hooks ``Lock.hooks`` when LockDirs are acquired and released. 
      (Robert Collins, MartinPool)

    * Switching in heavyweight checkouts uses the master branch's context, not
      the checkout's context.  (Adrian Wilkins)

    * ``status`` on large trees is now faster, due to optimisations in the
      walkdirs code. Of particular note, the walkdirs code now performs
      a temporary ``chdir()`` while reading a single directory; if your
      platform has non thread-local current working directories (and is
      not windows which has its own implementation), this may introduce a
      race condition during concurrent uses of bzrlib. The bzrlib CLI
      will not encounter this as it is single threaded for working tree
      operations. (Robert Collins)

    * The C extensions now build on python 2.4 (Robert Collins, #271939)

    * The ``-Dhpss`` debug flag now reports the number of smart server
      calls per medium to stderr.  This is in addition to the existing
      detailed logging to the .bzr.log trace file.  (Andrew Bennetts)

  BUG FIXES:

    * Avoid random failures arising from misinterpreted ``errno`` values
      in ``_readdir_pyx.read_dir``.
      (Martin Pool, #279381)

    * Branching from a shared repository on a smart server into a new
      repository now preserves the repository format.
      (Andrew Bennetts, #269214)

    * ``bzr log`` now accepts a ``--change`` option.
      (Vincent Ladeuil, #248427)

    * ``bzr missing`` now accepts an ``--include-merges`` option.
      (Vincent Ladeuil, #233817)

    * Don't try to filter (internally) '.bzr' from the files to be deleted if
      it's not there.
      (Vincent Ladeuil, #272648)

    * Fix '_in_buffer' AttributeError when using the -Dhpss debug flag.
      (Andrew Bennetts)

    * Fix TooManyConcurrentRequests errors caused by a connection failure
      when doing ``bzr pull`` or ``bzr merge`` from a ``bzr+ssh`` URL.
      (Andrew Bennetts, #246233)

    * Fixed ``bzr st -r branch:PATH_TO_BRANCH`` where the other branch
      is in a different repository than the current one.
      (Lukáš Lalinský, #144421)

    * Make the first line of the manpage preamble a comment again.
      (David Futcher, #242106)

    * Remove use of optional parameter in GSSAPI FTP support, since 
      it breaks newer versions of Python-Kerberos. (Jelmer Vernooij)

    * The autopacking logic will now always create a single new pack from
      all of the content which it deems is worth moving. This avoids the
      'repack a single pack' bug and should result in better packing
      overall.  (John Arbash Meinel, #242510, #172644)

    * Trivial documentation fix.
      (John Arbash Meinel, #270471)

  DOCUMENTATION:

    * Explain revision/range identifiers. (Daniel Clemente)

  API CHANGES:

    * ``CommitBuilder.record_entry_contents`` returns one more element in
      its result tuple - an optional file system hash for the hash cache
      to use. (Robert Collins)

    * ``dirstate.DirState.update_entry`` will now only calculate the sha1
      of a file if it is likely to be needed in determining the output
      of iter_changes. (Robert Collins)

    * The PackRepository, RepositoryPackCollection, NewPack classes have a
      slightly changed interface to support different index types; as a
      result other users of these classes need to supply the index types
      they want. (Robert Collins)

  TESTING:

    * ``bzrlib.tests.repository_implementations`` has been renamed to
      ``bzrlib.tests.per_repository`` so that we have a common structure
      (and it is shorter). (John Arbash Meinel, #239343)

    * ``LocalTransport.abspath()`` now returns a drive letter if the
      transport has one, fixing numerous tests on Windows.
      (Mark Hammond)

    * PreviewTree is now tested via intertree_implementations.
      (Aaron Bentley)

    * The full test suite is passing again on OSX.
      (Guillermo Gonzalez, Vincent Ladeuil)

    * The full test suite passes when run with ``-Eallow_debug``.
      (Andrew Bennetts)

  INTERNALS:

    * A new hook, ``Branch.open``, has been added, which is called when
      branch objects are opened. (Robert Collins)

    * ``bzrlib.osutils._walkdirs_utf8`` has been refactored into common
      tree walking, and modular directory listing code to aid future
      performance optimisations and refactoring. (Robert Collins)

    * ``bzrlib.trace.debug_memory`` can be used to get a quick memory dump
      in the middle of processing. It only reports memory if
      ``/proc/PID/status`` is available. (John Arbash Meinel)

    * New method ``RevisionSpec.as_tree`` for representing the revision
      specifier as a revision tree object. (Lukáš Lalinský)

    * New race-free method on MutableTree ``get_file_with_stat`` for use
      when generating stat cache results. (Robert Collins)

    * New win32utils.get_local_appdata_location() provides access to a local
      directory for storing data.  (Mark Hammond)

    * To be compatible with python-2.6 a few new rules should be
      observed. 'message' attribute can't be used anymore in exception
      classes, 'sha' and 'md5' modules have been deprecated (use
      osutils.[md5|sha]), object__init__ and object.__new__ don't accept
      parameters anymore.
      (Vincent Ladeuil)


bzr 1.7.1 2008-10-01
--------------------

  No changes from 1.7.1rc1.


bzr 1.7.1rc1 2008-09-24
-----------------------

This release just includes an update to how the merge algorithm handles
file paths when we encounter complex history.

  FEATURES:

    * If we encounter a criss-cross in history, use information from
      direct Least Common Ancestors to resolve inventory shape (locations
      of files, adds, deletes, etc). This is similar in concept to using
      ``--lca`` for merging file texts, only applied to paths.
      (John Arbash Meinel)


bzr 1.7 2008-09-23
------------------

This release includes many bug fixes and a few performance and feature
improvements.  ``bzr rm`` will now scan for missing files and remove them,
like how ``bzr add`` scans for unknown files and adds them. A bit more
polish has been applied to the stacking code. The b-tree indexing code has
been brought in, with an eye on using it in a future repository format.
There are only minor installer changes since bzr-1.7rc2.

  FEATURES

    * Some small updates to the win32 installer. Include localization
      files found in plugins, and include the builtin distutils as part of
      packaging qbzr. (Mark Hammond)


bzr 1.7rc2 2008-09-17
---------------------

A few bug fixes from 1.7rc1. The biggest change is a new
``RemoteBranch.get_stacked_on_url`` rpc. This allows clients that are
trying to access a Stacked branch over the smart protocol, to properly
connect to the stacked-on location.

  BUG FIXES:

    * Branching from a shared repository on a smart server into a new
      repository now preserves the repository format.
      (Andrew Bennetts, #269214)

   * Branching from a stacked branch via ``bzr+ssh`` can properly connect
     to the stacked-on branch.  (Martin Pool, #261315)

    * ``bzr init`` no longer re-opens the BzrDir multiple times.
      (Vincent Ladeuil)

    * Fix '_in_buffer' AttributeError when using the -Dhpss debug flag.
      (Andrew Bennetts)


bzr 1.7rc1 2008-09-09
---------------------

This release candidate for bzr 1.7 has several bug fixes and a few
performance and feature improvements.  ``bzr rm`` will now scan for
missing files and remove them, like how ``bzr add`` scans for unknown
files and adds them. A bit more polish has been applied to the stacking
code. The b-tree indexing code has been brought in, with an eye on using
it in a future repository format.


  CHANGES:

    * ``bzr export`` can now export a subdirectory of a project.
      (Robert Collins)

    * ``bzr remove-tree`` will now refuse to remove a tree with uncommitted
      changes, unless the ``--force`` option is specified.
      (Lukáš Lalinský, #74101)

    * ``bzr rm`` will now scan for files that are missing and remove just
      them automatically, much as ``bzr add`` scans for new files that
      are not ignored and adds them automatically. (Robert Collins)

  FEATURES

    * Support for GSSAPI authentication when using FTP as documented in 
      RFC2228. (Jelmer Vernooij, #49623)

    * Add support for IPv6 in the smart server. (Jelmer Vernooij, #165014)

  IMPROVEMENTS:

    * A url like ``log+file:///tmp`` will log all access to that Transport 
      to ``.bzr.log``, which may help in debugging or profiling.
      (Martin Pool)

    * ``bzr branch`` and ``bzr push`` use the default stacking policy if the
      branch format supports it. (Aaron Bentley)

    * ``bzr init`` and ``bzr init-repo`` will now print out the same as
      ``bzr info`` if it completed successfully.
      (Marius Kruger)

    * ``bzr uncommit`` logs the old tip revision id, and displays how to
      restore the branch to that tip using ``bzr pull``.  This allows you
      to recover if you realize you uncommitted the wrong thing.
      (John Arbash Meinel)

    * Fix problems in accessing stacked repositories over ``bzr://``.
      (Martin Pool, #261315)

    * ``SFTPTransport.readv()`` was accidentally using ``list += string``,
      which 'works', but adds each character separately to the list,
      rather than using ``list.append(string)``. Fixing this makes the
      SFTP transport a little bit faster (~20%) and use a bit less memory.
      (John Arbash Meinel)

    * When reading index files, if we happen to read the whole file in a
      single request treat it as a ``_buffer_all`` request. This happens
      most often on small indexes over remote transports, where we default
      to reading 64kB. It saves a round trip for each small index during
      fetch operations. Also, if we have read more than 50% of an index
      file, trigger a ``_buffer_all`` on the next request. This works
      around some inefficiencies because reads don't fall neatly on page
      boundaries, so we would ignore those bytes, but request them again
      later. This could trigger a total read size of more than the whole
      file. (John Arbash Meinel)

  BUG FIXES:

    * ``bzr rm`` is now aliased to ``bzr del`` for the convenience of svn
      users. (Robert Collins, #205416)

    * Catch the infamous "select/poll returned error" which occurs when
      pycurl try to send a body request to an HTTP/1.0 server which has
      already refused to handle the request. (Vincent Ladeuil, #225020)

    * Fix ``ObjectNotLocked`` errors when using various commands
      (including ``bzr cat`` and ``bzr annotate``) in combination with a
      smart server URL.  (Andrew Bennetts, #237067)

    * ``FTPTransport.stat()`` would return ``0000`` as the permission bits
      for the containing ``.bzr/`` directory (it does not implement
      permissions). This would cause us to set all subdirectories to
      ``0700`` and files to ``0600`` rather than leaving them unmodified.
      Now we ignore ``0000`` as the permissions and assume they are
      invalid. (John Arbash Meinel, #259855)

    * Merging from a previously joined branch will no longer cause 
      a traceback. (Jelmer Vernooij, #203376)

    * Pack operations on windows network shares will work even with large
      files. (Robert Collins, #255656)

    * Running ``bzr st PATH_TO_TREE`` will no longer suppress merge
      status. Status is also about 7% faster on mozilla sized trees
      when the path to the root of the tree has been given. Users of
      the internal ``show_tree_status`` function should be aware that
      the show_pending flag is now authoritative for showing pending
      merges, as it was originally. (Robert Collins, #225204)

    * Set valid default _param_name for Option so that ListOption can embed
      '-' in names. (Vincent Ladeuil, #263249)

    * Show proper error rather than traceback when an unknown revision 
      id is specified to ``bzr cat-revision``. (Jelmer Vernooij, #175569)

    * Trailing text in the dirstate file could cause the C dirstate parser
      to try to allocate an invalid amount of memory. We now properly
      check and test for parsing a dirstate with invalid trailing data.
      (John Arbash Meinel, #186014)

    * Unexpected error responses from a smart server no longer cause the
      client to traceback.  (Andrew Bennetts, #263527)
      
    * Use a Windows api function to get a Unicode host name, rather than
      assuming the host name is ascii.
      (Mark Hammond, John Arbash Meinel, #256550)

    * ``WorkingTree4`` trees will now correctly report missing-and-new
      paths in the output of ``iter_changes``. (Robert Collins)

  DOCUMENTATION:

    * Updated developer documentation.  (Martin Pool)

  API CHANGES:

    * Exporters now take 4 parameters. (Robert Collins)

    * ``Tree.iter_changes`` will now return False for the content change
      field when a file is missing in the basis tree and not present in
      the target tree. Previously it returned True unconditionally.
      (Robert Collins)

    * The deprecated ``Branch.abspath`` and unimplemented 
      ``Branch.rename_one`` and ``Branch.move`` were removed. (Jelmer Vernooij)

    * BzrDir.clone_on_transport implementations must now accept a stacked_on
      parameter.  (Aaron Bentley)

    * BzrDir.cloning_metadir implementations must now take a require_stacking
      parameter.  (Aaron Bentley)

  TESTING:

    * ``addCleanup`` now takes ``*arguments`` and ``**keyword_arguments``
      which are then passed to the cleanup callable as it is run. In
      addition, addCleanup no longer requires that the callables passed to
      it be unique. (Jonathan Lange)

    * Fix some tests that fail on Windows because files are deleted while 
      still in use. 
      (Mark Hammond)

    * ``selftest``'s ``--starting-with`` option can now use predefined
      prefixes so that one can say ``bzr selftest -s bp.loom`` instead of
      ``bzr selftest -s bzrlib.plugins.loom``. (Vincent Ladeuil)

    * ``selftest``'s ``--starting-with`` option now accepts multiple values.
      (Vincent Ladeuil)

  INTERNALS:

    * A new plugin interface, ``bzrlib.log.log_adapters``, has been added.
      This allows dynamic log output filtering by plugins.
      (Robert Collins)

    * ``bzrlib.btree_index`` is now available, providing a b-tree index
      layer. The design is memory conservative (limited memory cache),
      faster to seek (approx 100 nodes per page, gives 100-way fan out),
      and stores compressed pages allowing more keys per page.
      (Robert Collins, John Arbash Meinel)

    * ``bzrlib.diff.DiffTree.show_diff`` now skips changes where the kind
      is unknown in both source and target.
      (Robert Collins, Aaron Bentley)

    * ``GraphIndexBuilder.add_node`` and ``BTreeBuilder`` have been
      streamlined a bit. This should make creating large indexes faster.
      (In benchmarking, it now takes less time to create a BTree index than
      it takes to read the GraphIndex one.) (John Arbash Meinel)

    * Mail clients for `bzr send` are now listed in a registry.  This
      allows plugins to add new clients by registering them with
      ``bzrlib.mail_client.mail_client_registry``.  All of the built-in
      clients now use this mechanism.  (Neil Martinsen-Burrell)


bzr 1.6.1 2008-09-05
--------------------

A couple regressions were found in the 1.6 release. There was a
performance issue when using ``bzr+ssh`` to branch large repositories,
and some problems with stacking and ``rich-root`` capable repositories.


bzr 1.6.1rc2 2008-09-03
-----------------------

  BUG FIXES:

    * Copying between ``rich-root`` and ``rich-root-pack`` (and vice
      versa) was accidentally using the inter-model fetcher, instead of
      recognizing that both were 'rich root' formats.
      (John Arbash Meinel, #264321)


bzr 1.6.1rc1 2008-08-29
-----------------------

This release fixes a few regressions found in the 1.6 client. Fetching
changes was using an O(N^2) buffering algorithm, so for large projects it
would cause memory thrashing. There is also a specific problem with the
``--1.6-rich-root`` format, which prevented stacking on top of
``--rich-root-pack`` repositories, and could allow users to accidentally
fetch experimental data (``-subtree``) without representing it properly.
The ``--1.6-rich-root`` format has been deprecated and users are
recommended to upgrade to ``--1.6.1-rich-root`` immediately.  Also we
re-introduced a workaround for users who have repositories with incorrect
nodes (not possible if you only used official releases).
I should also clarify that none of this is data loss level issues, but
still sufficient enough to warrant an updated release.

  BUG FIXES:

    * ``RemoteTransport.readv()`` was being inefficient about how it
      buffered the readv data and processed it. It would keep appending to
      the same string (causing many copies) and then pop bytes out of the
      start of the string (causing more copies).
      With this patch "bzr+ssh://local" can improve dramatically,
      especially for projects with large files.
      (John Arbash Meinel)

    * Revision texts were always meant to be stored as fulltexts. There
      was a bug in a bzr.dev version that would accidentally create deltas
      when copying from a Pack repo to a Knit repo. This has been fixed,
      but to support those repositories, we know always request full texts
      for Revision texts. (John Arbash Meinel, #261339)

    * The previous ``--1.6-rich-root`` format used an incorrect xml
      serializer, which would accidentally support fetching from a
      repository that supported subtrees, even though the local one would
      not. We deprecated that format, and introduced a new one that uses
      the correct serializer ``--1.6.1-rich-root``.
      (John Arbash Meinel, #262333)


bzr 1.6 2008-08-25
------------------

Finally, the long awaited bzr 1.6 has been released. This release includes
new features like Stacked Branches, improved weave merge, and an updated
server protocol (now on v3) which will allow for better cross version
compatibility. With this release we have deprecated Knit format
repositories, and recommend that users upgrade them, we will continue to
support reading and writing them for the forseeable future, but we will
not be tuning them for performance as pack repositories have proven to be
better at scaling. This will also be the first release to bundle
TortoiseBzr in the standalone Windows installer.


bzr 1.6rc5 2008-08-19
---------------------

  BUG FIXES: 

    * Disable automatic detection of stacking based on a containing
      directory of the target. It interacted badly with push, and needs a
      bit more work to get the edges polished before it should happen
      automatically. (John Arbash Meinel, #259275)
      (This change was reverted when merged to bzr.dev)
  

bzr 1.6rc4 2008-08-18
---------------------

  BUG FIXES: 

    * Fix a regression in knit => pack fetching.  We had a logic
      inversion, causing the fetch to insert fulltexts in random order,
      rather than preserving deltas.  (John Arbash Meinel, #256757)


bzr 1.6rc3 2008-08-14
---------------------

  CHANGES:

    * Disable reading ``.bzrrules`` as a per-branch rule preferences
      file. The feature was not quite ready for a full release.
      (Robert Collins)

  IMPROVEMENTS:

    * Update the windows installer to bundle TortoiseBzr and ``qbzr``
      into the standalone installer. This will be the first official
      windows release that installs Tortoise by default.
      (Mark Hammond)

  BUG FIXES: 

    * Fix a regression in ``bzr+http`` support. There was a missing
      function (``_read_line``) that needed to be carried over from
      ``bzr+ssh`` support. (Andrew Bennetts)

    * ``GraphIndex`` objects will internally read an entire index if more
      than 1/20th of their keyspace is requested in a single operation.
      This largely mitigates a performance regression in ``bzr log FILE``
      and completely corrects the performance regression in ``bzr log``.
      The regression was caused by removing an accomodation which had been
      supporting the index format in use. A newer index format is in
      development which is substantially faster. (Robert Collins)


bzr 1.6rc2 2008-08-13
---------------------

This release candidate has a few minor bug fixes, and some regression
fixes for Windows.

  BUG FIXES:

    * ``bzr upgrade`` on remote branches accessed via bzr:// and
      bzr+ssh:// now works.  (Andrew Bennetts)

    * Change the ``get_format_description()`` strings for
      ``RepositoryFormatKnitPack5`` et al to be single line messages.
      (Aaron Bentley)

    * Fix for a regression on Win32 where we would try to call
      ``os.listdir()`` on a file and not catch the exception properly.
      (Windows raises a different exception.) This would manifest in
      places like ``bzr rm file`` or ``bzr switch``.
      (Mark Hammond, John Arbash Meinel)

    * ``Inventory.copy()`` was failing to set the revision property for
      the root entry. (Jelmer Vernooij)

    * sftp transport: added missing ``FileExists`` case to
      ``_translate_io_exception`` (Christophe Troestler, #123475)

    * The help for ``bzr ignored`` now suggests ``bzr ls --ignored`` for
      scripting use. (Robert Collins, #3834)

    * The default ``annotate`` logic will now always assign the
      last-modified value of a line to one of the revisions that modified
      it, rather than a merge revision. This would happen when both sides
      claimed to have modified the line resulting in the same text. The
      choice is arbitrary but stable, so merges in different directions
      will get the same results.  (John Arbash Meinel, #232188)


bzr 1.6rc1 2008-08-06
---------------------

This release candidate for bzr 1.6 solidifies the new branch stacking
feature.  Bazaar now recommends that users upgrade all knit repositories,
because later formats are much faster.  However, we plan to continue read/write and
upgrade support for knit repostories for the forseeable future.  Several
other bugs and performance issues were fixed.

  CHANGES:

    * Knit format repositories are deprecated and bzr will now emit
      warnings whenever it encounters one.  Use ``bzr upgrade`` to upgrade
      knit repositories to pack format.  (Andrew Bennetts)

  IMPROVEMENTS:

    * ``bzr check`` can now be told which elements at a location it should
      check.  (Daniel Watkins)

    * Commit now supports ``--exclude`` (or ``-x``) to exclude some files
      from the commit. (Robert Collins, #3117)

    * Fetching data between repositories that have the same model but no 
      optimised fetcher will not reserialise all the revisions, increasing
      performance. (Robert Collins, John Arbash Meinel)

    * Give a more specific error when target branch is not reachable.
      (James Westby)

    * Implemented a custom ``walkdirs_utf8`` implementation for win32.
      This uses a pyrex extension to get direct access to the
      ``FindFirstFileW`` style apis, rather than using ``listdir`` +
      ``lstat``. Shows a very strong improvement in commands like
      ``status`` and ``diff`` which have to iterate the working tree.
      Anywhere from 2x-6x faster depending on the size of the tree (bigger
      trees, bigger benefit.) (John Arbash Meinel)

    * New registry for log properties handles  and the method in 
      LongLogFormatter to display the custom properties returned by the 
      registered handlers. (Guillermo Gonzalez, #162469)

  BUG FIXES:

    * Add more tests that stacking does not create deltas spanning
      physical repository boundaries.
      (Martin Pool, #252428)

    * Better message about incompatible repositories.
      (Martin Pool, #206258)

    * ``bzr branch --stacked`` ensures the destination branch format can
      support stacking, even if the origin does not.
      (Martin Pool)

    * ``bzr export`` no longer exports ``.bzrrules``.
      (Ian Clatworthy)

    * ``bzr serve --directory=/`` now correctly allows the whole
      filesystem to be accessed on Windows, not just the root of the drive
      that Python is running from.
      (Adrian Wilkins, #240910)

    * Deleting directories by hand before running ``bzr rm`` will not
      cause subsequent errors in ``bzr st`` and ``bzr commit``.
      (Robert Collins, #150438)

    * Fix a test case that was failing if encoding wasn't UTF-8.
      (John Arbash Meinel, #247585)

    * Fix "no buffer space available" error when branching with the new
      smart server protocol to or from Windows.
      (Andrew Bennetts, #246180)

    * Fixed problem in branching from smart server.
      (#249256, Michael Hudson, Martin Pool) 

    * Handle a file turning in to a directory in TreeTransform.
      (James Westby, #248448)

  API CHANGES:

    * ``MutableTree.commit`` has an extra optional keywork parameter
      ``exclude`` that will be unconditionally supplied by the command
      line UI - plugins that add tree formats may need an update.
      (Robert Collins)

    * The API minimum version for plugin compatibility has been raised to
      1.6 - there are significant changes throughout the code base.
      (Robert Collins)

    * The generic fetch code now uses three attributes on Repository objects
      to control fetch. The streams requested are controlled via :
      ``_fetch_order`` and ``_fetch_uses_deltas``. Setting these
      appropriately allows different repository implementations to recieve
      data in their optimial form. If the ``_fetch_reconcile`` is set then
      a reconcile operation is triggered at the end of the fetch.
      (Robert Collins)

    * The ``put_on_disk`` and ``get_tar_item`` methods in
      ``InventoryEntry`` were deprecated. (Ian Clatworthy)

    * ``Repository.is_shared`` doesn't take a read lock. It didn't
      need one in the first place (nobody cached the value, and
      ``RemoteRepository`` wasn't taking one either). This saves a round
      trip when probing Pack repositories, as they read the ``pack-names``
      file when locked. And during probe, locking the repo isn't very
      useful. (John Arbash Meinel)

  INTERNALS:

    * ``bzrlib.branchbuilder.BranchBuilder`` is now much more capable of
      putting together a real history without having to create a full
      WorkingTree. It is recommended that tests that are not directly
      testing the WorkingTree use BranchBuilder instead.  See
      ``BranchBuilder.build_snapshot`` or
      ``TestCaseWithMemoryTree.make_branch_builder``.  (John Arbash Meinel)

    * ``bzrlib.builtins.internal_tree_files`` broken into two giving a new
      helper ``safe_relpath_files`` - used by the new ``exclude``
      parameter to commit. (Robert Collins)

    * Make it easier to introduce new WorkingTree formats.
      (Ian Clatworthy)

    * The code for exporting trees was refactored not to use the
      deprecated ``InventoryEntry`` methods. (Ian Clatworthy)

    * RuleSearchers return () instead of [] now when there are no matches.
      (Ian Clatworthy)


bzr 1.6beta3 2008-07-17
-----------------------

This release adds a new 'stacked branches' feature allowing branches to
share storage without being in the same repository or on the same machine.
(See the user guide for more details.)  It also adds a new hook, improved
weaves, aliases for related locations, faster bzr+ssh push, and several
bug fixes.

  FEATURES:

    * New ``pre_change_branch_tip`` hook that is called before the
      branch tip is moved, while the branch is write-locked.  See the User
      Reference for signature details.  (Andrew Bennetts)

    * Rule-based preferences can now be defined for selected files in
      selected branches, allowing commands and plugins to provide
      custom behaviour for files matching defined patterns.
      See ``Rule-based preferences`` (part of ``Configuring Bazaar``)
      in the User Guide and ``bzr help rules`` for more information.
      (Ian Clatworthy)

    * Sites may suggest a branch to stack new branches on.  (Aaron Bentley)

    * Stacked branches are now supported. See ``bzr help branch`` and 
      ``bzr help push``.  Branches must be in the ``development1`` format
      to stack, though the stacked-on branch can be of any format. 
      (Robert Collins)

  IMPROVEMENTS:

    * ``bzr export --format=tgz --root=NAME -`` to export a gzipped tarball 
      to stdout; also ``tar`` and ``tbz2``.
      (Martin Pool)

    * ``bzr (re)merge --weave`` will now use a standard Weave algorithm,
      rather than the annotation-based merge it was using. It does so by
      building up a Weave of the important texts, without needing to build
      the full ancestry. (John Arbash Meinel, #238895)

    * ``bzr send`` documents and better supports ``emacsclient`` (proper
      escaping of mail headers and handling of the MUA Mew).
      (Christophe Troestler)

    * Remembered locations can be specified by aliases, e.g. :parent, :public,
      :submit.  (Aaron Bentley)

    * The smart protocol now has improved support for setting branches'
      revision info directly.  This makes operations like push
      faster.  The new request method name is
      ``Branch.set_last_revision_ex``.  (Andrew Bennetts)

  BUG FIXES:

    * Bazaar is now able to be a client to the web server of IIS 6 and 7.
      The broken implementations of RFC822 in Python and RFC2046 in IIS
      combined with boundary-line checking in Bazaar previously made this
      impossible. (NB, IIS 5 does not suffer from this problem).
      (Adrian Wilkins, #247585)

    * ``bzr log --long`` with a ghost in your mainline now handles that
      ghost properly. (John Arbash Meinel, #243536)

    * ``check`` handles the split-up .bzr layout correctly, so no longer
      requires a branch to be present.
      (Daniel Watkins, #64783)

    * Clearer message about how to set the PYTHONPATH if bzrlib can't be
      loaded. 
      (Martin Pool, #205230)

    * Errors about missing libraries are now shown without a traceback,
      and with a suggestion to install the library.  The full traceback is 
      still in ``.bzr.log`` and can be shown with ``-Derror``.
      (Martin Pool, #240161)

    * Fetch from a stacked branch copies all required data.
      (Aaron Bentley, #248506)

    * Handle urls such as ftp://user@host.com@www.host.com where the user
      name contains an @.
      (Neil Martinsen-Burrell, #228058)

    * ``needs_read_lock`` and ``needs_write_lock`` now suppress an error during
      ``unlock`` if there was an error in the original function. This helps
      most when there is a failure with a smart server action, since often the
      connection closes and we cannot unlock.
      (Andrew Bennetts, John Arbash Meinel, #125784)

    * Obsolete hidden command ``bzr fetch`` removed.
      (Martin Pool, #172870)

    * Raise the correct exception when doing ``-rbefore:0`` or ``-c0``.
      (John Arbash Meinel, #239933)

    * You can now compare file revisions in Windows diff programs from 
      Cygwin Bazaar.
      (Matt McClure, #209281)

    * revision_history now tolerates mainline ghosts for Branch format 6.
      (Aaron Bentley, #235055)

    * Set locale from environment for third party libs.
      (Martin von Gagern, #128496)

  DOCUMENTATION:

    * Added *Using stacked branches* to the User Guide.
      (Ian Clatworthy)

    * Updated developer documentation.
      (Martin Pool)

  TESTING:

   * ``-Dmemory`` will cause /proc/PID/status to be catted before bzr
     exits, allowing low-key analysis of peak memory use. (Robert Collins)

   * ``TestCaseWithTransport.make_branch_and_tree`` tries harder to return
     a tree with a ``branch`` attribute of the right format.  This was
     preventing some ``RemoteBranch`` tests from actually running with
     ``RemoteBranch`` instances.  (Andrew Bennetts)

  API CHANGES:

    * Removed ``Repository.text_store``, ``control_store``, etc.  Instead,
      there are new attributes ``texts, inventories, revisions,
      signatures``, each of which is a ``VersionedFiles``.  See the
      Repository docstring for more details.
      (Robert Collins)

    * ``Branch.pull`` now accepts an ``_override_hook_target`` optional
      parameter.  If you have a subclass of ``Branch`` that overrides
      ``pull`` then you should add this parameter.  (Andrew Bennetts)

    * ``bzrlib.check.check()`` has been deprecated in favour of the more
      aptly-named ``bzrlib.check.check_branch()``.
      (Daniel Watkins)

    * ``Tree.print_file`` and ``Repository.print_file`` are deprecated.
      These methods are bad APIs because they write directly to sys.stdout.
      bzrlib does not use them internally, and there are no direct tests
      for them. (Alexander Belchenko)

  INTERNALS:

    * ``cat`` command no longer uses ``Tree.print_file()`` internally.
      (Alexander Belchenko)

    * New class method ``BzrDir.open_containing_tree_branch_or_repository``
      which eases the discovery of the tree, the branch and the repository
      containing a given location.
      (Daniel Watkins)

    * New ``versionedfile.KeyMapper`` interface to abstract out the access to
      underlying .knit/.kndx etc files in repositories with partitioned
      storage. (Robert Collins)

    * Obsolete developer-use command ``weave-join`` has been removed.
      (Robert Collins)

    * ``RemoteToOtherFetcher`` and ``get_data_stream_for_search`` removed,
      to support new ``VersionedFiles`` layering.
      (Robert Collins)


bzr 1.6beta2 2008-06-10
-----------------------

This release contains further progress towards our 1.6 goals of shallow
repositories, and contains a fix for some user-affecting bugs in the
repository layer.  Building working trees during checkout and branch is
now faster.

  BUG FIXES:

    * Avoid KnitCorrupt error extracting inventories from some repositories.
      (The data is not corrupt; an internal check is detecting a problem
      reading from the repository.)
      (Martin Pool, Andrew Bennetts, Robert Collins, #234748)

    * ``bzr status`` was breaking if you merged the same revision twice.
      (John Arbash Meinel, #235407)

    * Fix infinite loop consuming 100% CPU when a connection is lost while
      reading a response body via the smart protocol v1 or v2.
      (Andrew Bennetts)
      
    * Inserting a bundle which changes the contents of a file with no trailing
      end of line, causing a knit snapshot in a 'knits' repository will no longer
      cause KnitCorrupt. (Robert Collins)

    * ``RemoteBranch.pull`` needs to return the ``self._real_branch``'s
      pull result. It was instead just returning None, which breaks ``bzr
      pull``. (John Arbash Meinel, #238149)

    * Sanitize branch nick before using it as an attachment filename in
      ``bzr send``. (Lukáš Lalinský, #210218)

    * Squash ``inv_entry.symlink_target`` to a plain string when
      generating DirState details. This prevents from getting a
      ``UnicodeError`` when you have symlinks and non-ascii filenames.
      (John Arbash Meinel, #135320)

  IMPROVEMENTS:

    * Added the 'alias' command to set/unset and display aliases. (Tim Penhey)

    * ``added``, ``modified``, and ``unknowns`` behaviour made consistent (all three
      now quote paths where required). Added ``--null`` option to ``added`` and 
      ``modified`` (for null-separated unknowns, use ``ls --unknown --null``)
      (Adrian Wilkins)

    * Faster branching (1.09x) and lightweight checkouts (1.06x) on large trees.
      (Ian Clatworthy, Aaron Bentley)

  DOCUMENTATION:

    * Added *Bazaar Zen* section to the User Guide. (Ian Clatworthy)

  TESTING:

    * Fix the test HTTPServer to be isolated from chdir calls made while it is
      running, allowing it to be used in blackbox tests. (Robert Collins)

  API CHANGES:

    * ``WorkingTree.set_parent_(ids/trees)`` will now filter out revisions
      which are in the ancestry of other revisions. So if you merge the same
      tree twice, or merge an ancestor of an existing merge, it will only
      record the newest. (If you merge a descendent, it will replace its
      ancestor). (John Arbash Meinel, #235407)

    * ``RepositoryPolicy.__init__`` now requires stack_on and stack_on_pwd,
      through the derived classes do not.  (Aaron Bentley)

  INTERNALS:

    * ``bzrlib.bzrdir.BzrDir.sprout`` now accepts ``stacked`` to control
      creating stacked branches. (Robert Collins)

    * Knit record serialisation is now stricter on what it will accept, to
      guard against potential internal bugs, or broken input. (Robert Collins)


bzr 1.6beta1 2008-06-02
-----------------------


Commands that work on the revision history such as push, pull, missing,
uncommit and log are now substantially faster.  This release adds a
translation of some of the user documentation into Spanish.  (Contributions of
other translations would be very welcome.)  Bazaar 1.6beta1 adds a new network
protocol which is used by default and which allows for more efficient transfers
and future extensions.


  NOTES WHEN UPGRADING:

    * There is a new version of the network protocol used for bzr://, bzr+ssh://
      and bzr+http:// connections.  This will allow more efficient requests and
      responses, and more graceful fallback when a server is too old to
      recognise a request from a more recent client.  Bazaar 1.6 will
      interoperate with 0.16 and later versions, but servers should be upgraded
      when possible.  Bazaar 1.6 no longer interoperates with 0.15 and earlier via
      these protocols.  Use alternatives like SFTP or upgrade those servers.
      (Andrew Bennetts, #83935)

  CHANGES:

    * Deprecation warnings will not be suppressed when running ``bzr selftest``
      so that developers can see if their code is using deprecated functions.
      (John Arbash Meinel)

  FEATURES:

    * Adding ``-Derror`` will now display a traceback when a plugin fails to
      load. (James Westby)

  IMPROVEMENTS:

    * ``bzr branch/push/pull -r XXX`` now have a helper function for finding
      the revno of the new revision (``Graph.find_distance_to_null``). This
      should make something like ``bzr branch -r -100`` in a shared, no-trees
      repository much snappier. (John Arbash Meinel)

    * ``bzr log --short -r X..Y`` no longer needs to access the full revision
      history. This makes it noticeably faster when logging the last few
      revisions. (John Arbash Meinel)

    * ``bzr ls`` now accepts ``-V`` as an alias for ``--versioned``. 
      (Jerad Cramp, #165086)

    * ``bzr missing`` uses the new ``Graph.find_unique_ancestors`` and
      ``Graph.find_differences`` to determine missing revisions without having
      to search the whole ancestry. (John Arbash Meinel, #174625)

    * ``bzr uncommit`` now uses partial history access, rather than always
      extracting the full revision history for a branch. This makes it
      resolve the appropriate revisions much faster (in testing it drops
      uncommit from 1.5s => 0.4s). It also means ``bzr log --short`` is one
      step closer to not using full revision history.
      (John Arbash Meinel, #172649)

  BUGFIXES:

    * ``bzr merge --lca`` should handle when two revisions have no common
      ancestor other than NULL_REVISION. (John Arbash Meinel, #235715)

    * ``bzr status`` was breaking if you merged the same revision twice.
      (John Arbash Meinel, #235407)

    * ``bzr push`` with both ``--overwrite`` and ``-r NNN`` options no longer
      fails.  (Andrew Bennetts, #234229)
      
    * Correctly track the base URL of a smart medium when using bzr+http://
      URLs, which was causing spurious "No repository present" errors with
      branches in shared repositories accessed over bzr+http.
      (Andrew Bennetts, #230550)

    * Define ``_remote_is_at_least_1_2`` on ``SmartClientMedium`` so that all
      implementations have the attribute.  Fixes 'PyCurlTransport' object has no
      attribute '_remote_is_at_least_1_2' attribute errors.
      (Andrew Bennetts, #220806)

    * Failure to delete an obsolete pack file should just give a warning
      message, not a fatal error.  It may for example fail if the file is still
      in use by another process.
      (Martin Pool)
      
    * Fix MemoryError during large fetches over HTTP by limiting the amount of
      data we try to read per ``recv`` call.  The problem was observed with
      Windows and a proxy, but might affect other environments as well.
      (Eric Holmberg, #215426)

    * Handle old merge directives correctly in Merger.from_mergeable.  Stricter
      get_parent_map requirements exposed a latent bug here.  (Aaron Bentley)

    * Issue a warning and ignore passwords declared in authentication.conf when
      used for an ssh scheme (sftp or bzr+ssh).
      (Vincent Ladeuil, #203186)

    * Make both http implementations raise appropriate exceptions on 403
      Forbidden when POSTing smart requests.
      (Vincent Ladeuil, #230223)

    * Properly *title* header names in http requests instead of capitalizing
      them.
      (Vincent Ladeuil, #229076)

    * The "Unable to obtain lock" error message now also suggests using
      ``bzr break-lock`` to fix it.  (Martin Albisetti, #139202)

    * Treat an encoding of '' as ascii; this can happen when bzr is run
      under vim on Mac OS X.
      (Neil Martinsen-Burrell)

    * ``VersionedFile.make_mpdiffs()`` was raising an exception that wasn't in
      scope. (Daniel Fischer #235687)

  DOCUMENTATION:

    * Added directory structure and started translation of docs in spanish.
      (Martin Albisetti, Lucio Albenga)

    * Incorporate feedback from Jelmer Vernooij and Neil Martinsen-Burrell
      on the plugin and integration chapters of the User Guide.
      (Ian Clatworthy)

    * More Bazaar developer documentation about packaging and release process,
      and about use of Python reprs.
      (Martin Pool, Martin Albisetti)

    * Updated Tortise strategy document. (Mark Hammond)

  TESTING:

    * ``bzrlib.tests.adapt_tests`` was broken and unused - it has been fixed.
      (Robert Collins)

    * Fix the test HTTPServer to be isolated from chdir calls made while it is
      running, allowing it to be used in blackbox tests. (Robert Collins)

    * New helper function for splitting test suites
      ``split_suite_by_condition``. (Robert Collins)

  INTERNALS:

    * ``Branch.missing_revisions`` has been deprecated. Similar functionality
      can be obtained using ``bzrlib.missing.find_unmerged``. The api was
      fairly broken, and the function was unused, so we are getting rid of it.
      (John Arbash Meinel)

  API CHANGES:

    * ``Branch.abspath`` is deprecated; use the Tree or Transport 
      instead.  (Martin Pool)

    * ``Branch.update_revisions`` now takes an optional ``Graph``
      object. This can be used by ``update_revisions`` when it is
      checking ancestry, and allows callers to prefer request to go to a
      local branch.  (John Arbash Meinel)

    * Branch, Repository, Tree and BzrDir should expose a Transport as an
      attribute if they have one, rather than having it indirectly accessible
      as ``.control_files._transport``.  This doesn't add a requirement
      to support a Transport in cases where it was not needed before;
      it just simplifies the way it is reached.  (Martin Pool)

    * ``bzr missing --mine-only`` will return status code 0 if you have no
      new revisions, but the remote does. Similarly for ``--theirs-only``.
      The new code only checks one side, so it doesn't know if the other
      side has changes. This seems more accurate with the request anyway.
      It also changes the output to print '[This|Other] branch is up to
      date.' rather than displaying nothing.  (John Arbash Meinel)

    * ``LockableFiles.put_utf8``, ``put_bytes`` and ``controlfilename``
      are now deprecated in favor of using Transport operations.
      (Martin Pool)

    * Many methods on ``VersionedFile``, ``Repository`` and in
      ``bzrlib.revision``  deprecated before bzrlib 1.5 have been removed.
      (Robert Collins)

    * ``RevisionSpec.wants_revision_history`` can be set to False for a given
      ``RevisionSpec``. This will disable the existing behavior of passing in
      the full revision history to ``self._match_on``. Useful for specs that
      don't actually need access to the full history. (John Arbash Meinel)

    * The constructors of ``SmartClientMedium`` and its subclasses now require a
      ``base`` parameter.  ``SmartClientMedium`` implementations now also need
      to provide a ``remote_path_from_transport`` method.  (Andrew Bennetts)
      
    * The default permissions for creating new files and directories 
      should now be obtained from ``BzrDir._get_file_mode()`` and 
      ``_get_dir_mode()``, rather than from LockableFiles.  The ``_set_file_mode``
      and ``_set_dir_mode`` variables on LockableFiles which were advertised
      as a way for plugins to control this are no longer consulted.
      (Martin Pool)

    * ``VersionedFile.join`` is deprecated. This method required local
      instances of both versioned file objects and was thus hostile to being
      used for streaming from a smart server. The new get_record_stream and
      insert_record_stream are meant to efficiently replace this method.
      (Robert Collins)

    * ``WorkingTree.set_parent_(ids/trees)`` will now filter out revisions
      which are in the ancestry of other revisions. So if you merge the same
      tree twice, or merge an ancestor of an existing merge, it will only
      record the newest. (If you merge a descendent, it will replace its
      ancestor). (John Arbash Meinel, #235407)

    * ``WorkingTreeFormat2.stub_initialize_remote`` is now private.
      (Martin Pool) 


bzr 1.5 2008-05-16
------------------

This release of Bazaar includes several updates to the documentation, and fixes
to prepare for making rich root support the default format. Many bugs have been
squashed, including fixes to log, bzr+ssh inter-operation with older servers.

  CHANGES:

    * Suppress deprecation warnings when bzrlib is a 'final' release. This way
      users of packaged software won't be bothered with DeprecationWarnings,
      but developers and testers will still see them. (John Arbash Meinel)

  DOCUMENTATION:

    * Incorporate feedback from Jelmer Vernooij and Neil Martinsen-Burrell
      on the plugin and integration chapters of the User Guide.
      (Ian Clatworthy)


bzr 1.5rc1 2008-05-09
---------------------

  NOTES WHEN UPGRADING:

  CHANGES:

    * Broader support of GNU Emacs mail clients. Set
      ``mail_client=emacsclient`` in your bazaar.conf and ``send`` will pop the
      bundle in a mail buffer according to the value of ``mail-user-agent``
      variable. (Xavier Maillard)

  FEATURES:

  IMPROVEMENTS:

    * Diff now handles revision specs like "branch:" and "submit:" more
      efficiently.  (Aaron Bentley, #202928)

    * More friendly error given when attempt to start the smart server
      on an address already in use. (Andrea Corbellini, #200575)

    * Pull completes much faster when there is nothing to pull.
      (Aaron Bentley)

  BUGFIXES:

    * Authentication.conf can define sections without password.
      (Vincent Ladeuil, #199440)

    * Avoid muttering every time a child update does not cause a progress bar
      update. (John Arbash Meinel, #213771)

    * ``Branch.reconcile()`` is now implemented. This allows ``bzr reconcile``
      to fix when a Branch has a non-canonical mainline history. ``bzr check``
      also detects this condition. (John Arbash Meinel, #177855)

    * ``bzr log -r ..X bzr://`` was failing, because it was getting a request
      for ``revision_id=None`` which was not a string.
      (John Arbash Meinel, #211661)

    * ``bzr commit`` now works with Microsoft's FTP service.
      (Andreas Deininger)

    * Catch definitions outside sections in authentication.conf.
      (Vincent Ladeuil, #217650)

    * Conversion from non-rich-root to rich-root(-pack) updates inventory
      sha1s, even when bundles are used.  (Aaron Bentley, #181391)

    * Conversion from non-rich-root to rich-root(-pack) works correctly even
      though search keys are not topologically sorted.  (Aaron Bentley)

    * Conversion from non-rich-root to rich-root(-pack) works even when a
      parent revision has a different root id.  (Aaron Bentley, #177874)

    * Disable strace testing until strace is fixed (see bug #103133) and emit a
      warning when selftest ends to remind us of leaking tests.
      (Vincent Ladeuil, #226769)

    * Fetching all revisions from a repository does not cause pack collisions.
      (Robert Collins, Aaron Bentley, #212908)

    * Fix error about "attempt to add line-delta in non-delta knit".
      (Andrew Bennetts, #217701)

    * Pushing a branch in "dirstate" format (Branch5) over bzr+ssh would break
      if the remote server was < version 1.2. This was due to a bug in the
      RemoteRepository.get_parent_map() fallback code.
      (John Arbash Meinel, #214894)

    * Remove leftover code in ``bzr_branch`` that inappropriately creates 
      a ``branch-name`` file in the branch control directory.
      (Martin Pool)

    * Set SO_REUSEADDR on server sockets of ``bzr serve`` to avoid problems
      rebinding the socket when starting the server a second time.
      (John Arbash Meinel, Martin Pool, #164288)

    * Severe performance degradation in fetching from knit repositories to
      knits and packs due to parsing the entire revisions.kndx on every graph
      walk iteration fixed by using the Repository.get_graph API.  There was
      another regression in knit => knit fetching which re-read the index for
      every revision each side had in common.
      (Robert Collins, John Arbash Meinel)

    * When logging the changes to a particular file, there was a bug if there
      were ghosts in the revision ancestry. (John Arbash Meinel, #209948)

    * xs4all's ftp server returns a temporary error when trying to list an
      empty directory, rather than returning an empty list. Adding a
      workaround so that we don't get spurious failures.
      (John Arbash Meinel, #215522)

  DOCUMENTATION:

    * Expanded the User Guide to include new chapters on popular plugins and
      integrating Bazaar into your environment. The *Best practices* chapter
      was renamed to *Miscellaneous topics* as suggested by community
      feedback as well. (Ian Clatworthy)

    * Document outlining strategies for TortoiseBzr. (Mark Hammond)

    * Improved the documentation on hooks. (Ian Clatworthy)

    * Update authentication docs regarding ssh agents.
      (Vincent Ladeuil, #183705)

  TESTING:

    * Add ``thread_name_suffix`` parameter to SmartTCPServer_for_testing, to
      make it easy to identify which test spawned a thread with an unhandled
      exception. (Andrew Bennetts)

    * New ``--debugflag``/``-E`` option to ``bzr selftest`` for setting
      options for debugging tests, these are complementary to the the -D
      options.  The ``-Dselftest_debug`` global option has been replaced by the
      ``-E=allow_debug`` option for selftest. (Andrew Bennetts)

    * Parameterised test ids are preserved correctly to aid diagnosis of test
      failures. (Robert Collins, Andrew Bennetts)

    * selftest now accepts --starting-with <id> to load only the tests whose id
      starts with the one specified. This greatly speeds up running the test
      suite on a limited set of tests and can be used to run the tests for a
      single module, a single class or even a single test.  (Vincent Ladeuil)

    * The test suite modules have been modified to define load_tests() instead
      of test_suite(). That speeds up selective loading (via --load-list)
      significantly and provides many examples on how to migrate (grep for
      load_tests).  (Vincent Ladeuil)

  INTERNALS:

    * ``Hooks.install_hook`` is now deprecated in favour of
      ``Hooks.install_named_hook`` which adds a required ``name`` parameter, to
      avoid having to call ``Hooks.name_hook``. (Daniel Watkins)

    * Implement xml8 serializer.  (Aaron Bentley)

    * New form ``@deprecated_method(deprecated_in(1, 5, 0))`` for making 
      deprecation wrappers.  (Martin Pool)

    * ``Repository.revision_parents`` is now deprecated in favour of 
      ``Repository.get_parent_map([revid])[revid]``. (Jelmer Vernooij)

    * The Python ``assert`` statement is no longer used in Bazaar source, and 
      a test checks this.  (Martin Pool)

  API CHANGES:

    * ``bzrlib.status.show_pending_merges`` requires the repository to be
      locked by the caller. Callers should have been doing it anyway, but it
      will now raise an exception if they do not. (John Arbash Meinel)

    * Repository.get_data_stream, Repository.get_data_stream_for_search(),
      Repository.get_deltas_for_revsions(), Repository.revision_trees(),
      Repository.item_keys_introduced_by() no longer take read locks.
      (Aaron Bentley)

    * ``LockableFiles.get_utf8`` and ``.get`` are deprecated, as a start
      towards removing LockableFiles and ``.control_files`` entirely.
      (Martin Pool)

    * Methods deprecated prior to 1.1 have been removed.
      (Martin Pool)


bzr 1.4 2008-04-28
------------------

This release of Bazaar includes handy improvements to the speed of log and
status, new options for several commands, improved documentation, and better
hooks, including initial code for server-side hooks.  A number of bugs have
been fixed, particularly in interoperability between different formats or
different releases of Bazaar over there network.  There's been substantial
internal work in both the repository and network code to enable new features
and faster performance.

  BUG FIXES:

    * Pushing a branch in "dirstate" format (Branch5) over bzr+ssh would break
      if the remote server was < version 1.2.  This was due to a bug in the
      RemoteRepository.get_parent_map() fallback code.
      (John Arbash Meinel, Andrew Bennetts, #214894)


bzr 1.4rc2 2008-04-21
---------------------

  BUG FIXES:

    * ``bzr log -r ..X bzr://`` was failing, because it was getting a request
      for ``revision_id=None`` which was not a string.
      (John Arbash Meinel, #211661)

    * Fixed a bug in handling ghost revisions when logging changes in a 
      particular file.  (John Arbash Meinel, #209948)

    * Fix error about "attempt to add line-delta in non-delta knit".
      (Andrew Bennetts, #205156)

    * Fixed performance degradation in fetching from knit repositories to
      knits and packs due to parsing the entire revisions.kndx on every graph
      walk iteration fixed by using the Repository.get_graph API.  There was
      another regression in knit => knit fetching which re-read the index for
      every revision each side had in common.
      (Robert Collins, John Arbash Meinel)


bzr 1.4rc1 2008-04-11
---------------------

  CHANGES:

   * bzr main script cannot be imported (Benjamin Peterson)

   * On Linux bzr additionally looks for plugins in arch-independent site
     directory. (Toshio Kuratomi)

   * The ``set_rh`` branch hook is now deprecated. Please migrate
     any plugins using this hook to use an alternative, e.g.
     ``post_change_branch_tip``. (Ian Clatworthy)

   * When a plugin cannot be loaded as the file path is not a valid
     python module name bzr will now strip a ``bzr_`` prefix from the
     front of the suggested name, as many plugins (e.g. bzr-svn)
     want to be installed without this prefix. It is a common mistake
     to have a folder named "bzr-svn" for that plugin, especially
     as this is what bzr branch lp:bzr-svn will give you. (James Westby,
     Andrew Cowie)

   * UniqueIntegerBugTracker now appends bug-ids instead of joining
     them to the base URL. Plugins that register bug trackers may
     need a trailing / added to the base URL if one is not already there.
     (James Wesby, Andrew Cowie)

  FEATURES:

    * Added start_commit hook for mutable trees. (Jelmer Vernooij, #186422)

    * ``status`` now accepts ``--no-pending`` to show the status without
      listing pending merges, which speeds up the command a lot on large
      histories.  (James Westby, #202830)

    * New ``post_change_branch_tip`` hook that is called after the
      branch tip is moved but while the branch is still write-locked.
      See the User Reference for signature details.
      (Ian Clatworthy, James Henstridge)

    * Reconfigure can convert a branch to be standalone or to use a shared
      repository.  (Aaron Bentley)

  IMPROVEMENTS:

    * The smart protocol now has support for setting branches' revision info
      directly.  This should make operations like push slightly faster, and is a
      step towards server-side hooks.  The new request method name is
      ``Branch.set_last_revision_info``.  (Andrew Bennetts)

    * ``bzr commit --fixes`` now recognises "gnome" as a tag by default.
      (James Westby, Andrew Cowie)

    * ``bzr switch`` will attempt to find branches to switch to relative to the
      current branch. E.g. ``bzr switch branchname`` will look for
      ``current_branch/../branchname``. (Robert Collins, Jelmer Vernooij,
      Wouter van Heyst)

    * Diff is now more specific about execute-bit changes it describes
      (Chad Miller)

    * Fetching data over HTTP is a bit faster when urllib is used.  This is done
      by forcing it to recv 64k at a time when reading lines in HTTP headers,
      rather than just 1 byte at a time.  (Andrew Bennetts)

    * Log --short and --line are much faster when -r is not specified.
      (Aaron Bentley)

    * Merge is faster.  We no longer check a file's existence unnecessarily
      when merging the execute bit.  (Aaron Bentley)

    * ``bzr status`` on an explicit list of files no longer shows pending
      merges, making it much faster on large trees. (John Arbash Meinel)

    * The launchpad directory service now warns the user if they have not set
      their launchpad login and are trying to resolve a URL using it, just
      in case they want to do a write operation with it.  (James Westby)

    * The smart protocol client is slightly faster, because it now only queries
      the server for the protocol version once per connection.  Also, the HTTP
      transport will now automatically probe for and use a smart server if
      one is present.  You can use the new ``nosmart+`` transport decorator
      to get the old behaviour.  (Andrew Bennetts)

    * The ``version`` command takes a ``--short`` option to print just the
      version number, for easier use in scripts.  (Martin Pool)

    * Various operations with revision specs and commands that calculate
      revnos and revision ids are faster.  (John A. Meinel, Aaron Bentley)

  BUGFIXES:

    * Add ``root_client_path`` parameter to SmartWSGIApp and
      SmartServerRequest.  This makes it possible to publish filesystem
      locations that don't exactly match URL paths. SmartServerRequest
      subclasses should use the new ``translate_client_path`` and
      ``transport_from_client_path`` methods when dealing with paths received
      from a client to take this into account.  (Andrew Bennetts, #124089)

    * ``bzr mv a b`` can be now used also to rename previously renamed
      directories, not only files. (Lukáš Lalinský, #107967)

    * ``bzr uncommit --local`` can now remove revisions from the local
      branch to be symmetric with ``bzr commit --local``.
      (John Arbash Meinel, #93412)

    * Don't ask for a password if there is no real terminal.
      (Alexander Belchenko, #69851)

    * Fix a bug causing a ValueError crash in ``parse_line_delta_iter`` when
      fetching revisions from a knit to pack repository or vice versa using
      bzr:// (including over http or ssh).
      (#208418, Andrew Bennetts, Martin Pool, Robert Collins)

    * Fixed ``_get_line`` in ``bzrlib.smart.medium``, which was buggy.  Also
      fixed ``_get_bytes`` in the same module to use the push back buffer.
      These bugs had no known impact in normal use, but were problematic for
      developers working on the code, and were likely to cause real bugs sooner
      or later.  (Andrew Bennetts)

    * Implement handling of basename parameter for DefaultMail.  (James Westby)

    * Incompatibility with Paramiko versions newer than 1.7.2 was fixed.
      (Andrew Bennetts, #213425)

    * Launchpad locations (lp: URLs) can be pulled.  (Aaron Bentley, #181945)

    * Merges that add files to deleted root directories complete.  They
      do create conflicts.  (Aaron Bentley, #210092)

    * vsftp's return ``550 RNFR command failed.`` supported.
      (Marcus Trautwig, #129786)

  DOCUMENTATION:

    * Improved documentation on send/merge relationship. (Peter Schuller)

    * Minor fixes to the User Guide. (Matthew Fuller)

    * Reduced the evangelism in the User Guide. (Ian Clatworthy)

    * Added Integrating with Bazaar document for developers (Martin Albisetti)

  API BREAKS:

    * Attempting to pull data from a ghost aware repository (e.g. knits) into a
      non-ghost aware repository such as weaves will now fail if there are
      ghosts.  (Robert Collins)

    * ``KnitVersionedFile`` no longer accepts an ``access_mode`` parameter, and
      now requires the ``index`` and ``access_method`` parameters to be
      supplied. A compatible shim has been kept in the new function
      ``knit.make_file_knit``. (Robert Collins)

    * Log formatters must now provide log_revision instead of show and
      show_merge_revno methods. The latter had been deprecated since the 0.17
      release. (James Westby)

    * ``LoopbackSFTP`` is now called ``SocketAsChannelAdapter``.
      (Andrew Bennetts)

    * ``osutils.backup_file`` is removed. (Alexander Belchenko)

    * ``Repository.get_revision_graph`` is deprecated, with no replacement
      method. The method was size(history) and not desirable. (Robert Collins)

    * ``revision.revision_graph`` is deprecated, with no replacement function.
      The function was size(history) and not desirable. (Robert Collins)

    * ``Transport.get_shared_medium`` is deprecated.  Use
      ``Transport.get_smart_medium`` instead.  (Andrew Bennetts)

    * ``VersionedFile`` factories now accept a get_scope parameter rather
      than using a call to ``transaction_finished``, allowing the removal of
      the fixed list of versioned files per repository. (Robert Collins)

    * ``VersionedFile.annotate_iter`` is deprecated. While in principle this
      allowed lower memory use, all users of annotations wanted full file 
      annotations, and there is no storage format suitable for incremental
      line-by-line annotation. (Robert Collins)

    * ``VersionedFile.clone_text`` is deprecated. This performance optimisation
      is no longer used - reading the content of a file that is undergoing a
      file level merge to identical state on two branches is rare enough, and
      not expensive enough to special case. (Robert Collins)

    * ``VersionedFile.clear_cache`` and ``enable_cache`` are deprecated.
      These methods added significant complexity to the ``VersionedFile``
      implementation, but were only used for optimising fetches from knits - 
      which can be done from outside the knit layer, or via a caching
      decorator. As knits are not the default format, the complexity is no
      longer worth paying. (Robert Collins)

    * ``VersionedFile.create_empty`` is removed. This method presupposed a
      sensible mapping to a transport for individual files, but pack backed
      versioned files have no such mapping. (Robert Collins)

    * ``VersionedFile.get_graph`` is deprecated, with no replacement method.
      The method was size(history) and not desirable. (Robert Collins)

    * ``VersionedFile.get_graph_with_ghosts`` is deprecated, with no
      replacement method.  The method was size(history) and not desirable.
      (Robert Collins)

    * ``VersionedFile.get_parents`` is deprecated, please use
      ``VersionedFile.get_parent_map``. (Robert Collins)

    * ``VersionedFile.get_sha1`` is deprecated, please use
      ``VersionedFile.get_sha1s``. (Robert Collins)

    * ``VersionedFile.has_ghost`` is now deprecated, as it is both expensive
      and unused outside of a single test. (Robert Collins)

    * ``VersionedFile.iter_parents`` is now deprecated in favour of
      ``get_parent_map`` which can be used to instantiate a Graph on a
      VersionedFile. (Robert Collins)

    * ``VersionedFileStore`` no longer uses the transaction parameter given
      to most methods; amongst other things this means that the
      get_weave_or_empty method no longer guarantees errors on a missing weave
      in a readonly transaction, and no longer caches versioned file instances
      which reduces memory pressure (but requires more careful management by
      callers to preserve performance). (Robert Collins)

  TESTING:

    * New -Dselftest_debug flag disables clearing of the debug flags during
      tests.  This is useful if you want to use e.g. -Dhpss to help debug a
      failing test.  Be aware that using this feature is likely to cause
      spurious test failures if used with the full suite. (Andrew Bennetts)

    * selftest --load-list now uses a new more agressive test loader that will
      avoid loading unneeded modules and building their tests. Plugins can use
      this new loader by defining a load_tests function instead of a test_suite
      function. (a forthcoming patch will provide many examples on how to
      implement this).
      (Vincent Ladeuil)

    * selftest --load-list now does some sanity checks regarding duplicate test
      IDs and tests present in the list but not found in the actual test suite.
      (Vincent Ladeuil)

    * Slightly more concise format for the selftest progress bar, so there's
      more space to show the test name.  (Martin Pool) ::

        [2500/10884, 1fail, 3miss in 1m29s] test_revisionnamespaces.TestRev

    * The test suite takes much less memory to run, and is a bit faster.  This
      is done by clearing most attributes of TestCases after running them, if
      they succeeded.  (Andrew Bennetts)

  INTERNALS:

    * Added ``_build_client_protocol`` to ``_SmartClient``.  (Andrew Bennetts)

    * Added basic infrastructure for automatic plugin suggestion.
      (Martin Albisetti)

    * If a ``LockableFiles`` object is not explicitly unlocked (for example
      because of a missing ``try/finally`` block, it will give a warning but
      not automatically unlock itself.  (Previously they did.)  This
      sometimes caused knock-on errors if for example the network connection
      had already failed, and should not be relied upon by code. 
      (Martin Pool, #109520)

    * ``make dist`` target to build a release tarball, and also 
      ``check-dist-tarball`` and ``dist-upload-escudero``.  (Martin Pool)

    * The ``read_response_tuple`` method of ``SmartClientRequestProtocol*``
      classes will now raise ``UnknownSmartMethod`` when appropriate, so that
      callers don't need to try distinguish unknown request errors from other
      errors.  (Andrew Bennetts)

    * ``set_make_working_trees`` is now implemented provided on all repository
      implementations (Aaron Bentley)

    * ``VersionedFile`` now has a new method ``get_parent_map`` which, like
      ``Graph.get_parent_map`` returns a dict of key:parents. (Robert Collins)


bzr 1.3.1 2008-04-09
--------------------

  No changes from 1.3.1rc1.


bzr 1.3rc1 2008-04-04
---------------------

  BUG FIXES:

    * Fix a bug causing a ValueError crash in ``parse_line_delta_iter`` when
      fetching revisions from a knit to pack repository or vice versa using
      bzr:// (including over http or ssh).  
      (#208418, Andrew Bennetts, Martin Pool, Robert Collins)


bzr 1.3 2008-03-20
------------------

Bazaar has become part of the GNU project <http://www.gnu.org>

Many operations that act on history, including ``log`` and ``annotate`` are now
substantially faster.  Several bugs have been fixed and several new options and
features have been added.

  TESTING:

    * Avoid spurious failure of ``TestVersion.test_version`` matching
      directory names.
      (#202778, Martin Pool)


bzr 1.3rc1 2008-03-16
---------------------

  NOTES WHEN UPGRADING:

    * The backup directory created by ``upgrade`` is now called
      ``backup.bzr``, not ``.bzr.backup``. (Martin Albisetti)

  CHANGES:

    * A new repository format 'development' has been added. This format will
      represent the latest 'in-progress' format that the bzr developers are
      interested in getting early-adopter testing and feedback on.
      ``doc/developers/development-repo.txt`` has detailed information.
      (Robert Collins)

    * BZR_LOG environment variable controls location of .bzr.log trace file. 
      User can suppress writing messages to .bzr.log by using '/dev/null'
      filename (on Linux) or 'NUL' (on Windows). If BZR_LOG variable 
      is not defined but BZR_HOME is defined then default location
      for .bzr.log trace file is ``$BZR_HOME/.bzr.log``.
      (Alexander Belchenko)

    * ``launchpad`` builtin plugin now shipped as separate part in standalone
      bzr.exe, installed to ``C:\Program Files\Bazaar\plugins`` directory, 
      and standalone installer allows user to skip installation of this plugin.
      (Alexander Belchenko)

    * Restore auto-detection of plink.exe on Windows. (Dmitry Vasiliev)

    * Version number is now shown as "1.2" or "1.2pr2", without zeroed or
      missing final fields.  (Martin Pool)

  FEATURES:

    * ``branch`` and ``checkout`` can hard-link working tree files, which is
      faster and saves space.  (Aaron Bentley)

    * ``bzr send`` will now also look at the ``child_submit_to`` setting in
      the submit branch to determine the email address to send to. 
      (Jelmer Vernooij)

  IMPROVEMENTS:

    * BzrBranch._lefthand_history is faster on pack repos.  (Aaron Bentley)

    * Branch6.generate_revision_history is faster.  (Aaron Bentley)

    * Directory services can now be registered, allowing special URLs to be
      dereferenced into real URLs.  This is a generalization and cleanup of
      the lp: transport lookup.  (Aaron Bentley)

    * Merge directives that are automatically attached to emails have nicer
      filenames, based on branch-nick + revno. (Aaron Bentley)

    * ``push`` has a ``--revision`` option, to specify what revision to push up
      to.  (Daniel Watkins)

    * Significantly reducing execution time and network traffic for trivial 
      case of running ``bzr missing`` command for two identical branches.
      (Alexander Belchenko)

    * Speed up operations that look at the revision graph (such as 'bzr log').
      ``KnitPackRepositor.get_revision_graph`` uses ``Graph.iter_ancestry`` to
      extract the revision history. This allows filtering ghosts while
      stepping instead of needing to peek ahead. (John Arbash Meinel)

    * The ``hooks`` command lists installed hooks, to assist in debugging.
      (Daniel Watkins)

    * Updates to how ``annotate`` work. Should see a measurable improvement in
      performance and memory consumption for file with a lot of merges.
      Also, correctly handle when a line is introduced by both parents (it
      should be attributed to the first merge which notices this, and not
      to all subsequent merges.) (John Arbash Meinel)

  BUGFIXES:

    * Autopacking no longer holds the full set of inventory lines in
      memory while copying. For large repositories, this can amount to
      hundreds of MB of ram consumption.
      (Ian Clatworthy, John Arbash Meinel)

    * Cherrypicking when using ``--format=merge3`` now explictly excludes
      BASE lines. (John Arbash Meinel, #151731)

    * Disable plink's interactive prompt for password.
      (#107593, Dmitry Vasiliev)

    * Encode command line arguments from unicode to user_encoding before
      invoking external mail client in `bzr send` command.
      (#139318, Alexander Belchenko)

    * Fixed problem connecting to ``bzr+https://`` servers.
      (#198793, John Ferlito)

    * Improved error reporting in the Launchpad plugin. (Daniel Watkins,
      #196618)

    * Include quick-start-summary.svg file to python-based installer(s)
      for Windows. (#192924, Alexander Belchenko)

    * lca merge now respects specified files. (Aaron Bentley)

    * Make version-info --custom imply --all. (#195560, James Westby)

    * ``merge --preview`` now works for merges that add or modify
      symlinks (James Henstridge)

    * Redirecting the output from ``bzr merge`` (when the remembered
      location is used) now works. (John Arbash Meinel)

    * setup.py script explicitly checks for Python version.
      (Jari Aalto, Alexander Belchenko, #200569)

    * UnknownFormatErrors no longer refer to branches regardless of kind of
      unknown format. (Daniel Watkins, #173980)

    * Upgrade bundled ConfigObj to version 4.5.2, which properly quotes #
      signs, among other small improvements. (Matt Nordhoff, #86838)

    * Use correct indices when emitting LCA conflicts.  This fixes IndexError
      errors.  (Aaron Bentley, #196780)

  DOCUMENTATION:

    * Explained how to use ``version-info --custom`` in the User Guide.
      (Neil Martinsen-Burrell)

  API BREAKS:

    * Support for loading plugins from zip files and
      ``bzrlib.plugin.load_from_zip()`` function are deprecated.
      (Alexander Belchenko)

  TESTING:
    
    * Added missing blackbox tests for ``modified`` (Adrian Wilkins)

    * The branch interface tests were invalid for branches using rich-root
      repositories because the empty string is not a valid file-id.
      (Robert Collins)

  INTERNALS:

    * ``Graph.iter_ancestry`` returns the ancestry of revision ids. Similar to
      ``Repository.get_revision_graph()`` except it includes ghosts and you can
      stop part-way through. (John Arbash Meinel)

    * New module ``tools/package_mf.py`` provide custom module finder for
      python packages (improves standard python library's modulefinder.py)
      used by ``setup.py`` script while building standalone bzr.exe.
      (Alexander Belchenko)

    * New remote method ``RemoteBzrDir.find_repositoryV2`` adding support for
      detecting external lookup support on remote repositories. This method is
      now attempted first when lookup up repositories, leading to an extra 
      round trip on older bzr smart servers. (Robert Collins)
 
    * Repository formats have a new supported-feature attribute
      ``supports_external_lookups`` used to indicate repositories which support
      falling back to other repositories when they have partial data.
      (Robert Collins)

    * ``Repository.get_revision_graph_with_ghosts`` and
      ``bzrlib.revision.(common_ancestor,MultipleRevisionSources,common_graph)``
      have been deprecated.  (John Arbash Meinel)

    * ``Tree.iter_changes`` is now a public API, replacing the work-in-progress
      ``Tree._iter_changes``. The api is now considered stable and ready for
      external users.  (Aaron Bentley)

    * The bzrdir format registry now accepts an ``alias`` keyword to
      register_metadir, used to indicate that a format name is an alias for
      some other format and thus should not be reported when describing the
      format. (Robert Collins)


bzr 1.2 2008-02-15
------------------

  BUG FIXES:

    * Fix failing test in Launchpad plugin. (Martin Pool)


bzr 1.2rc1 2008-02-13
---------------------

  NOTES WHEN UPGRADING:
  
    * Fetching via the smart protocol may need to reconnect once during a fetch
      if the remote server is running Bazaar 1.1 or earlier, because the client
      attempts to use more efficient requests that confuse older servers.  You
      may be required to re-enter a password or passphrase when this happens.
      This won't happen if the server is upgraded to Bazaar 1.2.
      (Andrew Bennetts)

  CHANGES:

    * Fetching via bzr+ssh will no longer fill ghosts by default (this is
      consistent with pack-0.92 fetching over SFTP). (Robert Collins)

    * Formatting of ``bzr plugins`` output is changed to be more human-
      friendly. Full path of plugins locations will be shown only with
      ``--verbose`` command-line option. (Alexander Belchenko)

    * ``merge`` now prefers to use the submit branch, but will fall back to
      parent branch.  For many users, this has no effect.  But some users who
      pull and merge on the same branch will notice a change.  This change
      makes it easier to work on a branch on two different machines, pulling
      between the machines, while merging from the upstream.
      ``merge --remember`` can now be used to set the submit_branch.
      (Aaron Bentley)

  FEATURES:

    * ``merge --preview`` produces a diff of the changes merge would make,
      but does not actually perform the merge.  (Aaron Bentley)

    * New smart method ``Repository.get_parent_map`` for getting revision
      parent data. This returns additional parent information topologically
      adjacent to the requested data to reduce round trip latency impacts.
      (Robert Collins)

    * New smart method, ``Repository.stream_revisions_chunked``, for fetching
      revision data that streams revision data via a chunked encoding.  This
      avoids buffering large amounts of revision data on the server and on the
      client, and sends less data to the server to request the revisions.
      (Andrew Bennetts, Robert Collins, #178353)

    * The launchpad plugin now handles lp urls of the form
      ``lp://staging/``, ``lp://demo/``, ``lp://dev/`` to use the appropriate
      launchpad instance to do the resolution of the branch identities.
      This is primarily of use to Launchpad developers, but can also
      be used by other users who want to try out Launchpad as
      a branch location without messing up their public Launchpad
      account.  Branches that are pushed to the staging environment
      have an expected lifetime of one day. (Tim Penhey)

  IMPROVEMENTS:

    * Creating a new branch no longer tries to read the entire revision-history
      unnecessarily over smart server operations. (Robert Collins)

    * Fetching between different repository formats with compatible models now
      takes advantage of the smart method to stream revisions.  (Andrew Bennetts)

    * The ``--coverage`` option is now global, rather specific to ``bzr
      selftest``.  (Andrew Bennetts)

    * The ``register-branch`` command will now use the public url of the branch
      containing the current directory, if one has been set and no explicit
      branch is provided.  (Robert Collins)

    * Tweak the ``reannotate`` code path to optimize the 2-parent case.
      Speeds up ``bzr annotate`` with a pack repository by approx 3:2.
      (John Arbash Meinel)

  BUGFIXES:

    * Calculate remote path relative to the shared medium in _SmartClient.  This
      is related to the problem in bug #124089.  (Andrew Bennetts)

    * Cleanly handle connection errors in smart protocol version two, the same
      way as they are handled by version one.  (Andrew Bennetts)

    * Clearer error when ``version-info --custom`` is used without
      ``--template`` (Lukáš Lalinský)

    * Don't raise UnavailableFeature during test setup when medusa is not
      available or tearDown is never called leading to nasty side effects.
      (#137823, Vincent Ladeuil)

    * If a plugin's test suite cannot be loaded, for example because of a syntax
      error in the tests, then ``selftest`` fails, rather than just printing 
      a warning.  (Martin Pool, #189771)
      
    * List possible values for BZR_SSH environment variable in env-variables
      help topic. (Alexander Belchenko, #181842)

    * New methods ``push_log_file`` and ``pop_log_file`` to intercept messages:
      popping the log redirection now precisely restores the previous state,
      which makes it easier to use bzr log output from other programs.
      TestCaseInTempDir no longer depends on a log redirection being established
      by the test framework, which lets bzr tests cleanly run from a normal
      unittest runner.
      (#124153, #124849, Martin Pool, Jonathan Lange)

    * ``pull --quiet`` is now more quiet, in particular a message is no longer
      printed when the remembered pull location is used. (James Westby,
      #185907)

    * ``reconfigure`` can safely be interrupted while fetching.
      (Aaron Bentley, #179316)

    * ``reconfigure`` preserves tags when converting to and from lightweight
      checkouts.  (Aaron Bentley, #182040)

    * Stop polluting /tmp when running selftest.
      (Vincent Ladeuil, #123623)

    * Switch from NFKC => NFC for normalization checks. NFC allows a few
      more characters which should be considered valid.
      (John Arbash Meinel, #185458)

    * The launchpad plugin now uses the ``edge`` xmlrpc server to avoid
      interacting badly with a bug on the launchpad side. (Robert Collins)

    * Unknown hostnames when connecting to a ``bzr://`` URL no longer cause
      tracebacks.  (Andrew Bennetts, #182849)

  API BREAKS:

    * Classes implementing Merge types like Merge3Merger must now accept (and
      honour) a do_merge flag in their constructor.  (Aaron Bentley)

    * ``Repository.add_inventory`` and ``add_revision`` now require the caller
      to previously take a write lock (and start a write group.)
      (Martin Pool)

  TESTING:

    * selftest now accepts --load-list <file> to load a test id list. This
      speeds up running the test suite on a limited set of tests.
      (Vincent Ladeuil)

  INTERNALS:

    * Add a new method ``get_result`` to graph search objects. The resulting
      ``SearchResult`` can be used to recreate the search later, which will
      be useful in reducing network traffic. (Robert Collins)

    * Use convenience function to check whether two repository handles 
      are referring to the same repository in ``Repository.get_graph``. 
      (Jelmer Vernooij, #187162)

    * Fetching now passes the find_ghosts flag through to the 
      ``InterRepository.missing_revision_ids`` call consistently for all
      repository types. This will enable faster missing revision discovery with
      bzr+ssh. (Robert Collins)

    * Fix error handling in Repository.insert_data_stream. (Lukas Lalinsky)

    * ``InterRepository.missing_revision_ids`` is now deprecated in favour of
      ``InterRepository.search_missing_revision_ids`` which returns a 
      ``bzrlib.graph.SearchResult`` suitable for making requests from the smart
      server. (Robert Collins)

    * New error ``NoPublicBranch`` for commands that need a public branch to
      operate. (Robert Collins)
 
    * New method ``iter_inventories`` on Repository for access to many
      inventories. This is primarily used by the ``revision_trees`` method, as
      direct access to inventories is discouraged. (Robert Collins)
 
    * New method ``next_with_ghosts`` on the Graph breadth-first-search objects
      which will split out ghosts and present parents into two separate sets,
      useful for code which needs to be aware of ghosts (e.g. fetching data
      cares about ghosts during revision selection). (Robert Collins)

    * Record a timestamp against each mutter to the trace file, relative to the
      first import of bzrlib.  (Andrew Bennetts)

    * ``Repository.get_data_stream`` is now deprecated in favour of
      ``Repository.get_data_stream_for_search`` which allows less network
      traffic when requesting data streams over a smart server. (Robert Collins)

    * ``RemoteBzrDir._get_tree_branch`` no longer triggers ``_ensure_real``,
      removing one round trip on many network operations. (Robert Collins)

    * RemoteTransport's ``recommended_page_size`` method now returns 64k, like
      SFTPTransport and HttpTransportBase.  (Andrew Bennetts)

    * Repository has a new method ``has_revisions`` which signals the presence
      of many revisions by returning a set of the revisions listed which are
      present. This can be done by index queries without reading data for parent
      revision names etc. (Robert Collins)


bzr 1.1 2008-01-15
------------------

(no changes from 1.1rc1)

bzr 1.1rc1 2008-01-05
---------------------

  CHANGES:
   
   * Dotted revision numbers have been revised. Instead of growing longer with
     nested branches the branch number just increases. (eg instead of 1.1.1.1.1
     we now report 1.2.1.) This helps scale long lived branches which have many
     feature branches merged between them. (John Arbash Meinel)

   * The syntax ``bzr diff branch1 branch2`` is no longer supported.
     Use ``bzr diff branch1 --new branch2`` instead. This change has
     been made to remove the ambiguity where ``branch2`` is in fact a
     specific file to diff within ``branch1``.

  FEATURES:

   * New option to use custom template-based formats in  ``bzr version-info``.
     (Lukáš Lalinský)

   * diff '--using' allows an external diff tool to be used for files.
     (Aaron Bentley)

   * New "lca" merge-type for fast everyday merging that also supports
     criss-cross merges.  (Aaron Bentley)

  IMPROVEMENTS:

   * ``annotate`` now doesn't require a working tree. (Lukáš Lalinský,
     #90049)

   * ``branch`` and ``checkout`` can now use files from a working tree to
     to speed up the process.  For checkout, this requires the new
     --files-from flag.  (Aaron Bentley)

   * ``bzr diff`` now sorts files in alphabetical order.  (Aaron Bentley)

   * ``bzr diff`` now works on branches without working trees. Tree-less
     branches can also be compared to each other and to working trees using
     the new diff options ``--old`` and ``--new``. Diffing between branches,
     with or without trees, now supports specific file filtering as well.
     (Ian Clatworthy, #6700)

   * ``bzr pack`` now orders revision texts in topological order, with newest
     at the start of the file, promoting linear reads for ``bzr log`` and the
     like. This partially fixes #154129. (Robert Collins)

   * Merge directives now fetch prerequisites from the target branch if
     needed.  (Aaron Bentley)

   * pycurl now handles digest authentication.
     (Vincent Ladeuil)

   * ``reconfigure`` can now convert from repositories.  (Aaron Bentley)

   * ``-l`` is now a short form for ``--limit`` in ``log``.  (Matt Nordhoff)

   * ``merge`` now warns when merge directives cause cherrypicks.
     (Aaron Bentley)

   * ``split`` now supported, to enable splitting large trees into smaller
     pieces.  (Aaron Bentley)

  BUGFIXES:

   * Avoid AttributeError when unlocking a pack repository when an error occurs.
     (Martin Pool, #180208)

   * Better handle short reads when processing multiple range requests.
     (Vincent Ladeuil, #179368)

   * build_tree acceleration uses the correct path when a file has been moved.
     (Aaron Bentley)

   * ``commit`` now succeeds when a checkout and its master branch share a
     repository.  (Aaron Bentley, #177592)

   * Fixed error reporting of unsupported timezone format in
     ``log --timezone``. (Lukáš Lalinský, #178722)

   * Fixed Unicode encoding error in ``ignored`` when the output is
     redirected to a pipe. (Lukáš Lalinský)

   * Fix traceback when sending large response bodies over the smart protocol
     on Windows. (Andrew Bennetts, #115781)

   * Fix ``urlutils.relative_url`` for the case of two ``file:///`` URLs
     pointed to different logical drives on Windows.
     (Alexander Belchenko, #90847)

   * HTTP test servers are now compatible with the http protocol version 1.1.
     (Vincent Ladeuil, #175524)

   * _KnitParentsProvider.get_parent_map now handles requests for ghosts
     correctly, instead of erroring or attributing incorrect parents to ghosts.
     (Aaron Bentley)

   * ``merge --weave --uncommitted`` now works.  (Aaron Bentley)

   * pycurl authentication handling was broken and incomplete. Fix handling of
     user:pass embedded in the urls.
     (Vincent Ladeuil, #177643)

   * Files inside non-directories are now handled like other conflict types.
     (Aaron Bentley, #177390)

   * ``reconfigure`` is able to convert trees into lightweight checkouts.
     (Aaron Bentley)

   * Reduce lockdir timeout to 0 when running ``bzr serve``.  (Andrew Bennetts,
     #148087)

   * Test that the old ``version_info_format`` functions still work, even
     though they are deprecated. (John Arbash Meinel, ShenMaq, #177872)

   * Transform failures no longer cause ImmortalLimbo errors (Aaron Bentley,
     #137681)

   * ``uncommit`` works even when the commit messages of revisions to be
     removed use characters not supported in the terminal encoding.
     (Aaron Bentley)

   * When dumb http servers return whole files instead of the requested ranges,
     read the remaining bytes by chunks to avoid overflowing network buffers.
     (Vincent Ladeuil, #175886)

  DOCUMENTATION:

   * Minor tweaks made to the bug tracker integration documentation.
     (Ian Clatworthy)

   * Reference material has now be moved out of the User Guide and added
     to the User Reference. The User Reference has gained 4 sections as
     a result: Authenication Settings, Configuration Settings, Conflicts
     and Hooks. All help topics are now dumped into text format in the
     doc/en/user-reference directory for those who like browsing that
     information in their editor. (Ian Clatworthy)

   * *Using Bazaar with Launchpad* tutorial added. (Ian Clatworthy)

  INTERNALS:

    * find_* methods available for BzrDirs, Branches and WorkingTrees.
      (Aaron Bentley)

    * Help topics can now be loaded from files. 
      (Ian Clatworthy, Alexander Belchenko)

    * get_parent_map now always provides tuples as its output.  (Aaron Bentley)

    * Parent Providers should now implement ``get_parent_map`` returning a
      dictionary instead of ``get_parents`` returning a list.
      ``Graph.get_parents`` is now deprecated. (John Arbash Meinel,
      Robert Collins)

    * Patience Diff now supports arbitrary python objects, as long as they
      support ``hash()``. (John Arbash Meinel)

    * Reduce selftest overhead to establish test names by memoization.
      (Vincent Ladeuil)

  API BREAKS:

  TESTING:

   * Modules can now customise their tests by defining a ``load_tests``
     attribute. ``pydoc bzrlib.tests.TestUtil.TestLoader.loadTestsFromModule``
     for the documentation on this attribute. (Robert Collins)

   * New helper function ``bzrlib.tests.condition_id_re`` which helps
     filter tests based on a regular expression search on the tests id.
     (Robert Collins)
    
   * New helper function ``bzrlib.tests.condition_isinstance`` which helps
     filter tests based on class. (Robert Collins)
    
   * New helper function ``bzrlib.tests.exclude_suite_by_condition`` which
     generalises the ``exclude_suite_by_re`` function. (Robert Collins)

   * New helper function ``bzrlib.tests.filter_suite_by_condition`` which
     generalises the ``filter_suite_by_re`` function. (Robert Collins)

   * New helper method ``bzrlib.tests.exclude_tests_by_re`` which gives a new
     TestSuite that does not contain tests from the input that matched a
     regular expression. (Robert Collins)

   * New helper method ``bzrlib.tests.randomize_suite`` which returns a
     randomized copy of the input suite. (Robert Collins)

   * New helper method ``bzrlib.tests.split_suite_by_re`` which splits a test
     suite into two according to a regular expression. (Robert Collins)

   * Parametrize all http tests for the transport implementations, the http
     protocol versions (1.0 and 1.1) and the authentication schemes.
     (Vincent Ladeuil) 

   * The ``exclude_pattern`` and ``random_order`` parameters to the function
     ``bzrlib.tests.filter_suite_by_re`` have been deprecated. (Robert Collins)

   * The method ``bzrlib.tests.sort_suite_by_re`` has been deprecated. It is 
     replaced by the new helper methods added in this release. (Robert Collins)


bzr 1.0 2007-12-14
------------------

  DOCUMENTATION:

   * More improvements and fixes to the User Guide.  (Ian Clatworthy)

   * Add information on cherrypicking/rebasing to the User Guide.
     (Ian Clatworthy)

   * Improve bug tracker integration documentation. (Ian Clatworthy)

   * Minor edits to ``Bazaar in five minutes`` from David Roberts and
     to the rebasing section of the User Guide from Aaron Bentley.
     (Ian Clatworthy)


bzr 1.0rc3 2007-12-11
---------------------

  CHANGES:
   
   * If a traceback occurs, users are now asked to report the bug 
     through Launchpad (https://bugs.launchpad.net/bzr/), rather than 
     by mail to the mailing list.
     (Martin Pool)

  BUGFIXES:

   * Fix Makefile rules for doc generation. (Ian Clatworthy, #175207)

   * Give more feedback during long http downloads by making readv deliver data
     as it arrives for urllib, and issue more requests for pycurl. High latency
     networks are better handled by urllib, the pycurl implementation give more
     feedback but also incur more latency.
     (Vincent Ladeuil, #173010)

   * Implement _make_parents_provider on RemoteRepository, allowing generating
     bundles against branches on a smart server.  (Andrew Bennetts, #147836)

  DOCUMENTATION:

   * Improved user guide.  (Ian Clatworthy)

   * The single-page quick reference guide is now available as a PDF.
     (Ian Clatworthy)

  INTERNALS:

    * readv urllib http implementation is now a real iterator above the
      underlying socket and deliver data as soon as it arrives. 'get' still
      wraps its output in a StringIO.
      (Vincent Ladeuil)


bzr 1.0rc2 2007-12-07
---------------------

  IMPROVEMENTS:

   * Added a --coverage option to selftest. (Andrew Bennetts)

   * Annotate merge (merge-type=weave) now supports cherrypicking.
     (Aaron Bentley)

   * ``bzr commit`` now doesn't print the revision number twice. (Matt
     Nordhoff, #172612)

   * New configuration option ``bugtracker_<tracker_abbrevation>_url`` to
     define locations of bug trackers that are not directly supported by
     bzr or a plugin. The URL will be treated as a template and ``{id}``
     placeholders will be replaced by specific bug IDs.  (Lukáš Lalinský)

   * Support logging single merge revisions with short and line log formatters.
     (Kent Gibson)

   * User Guide enhanced with suggested readability improvements from
     Matt Revell and corrections from John Arbash Meinel. (Ian Clatworthy)

   * Quick Start Guide renamed to Quick Start Card, moved down in
     the catalog, provided in pdf and png format and updated to refer
     to ``send`` instead of ``bundle``. (Ian Clatworthy, #165080)

   * ``switch`` can now be used on heavyweight checkouts as well as
     lightweight ones. After switching a heavyweight checkout, the
     local branch is a mirror/cache of the new bound branch and
     uncommitted changes in the working tree are merged. As a safety
     check, if there are local commits in a checkout which have not
     been committed to the previously bound branch, then ``switch``
     fails unless the ``--force`` option is given. This option is
     now also required if the branch a lightweight checkout is pointing
     to has been moved. (Ian Clatworthy)

  INTERNALS:

    * New -Dhttp debug option reports http connections, requests and responses.
      (Vincent Ladeuil)

    * New -Dmerge debug option, which emits merge plans for merge-type=weave.

  BUGFIXES:

   * Better error message when running ``bzr cat`` on a non-existant branch.
     (Lukáš Lalinský, #133782)

   * Catch OSError 17 (file exists) in final phase of tree transform and show
     filename to user.
     (Alexander Belchenko, #111758)

   * Catch ShortReadvErrors while using pycurl. Also make readv more robust by
     allowing multiple GET requests to be issued if too many ranges are
     required.
     (Vincent Ladeuil, #172701)

   * Check for missing basis texts when fetching from packs to packs.
     (John Arbash Meinel, #165290)

   * Fall back to showing e-mail in ``log --short/--line`` if the 
     committer/author has only e-mail. (Lukáš Lalinský, #157026)

  API BREAKS:

   * Deprecate not passing a ``location`` argument to commit reporters'
     ``started`` methods. (Matt Nordhoff)


bzr 1.0rc1 2007-11-30
---------------------

  NOTES WHEN UPGRADING:

   * The default repository format is now ``pack-0.92``.  This 
     default is used when creating new repositories with ``init`` and 
     ``init-repo``, and when branching over bzr+ssh or bzr+hpss. 
     (See https://bugs.launchpad.net/bugs/164626)

     This format can be read and written by Bazaar 0.92 and later, and 
     data can be transferred to and from older formats.

     To upgrade, please reconcile your repository (``bzr reconcile``), and then
     upgrade (``bzr upgrade``). 
     
     ``pack-0.92`` offers substantially better scaling and performance than the
     previous knits format. Some operations are slower where the code already
     had bad scaling characteristics under knits, the pack format makes such
     operations more visible as part of being more scalable overall. We will
     correct such operations over the coming releases and encourage the filing
     of bugs on any operation which you observe to be slower in a packs
     repository. One particular case that we do not intend to fix is pulling
     data from a pack repository into a knit repository over a high latency
     link;  downgrading such data requires reinsertion of the file texts, and
     this is a classic space/time tradeoff. The current implementation is
     conservative on memory usage because we need to support converting data
     from any tree without problems.  
     (Robert Collins, Martin Pool, #164476)

  CHANGES:

   * Disable detection of plink.exe as possible ssh vendor. Plink vendor
     still available if user selects it explicitly with BZR_SSH environment
     variable. (Alexander Belchenko, workaround for bug #107593)

   * The pack format is now accessible as "pack-0.92", or "pack-0.92-subtree" 
     to enable the subtree functions (for example, for bzr-svn).  
     See http://doc.bazaar-vcs.org/latest/developer/packrepo.html
     (Martin Pool)

  FEATURES:

   * New ``authentication.conf`` file holding the password or other credentials
     for remote servers. This can be used for ssh, sftp, smtp and other 
     supported transports.
     (Vincent Ladeuil)

   * New rich-root and rich-root-pack formats, recording the same data about
     tree roots that's recorded for all other directories.
     (Aaron Bentley, #164639)

   * ``pack-0.92`` repositories can now be reconciled.
     (Robert Collins, #154173)

   * ``switch`` command added for changing the branch a lightweight checkout
     is associated with and updating the tree to reflect the latest content
     accordingly. This command was previously part of the BzrTools plug-in.
     (Ian Clatworthy, Aaron Bentley, David Allouche)

   * ``reconfigure`` command can now convert branches, trees, or checkouts to
     lightweight checkouts.  (Aaron Bentley)

  PERFORMANCE:

   * Commit updates the state of the working tree via a delta rather than
     supplying entirely new basis trees. For commit of a single specified file
     this reduces the wall clock time for commit by roughly a 30%.
     (Robert Collins, Martin Pool)

   * Commit with many automatically found deleted paths no longer performs
     linear scanning for the children of those paths during inventory
     iteration. This should fix commit performance blowing out when many such
     paths occur during commit. (Robert Collins, #156491)

   * Fetch with pack repositories will no longer read the entire history graph.
     (Robert Collins, #88319)

   * Revert takes out an appropriate lock when reverting to a basis tree, and
     does not read the basis inventory twice. (Robert Collins)

   * Diff does not require an inventory to be generated on dirstate trees.
     (Aaron Bentley, #149254)

   * New annotate merge (--merge-type=weave) implementation is fast on
     versionedfiles withough cached annotations, e.g. pack-0.92.
     (Aaron Bentley)

  IMPROVEMENTS:

   * ``bzr merge`` now warns when it encounters a criss-cross merge.
     (Aaron Bentley)

   * ``bzr send`` now doesn't require the target e-mail address to be
     specified on the command line if an interactive e-mail client is used.
     (Lukáš Lalinský)

   * ``bzr tags`` now prints the revision number for each tag, instead of
     the revision id, unless --show-ids is passed. In addition, tags can be
     sorted chronologically instead of lexicographically with --sort=time.
     (Adeodato Simó, #120231)

   * Windows standalone version of bzr is able to load system-wide plugins from
     "plugins" subdirectory in installation directory. In addition standalone
     installer write to the registry (HKLM\SOFTWARE\Bazaar) useful info 
     about paths and bzr version. (Alexander Belchenko, #129298)

  DOCUMENTATION:

  BUG FIXES:

   * A progress bar has been added for knitpack -> knitpack fetching.
     (Robert Collins, #157789, #159147)

   * Branching from a branch via smart server now preserves the repository
     format. (Andrew Bennetts,  #164626)
     
   * ``commit`` is now able to invoke an external editor in a non-ascii
     directory. (Daniel Watkins, #84043)

   * Catch connection errors for ftp.
     (Vincent Ladeuil, #164567)

   * ``check`` no longer reports spurious unreferenced text versions.
     (Robert Collins, John A Meinel, #162931, #165071)

   * Conflicts are now resolved recursively by ``revert``.
     (Aaron Bentley, #102739)

   * Detect invalid transport reuse attempts by catching invalid URLs.
     (Vincent Ladeuil, #161819)

   * Deleting a file without removing it shows a correct diff, not a traceback.
     (Aaron Bentley)

   * Do no use timeout in HttpServer anymore.
     (Vincent Ladeuil, #158972).

   * Don't catch the exceptions related to the http pipeline status before
     retrying an http request or some programming errors may be masked.
     (Vincent Ladeuil, #160012)

   * Fix ``bzr rm`` to not delete modified and ignored files.
     (Lukáš Lalinský, #172598)

   * Fix exception when revisionspec contains merge revisons but log
     formatter doesn't support merge revisions. (Kent Gibson, #148908)

   * Fix exception when ScopeReplacer is assigned to before any members have
     been retrieved.  (Aaron Bentley)

   * Fix multiple connections during checkout --lightweight.
     (Vincent Ladeuil, #159150)

   * Fix possible error in insert_data_stream when copying between 
     pack repositories over bzr+ssh or bzr+http.  
     KnitVersionedFile.get_data_stream now makes sure that requested
     compression parents are sent before any delta hunks that depend 
     on them.
     (Martin Pool, #164637)

   * Fix typo in limiting offsets coalescing for http, leading to
     whole files being downloaded instead of parts.
     (Vincent Ladeuil, #165061)

   * FTP server errors don't error in the error handling code.
     (Robert Collins, #161240)

   * Give a clearer message when a pull fails because the source needs
     to be reconciled.
     (Martin Pool, #164443)

   * It is clearer when a plugin cannot be loaded because of its name, and a
     suggestion for an acceptable name is given. (Daniel Watkins, #103023)

   * Leave port as None in transport objects if user doesn't
     specify a port in urls.
     (vincent Ladeuil, #150860)

   * Make sure Repository.fetch(self) is properly a no-op for all
     Repository implementations. (John Arbash Meinel, #158333)

   * Mark .bzr directories as "hidden" on Windows.
     (Alexander Belchenko, #71147)

   * ``merge --uncommitted`` can now operate on a single file.
     (Aaron Bentley, Lukáš Lalinský, #136890)

   * Obsolete packs are now cleaned up by pack and autopack operations.
     (Robert Collins, #153789)

   * Operations pulling data from a smart server where the underlying
     repositories are not both annotated/both unannotated will now work.
     (Robert Collins, #165304).

   * Reconcile now shows progress bars. (Robert Collins, #159351)

   * ``RemoteBranch`` was not initializing ``self._revision_id_to_revno_map``
     properly. (John Arbash Meinel, #162486)

   * Removing an already-removed file reports the file does not exist. (Daniel
     Watkins, #152811)

   * Rename on Windows is able to change filename case.
     (Alexander Belchenko, #77740)

   * Return error instead of a traceback for ``bzr log -r0``.
     (Kent Gibson, #133751)

   * Return error instead of a traceback when bzr is unable to create
     symlink on some platforms (e.g. on Windows).
     (Alexander Belchenko, workaround for #81689)

   * Revert doesn't crash when restoring a single file from a deleted
     directory. (Aaron Bentley)

   * Stderr output via logging mechanism now goes through encoded wrapper
     and no more uses utf-8, but terminal encoding instead. So all unicode
     strings now should be readable in non-utf-8 terminal.
     (Alexander Belchenko, #54173)

   * The error message when ``move --after`` should be used makes how to do so
     clearer. (Daniel Watkins, #85237)

   * Unicode-safe output from ``bzr info``. The output will be encoded
     using the terminal encoding and unrepresentable characters will be
     replaced by '?'. (Lukáš Lalinský, #151844)

   * Working trees are no longer created when pushing into a local no-trees
     repo. (Daniel Watkins, #50582)

   * Upgrade util/configobj to version 4.4.0.
     (Vincent Ladeuil, #151208).

   * Wrap medusa ftp test server as an FTPServer feature.
     (Vincent Ladeuil, #157752)

  API BREAKS:

   * ``osutils.backup_file`` is deprecated. Actually it's not used in bzrlib
     during very long time. (Alexander Belchenko)

   * The return value of
     ``VersionedFile.iter_lines_added_or_present_in_versions`` has been
     changed. Previously it was an iterator of lines, now it is an iterator of
     (line, version_id) tuples. This change has been made to aid reconcile and
     fetch operations. (Robert Collins)

   * ``bzrlib.repository.get_versioned_file_checker`` is now private.
     (Robert Collins)

   * The Repository format registry default has been removed; it was previously
     obsoleted by the bzrdir format default, which implies a default repository
     format.
     (Martin Pool)

  INTERNALS:

   * Added ``ContainerSerialiser`` and ``ContainerPushParser`` to
     ``bzrlib.pack``.  These classes provide more convenient APIs for generating
     and parsing containers from streams rather than from files.  (Andrew
     Bennetts)

   * New module ``lru_cache`` providing a cache for use by tasks that need
     semi-random access to large amounts of data. (John A Meinel)

   * InventoryEntry.diff is now deprecated.  Please use diff.DiffTree instead.

  TESTING:


bzr 0.92 2007-11-05
-------------------

  CHANGES:

  * New uninstaller on Win32.  (Alexander Belchenko)


bzr 0.92rc1 2007-10-29
----------------------

  NOTES WHEN UPGRADING:

  CHANGES:
  
   * ``bzr`` now returns exit code 4 if an internal error occurred, and 
     3 if a normal error occurred.  (Martin Pool)

   * ``pull``, ``merge`` and ``push`` will no longer silently correct some
     repository index errors that occured as a result of the Weave disk format.
     Instead the ``reconcile`` command needs to be run to correct those
     problems if they exist (and it has been able to fix most such problems
     since bzr 0.8). Some new problems have been identified during this release
     and you should run ``bzr check`` once on every repository to see if you
     need to reconcile. If you cannot ``pull`` or ``merge`` from a remote
     repository due to mismatched parent errors - a symptom of index errors -
     you should simply take a full copy of that remote repository to a clean
     directory outside any local repositories, then run reconcile on it, and
     finally pull from it locally. (And naturally email the repositories owner
     to ask them to upgrade and run reconcile).
     (Robert Collins)

  FEATURES:

   * New ``knitpack-experimental`` repository format. This is interoperable with
     the ``dirstate-tags`` format but uses a smarter storage design that greatly
     speeds up many operations, both local and remote. This new format can be
     used as an option to the ``init``, ``init-repository`` and ``upgrade``
     commands. See http://doc.bazaar-vcs.org/0.92/developers/knitpack.html
     for further details. (Robert Collins)

   * For users of bzr-svn (and those testing the prototype subtree support) that
     wish to try packs, a new ``knitpack-subtree-experimental`` format has also
     been added. This is interoperable with the ``dirstate-subtrees`` format.
     (Robert Collins)

   * New ``reconfigure`` command. (Aaron Bentley)

   * New ``revert --forget-merges`` command, which removes the record of a pending 
     merge without affecting the working tree contents.  (Martin Pool)

   * New ``bzr_remote_path`` configuration variable allows finer control of
     remote bzr locations than BZR_REMOTE_PATH environment variable.
     (Aaron Bentley)

   * New ``launchpad-login`` command to tell Bazaar your Launchpad
     user ID.  This can then be used by other functions of the
     Launchpad plugin. (James Henstridge)

  PERFORMANCE:

   * Commit in quiet mode is now slightly faster as the information to
     output is no longer calculated. (Ian Clatworthy)

   * Commit no longer checks for new text keys during insertion when the
     revision id was deterministically unique. (Robert Collins)

   * Committing a change which is not a merge and does not change the number of
     files in the tree is faster by utilising the data about whether files are
     changed to determine if the tree is unchanged rather than recalculating
     it at the end of the commit process. (Robert Collins)

   * Inventory serialisation no longer double-sha's the content.
     (Robert Collins)

   * Knit text reconstruction now avoids making copies of the lines list for
     interim texts when building a single text. The new ``apply_delta`` method
     on ``KnitContent`` aids this by allowing modification of the revision id
     such objects represent. (Robert Collins)

   * Pack indices are now partially parsed for specific key lookup using a
     bisection approach. (Robert Collins)

   * Partial commits are now approximately 40% faster by walking over the
     unselected current tree more efficiently. (Robert Collins)

   * XML inventory serialisation takes 20% less time while being stricter about
     the contents. (Robert Collins)

   * Graph ``heads()`` queries have been fixed to no longer access all history
     unnecessarily. (Robert Collins)

  IMPROVEMENTS:

   * ``bzr+https://`` smart server across https now supported. 
     (John Ferlito, Martin Pool, #128456)

   * Mutt is now a supported mail client; set ``mail_client=mutt`` in your
     bazaar.conf and ``send`` will use mutt. (Keir Mierle)

   * New option ``-c``/``--change`` for ``merge`` command for cherrypicking 
     changes from one revision. (Alexander Belchenko, #141368)

   * Show encodings, locale and list of plugins in the traceback message.
     (Martin Pool, #63894)

   * Experimental directory formats can now be marked with
     ``experimental = True`` during registration. (Ian Clatworthy)

  DOCUMENTATION:

   * New *Bazaar in Five Minutes* guide.  (Matthew Revell)

   * The hooks reference documentation is now converted to html as expected.
     (Ian Clatworthy)

  BUG FIXES:

   * Connection error reporting for the smart server has been fixed to
     display a user friendly message instead of a traceback.
     (Ian Clatworthy, #115601)

   * Make sure to use ``O_BINARY`` when opening files to check their
     sha1sum. (Alexander Belchenko, John Arbash Meinel, #153493)

   * Fix a problem with Win32 handling of the executable bit.
     (John Arbash Meinel, #149113)

   * ``bzr+ssh://`` and ``sftp://`` URLs that do not specify ports explicitly
     no longer assume that means port 22.  This allows people using OpenSSH to
     override the default port in their ``~/.ssh/config`` if they wish.  This
     fixes a bug introduced in bzr 0.91.  (Andrew Bennetts, #146715)

   * Commands reporting exceptions can now be profiled and still have their
     data correctly dumped to a file. For example, a ``bzr commit`` with
     no changes still reports the operation as pointless but doing so no
     longer throws away the profiling data if this command is run with
     ``--lsprof-file callgrind.out.ci`` say. (Ian Clatworthy)

   * Fallback to ftp when paramiko is not installed and sftp can't be used for
     ``tests/commands`` so that the test suite is still usable without
     paramiko.
     (Vincent Ladeuil, #59150)

   * Fix commit ordering in corner case. (Aaron Bentley, #94975)

   * Fix long standing bug in partial commit when there are renames 
     left in tree. (Robert Collins, #140419)

   * Fix selftest semi-random noise during http related tests.
     (Vincent Ladeuil, #140614)

   * Fix typo in ftp.py making the reconnection fail on temporary errors.
     (Vincent Ladeuil, #154259)

   * Fix failing test by comparing real paths to cover the case where the TMPDIR
     contains a symbolic link.
     (Vincent Ladeuil, #141382).

   * Fix log against smart server branches that don't support tags.
     (James Westby, #140615)

   * Fix pycurl http implementation by defining error codes from
     pycurl instead of relying on an old curl definition.
     (Vincent Ladeuil, #147530)

   * Fix 'unprintable error' message when displaying BzrCheckError and 
     some other exceptions on Python 2.5.
     (Martin Pool, #144633)

   * Fix ``Inventory.copy()`` and add test for it. (Jelmer Vernooij)

   * Handles default value for ListOption in cmd_commit.
     (Vincent Ladeuil, #140432)

   * HttpServer and FtpServer need to be closed properly or a listening socket
     will remain opened.
     (Vincent Ladeuil, #140055)

   * Monitor the .bzr directory created in the top level test
     directory to detect leaking tests.
     (Vincent Ladeuil, #147986)

   * The basename, not the full path, is now used when checking whether
     the profiling dump file begins with ``callgrind.out`` or not. This
     fixes a bug reported by Aaron Bentley on IRC. (Ian Clatworthy)

   * Trivial fix for invoking command ``reconfigure`` without arguments.
     (Rob Weir, #141629)

   * ``WorkingTree.rename_one`` will now raise an error if normalisation of the
     new path causes bzr to be unable to access the file. (Robert Collins)

   * Correctly detect a NoSuchFile when using a filezilla server. (Gary van der
     Merwe)

  API BREAKS:

   * ``bzrlib.index.GraphIndex`` now requires a size parameter to the
     constructor, for enabling bisection searches. (Robert Collins)

   * ``CommitBuilder.record_entry_contents`` now requires the root entry of a
     tree be supplied to it, previously failing to do so would trigger a
     deprecation warning. (Robert Collins)

   * ``KnitVersionedFile.add*`` will no longer cache added records even when
     enable_cache() has been called - the caching feature is now exclusively for
     reading existing data. (Robert Collins)

   * ``ReadOnlyLockError`` is deprecated; ``LockFailed`` is usually more 
     appropriate.  (Martin Pool)

   * Removed ``bzrlib.transport.TransportLogger`` - please see the new
     ``trace+`` transport instead. (Robert Collins)

   * Removed previously deprecated varargs interface to ``TestCase.run_bzr`` and
     deprecated methods ``TestCase.capture`` and ``TestCase.run_bzr_captured``.
     (Martin Pool)

   * Removed previous deprecated ``basis_knit`` parameter to the
     ``KnitVersionedFile`` constructor. (Robert Collins)

   * Special purpose method ``TestCase.run_bzr_decode`` is moved to the test_non_ascii 
     class that needs it.
     (Martin Pool)

   * The class ``bzrlib.repofmt.knitrepo.KnitRepository3`` has been folded into
     ``KnitRepository`` by parameters to the constructor. (Robert Collins)

   * The ``VersionedFile`` interface now allows content checks to be bypassed
     by supplying check_content=False.  This saves nearly 30% of the minimum
     cost to store a version of a file. (Robert Collins)

   * Tree's with bad state such as files with no length or sha will no longer
     be silently accepted by the repository XML serialiser. To serialise
     inventories without such data, pass working=True to write_inventory.
     (Robert Collins)

   * ``VersionedFile.fix_parents`` has been removed as a harmful API.
     ``VersionedFile.join`` will no longer accept different parents on either
     side of a join - it will either ignore them, or error, depending on the
     implementation. See notes when upgrading for more information.
     (Robert Collins)

  INTERNALS:

   * ``bzrlib.transport.Transport.put_file`` now returns the number of bytes
     put by the method call, to allow avoiding stat-after-write or
     housekeeping in callers. (Robert Collins)

   * ``bzrlib.xml_serializer.Serializer`` is now responsible for checking that
     mandatory attributes are present on serialisation and deserialisation.
     This fixes some holes in API usage and allows better separation between
     physical storage and object serialisation. (Robert Collins)

   * New class ``bzrlib.errors.InternalBzrError`` which is just a convenient
     shorthand for deriving from BzrError and setting internal_error = True.
     (Robert Collins)

   * New method ``bzrlib.mutabletree.update_to_one_parent_via_delta`` for
     moving the state of a parent tree to a new version via a delta rather than
     a complete replacement tree. (Robert Collins)

   * New method ``bzrlib.osutils.minimum_path_selection`` useful for removing
     duplication from user input, when a user mentions both a path and an item
     contained within that path. (Robert Collins)

   * New method ``bzrlib.repository.Repository.is_write_locked`` useful for
     determining if a repository is write locked. (Robert Collins)

   * New method on ``bzrlib.tree.Tree`` ``path_content_summary`` provides a
     tuple containing the key information about a path for commit processing
     to complete. (Robert Collins)

   * New method on xml serialisers, write_inventory_to_lines, which matches the
     API used by knits for adding content. (Robert Collins)

   * New module ``bzrlib.bisect_multi`` with generic multiple-bisection-at-once
     logic, currently only available for byte-based lookup
     (``bisect_multi_bytes``). (Robert Collins)

   * New helper ``bzrlib.tuned_gzip.bytes_to_gzip`` which takes a byte string
     and returns a gzipped version of the same. This is used to avoid a bunch
     of api friction during adding of knit hunks. (Robert Collins)

   * New parameter on ``bzrlib.transport.Transport.readv``
     ``adjust_for_latency`` which changes readv from returning strictly the
     requested data to inserted return larger ranges and in forward read order
     to reduce the effect of network latency. (Robert Collins)

   * New parameter yield_parents on ``Inventory.iter_entries_by_dir`` which
     causes the parents of a selected id to be returned recursively, so all the
     paths from the root down to each element of selected_file_ids are
     returned. (Robert Collins)

   * Knit joining has been enhanced to support plain to annotated conversion
     and annotated to plain conversion. (Ian Clatworthy)

   * The CommitBuilder method ``record_entry_contents`` now returns summary
     information about the effect of the commit on the repository. This tuple
     contains an inventory delta item if the entry changed from the basis, and a
     boolean indicating whether a new file graph node was recorded.
     (Robert Collins)

   * The python path used in the Makefile can now be overridden.
     (Andrew Bennetts, Ian Clatworthy)

  TESTING:

   * New transport implementation ``trace+`` which is useful for testing,
     logging activity taken to its _activity attribute. (Robert Collins)

   * When running bzr commands within the test suite, internal exceptions are
     not caught and reported in the usual way, but rather allowed to propagate
     up and be visible to the test suite.  A new API ``run_bzr_catch_user_errors``
     makes this behavior available to other users.
     (Martin Pool)

   * New method ``TestCase.call_catch_warnings`` for testing methods that 
     raises a Python warning.  (Martin Pool)


bzr 0.91 2007-09-26
-------------------

  BUG FIXES:

   * Print a warning instead of aborting the ``python setup.py install``
     process if building of a C extension is not possible.
     (Lukáš Lalinský, Alexander Belchenko)

   * Fix commit ordering in corner case (Aaron Bentley, #94975)

   * Fix ''bzr info bzr://host/'' and other operations on ''bzr://' URLs with
     an implicit port.  We were incorrectly raising PathNotChild due to
     inconsistent treatment of the ''_port'' attribute on the Transport object.
     (Andrew Bennetts, #133965)

   * Make RemoteRepository.sprout cope gracefully with servers that don't
     support the ``Repository.tarball`` request.
     (Andrew Bennetts)


bzr 0.91rc2 2007-09-11
----------------------

   * Replaced incorrect tarball for previous release; a debug statement was left 
     in bzrlib/remote.py.


bzr 0.91rc1 2007-09-11
----------------------

  CHANGES:

   * The default branch and repository format has changed to 
     ``dirstate-tags``, so tag commands are active by default.
     This format is compatible with Bazaar 0.15 and later.
     This incidentally fixes bug #126141.
     (Martin Pool)

   * ``--quiet`` or ``-q`` is no longer a global option. If present, it
     must now appear after the command name. Scripts doing things like
     ``bzr -q missing`` need to be rewritten as ``bzr missing -q``.
     (Ian Clatworthy)

  FEATURES:

   * New option ``--author`` in ``bzr commit`` to specify the author of the
     change, if it's different from the committer. ``bzr log`` and
     ``bzr annotate`` display the author instead of the committer.
     (Lukáš Lalinský)

   * In addition to global options and command specific options, a set of
     standard options are now supported. Standard options are legal for
     all commands. The initial set of standard options are:
     
     * ``--help`` or ``-h`` - display help message
     * ``--verbose`` or ``-v`` - display additional information
     * ``--quiet``  or ``-q`` - only output warnings and errors.

     Unlike global options, standard options can be used in aliases and
     may have command-specific help. (Ian Clatworthy)

   * Verbosity level processing has now been unified. If ``--verbose``
     or ``-v`` is specified on the command line multiple times, the
     verbosity level is made positive the first time then increased.
     If ``--quiet`` or ``-q`` is specified on the command line
     multiple times, the verbosity level is made negative the first
     time then decreased. To get the default verbosity level of zero,
     either specify none of the above , ``--no-verbose`` or ``--no-quiet``.
     Note that most commands currently ignore the magnitude of the
     verbosity level but do respect *quiet vs normal vs verbose* when
     generating output. (Ian Clatworthy)

   * ``Branch.hooks`` now supports ``pre_commit`` hook. The hook's signature
     is documented in BranchHooks constructor. (Nam T. Nguyen, #102747)

   * New ``Repository.stream_knit_data_for_revisions`` request added to the
     network protocol for greatly reduced roundtrips when retrieving a set of
     revisions. (Andrew Bennetts)

  BUG FIXES:

   * ``bzr plugins`` now lists the version number for each plugin in square
     brackets after the path. (Robert Collins, #125421)

   * Pushing, pulling and branching branches with subtree references was not
     copying the subtree weave, preventing the file graph from being accessed
     and causing errors in commits in clones. (Robert Collins)

   * Suppress warning "integer argument expected, got float" from Paramiko,
     which sometimes caused false test failures.  (Martin Pool)

   * Fix bug in bundle 4 that could cause attempts to write data to wrong
     versionedfile.  (Aaron Bentley)

   * Diffs generated using "diff -p" no longer break the patch parser.
     (Aaron Bentley)

   * get_transport treats an empty possible_transports list the same as a non-
     empty one.  (Aaron Bentley)

   * patch verification for merge directives is reactivated, and works with
     CRLF and CR files.  (Aaron Bentley)

   * Accept ..\ as a path in revision specifiers. This fixes for example
     "-r branch:..\other-branch" on Windows.  (Lukáš Lalinský) 

   * ``BZR_PLUGIN_PATH`` may now contain trailing slashes.
     (Blake Winton, #129299)

   * man page no longer lists hidden options (#131667, Aaron Bentley)

   * ``uncommit --help`` now explains the -r option adequately.  (Daniel
     Watkins, #106726)

   * Error messages are now better formatted with parameters (such as
     filenames) quoted when necessary. This avoids confusion when directory
     names ending in a '.' at the end of messages were confused with a
     full stop that may or not have been there. (Daniel Watkins, #129791)

   * Fix ``status FILE -r X..Y``. (Lukáš Lalinský)

   * If a particular command is an alias, ``help`` will show the alias
     instead of claiming there is no help for said alias. (Daniel Watkins,
     #133548)

   * TreeTransform-based operations, like pull, merge, revert, and branch,
     now roll back if they encounter an error.  (Aaron Bentley, #67699)

   * ``bzr commit`` now exits cleanly if a character unsupported by the
     current encoding is used in the commit message.  (Daniel Watkins,
     #116143)

   * bzr send uses default values for ranges when only half of an elipsis
     is specified ("-r..5" or "-r5..").  (#61685, Aaron Bentley)

   * Avoid trouble when Windows ssh calls itself 'plink' but no plink
     binary is present.  (Martin Albisetti, #107155)

   * ``bzr remove`` should remove clean subtrees.  Now it will remove (without
     needing ``--force``) subtrees that contain no files with text changes or
     modified files.  With ``--force`` it removes the subtree regardless of
     text changes or unknown files. Directories with renames in or out (but
     not changed otherwise) will now be removed without needing ``--force``.
     Unknown ignored files will be deleted without needing ``--force``.
     (Marius Kruger, #111665)

   * When two plugins conflict, the source of both the losing and now the
     winning definition is shown.  (Konstantin Mikhaylov, #5454)

   * When committing to a branch, the location being committed to is
     displayed.  (Daniel Watkins, #52479)

   * ``bzr --version`` takes care about encoding of stdout, especially
     when output is redirected. (Alexander Belchenko, #131100)

   * Prompt for an ftp password if none is provided.
     (Vincent Ladeuil, #137044)

   * Reuse bound branch associated transport to avoid multiple
     connections.
     (Vincent Ladeuil, #128076, #131396)

   * Overwrite conflicting tags by ``push`` and ``pull`` if the
     ``--overwrite`` option is specified.  (Lukáš Lalinský, #93947)

   * In checkouts, tags are copied into the master branch when created,
     changed or deleted, and are copied into the checkout when it is 
     updated.  (Martin Pool, #93856, #93860)

   * Print a warning instead of aborting the ``python setup.py install``
     process if building of a C extension is not possible.
     (Lukáš Lalinský, Alexander Belchenko)

  IMPROVEMENTS:

   * Add the option "--show-diff" to the commit command in order to display
     the diff during the commit log creation. (Goffredo Baroncelli)

   * ``pull`` and ``merge`` are much faster at installing bundle format 4.
     (Aaron Bentley)

   * ``pull -v`` no longer includes deltas, making it much faster.
     (Aaron Bentley)

   * ``send`` now sends the directive as an attachment by default.
     (Aaron Bentley, Lukáš Lalinský, Alexander Belchenko)

   * Documentation updates (Martin Albisetti)

   * Help on debug flags is now included in ``help global-options``.
     (Daniel Watkins, #124853)

   * Parameters passed on the command line are checked to ensure they are
     supported by the encoding in use. (Daniel Watkins)

   * The compression used within the bzr repository has changed from zlib
     level 9 to the zlib default level. This improves commit performance with
     only a small increase in space used (and in some cases a reduction in
     space). (Robert Collins)

   * Initial commit no longer SHAs files twice and now reuses the path
     rather than looking it up again, making it faster.
     (Ian Clatworthy)

   * New option ``-c``/``--change`` for ``diff`` and ``status`` to show
     changes in one revision.  (Lukáš Lalinský)

   * If versioned files match a given ignore pattern, a warning is now
     given. (Daniel Watkins, #48623)

   * ``bzr status`` now has -S as a short name for --short and -V as a
     short name for --versioned. These have been added to assist users
     migrating from Subversion: ``bzr status -SV`` is now like
     ``svn status -q``.  (Daniel Watkins, #115990)

   * Added C implementation of  ``PatienceSequenceMatcher``, which is about
     10x faster than the Python version. This speeds up commands that
     need file diffing, such as ``bzr commit`` or ``bzr diff``.
     (Lukáš Lalinský)

   * HACKING has been extended with a large section on core developer tasks.
     (Ian Clatworthy)

   * Add ``branches`` and ``standalone-trees`` as online help topics and
     include them as Concepts within the User Reference.
     (Paul Moore, Ian Clatworthy)

    * ``check`` can detect versionedfile parent references that are
      inconsistent with revision and inventory info, and ``reconcile`` can fix
      them.  These faulty references were generated by 0.8-era releases,
      so repositories which were manipulated by old bzrs should be
      checked, and possibly reconciled ASAP.  (Aaron Bentley, Andrew Bennetts)

  API BREAKS:

   * ``Branch.append_revision`` is removed altogether; please use 
     ``Branch.set_last_revision_info`` instead.  (Martin Pool)

   * CommitBuilder now advertises itself as requiring the root entry to be
     supplied. This only affects foreign repository implementations which reuse
     CommitBuilder directly and have changed record_entry_contents to require
     that the root not be supplied. This should be precisely zero plugins
     affected. (Robert Collins)

   * The ``add_lines`` methods on ``VersionedFile`` implementations has changed
     its return value to include the sha1 and length of the inserted text. This
     allows the avoidance of double-sha1 calculations during commit.
     (Robert Collins)

   * ``Transport.should_cache`` has been removed.  It was not called in the
     previous release.  (Martin Pool)

  TESTING:

   * Tests may now raise TestNotApplicable to indicate they shouldn't be 
     run in a particular scenario.  (Martin Pool)

   * New function multiply_tests_from_modules to give a simpler interface
     to test parameterization.  (Martin Pool, Robert Collins)

   * ``Transport.should_cache`` has been removed.  It was not called in the
     previous release.  (Martin Pool)

   * NULL_REVISION is returned to indicate the null revision, not None.
     (Aaron Bentley)

   * Use UTF-8 encoded StringIO for log tests to avoid failures on
     non-ASCII committer names.  (Lukáš Lalinský)

  INTERNALS:

   * ``bzrlib.plugin.all_plugins`` has been deprecated in favour of
     ``bzrlib.plugin.plugins()`` which returns PlugIn objects that provide
     useful functionality for determining the path of a plugin, its tests, and
     its version information. (Robert Collins)

   * Add the option user_encoding to the function 'show_diff_trees()'
     in order to move the user encoding at the UI level. (Goffredo Baroncelli)

   * Add the function make_commit_message_template_encoded() and the function
     edit_commit_message_encoded() which handle encoded strings.
     This is done in order to mix the commit messages (which is a unicode
     string), and the diff which is a raw string. (Goffredo Baroncelli)

   * CommitBuilder now defaults to using add_lines_with_ghosts, reducing
     overhead on non-weave repositories which don't require all parents to be
     present. (Robert Collins)

   * Deprecated method ``find_previous_heads`` on
     ``bzrlib.inventory.InventoryEntry``. This has been superseded by the use
     of ``parent_candidates`` and a separate heads check via the repository
     API. (Robert Collins)

   * New trace function ``mutter_callsite`` will print out a subset of the
     stack to the log, which can be useful for gathering debug details.
     (Robert Collins)

   * ``bzrlib.pack.ContainerWriter`` now tracks how many records have been
     added via a public attribute records_written. (Robert Collins)

   * New method ``bzrlib.transport.Transport.get_recommended_page_size``.
     This provides a hint to users of transports as to the reasonable
     minimum data to read. In principle this can take latency and
     bandwidth into account on a per-connection basis, but for now it
     just has hard coded values based on the url. (e.g. http:// has a large
     page size, file:// has a small one.) (Robert Collins)

   * New method on ``bzrlib.transport.Transport`` ``open_write_stream`` allows
     incremental addition of data to a file without requiring that all the
     data be buffered in memory. (Robert Collins)

   * New methods on ``bzrlib.knit.KnitVersionedFile``:
     ``get_data_stream(versions)``, ``insert_data_stream(stream)`` and
     ``get_format_signature()``.  These provide some infrastructure for
     efficiently streaming the knit data for a set of versions over the smart
     protocol.

   * Knits with no annotation cache still produce correct annotations.
     (Aaron Bentley)

   * Three new methods have been added to ``bzrlib.trace``:
     ``set_verbosity_level``, ``get_verbosity_level`` and ``is_verbose``.
     ``set_verbosity_level`` expects a numeric value: negative for quiet,
     zero for normal, positive for verbose. The size of the number can be
     used to determine just how quiet or verbose the application should be.
     The existing ``be_quiet`` and ``is_quiet`` routines have been
     integrated into this new scheme. (Ian Clatworthy)

   * Options can now be delcared with a ``custom_callback`` parameter. If
     set, this routine is called after the option is processed. This feature
     is now used by the standard options ``verbose`` and ``quiet`` so that
     setting one implicitly resets the other. (Ian Clatworthy)

   * Rather than declaring a new option from scratch in order to provide
     custom help, a centrally registered option can be decorated using the
     new ``bzrlib.Option.custom_help`` routine. In particular, this routine
     is useful when declaring better help for the ``verbose`` and ``quiet``
     standard options as the base definition of these is now more complex
     than before thanks to their use of a custom callback. (Ian Clatworthy)
      
    * Tree._iter_changes(specific_file=[]) now iterates through no files,
      instead of iterating through all files.  None is used to iterate through
      all files.  (Aaron Bentley)

    * WorkingTree.revert() now accepts None to revert all files.  The use of
      [] to revert all files is deprecated.  (Aaron Bentley)


bzr 0.90 2007-08-28
-------------------

  IMPROVEMENTS:

    * Documentation is now organized into multiple directories with a level
      added for different languages or locales. Added the Mini Tutorial
      and Quick Start Summary (en) documents from the Wiki, improving the
      content and readability of the former. Formatted NEWS as Release Notes
      complete with a Table of Conents, one heading per release. Moved the
      Developer Guide into the main document catalog and provided a link
      from the developer document catalog back to the main one.
      (Ian Clatworthy, Sabin Iacob, Alexander Belchenko)


  API CHANGES:

    * The static convenience method ``BzrDir.create_repository``
      is deprecated.  Callers should instead create a ``BzrDir`` instance
      and call ``create_repository`` on that.  (Martin Pool)


bzr 0.90rc1 2007-08-14
----------------------

  BUGFIXES:

    * ``bzr init`` should connect to the remote location one time only.  We
      have been connecting several times because we forget to pass around the
      Transport object. This modifies ``BzrDir.create_branch_convenience``,
      so that we can give it the Transport we already have.
      (John Arbash Meinel, Vincent Ladeuil, #111702)

    * Get rid of sftp connection cache (get rid of the FTP one too).
      (Vincent Ladeuil, #43731)

    * bzr branch {local|remote} remote don't try to create a working tree
      anymore.
      (Vincent Ladeuil, #112173)

    * All identified multiple connections for a single bzr command have been
      fixed. See bzrlib/tests/commands directory.
      (Vincent Ladeuil)

    * ``bzr rm`` now does not insist on ``--force`` to delete files that
      have been renamed but not otherwise modified.  (Marius Kruger,
      #111664)

    * ``bzr selftest --bench`` no longer emits deprecation warnings
      (Lukáš Lalinský)

    * ``bzr status`` now honours FILE parameters for conflict lists
      (Aaron Bentley, #127606)

    * ``bzr checkout`` now honours -r when reconstituting a working tree.
      It also honours -r 0.  (Aaron Bentley, #127708)

    * ``bzr add *`` no more fails on Windows if working tree contains
      non-ascii file names. (Kuno Meyer, #127361)

    * allow ``easy_install bzr`` runs without fatal errors. 
      (Alexander Belchenko, #125521)

    * Graph._filter_candidate_lca does not raise KeyError if a candidate
      is eliminated just before it would normally be examined.  (Aaron Bentley)

    * SMTP connection failures produce a nice message, not a traceback.
      (Aaron Bentley)

  IMPROVEMENTS:

    * Don't show "dots" progress indicators when run non-interactively, such
      as from cron.  (Martin Pool)

    * ``info`` now formats locations more nicely and lists "submit" and
      "public" branches (Aaron Bentley)

    * New ``pack`` command that will trigger database compression within
      the repository (Robert Collins)

    * Implement ``_KnitIndex._load_data`` in a pyrex extension. The pyrex
      version is approximately 2-3x faster at parsing a ``.kndx`` file.
      Which yields a measurable improvement for commands which have to
      read from the repository, such as a 1s => 0.75s improvement in
      ``bzr diff`` when there are changes to be shown.  (John Arbash Meinel)

    * Merge is now faster.  Depending on the scenario, it can be more than 2x
      faster. (Aaron Bentley)

    * Give a clearer warning, and allow ``python setup.py install`` to
      succeed even if pyrex is not available.
      (John Arbash Meinel)

    * ``DirState._read_dirblocks`` now has an optional Pyrex
      implementation. This improves the speed of any command that has to
      read the entire DirState. (``diff``, ``status``, etc, improve by
      about 10%).
      ``bisect_dirblocks`` has also been improved, which helps all
      ``_get_entry`` type calls (whenever we are searching for a
      particular entry in the in-memory DirState).
      (John Arbash Meinel)

    * ``bzr pull`` and ``bzr push`` no longer do a complete walk of the 
      branch revision history for ui display unless -v is supplied.
      (Robert Collins)

    * ``bzr log -rA..B`` output shifted to the left margin if the log only 
      contains merge revisions. (Kent Gibson) 

    * The ``plugins`` command is now public with improved help.
      (Ian Clatworthy)

    * New bundle and merge directive formats are faster to generate, and

    * Annotate merge now works when there are local changes. (Aaron Bentley)

    * Commit now only shows the progress in terms of directories instead of
      entries. (Ian Clatworthy)

    * Fix ``KnitRepository.get_revision_graph`` to not request the graph 2
      times. This makes ``get_revision_graph`` 2x faster. (John Arbash
      Meinel)

    * Fix ``VersionedFile.get_graph()`` to avoid using
      ``set.difference_update(other)``, which has bad scaling when
      ``other`` is large. This improves ``VF.get_graph([version_id])`` for
      a 12.5k graph from 2.9s down to 200ms. (John Arbash Meinel)

    * The ``--lsprof-file`` option now generates output for KCacheGrind if
      the file starts with ``callgrind.out``. This matches the default file
      filtering done by KCacheGrind's Open Dialog. (Ian Clatworthy)

    * Fix ``bzr update`` to avoid an unnecessary
      ``branch.get_master_branch`` call, which avoids 1 extra connection
      to the remote server. (Partial fix for #128076, John Arbash Meinel)

    * Log errors from the smart server in the trace file, to make debugging 
      test failures (and live failures!) easier.  (Andrew Bennetts)

    * The HTML version of the man page has been superceded by a more
      comprehensive manual called the Bazaar User Reference. This manual
      is completed generated from the online help topics. As part of this
      change, limited reStructuredText is now explicitly supported in help
      topics and command help with 'unnatural' markup being removed prior
      to display by the online help or inclusion in the man page.
      (Ian Clatworthy)

    * HTML documentation now use files extension ``*.html``
      (Alexander Belchenko)

    * The cache of ignore definitions is now cleared in WorkingTree.unlock()
      so that changes to .bzrignore aren't missed. (#129694, Daniel Watkins)

    * ``bzr selftest --strict`` fails if there are any missing features or
      expected test failures. (Daniel Watkins, #111914)

    * Link to registration survey added to README. (Ian Clatworthy)

    * Windows standalone installer show link to registration survey
      when installation finished. (Alexander Belchenko)

  LIBRARY API BREAKS:

    * Deprecated dictionary ``bzrlib.option.SHORT_OPTIONS`` removed.
      Options are now required to provide a help string and it must
      comply with the style guide by being one or more sentences with an
      initial capital and final period. (Martin Pool)

    * KnitIndex.get_parents now returns tuples. (Robert Collins)

    * Ancient unused ``Repository.text_store`` attribute has been removed.
      (Robert Collins)

    * The ``bzrlib.pack`` interface has changed to use tuples of bytestrings
      rather than just bytestrings, making it easier to represent multiple
      element names. As this interface was not used by any internal facilities
      since it was introduced in 0.18 no API compatibility is being preserved.
      The serialised form of these packs is identical with 0.18 when a single
      element tuple is in use. (Robert Collins)

  INTERNALS:

    * merge now uses ``iter_changes`` to calculate changes, which makes room for
      future performance increases.  It is also more consistent with other
      operations that perform comparisons, and reduces reliance on
      Tree.inventory.  (Aaron Bentley)

    * Refactoring of transport classes connected to a remote server.
      ConnectedTransport is a new class that serves as a basis for all
      transports needing to connect to a remote server.  transport.split_url
      have been deprecated, use the static method on the object instead. URL
      tests have been refactored too.
      (Vincent Ladeuil)

    * Better connection sharing for ConnectedTransport objects.
      transport.get_transport() now accepts a 'possible_transports' parameter.
      If a newly requested transport can share a connection with one of the
      list, it will.
      (Vincent Ladeuil)

    * Most functions now accept ``bzrlib.revision.NULL_REVISION`` to indicate
      the null revision, and consider using ``None`` for this purpose
      deprecated.  (Aaron Bentley)

    * New ``index`` module with abstract index functionality. This will be
      used during the planned changes in the repository layer. Currently the
      index layer provides a graph aware immutable index, a builder for the
      same index type to allow creating them, and finally a composer for
      such indices to allow the use of many indices in a single query. The
      index performance is not optimised, however the API is stable to allow
      development on top of the index. (Robert Collins)

    * ``bzrlib.dirstate.cmp_by_dirs`` can be used to compare two paths by
      their directory sections. This is equivalent to comparing
      ``path.split('/')``, only without having to split the paths.
      This has a Pyrex implementation available.
      (John Arbash Meinel)

    * New transport decorator 'unlistable+' which disables the list_dir
      functionality for testing.

    * Deprecated ``change_entry`` in transform.py. (Ian Clatworthy)

    * RevisionTree.get_weave is now deprecated.  Tree.plan_merge is now used
      for performing annotate-merge.  (Aaron Bentley)

    * New EmailMessage class to create email messages. (Adeodato Simó)

    * Unused functions on the private interface KnitIndex have been removed.
      (Robert Collins)

    * New ``knit.KnitGraphIndex`` which provides a ``KnitIndex`` layered on top
      of a ``index.GraphIndex``. (Robert Collins)

    * New ``knit.KnitVersionedFile.iter_parents`` method that allows querying
      the parents of many knit nodes at once, reducing round trips to the 
      underlying index. (Robert Collins)

    * Graph now has an is_ancestor method, various bits use it.
      (Aaron Bentley)

    * The ``-Dhpss`` flag now includes timing information. As well as
      logging when a new connection is opened. (John Arbash Meinel)

    * ``bzrlib.pack.ContainerWriter`` now returns an offset, length tuple to
      callers when inserting data, allowing generation of readv style access
      during pack creation, without needing a separate pass across the output
      pack to gather such details. (Robert Collins)

    * ``bzrlib.pack.make_readv_reader`` allows readv based access to pack
      files that are stored on a transport. (Robert Collins)

    * New ``Repository.has_same_location`` method that reports if two
      repository objects refer to the same repository (although with some risk
      of false negatives).  (Andrew Bennetts)

    * InterTree.compare now passes require_versioned on correctly.
      (Marius Kruger)

    * New methods on Repository - ``start_write_group``,
      ``commit_write_group``, ``abort_write_group`` and ``is_in_write_group`` -
      which provide a clean hook point for transactional Repositories - ones
      where all the data for a fetch or commit needs to be made atomically
      available in one step. This allows the write lock to remain while making
      a series of data insertions.  (e.g. data conversion). (Robert Collins)

    * In ``bzrlib.knit`` the internal interface has been altered to use
      3-tuples (index, pos, length) rather than two-tuples (pos, length) to
      describe where data in a knit is, allowing knits to be split into 
      many files. (Robert Collins)

    * ``bzrlib.knit._KnitData`` split into cache management and physical access
      with two access classes - ``_PackAccess`` and ``_KnitAccess`` defined.
      The former provides access into a .pack file, and the latter provides the
      current production repository form of .knit files. (Robert Collins)

  TESTING:

    * Remove selftest ``--clean-output``, ``--numbered-dirs`` and
      ``--keep-output`` options, which are obsolete now that tests
      are done within directories in $TMPDIR.  (Martin Pool)

    * The SSH_AUTH_SOCK environment variable is now reset to avoid 
      interaction with any running ssh agents.  (Jelmer Vernooij, #125955)

    * run_bzr_subprocess handles parameters the same way as run_bzr:
      either a string or a list of strings should be passed as the first
      parameter.  Varargs-style parameters are deprecated. (Aaron Bentley)


bzr 0.18  2007-07-17
--------------------

  BUGFIXES:

    * Fix 'bzr add' crash under Win32 (Kuno Meyer)


bzr 0.18rc1  2007-07-10
-----------------------

  BUGFIXES:

    * Do not suppress pipe errors, etc. in non-display commands
      (Alexander Belchenko, #87178)

    * Display a useful error message when the user requests to annotate
      a file that is not present in the specified revision.
      (James Westby, #122656)

    * Commands that use status flags now have a reference to 'help
      status-flags'.  (Daniel Watkins, #113436)

    * Work around python-2.4.1 inhability to correctly parse the
      authentication header.
      (Vincent Ladeuil, #121889)

    * Use exact encoding for merge directives. (Adeodato Simó, #120591)

    * Fix tempfile permissions error in smart server tar bundling under
      Windows. (Martin _, #119330)

    * Fix detection of directory entries in the inventory. (James Westby)

    * Fix handling of http code 400: Bad Request When issuing too many ranges.
      (Vincent Ladeuil, #115209)

    * Issue a CONNECT request when connecting to an https server
      via a proxy to enable SSL tunneling.
      (Vincent Ladeuil, #120678)

    * Fix ``bzr log -r`` to support selecting merge revisions, both 
      individually and as part of revision ranges.
      (Kent Gibson, #4663)
 
    * Don't leave cruft behind when failing to acquire a lockdir.
      (Martin Pool, #109169)

    * Don't use the '-f' strace option during tests.
      (Vincent Ladeuil, #102019).

    * Warn when setting ``push_location`` to a value that will be masked by
      locations.conf.  (Aaron Bentley, #122286)

    * Fix commit ordering in corner case (Aaron Bentley, #94975)

    *  Make annotate behave in a non-ASCII world (Adeodato Simó).

  IMPROVEMENTS:

    * The --lsprof-file option now dumps a text rendering of the profiling
      information if the filename ends in ".txt". It will also convert the
      profiling information to a format suitable for KCacheGrind if the
      output filename ends in ".callgrind". Fixes to the lsprofcalltree
      conversion process by Jean Paul Calderone and Itamar were also merged.
      See http://ddaa.net/blog/python/lsprof-calltree. (Ian Clatworthy)

    * ``info`` now defaults to non-verbose mode, displaying only paths and
      abbreviated format info.  ``info -v`` displays all the information
      formerly displayed by ``info``.  (Aaron Bentley, Adeodato Simó)

    * ``bzr missing`` now has better option names ``--this`` and ``--other``.
      (Elliot Murphy)

    * The internal ``weave-list`` command has become ``versionedfile-list``,
      and now lists knits as well as weaves.  (Aaron Bentley)

    * Automatic merge base selection uses a faster algorithm that chooses
      better bases in criss-cross merge situations (Aaron Bentley)

    * Progress reporting in ``commit`` has been improved. The various logical
      stages are now reported on as follows, namely:

      * Collecting changes [Entry x/y] - Stage n/m
      * Saving data locally - Stage n/m
      * Uploading data to master branch - Stage n/m
      * Updating the working tree - Stage n/m
      * Running post commit hooks - Stage n/m
      
      If there is no master branch, the 3rd stage is omitted and the total
      number of stages is adjusted accordingly.

      Each hook that is run after commit is listed with a name (as hooks
      can be slow it is useful feedback).
      (Ian Clatworthy, Robert Collins)

    * Various operations that are now faster due to avoiding unnecessary
      topological sorts. (Aaron Bentley)

    * Make merge directives robust against broken bundles. (Aaron Bentley)

    * The lsprof filename note is emitted via trace.note(), not standard
      output.  (Aaron Bentley)

    * ``bzrlib`` now exports explicit API compatibility information to assist
      library users and plugins. See the ``bzrlib.api`` module for details.
      (Robert Collins)

    * Remove unnecessary lock probes when acquiring a lockdir.
      (Martin Pool)

    * ``bzr --version`` now shows the location of the bzr log file, which
      is especially useful on Windows.  (Martin Pool)

    * -D now supports hooks to get debug tracing of hooks (though its currently
      minimal in nature). (Robert Collins)

    * Long log format reports deltas on merge revisions. 
      (John Arbash Meinel, Kent Gibson)

    * Make initial push over ftp more resilient. (John Arbash Meinel)

    * Print a summary of changes for update just like pull does.
      (Daniel Watkins, #113990)

    * Add a -Dhpss option to trace smart protocol requests and responses.
      (Andrew Bennetts)

  LIBRARY API BREAKS:

    * Testing cleanups - 
      ``bzrlib.repository.RepositoryTestProviderAdapter`` has been moved
      to ``bzrlib.tests.repository_implementations``;
      ``bzrlib.repository.InterRepositoryTestProviderAdapter`` has been moved
      to ``bzrlib.tests.interrepository_implementations``;
      ``bzrlib.transport.TransportTestProviderAdapter`` has moved to 
      ``bzrlib.tests.test_transport_implementations``.
      ``bzrlib.branch.BranchTestProviderAdapter`` has moved to
      ``bzrlib.tests.branch_implementations``.
      ``bzrlib.bzrdir.BzrDirTestProviderAdapter`` has moved to 
      ``bzrlib.tests.bzrdir_implementations``.
      ``bzrlib.versionedfile.InterVersionedFileTestProviderAdapter`` has moved
      to ``bzrlib.tests.interversionedfile_implementations``.
      ``bzrlib.store.revision.RevisionStoreTestProviderAdapter`` has moved to
      ``bzrlib.tests.revisionstore_implementations``.
      ``bzrlib.workingtree.WorkingTreeTestProviderAdapter`` has moved to
      ``bzrlib.tests.workingtree_implementations``.
      These changes are an API break in the testing infrastructure only.
      (Robert Collins)

    * Relocate TestCaseWithRepository to be more central. (Robert Collins)

    * ``bzrlib.add.smart_add_tree`` will no longer perform glob expansion on
      win32. Callers of the function should do this and use the new
      ``MutableTree.smart_add`` method instead. (Robert Collins)

    * ``bzrlib.add.glob_expand_for_win32`` is now
      ``bzrlib.win32utils.glob_expand``.  (Robert Collins)

    * ``bzrlib.add.FastPath`` is now private and moved to 
      ``bzrlib.mutabletree._FastPath``. (Robert Collins, Martin Pool)

    * ``LockDir.wait`` removed.  (Martin Pool)

    * The ``SmartServer`` hooks API has changed for the ``server_started`` and
      ``server_stopped`` hooks. The first parameter is now an iterable of
      backing URLs rather than a single URL. This is to reflect that many
      URLs may map to the external URL of the server. E.g. the server interally
      may have a chrooted URL but also the local file:// URL will be at the 
      same location. (Robert Collins)

  INTERNALS:

    * New SMTPConnection class to unify email handling.  (Adeodato Simó)

    * Fix documentation of BzrError. (Adeodato Simó)

    * Make BzrBadParameter an internal error. (Adeodato Simó)

    * Remove use of 'assert False' to raise an exception unconditionally.
      (Martin Pool)

    * Give a cleaner error when failing to decode knit index entry.
      (Martin Pool)

    * TreeConfig would mistakenly search the top level when asked for options
      from a section. It now respects the section argument and only
      searches the specified section. (James Westby)

    * Improve ``make api-docs`` output. (John Arbash Meinel)

    * Use os.lstat rather than os.stat for osutils.make_readonly and
      osutils.make_writeable. This makes the difftools plugin more
      robust when dangling symlinks are found. (Elliot Murphy)

    * New ``-Dlock`` option to log (to ~/.bzr.log) information on when 
      lockdirs are taken or released.  (Martin Pool)

    * ``bzrlib`` Hooks are now nameable using ``Hooks.name_hook``. This 
      allows a nicer UI when hooks are running as the current hook can
      be displayed. (Robert Collins)

    * ``Transport.get`` has had its interface made more clear for ease of use.
      Retrieval of a directory must now fail with either 'PathError' at open
      time, or raise 'ReadError' on a read. (Robert Collins)

    * New method ``_maybe_expand_globs`` on the ``Command`` class for 
      dealing with unexpanded glob lists - e.g. on the win32 platform. This
      was moved from ``bzrlib.add._prepare_file_list``. (Robert Collins)

    * ``bzrlib.add.smart_add`` and ``bzrlib.add.smart_add_tree`` are now
      deprecated in favour of ``MutableTree.smart_add``. (Robert Collins,
      Martin Pool)

    * New method ``external_url`` on Transport for obtaining the url to
      hand to external processes. (Robert Collins)

    * Teach windows installers to build pyrex/C extensions.
      (Alexander Belchenko)

  TESTING:

    * Removed the ``--keep-output`` option from selftest and clean up test
      directories as they're used.  This reduces the IO load from 
      running the test suite and cuts the time by about half.
      (Andrew Bennetts, Martin Pool)

    * Add scenarios as a public attribute on the TestAdapter classes to allow
      modification of the generated scenarios before adaption and easier
      testing. (Robert Collins)

    * New testing support class ``TestScenarioApplier`` which multiplies
      out a single teste by a list of supplied scenarios. (RobertCollins)

    * Setting ``repository_to_test_repository`` on a repository_implementations
      test will cause it to be called during repository creation, allowing the
      testing of repository classes which are not based around the Format
      concept. For example a repository adapter can be tested in this manner,
      by altering the repository scenarios to include a scenario that sets this
      attribute during the test parameterisation in
      ``bzrlib.tests.repository.repository_implementations``. (Robert Collins)

    * Clean up many of the APIs for blackbox testing of Bazaar.  The standard 
      interface is now self.run_bzr.  The command to run can be passed as
      either a list of parameters, a string containing the command line, or
      (deprecated) varargs parameters.  (Martin Pool)

    * The base TestCase now isolates tests from -D parameters by clearing
      ``debug.debug_flags`` and restores it afterwards. (Robert Collins)

    * Add a relpath parameter to get_transport methods in test framework to
      avoid useless cloning.
      (Vincent Ladeuil, #110448)


bzr 0.17  2007-06-18
--------------------

  BUGFIXES:

    * Fix crash of commit due to wrong lookup of filesystem encoding.
      (Colin Watson, #120647)

    * Revert logging just to stderr in commit as broke unicode filenames.
      (Aaron Bentley, Ian Clatworthy, #120930)


bzr 0.17rc1  2007-06-12
-----------------------

  NOTES WHEN UPGRADING:

    * The kind() and is_executable() APIs on the WorkingTree interface no
      longer implicitly (read) locks and unlocks the tree. This *might*
      impact some plug-ins and tools using this part of the API. If you find
      an issue that may be caused by this change, please let us know,
      particularly the plug-in/tool maintainer. If encountered, the API
      fix is to surround kind() and is_executable() calls with lock_read()
      and unlock() like so::

        work_tree.lock_read()
        try:
            kind = work_tree.kind(...)
        finally:
            work_tree.unlock()

  INTERNALS:
    * Rework of LogFormatter API to provide beginning/end of log hooks and to
      encapsulate the details of the revision to be logged in a LogRevision
      object.
      In long log formats, merge revision ids are only shown when --show-ids
      is specified, and are labelled "revision-id:", as per mainline
      revisions, instead of "merged:". (Kent Gibson)

    * New ``BranchBuilder`` API which allows the construction of particular
      histories quickly. Useful for testing and potentially other applications
      too. (Robert Collins)

  IMPROVEMENTS:
  
    * There are two new help topics, working-trees and repositories that
      attempt to explain these concepts. (James Westby, John Arbash Meinel,
      Aaron Bentley)

    * Added ``bzr log --limit`` to report a limited number of revisions.
      (Kent Gibson, #3659)

    * Revert does not try to preserve file contents that were originally
      produced by reverting to a historical revision.  (Aaron Bentley)

    * ``bzr log --short`` now includes ``[merge]`` for revisions which
      have more than one parent. This is a small improvement to help
      understanding what changes have occurred
      (John Arbash Meinel, #83887)

    * TreeTransform avoids many renames when contructing large trees,
      improving speed.  3.25x speedups have been observed for construction of
      kernel-sized-trees, and checkouts are 1.28x faster.  (Aaron Bentley)

    * Commit on large trees is now faster. In my environment, a commit of
      a small change to the Mozilla tree (55k files) has dropped from
      66 seconds to 32 seconds. For a small tree of 600 files, commit of a
      small change is 33% faster. (Ian Clatworthy)

    * New --create-prefix option to bzr init, like for push.  (Daniel Watkins,
      #56322)

  BUGFIXES:

    * ``bzr push`` should only connect to the remote location one time.
      We have been connecting 3 times because we forget to pass around
      the Transport object. This adds ``BzrDir.clone_on_transport()``, so
      that we can pass in the Transport that we already have.
      (John Arbash Meinel, #75721)

    * ``DirState.set_state_from_inventory()`` needs to properly order
      based on split paths, not just string paths.
      (John Arbash Meinel, #115947)

    * Let TestUIFactoy encode the password prompt with its own stdout.
      (Vincent Ladeuil, #110204)

    * pycurl should take use the range header that takes the range hint
      into account.
      (Vincent Ladeuil, #112719)

    * WorkingTree4.get_file_sha1 no longer raises an exception when invoked
      on a missing file.  (Aaron Bentley, #118186)

    * WorkingTree.remove works correctly with tree references, and when pwd is
      not the tree root. (Aaron Bentley)

    * Merge no longer fails when a file is renamed in one tree and deleted
      in the other. (Aaron Bentley, #110279)

    * ``revision-info`` now accepts dotted revnos, doesn't require a tree,
      and defaults to the last revision (Matthew Fuller, #90048)

    * Tests no longer fail when BZR_REMOTE_PATH is set in the environment.
      (Daniel Watkins, #111958)

    * ``bzr branch -r revid:foo`` can be used to branch any revision in
      your repository. (Previously Branch6 only supported revisions in your
      mainline). (John Arbash Meinel, #115343)

bzr 0.16  2007-05-07
--------------------
  
  BUGFIXES:

    * Handle when you have 2 directories with similar names, but one has a
      hyphen. (``'abc'`` versus ``'abc-2'``). The WT4._iter_changes
      iterator was using direct comparison and ``'abc/a'`` sorts after
      ``'abc-2'``, but ``('abc', 'a')`` sorts before ``('abc-2',)``.
      (John Arbash Meinel, #111227)

    * Handle when someone renames a file on disk without telling bzr.
      Previously we would report the first file as missing, but not show
      the new unknown file. (John Arbash Meinel, #111288)

    * Avoid error when running hooks after pulling into or pushing from
      a branch bound to a smartserver branch.  (Martin Pool, #111968)

  IMPROVEMENTS:

    * Move developer documentation to doc/developers/. This reduces clutter in
      the root of the source tree and allows HACKING to be split into multiple
      files. (Robert Collins, Alexander Belchenko)

    * Clean up the ``WorkingTree4._iter_changes()`` internal loops as well as
      ``DirState.update_entry()``. This optimizes the core logic for ``bzr
      diff`` and ``bzr status`` significantly improving the speed of
      both. (John Arbash Meinel)

bzr 0.16rc2  2007-04-30
-----------------------

  BUGFIXES:

    * Handle the case when you delete a file, and then rename another file
      on top of it. Also handle the case of ``bzr rm --keep foo``. ``bzr
      status`` should show the removed file and an unknown file in its
      place. (John Arbash Meinel, #109993)

    * Bundles properly read and write revision properties that have an
      empty value. And when the value is not ASCII.
      (John Arbash Meinel, #109613)

    * Fix the bzr commit message to be in text mode.
      (Alexander Belchenko, #110901)

    * Also handle when you rename a file and create a file where it used
      to be. (John Arbash Meinel, #110256)

    * ``WorkingTree4._iter_changes`` should not descend into unversioned
      directories. (John Arbash Meinel, #110399)

bzr 0.16rc1  2007-04-26
-----------------------

  NOTES WHEN UPGRADING:

    * ``bzr remove`` and ``bzr rm`` will now remove the working file, if
      it could be recovered again.
      This has been done for consistency with svn and the unix rm command.
      The old ``remove`` behaviour has been retained in the new option
      ``bzr remove --keep``, which will just stop versioning the file,
      but not delete it.
      ``bzr remove --force`` have been added which will always delete the
      files.
      ``bzr remove`` is also more verbose.
      (Marius Kruger, #82602)

  IMPROVEMENTS:

    * Merge directives can now be supplied as input to `merge` and `pull`,
      like bundles can.  (Aaron Bentley)

    * Sending the SIGQUIT signal to bzr, which can be done on Unix by
      pressing Control-Backslash, drops bzr into a debugger.  Type ``'c'``
      to continue.  This can be disabled by setting the environment variable
      ``BZR_SIGQUIT_PDB=0``.  (Martin Pool)

    * selftest now supports --list-only to list tests instead of running
      them. (Ian Clatworthy)

    * selftest now supports --exclude PATTERN (or -x PATTERN) to exclude
      tests with names that match that regular expression.
      (Ian Clatworthy, #102679)

    * selftest now supports --randomize SEED to run tests in a random order.
      SEED is typically the value 'now' meaning 'use the current time'.
      (Ian Clatworthy, #102686)

    * New option ``--fixes`` to commit, which stores bug fixing annotations as
      revision properties. Built-in support for Launchpad, Debian, Trac and
      Bugzilla bug trackers. (Jonathan Lange, James Henstridge, Robert Collins)

    * New API, ``bzrlib.bugtracker.tracker_registry``, for adding support for
      other bug trackers to ``fixes``. (Jonathan Lange, James Henstridge,
      Robert Collins)

    * ``selftest`` has new short options ``-f`` and ``-1``.  (Martin
      Pool)

    * ``bzrlib.tsort.MergeSorter`` optimizations. Change the inner loop
      into using local variables instead of going through ``self._var``.
      Improves the time to ``merge_sort`` a 10k revision graph by
      approximately 40% (~700->400ms).  (John Arbash Meinel)

    * ``make docs`` now creates a man page at ``man1/bzr.1`` fixing bug 107388.
      (Robert Collins)

    * ``bzr help`` now provides cross references to other help topics using
      the _see_also facility on command classes. Likewise the bzr_man
      documentation, and the bzr.1 man page also include this information.
      (Robert Collins)

    * Tags are now included in logs, that use the long log formatter. 
      (Erik Bågfors, Alexander Belchenko)

    * ``bzr help`` provides a clearer message when a help topic cannot be
      found. (Robert Collins, #107656)

    * ``bzr help`` now accepts optional prefixes for command help. The help
      for all commands can now be found at ``bzr help commands/COMMANDNAME``
      as well as ``bzr help COMMANDNAME`` (which only works for commands 
      where the name is not the same as a more general help topic). 
      (Robert Collins)

    * ``bzr help PLUGINNAME`` will now return the module docstring from the
      plugin PLUGINNAME. (Robert Collins, #50408)

    * New help topic ``urlspec`` which lists the availables transports.
      (Goffredo Baroncelli)

    * doc/server.txt updated to document the default bzr:// port
      and also update the blurb about the hpss' current status.
      (Robert Collins, #107125).

    * ``bzr serve`` now listens on interface 0.0.0.0 by default, making it
      serve out to the local LAN (and anyone in the world that can reach the
      machine running ``bzr serve``. (Robert Collins, #98918)

    * A new smart server protocol version has been added.  It prefixes requests
      and responses with an explicit version identifier so that future protocol
      revisions can be dealt with gracefully.  (Andrew Bennetts, Robert Collins)

    * The bzr protocol version 2 indicates success or failure in every response
      without depending on particular commands encoding that consistently,
      allowing future client refactorings to be much more robust about error
      handling. (Robert Collins, Martin Pool, Andrew Bennetts)

    * The smart protocol over HTTP client has been changed to always post to the
      same ``.bzr/smart`` URL under the original location when it can.  This allows
      HTTP servers to only have to pass URLs ending in .bzr/smart to the smart
      server handler, and not arbitrary ``.bzr/*/smart`` URLs.  (Andrew Bennetts)

    * digest authentication is now supported for proxies and HTTP by the urllib
      based http implementation. Tested against Apache 2.0.55 and Squid
      2.6.5. Basic and digest authentication are handled coherently for HTTP
      and proxy: if the user is provided in the url (bzr command line for HTTP,
      proxy environment variables for proxies), the password is prompted for
      (only once). If the password is provided, it is taken into account. Once
      the first authentication is successful, all further authentication
      roundtrips are avoided by preventively setting the right authentication
      header(s).
      (Vincent Ladeuil).

  INTERNALS:

    * bzrlib API compatability with 0.8 has been dropped, cleaning up some
      code paths. (Robert Collins)

    * Change the format of chroot urls so that they can be safely manipulated
      by generic url utilities without causing the resulting urls to have
      escaped the chroot. A side effect of this is that creating a chroot
      requires an explicit action using a ChrootServer.
      (Robert Collins, Andrew Bennetts)

    * Deprecate ``Branch.get_root_id()`` because branches don't have root ids,
      rather than fixing bug #96847.  (Aaron Bentley)

    * ``WorkingTree.apply_inventory_delta`` provides a better alternative to
      ``WorkingTree._write_inventory``.  (Aaron Bentley)

    * Convenience method ``TestCase.expectFailure`` ensures that known failures
      do not silently pass.  (Aaron Bentley)

    * ``Transport.local_abspath`` now raises ``NotLocalUrl`` rather than 
      ``TransportNotPossible``. (Martin Pool, Ian Clatworthy)

    * New SmartServer hooks facility. There are two initial hooks documented
      in ``bzrlib.transport.smart.SmartServerHooks``. The two initial hooks allow
      plugins to execute code upon server startup and shutdown.
      (Robert Collins).

    * SmartServer in standalone mode will now close its listening socket
      when it stops, rather than waiting for garbage collection. This primarily
      fixes test suite hangs when a test tries to connect to a shutdown server.
      It may also help improve behaviour when dealing with a server running
      on a specific port (rather than dynamically assigned ports).
      (Robert Collins)

    * Move most SmartServer code into a new package, bzrlib/smart.
      bzrlib/transport/remote.py contains just the Transport classes that used
      to be in bzrlib/transport/smart.py.  (Andrew Bennetts)

    * urllib http implementation avoid roundtrips associated with
      401 (and 407) errors once the authentication succeeds.
      (Vincent Ladeuil).

    * urlib http now supports querying the user for a proxy password if
      needed. Realm is shown in the prompt for both HTTP and proxy
      authentication when the user is required to type a password. 
      (Vincent Ladeuil).

    * Renamed SmartTransport (and subclasses like SmartTCPTransport) to
      RemoteTransport (and subclasses to RemoteTCPTransport, etc).  This is more
      consistent with its new home in ``bzrlib/transport/remote.py``, and because
      it's not really a "smart" transport, just one that does file operations
      via remote procedure calls.  (Andrew Bennetts)
 
    * The ``lock_write`` method of ``LockableFiles``, ``Repository`` and
      ``Branch`` now accept a ``token`` keyword argument, so that separate
      instances of those objects can share a lock if it has the right token.
      (Andrew Bennetts, Robert Collins)

    * New method ``get_branch_reference`` on ``BzrDir`` allows the detection of
      branch references - which the smart server component needs.

    * The Repository API ``make_working_trees`` is now permitted to return
      False when ``set_make_working_trees`` is not implemented - previously
      an unimplemented ``set_make_working_trees`` implied the result True
      from ``make_working_trees``. This has been changed to accomodate the
      smart server, where it does not make sense (at this point) to ever
      make working trees by default. (Robert Collins)

    * Command objects can now declare related help topics by having _see_also
      set to a list of related topic. (Robert Collins)

    * ``bzrlib.help`` now delegates to the Command class for Command specific
      help. (Robert Collins)

    * New class ``TransportListRegistry``, derived from the Registry class, which 
      simplifies tracking the available Transports. (Goffredo Baroncelli)

    * New function ``Branch.get_revision_id_to_revno_map`` which will
      return a dictionary mapping revision ids to dotted revnos. Since
      dotted revnos are defined in the context of the branch tip, it makes
      sense to generate them from a ``Branch`` object.
      (John Arbash Meinel)

    * Fix the 'Unprintable error' message display to use the repr of the 
      exception that prevented printing the error because the str value
      for it is often not useful in debugging (e.g. KeyError('foo') has a
      str() of 'foo' but a repr of 'KeyError('foo')' which is much more
      useful. (Robert Collins)

    * ``urlutils.normalize_url`` now unescapes unreserved characters, such as "~".
      (Andrew Bennetts)

  BUGFIXES:

    * Don't fail bundle selftest if email has 'two' embedded.  
      (Ian Clatworthy, #98510)

    * Remove ``--verbose`` from ``bzr bundle``. It didn't work anyway.
      (Robert Widhopf-Fenk, #98591)

    * Remove ``--basis`` from the checkout/branch commands - it didn't work
      properly and is no longer beneficial.
      (Robert Collins, #53675, #43486)

    * Don't produce encoding error when adding duplicate files.
      (Aaron Bentley)

    * Fix ``bzr log <file>`` so it only logs the revisions that changed
      the file, and does it faster.
      (Kent Gibson, John Arbash Meinel, #51980, #69477)
 
    * Fix ``InterDirstateTre._iter_changes`` to handle when we come across
      an empty versioned directory, which now has files in it.
      (John Arbash Meinel, #104257)

    * Teach ``common_ancestor`` to shortcut when the tip of one branch is
      inside the ancestry of the other. Saves a lot of graph processing
      (with an ancestry of 16k revisions, ``bzr merge ../already-merged``
      changes from 2m10s to 13s).  (John Arbash Meinel, #103757)

    * Fix ``show_diff_trees`` to handle the case when a file is modified,
      and the containing directory is renamed. (The file path is different
      in this versus base, but it isn't marked as a rename).
      (John Arbash Meinel, #103870)

    * FTP now works even when the FTP server does not support atomic rename.
      (Aaron Bentley, #89436)

    * Correct handling in bundles and merge directives of timezones with
      that are not an integer number of hours offset from UTC.  Always 
      represent the epoch time in UTC to avoid problems with formatting 
      earlier times on win32.  (Martin Pool, Alexander Belchenko, John
      Arbash Meinel)

    * Typo in the help for ``register-branch`` fixed. (Robert Collins, #96770)

    * "dirstate" and "dirstate-tags" formats now produce branches compatible
      with old versions of bzr. (Aaron Bentley, #107168))

    * Handle moving a directory when children have been added, removed,
      and renamed. (John Arbash Meinel, #105479)

    * Don't preventively use basic authentication for proxy before receiving a
      407 error. Otherwise people willing to use other authentication schemes
      may expose their password in the clear (or nearly). This add one
      roundtrip in case basic authentication should be used, but plug the
      security hole.
      (Vincent Ladeuil)

    * Handle http and proxy digest authentication.
      (Vincent Ladeuil, #94034).

  TESTING:

    * Added ``bzrlib.strace.strace`` which will strace a single callable and
      return a StraceResult object which contains just the syscalls involved
      in running it. (Robert Collins)

    * New test method ``reduceLockdirTimeout`` to drop the default (ui-centric)
      default time down to one suitable for tests. (Andrew Bennetts)

    * Add new ``vfs_transport_factory`` attribute on tests which provides the 
      common vfs backing for both the readonly and readwrite transports.
      This allows the RemoteObject tests to back onto local disk or memory,
      and use the existing ``transport_server`` attribute all tests know about
      to be the smart server transport. This in turn allows tests to 
      differentiate between 'transport to access the branch', and 
      'transport which is a VFS' - which matters in Remote* tests.
      (Robert Collins, Andrew Bennetts)

    * The ``make_branch_and_tree`` method for tests will now create a 
      lightweight checkout for the tree if the ``vfs_transport_factory`` is not
      a LocalURLServer. (Robert Collins, Andrew Bennetts)

    * Branch implementation tests have been audited to ensure that all urls 
      passed to Branch APIs use proper urls, except when local-disk paths
      are intended. This is so that tests correctly access the test transport
      which is often not equivalent to local disk in Remote* tests. As part
      of this many tests were adjusted to remove dependencies on local disk
      access.
      (Robert Collins, Andrew Bennetts)

    * Mark bzrlib.tests and bzrlib.tests.TestUtil as providing assertFOO helper
      functions by adding a ``__unittest`` global attribute. (Robert Collins,
      Andrew Bennetts, Martin Pool, Jonathan Lange)

    * Refactored proxy and authentication handling to simplify the
      implementation of new auth schemes for both http and proxy. 
      (Vincent Ladeuil)

bzr 0.15 2007-04-01
-------------------

  BUGFIXES:

    * Handle incompatible repositories as a user issue when fetching.
      (Aaron Bentley)

    * Don't give a recommendation to upgrade when branching or 
      checking out a branch that contains an old-format working tree.
      (Martin Pool)

bzr 0.15rc3  2007-03-26
-----------------------

  CHANGES:
 
    * A warning is now displayed when opening working trees in older 
      formats, to encourage people to upgrade to WorkingTreeFormat4.
      (Martin Pool)

  IMPROVEMENTS:

    * HTTP redirections are now taken into account when a branch (or a
      bundle) is accessed for the first time. A message is issued at each
      redirection to inform the user. In the past, http redirections were
      silently followed for each request which significantly degraded the
      performances. The http redirections are not followed anymore by
      default, instead a RedirectRequested exception is raised. For bzrlib
      users needing to follow http redirections anyway,
      ``bzrlib.transport.do_catching_redirections`` provide an easy transition
      path.  (vila)

  INTERNALS:

    * Added ``ReadLock.temporary_write_lock()`` to allow upgrading an OS read
      lock to an OS write lock. Linux can do this without unlocking, Win32
      needs to unlock in between. (John Arbash Meinel)
 
    * New parameter ``recommend_upgrade`` to ``BzrDir.open_workingtree``
      to silence (when false) warnings about opening old formats.
      (Martin Pool)

    * Fix minor performance regression with bzr-0.15 on pre-dirstate
      trees. (We were reading the working inventory too many times).
      (John Arbash Meinel)

    * Remove ``Branch.get_transaction()`` in favour of a simple cache of
      ``revision_history``.  Branch subclasses should override
      ``_gen_revision_history`` rather than ``revision_history`` to make use of
      this cache, and call ``_clear_revision_history_cache`` and
      ``_cache_revision_history`` at appropriate times. (Andrew Bennetts)

  BUGFIXES:

    * Take ``smtp_server`` from user config into account.
      (vila, #92195)

    * Restore Unicode filename handling for versioned and unversioned files.
      (John Arbash Meinel, #92608)

    * Don't fail during ``bzr commit`` if a file is marked removed, and
      the containing directory is auto-removed.  (John Arbash Meinel, #93681)

    * ``bzr status FILENAME`` failed on Windows because of an uncommon
      errno. (``ERROR_DIRECTORY == 267 != ENOTDIR``).
      (Wouter van Heyst, John Arbash Meinel, #90819)

    * ``bzr checkout source`` should create a local branch in the same
      format as source. (John Arbash Meinel, #93854)

    * ``bzr commit`` with a kind change was failing to update the
      last-changed-revision for directories.  The
      InventoryDirectory._unchanged only looked at the ``parent_id`` and name,
      ignoring the fact that the kind could have changed, too.
      (John Arbash Meinel, #90111)

    * ``bzr mv dir/subdir other`` was incorrectly updating files inside
      the directory. So that there was a chance it would break commit,
      etc. (John Arbash Meinel, #94037)
 
    * Correctly handles mutiple permanent http redirections.
      (vila, #88780)

bzr 0.15rc2  2007-03-14
-----------------------

  NOTES WHEN UPGRADING:
        
    * Release 0.15rc2 of bzr changes the ``bzr init-repo`` command to
      default to ``--trees`` instead of ``--no-trees``.
      Existing shared repositories are not affected.

  IMPROVEMENTS:

    * New ``merge-directive`` command to generate machine- and human-readable
      merge requests.  (Aaron Bentley)

    * New ``submit:`` revision specifier makes it easy to diff against the
      common ancestor with the submit location (Aaron Bentley)

    * Added support for Putty's SSH implementation. (Dmitry Vasiliev)

    * Added ``bzr status --versioned`` to report only versioned files, 
      not unknowns. (Kent Gibson)

    * Merge now autodetects the correct line-ending style for its conflict
      markers.  (Aaron Bentley)

  INTERNALS:

    * Refactored SSH vendor registration into SSHVendorManager class.
      (Dmitry Vasiliev)

  BUGFIXES:

    * New ``--numbered-dirs`` option to ``bzr selftest`` to use
      numbered dirs for TestCaseInTempDir. This is default behavior
      on Windows. Anyone can force named dirs on Windows
      with ``--no-numbered-dirs``. (Alexander Belchenko)

    * Fix ``RevisionSpec_revid`` to handle the Unicode strings passed in
      from the command line. (Marien Zwart, #90501)

    * Fix ``TreeTransform._iter_changes`` when both the source and
      destination are missing. (Aaron Bentley, #88842)

    * Fix commit of merges with symlinks in dirstate trees.
      (Marien Zwart)
    
    * Switch the ``bzr init-repo`` default from --no-trees to --trees. 
      (Wouter van Heyst, #53483)


bzr 0.15rc1  2007-03-07
-----------------------

  SURPRISES:

    * The default disk format has changed. Please run 'bzr upgrade' in your
      working trees to upgrade. This new default is compatible for network
      operations, but not for local operations. That is, if you have two
      versions of bzr installed locally, after upgrading you can only use the
      bzr 0.15 version. This new default does not enable tags or nested-trees
      as they are incompatible with bzr versions before 0.15 over the network.

    * For users of bzrlib: Two major changes have been made to the working tree
      api in bzrlib. The first is that many methods and attributes, including
      the inventory attribute, are no longer valid for use until one of
      ``lock_read``/``lock_write``/``lock_tree_write`` has been called,
      and become invalid again after unlock is called. This has been done
      to improve performance and correctness as part of the dirstate
      development.
      (Robert Collins, John A Meinel, Martin Pool, and others).

    * For users of bzrlib: The attribute 'tree.inventory' should be considered
      readonly. Previously it was possible to directly alter this attribute, or
      its contents, and have the tree notice this. This has been made
      unsupported - it may work in some tree formats, but in the newer dirstate
      format such actions will have no effect and will be ignored, or even
      cause assertions. All operations possible can still be carried out by a
      combination of the tree API, and the bzrlib.transform API. (Robert
      Collins, John A Meinel, Martin Pool, and others).

  IMPROVEMENTS:

    * Support for OS Windows 98. Also .bzr.log on any windows system
      saved in My Documents folder. (Alexander Belchenko)

    * ``bzr mv`` enhanced to support already moved files.
      In the past the mv command would have failed if the source file doesn't
      exist. In this situation ``bzr mv`` would now detect that the file has
      already moved and update the repository accordingly, if the target file
      does exist.
      A new option ``--after`` has been added so that if two files already
      exist, you could notify Bazaar that you have moved a (versioned) file
      and replaced it with another. Thus in this case ``bzr move --after``
      will only update the Bazaar identifier.
      (Steffen Eichenberg, Marius Kruger)

    * ``ls`` now works on treeless branches and remote branches.
      (Aaron Bentley)

    * ``bzr help global-options`` describes the global options.
      (Aaron Bentley)

    * ``bzr pull --overwrite`` will now correctly overwrite checkouts.
      (Robert Collins)

    * Files are now allowed to change kind (e.g. from file to symlink).
      Supported by ``commit``, ``revert`` and ``status``
      (Aaron Bentley)

    * ``inventory`` and ``unknowns`` hidden in favour of ``ls``
      (Aaron Bentley)

    * ``bzr help checkouts`` descibes what checkouts are and some possible
      uses of them. (James Westby, Aaron Bentley)

    * A new ``-d`` option to push, pull and merge overrides the default 
      directory.  (Martin Pool)

    * Branch format 6: smaller, and potentially faster than format 5.  Supports
      ``append_history_only`` mode, where the log view and revnos do not change,
      except by being added to.  Stores policy settings in
      ".bzr/branch/branch.conf".

    * ``append_only`` branches:  Format 6 branches may be configured so that log
      view and revnos are always consistent.  Either create the branch using
      "bzr init --append-revisions-only" or edit the config file as descriped
      in docs/configuration.txt.

    * rebind: Format 6 branches retain the last-used bind location, so if you
      "bzr unbind", you can "bzr bind" to bind to the previously-selected
      bind location.

    * Builtin tags support, created and deleted by the ``tag`` command and
      stored in the branch.  Tags can be accessed with the revisionspec
      ``-rtag:``, and listed with ``bzr tags``.  Tags are not versioned 
      at present. Tags require a network incompatible upgrade. To perform this
      upgrade, run ``bzr upgrade --dirstate-tags`` in your branch and
      repositories. (Martin Pool)

    * The ``bzr://`` transport now has a well-known port number, 4155,
      which it will use by default.  (Andrew Bennetts, Martin Pool)

    * Bazaar now looks for user-installed plugins before looking for site-wide
      plugins. (Jonathan Lange)

    * ``bzr resolve`` now detects and marks resolved text conflicts.
      (Aaron Bentley)

  INTERNALS:

    * Internally revision ids and file ids are now passed around as utf-8
      bytestrings, rather than treating them as Unicode strings. This has
      performance benefits for Knits, since we no longer need to decode the
      revision id for each line of content, nor for each entry in the index.
      This will also help with the future dirstate format.
      (John Arbash Meinel)

    * Reserved ids (any revision-id ending in a colon) are rejected by
      versionedfiles, repositories, branches, and working trees
      (Aaron Bentley)

    * Minor performance improvement by not creating a ProgressBar for
      every KnitIndex we create. (about 90ms for a bzr.dev tree)
      (John Arbash Meinel)

    * New easier to use Branch hooks facility. There are five initial hooks,
      all documented in bzrlib.branch.BranchHooks.__init__ - ``'set_rh'``,
      ``'post_push'``, ``'post_pull'``, ``'post_commit'``,
      ``'post_uncommit'``. These hooks fire after the matching operation
      on a branch has taken place, and were originally added for the
      branchrss plugin. (Robert Collins)

    * New method ``Branch.push()`` which should be used when pushing from a
      branch as it makes performance and policy decisions to match the UI
      level command ``push``. (Robert Collins).

    * Add a new method ``Tree.revision_tree`` which allows access to cached
      trees for arbitrary revisions. This allows the in development dirstate
      tree format to provide access to the callers to cached copies of 
      inventory data which are cheaper to access than inventories from the
      repository.
      (Robert Collins, Martin Pool)

    * New ``Branch.last_revision_info`` method, this is being done to allow
      optimization of requests for both the number of revisions and the last
      revision of a branch with smartservers and potentially future branch
      formats. (Wouter van Heyst, Robert Collins)

    * Allow ``'import bzrlib.plugins.NAME'`` to work when the plugin NAME has not
      yet been loaded by ``load_plugins()``. This allows plugins to depend on each
      other for code reuse without requiring users to perform file-renaming
      gymnastics. (Robert Collins)

    * New Repository method ``'gather_stats'`` for statistic data collection.
      This is expected to grow to cover a number of related uses mainly
      related to bzr info. (Robert Collins)

    * Log formatters are now managed with a registry.
      ``log.register_formatter`` continues to work, but callers accessing
      the FORMATTERS dictionary directly will not.

    * Allow a start message to be passed to the ``edit_commit_message``
      function.  This will be placed in the message offered to the user
      for editing above the separator. It allows a template commit message
      to be used more easily. (James Westby)

    * ``GPGStrategy.sign()`` will now raise ``BzrBadParameterUnicode`` if
      you pass a Unicode string rather than an 8-bit string. Callers need
      to be updated to encode first. (John Arbash Meinel)

    * Branch.push, pull, merge now return Result objects with information
      about what happened, rather than a scattering of various methods.  These
      are also passed to the post hooks.  (Martin Pool)

    * File formats and architecture is in place for managing a forest of trees
      in bzr, and splitting up existing trees into smaller subtrees, and
      finally joining trees to make a larger tree. This is the first iteration
      of this support, and the user-facing aspects still require substantial
      work.  If you wish to experiment with it, use ``bzr upgrade
      --dirstate-with-subtree`` in your working trees and repositories.
      You can use the hidden commands ``split`` and ``join`` and to create
      and manipulate nested trees, but please consider using the nested-trees
      branch, which contains substantial UI improvements, instead.
      http://code.aaronbentley.com/bzr/bzrrepo/nested-trees/
      (Aaron Bentley, Martin Pool, Robert Collins).

  BUGFIXES:

    * ``bzr annotate`` now uses dotted revnos from the viewpoint of the
      branch, rather than the last changed revision of the file.
      (John Arbash Meinel, #82158)

    * Lock operations no longer hang if they encounter a permission problem.
      (Aaron Bentley)

    * ``bzr push`` can resume a push that was canceled before it finished.
      Also, it can push even if the target directory exists if you supply
      the ``--use-existing-dir`` flag.
      (John Arbash Meinel, #30576, #45504)

    * Fix http proxy authentication when user and an optional
      password appears in the ``*_proxy`` vars. (Vincent Ladeuil,
      #83954).

    * ``bzr log branch/file`` works for local treeless branches
      (Aaron Bentley, #84247)

    * Fix problem with UNC paths on Windows 98. (Alexander Belchenko, #84728)

    * Searching location of CA bundle for PyCurl in env variable
      (``CURL_CA_BUNDLE``), and on win32 along the PATH.
      (Alexander Belchenko, #82086)

    * ``bzr init`` works with unicode argument LOCATION.
      (Alexander Belchenko, #85599)

    * Raise ``DependencyNotPresent`` if pycurl do not support https. 
      (Vincent Ladeuil, #85305)

    * Invalid proxy env variables should not cause a traceback.
      (Vincent Ladeuil, #87765)

    * Ignore patterns normalised to use '/' path separator.
      (Kent Gibson, #86451)

    * bzr rocks. It sure does! Fix case. (Vincent Ladeuil, #78026)

    * Fix bzrtools shelve command for removed lines beginning with "--"
      (Johan Dahlberg, #75577)

  TESTING:

    * New ``--first`` option to ``bzr selftest`` to run specified tests
      before the rest of the suite.  (Martin Pool)


bzr 0.14  2007-01-23
--------------------

  IMPROVEMENTS:

    * ``bzr help global-options`` describes the global options. (Aaron Bentley)

  BUG FIXES:
    
    * Skip documentation generation tests if the tools to do so are not
      available. Fixes running selftest for installled copies of bzr. 
      (John Arbash Meinel, #80330)

    * Fix the code that discovers whether bzr is being run from it's
      working tree to handle the case when it isn't but the directory
      it is in is below a repository. (James Westby, #77306)


bzr 0.14rc1  2007-01-16
-----------------------

  IMPROVEMENTS:

    * New connection: ``bzr+http://`` which supports tunnelling the smart
      protocol over an HTTP connection. If writing is enabled on the bzr
      server, then you can write over the http connection.
      (Andrew Bennetts, John Arbash Meinel)

    * Aliases now support quotation marks, so they can contain whitespace
      (Marius Kruger)

    * PyCurlTransport now use a single curl object. By specifying explicitly
      the 'Range' header, we avoid the need to use two different curl objects
      (and two connections to the same server). (Vincent Ladeuil)

    * ``bzr commit`` does not prompt for a message until it is very likely to
      succeed.  (Aaron Bentley)

    * ``bzr conflicts`` now takes --text to list pathnames of text conflicts
      (Aaron Bentley)

    * Fix ``iter_lines_added_or_present_in_versions`` to use a set instead
      of a list while checking if a revision id was requested. Takes 10s
      off of the ``fileids_affected_by_revision_ids`` time, which is 10s
      of the ``bzr branch`` time. Also improve ``fileids_...`` time by
      filtering lines with a regex rather than multiple ``str.find()``
      calls. (saves another 300ms) (John Arbash Meinel)

    * Policy can be set for each configuration key. This allows keys to be
      inherited properly across configuration entries. For example, this
      should enable you to do::
        
        [/home/user/project]
        push_location = sftp://host/srv/project/
        push_location:policy = appendpath

      And then a branch like ``/home/user/project/mybranch`` should get an
      automatic push location of ``sftp://host/srv/project/mybranch``.
      (James Henstridge)

    * Added ``bzr status --short`` to make status report svn style flags
      for each file.  For example::

        $ bzr status --short
        A  foo
        A  bar
        D  baz
        ?  wooley

    * 'bzr selftest --clean-output' allows easily clean temporary tests 
      directories without running tests. (Alexander Belchenko)

    * ``bzr help hidden-commands`` lists all hidden commands. (Aaron Bentley)

    * ``bzr merge`` now has an option ``--pull`` to fall back to pull if
      local is fully merged into remote. (Jan Hudec)

    * ``bzr help formats`` describes available directory formats. (Aaron Bentley)

  INTERNALS:

    * A few tweaks directly to ``fileids_affected_by_revision_ids`` to
      help speed up processing, as well allowing to extract unannotated
      lines. Between the two ``fileids_affected_by_revision_ids`` is
      improved by approx 10%. (John Arbash Meinel)

    * Change Revision serialization to only write out millisecond
      resolution. Rather than expecting floating point serialization to
      preserve more resolution than we need. (Henri Weichers, Martin Pool)

    * Test suite ends cleanly on Windows.  (Vincent Ladeuil)

    * When ``encoding_type`` attribute of class Command is equal to 'exact', 
      force sys.stdout to be a binary stream on Windows, and therefore
      keep exact line-endings (without LF -> CRLF conversion).
      (Alexander Belchenko)

    * Single-letter short options are no longer globally declared.  (Martin
      Pool)

    * Before using detected user/terminal encoding bzr should check
      that Python has corresponding codec. (Alexander Belchenko)

    * Formats for end-user selection are provided via a FormatRegistry (Aaron Bentley)

  BUG FIXES:

    * ``bzr missing --verbose`` was showing adds/removals in the wrong
      direction. (John Arbash Meinel)

    * ``bzr annotate`` now defaults to showing dotted revnos for merged
      revisions. It cuts them off at a depth of 12 characters, but you can
      supply ``--long`` to see the full number. You can also use
      ``--show-ids`` to display the original revision ids, rather than
      revision numbers and committer names. (John Arbash Meinel, #75637)

    * bzr now supports Win32 UNC path (e.g. ``\HOST\path``. 
      (Alexander Belchenko, #57869)

    * Win32-specific: output of cat, bundle and diff commands don't mangle
      line-endings (Alexander Belchenko, #55276)

    * Replace broken fnmatch based ignore pattern matching with custom pattern
      matcher.
      (Kent Gibson, Jan Hudec #57637)

    * pycurl and urllib can detect short reads at different places. Update
      the test suite to test more cases. Also detect http error code 416
      which was raised for that specific bug. Also enhance the urllib
      robustness by detecting invalid ranges (and pycurl's one by detecting
      short reads during the initial GET). (Vincent Ladeuil, #73948)

    * The urllib connection sharing interacts badly with urllib2
      proxy setting (the connections didn't go thru the proxy
      anymore). Defining a proper ProxyHandler solves the
      problem.  (Vincent Ladeuil, #74759)

    * Use urlutils to generate relative URLs, not osutils 
      (Aaron Bentley, #76229)

    * ``bzr status`` in a readonly directory should work without giving
      lots of errors. (John Arbash Meinel, #76299)

    * Mention the revisionspec topic for the revision option help.
      (Wouter van Heyst, #31663)

    * Allow plugins import from zip archives.
      (Alexander Belchenko, #68124)


bzr 0.13  2006-12-05
--------------------
    
  No changes from 0.13rc1
    
bzr 0.13rc1  2006-11-27
-----------------------

  IMPROVEMENTS:

    * New command ``bzr remove-tree`` allows the removal of the working
      tree from a branch.
      (Daniel Silverstone)

    * urllib uses shared keep-alive connections, so http 
      operations are substantially faster.
      (Vincent Ladeuil, #53654)

    * ``bzr export`` allows an optional branch parameter, to export a bzr
      tree from some other url. For example:
      ``bzr export bzr.tar.gz http://bazaar-vcs.org/bzr/bzr.dev``
      (Daniel Silverstone)

    * Added ``bzr help topics`` to the bzr help system. This gives a
      location for general information, outside of a specific command.
      This includes updates for ``bzr help revisionspec`` the first topic
      included. (Goffredo Baroncelli, John Arbash Meinel, #42714)

    * WSGI-compatible HTTP smart server.  See ``doc/http_smart_server.txt``.
      (Andrew Bennetts)

    * Knit files will now cache full texts only when the size of the
      deltas is as large as the size of the fulltext. (Or after 200
      deltas, whichever comes first). This has the most benefit on large
      files with small changes, such as the inventory for a large project.
      (eg For a project with 2500 files, and 7500 revisions, it changes
      the size of inventory.knit from 11MB to 5.4MB) (John Arbash Meinel)

  INTERNALS:

    * New -D option given before the command line turns on debugging output
      for particular areas.  -Derror shows tracebacks on all errors.
      (Martin Pool)

    * Clean up ``bzr selftest --benchmark bundle`` to correct an import,
      and remove benchmarks that take longer than 10min to run.
      (John Arbash Meinel)

    * Use ``time.time()`` instead of ``time.clock()`` to decide on
      progress throttling. Because ``time.clock()`` is actually CPU time,
      so over a high-latency connection, too many updates get throttled.
      (John Arbash Meinel)

    * ``MemoryTransport.list_dir()`` would strip the first character for
      files or directories in root directory. (John Arbash Meinel)

    * New method ``get_branch_reference`` on 'BzrDir' allows the detection of 
      branch references - which the smart server component needs.
  
    * New ``ChrootTransportDecorator``, accessible via the ``chroot+`` url
      prefix.  It disallows any access to locations above a set URL.  (Andrew
      Bennetts)

  BUG FIXES:

    * Now ``_KnitIndex`` properly decode revision ids when loading index data.
      And optimize the knit index parsing code. 
      (Dmitry Vasiliev, John Arbash Meinel)

    * ``bzrlib/bzrdir.py`` was directly referencing ``bzrlib.workingtree``,
      without importing it. This prevented ``bzr upgrade`` from working
      unless a plugin already imported ``bzrlib.workingtree``
      (John Arbash Meinel, #70716)

    * Suppress the traceback on invalid URLs (Vincent Ladeuil, #70803).

    * Give nicer error message when an http server returns a 403
      error code. (Vincent Ladeuil, #57644).

    * When a multi-range http GET request fails, try a single
      range one. If it fails too, forget about ranges. Remember that until 
      the death of the transport and propagates that to the clones.
      (Vincent Ladeuil, #62276, #62029).

    * Handles user/passwords supplied in url from command
      line (for the urllib implementation). Don't request already
      known passwords (Vincent Ladeuil, #42383, #44647, #48527)

    * ``_KnitIndex.add_versions()`` dictionary compresses revision ids as they
      are added. This fixes bug where fetching remote revisions records
      them as full references rather than integers.
      (John Arbash Meinel, #64789)

    * ``bzr ignore`` strips trailing slashes in patterns.
      Also ``bzr ignore`` rejects absolute paths. (Kent Gibson, #4559)

    * ``bzr ignore`` takes multiple arguments. (Cheuksan Edward Wang, #29488)

    * mv correctly handles paths that traverse symlinks. 
      (Aaron Bentley, #66964)

    * Give nicer looking error messages when failing to connect over ssh.
      (John Arbash Meinel, #49172)

    * Pushing to a remote branch does not currently update the remote working
      tree. After a remote push, ``bzr status`` and ``bzr diff`` on the remote
      machine now show that the working tree is out of date.
      (Cheuksan Edward Wang #48136)

    * Use patiencediff instead of difflib for determining deltas to insert
      into knits. This avoids the O(N^3) behavior of difflib. Patience
      diff should be O(N^2). (Cheuksan Edward Wang, #65714)

    * Running ``bzr log`` on nonexistent file gives an error instead of the
      entire log history. (Cheuksan Edward Wang #50793)

    * ``bzr cat`` can look up contents of removed or renamed files. If the
      pathname is ambiguous, i.e. the files in the old and new trees have
      different id's, the default is the file in the new tree. The user can
      use "--name-from-revision" to select the file in the old tree.
      (Cheuksan Edward Wang, #30190)

  TESTING:

    * TestingHTTPRequestHandler really handles the Range header
      (previously it was ignoring it and returning the whole file,).

bzr 0.12  2006-10-30
--------------------

  INTERNALS:

    * Clean up ``bzr selftest --benchmark bundle`` to correct an import,
      and remove benchmarks that take longer than 10min to run.
      (John Arbash Meinel)
  
bzr 0.12rc1  2006-10-23
-----------------------

  IMPROVEMENTS:

    * ``bzr log`` now shows dotted-decimal revision numbers for all revisions,
      rather than just showing a decimal revision number for revisions on the
      mainline. These revision numbers are not yet accepted as input into bzr
      commands such as log, diff etc. (Robert Collins)

    * revisions can now be specified using dotted-decimal revision numbers.
      For instance, ``bzr diff -r 1.2.1..1.2.3``. (Robert Collins)

    * ``bzr help commands`` output is now shorter (Aaron Bentley)

    * ``bzr`` now uses lazy importing to reduce the startup time. This has
      a moderate effect on lots of actions, especially ones that have
      little to do. For example ``bzr rocks`` time is down to 116ms from
      283ms. (John Arbash Meinel)

    * New Registry class to provide name-to-object registry-like support,
      for example for schemes where plugins can register new classes to
      do certain tasks (e.g. log formatters). Also provides lazy registration
      to allow modules to be loaded on request.
      (John Arbash Meinel, Adeodato Simó)

  API INCOMPATABILITY:
  
    * LogFormatter subclasses show now expect the 'revno' parameter to 
      show() to be a string rather than an int. (Robert Collins)

  INTERNALS:

    * ``TestCase.run_bzr``, ``run_bzr_captured``, and ``run_bzr_subprocess``
      can take a ``working_dir='foo'`` parameter, which will change directory 
      for the command. (John Arbash Meinel)

    * ``bzrlib.lazy_regex.lazy_compile`` can be used to create a proxy
      around a regex, which defers compilation until first use. 
      (John Arbash Meinel)

    * ``TestCase.run_bzr_subprocess`` defaults to supplying the
      ``--no-plugins`` parameter to ensure test reproducability, and avoid
      problems with system-wide installed plugins. (John Arbash Meinel)

    * Unique tree root ids are now supported. Newly created trees still
      use the common root id for compatibility with bzr versions before 0.12.
      (Aaron Bentley)

    * ``WorkingTree.set_root_id(None)`` is now deprecated. Please
      pass in ``inventory.ROOT_ID`` if you want the default root id value.
      (Robert Collins, John Arbash Meinel)

    * New method ``WorkingTree.flush()`` which will write the current memory
      inventory out to disk. At the same time, ``read_working_inventory`` will
      no longer trash the current tree inventory if it has been modified within
      the current lock, and the tree will now ``flush()`` automatically on
      ``unlock()``. ``WorkingTree.set_root_id()`` has been updated to take
      advantage of this functionality. (Robert Collins, John Arbash Meinel)

    * ``bzrlib.tsort.merge_sorted`` now accepts ``generate_revnos``. This
      parameter will cause it to add another column to its output, which
      contains the dotted-decimal revno for each revision, as a tuple.
      (Robert Collins)

    * ``LogFormatter.show_merge`` is deprecated in favour of
      ``LogFormatter.show_merge_revno``. (Robert Collins)

  BUG FIXES:

    * Avoid circular imports by creating a deprecated function for
      ``bzrlib.tree.RevisionTree``. Callers should have been using
      ``bzrlib.revisontree.RevisionTree`` anyway. (John Arbash Meinel,
      #63360, #66349)

    * Don't use ``socket.MSG_WAITALL`` as it doesn't exist on all
      platforms. (Martin Pool, #66356)

    * Don't require ``Content-Type`` in range responses. Assume they are a
      single range if ``Content-Type`` does not exist.
      (John Arbash Meinel, #62473)

    * bzr branch/pull no longer complain about progress bar cleanup when
      interrupted during fetch.  (Aaron Bentley, #54000)

    * ``WorkingTree.set_parent_trees()`` uses the trees to directly write
      the basis inventory, rather than going through the repository. This
      allows us to have 1 inventory read, and 2 inventory writes when
      committing a new tree. (John Arbash Meinel)

    * When reverting, files that are not locally modified that do not exist
      in the target are deleted, not just unversioned (Aaron Bentley)

    * When trying to acquire a lock, don't fail immediately. Instead, try
      a few times (up to 1 hour) before timing out. Also, report why the
      lock is unavailable (John Arbash Meinel, #43521, #49556)

    * Leave HttpTransportBase daughter classes decides how they
      implement cloning. (Vincent Ladeuil, #61606)

    * diff3 does not indicate conflicts on clean merge. (Aaron Bentley)

    * If a commit fails, the commit message is stored in a file at the root of
      the tree for later commit. (Cheuksan Edward Wang, Stefan Metzmacher,
      #32054)

  TESTING:

    * New test base class TestCaseWithMemoryTransport offers memory-only
      testing facilities: its not suitable for tests that need to mutate disk
      state, but most tests should not need that and should be converted to
      TestCaseWithMemoryTransport. (Robert Collins)

    * ``TestCase.make_branch_and_memory_tree`` now takes a format
      option to set the BzrDir, Repository and Branch formats of the
      created objects. (Robert Collins, John Arbash Meinel)

bzr 0.11  2006-10-02
--------------------

    * Smart server transport test failures on windows fixed. (Lukáš Lalinský).

bzr 0.11rc2  2006-09-27
-----------------------

  BUG FIXES:

    * Test suite hangs on windows fixed. (Andrew Bennets, Alexander Belchenko).
    
    * Commit performance regression fixed. (Aaron Bentley, Robert Collins, John
      Arbash Meinel).

bzr 0.11rc1  2006-09-25
-----------------------

  IMPROVEMENTS:

    * Knit files now wait to create their contents until the first data is
      added. The old code used to create an empty .knit and a .kndx with just
      the header. However, this caused a lot of extra round trips over sftp.
      This can change the time for ``bzr push`` to create a new remote branch
      from 160s down to 100s. This also affects ``bzr commit`` performance when
      adding new files, ``bzr commit`` on a new kernel-like tree drops from 50s
      down to 40s (John Arbash Meinel, #44692)

    * When an entire subtree has been deleted, commit will now report that
      just the top of the subtree has been deleted, rather than reporting
      all the individual items. (Robert Collins)

    * Commit performs one less XML parse. (Robert Collins)

    * ``bzr checkout`` now operates on readonly branches as well
      as readwrite branches. This fixes bug #39542. (Robert Collins)

    * ``bzr bind`` no longer synchronises history with the master branch.
      Binding should be followed by an update or push to synchronise the 
      two branches. This is closely related to the fix for bug #39542.
      (Robert Collins)

    * ``bzrlib.lazy_import.lazy_import`` function to create on-demand 
      objects.  This allows all imports to stay at the global scope, but
      modules will not actually be imported if they are not used.
      (John Arbash Meinel)

    * Support ``bzr://`` and ``bzr+ssh://`` urls to work with the new RPC-based
      transport which will be used with the upcoming high-performance smart
      server. The new command ``bzr serve`` will invoke bzr in server mode,
      which processes these requests. (Andrew Bennetts, Robert Collins, Martin
      Pool)

    * New command ``bzr version-info`` which can be used to get a summary
      of the current state of the tree. This is especially useful as part
      of a build commands. See ``doc/version_info.txt`` for more information 
      (John Arbash Meinel)

  BUG FIXES:

    * ``'bzr inventory [FILE...]'`` allows restricting the file list to a
      specific set of files. (John Arbash Meinel, #3631)

    * Don't abort when annotating empty files (John Arbash Meinel, #56814)

    * Add ``Stanza.to_unicode()`` which can be passed to another Stanza
      when nesting stanzas. Also, add ``read_stanza_unicode`` to handle when
      reading a nested Stanza. (John Arbash Meinel)

    * Transform._set_mode() needs to stat the right file. 
      (John Arbash Meinel, #56549)

    * Raise WeaveFormatError rather than StopIteration when trying to read
      an empty Weave file. (John Arbash Meinel, #46871)

    * Don't access e.code for generic URLErrors, only HTTPErrors have .code.
      (Vincent Ladeuil, #59835)

    * Handle boundary="" lines properly to allow access through a Squid proxy.
      (John Arbash Meinel, #57723)

    * revert now removes newly-added directories (Aaron Bentley, #54172)

    * ``bzr upgrade sftp://`` shouldn't fail to upgrade v6 branches if there 
      isn't a working tree. (David Allouche, #40679)

    * Give nicer error messages when a user supplies an invalid --revision
      parameter. (John Arbash Meinel, #55420)

    * Handle when LANG is not recognized by python. Emit a warning, but
      just revert to using 'ascii'. (John Arbash Meinel, #35392)

    * Don't use ``preexec_fn`` on win32, as it is not supported by subprocess.
      (John Arbash Meinel)

    * Skip specific tests when the dependencies aren't met. This includes
      some ``setup.py`` tests when ``python-dev`` is not available, and
      some tests that depend on paramiko. (John Arbash Meinel, Mattheiu Moy)

    * Fallback to Paramiko properly, if no ``ssh`` executable exists on
      the system. (Andrew Bennetts, John Arbash Meinel)

    * ``Branch.bind(other_branch)`` no longer takes a write lock on the
      other branch, and will not push or pull between the two branches.
      API users will need to perform a push or pull or update operation if they
      require branch synchronisation to take place. (Robert Collins, #47344)

    * When creating a tarball or zipfile export, export unicode names as utf-8
      paths. This may not work perfectly on all platforms, but has the best
      chance of working in the common case. (John Arbash Meinel, #56816)

    * When committing, only files that exist in working tree or basis tree
      may be specified (Aaron Bentley, #50793)

  PORTABILITY:

    * Fixes to run on Python 2.5 (Brian M. Carlson, Martin Pool, Marien Zwart)

  INTERNALS:

    * TestCaseInTempDir now creates a separate directory for HOME, rather
      than having HOME set to the same location as the working directory.
      (John Arbash Meinel)

    * ``run_bzr_subprocess()`` can take an optional ``env_changes={}`` parameter,
      which will update os.environ inside the spawned child. It also can
      take a ``universal_newlines=True``, which helps when checking the output
      of the command. (John Arbash Meinel)

    * Refactor SFTP vendors to allow easier re-use when ssh is used. 
      (Andrew Bennetts)

    * ``Transport.list_dir()`` and ``Transport.iter_files_recursive()`` should always
      return urlescaped paths. This is now tested (there were bugs in a few
      of the transports) (Andrew Bennetts, David Allouche, John Arbash Meinel)

    * New utility function ``symbol_versioning.deprecation_string``. Returns the
      formatted string for a callable, deprecation format pair. (Robert Collins)

    * New TestCase helper applyDeprecated. This allows you to call a callable
      which is deprecated without it spewing to the screen, just by supplying
      the deprecation format string issued for it. (Robert Collins)

    * Transport.append and Transport.put have been deprecated in favor of
      ``.append_bytes``, ``.append_file``, ``.put_bytes``, and
      ``.put_file``. This removes the ambiguity in what type of object the
      functions take.  ``Transport.non_atomic_put_{bytes,file}`` has also
      been added. Which works similarly to ``Transport.append()`` except for
      SFTP, it doesn't have a round trip when opening the file. Also, it
      provides functionality for creating a parent directory when trying
      to create a file, rather than raise NoSuchFile and forcing the
      caller to repeat their request.
      (John Arbash Meinel)

    * WorkingTree has a new api ``unversion`` which allow the unversioning of
      entries by their file id. (Robert Collins)

    * ``WorkingTree.pending_merges`` is deprecated.  Please use the
      ``get_parent_ids`` (introduced in 0.10) method instead. (Robert Collins)

    * WorkingTree has a new ``lock_tree_write`` method which locks the branch for
      read rather than write. This is appropriate for actions which only need
      the branch data for reference rather than mutation. A new decorator
      ``needs_tree_write_lock`` is provided in the workingtree module. Like the
      ``needs_read_lock`` and ``needs_write_lock`` decorators this allows static 
      declaration of the locking requirements of a function to ensure that
      a lock is taken out for casual scripts. (Robert Collins, #54107)

    * All WorkingTree methods which write to the tree, but not to the branch
      have been converted to use ``needs_tree_write_lock`` rather than 
      ``needs_write_lock``. Also converted is the revert, conflicts and tree
      transform modules. This provides a modest performance improvement on 
      metadir style trees, due to the reduce lock-acquisition, and a more
      significant performance improvement on lightweight checkouts from 
      remote branches, where trivial operations used to pay a significant 
      penalty. It also provides the basis for allowing readonly checkouts.
      (Robert Collins)

    * Special case importing the standard library 'copy' module. This shaves
      off 40ms of startup time, while retaining compatibility. See:
      ``bzrlib/inspect_for_copy.py`` for more details. (John Arbash Meinel)

    * WorkingTree has a new parent class MutableTree which represents the 
      specialisations of Tree which are able to be altered. (Robert Collins)

    * New methods mkdir and ``put_file_bytes_non_atomic`` on MutableTree that
      mutate the tree and its contents. (Robert Collins)

    * Transport behaviour at the root of the URL is now defined and tested.
      (Andrew Bennetts, Robert Collins)

  TESTING:

    * New test helper classs MemoryTree. This is typically accessed via
      ``self.make_branch_and_memory_tree()`` in test cases. (Robert Collins)
      
    * Add ``start_bzr_subprocess`` and ``stop_bzr_subprocess`` to allow test
      code to continue running concurrently with a subprocess of bzr.
      (Andrew Bennetts, Robert Collins)

    * Add a new method ``Transport.get_smart_client()``. This is provided to
      allow upgrades to a richer interface than the VFS one provided by
      Transport. (Andrew Bennetts, Martin Pool)

bzr 0.10  2006-08-29
--------------------
  
  IMPROVEMENTS:
    * 'merge' now takes --uncommitted, to apply uncommitted changes from a
      tree.  (Aaron Bentley)
  
    * 'bzr add --file-ids-from' can be used to specify another path to use
      for creating file ids, rather than generating all new ones. Internally,
      the 'action' passed to ``smart_add_tree()`` can return ``file_ids`` that
      will be used, rather than having bzrlib generate new ones.
      (John Arbash Meinel, #55781)

    * ``bzr selftest --benchmark`` now allows a ``--cache-dir`` parameter.
      This will cache some of the intermediate trees, and decrease the
      setup time for benchmark tests. (John Arbash Meinel)

    * Inverse forms are provided for all boolean options.  For example,
      --strict has --no-strict, --no-recurse has --recurse (Aaron Bentley)

    * Serialize out Inventories directly, rather than using ElementTree.
      Writing out a kernel sized inventory drops from 2s down to ~350ms.
      (Robert Collins, John Arbash Meinel)

  BUG FIXES:

    * Help diffutils 2.8.4 get along with binary tests (Marien Zwart: #57614)

    * Change LockDir so that if the lock directory doesn't exist when
      ``lock_write()`` is called, an attempt will be made to create it.
      (John Arbash Meinel, #56974)

    * ``bzr uncommit`` preserves pending merges. (John Arbash Meinel, #57660)

    * Active FTP transport now works as intended. (ghozzy, #56472)

    * Really fix mutter() so that it won't ever raise a UnicodeError.
      It means it is possible for ~/.bzr.log to contain non UTF-8 characters.
      But it is a debugging log, not a real user file.
      (John Arbash Meinel, #56947, #53880)

    * Change Command handle to allow Unicode command and options.
      At present we cannot register Unicode command names, so we will get
      BzrCommandError('unknown command'), or BzrCommandError('unknown option')
      But that is better than a UnicodeError + a traceback.
      (John Arbash Meinel, #57123)

    * Handle TZ=UTC properly when reading/writing revisions.
      (John Arbash Meinel, #55783, #56290)

    * Use ``GPG_TTY`` to allow gpg --cl to work with gpg-agent in a pipeline,
      (passing text to sign in on stdin). (John Arbash Meinel, #54468)

    * External diff does the right thing for binaries even in foreign 
      languages. (John Arbash Meinel, #56307)

    * Testament handles more cases when content is unicode. Specific bug was
      in handling of revision properties.
      (John Arbash Meinel, Holger Krekel, #54723)

    * The bzr selftest was failing on installed versions due to a bug in a new
      test helper. (John Arbash Meinel, Robert Collins, #58057)

  INTERNALS:

    * ``bzrlib.cache_utf8`` contains ``encode()`` and ``decode()`` functions
      which can be used to cache the conversion between utf8 and Unicode.
      Especially helpful for some of the knit annotation code, which has to
      convert revision ids to utf8 to annotate lines in storage.
      (John Arbash Meinel)

    * ``setup.py`` now searches the filesystem to find all packages which
      need to be installed. This should help make the life of packagers
      easier. (John Arbash Meinel)

bzr 0.9.0  2006-08-11
---------------------

  SURPRISES:

   * The hard-coded built-in ignore rules have been removed. There are
     now two rulesets which are enforced. A user global one in 
     ``~/.bazaar/ignore`` which will apply to every tree, and the tree
     specific one '.bzrignore'.
     ``~/.bazaar/ignore`` will be created if it does not exist, but with
     a more conservative list than the old default.
     This fixes bugs with default rules being enforced no matter what. 
     The old list of ignore rules from bzr is available by
     running 'bzr ignore --old-default-rules'.
     (Robert Collins, Martin Pool, John Arbash Meinel)

   * 'branches.conf' has been changed to 'locations.conf', since it can apply
     to more locations than just branch locations.
     (Aaron Bentley)
   
  IMPROVEMENTS:

   * The revision specifier "revno:" is extended to accept the syntax
     revno:N:branch. For example,
     revno:42:http://bazaar-vcs.org/bzr/bzr.dev/ means revision 42 in
     bzr.dev.  (Matthieu Moy)

   * Tests updates to ensure proper URL handling, UNICODE support, and
     proper printing when the user's terminal encoding cannot display 
     the path of a file that has been versioned.
     ``bzr branch`` can take a target URL rather than only a local directory.
     ``Branch.get_parent()/set_parent()`` now save a relative path if possible,
     and normalize the parent based on root, allowing access across
     different transports. (John Arbash Meinel, Wouter van Heyst, Martin Pool)
     (Malone #48906, #42699, #40675, #5281, #3980, #36363, #43689,
     #42517, #42514)

   * On Unix, detect terminal width using an ioctl not just $COLUMNS.
     Use terminal width for single-line logs from ``bzr log --line`` and
     pending-merge display.  (Robert Widhopf-Fenk, Gustavo Niemeyer)
     (Malone #3507)

   * On Windows, detect terminal width using GetConsoleScreenBufferInfo.
     (Alexander Belchenko)

   * Speedup improvement for 'date:'-revision search. (Guillaume Pinot).

   * Show the correct number of revisions pushed when pushing a new branch.
     (Robert Collins).

   * 'bzr selftest' now shows a progress bar with the number of tests, and 
     progress made. 'make check' shows tests in -v mode, to be more useful
     for the PQM status window. (Robert Collins).
     When using a progress bar, failed tests are printed out, rather than
     being overwritten by the progress bar until the suite finishes.
     (John Arbash Meinel)

   * 'bzr selftest --benchmark' will run a new benchmarking selftest.
     'bzr selftest --benchmark --lsprof-timed' will use lsprofile to generate
     profile data for the individual profiled calls, allowing for fine
     grained analysis of performance.
     (Robert Collins, Martin Pool).

   * 'bzr commit' shows a progress bar. This is useful for commits over sftp
     where commit can take an appreciable time. (Robert Collins)

   * 'bzr add' is now less verbose in telling you what ignore globs were
     matched by files being ignored. Instead it just tells you how many 
     were ignored (because you might reasonably be expecting none to be
     ignored). 'bzr add -v' is unchanged and will report every ignored
     file. (Robert Collins).

   * ftp now has a test server if medusa is installed. As part of testing,
     ftp support has been improved, including support for supplying a
     non-standard port. (John Arbash Meinel).

   * 'bzr log --line' shows the revision number, and uses only the
     first line of the log message (#5162, Alexander Belchenko;
     Matthieu Moy)

   * 'bzr status' has had the --all option removed. The 'bzr ls' command
     should be used to retrieve all versioned files. (Robert Collins)

   * 'bzr bundle OTHER/BRANCH' will create a bundle which can be sent
     over email, and applied on the other end, while maintaining ancestry.
     This bundle can be applied with either 'bzr merge' or 'bzr pull',
     the same way you would apply another branch.
     (John Arbash Meinel, Aaron Bentley)
  
   * 'bzr whoami' can now be used to set your identity from the command line,
     for a branch or globally.  (Robey Pointer)

   * 'bzr checkout' now aliased to 'bzr co', and 'bzr annotate' to 'bzr ann'.
     (Michael Ellerman)

   * 'bzr revert DIRECTORY' now reverts the contents of the directory as well.
     (Aaron Bentley)

   * 'bzr get sftp://foo' gives a better error when paramiko is not present.
     Also updates things like 'http+pycurl://' if pycurl is not present.
     (John Arbash Meinel) (Malone #47821, #52204)

   * New env variable ``BZR_PROGRESS_BAR``, sets the default progress bar type.
     Can be set to 'none' or 'dummy' to disable the progress bar, 'dots' or 
     'tty' to create the respective type. (John Arbash Meinel, #42197, #51107)

   * Improve the help text for 'bzr diff' to explain what various options do.
     (John Arbash Meinel, #6391)

   * 'bzr uncommit -r 10' now uncommits revisions 11.. rather than uncommitting
     revision 10. This makes -r10 more in line with what other commands do.
     'bzr uncommit' also now saves the pending merges of the revisions that
     were removed. So it is safe to uncommit after a merge, fix something,
     and commit again. (John Arbash Meinel, #32526, #31426)

   * 'bzr init' now also works on remote locations.
     (Wouter van Heyst, #48904)

   * HTTP support has been updated. When using pycurl we now support 
     connection keep-alive, which reduces dns requests and round trips.
     And for both urllib and pycurl we support multi-range requests, 
     which decreases the number of round-trips. Performance results for
     ``bzr branch http://bazaar-vcs.org/bzr/bzr.dev/`` indicate
     http branching is now 2-3x faster, and ``bzr pull`` in an existing 
     branch is as much as 4x faster.
     (Michael Ellerman, Johan Rydberg, John Arbash Meinel, #46768)

   * Performance improvements for sftp. Branching and pulling are now up to
     2x faster. Utilize paramiko.readv() support for async requests if it
     is available (paramiko > 1.6) (John Arbash Meinel)

  BUG FIXES:

    * Fix shadowed definition of TestLocationConfig that caused some 
      tests not to run.
      (Erik Bågfors, Michael Ellerman, Martin Pool, #32587)

    * Fix unnecessary requirement of sign-my-commits that it be run from
      a working directory.  (Martin Pool, Robert Collins)

    * 'bzr push location' will only remember the push location if it succeeds
      in connecting to the remote location. (John Arbash Meinel, #49742)

    * 'bzr revert' no longer toggles the executable bit on win32
      (John Arbash Meinel, #45010)

    * Handle broken pipe under win32 correctly. (John Arbash Meinel)
    
    * sftp tests now work correctly on win32 if you have a newer paramiko
      (John Arbash Meinel)

    * Cleanup win32 test suite, and general cleanup of places where
      file handles were being held open. (John Arbash Meinel)

    * When specifying filenames for 'diff -r x..y', the name of the file in the
      working directory can be used, even if its name is different in both x
      and y.

    * File-ids containing single- or double-quotes are handled correctly by
      push. (Aaron Bentley, #52227)

    * Normalize unicode filenames to ensure cross-platform consistency.
      (John Arbash Meinel, #43689)

    * The argument parser can now handle '-' as an argument. Currently
      no code interprets it specially (it is mostly handled as a file named 
      '-'). But plugins, and future operations can use it.
      (John Arbash meinel, #50984)

    * Bundles can properly read binary files with a plain '\r' in them.
      (John Arbash Meinel, #51927)

    * Tuning ``iter_entries()`` to be more efficient (John Arbash Meinel, #5444)

    * Lots of win32 fixes (the test suite passes again).
      (John Arbash Meinel, #50155)

    * Handle openbsd returning None for sys.getfilesystemencoding() (#41183) 

    * Support ftp APPE (append) to allow Knits to be used over ftp (#42592)

    * Removals are only committed if they match the filespec (or if there is
      no filespec).  (#46635, Aaron Bentley)

    * smart-add recurses through all supplied directories 
      (John Arbash Meinel, #52578)

    * Make the bundle reader extra lines before and after the bundle text.
      This allows you to parse an email with the bundle inline.
      (John Arbash Meinel, #49182)

    * Change the file id generator to squash a little bit more. Helps when
      working with long filenames on windows. (Also helps for unicode filenames
      not generating hidden files). (John Arbash Meinel, #43801)

    * Restore terminal mode on C-c while reading sftp password.  (#48923, 
      Nicholas Allen, Martin Pool)

    * Timestamps are rounded to 1ms, and revision entries can be recreated
      exactly. (John Arbash Meinel, Jamie Wilkinson, #40693)

    * Branch.base has changed to a URL, but ~/.bazaar/locations.conf should
      use local paths, since it is user visible (John Arbash Meinel, #53653)

    * ``bzr status foo`` when foo was unversioned used to cause a full delta
      to be generated (John Arbash Meinel, #53638)

    * When reading revision properties, an empty value should be considered
      the empty string, not None (John Arbash Meinel, #47782)

    * ``bzr diff --diff-options`` can now handle binary files being changed.
      Also, the output is consistent when --diff-options is not supplied.
      (John Arbash Meinel, #54651, #52930)

    * Use the right suffixes for loading plugins (John Arbash Meinel, #51810)

    * Fix ``Branch.get_parent()`` to handle the case when the parent is not 
      accessible (John Arbash Meinel, #52976)

  INTERNALS:

    * Combine the ignore rules into a single regex rather than looping over
      them to reduce the threshold where  N^2 behaviour occurs in operations
      like status. (Jan Hudec, Robert Collins).

    * Appending to ``bzrlib.DEFAULT_IGNORE`` is now deprecated. Instead, use
      one of the add functions in bzrlib.ignores. (John Arbash Meinel)

    * 'bzr push' should only push the ancestry of the current revision, not
      all of the history in the repository. This is especially important for
      shared repositories. (John Arbash Meinel)

    * ``bzrlib.delta.compare_trees`` now iterates in alphabetically sorted order,
      rather than randomly walking the inventories. (John Arbash Meinel)

    * Doctests are now run in temporary directories which are cleaned up when
      they finish, rather than using special ScratchDir/ScratchBranch objects.
      (Martin Pool)

    * Split ``check`` into separate methods on the branch and on the repository,
      so that it can be specialized in ways that are useful or efficient for
      different formats.  (Martin Pool, Robert Collins)

    * Deprecate ``Repository.all_revision_ids``; most methods don't really need
      the global revision graph but only that part leading up to a particular
      revision.  (Martin Pool, Robert Collins)

    * Add a BzrDirFormat ``control_formats`` list which allows for control formats
      that do not use '.bzr' to store their data - i.e. '.svn', '.hg' etc.
      (Robert Collins, Jelmer Vernooij).

    * ``bzrlib.diff.external_diff`` can be redirected to any file-like object.
      Uses subprocess instead of spawnvp.
      (James Henstridge, John Arbash Meinel, #4047, #48914)

    * New command line option '--profile-imports', which will install a custom
      importer to log time to import modules and regex compilation time to 
      sys.stderr (John Arbash Meinel)

    * 'EmptyTree' is now deprecated, please use ``repository.revision_tree(None)``
      instead. (Robert Collins)

    * "RevisionTree" is now in bzrlib/revisiontree.py. (Robert Collins)

bzr 0.8.2  2006-05-17
---------------------
  
  BUG FIXES:
   
    * setup.py failed to install launchpad plugin.  (Martin Pool)

bzr 0.8.1  2006-05-16
---------------------

  BUG FIXES:

    * Fix failure to commit a merge in a checkout.  (Martin Pool, 
      Robert Collins, Erik Bågfors, #43959)

    * Nicer messages from 'commit' in the case of renames, and correct
      messages when a merge has occured. (Robert Collins, Martin Pool)

    * Separate functionality from assert statements as they are skipped in
      optimized mode of python. Add the same check to pending merges.
      (Olaf Conradi, #44443)

  CHANGES:

    * Do not show the None revision in output of bzr ancestry. (Olaf Conradi)

    * Add info on standalone branches without a working tree.
      (Olaf Conradi, #44155)

    * Fix bug in knits when raising InvalidRevisionId. (Olaf Conradi, #44284)

  CHANGES:

    * Make editor invocation comply with Debian Policy. First check
      environment variables VISUAL and EDITOR, then try editor from
      alternatives system. If that all fails, fall back to the pre-defined
      list of editors. (Olaf Conradi, #42904)

  NEW FEATURES:

    * New 'register-branch' command registers a public branch into 
      Launchpad.net, where it can be associated with bugs, etc.
      (Martin Pool, Bjorn Tillenius, Robert Collins)

  INTERNALS:

    * New public api in InventoryEntry - ``describe_change(old, new)`` which
      provides a human description of the changes between two old and
      new. (Robert Collins, Martin Pool)

  TESTING:

    * Fix test case for bzr info in upgrading a standalone branch to metadir,
      uses bzrlib api now. (Olaf Conradi)

bzr 0.8  2006-05-08
-------------------

  NOTES WHEN UPGRADING:

    Release 0.8 of bzr introduces a new format for history storage, called
    'knit', as an evolution of to the 'weave' format used in 0.7.  Local 
    and remote operations are faster using knits than weaves.  Several
    operations including 'init', 'init-repo', and 'upgrade' take a 
    --format option that controls this.  Branching from an existing branch
    will keep the same format.

    It is possible to merge, pull and push between branches of different
    formats but this is slower than moving data between homogenous
    branches.  It is therefore recommended (but not required) that you
    upgrade all branches for a project at the same time.  Information on
    formats is shown by 'bzr info'.

    bzr 0.8 now allows creation of 'repositories', which hold the history 
    of files and revisions for several branches.  Previously bzr kept all
    the history for a branch within the .bzr directory at the root of the
    branch, and this is still the default.  To create a repository, use
    the new 'bzr init-repo' command.  Branches exist as directories under
    the repository and contain just a small amount of information
    indicating the current revision of the branch.

    bzr 0.8 also supports 'checkouts', which are similar to in cvs and
    subversion.  Checkouts are associated with a branch (optionally in a
    repository), which contains all the historical information.  The
    result is that a checkout can be deleted without losing any
    already-committed revisions.  A new 'update' command is also available. 

    Repositories and checkouts are not supported with the 0.7 storage
    format.  To use them you must upgrad to either knits, or to the
    'metaweave' format, which uses weaves but changes the .bzr directory
    arrangement.
    

  IMPROVEMENTS:

    * Sftp paths can now be relative, or local, according to the lftp
      convention. Paths now take the form::

          sftp://user:pass@host:port/~/relative/path
          or
          sftp://user:pass@host:port/absolute/path

    * The FTP transport now tries to reconnect after a temporary
      failure. ftp put is made atomic. (Matthieu Moy)

    * The FTP transport now maintains a pool of connections, and
      reuses them to avoid multiple connections to the same host (like
      sftp did). (Daniel Silverstone)

    * The ``bzr_man.py`` file has been removed. To create the man page now,
      use ``./generate_docs.py man``. The new program can also create other files.
      Run ``python generate_docs.py --help`` for usage information.
      (Hans Ulrich Niedermann & James Blackwell).

    * Man Page now gives full help (James Blackwell).
      Help also updated to reflect user config now being stored in .bazaar
      (Hans Ulrich Niedermann)

    * It's now possible to set aliases in bazaar.conf (Erik Bågfors)

    * Pull now accepts a --revision argument (Erik Bågfors)

    * ``bzr re-sign`` now allows multiple revisions to be supplied on the command
      line. You can now use the following command to sign all of your old
      commits::

        find .bzr/revision-store// -name my@email-* \
          | sed 's/.*\/\/..\///' \
          | xargs bzr re-sign

    * Upgrade can now upgrade over the network. (Robert Collins)

    * Two new commands 'bzr checkout' and 'bzr update' allow for CVS/SVN-alike
      behaviour.  By default they will cache history in the checkout, but
      with --lightweight almost all data is kept in the master branch.
      (Robert Collins)

    * 'revert' unversions newly-versioned files, instead of deleting them.

    * 'merge' is more robust.  Conflict messages have changed.

    * 'merge' and 'revert' no longer clobber existing files that end in '~' or
      '.moved'.

    * Default log format can be set in configuration and plugins can register
      their own formatters. (Erik Bågfors)

    * New 'reconcile' command will check branch consistency and repair indexes
      that can become out of sync in pre 0.8 formats. (Robert Collins,
      Daniel Silverstone)

    * New 'bzr init --format' and 'bzr upgrade --format' option to control 
      what storage format is created or produced.  (Robert Collins, 
      Martin Pool)

    * Add parent location to 'bzr info', if there is one.  (Olaf Conradi)

    * New developer commands 'weave-list' and 'weave-join'.  (Martin Pool)

    * New 'init-repository' command, plus support for repositories in 'init'
      and 'branch' (Aaron Bentley, Erik Bågfors, Robert Collins)

    * Improve output of 'info' command. Show all relevant locations related to
      working tree, branch and repository. Use kibibytes for binary quantities.
      Fix off-by-one error in missing revisions of working tree.  Make 'info'
      work on branches, repositories and remote locations.  Show locations
      relative to the shared repository, if applicable.  Show locking status
      of locations.  (Olaf Conradi)

    * Diff and merge now safely handle binary files. (Aaron Bentley)

    * 'pull' and 'push' now normalise the revision history, so that any two
      branches with the same tip revision will have the same output from 'log'.
      (Robert Collins)

    * 'merge' accepts --remember option to store parent location, like 'push'
      and 'pull'. (Olaf Conradi)

    * bzr status and diff when files given as arguments do not exist
      in the relevant trees.  (Martin Pool, #3619)

    * Add '.hg' to the default ignore list.  (Martin Pool)

    * 'knit' is now the default disk format. This improves disk performance and
      utilization, increases incremental pull performance, robustness with SFTP
      and allows checkouts over SFTP to perform acceptably. 
      The initial Knit code was contributed by Johan Rydberg based on a
      specification by Martin Pool.
      (Robert Collins, Aaron Bentley, Johan Rydberg, Martin Pool).

    * New tool to generate all-in-one html version of the manual.  (Alexander
      Belchenko)

    * Hitting CTRL-C while doing an SFTP push will no longer cause stale locks
      to be left in the SFTP repository. (Robert Collins, Martin Pool).

    * New option 'diff --prefix' to control how files are named in diff
      output, with shortcuts '-p0' and '-p1' corresponding to the options for 
      GNU patch.  (Alexander Belchenko, Goffredo Baroncelli, Martin Pool)

    * Add --revision option to 'annotate' command.  (Olaf Conradi)

    * If bzr shows an unexpected revision-history after pulling (perhaps due
      to a reweave) it can now be corrected by 'bzr reconcile'.
      (Robert Collins)

  CHANGES:

    * Commit is now verbose by default, and shows changed filenames and the 
      new revision number.  (Robert Collins, Martin Pool)

    * Unify 'mv', 'move', 'rename'.  (Matthew Fuller, #5379)

    * 'bzr -h' shows help.  (Martin Pool, Ian Bicking, #35940)

    * Make 'pull' and 'push' remember location on failure using --remember.
      (Olaf Conradi)

    * For compatibility, make old format for using weaves inside metadir
      available as 'metaweave' format.  Rename format 'metadir' to 'default'.
      Clean up help for option --format in commands 'init', 'init-repo' and
      'upgrade'.  (Olaf Conradi)

  INTERNALS:
  
    * The internal storage of history, and logical branch identity have now
      been split into Branch, and Repository. The common locking and file 
      management routines are now in bzrlib.lockablefiles. 
      (Aaron Bentley, Robert Collins, Martin Pool)

    * Transports can now raise DependencyNotPresent if they need a library
      which is not installed, and then another implementation will be 
      tried.  (Martin Pool)

    * Remove obsolete (and no-op) `decode` parameter to `Transport.get`.  
      (Martin Pool)

    * Using Tree Transform for merge, revert, tree-building

    * WorkingTree.create, Branch.create, ``WorkingTree.create_standalone``,
      Branch.initialize are now deprecated. Please see ``BzrDir.create_*`` for
      replacement API's. (Robert Collins)

    * New BzrDir class represents the .bzr control directory and manages
      formatting issues. (Robert Collins)

    * New repository.InterRepository class encapsulates Repository to 
      Repository actions and allows for clean selection of optimised code
      paths. (Robert Collins)

    * ``bzrlib.fetch.fetch`` and ``bzrlib.fetch.greedy_fetch`` are now
      deprecated, please use ``branch.fetch`` or ``repository.fetch``
      depending on your needs. (Robert Collins)

    * deprecated methods now have a ``is_deprecated`` flag on them that can
      be checked, if you need to determine whether a given callable is 
      deprecated at runtime. (Robert Collins)

    * Progress bars are now nested - see
      ``bzrlib.ui.ui_factory.nested_progress_bar``.
      (Robert Collins, Robey Pointer)

    * New API call ``get_format_description()`` for each type of format.
      (Olaf Conradi)

    * Changed ``branch.set_parent()`` to accept None to remove parent.
      (Olaf Conradi)

    * Deprecated BzrError AmbiguousBase.  (Olaf Conradi)

    * WorkingTree.branch is now a read only property.  (Robert Collins)

    * bzrlib.ui.text.TextUIFactory now accepts a ``bar_type`` parameter which
      can be None or a factory that will create a progress bar. This is
      useful for testing or for overriding the bzrlib.progress heuristic.
      (Robert Collins)

    * New API method ``get_physical_lock_status()`` to query locks present on a
      transport.  (Olaf Conradi)

    * Repository.reconcile now takes a thorough keyword parameter to allow
      requesting an indepth reconciliation, rather than just a data-loss 
      check. (Robert Collins)

    * ``bzrlib.ui.ui_factory protocol`` now supports ``get_boolean`` to prompt
      the user for yes/no style input. (Robert Collins)

  TESTING:

    * SFTP tests now shortcut the SSH negotiation, reducing test overhead
      for testing SFTP protocol support. (Robey Pointer)

    * Branch formats are now tested once per implementation (see ``bzrlib.
      tests.branch_implementations``. This is analagous to the transport
      interface tests, and has been followed up with working tree,
      repository and BzrDir tests. (Robert Collins)

    * New test base class TestCaseWithTransport provides a transport aware
      test environment, useful for testing any transport-interface using
      code. The test suite option --transport controls the transport used
      by this class (when its not being used as part of implementation
      contract testing). (Robert Collins)

    * Close logging handler on disabling the test log. This will remove the
      handler from the internal list inside python's logging module,
      preventing shutdown from closing it twice.  (Olaf Conradi)

    * Move test case for uncommit to blackbox tests.  (Olaf Conradi)

    * ``run_bzr`` and ``run_bzr_captured`` now accept a 'stdin="foo"'
      parameter which will provide String("foo") to the command as its stdin.

bzr 0.7 2006-01-09
------------------

  CHANGES:

    * .bzrignore is excluded from exports, on the grounds that it's a bzr 
      internal-use file and may not be wanted.  (Jamie Wilkinson)

    * The "bzr directories" command were removed in favor of the new
      --kind option to the "bzr inventory" command.  To list all 
      versioned directories, now use "bzr inventory --kind directory".  
      (Johan Rydberg)

    * Under Windows configuration directory is now ``%APPDATA%\bazaar\2.0``
      by default. (John Arbash Meinel)

    * The parent of Bzr configuration directory can be set by ``BZR_HOME``
      environment variable. Now the path for it is searched in ``BZR_HOME``,
      then in HOME. Under Windows the order is: ``BZR_HOME``, ``APPDATA``
      (usually points to ``C:\Documents and Settings\User Name\Application Data``),
      ``HOME``. (John Arbash Meinel)

    * Plugins with the same name in different directories in the bzr plugin
      path are no longer loaded: only the first successfully loaded one is
      used. (Robert Collins)

    * Use systems' external ssh command to open connections if possible.  
      This gives better integration with user settings such as ProxyCommand.
      (James Henstridge)

    * Permissions on files underneath .bzr/ are inherited from the .bzr 
      directory. So for a shared repository, simply doing 'chmod -R g+w .bzr/'
      will mean that future file will be created with group write permissions.

    * configure.in and config.guess are no longer in the builtin default 
      ignore list.

    * '.sw[nop]' pattern ignored, to ignore vim swap files for nameless
      files.  (John Arbash Meinel, Martin Pool)

  IMPROVEMENTS:

    * "bzr INIT dir" now initializes the specified directory, and creates 
      it if it does not exist.  (John Arbash Meinel)

    * New remerge command (Aaron Bentley)

    * Better zsh completion script.  (Steve Borho)

    * 'bzr diff' now returns 1 when there are changes in the working 
      tree. (Robert Collins)

    * 'bzr push' now exists and can push changes to a remote location. 
      This uses the transport infrastructure, and can store the remote
      location in the ~/.bazaar/branches.conf configuration file.
      (Robert Collins)

    * Test directories are only kept if the test fails and the user requests
      that they be kept.

    * Tweaks to short log printing

    * Added branch nicks, new nick command, printing them in log output. 
      (Aaron Bentley)

    * If ``$BZR_PDB`` is set, pop into the debugger when an uncaught exception 
      occurs.  (Martin Pool)

    * Accept 'bzr resolved' (an alias for 'bzr resolve'), as this is
      the same as Subversion.  (Martin Pool)

    * New ftp transport support (on ftplib), for ftp:// and aftp:// 
      URLs.  (Daniel Silverstone)

    * Commit editor temporary files now start with ``bzr_log.``, to allow 
      text editors to match the file name and set up appropriate modes or 
      settings.  (Magnus Therning)

    * Improved performance when integrating changes from a remote weave.  
      (Goffredo Baroncelli)

    * Sftp will attempt to cache the connection, so it is more likely that
      a connection will be reused, rather than requiring multiple password
      requests.

    * bzr revno now takes an optional argument indicating the branch whose
      revno should be printed.  (Michael Ellerman)

    * bzr cat defaults to printing the last version of the file.  
      (Matthieu Moy, #3632)

    * New global option 'bzr --lsprof COMMAND' runs bzr under the lsprof 
      profiler.  (Denys Duchier)

    * Faster commits by reading only the headers of affected weave files. 
      (Denys Duchier)

    * 'bzr add' now takes a --dry-run parameter which shows you what would be
      added, but doesn't actually add anything. (Michael Ellerman)

    * 'bzr add' now lists how many files were ignored per glob.  add --verbose
      lists the specific files.  (Aaron Bentley)

    * 'bzr missing' now supports displaying changes in diverged trees and can
      be limited to show what either end of the comparison is missing.
      (Aaron Bently, with a little prompting from Daniel Silverstone)

  BUG FIXES:

    * SFTP can walk up to the root path without index errors. (Robert Collins)

    * Fix bugs in running bzr with 'python -O'.  (Martin Pool)

    * Error when run with -OO

    * Fix bug in reporting http errors that don't have an http error code.
      (Martin Pool)

    * Handle more cases of pipe errors in display commands

    * Change status to 3 for all errors

    * Files that are added and unlinked before committing are completely
      ignored by diff and status

    * Stores with some compressed texts and some uncompressed texts are now
      able to be used. (John A Meinel)

    * Fix for bzr pull failing sometimes under windows

    * Fix for sftp transport under windows when using interactive auth

    * Show files which are both renamed and modified as such in 'bzr 
      status' output.  (Daniel Silverstone, #4503)

    * Make annotate cope better with revisions committed without a valid 
      email address.  (Marien Zwart)

    * Fix representation of tab characters in commit messages.
      (Harald Meland)

    * List of plugin directories in ``BZR_PLUGIN_PATH`` environment variable is
      now parsed properly under Windows. (Alexander Belchenko)

    * Show number of revisions pushed/pulled/merged. (Robey Pointer)

    * Keep a cached copy of the basis inventory to speed up operations 
      that need to refer to it.  (Johan Rydberg, Martin Pool)

    * Fix bugs in bzr status display of non-ascii characters.
      (Martin Pool)

    * Remove Makefile.in from default ignore list.
      (Tollef Fog Heen, Martin Pool, #6413)

    * Fix failure in 'bzr added'.  (Nathan McCallum, Martin Pool)

  TESTING:

    * Fix selftest asking for passwords when there are no SFTP keys.  
      (Robey Pointer, Jelmer Vernooij) 

    * Fix selftest run with 'python -O'.  (Martin Pool)

    * Fix HTTP tests under Windows. (John Arbash Meinel)

    * Make tests work even if HOME is not set (Aaron Bentley)

    * Updated ``build_tree`` to use fixed line-endings for tests which read 
      the file cotents and compare. Make some tests use this to pass under
      Windows. (John Arbash Meinel)

    * Skip stat and symlink tests under Windows. (Alexander Belchenko)

    * Delay in selftest/testhashcash is now issued under win32 and Cygwin.
      (John Arbash Meinel)

    * Use terminal width to align verbose test output.  (Martin Pool)

    * Blackbox tests are maintained within the bzrlib.tests.blackbox directory.
      If adding a new test script please add that to
      ``bzrlib.tests.blackbox.__init__``. (Robert Collins)

    * Much better error message if one of the test suites can't be 
      imported.  (Martin Pool)

    * Make check now runs the test suite twice - once with the default locale,
      and once with all locales forced to C, to expose bugs. This is not 
      trivially done within python, so for now its only triggered by running
      Make check. Integrators and packagers who wish to check for full 
      platform support should run 'make check' to test the source.
      (Robert Collins)

    * Tests can now run TestSkipped if they can't execute for any reason.
      (Martin Pool) (NB: TestSkipped should only be raised for correctable
      reasons - see the wiki spec ImprovingBzrTestSuite).

    * Test sftp with relative, absolute-in-homedir and absolute-not-in-homedir
      paths for the transport tests. Introduce blackbox remote sftp tests that
      test the same permutations. (Robert Collins, Robey Pointer)

    * Transport implementation tests are now independent of the local file
      system, which allows tests for esoteric transports, and for features
      not available in the local file system. They also repeat for variations
      on the URL scheme that can introduce issues in the transport code,
      see bzrlib.transport.TransportTestProviderAdapter() for this.
      (Robert Collins).

    * ``TestCase.build_tree`` uses the transport interface to build trees,
      pass in a transport parameter to give it an existing connection.
      (Robert Collins).

  INTERNALS:

    * WorkingTree.pull has been split across Branch and WorkingTree,
      to allow Branch only pulls. (Robert Collins)

    * ``commands.display_command`` now returns the result of the decorated 
      function. (Robert Collins)

    * LocationConfig now has a ``set_user_option(key, value)`` call to save
      a setting in its matching location section (a new one is created
      if needed). (Robert Collins)

    * Branch has two new methods, ``get_push_location`` and
      ``set_push_location`` to respectively, get and set the push location.
      (Robert Collins)

    * ``commands.register_command`` now takes an optional flag to signal that
      the registrant is planning to decorate an existing command. When 
      given multiple plugins registering a command is not an error, and
      the original command class (whether built in or a plugin based one) is
      returned to the caller. There is a new error 'MustUseDecorated' for
      signalling when a wrapping command should switch to the original
      version. (Robert Collins)

    * Some option parsing errors will raise 'BzrOptionError', allowing 
      granular detection for decorating commands. (Robert Collins).

    * ``Branch.read_working_inventory`` has moved to
      ``WorkingTree.read_working_inventory``. This necessitated changes to
      ``Branch.get_root_id``, and a move of ``Branch.set_inventory`` to
      WorkingTree as well. To make it clear that a WorkingTree cannot always
      be obtained ``Branch.working_tree()`` will raise
      ``errors.NoWorkingTree`` if one cannot be obtained. (Robert Collins)

    * All pending merges operations from Branch are now on WorkingTree.
      (Robert Collins)

    * The follow operations from Branch have moved to WorkingTree::

          add()
          commit()
          move()
          rename_one()
          unknowns()

      (Robert Collins)

    * ``bzrlib.add.smart_add_branch`` is now ``smart_add_tree``. (Robert Collins)

    * New "rio" serialization format, similar to rfc-822. (Martin Pool)

    * Rename selftests to ``bzrlib.tests.test_foo``.  (John A Meinel, Martin 
      Pool)

    * ``bzrlib.plugin.all_plugins`` has been changed from an attribute to a 
      query method. (Robert Collins)
 
    * New options to read only the table-of-contents of a weave.  
      (Denys Duchier)

    * Raise NoSuchFile when someone tries to add a non-existant file.
      (Michael Ellerman)

    * Simplify handling of DivergedBranches in ``cmd_pull()``.
      (Michael Ellerman)
   
    * Branch.controlfile* logic has moved to lockablefiles.LockableFiles, which
      is exposed as ``Branch().control_files``. Also this has been altered with the
      controlfile pre/suffix replaced by simple method names like 'get' and
      'put'. (Aaron Bentley, Robert Collins).

    * Deprecated functions and methods can now be marked as such using the 
      ``bzrlib.symbol_versioning`` module. Marked method have their docstring
      updated and will issue a DeprecationWarning using the warnings module
      when they are used. (Robert Collins)

    * ``bzrlib.osutils.safe_unicode`` now exists to provide parameter coercion
      for functions that need unicode strings. (Robert Collins)

bzr 0.6 2005-10-28
------------------

  IMPROVEMENTS:
  
    * pull now takes --verbose to show you what revisions are added or removed
      (John A Meinel)

    * merge now takes a --show-base option to include the base text in
      conflicts.
      (Aaron Bentley)

    * The config files are now read using ConfigObj, so '=' should be used as
      a separator, not ':'.
      (Aaron Bentley)

    * New 'bzr commit --strict' option refuses to commit if there are 
      any unknown files in the tree.  To commit, make sure all files are 
      either ignored, added, or deleted.  (Michael Ellerman)

    * The config directory is now ~/.bazaar, and there is a single file 
      ~/.bazaar/bazaar.conf storing email, editor and other preferences.
      (Robert Collins)

    * 'bzr add' no longer takes a --verbose option, and a --quiet option
      has been added that suppresses all output.

    * Improved zsh completion support in contrib/zsh, from Clint
      Adams.

    * Builtin 'bzr annotate' command, by Martin Pool with improvements from 
      Goffredo Baroncelli.
    
    * 'bzr check' now accepts -v for verbose reporting, and checks for
      ghosts in the branch. (Robert Collins)

    * New command 're-sign' which will regenerate the gpg signature for 
      a revision. (Robert Collins)

    * If you set ``check_signatures=require`` for a path in 
      ``~/.bazaar/branches.conf`` then bzr will invoke your
      ``gpg_signing_command`` (defaults to gpg) and record a digital signature
      of your commit. (Robert Collins)

    * New sftp transport, based on Paramiko.  (Robey Pointer)

    * 'bzr pull' now accepts '--clobber' which will discard local changes
      and make this branch identical to the source branch. (Robert Collins)

    * Just give a quieter warning if a plugin can't be loaded, and 
      put the details in .bzr.log.  (Martin Pool)

    * 'bzr branch' will now set the branch-name to the last component of the
      output directory, if one was supplied.

    * If the option ``post_commit`` is set to one (or more) python function
      names (must be in the bzrlib namespace), then they will be invoked
      after the commit has completed, with the branch and ``revision_id`` as
      parameters. (Robert Collins)

    * Merge now has a retcode of 1 when conflicts occur. (Robert Collins)

    * --merge-type weave is now supported for file contents.  Tree-shape
      changes are still three-way based.  (Martin Pool, Aaron Bentley)

    * 'bzr check' allows the first revision on revision-history to have
      parents - something that is expected for cheap checkouts, and occurs
      when conversions from baz do not have all history.  (Robert Collins).

   * 'bzr merge' can now graft unrelated trees together, if your specify
     0 as a base. (Aaron Bentley)

   * 'bzr commit branch' and 'bzr commit branch/file1 branch/file2' now work
     (Aaron Bentley)

    * Add '.sconsign*' to default ignore list.  (Alexander Belchenko)

   * 'bzr merge --reprocess' minimizes conflicts

  TESTING:

    * The 'bzr selftest --pattern' option for has been removed, now 
      test specifiers on the command line can be simple strings, or 
      regexps, or both. (Robert Collins)

    * Passing -v to selftest will now show the time each test took to 
      complete, which will aid in analysing performance regressions and
      related questions. (Robert Collins)

    * 'bzr selftest' runs all tests, even if one fails, unless '--one'
      is given. (Martin Pool)

    * There is a new method for TestCaseInTempDir, assertFileEqual, which
      will check that a given content is equal to the content of the named
      file. (Robert Collins)

    * Fix test suite's habit of leaving many temporary log files in $TMPDIR.
      (Martin Pool)

  INTERNALS:

    * New 'testament' command and concept for making gpg-signatures 
      of revisions that are not tied to a particular internal
      representation.  (Martin Pool).

    * Per-revision properties ('revprops') as key-value associated 
      strings on each revision created when the revision is committed.
      Intended mainly for the use of external tools.  (Martin Pool).

    * Config options have moved from bzrlib.osutils to bzrlib.config.
      (Robert Collins)

    * Improved command line option definitions allowing explanations
      for individual options, among other things.  Contributed by 
      Magnus Therning.

    * Config options have moved from bzrlib.osutils to bzrlib.config.
      Configuration is now done via the config.Config interface:
      Depending on whether you have a Branch, a Location or no information
      available, construct a ``*Config``, and use its ``signature_checking``,
      ``username`` and ``user_email`` methods. (Robert Collins)

    * Plugins are now loaded under bzrlib.plugins, not bzrlib.plugin, and
      they are made available for other plugins to use. You should not 
      import other plugins during the ``__init__`` of your plugin though, as 
      no ordering is guaranteed, and the plugins directory is not on the
      python path. (Robert Collins)

    * Branch.relpath has been moved to WorkingTree.relpath. WorkingTree no
      no longer takes an inventory, rather it takes an option branch
      parameter, and if None is given will open the branch at basedir 
      implicitly. (Robert Collins)

    * Cleaner exception structure and error reporting.  Suggested by 
      Scott James Remnant.  (Martin Pool)

    * Branch.remove has been moved to WorkingTree, which has also gained
      ``lock_read``, ``lock_write`` and ``unlock`` methods for convenience.
      (Robert Collins)

    * Two decorators, ``needs_read_lock`` and ``needs_write_lock`` have been
      added to the branch module. Use these to cause a function to run in a
      read or write lock respectively. (Robert Collins)

    * ``Branch.open_containing`` now returns a tuple (Branch, relative-path),
      which allows direct access to the common case of 'get me this file
      from its branch'. (Robert Collins)

    * Transports can register using ``register_lazy_transport``, and they 
      will be loaded when first used.  (Martin Pool)

    * 'pull' has been factored out of the command as ``WorkingTree.pull()``.
      A new option to WorkingTree.pull has been added, clobber, which will
      ignore diverged history and pull anyway.
      (Robert Collins)

    * config.Config has a ``get_user_option`` call that accepts an option name.
      This will be looked up in branches.conf and bazaar.conf as normal.
      It is intended that this be used by plugins to support options - 
      options of built in programs should have specific methods on the config.
      (Robert Collins)

    * ``merge.merge_inner`` now has tempdir as an optional parameter.
      (Robert Collins)

    * Tree.kind is not recorded at the top level of the hierarchy, as it was
      missing on EmptyTree, leading to a bug with merge on EmptyTrees.
      (Robert Collins)

    * ``WorkingTree.__del__`` has been removed, it was non deterministic and not 
      doing what it was intended to. See ``WorkingTree.__init__`` for a comment
      about future directions. (Robert Collins/Martin Pool)

    * bzrlib.transport.http has been modified so that only 404 urllib errors
      are returned as NoSuchFile. Other exceptions will propogate as normal.
      This allows debuging of actual errors. (Robert Collins)

    * bzrlib.transport.Transport now accepts *ONLY* url escaped relative paths
      to apis like 'put', 'get' and 'has'. This is to provide consistent
      behaviour - it operates on url's only. (Robert Collins)

    * Transports can register using ``register_lazy_transport``, and they 
      will be loaded when first used.  (Martin Pool)

    * ``merge_flex`` no longer calls ``conflict_handler.finalize()``, instead that
      is called by ``merge_inner``. This is so that the conflict count can be 
      retrieved (and potentially manipulated) before returning to the caller
      of ``merge_inner``. Likewise 'merge' now returns the conflict count to the
      caller. (Robert Collins)

    * ``revision.revision_graph`` can handle having only partial history for
      a revision - that is no revisions in the graph with no parents.
      (Robert Collins).

    * New ``builtins.branch_files`` uses the standard ``file_list`` rules to
      produce a branch and a list of paths, relative to that branch
      (Aaron Bentley)

    * New TestCase.addCleanup facility.

    * New ``bzrlib.version_info`` tuple (similar to ``sys.version_info``),
      which can be used by programs importing bzrlib.

  BUG FIXES:

    * Better handling of branches in directories with non-ascii names. 
      (Joel Rosdahl, Panagiotis Papadakos)

    * Upgrades of trees with no commits will not fail due to accessing
      [-1] in the revision-history. (Andres Salomon)


bzr 0.1.1 2005-10-12
--------------------

  BUG FIXES:

    * Fix problem in pulling over http from machines that do not 
      allow directories to be listed.

    * Avoid harmless warning about invalid hash cache after 
      upgrading branch format.

  PERFORMANCE: 
  
    * Avoid some unnecessary http operations in branch and pull.


bzr 0.1 2005-10-11
------------------

  NOTES:

    * 'bzr branch' over http initially gives a very high estimate
      of completion time but it should fall as the first few 
      revisions are pulled in.  branch is still slow on 
      high-latency connections.

  BUG FIXES:
  
    * bzr-man.py has been updated to work again. Contributed by
      Rob Weir.

    * Locking is now done with fcntl.lockf which works with NFS
      file systems. Contributed by Harald Meland.

    * When a merge encounters a file that has been deleted on
      one side and modified on the other, the old contents are
      written out to foo.BASE and foo.SIDE, where SIDE is this
      or OTHER. Contributed by Aaron Bentley.

    * Export was choosing incorrect file paths for the content of
      the tarball, this has been fixed by Aaron Bentley.

    * Commit will no longer commit without a log message, an 
      error is returned instead. Contributed by Jelmer Vernooij.

    * If you commit a specific file in a sub directory, any of its
      parent directories that are added but not listed will be 
      automatically included. Suggested by Michael Ellerman.

    * bzr commit and upgrade did not correctly record new revisions
      for files with only a change to their executable status.
      bzr will correct this when it encounters it. Fixed by
      Robert Collins

    * HTTP tests now force off the use of ``http_proxy`` for the duration.
      Contributed by Gustavo Niemeyer.

    * Fix problems in merging weave-based branches that have 
      different partial views of history.

    * Symlink support: working with symlinks when not in the root of a 
      bzr tree was broken, patch from Scott James Remnant.

  IMPROVEMENTS:

    * 'branch' now accepts a --basis parameter which will take advantage
      of local history when making a new branch. This allows faster 
      branching of remote branches. Contributed by Aaron Bentley.

    * New tree format based on weave files, called version 5.
      Existing branches can be upgraded to this format using 
      'bzr upgrade'.

    * Symlinks are now versionable. Initial patch by 
      Erik Toubro Nielsen, updated to head by Robert Collins.

    * Executable bits are tracked on files. Patch from Gustavo
      Niemeyer.

    * 'bzr status' now shows unknown files inside a selected directory.
      Patch from Heikki Paajanen.

    * Merge conflicts are recorded in .bzr. Two new commands 'conflicts'
      and 'resolve' have needed added, which list and remove those 
      merge conflicts respectively. A conflicted tree cannot be committed
      in. Contributed by Aaron Bentley.

    * 'rm' is now an alias for 'remove'.

    * Stores now split out their content in a single byte prefixed hash,
      dropping the density of files per directory by 256. Contributed by
      Gustavo Niemeyer.

    * 'bzr diff -r branch:URL' will now perform a diff between two branches.
      Contributed by Robert Collins.

    * 'bzr log' with the default formatter will show merged revisions,
      indented to the right. Initial implementation contributed by Gustavo
      Niemeyer, made incremental by Robert Collins.


  INTERNALS:

    * Test case failures have the exception printed after the log 
      for your viewing pleasure.

    * InventoryEntry is now an abstract base class, use one of the
      concrete InventoryDirectory etc classes instead.

    * Branch raises an UnsupportedFormatError when it detects a 
      bzr branch it cannot understand. This allows for precise
      handling of such circumstances.

    * Remove RevisionReference class; ``Revision.parent_ids`` is now simply a
      list of their ids and ``parent_sha1s`` is a list of their corresponding
      sha1s (for old branches only at the moment.)

    * New method-object style interface for Commit() and Fetch().

    * Renamed ``Branch.last_patch()`` to ``Branch.last_revision()``, since
      we call them revisions not patches.

    * Move ``copy_branch`` to ``bzrlib.clone.copy_branch``.  The destination
      directory is created if it doesn't exist.

    * Inventories now identify the files which were present by 
      giving the revision *of that file*.

    * Inventory and Revision XML contains a version identifier.  
      This must be consistent with the overall branch version
      but allows for more flexibility in future upgrades.

  TESTING:

    * Removed testsweet module so that tests can be run after 
      bzr installed by 'bzr selftest'.

    * 'bzr selftest' command-line arguments can now be partial ids
      of tests to run, e.g. ``bzr selftest test_weave``

      
bzr 0.0.9 2005-09-23
--------------------

  BUG FIXES:

    * Fixed "branch -r" option.

    * Fix remote access to branches containing non-compressed history.
      (Robert Collins).

    * Better reliability of http server tests.  (John Arbash-Meinel)

    * Merge graph maximum distance calculation fix.  (Aaron Bentley)
   
    * Various minor bug in windows support have been fixed, largely in the
      test suite. Contributed by Alexander Belchenko.

  IMPROVEMENTS:

    * Status now accepts a -r argument to give status between chosen
      revisions. Contributed by Heikki Paajanen.

    * Revision arguments no longer use +/-/= to control ranges, instead
      there is a 'before' namespace, which limits the successive namespace.
      For example '$ bzr log -r date:yesterday..before:date:today' will
      select everything from yesterday and before today. Contributed by
      Robey Pointer

    * There is now a bzr.bat file created by distutils when building on 
      Windows. Contributed by Alexander Belchenko.

  INTERNALS:

    * Removed uuid() as it was unused.

    * Improved 'fetch' code for pulling revisions from one branch into
      another (used by pull, merged, etc.)


bzr 0.0.8 2005-09-20
--------------------

  IMPROVEMENTS:

    * Adding a file whose parent directory is not versioned will
      implicitly add the parent, and so on up to the root. This means
      you should never need to explictly add a directory, they'll just
      get added when you add a file in the directory.  Contributed by
      Michael Ellerman.

    * Ignore ``.DS_Store`` (contains Mac metadata) by default.
      (Nir Soffer)

    * If you set ``BZR_EDITOR`` in the environment, it is checked in
      preference to EDITOR and the config file for the interactive commit
      editing program. Related to this is a bugfix where a missing program
      set in EDITOR would cause editing to fail, now the fallback program
      for the operating system is still tried.

    * Files that are not directories/symlinks/regular files will no longer
      cause bzr to fail, it will just ignore them by default. You cannot add
      them to the tree though - they are not versionable.


  INTERNALS:

    * Refactor xml packing/unpacking.

  BUG FIXES: 

    * Fixed 'bzr mv' by Ollie Rutherfurd.

    * Fixed strange error when trying to access a nonexistent http
      branch.

    * Make sure that the hashcache gets written out if it can't be
      read.


  PORTABILITY:

    * Various Windows fixes from Ollie Rutherfurd.

    * Quieten warnings about locking; patch from Matt Lavin.


bzr-0.0.7 2005-09-02
--------------------

  NEW FEATURES:

    * ``bzr shell-complete`` command contributed by Clint Adams to
      help with intelligent shell completion.

    * New expert command ``bzr find-merge-base`` for debugging merges.


  ENHANCEMENTS:

    * Much better merge support.

    * merge3 conflicts are now reported with markers like '<<<<<<<'
      (seven characters) which is the same as CVS and pleases things
      like emacs smerge.


  BUG FIXES:

    * ``bzr upgrade`` no longer fails when trying to fix trees that
      mention revisions that are not present.

    * Fixed bugs in listing plugins from ``bzr plugins``.

    * Fix case of $EDITOR containing options for the editor.

    * Fix log -r refusing to show the last revision.
      (Patch from Goffredo Baroncelli.)


  CHANGES:

    * ``bzr log --show-ids`` shows the revision ids of all parents.

    * Externally provided commands on your $BZRPATH no longer need
      to recognize --bzr-usage to work properly, and can just handle
      --help themselves.


  LIBRARY:

    * Changed trace messages to go through the standard logging
      framework, so that they can more easily be redirected by
      libraries.



bzr-0.0.6 2005-08-18
--------------------

  NEW FEATURES:

    * Python plugins, automatically loaded from the directories on
      ``BZR_PLUGIN_PATH`` or ``~/.bzr.conf/plugins`` by default.

    * New 'bzr mkdir' command.

    * Commit mesage is fetched from an editor if not given on the
      command line; patch from Torsten Marek.

    * ``bzr log -m FOO`` displays commits whose message matches regexp 
      FOO.
      
    * ``bzr add`` with no arguments adds everything under the current directory.

    * ``bzr mv`` does move or rename depending on its arguments, like
      the Unix command.

    * ``bzr missing`` command shows a summary of the differences
      between two trees.  (Merged from John Arbash-Meinel.)

    * An email address for commits to a particular tree can be
      specified by putting it into .bzr/email within a branch.  (Based
      on a patch from Heikki Paajanen.)


  ENHANCEMENTS:

    * Faster working tree operations.


  CHANGES:

    * 3rd-party modules shipped with bzr are copied within the bzrlib
      python package, so that they can be installed by the setup
      script without clashing with anything already existing on the
      system.  (Contributed by Gustavo Niemeyer.)

    * Moved plugins directory to bzrlib/, so that there's a standard
      plugin directory which is not only installed with bzr itself but
      is also available when using bzr from the development tree.
      ``BZR_PLUGIN_PATH`` and ``DEFAULT_PLUGIN_PATH`` are then added to the
      standard plugins directory.

    * When exporting to a tarball with ``bzr export --format tgz``, put 
      everything under a top directory rather than dumping it into the
      current directory.   This can be overridden with the ``--root`` 
      option.  Patch from William Dodé and John Meinel.

    * New ``bzr upgrade`` command to upgrade the format of a branch,
      replacing ``bzr check --update``.

    * Files within store directories are no longer marked readonly on
      disk.

    * Changed ``bzr log`` output to a more compact form suggested by
      John A Meinel.  Old format is available with the ``--long`` or
      ``-l`` option, patched by William Dodé.

    * By default the commit command refuses to record a revision with
      no changes unless the ``--unchanged`` option is given.

    * The ``--no-plugins``, ``--profile`` and ``--builtin`` command
      line options must come before the command name because they 
      affect what commands are available; all other options must come 
      after the command name because their interpretation depends on
      it.

    * ``branch`` and ``clone`` added as aliases for ``branch``.

    * Default log format is back to the long format; the compact one
      is available with ``--short``.
      
      
  BUG FIXES:
  
    * Fix bugs in committing only selected files or within a subdirectory.


bzr-0.0.5  2005-06-15
---------------------
  
  CHANGES:

    * ``bzr`` with no command now shows help rather than giving an
      error.  Suggested by Michael Ellerman.

    * ``bzr status`` output format changed, because svn-style output
      doesn't really match the model of bzr.  Now files are grouped by
      status and can be shown with their IDs.  ``bzr status --all``
      shows all versioned files and unknown files but not ignored files.

    * ``bzr log`` runs from most-recent to least-recent, the reverse
      of the previous order.  The previous behaviour can be obtained
      with the ``--forward`` option.
        
    * ``bzr inventory`` by default shows only filenames, and also ids
      if ``--show-ids`` is given, in which case the id is the second
      field.


  ENHANCEMENTS:

    * New 'bzr whoami --email' option shows only the email component
      of the user identification, from Jo Vermeulen.

    * New ``bzr ignore PATTERN`` command.

    * Nicer error message for broken pipe, interrupt and similar
      conditions that don't indicate an internal error.

    * Add ``.*.sw[nop] .git .*.tmp *,v`` to default ignore patterns.

    * Per-branch locks keyed on ``.bzr/branch-lock``, available in
      either read or write mode.

    * New option ``bzr log --show-ids`` shows revision and file ids.

    * New usage ``bzr log FILENAME`` shows only revisions that
      affected that file.

    * Changed format for describing changes in ``bzr log -v``.

    * New option ``bzr commit --file`` to take a message from a file,
      suggested by LarstiQ.

    * New syntax ``bzr status [FILE...]`` contributed by Bartosz
      Oler.  File may be in a branch other than the working directory.

    * ``bzr log`` and ``bzr root`` can be given an http URL instead of
      a filename.

    * Commands can now be defined by external programs or scripts
      in a directory on $BZRPATH.

    * New "stat cache" avoids reading the contents of files if they 
      haven't changed since the previous time.

    * If the Python interpreter is too old, try to find a better one
      or give an error.  Based on a patch from Fredrik Lundh.

    * New optional parameter ``bzr info [BRANCH]``.

    * New form ``bzr commit SELECTED`` to commit only selected files.

    * New form ``bzr log -r FROM:TO`` shows changes in selected
      range; contributed by John A Meinel.

    * New option ``bzr diff --diff-options 'OPTS'`` allows passing
      options through to an external GNU diff.

    * New option ``bzr add --no-recurse`` to add a directory but not
      their contents.

    * ``bzr --version`` now shows more information if bzr is being run
      from a branch.

  
  BUG FIXES:

    * Fixed diff format so that added and removed files will be
      handled properly by patch.  Fix from Lalo Martins.

    * Various fixes for files whose names contain spaces or other
      metacharacters.


  TESTING:

    * Converted black-box test suites from Bourne shell into Python;
      now run using ``./testbzr``.  Various structural improvements to
      the tests.

    * testbzr by default runs the version of bzr found in the same
      directory as the tests, or the one given as the first parameter.

    * testbzr also runs the internal tests, so the only command
      required to check is just ``./testbzr``.

    * testbzr requires python2.4, but can be used to test bzr running
      under a different version.

    * Tests added for many other changes in this release.


  INTERNAL:

    * Included ElementTree library upgraded to 1.2.6 by Fredrik Lundh.

    * Refactor command functions into Command objects based on HCT by
      Scott James Remnant.

    * Better help messages for many commands.

    * Expose ``bzrlib.open_tracefile()`` to start the tracefile; until
      this is called trace messages are just discarded.

    * New internal function ``find_touching_revisions()`` and hidden
      command touching-revisions trace the changes to a given file.

    * Simpler and faster ``compare_inventories()`` function.

    * ``bzrlib.open_tracefile()`` takes a tracefilename parameter.

    * New AtomicFile class.

    * New developer commands ``added``, ``modified``.


  PORTABILITY:

    * Cope on Windows on python2.3 by using the weaker random seed.
      2.4 is now only recommended.


bzr-0.0.4  2005-04-22
---------------------

  ENHANCEMENTS:

    * 'bzr diff' optionally takes a list of files to diff.  Still a bit
      basic.  Patch from QuantumG.

    * More default ignore patterns.

    * New 'bzr log --verbose' shows a list of files changed in the
      changeset.  Patch from Sebastian Cote.

    * Roll over ~/.bzr.log if it gets too large.

    * Command abbreviations 'ci', 'st', 'stat', '?' based on a patch
      by Jason Diamon.

    * New 'bzr help commands' based on a patch from Denys Duchier.


  CHANGES:

    * User email is determined by looking at $BZREMAIL or ~/.bzr.email
      or $EMAIL.  All are decoded by the locale preferred encoding.
      If none of these are present user@hostname is used.  The host's
      fully-qualified name is not used because that tends to fail when
      there are DNS problems.

    * New 'bzr whoami' command instead of username user-email.


  BUG FIXES: 

    * Make commit safe for hardlinked bzr trees.

    * Some Unicode/locale fixes.

    * Partial workaround for ``difflib.unified_diff`` not handling
      trailing newlines properly.


  INTERNAL:

    * Allow docstrings for help to be in PEP0257 format.  Patch from
      Matt Brubeck.

    * More tests in test.sh.

    * Write profile data to a temporary file not into working
      directory and delete it when done.

    * Smaller .bzr.log with process ids.


  PORTABILITY:

    * Fix opening of ~/.bzr.log on Windows.  Patch from Andrew
      Bennetts.

    * Some improvements in handling paths on Windows, based on a patch
      from QuantumG.


bzr-0.0.3  2005-04-06
---------------------

  ENHANCEMENTS:

    * New "directories" internal command lists versioned directories
      in the tree.

    * Can now say "bzr commit --help".

    * New "rename" command to rename one file to a different name
      and/or directory.

    * New "move" command to move one or more files into a different
      directory.

    * New "renames" command lists files renamed since base revision.

    * New cat command contributed by janmar.

  CHANGES:

    * .bzr.log is placed in $HOME (not pwd) and is always written in
      UTF-8.  (Probably not a completely good long-term solution, but
      will do for now.)

  PORTABILITY:

    * Workaround for difflib bug in Python 2.3 that causes an
      exception when comparing empty files.  Reported by Erik Toubro
      Nielsen.

  INTERNAL:

    * Refactored inventory storage to insert a root entry at the top.

  TESTING:

    * Start of shell-based black-box testing in test.sh.


bzr-0.0.2.1
-----------

  PORTABILITY:

    * Win32 fixes from Steve Brown.


bzr-0.0.2  "black cube"  2005-03-31
-----------------------------------

  ENHANCEMENTS:

    * Default ignore list extended (see bzrlib/__init__.py).

    * Patterns in .bzrignore are now added to the default ignore list,
      rather than replacing it.

    * Ignore list isn't reread for every file.

    * More help topics.

    * Reinstate the 'bzr check' command to check invariants of the
      branch.

    * New 'ignored' command lists which files are ignored and why;
      'deleted' lists files deleted in the current working tree.

    * Performance improvements.

    * New global --profile option.
    
    * Ignore patterns like './config.h' now correctly match files in
      the root directory only.


bzr-0.0.1  2005-03-26
---------------------

  ENHANCEMENTS:

    * More information from info command.

    * Can now say "bzr help COMMAND" for more detailed help.

    * Less file flushing and faster performance when writing logs and
      committing to stores.

    * More useful verbose output from some commands.

  BUG FIXES:

    * Fix inverted display of 'R' and 'M' during 'commit -v'.

  PORTABILITY:

    * Include a subset of ElementTree-1.2.20040618 to make
      installation easier.

    * Fix time.localtime call to work with Python 2.3 (the minimum
      supported).


bzr-0.0.0.69  2005-03-22
------------------------

  ENHANCEMENTS:

    * First public release.

    * Storage of local versions: init, add, remove, rm, info, log,
      diff, status, etc.

..
   vim: tw=74 ft=rst ff=unix<|MERGE_RESOLUTION|>--- conflicted
+++ resolved
@@ -67,10 +67,9 @@
       could only happen if ``bzr reconcile`` decided that the parent
       ordering was incorrect in the file graph.  (John Arbash Meinel)
 
-<<<<<<< HEAD
     * "Permission denied" errors that occur when pushing a new branch to a
       smart server no longer cause tracebacks.  (Andrew Bennetts, #278673)
-=======
+
     * Some compatibility fixes for building the extensions with MSVC and
       for python2.4. (John Arbash Meinel, #277484)
 
@@ -79,7 +78,6 @@
       itself goes missing after checking the index. This bug appears as a
       transient failure (file not found) when another process is writing
       to the repository.  (John Arbash Meinel, #153786)
->>>>>>> 234b5e1c
 
   DOCUMENTATION:
 
