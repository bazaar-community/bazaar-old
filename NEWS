IN DEVELOPMENT

  BUGFIXES:

    * ``bzr init`` should connect to the remote location one time only.  We
      have been connecting several times because we forget to pass around the
      Transport object. This modifies ``BzrDir.create_branch_convenience``,
      so that we can give it the Transport we already have.
      (John Arbash Meinel, Vincent Ladeuil, #111702)

    * Get rid of sftp connection cache (get rid of the FTP one too).
      (Vincent Ladeuil, #43731)

    * bzr branch {local|remote} remote don't try to create a working tree
      anymore.
      (Vincent Ladeuil, #112173)

    * All identified multiple connections for a single bzr command have been
      fixed. See bzrlib/tests/commands directory.
      (Vincent Ladeuil)

    * ``bzr rm`` now does not insist on ``--force`` to delete files that
      have been renamed but not otherwise modified.  (Marius Kruger,
      #111664)

    * ``bzr selftest --bench`` no longer emits deprecation warnings
      (Lukáš Lalinský)

    * ``bzr status`` now honours FILE parameters for conflict lists
      (Aaron Bentley, #127606)

    * ``bzr checkout`` now honours -r when reconstituting a working tree.
      It also honours -r 0.  (Aaron Bentley, #127708)

    * ``bzr add *`` no more fails on Windows if working tree contains
      non-ascii file names. (Kuno Meyer, #127361)

    * allow ``easy_install bzr`` runs without fatal errors. 
      (Alexander Belchenko, #125521)

    * Graph._filter_candidate_lca does not raise KeyError if a candidate
      is eliminated just before it would normally be examined.  (Aaron Bentley)

  IMPROVEMENTS:

    * Don't show "dots" progress indicators when run non-interactively, such
      as from cron.  (Martin Pool)

    * ``info`` now formats locations more nicely and lists "submit" and
      "public" branches (Aaron Bentley)

    * New ``pack`` command that will trigger database compression within
      the repository (Robert Collins)

    * Implement ``_KnitIndex._load_data`` in a pyrex extension. The pyrex
      version is approximately 2-3x faster at parsing a ``.kndx`` file.
      Which yields a measurable improvement for commands which have to
      read from the repository, such as a 1s => 0.75s improvement in
      ``bzr diff`` when there are changes to be shown.  (John Arbash Meinel)

    * Merge is now faster.  Depending on the scenario, it can be more than 2x
      faster. (Aaron Bentley)

    * Give a clearer warning, and allow ``python setup.py install`` to
      succeed even if pyrex is not available.
      (John Arbash Meinel)

    * ``DirState._read_dirblocks`` now has an optional Pyrex
      implementation. This improves the speed of any command that has to
      read the entire DirState. (``diff``, ``status``, etc, improve by
      about 10%).
      ``bisect_dirblocks`` has also been improved, which helps all
      ``_get_entry`` type calls (whenever we are searching for a
      particular entry in the in-memory DirState).
      (John Arbash Meinel)

    * ``bzr pull`` and ``bzr push`` no longer do a complete walk of the 
      branch revision history for ui display unless -v is supplied.
      (Robert Collins)

    * ``bzr log -rA..B`` output shifted to the left margin if the log only 
      contains merge revisions. (Kent Gibson) 

    * The ``plugins`` command is now public with improved help.
      (Ian Clatworthy)

    * New bundle and merge directive formats are faster to generate, and
      more robust against email mangling.  New `send` command replaces
      `bundle-revisions` and `merge-directive`.  (Aaron Bentley)

    * Annotate merge now works when there are local changes. (Aaron Bentley)

    * Commit now only shows the progress in terms of directories instead of
      entries. (Ian Clatworthy)

    * Fix ``KnitRepository.get_revision_graph`` to not request the graph 2
      times. This makes ``get_revision_graph`` 2x faster. (John Arbash
      Meinel)

    * Fix ``VersionedFile.get_graph()`` to avoid using
      ``set.difference_update(other)``, which has bad scaling when
      ``other`` is large. This improves ``VF.get_graph([version_id])`` for
      a 12.5k graph from 2.9s down to 200ms. (John Arbash Meinel)

    * The ``--lsprof-file`` option now generates output for KCacheGrind if
      the file starts with ``callgrind.out``. This matches the default file
      filtering done by KCacheGrind's Open Dialog. (Ian Clatworthy)

    * Fix ``bzr update`` to avoid an unnecessary
      ``branch.get_master_branch`` call, which avoids 1 extra connection
      to the remote server. (Partial fix for #128076, John Arbash Meinel)

    * Log errors from the smart server in the trace file, to make debugging 
      test failures (and live failures!) easier.  (Andrew Bennetts)
      
    * The HTML version of the man page has been superceded by a more
      comprehensive manual called the Bazaar User Reference. This manual
      is completed generated from the online help topics. As part of this
      change, limited reStructuredText is now explicitly supported in help
      topics and command help with 'unnatural' markup being removed prior
      to display by the online help or inclusion in the man page.
      (Ian Clatworthy)

    * HTML documentation now use files extension *.html (Alexander Belchenko)

  LIBRARY API BREAKS:

    * Deprecated dictionary ``bzrlib.option.SHORT_OPTIONS`` removed.
      Options are now required to provide a help string and it must
      comply with the style guide by being one or more sentences with an
      initial capital and final period. (Martin Pool)

    * KnitIndex.get_parents now returns tuples. (Robert Collins)

    * Ancient unused ``Repository.text_store`` attribute has been removed.
      (Robert Collins)

  INTERNALS:

    * merge now uses ``iter_changes`` to calculate changes, which makes room for
      future performance increases.  It is also more consistent with other
      operations that perform comparisons, and reduces reliance on
      Tree.inventory.  (Aaron Bentley)

    * Refactoring of transport classes connected to a remote server.
      ConnectedTransport is a new class that serves as a basis for all
      transports needing to connect to a remote server.  transport.split_url
      have been deprecated, use the static method on the object instead. URL
      tests have been refactored too.
      (Vincent Ladeuil)

    * Better connection sharing for ConnectedTransport objects.
      transport.get_transport() now accepts a 'possible_transports' parameter.
      If a newly requested transport can share a connection with one of the
      list, it will.
      (Vincent Ladeuil)

    * Most functions now accept ``bzrlib.revision.NULL_REVISION`` to indicate
      the null revision, and consider using ``None`` for this purpose
      deprecated.  (Aaron Bentley)

    * New ``index`` module with abstract index functionality. This will be
      used during the planned changes in the repository layer. Currently the
      index layer provides a graph aware immutable index, a builder for the
      same index type to allow creating them, and finally a composer for
      such indices to allow the use of many indices in a single query. The
      index performance is not optimised, however the API is stable to allow
      development on top of the index. (Robert Collins)

    * ``bzrlib.dirstate.cmp_by_dirs`` can be used to compare two paths by
      their directory sections. This is equivalent to comparing
      ``path.split('/')``, only without having to split the paths.
      This has a Pyrex implementation available.
      (John Arbash Meinel)

    * New transport decorator 'unlistable+' which disables the list_dir
      functionality for testing.

    * New ``file_names.FileNames`` support class which mananges names
      for unlistable transport situations. (Robert Collins)

    * Deprecated ``change_entry`` in transform.py. (Ian Clatworthy)

    * RevisionTree.get_weave is now deprecated.  Tree.plan_merge is now used
      for performing annotate-merge.  (Aaron Bentley)

    * New EmailMessage class to create email messages. (Adeodato Simó)

    * Unused functions on the private interface KnitIndex have been removed.
      (Robert Collins)

    * New ``knit.KnitGraphIndex`` which provides a ``KnitIndex`` layered on top
      of a ``index.GraphIndex``. (Robert Collins)

    * New ``knit.KnitVersionedFile.iter_parents`` method that allows querying
      the parents of many knit nodes at once, reducing round trips to the 
      underlying index. (Robert Collins)

    * Graph now has an is_ancestor method, various bits use it.
      (Aaron Bentley)

    * ``bzrlib.pack.ContainerWriter`` now returns an offset, length tuple to
      callers when inserting data, allowing generation of readv style access
      during pack creation, without needing a separate pass across the output
      pack to gather such details. (Robert Collins)

    * ``bzrlib.pack.make_readv_reader`` allows readv based access to pack
      files that are stored on a transport. (Robert Collins)

<<<<<<< HEAD
    * In ``bzrlib.knit`` the internal interface has been altered to use
      3-tuples (index, pos, length) rather than two-tuples (pos, length) to
      describe where data in a knit is, allowing knits to be split into 
      many files. (Robert Collins)

    * ``bzrlib.knit._KnitData`` split into cache management and physical access
      with two access classes - ``_PackAccess`` and ``_KnitAccess`` defined.
      The former provides access into a .pack file, and the latter provides the
      current production repository form of .knit files. (Robert Collins)
=======
    * New ``Repository.has_same_location`` method that reports if two
      repository objects refer to the same repository (although with some risk
      of false negatives).  (Andrew Bennetts)

    * InterTree.compare now passes require_versioned on correctly.
      (Marius Kruger)

    * New methods on Repository - ``start_write_group``,
      ``commit_write_group``, ``abort_write_group`` and ``is_in_write_group`` -
      which provide a clean hook point for transactional Repositories - ones
      where all the data for a fetch or commit needs to be made atomically
      available in one step. This allows the write lock to remain while making
      a series of data insertions.  (e.g. data conversion). (Robert Collins)
>>>>>>> 52f2236d

  TESTING:

    * Remove selftest ``--clean-output``, ``--numbered-dirs`` and
      ``--keep-output`` options, which are obsolete now that tests
      are done within directories in $TMPDIR.  (Martin Pool)

    * The SSH_AUTH_SOCK environment variable is now reset to avoid 
      interaction with any running ssh agents.  (Jelmer Vernooij, #125955)


bzr 0.18  2007-07-17

  BUGFIXES:

    * Fix 'bzr add' crash under Win32 (Kuno Meyer)


bzr 0.18rc1  2007-07-10

  BUGFIXES:

    * Do not suppress pipe errors, etc. in non-display commands
      (Alexander Belchenko, #87178)

    * Display a useful error message when the user requests to annotate
      a file that is not present in the specified revision.
      (James Westby, #122656)

    * Commands that use status flags now have a reference to 'help
      status-flags'.  (Daniel Watkins, #113436)

    * Work around python-2.4.1 inhability to correctly parse the
      authentication header.
      (Vincent Ladeuil, #121889)

    * Use exact encoding for merge directives. (Adeodato Simó, #120591)

    * Fix tempfile permissions error in smart server tar bundling under
      Windows. (Martin _, #119330)

    * Fix detection of directory entries in the inventory. (James Westby)

    * Fix handling of http code 400: Bad Request When issuing too many ranges.
      (Vincent Ladeuil, #115209)

    * Issue a CONNECT request when connecting to an https server
      via a proxy to enable SSL tunneling.
      (Vincent Ladeuil, #120678)

    * Fix ``bzr log -r`` to support selecting merge revisions, both 
      individually and as part of revision ranges.
      (Kent Gibson, #4663)
 
    * Don't leave cruft behind when failing to acquire a lockdir.
      (Martin Pool, #109169)

    * Don't use the '-f' strace option during tests.
      (Vincent Ladeuil, #102019).

    * Warn when setting ``push_location`` to a value that will be masked by
      locations.conf.  (Aaron Bentley, #122286)

    * Fix commit ordering in corner case (Aaron Bentley, #94975)

    *  Make annotate behave in a non-ASCII world (Adeodato Simó).

  IMPROVEMENTS:

    * The --lsprof-file option now dumps a text rendering of the profiling
      information if the filename ends in ".txt". It will also convert the
      profiling information to a format suitable for KCacheGrind if the
      output filename ends in ".callgrind". Fixes to the lsprofcalltree
      conversion process by Jean Paul Calderone and Itamar were also merged.
      See http://ddaa.net/blog/python/lsprof-calltree. (Ian Clatworthy)

    * ``info`` now defaults to non-verbose mode, displaying only paths and
      abbreviated format info.  ``info -v`` displays all the information
      formerly displayed by ``info``.  (Aaron Bentley, Adeodato Simó)

    * ``bzr missing`` now has better option names ``--this`` and ``--other``.
      (Elliot Murphy)

    * The internal ``weave-list`` command has become ``versionedfile-list``,
      and now lists knits as well as weaves.  (Aaron Bentley)

    * Automatic merge base selection uses a faster algorithm that chooses
      better bases in criss-cross merge situations (Aaron Bentley)

    * Progress reporting in ``commit`` has been improved. The various logical
      stages are now reported on as follows, namely:

      * Collecting changes [Entry x/y] - Stage n/m
      * Saving data locally - Stage n/m
      * Uploading data to master branch - Stage n/m
      * Updating the working tree - Stage n/m
      * Running post commit hooks - Stage n/m
      
      If there is no master branch, the 3rd stage is omitted and the total
      number of stages is adjusted accordingly.

      Each hook that is run after commit is listed with a name (as hooks
      can be slow it is useful feedback).
      (Ian Clatworthy, Robert Collins)

    * Various operations that are now faster due to avoiding unnecessary
      topological sorts. (Aaron Bentley)

    * Make merge directives robust against broken bundles. (Aaron Bentley)

    * The lsprof filename note is emitted via trace.note(), not standard
      output.  (Aaron Bentley)

    * ``bzrlib`` now exports explicit API compatibility information to assist
      library users and plugins. See the ``bzrlib.api`` module for details.
      (Robert Collins)

    * Remove unnecessary lock probes when acquiring a lockdir.
      (Martin Pool)

    * ``bzr --version`` now shows the location of the bzr log file, which
      is especially useful on Windows.  (Martin Pool)

    * -D now supports hooks to get debug tracing of hooks (though its currently
      minimal in nature). (Robert Collins)

    * Long log format reports deltas on merge revisions. 
      (John Arbash Meinel, Kent Gibson)

    * Make initial push over ftp more resilient. (John Arbash Meinel)

    * Print a summary of changes for update just like pull does.
      (Daniel Watkins, #113990)

    * Add a -Dhpss option to trace smart protocol requests and responses.
      (Andrew Bennetts)

  LIBRARY API BREAKS:

    * Testing cleanups - 
      ``bzrlib.repository.RepositoryTestProviderAdapter`` has been moved
      to ``bzrlib.tests.repository_implementations``;
      ``bzrlib.repository.InterRepositoryTestProviderAdapter`` has been moved
      to ``bzrlib.tests.interrepository_implementations``;
      ``bzrlib.transport.TransportTestProviderAdapter`` has moved to 
      ``bzrlib.tests.test_transport_implementations``.
      ``bzrlib.branch.BranchTestProviderAdapter`` has moved to
      ``bzrlib.tests.branch_implementations``.
      ``bzrlib.bzrdir.BzrDirTestProviderAdapter`` has moved to 
      ``bzrlib.tests.bzrdir_implementations``.
      ``bzrlib.versionedfile.InterVersionedFileTestProviderAdapter`` has moved
      to ``bzrlib.tests.interversionedfile_implementations``.
      ``bzrlib.store.revision.RevisionStoreTestProviderAdapter`` has moved to
      ``bzrlib.tests.revisionstore_implementations``.
      ``bzrlib.workingtree.WorkingTreeTestProviderAdapter`` has moved to
      ``bzrlib.tests.workingtree_implementations``.
      These changes are an API break in the testing infrastructure only.
      (Robert Collins)

    * Relocate TestCaseWithRepository to be more central. (Robert Collins)

    * ``bzrlib.add.smart_add_tree`` will no longer perform glob expansion on
      win32. Callers of the function should do this and use the new
      ``MutableTree.smart_add`` method instead. (Robert Collins)

    * ``bzrlib.add.glob_expand_for_win32`` is now
      ``bzrlib.win32utils.glob_expand``.  (Robert Collins)

    * ``bzrlib.add.FastPath`` is now private and moved to 
      ``bzrlib.mutabletree._FastPath``. (Robert Collins, Martin Pool)

    * ``LockDir.wait`` removed.  (Martin Pool)

    * The ``SmartServer`` hooks API has changed for the ``server_started`` and
      ``server_stopped`` hooks. The first parameter is now an iterable of
      backing URLs rather than a single URL. This is to reflect that many
      URLs may map to the external URL of the server. E.g. the server interally
      may have a chrooted URL but also the local file:// URL will be at the 
      same location. (Robert Collins)

  INTERNALS:

    * New SMTPConnection class to unify email handling.  (Adeodato Simó)

    * Fix documentation of BzrError. (Adeodato Simó)

    * Make BzrBadParameter an internal error. (Adeodato Simó)

    * Remove use of 'assert False' to raise an exception unconditionally.
      (Martin Pool)

    * Give a cleaner error when failing to decode knit index entry.
      (Martin Pool)

    * TreeConfig would mistakenly search the top level when asked for options
      from a section. It now respects the section argument and only
      searches the specified section. (James Westby)

    * Improve ``make api-docs`` output. (John Arbash Meinel)

    * Use os.lstat rather than os.stat for osutils.make_readonly and
      osutils.make_writeable. This makes the difftools plugin more
      robust when dangling symlinks are found. (Elliot Murphy)

    * New ``-Dlock`` option to log (to ~/.bzr.log) information on when 
      lockdirs are taken or released.  (Martin Pool)

    * ``bzrlib`` Hooks are now nameable using ``Hooks.name_hook``. This 
      allows a nicer UI when hooks are running as the current hook can
      be displayed. (Robert Collins)

    * ``Transport.get`` has had its interface made more clear for ease of use.
      Retrieval of a directory must now fail with either 'PathError' at open
      time, or raise 'ReadError' on a read. (Robert Collins)

    * New method ``_maybe_expand_globs`` on the ``Command`` class for 
      dealing with unexpanded glob lists - e.g. on the win32 platform. This
      was moved from ``bzrlib.add._prepare_file_list``. (Robert Collins)

    * ``bzrlib.add.smart_add`` and ``bzrlib.add.smart_add_tree`` are now
      deprecated in favour of ``MutableTree.smart_add``. (Robert Collins,
      Martin Pool)

    * New method ``external_url`` on Transport for obtaining the url to
      hand to external processes. (Robert Collins)

    * Teach windows installers to build pyrex/C extensions.
      (Alexander Belchenko)

  TESTING:

    * Removed the ``--keep-output`` option from selftest and clean up test
      directories as they're used.  This reduces the IO load from 
      running the test suite and cuts the time by about half.
      (Andrew Bennetts, Martin Pool)

    * Add scenarios as a public attribute on the TestAdapter classes to allow
      modification of the generated scenarios before adaption and easier
      testing. (Robert Collins)

    * New testing support class ``TestScenarioApplier`` which multiplies
      out a single teste by a list of supplied scenarios. (RobertCollins)

    * Setting ``repository_to_test_repository`` on a repository_implementations
      test will cause it to be called during repository creation, allowing the
      testing of repository classes which are not based around the Format
      concept. For example a repository adapter can be tested in this manner,
      by altering the repository scenarios to include a scenario that sets this
      attribute during the test parameterisation in
      ``bzrlib.tests.repository.repository_implementations``. (Robert Collins)

    * Clean up many of the APIs for blackbox testing of Bazaar.  The standard 
      interface is now self.run_bzr.  The command to run can be passed as
      either a list of parameters, a string containing the command line, or
      (deprecated) varargs parameters.  (Martin Pool)

    * The base TestCase now isolates tests from -D parameters by clearing
      ``debug.debug_flags`` and restores it afterwards. (Robert Collins)

    * Add a relpath parameter to get_transport methods in test framework to
      avoid useless cloning.
      (Vincent Ladeuil, #110448)


bzr 0.17  2007-06-18

  BUGFIXES:

    * Fix crash of commit due to wrong lookup of filesystem encoding.
      (Colin Watson, #120647)

    * Revert logging just to stderr in commit as broke unicode filenames.
      (Aaron Bentley, Ian Clatworthy, #120930)


bzr 0.17rc1  2007-06-12

  NOTES WHEN UPGRADING:

    * The kind() and is_executable() APIs on the WorkingTree interface no
      longer implicitly (read) locks and unlocks the tree. This *might*
      impact some plug-ins and tools using this part of the API. If you find
      an issue that may be caused by this change, please let us know,
      particularly the plug-in/tool maintainer. If encountered, the API
      fix is to surround kind() and is_executable() calls with lock_read()
      and unlock() like so::

        work_tree.lock_read()
        try:
            kind = work_tree.kind(...)
        finally:
            work_tree.unlock()

  INTERNALS:
    * Rework of LogFormatter API to provide beginning/end of log hooks and to
      encapsulate the details of the revision to be logged in a LogRevision
      object.
      In long log formats, merge revision ids are only shown when --show-ids
      is specified, and are labelled "revision-id:", as per mainline
      revisions, instead of "merged:". (Kent Gibson)

    * New ``BranchBuilder`` API which allows the construction of particular
      histories quickly. Useful for testing and potentially other applications
      too. (Robert Collins)

  IMPROVEMENTS:
  
    * There are two new help topics, working-trees and repositories that
      attempt to explain these concepts. (James Westby, John Arbash Meinel,
      Aaron Bentley)

    * Added ``bzr log --limit`` to report a limited number of revisions.
      (Kent Gibson, #3659)

    * Revert does not try to preserve file contents that were originally
      produced by reverting to a historical revision.  (Aaron Bentley)

    * ``bzr log --short`` now includes ``[merge]`` for revisions which
      have more than one parent. This is a small improvement to help
      understanding what changes have occurred
      (John Arbash Meinel, #83887)

    * TreeTransform avoids many renames when contructing large trees,
      improving speed.  3.25x speedups have been observed for construction of
      kernel-sized-trees, and checkouts are 1.28x faster.  (Aaron Bentley)

    * Commit on large trees is now faster. In my environment, a commit of
      a small change to the Mozilla tree (55k files) has dropped from
      66 seconds to 32 seconds. For a small tree of 600 files, commit of a
      small change is 33% faster. (Ian Clatworthy)

    * New --create-prefix option to bzr init, like for push.  (Daniel Watkins,
      #56322)

  BUGFIXES:

    * ``bzr push`` should only connect to the remote location one time.
      We have been connecting 3 times because we forget to pass around
      the Transport object. This adds ``BzrDir.clone_on_transport()``, so
      that we can pass in the Transport that we already have.
      (John Arbash Meinel, #75721)

    * ``DirState.set_state_from_inventory()`` needs to properly order
      based on split paths, not just string paths.
      (John Arbash Meinel, #115947)

    * Let TestUIFactoy encode the password prompt with its own stdout.
      (Vincent Ladeuil, #110204)

    * pycurl should take use the range header that takes the range hint
      into account.
      (Vincent Ladeuil, #112719)

    * WorkingTree4.get_file_sha1 no longer raises an exception when invoked
      on a missing file.  (Aaron Bentley, #118186)

    * WorkingTree.remove works correctly with tree references, and when pwd is
      not the tree root. (Aaron Bentley)

    * Merge no longer fails when a file is renamed in one tree and deleted
      in the other. (Aaron Bentley, #110279)

    * ``revision-info`` now accepts dotted revnos, doesn't require a tree,
      and defaults to the last revision (Matthew Fuller, #90048)

    * Tests no longer fail when BZR_REMOTE_PATH is set in the environment.
      (Daniel Watkins, #111958)

    * ``bzr branch -r revid:foo`` can be used to branch any revision in
      your repository. (Previously Branch6 only supported revisions in your
      mainline). (John Arbash Meinel, #115343)

bzr 0.16  2007-05-07
  
  BUGFIXES:

    * Handle when you have 2 directories with similar names, but one has a
      hyphen. (``'abc'`` versus ``'abc-2'``). The WT4._iter_changes
      iterator was using direct comparison and ``'abc/a'`` sorts after
      ``'abc-2'``, but ``('abc', 'a')`` sorts before ``('abc-2',)``.
      (John Arbash Meinel, #111227)

    * Handle when someone renames a file on disk without telling bzr.
      Previously we would report the first file as missing, but not show
      the new unknown file. (John Arbash Meinel, #111288)

    * Avoid error when running hooks after pulling into or pushing from
      a branch bound to a smartserver branch.  (Martin Pool, #111968)

  IMPROVEMENTS:

    * Move developer documentation to doc/developers/. This reduces clutter in
      the root of the source tree and allows HACKING to be split into multiple
      files. (Robert Collins, Alexander Belchenko)

    * Clean up the ``WorkingTree4._iter_changes()`` internal loops as well as
      ``DirState.update_entry()``. This optimizes the core logic for ``bzr
      diff`` and ``bzr status`` significantly improving the speed of
      both. (John Arbash Meinel)

bzr 0.16rc2  2007-04-30

  BUGFIXES:

    * Handle the case when you delete a file, and then rename another file
      on top of it. Also handle the case of ``bzr rm --keep foo``. ``bzr
      status`` should show the removed file and an unknown file in its
      place. (John Arbash Meinel, #109993)

    * Bundles properly read and write revision properties that have an
      empty value. And when the value is not ASCII.
      (John Arbash Meinel, #109613)

    * Fix the bzr commit message to be in text mode.
      (Alexander Belchenko, #110901)

    * Also handle when you rename a file and create a file where it used
      to be. (John Arbash Meinel, #110256)

    * ``WorkingTree4._iter_changes`` should not descend into unversioned
      directories. (John Arbash Meinel, #110399)

bzr 0.16rc1  2007-04-26

  NOTES WHEN UPGRADING:

    * ``bzr remove`` and ``bzr rm`` will now remove the working file, if
      it could be recovered again.
      This has been done for consistency with svn and the unix rm command.
      The old ``remove`` behaviour has been retained in the new option
      ``bzr remove --keep``, which will just stop versioning the file,
      but not delete it.
      ``bzr remove --force`` have been added which will always delete the
      files.
      ``bzr remove`` is also more verbose.
      (Marius Kruger, #82602)

  IMPROVEMENTS:

    * Merge directives can now be supplied as input to `merge` and `pull`,
      like bundles can.  (Aaron Bentley)

    * Sending the SIGQUIT signal to bzr, which can be done on Unix by
      pressing Control-Backslash, drops bzr into a debugger.  Type ``'c'``
      to continue.  This can be disabled by setting the environment variable
      ``BZR_SIGQUIT_PDB=0``.  (Martin Pool)

    * selftest now supports --list-only to list tests instead of running
      them. (Ian Clatworthy)

    * selftest now supports --exclude PATTERN (or -x PATTERN) to exclude
      tests with names that match that regular expression.
      (Ian Clatworthy, #102679)

    * selftest now supports --randomize SEED to run tests in a random order.
      SEED is typically the value 'now' meaning 'use the current time'.
      (Ian Clatworthy, #102686)

    * New option ``--fixes`` to commit, which stores bug fixing annotations as
      revision properties. Built-in support for Launchpad, Debian, Trac and
      Bugzilla bug trackers. (Jonathan Lange, James Henstridge, Robert Collins)

    * New API, ``bzrlib.bugtracker.tracker_registry``, for adding support for
      other bug trackers to ``fixes``. (Jonathan Lange, James Henstridge,
      Robert Collins)

    * ``selftest`` has new short options ``-f`` and ``-1``.  (Martin
      Pool)

    * ``bzrlib.tsort.MergeSorter`` optimizations. Change the inner loop
      into using local variables instead of going through ``self._var``.
      Improves the time to ``merge_sort`` a 10k revision graph by
      approximately 40% (~700->400ms).  (John Arbash Meinel)

    * ``make docs`` now creates a man page at ``man1/bzr.1`` fixing bug 107388.
      (Robert Collins)

    * ``bzr help`` now provides cross references to other help topics using
      the _see_also facility on command classes. Likewise the bzr_man
      documentation, and the bzr.1 man page also include this information.
      (Robert Collins)

    * Tags are now included in logs, that use the long log formatter. 
      (Erik Bågfors, Alexander Belchenko)

    * ``bzr help`` provides a clearer message when a help topic cannot be
      found. (Robert Collins, #107656)

    * ``bzr help`` now accepts optional prefixes for command help. The help
      for all commands can now be found at ``bzr help commands/COMMANDNAME``
      as well as ``bzr help COMMANDNAME`` (which only works for commands 
      where the name is not the same as a more general help topic). 
      (Robert Collins)

    * ``bzr help PLUGINNAME`` will now return the module docstring from the
      plugin PLUGINNAME. (Robert Collins, #50408)

    * New help topic ``urlspec`` which lists the availables transports.
      (Goffredo Baroncelli)

    * doc/server.txt updated to document the default bzr:// port
      and also update the blurb about the hpss' current status.
      (Robert Collins, #107125).

    * ``bzr serve`` now listens on interface 0.0.0.0 by default, making it
      serve out to the local LAN (and anyone in the world that can reach the
      machine running ``bzr serve``. (Robert Collins, #98918)

    * A new smart server protocol version has been added.  It prefixes requests
      and responses with an explicit version identifier so that future protocol
      revisions can be dealt with gracefully.  (Andrew Bennetts, Robert Collins)

    * The bzr protocol version 2 indicates success or failure in every response
      without depending on particular commands encoding that consistently,
      allowing future client refactorings to be much more robust about error
      handling. (Robert Collins, Martin Pool, Andrew Bennetts)

    * The smart protocol over HTTP client has been changed to always post to the
      same ``.bzr/smart`` URL under the original location when it can.  This allows
      HTTP servers to only have to pass URLs ending in .bzr/smart to the smart
      server handler, and not arbitrary ``.bzr/*/smart`` URLs.  (Andrew Bennetts)

    * digest authentication is now supported for proxies and HTTP by the urllib
      based http implementation. Tested against Apache 2.0.55 and Squid
      2.6.5. Basic and digest authentication are handled coherently for HTTP
      and proxy: if the user is provided in the url (bzr command line for HTTP,
      proxy environment variables for proxies), the password is prompted for
      (only once). If the password is provided, it is taken into account. Once
      the first authentication is successful, all further authentication
      roundtrips are avoided by preventively setting the right authentication
      header(s).
      (Vincent Ladeuil).

  INTERNALS:

    * bzrlib API compatability with 0.8 has been dropped, cleaning up some
      code paths. (Robert Collins)

    * Change the format of chroot urls so that they can be safely manipulated
      by generic url utilities without causing the resulting urls to have
      escaped the chroot. A side effect of this is that creating a chroot
      requires an explicit action using a ChrootServer.
      (Robert Collins, Andrew Bennetts)

    * Deprecate ``Branch.get_root_id()`` because branches don't have root ids,
      rather than fixing bug #96847.  (Aaron Bentley)

    * ``WorkingTree.apply_inventory_delta`` provides a better alternative to
      ``WorkingTree._write_inventory``.  (Aaron Bentley)

    * Convenience method ``TestCase.expectFailure`` ensures that known failures
      do not silently pass.  (Aaron Bentley)

    * ``Transport.local_abspath`` now raises ``NotLocalUrl`` rather than 
      ``TransportNotPossible``. (Martin Pool, Ian Clatworthy)

    * New SmartServer hooks facility. There are two initial hooks documented
      in ``bzrlib.transport.smart.SmartServerHooks``. The two initial hooks allow
      plugins to execute code upon server startup and shutdown.
      (Robert Collins).

    * SmartServer in standalone mode will now close its listening socket
      when it stops, rather than waiting for garbage collection. This primarily
      fixes test suite hangs when a test tries to connect to a shutdown server.
      It may also help improve behaviour when dealing with a server running
      on a specific port (rather than dynamically assigned ports).
      (Robert Collins)

    * Move most SmartServer code into a new package, bzrlib/smart.
      bzrlib/transport/remote.py contains just the Transport classes that used
      to be in bzrlib/transport/smart.py.  (Andrew Bennetts)

    * urllib http implementation avoid roundtrips associated with
      401 (and 407) errors once the authentication succeeds.
      (Vincent Ladeuil).

    * urlib http now supports querying the user for a proxy password if
      needed. Realm is shown in the prompt for both HTTP and proxy
      authentication when the user is required to type a password. 
      (Vincent Ladeuil).

    * Renamed SmartTransport (and subclasses like SmartTCPTransport) to
      RemoteTransport (and subclasses to RemoteTCPTransport, etc).  This is more
      consistent with its new home in ``bzrlib/transport/remote.py``, and because
      it's not really a "smart" transport, just one that does file operations
      via remote procedure calls.  (Andrew Bennetts)
 
    * The ``lock_write`` method of ``LockableFiles``, ``Repository`` and
      ``Branch`` now accept a ``token`` keyword argument, so that separate
      instances of those objects can share a lock if it has the right token.
      (Andrew Bennetts, Robert Collins)

    * New method ``get_branch_reference`` on ``BzrDir`` allows the detection of
      branch references - which the smart server component needs.

    * The Repository API ``make_working_trees`` is now permitted to return
      False when ``set_make_working_trees`` is not implemented - previously
      an unimplemented ``set_make_working_trees`` implied the result True
      from ``make_working_trees``. This has been changed to accomodate the
      smart server, where it does not make sense (at this point) to ever
      make working trees by default. (Robert Collins)

    * Command objects can now declare related help topics by having _see_also
      set to a list of related topic. (Robert Collins)

    * ``bzrlib.help`` now delegates to the Command class for Command specific
      help. (Robert Collins)

    * New class ``TransportListRegistry``, derived from the Registry class, which 
      simplifies tracking the available Transports. (Goffredo Baroncelli)

    * New function ``Branch.get_revision_id_to_revno_map`` which will
      return a dictionary mapping revision ids to dotted revnos. Since
      dotted revnos are defined in the context of the branch tip, it makes
      sense to generate them from a ``Branch`` object.
      (John Arbash Meinel)

    * Fix the 'Unprintable error' message display to use the repr of the 
      exception that prevented printing the error because the str value
      for it is often not useful in debugging (e.g. KeyError('foo') has a
      str() of 'foo' but a repr of 'KeyError('foo')' which is much more
      useful. (Robert Collins)

    * ``urlutils.normalize_url`` now unescapes unreserved characters, such as "~".
      (Andrew Bennetts)

  BUGFIXES:

    * Don't fail bundle selftest if email has 'two' embedded.  
      (Ian Clatworthy, #98510)

    * Remove ``--verbose`` from ``bzr bundle``. It didn't work anyway.
      (Robert Widhopf-Fenk, #98591)

    * Remove ``--basis`` from the checkout/branch commands - it didn't work
      properly and is no longer beneficial.
      (Robert Collins, #53675, #43486)

    * Don't produce encoding error when adding duplicate files.
      (Aaron Bentley)

    * Fix ``bzr log <file>`` so it only logs the revisions that changed
      the file, and does it faster.
      (Kent Gibson, John Arbash Meinel, #51980, #69477)
 
    * Fix ``InterDirstateTre._iter_changes`` to handle when we come across
      an empty versioned directory, which now has files in it.
      (John Arbash Meinel, #104257)

    * Teach ``common_ancestor`` to shortcut when the tip of one branch is
      inside the ancestry of the other. Saves a lot of graph processing
      (with an ancestry of 16k revisions, ``bzr merge ../already-merged``
      changes from 2m10s to 13s).  (John Arbash Meinel, #103757)

    * Fix ``show_diff_trees`` to handle the case when a file is modified,
      and the containing directory is renamed. (The file path is different
      in this versus base, but it isn't marked as a rename).
      (John Arbash Meinel, #103870)

    * FTP now works even when the FTP server does not support atomic rename.
      (Aaron Bentley, #89436)

    * Correct handling in bundles and merge directives of timezones with
      that are not an integer number of hours offset from UTC.  Always 
      represent the epoch time in UTC to avoid problems with formatting 
      earlier times on win32.  (Martin Pool, Alexander Belchenko, John
      Arbash Meinel)

    * Typo in the help for ``register-branch`` fixed. (Robert Collins, #96770)

    * "dirstate" and "dirstate-tags" formats now produce branches compatible
      with old versions of bzr. (Aaron Bentley, #107168))

    * Handle moving a directory when children have been added, removed,
      and renamed. (John Arbash Meinel, #105479)

    * Don't preventively use basic authentication for proxy before receiving a
      407 error. Otherwise people willing to use other authentication schemes
      may expose their password in the clear (or nearly). This add one
      roundtrip in case basic authentication should be used, but plug the
      security hole.
      (Vincent Ladeuil)

    * Handle http and proxy digest authentication.
      (Vincent Ladeuil, #94034).

  TESTING:

    * Added ``bzrlib.strace.strace`` which will strace a single callable and
      return a StraceResult object which contains just the syscalls involved
      in running it. (Robert Collins)

    * New test method ``reduceLockdirTimeout`` to drop the default (ui-centric)
      default time down to one suitable for tests. (Andrew Bennetts)

    * Add new ``vfs_transport_factory`` attribute on tests which provides the 
      common vfs backing for both the readonly and readwrite transports.
      This allows the RemoteObject tests to back onto local disk or memory,
      and use the existing ``transport_server`` attribute all tests know about
      to be the smart server transport. This in turn allows tests to 
      differentiate between 'transport to access the branch', and 
      'transport which is a VFS' - which matters in Remote* tests.
      (Robert Collins, Andrew Bennetts)

    * The ``make_branch_and_tree`` method for tests will now create a 
      lightweight checkout for the tree if the ``vfs_transport_factory`` is not
      a LocalURLServer. (Robert Collins, Andrew Bennetts)

    * Branch implementation tests have been audited to ensure that all urls 
      passed to Branch APIs use proper urls, except when local-disk paths
      are intended. This is so that tests correctly access the test transport
      which is often not equivalent to local disk in Remote* tests. As part
      of this many tests were adjusted to remove dependencies on local disk
      access.
      (Robert Collins, Andrew Bennetts)

    * Mark bzrlib.tests and bzrlib.tests.TestUtil as providing assertFOO helper
      functions by adding a ``__unittest`` global attribute. (Robert Collins,
      Andrew Bennetts, Martin Pool, Jonathan Lange)

    * Refactored proxy and authentication handling to simplify the
      implementation of new auth schemes for both http and proxy. 
      (Vincent Ladeuil)

bzr 0.15 2007-04-01

  BUGFIXES:

    * Handle incompatible repositories as a user issue when fetching.
      (Aaron Bentley)

    * Don't give a recommendation to upgrade when branching or 
      checking out a branch that contains an old-format working tree.
      (Martin Pool)

bzr 0.15rc3  2007-03-26

  CHANGES:
 
    * A warning is now displayed when opening working trees in older 
      formats, to encourage people to upgrade to WorkingTreeFormat4.
      (Martin Pool)

  IMPROVEMENTS:

    * HTTP redirections are now taken into account when a branch (or a
      bundle) is accessed for the first time. A message is issued at each
      redirection to inform the user. In the past, http redirections were
      silently followed for each request which significantly degraded the
      performances. The http redirections are not followed anymore by
      default, instead a RedirectRequested exception is raised. For bzrlib
      users needing to follow http redirections anyway,
      ``bzrlib.transport.do_catching_redirections`` provide an easy transition
      path.  (vila)

  INTERNALS:

    * Added ``ReadLock.temporary_write_lock()`` to allow upgrading an OS read
      lock to an OS write lock. Linux can do this without unlocking, Win32
      needs to unlock in between. (John Arbash Meinel)
 
    * New parameter ``recommend_upgrade`` to ``BzrDir.open_workingtree``
      to silence (when false) warnings about opening old formats.
      (Martin Pool)

    * Fix minor performance regression with bzr-0.15 on pre-dirstate
      trees. (We were reading the working inventory too many times).
      (John Arbash Meinel)

    * Remove ``Branch.get_transaction()`` in favour of a simple cache of
      ``revision_history``.  Branch subclasses should override
      ``_gen_revision_history`` rather than ``revision_history`` to make use of
      this cache, and call ``_clear_revision_history_cache`` and
      ``_cache_revision_history`` at appropriate times. (Andrew Bennetts)

  BUGFIXES:

    * Take ``smtp_server`` from user config into account.
      (vila, #92195)

    * Restore Unicode filename handling for versioned and unversioned files.
      (John Arbash Meinel, #92608)

    * Don't fail during ``bzr commit`` if a file is marked removed, and
      the containing directory is auto-removed.  (John Arbash Meinel, #93681)

    * ``bzr status FILENAME`` failed on Windows because of an uncommon
      errno. (``ERROR_DIRECTORY == 267 != ENOTDIR``).
      (Wouter van Heyst, John Arbash Meinel, #90819)

    * ``bzr checkout source`` should create a local branch in the same
      format as source. (John Arbash Meinel, #93854)

    * ``bzr commit`` with a kind change was failing to update the
      last-changed-revision for directories.  The
      InventoryDirectory._unchanged only looked at the ``parent_id`` and name,
      ignoring the fact that the kind could have changed, too.
      (John Arbash Meinel, #90111)

    * ``bzr mv dir/subdir other`` was incorrectly updating files inside
      the directory. So that there was a chance it would break commit,
      etc. (John Arbash Meinel, #94037)
 
    * Correctly handles mutiple permanent http redirections.
      (vila, #88780)

bzr 0.15rc2  2007-03-14

  NOTES WHEN UPGRADING:
        
    * Release 0.15rc2 of bzr changes the ``bzr init-repo`` command to
      default to ``--trees`` instead of ``--no-trees``.
      Existing shared repositories are not affected.

  IMPROVEMENTS:

    * New ``merge-directive`` command to generate machine- and human-readable
      merge requests.  (Aaron Bentley)

    * New ``submit:`` revision specifier makes it easy to diff against the
      common ancestor with the submit location (Aaron Bentley)

    * Added support for Putty's SSH implementation. (Dmitry Vasiliev)

    * Added ``bzr status --versioned`` to report only versioned files, 
      not unknowns. (Kent Gibson)

    * Merge now autodetects the correct line-ending style for its conflict
      markers.  (Aaron Bentley)

  INTERNALS:

    * Refactored SSH vendor registration into SSHVendorManager class.
      (Dmitry Vasiliev)

  BUGFIXES:

    * New ``--numbered-dirs`` option to ``bzr selftest`` to use
      numbered dirs for TestCaseInTempDir. This is default behavior
      on Windows. Anyone can force named dirs on Windows
      with ``--no-numbered-dirs``. (Alexander Belchenko)

    * Fix ``RevisionSpec_revid`` to handle the Unicode strings passed in
      from the command line. (Marien Zwart, #90501)

    * Fix ``TreeTransform._iter_changes`` when both the source and
      destination are missing. (Aaron Bentley, #88842)

    * Fix commit of merges with symlinks in dirstate trees.
      (Marien Zwart)
    
    * Switch the ``bzr init-repo`` default from --no-trees to --trees. 
      (Wouter van Heyst, #53483)


bzr 0.15rc1  2007-03-07

  SURPRISES:

    * The default disk format has changed. Please run 'bzr upgrade' in your
      working trees to upgrade. This new default is compatible for network
      operations, but not for local operations. That is, if you have two
      versions of bzr installed locally, after upgrading you can only use the
      bzr 0.15 version. This new default does not enable tags or nested-trees
      as they are incompatible with bzr versions before 0.15 over the network.

    * For users of bzrlib: Two major changes have been made to the working tree
      api in bzrlib. The first is that many methods and attributes, including
      the inventory attribute, are no longer valid for use until one of
      ``lock_read``/``lock_write``/``lock_tree_write`` has been called,
      and become invalid again after unlock is called. This has been done
      to improve performance and correctness as part of the dirstate
      development.
      (Robert Collins, John A Meinel, Martin Pool, and others).

    * For users of bzrlib: The attribute 'tree.inventory' should be considered
      readonly. Previously it was possible to directly alter this attribute, or
      its contents, and have the tree notice this. This has been made
      unsupported - it may work in some tree formats, but in the newer dirstate
      format such actions will have no effect and will be ignored, or even
      cause assertions. All operations possible can still be carried out by a
      combination of the tree API, and the bzrlib.transform API. (Robert
      Collins, John A Meinel, Martin Pool, and others).

  IMPROVEMENTS:

    * Support for OS Windows 98. Also .bzr.log on any windows system
      saved in My Documents folder. (Alexander Belchenko)

    * ``bzr mv`` enhanced to support already moved files.
      In the past the mv command would have failed if the source file doesn't
      exist. In this situation ``bzr mv`` would now detect that the file has
      already moved and update the repository accordingly, if the target file
      does exist.
      A new option ``--after`` has been added so that if two files already
      exist, you could notify Bazaar that you have moved a (versioned) file
      and replaced it with another. Thus in this case ``bzr move --after``
      will only update the Bazaar identifier.
      (Steffen Eichenberg, Marius Kruger)

    * ``ls`` now works on treeless branches and remote branches.
      (Aaron Bentley)

    * ``bzr help global-options`` describes the global options.
      (Aaron Bentley)

    * ``bzr pull --overwrite`` will now correctly overwrite checkouts.
      (Robert Collins)

    * Files are now allowed to change kind (e.g. from file to symlink).
      Supported by ``commit``, ``revert`` and ``status``
      (Aaron Bentley)

    * ``inventory`` and ``unknowns`` hidden in favour of ``ls``
      (Aaron Bentley)

    * ``bzr help checkouts`` descibes what checkouts are and some possible
      uses of them. (James Westby, Aaron Bentley)

    * A new ``-d`` option to push, pull and merge overrides the default 
      directory.  (Martin Pool)

    * Branch format 6: smaller, and potentially faster than format 5.  Supports
      ``append_history_only`` mode, where the log view and revnos do not change,
      except by being added to.  Stores policy settings in
      ".bzr/branch/branch.conf".

    * ``append_only`` branches:  Format 6 branches may be configured so that log
      view and revnos are always consistent.  Either create the branch using
      "bzr init --append-revisions-only" or edit the config file as descriped
      in docs/configuration.txt.

    * rebind: Format 6 branches retain the last-used bind location, so if you
      "bzr unbind", you can "bzr bind" to bind to the previously-selected
      bind location.

    * Builtin tags support, created and deleted by the ``tag`` command and
      stored in the branch.  Tags can be accessed with the revisionspec
      ``-rtag:``, and listed with ``bzr tags``.  Tags are not versioned 
      at present. Tags require a network incompatible upgrade. To perform this
      upgrade, run ``bzr upgrade --dirstate-tags`` in your branch and
      repositories. (Martin Pool)

    * The ``bzr://`` transport now has a well-known port number, 4155,
      which it will use by default.  (Andrew Bennetts, Martin Pool)

    * Bazaar now looks for user-installed plugins before looking for site-wide
      plugins. (Jonathan Lange)

    * ``bzr resolve`` now detects and marks resolved text conflicts.
      (Aaron Bentley)

  INTERNALS:

    * Internally revision ids and file ids are now passed around as utf-8
      bytestrings, rather than treating them as Unicode strings. This has
      performance benefits for Knits, since we no longer need to decode the
      revision id for each line of content, nor for each entry in the index.
      This will also help with the future dirstate format.
      (John Arbash Meinel)

    * Reserved ids (any revision-id ending in a colon) are rejected by
      versionedfiles, repositories, branches, and working trees
      (Aaron Bentley)

    * Minor performance improvement by not creating a ProgressBar for
      every KnitIndex we create. (about 90ms for a bzr.dev tree)
      (John Arbash Meinel)

    * New easier to use Branch hooks facility. There are five initial hooks,
      all documented in bzrlib.branch.BranchHooks.__init__ - ``'set_rh'``,
      ``'post_push'``, ``'post_pull'``, ``'post_commit'``,
      ``'post_uncommit'``. These hooks fire after the matching operation
      on a branch has taken place, and were originally added for the
      branchrss plugin. (Robert Collins)

    * New method ``Branch.push()`` which should be used when pushing from a
      branch as it makes performance and policy decisions to match the UI
      level command ``push``. (Robert Collins).

    * Add a new method ``Tree.revision_tree`` which allows access to cached
      trees for arbitrary revisions. This allows the in development dirstate
      tree format to provide access to the callers to cached copies of 
      inventory data which are cheaper to access than inventories from the
      repository.
      (Robert Collins, Martin Pool)

    * New ``Branch.last_revision_info`` method, this is being done to allow
      optimization of requests for both the number of revisions and the last
      revision of a branch with smartservers and potentially future branch
      formats. (Wouter van Heyst, Robert Collins)

    * Allow ``'import bzrlib.plugins.NAME'`` to work when the plugin NAME has not
      yet been loaded by ``load_plugins()``. This allows plugins to depend on each
      other for code reuse without requiring users to perform file-renaming
      gymnastics. (Robert Collins)

    * New Repository method ``'gather_stats'`` for statistic data collection.
      This is expected to grow to cover a number of related uses mainly
      related to bzr info. (Robert Collins)

    * Log formatters are now managed with a registry.
      ``log.register_formatter`` continues to work, but callers accessing
      the FORMATTERS dictionary directly will not.

    * Allow a start message to be passed to the ``edit_commit_message``
      function.  This will be placed in the message offered to the user
      for editing above the separator. It allows a template commit message
      to be used more easily. (James Westby)

    * ``GPGStrategy.sign()`` will now raise ``BzrBadParameterUnicode`` if
      you pass a Unicode string rather than an 8-bit string. Callers need
      to be updated to encode first. (John Arbash Meinel)

    * Branch.push, pull, merge now return Result objects with information
      about what happened, rather than a scattering of various methods.  These
      are also passed to the post hooks.  (Martin Pool)

    * File formats and architecture is in place for managing a forest of trees
      in bzr, and splitting up existing trees into smaller subtrees, and
      finally joining trees to make a larger tree. This is the first iteration
      of this support, and the user-facing aspects still require substantial
      work.  If you wish to experiment with it, use ``bzr upgrade
      --dirstate-with-subtree`` in your working trees and repositories.
      You can use the hidden commands ``split`` and ``join`` and to create
      and manipulate nested trees, but please consider using the nested-trees
      branch, which contains substantial UI improvements, instead.
      http://code.aaronbentley.com/bzr/bzrrepo/nested-trees/
      (Aaron Bentley, Martin Pool, Robert Collins).

  BUGFIXES:

    * ``bzr annotate`` now uses dotted revnos from the viewpoint of the
      branch, rather than the last changed revision of the file.
      (John Arbash Meinel, #82158)

    * Lock operations no longer hang if they encounter a permission problem.
      (Aaron Bentley)

    * ``bzr push`` can resume a push that was canceled before it finished.
      Also, it can push even if the target directory exists if you supply
      the ``--use-existing-dir`` flag.
      (John Arbash Meinel, #30576, #45504)

    * Fix http proxy authentication when user and an optional
      password appears in the ``*_proxy`` vars. (Vincent Ladeuil,
      #83954).

    * ``bzr log branch/file`` works for local treeless branches
      (Aaron Bentley, #84247)

    * Fix problem with UNC paths on Windows 98. (Alexander Belchenko, #84728)

    * Searching location of CA bundle for PyCurl in env variable
      (``CURL_CA_BUNDLE``), and on win32 along the PATH.
      (Alexander Belchenko, #82086)

    * ``bzr init`` works with unicode argument LOCATION.
      (Alexander Belchenko, #85599)

    * Raise ``DependencyNotPresent`` if pycurl do not support https. 
      (Vincent Ladeuil, #85305)

    * Invalid proxy env variables should not cause a traceback.
      (Vincent Ladeuil, #87765)

    * Ignore patterns normalised to use '/' path separator.
      (Kent Gibson, #86451)

    * bzr rocks. It sure does! Fix case. (Vincent Ladeuil, #78026)

    * Fix bzrtools shelve command for removed lines beginning with "--"
      (Johan Dahlberg, #75577)

  TESTING:

    * New ``--first`` option to ``bzr selftest`` to run specified tests
      before the rest of the suite.  (Martin Pool)


bzr 0.14  2007-01-23

  IMPROVEMENTS:

    * ``bzr help global-options`` describes the global options. (Aaron Bentley)

  BUG FIXES:
    
    * Skip documentation generation tests if the tools to do so are not
      available. Fixes running selftest for installled copies of bzr. 
      (John Arbash Meinel, #80330)

    * Fix the code that discovers whether bzr is being run from it's
      working tree to handle the case when it isn't but the directory
      it is in is below a repository. (James Westby, #77306)


bzr 0.14rc1  2007-01-16

  IMPROVEMENTS:

    * New connection: ``bzr+http://`` which supports tunnelling the smart
      protocol over an HTTP connection. If writing is enabled on the bzr
      server, then you can write over the http connection.
      (Andrew Bennetts, John Arbash Meinel)

    * Aliases now support quotation marks, so they can contain whitespace
      (Marius Kruger)

    * PyCurlTransport now use a single curl object. By specifying explicitly
      the 'Range' header, we avoid the need to use two different curl objects
      (and two connections to the same server). (Vincent Ladeuil)

    * ``bzr commit`` does not prompt for a message until it is very likely to
      succeed.  (Aaron Bentley)

    * ``bzr conflicts`` now takes --text to list pathnames of text conflicts
      (Aaron Bentley)

    * Fix ``iter_lines_added_or_present_in_versions`` to use a set instead
      of a list while checking if a revision id was requested. Takes 10s
      off of the ``fileids_affected_by_revision_ids`` time, which is 10s
      of the ``bzr branch`` time. Also improve ``fileids_...`` time by
      filtering lines with a regex rather than multiple ``str.find()``
      calls. (saves another 300ms) (John Arbash Meinel)

    * Policy can be set for each configuration key. This allows keys to be
      inherited properly across configuration entries. For example, this
      should enable you to do::
        
        [/home/user/project]
        push_location = sftp://host/srv/project/
        push_location:policy = appendpath

      And then a branch like ``/home/user/project/mybranch`` should get an
      automatic push location of ``sftp://host/srv/project/mybranch``.
      (James Henstridge)

    * Added ``bzr status --short`` to make status report svn style flags
      for each file.  For example::

        $ bzr status --short
        A  foo
        A  bar
        D  baz
        ?  wooley

    * 'bzr selftest --clean-output' allows easily clean temporary tests 
      directories without running tests. (Alexander Belchenko)

    * ``bzr help hidden-commands`` lists all hidden commands. (Aaron Bentley)

    * ``bzr merge`` now has an option ``--pull`` to fall back to pull if
      local is fully merged into remote. (Jan Hudec)

    * ``bzr help formats`` describes available directory formats. (Aaron Bentley)

  INTERNALS:

    * A few tweaks directly to ``fileids_affected_by_revision_ids`` to
      help speed up processing, as well allowing to extract unannotated
      lines. Between the two ``fileids_affected_by_revision_ids`` is
      improved by approx 10%. (John Arbash Meinel)

    * Change Revision serialization to only write out millisecond
      resolution. Rather than expecting floating point serialization to
      preserve more resolution than we need. (Henri Weichers, Martin Pool)

    * Test suite ends cleanly on Windows.  (Vincent Ladeuil)

    * When ``encoding_type`` attribute of class Command is equal to 'exact', 
      force sys.stdout to be a binary stream on Windows, and therefore
      keep exact line-endings (without LF -> CRLF conversion).
      (Alexander Belchenko)

    * Single-letter short options are no longer globally declared.  (Martin
      Pool)

    * Before using detected user/terminal encoding bzr should check
      that Python has corresponding codec. (Alexander Belchenko)

    * Formats for end-user selection are provided via a FormatRegistry (Aaron Bentley)

  BUG FIXES:

    * ``bzr missing --verbose`` was showing adds/removals in the wrong
      direction. (John Arbash Meinel)

    * ``bzr annotate`` now defaults to showing dotted revnos for merged
      revisions. It cuts them off at a depth of 12 characters, but you can
      supply ``--long`` to see the full number. You can also use
      ``--show-ids`` to display the original revision ids, rather than
      revision numbers and committer names. (John Arbash Meinel, #75637)

    * bzr now supports Win32 UNC path (e.g. ``\HOST\path``. 
      (Alexander Belchenko, #57869)

    * Win32-specific: output of cat, bundle and diff commands don't mangle
      line-endings (Alexander Belchenko, #55276)

    * Replace broken fnmatch based ignore pattern matching with custom pattern
      matcher.
      (Kent Gibson, Jan Hudec #57637)

    * pycurl and urllib can detect short reads at different places. Update
      the test suite to test more cases. Also detect http error code 416
      which was raised for that specific bug. Also enhance the urllib
      robustness by detecting invalid ranges (and pycurl's one by detecting
      short reads during the initial GET). (Vincent Ladeuil, #73948)

    * The urllib connection sharing interacts badly with urllib2
      proxy setting (the connections didn't go thru the proxy
      anymore). Defining a proper ProxyHandler solves the
      problem.  (Vincent Ladeuil, #74759)

    * Use urlutils to generate relative URLs, not osutils 
      (Aaron Bentley, #76229)

    * ``bzr status`` in a readonly directory should work without giving
      lots of errors. (John Arbash Meinel, #76299)

    * Mention the revisionspec topic for the revision option help.
      (Wouter van Heyst, #31663)

    * Allow plugins import from zip archives.
      (Alexander Belchenko, #68124)


bzr 0.13  2006-12-05
    
  No changes from 0.13rc1
    
bzr 0.13rc1  2006-11-27

  IMPROVEMENTS:

    * New command ``bzr remove-tree`` allows the removal of the working
      tree from a branch.
      (Daniel Silverstone)

    * urllib uses shared keep-alive connections, so http 
      operations are substantially faster.
      (Vincent Ladeuil, #53654)

    * ``bzr export`` allows an optional branch parameter, to export a bzr
      tree from some other url. For example:
      ``bzr export bzr.tar.gz http://bazaar-vcs.org/bzr/bzr.dev``
      (Daniel Silverstone)

    * Added ``bzr help topics`` to the bzr help system. This gives a
      location for general information, outside of a specific command.
      This includes updates for ``bzr help revisionspec`` the first topic
      included. (Goffredo Baroncelli, John Arbash Meinel, #42714)

    * WSGI-compatible HTTP smart server.  See ``doc/http_smart_server.txt``.
      (Andrew Bennetts)

    * Knit files will now cache full texts only when the size of the
      deltas is as large as the size of the fulltext. (Or after 200
      deltas, whichever comes first). This has the most benefit on large
      files with small changes, such as the inventory for a large project.
      (eg For a project with 2500 files, and 7500 revisions, it changes
      the size of inventory.knit from 11MB to 5.4MB) (John Arbash Meinel)

  INTERNALS:

    * New -D option given before the command line turns on debugging output
      for particular areas.  -Derror shows tracebacks on all errors.
      (Martin Pool)

    * Clean up ``bzr selftest --benchmark bundle`` to correct an import,
      and remove benchmarks that take longer than 10min to run.
      (John Arbash Meinel)

    * Use ``time.time()`` instead of ``time.clock()`` to decide on
      progress throttling. Because ``time.clock()`` is actually CPU time,
      so over a high-latency connection, too many updates get throttled.
      (John Arbash Meinel)

    * ``MemoryTransport.list_dir()`` would strip the first character for
      files or directories in root directory. (John Arbash Meinel)

    * New method ``get_branch_reference`` on 'BzrDir' allows the detection of 
      branch references - which the smart server component needs.
  
    * New ``ChrootTransportDecorator``, accessible via the ``chroot+`` url
      prefix.  It disallows any access to locations above a set URL.  (Andrew
      Bennetts)

  BUG FIXES:

    * Now ``_KnitIndex`` properly decode revision ids when loading index data.
      And optimize the knit index parsing code. 
      (Dmitry Vasiliev, John Arbash Meinel)

    * ``bzrlib/bzrdir.py`` was directly referencing ``bzrlib.workingtree``,
      without importing it. This prevented ``bzr upgrade`` from working
      unless a plugin already imported ``bzrlib.workingtree``
      (John Arbash Meinel, #70716)

    * Suppress the traceback on invalid URLs (Vincent Ladeuil, #70803).

    * Give nicer error message when an http server returns a 403
      error code. (Vincent Ladeuil, #57644).

    * When a multi-range http GET request fails, try a single
      range one. If it fails too, forget about ranges. Remember that until 
      the death of the transport and propagates that to the clones.
      (Vincent Ladeuil, #62276, #62029).

    * Handles user/passwords supplied in url from command
      line (for the urllib implementation). Don't request already
      known passwords (Vincent Ladeuil, #42383, #44647, #48527)

    * ``_KnitIndex.add_versions()`` dictionary compresses revision ids as they
      are added. This fixes bug where fetching remote revisions records
      them as full references rather than integers.
      (John Arbash Meinel, #64789)

    * ``bzr ignore`` strips trailing slashes in patterns.
      Also ``bzr ignore`` rejects absolute paths. (Kent Gibson, #4559)

    * ``bzr ignore`` takes multiple arguments. (Cheuksan Edward Wang, #29488)

    * mv correctly handles paths that traverse symlinks. 
      (Aaron Bentley, #66964)

    * Give nicer looking error messages when failing to connect over ssh.
      (John Arbash Meinel, #49172)

    * Pushing to a remote branch does not currently update the remote working
      tree. After a remote push, ``bzr status`` and ``bzr diff`` on the remote
      machine now show that the working tree is out of date.
      (Cheuksan Edward Wang #48136)

    * Use patiencediff instead of difflib for determining deltas to insert
      into knits. This avoids the O(N^3) behavior of difflib. Patience
      diff should be O(N^2). (Cheuksan Edward Wang, #65714)

    * Running ``bzr log`` on nonexistent file gives an error instead of the
      entire log history. (Cheuksan Edward Wang #50793)

    * ``bzr cat`` can look up contents of removed or renamed files. If the
      pathname is ambiguous, i.e. the files in the old and new trees have
      different id's, the default is the file in the new tree. The user can
      use "--name-from-revision" to select the file in the old tree.
      (Cheuksan Edward Wang, #30190)

  TESTING:

    * TestingHTTPRequestHandler really handles the Range header
      (previously it was ignoring it and returning the whole file,).

bzr 0.12  2006-10-30

  INTERNALS:

    * Clean up ``bzr selftest --benchmark bundle`` to correct an import,
      and remove benchmarks that take longer than 10min to run.
      (John Arbash Meinel)
  
bzr 0.12rc1  2006-10-23

  IMPROVEMENTS:

    * ``bzr log`` now shows dotted-decimal revision numbers for all revisions,
      rather than just showing a decimal revision number for revisions on the
      mainline. These revision numbers are not yet accepted as input into bzr
      commands such as log, diff etc. (Robert Collins)

    * revisions can now be specified using dotted-decimal revision numbers.
      For instance, ``bzr diff -r 1.2.1..1.2.3``. (Robert Collins)

    * ``bzr help commands`` output is now shorter (Aaron Bentley)

    * ``bzr`` now uses lazy importing to reduce the startup time. This has
      a moderate effect on lots of actions, especially ones that have
      little to do. For example ``bzr rocks`` time is down to 116ms from
      283ms. (John Arbash Meinel)

    * New Registry class to provide name-to-object registry-like support,
      for example for schemes where plugins can register new classes to
      do certain tasks (e.g. log formatters). Also provides lazy registration
      to allow modules to be loaded on request.
      (John Arbash Meinel, Adeodato Simó)

  API INCOMPATABILITY:
  
    * LogFormatter subclasses show now expect the 'revno' parameter to 
      show() to be a string rather than an int. (Robert Collins)

  INTERNALS:

    * ``TestCase.run_bzr``, ``run_bzr_captured``, and ``run_bzr_subprocess``
      can take a ``working_dir='foo'`` parameter, which will change directory 
      for the command. (John Arbash Meinel)

    * ``bzrlib.lazy_regex.lazy_compile`` can be used to create a proxy
      around a regex, which defers compilation until first use. 
      (John Arbash Meinel)

    * ``TestCase.run_bzr_subprocess`` defaults to supplying the
      ``--no-plugins`` parameter to ensure test reproducability, and avoid
      problems with system-wide installed plugins. (John Arbash Meinel)

    * Unique tree root ids are now supported. Newly created trees still
      use the common root id for compatibility with bzr versions before 0.12.
      (Aaron Bentley)

    * ``WorkingTree.set_root_id(None)`` is now deprecated. Please
      pass in ``inventory.ROOT_ID`` if you want the default root id value.
      (Robert Collins, John Arbash Meinel)

    * New method ``WorkingTree.flush()`` which will write the current memory
      inventory out to disk. At the same time, ``read_working_inventory`` will
      no longer trash the current tree inventory if it has been modified within
      the current lock, and the tree will now ``flush()`` automatically on
      ``unlock()``. ``WorkingTree.set_root_id()`` has been updated to take
      advantage of this functionality. (Robert Collins, John Arbash Meinel)

    * ``bzrlib.tsort.merge_sorted`` now accepts ``generate_revnos``. This
      parameter will cause it to add another column to its output, which
      contains the dotted-decimal revno for each revision, as a tuple.
      (Robert Collins)

    * ``LogFormatter.show_merge`` is deprecated in favour of
      ``LogFormatter.show_merge_revno``. (Robert Collins)

  BUG FIXES:

    * Avoid circular imports by creating a deprecated function for
      ``bzrlib.tree.RevisionTree``. Callers should have been using
      ``bzrlib.revisontree.RevisionTree`` anyway. (John Arbash Meinel,
      #63360, #66349)

    * Don't use ``socket.MSG_WAITALL`` as it doesn't exist on all
      platforms. (Martin Pool, #66356)

    * Don't require ``Content-Type`` in range responses. Assume they are a
      single range if ``Content-Type`` does not exist.
      (John Arbash Meinel, #62473)

    * bzr branch/pull no longer complain about progress bar cleanup when
      interrupted during fetch.  (Aaron Bentley, #54000)

    * ``WorkingTree.set_parent_trees()`` uses the trees to directly write
      the basis inventory, rather than going through the repository. This
      allows us to have 1 inventory read, and 2 inventory writes when
      committing a new tree. (John Arbash Meinel)

    * When reverting, files that are not locally modified that do not exist
      in the target are deleted, not just unversioned (Aaron Bentley)

    * When trying to acquire a lock, don't fail immediately. Instead, try
      a few times (up to 1 hour) before timing out. Also, report why the
      lock is unavailable (John Arbash Meinel, #43521, #49556)

    * Leave HttpTransportBase daughter classes decides how they
      implement cloning. (Vincent Ladeuil, #61606)

    * diff3 does not indicate conflicts on clean merge. (Aaron Bentley)

    * If a commit fails, the commit message is stored in a file at the root of
      the tree for later commit. (Cheuksan Edward Wang, Stefan Metzmacher,
      #32054)

  TESTING:

    * New test base class TestCaseWithMemoryTransport offers memory-only
      testing facilities: its not suitable for tests that need to mutate disk
      state, but most tests should not need that and should be converted to
      TestCaseWithMemoryTransport. (Robert Collins)

    * ``TestCase.make_branch_and_memory_tree`` now takes a format
      option to set the BzrDir, Repository and Branch formats of the
      created objects. (Robert Collins, John Arbash Meinel)

bzr 0.11  2006-10-02

    * Smart server transport test failures on windows fixed. (Lukáš Lalinský).

bzr 0.11rc2  2006-09-27

  BUG FIXES:

    * Test suite hangs on windows fixed. (Andrew Bennets, Alexander Belchenko).
    
    * Commit performance regression fixed. (Aaron Bentley, Robert Collins, John
      Arbash Meinel).

bzr 0.11rc1  2006-09-25

  IMPROVEMENTS:

    * Knit files now wait to create their contents until the first data is
      added. The old code used to create an empty .knit and a .kndx with just
      the header. However, this caused a lot of extra round trips over sftp.
      This can change the time for ``bzr push`` to create a new remote branch
      from 160s down to 100s. This also affects ``bzr commit`` performance when
      adding new files, ``bzr commit`` on a new kernel-like tree drops from 50s
      down to 40s (John Arbash Meinel, #44692)

    * When an entire subtree has been deleted, commit will now report that
      just the top of the subtree has been deleted, rather than reporting
      all the individual items. (Robert Collins)

    * Commit performs one less XML parse. (Robert Collins)

    * ``bzr checkout`` now operates on readonly branches as well
      as readwrite branches. This fixes bug #39542. (Robert Collins)

    * ``bzr bind`` no longer synchronises history with the master branch.
      Binding should be followed by an update or push to synchronise the 
      two branches. This is closely related to the fix for bug #39542.
      (Robert Collins)

    * ``bzrlib.lazy_import.lazy_import`` function to create on-demand 
      objects.  This allows all imports to stay at the global scope, but
      modules will not actually be imported if they are not used.
      (John Arbash Meinel)

    * Support ``bzr://`` and ``bzr+ssh://`` urls to work with the new RPC-based
      transport which will be used with the upcoming high-performance smart
      server. The new command ``bzr serve`` will invoke bzr in server mode,
      which processes these requests. (Andrew Bennetts, Robert Collins, Martin
      Pool)

    * New command ``bzr version-info`` which can be used to get a summary
      of the current state of the tree. This is especially useful as part
      of a build commands. See ``doc/version_info.txt`` for more information 
      (John Arbash Meinel)

  BUG FIXES:

    * ``'bzr inventory [FILE...]'`` allows restricting the file list to a
      specific set of files. (John Arbash Meinel, #3631)

    * Don't abort when annotating empty files (John Arbash Meinel, #56814)

    * Add ``Stanza.to_unicode()`` which can be passed to another Stanza
      when nesting stanzas. Also, add ``read_stanza_unicode`` to handle when
      reading a nested Stanza. (John Arbash Meinel)

    * Transform._set_mode() needs to stat the right file. 
      (John Arbash Meinel, #56549)

    * Raise WeaveFormatError rather than StopIteration when trying to read
      an empty Weave file. (John Arbash Meinel, #46871)

    * Don't access e.code for generic URLErrors, only HTTPErrors have .code.
      (Vincent Ladeuil, #59835)

    * Handle boundary="" lines properly to allow access through a Squid proxy.
      (John Arbash Meinel, #57723)

    * revert now removes newly-added directories (Aaron Bentley, #54172)

    * ``bzr upgrade sftp://`` shouldn't fail to upgrade v6 branches if there 
      isn't a working tree. (David Allouche, #40679)

    * Give nicer error messages when a user supplies an invalid --revision
      parameter. (John Arbash Meinel, #55420)

    * Handle when LANG is not recognized by python. Emit a warning, but
      just revert to using 'ascii'. (John Arbash Meinel, #35392)

    * Don't use ``preexec_fn`` on win32, as it is not supported by subprocess.
      (John Arbash Meinel)

    * Skip specific tests when the dependencies aren't met. This includes
      some ``setup.py`` tests when ``python-dev`` is not available, and
      some tests that depend on paramiko. (John Arbash Meinel, Mattheiu Moy)

    * Fallback to Paramiko properly, if no ``ssh`` executable exists on
      the system. (Andrew Bennetts, John Arbash Meinel)

    * ``Branch.bind(other_branch)`` no longer takes a write lock on the
      other branch, and will not push or pull between the two branches.
      API users will need to perform a push or pull or update operation if they
      require branch synchronisation to take place. (Robert Collins, #47344)

    * When creating a tarball or zipfile export, export unicode names as utf-8
      paths. This may not work perfectly on all platforms, but has the best
      chance of working in the common case. (John Arbash Meinel, #56816)

    * When committing, only files that exist in working tree or basis tree
      may be specified (Aaron Bentley, #50793)

  PORTABILITY:

    * Fixes to run on Python 2.5 (Brian M. Carlson, Martin Pool, Marien Zwart)

  INTERNALS:

    * TestCaseInTempDir now creates a separate directory for HOME, rather
      than having HOME set to the same location as the working directory.
      (John Arbash Meinel)

    * ``run_bzr_subprocess()`` can take an optional ``env_changes={}`` parameter,
      which will update os.environ inside the spawned child. It also can
      take a ``universal_newlines=True``, which helps when checking the output
      of the command. (John Arbash Meinel)

    * Refactor SFTP vendors to allow easier re-use when ssh is used. 
      (Andrew Bennetts)

    * ``Transport.list_dir()`` and ``Transport.iter_files_recursive()`` should always
      return urlescaped paths. This is now tested (there were bugs in a few
      of the transports) (Andrew Bennetts, David Allouche, John Arbash Meinel)

    * New utility function ``symbol_versioning.deprecation_string``. Returns the
      formatted string for a callable, deprecation format pair. (Robert Collins)

    * New TestCase helper applyDeprecated. This allows you to call a callable
      which is deprecated without it spewing to the screen, just by supplying
      the deprecation format string issued for it. (Robert Collins)

    * Transport.append and Transport.put have been deprecated in favor of
      ``.append_bytes``, ``.append_file``, ``.put_bytes``, and
      ``.put_file``. This removes the ambiguity in what type of object the
      functions take.  ``Transport.non_atomic_put_{bytes,file}`` has also
      been added. Which works similarly to ``Transport.append()`` except for
      SFTP, it doesn't have a round trip when opening the file. Also, it
      provides functionality for creating a parent directory when trying
      to create a file, rather than raise NoSuchFile and forcing the
      caller to repeat their request.
      (John Arbash Meinel)

    * WorkingTree has a new api ``unversion`` which allow the unversioning of
      entries by their file id. (Robert Collins)

    * ``WorkingTree.pending_merges`` is deprecated.  Please use the
      ``get_parent_ids`` (introduced in 0.10) method instead. (Robert Collins)

    * WorkingTree has a new ``lock_tree_write`` method which locks the branch for
      read rather than write. This is appropriate for actions which only need
      the branch data for reference rather than mutation. A new decorator
      ``needs_tree_write_lock`` is provided in the workingtree module. Like the
      ``needs_read_lock`` and ``needs_write_lock`` decorators this allows static 
      declaration of the locking requirements of a function to ensure that
      a lock is taken out for casual scripts. (Robert Collins, #54107)

    * All WorkingTree methods which write to the tree, but not to the branch
      have been converted to use ``needs_tree_write_lock`` rather than 
      ``needs_write_lock``. Also converted is the revert, conflicts and tree
      transform modules. This provides a modest performance improvement on 
      metadir style trees, due to the reduce lock-acquisition, and a more
      significant performance improvement on lightweight checkouts from 
      remote branches, where trivial operations used to pay a significant 
      penalty. It also provides the basis for allowing readonly checkouts.
      (Robert Collins)

    * Special case importing the standard library 'copy' module. This shaves
      off 40ms of startup time, while retaining compatibility. See:
      ``bzrlib/inspect_for_copy.py`` for more details. (John Arbash Meinel)

    * WorkingTree has a new parent class MutableTree which represents the 
      specialisations of Tree which are able to be altered. (Robert Collins)

    * New methods mkdir and ``put_file_bytes_non_atomic`` on MutableTree that
      mutate the tree and its contents. (Robert Collins)

    * Transport behaviour at the root of the URL is now defined and tested.
      (Andrew Bennetts, Robert Collins)

  TESTING:

    * New test helper classs MemoryTree. This is typically accessed via
      ``self.make_branch_and_memory_tree()`` in test cases. (Robert Collins)
      
    * Add ``start_bzr_subprocess`` and ``stop_bzr_subprocess`` to allow test
      code to continue running concurrently with a subprocess of bzr.
      (Andrew Bennetts, Robert Collins)

    * Add a new method ``Transport.get_smart_client()``. This is provided to
      allow upgrades to a richer interface than the VFS one provided by
      Transport. (Andrew Bennetts, Martin Pool)

bzr 0.10  2006-08-29
  
  IMPROVEMENTS:
    * 'merge' now takes --uncommitted, to apply uncommitted changes from a
      tree.  (Aaron Bentley)
  
    * 'bzr add --file-ids-from' can be used to specify another path to use
      for creating file ids, rather than generating all new ones. Internally,
      the 'action' passed to ``smart_add_tree()`` can return ``file_ids`` that
      will be used, rather than having bzrlib generate new ones.
      (John Arbash Meinel, #55781)

    * ``bzr selftest --benchmark`` now allows a ``--cache-dir`` parameter.
      This will cache some of the intermediate trees, and decrease the
      setup time for benchmark tests. (John Arbash Meinel)

    * Inverse forms are provided for all boolean options.  For example,
      --strict has --no-strict, --no-recurse has --recurse (Aaron Bentley)

    * Serialize out Inventories directly, rather than using ElementTree.
      Writing out a kernel sized inventory drops from 2s down to ~350ms.
      (Robert Collins, John Arbash Meinel)

  BUG FIXES:

    * Help diffutils 2.8.4 get along with binary tests (Marien Zwart: #57614)

    * Change LockDir so that if the lock directory doesn't exist when
      ``lock_write()`` is called, an attempt will be made to create it.
      (John Arbash Meinel, #56974)

    * ``bzr uncommit`` preserves pending merges. (John Arbash Meinel, #57660)

    * Active FTP transport now works as intended. (ghozzy, #56472)

    * Really fix mutter() so that it won't ever raise a UnicodeError.
      It means it is possible for ~/.bzr.log to contain non UTF-8 characters.
      But it is a debugging log, not a real user file.
      (John Arbash Meinel, #56947, #53880)

    * Change Command handle to allow Unicode command and options.
      At present we cannot register Unicode command names, so we will get
      BzrCommandError('unknown command'), or BzrCommandError('unknown option')
      But that is better than a UnicodeError + a traceback.
      (John Arbash Meinel, #57123)

    * Handle TZ=UTC properly when reading/writing revisions.
      (John Arbash Meinel, #55783, #56290)

    * Use ``GPG_TTY`` to allow gpg --cl to work with gpg-agent in a pipeline,
      (passing text to sign in on stdin). (John Arbash Meinel, #54468)

    * External diff does the right thing for binaries even in foreign 
      languages. (John Arbash Meinel, #56307)

    * Testament handles more cases when content is unicode. Specific bug was
      in handling of revision properties.
      (John Arbash Meinel, Holger Krekel, #54723)

    * The bzr selftest was failing on installed versions due to a bug in a new
      test helper. (John Arbash Meinel, Robert Collins, #58057)

  INTERNALS:

    * ``bzrlib.cache_utf8`` contains ``encode()`` and ``decode()`` functions
      which can be used to cache the conversion between utf8 and Unicode.
      Especially helpful for some of the knit annotation code, which has to
      convert revision ids to utf8 to annotate lines in storage.
      (John Arbash Meinel)

    * ``setup.py`` now searches the filesystem to find all packages which
      need to be installed. This should help make the life of packagers
      easier. (John Arbash Meinel)

bzr 0.9.0  2006-08-11

  SURPRISES:

   * The hard-coded built-in ignore rules have been removed. There are
     now two rulesets which are enforced. A user global one in 
     ``~/.bazaar/ignore`` which will apply to every tree, and the tree
     specific one '.bzrignore'.
     ``~/.bazaar/ignore`` will be created if it does not exist, but with
     a more conservative list than the old default.
     This fixes bugs with default rules being enforced no matter what. 
     The old list of ignore rules from bzr is available by
     running 'bzr ignore --old-default-rules'.
     (Robert Collins, Martin Pool, John Arbash Meinel)

   * 'branches.conf' has been changed to 'locations.conf', since it can apply
     to more locations than just branch locations.
     (Aaron Bentley)
   
  IMPROVEMENTS:

   * The revision specifier "revno:" is extended to accept the syntax
     revno:N:branch. For example,
     revno:42:http://bazaar-vcs.org/bzr/bzr.dev/ means revision 42 in
     bzr.dev.  (Matthieu Moy)

   * Tests updates to ensure proper URL handling, UNICODE support, and
     proper printing when the user's terminal encoding cannot display 
     the path of a file that has been versioned.
     ``bzr branch`` can take a target URL rather than only a local directory.
     ``Branch.get_parent()/set_parent()`` now save a relative path if possible,
     and normalize the parent based on root, allowing access across
     different transports. (John Arbash Meinel, Wouter van Heyst, Martin Pool)
     (Malone #48906, #42699, #40675, #5281, #3980, #36363, #43689,
     #42517, #42514)

   * On Unix, detect terminal width using an ioctl not just $COLUMNS.
     Use terminal width for single-line logs from ``bzr log --line`` and
     pending-merge display.  (Robert Widhopf-Fenk, Gustavo Niemeyer)
     (Malone #3507)

   * On Windows, detect terminal width using GetConsoleScreenBufferInfo.
     (Alexander Belchenko)

   * Speedup improvement for 'date:'-revision search. (Guillaume Pinot).

   * Show the correct number of revisions pushed when pushing a new branch.
     (Robert Collins).

   * 'bzr selftest' now shows a progress bar with the number of tests, and 
     progress made. 'make check' shows tests in -v mode, to be more useful
     for the PQM status window. (Robert Collins).
     When using a progress bar, failed tests are printed out, rather than
     being overwritten by the progress bar until the suite finishes.
     (John Arbash Meinel)

   * 'bzr selftest --benchmark' will run a new benchmarking selftest.
     'bzr selftest --benchmark --lsprof-timed' will use lsprofile to generate
     profile data for the individual profiled calls, allowing for fine
     grained analysis of performance.
     (Robert Collins, Martin Pool).

   * 'bzr commit' shows a progress bar. This is useful for commits over sftp
     where commit can take an appreciable time. (Robert Collins)

   * 'bzr add' is now less verbose in telling you what ignore globs were
     matched by files being ignored. Instead it just tells you how many 
     were ignored (because you might reasonably be expecting none to be
     ignored). 'bzr add -v' is unchanged and will report every ignored
     file. (Robert Collins).

   * ftp now has a test server if medusa is installed. As part of testing,
     ftp support has been improved, including support for supplying a
     non-standard port. (John Arbash Meinel).

   * 'bzr log --line' shows the revision number, and uses only the
     first line of the log message (#5162, Alexander Belchenko;
     Matthieu Moy)

   * 'bzr status' has had the --all option removed. The 'bzr ls' command
     should be used to retrieve all versioned files. (Robert Collins)

   * 'bzr bundle OTHER/BRANCH' will create a bundle which can be sent
     over email, and applied on the other end, while maintaining ancestry.
     This bundle can be applied with either 'bzr merge' or 'bzr pull',
     the same way you would apply another branch.
     (John Arbash Meinel, Aaron Bentley)
  
   * 'bzr whoami' can now be used to set your identity from the command line,
     for a branch or globally.  (Robey Pointer)

   * 'bzr checkout' now aliased to 'bzr co', and 'bzr annotate' to 'bzr ann'.
     (Michael Ellerman)

   * 'bzr revert DIRECTORY' now reverts the contents of the directory as well.
     (Aaron Bentley)

   * 'bzr get sftp://foo' gives a better error when paramiko is not present.
     Also updates things like 'http+pycurl://' if pycurl is not present.
     (John Arbash Meinel) (Malone #47821, #52204)

   * New env variable ``BZR_PROGRESS_BAR``, sets the default progress bar type.
     Can be set to 'none' or 'dummy' to disable the progress bar, 'dots' or 
     'tty' to create the respective type. (John Arbash Meinel, #42197, #51107)

   * Improve the help text for 'bzr diff' to explain what various options do.
     (John Arbash Meinel, #6391)

   * 'bzr uncommit -r 10' now uncommits revisions 11.. rather than uncommitting
     revision 10. This makes -r10 more in line with what other commands do.
     'bzr uncommit' also now saves the pending merges of the revisions that
     were removed. So it is safe to uncommit after a merge, fix something,
     and commit again. (John Arbash Meinel, #32526, #31426)

   * 'bzr init' now also works on remote locations.
     (Wouter van Heyst, #48904)

   * HTTP support has been updated. When using pycurl we now support 
     connection keep-alive, which reduces dns requests and round trips.
     And for both urllib and pycurl we support multi-range requests, 
     which decreases the number of round-trips. Performance results for
     ``bzr branch http://bazaar-vcs.org/bzr/bzr.dev/`` indicate
     http branching is now 2-3x faster, and ``bzr pull`` in an existing 
     branch is as much as 4x faster.
     (Michael Ellerman, Johan Rydberg, John Arbash Meinel, #46768)

   * Performance improvements for sftp. Branching and pulling are now up to
     2x faster. Utilize paramiko.readv() support for async requests if it
     is available (paramiko > 1.6) (John Arbash Meinel)

  BUG FIXES:

    * Fix shadowed definition of TestLocationConfig that caused some 
      tests not to run.
      (Erik Bågfors, Michael Ellerman, Martin Pool, #32587)

    * Fix unnecessary requirement of sign-my-commits that it be run from
      a working directory.  (Martin Pool, Robert Collins)

    * 'bzr push location' will only remember the push location if it succeeds
      in connecting to the remote location. (John Arbash Meinel, #49742)

    * 'bzr revert' no longer toggles the executable bit on win32
      (John Arbash Meinel, #45010)

    * Handle broken pipe under win32 correctly. (John Arbash Meinel)
    
    * sftp tests now work correctly on win32 if you have a newer paramiko
      (John Arbash Meinel)

    * Cleanup win32 test suite, and general cleanup of places where
      file handles were being held open. (John Arbash Meinel)

    * When specifying filenames for 'diff -r x..y', the name of the file in the
      working directory can be used, even if its name is different in both x
      and y.

    * File-ids containing single- or double-quotes are handled correctly by
      push. (Aaron Bentley, #52227)

    * Normalize unicode filenames to ensure cross-platform consistency.
      (John Arbash Meinel, #43689)

    * The argument parser can now handle '-' as an argument. Currently
      no code interprets it specially (it is mostly handled as a file named 
      '-'). But plugins, and future operations can use it.
      (John Arbash meinel, #50984)

    * Bundles can properly read binary files with a plain '\r' in them.
      (John Arbash Meinel, #51927)

    * Tuning ``iter_entries()`` to be more efficient (John Arbash Meinel, #5444)

    * Lots of win32 fixes (the test suite passes again).
      (John Arbash Meinel, #50155)

    * Handle openbsd returning None for sys.getfilesystemencoding() (#41183) 

    * Support ftp APPE (append) to allow Knits to be used over ftp (#42592)

    * Removals are only committed if they match the filespec (or if there is
      no filespec).  (#46635, Aaron Bentley)

    * smart-add recurses through all supplied directories 
      (John Arbash Meinel, #52578)

    * Make the bundle reader extra lines before and after the bundle text.
      This allows you to parse an email with the bundle inline.
      (John Arbash Meinel, #49182)

    * Change the file id generator to squash a little bit more. Helps when
      working with long filenames on windows. (Also helps for unicode filenames
      not generating hidden files). (John Arbash Meinel, #43801)

    * Restore terminal mode on C-c while reading sftp password.  (#48923, 
      Nicholas Allen, Martin Pool)

    * Timestamps are rounded to 1ms, and revision entries can be recreated
      exactly. (John Arbash Meinel, Jamie Wilkinson, #40693)

    * Branch.base has changed to a URL, but ~/.bazaar/locations.conf should
      use local paths, since it is user visible (John Arbash Meinel, #53653)

    * ``bzr status foo`` when foo was unversioned used to cause a full delta
      to be generated (John Arbash Meinel, #53638)

    * When reading revision properties, an empty value should be considered
      the empty string, not None (John Arbash Meinel, #47782)

    * ``bzr diff --diff-options`` can now handle binary files being changed.
      Also, the output is consistent when --diff-options is not supplied.
      (John Arbash Meinel, #54651, #52930)

    * Use the right suffixes for loading plugins (John Arbash Meinel, #51810)

    * Fix ``Branch.get_parent()`` to handle the case when the parent is not 
      accessible (John Arbash Meinel, #52976)

  INTERNALS:

    * Combine the ignore rules into a single regex rather than looping over
      them to reduce the threshold where  N^2 behaviour occurs in operations
      like status. (Jan Hudec, Robert Collins).

    * Appending to ``bzrlib.DEFAULT_IGNORE`` is now deprecated. Instead, use
      one of the add functions in bzrlib.ignores. (John Arbash Meinel)

    * 'bzr push' should only push the ancestry of the current revision, not
      all of the history in the repository. This is especially important for
      shared repositories. (John Arbash Meinel)

    * ``bzrlib.delta.compare_trees`` now iterates in alphabetically sorted order,
      rather than randomly walking the inventories. (John Arbash Meinel)

    * Doctests are now run in temporary directories which are cleaned up when
      they finish, rather than using special ScratchDir/ScratchBranch objects.
      (Martin Pool)

    * Split ``check`` into separate methods on the branch and on the repository,
      so that it can be specialized in ways that are useful or efficient for
      different formats.  (Martin Pool, Robert Collins)

    * Deprecate ``Repository.all_revision_ids``; most methods don't really need
      the global revision graph but only that part leading up to a particular
      revision.  (Martin Pool, Robert Collins)

    * Add a BzrDirFormat ``control_formats`` list which allows for control formats
      that do not use '.bzr' to store their data - i.e. '.svn', '.hg' etc.
      (Robert Collins, Jelmer Vernooij).

    * ``bzrlib.diff.external_diff`` can be redirected to any file-like object.
      Uses subprocess instead of spawnvp.
      (James Henstridge, John Arbash Meinel, #4047, #48914)

    * New command line option '--profile-imports', which will install a custom
      importer to log time to import modules and regex compilation time to 
      sys.stderr (John Arbash Meinel)

    * 'EmptyTree' is now deprecated, please use ``repository.revision_tree(None)``
      instead. (Robert Collins)

    * "RevisionTree" is now in bzrlib/revisiontree.py. (Robert Collins)

bzr 0.8.2  2006-05-17
  
  BUG FIXES:
   
    * setup.py failed to install launchpad plugin.  (Martin Pool)

bzr 0.8.1  2006-05-16

  BUG FIXES:

    * Fix failure to commit a merge in a checkout.  (Martin Pool, 
      Robert Collins, Erik Bågfors, #43959)

    * Nicer messages from 'commit' in the case of renames, and correct
      messages when a merge has occured. (Robert Collins, Martin Pool)

    * Separate functionality from assert statements as they are skipped in
      optimized mode of python. Add the same check to pending merges.
      (Olaf Conradi, #44443)

  CHANGES:

    * Do not show the None revision in output of bzr ancestry. (Olaf Conradi)

    * Add info on standalone branches without a working tree.
      (Olaf Conradi, #44155)

    * Fix bug in knits when raising InvalidRevisionId. (Olaf Conradi, #44284)

  CHANGES:

    * Make editor invocation comply with Debian Policy. First check
      environment variables VISUAL and EDITOR, then try editor from
      alternatives system. If that all fails, fall back to the pre-defined
      list of editors. (Olaf Conradi, #42904)

  NEW FEATURES:

    * New 'register-branch' command registers a public branch into 
      Launchpad.net, where it can be associated with bugs, etc.
      (Martin Pool, Bjorn Tillenius, Robert Collins)

  INTERNALS:

    * New public api in InventoryEntry - ``describe_change(old, new)`` which
      provides a human description of the changes between two old and
      new. (Robert Collins, Martin Pool)

  TESTING:

    * Fix test case for bzr info in upgrading a standalone branch to metadir,
      uses bzrlib api now. (Olaf Conradi)

bzr 0.8  2006-05-08

  NOTES WHEN UPGRADING:

    Release 0.8 of bzr introduces a new format for history storage, called
    'knit', as an evolution of to the 'weave' format used in 0.7.  Local 
    and remote operations are faster using knits than weaves.  Several
    operations including 'init', 'init-repo', and 'upgrade' take a 
    --format option that controls this.  Branching from an existing branch
    will keep the same format.

    It is possible to merge, pull and push between branches of different
    formats but this is slower than moving data between homogenous
    branches.  It is therefore recommended (but not required) that you
    upgrade all branches for a project at the same time.  Information on
    formats is shown by 'bzr info'.

    bzr 0.8 now allows creation of 'repositories', which hold the history 
    of files and revisions for several branches.  Previously bzr kept all
    the history for a branch within the .bzr directory at the root of the
    branch, and this is still the default.  To create a repository, use
    the new 'bzr init-repo' command.  Branches exist as directories under
    the repository and contain just a small amount of information
    indicating the current revision of the branch.

    bzr 0.8 also supports 'checkouts', which are similar to in cvs and
    subversion.  Checkouts are associated with a branch (optionally in a
    repository), which contains all the historical information.  The
    result is that a checkout can be deleted without losing any
    already-committed revisions.  A new 'update' command is also available. 

    Repositories and checkouts are not supported with the 0.7 storage
    format.  To use them you must upgrad to either knits, or to the
    'metaweave' format, which uses weaves but changes the .bzr directory
    arrangement.
    

  IMPROVEMENTS:

    * Sftp paths can now be relative, or local, according to the lftp
      convention. Paths now take the form::

          sftp://user:pass@host:port/~/relative/path
          or
          sftp://user:pass@host:port/absolute/path

    * The FTP transport now tries to reconnect after a temporary
      failure. ftp put is made atomic. (Matthieu Moy)

    * The FTP transport now maintains a pool of connections, and
      reuses them to avoid multiple connections to the same host (like
      sftp did). (Daniel Silverstone)

    * The ``bzr_man.py`` file has been removed. To create the man page now,
      use ``./generate_docs.py man``. The new program can also create other files.
      Run ``python generate_docs.py --help`` for usage information.
      (Hans Ulrich Niedermann & James Blackwell).

    * Man Page now gives full help (James Blackwell).
      Help also updated to reflect user config now being stored in .bazaar
      (Hans Ulrich Niedermann)

    * It's now possible to set aliases in bazaar.conf (Erik Bågfors)

    * Pull now accepts a --revision argument (Erik Bågfors)

    * ``bzr re-sign`` now allows multiple revisions to be supplied on the command
      line. You can now use the following command to sign all of your old
      commits::

        find .bzr/revision-store// -name my@email-* \
          | sed 's/.*\/\/..\///' \
          | xargs bzr re-sign

    * Upgrade can now upgrade over the network. (Robert Collins)

    * Two new commands 'bzr checkout' and 'bzr update' allow for CVS/SVN-alike
      behaviour.  By default they will cache history in the checkout, but
      with --lightweight almost all data is kept in the master branch.
      (Robert Collins)

    * 'revert' unversions newly-versioned files, instead of deleting them.

    * 'merge' is more robust.  Conflict messages have changed.

    * 'merge' and 'revert' no longer clobber existing files that end in '~' or
      '.moved'.

    * Default log format can be set in configuration and plugins can register
      their own formatters. (Erik Bågfors)

    * New 'reconcile' command will check branch consistency and repair indexes
      that can become out of sync in pre 0.8 formats. (Robert Collins,
      Daniel Silverstone)

    * New 'bzr init --format' and 'bzr upgrade --format' option to control 
      what storage format is created or produced.  (Robert Collins, 
      Martin Pool)

    * Add parent location to 'bzr info', if there is one.  (Olaf Conradi)

    * New developer commands 'weave-list' and 'weave-join'.  (Martin Pool)

    * New 'init-repository' command, plus support for repositories in 'init'
      and 'branch' (Aaron Bentley, Erik Bågfors, Robert Collins)

    * Improve output of 'info' command. Show all relevant locations related to
      working tree, branch and repository. Use kibibytes for binary quantities.
      Fix off-by-one error in missing revisions of working tree.  Make 'info'
      work on branches, repositories and remote locations.  Show locations
      relative to the shared repository, if applicable.  Show locking status
      of locations.  (Olaf Conradi)

    * Diff and merge now safely handle binary files. (Aaron Bentley)

    * 'pull' and 'push' now normalise the revision history, so that any two
      branches with the same tip revision will have the same output from 'log'.
      (Robert Collins)

    * 'merge' accepts --remember option to store parent location, like 'push'
      and 'pull'. (Olaf Conradi)

    * bzr status and diff when files given as arguments do not exist
      in the relevant trees.  (Martin Pool, #3619)

    * Add '.hg' to the default ignore list.  (Martin Pool)

    * 'knit' is now the default disk format. This improves disk performance and
      utilization, increases incremental pull performance, robustness with SFTP
      and allows checkouts over SFTP to perform acceptably. 
      The initial Knit code was contributed by Johan Rydberg based on a
      specification by Martin Pool.
      (Robert Collins, Aaron Bentley, Johan Rydberg, Martin Pool).

    * New tool to generate all-in-one html version of the manual.  (Alexander
      Belchenko)

    * Hitting CTRL-C while doing an SFTP push will no longer cause stale locks
      to be left in the SFTP repository. (Robert Collins, Martin Pool).

    * New option 'diff --prefix' to control how files are named in diff
      output, with shortcuts '-p0' and '-p1' corresponding to the options for 
      GNU patch.  (Alexander Belchenko, Goffredo Baroncelli, Martin Pool)

    * Add --revision option to 'annotate' command.  (Olaf Conradi)

    * If bzr shows an unexpected revision-history after pulling (perhaps due
      to a reweave) it can now be corrected by 'bzr reconcile'.
      (Robert Collins)

  CHANGES:

    * Commit is now verbose by default, and shows changed filenames and the 
      new revision number.  (Robert Collins, Martin Pool)

    * Unify 'mv', 'move', 'rename'.  (Matthew Fuller, #5379)

    * 'bzr -h' shows help.  (Martin Pool, Ian Bicking, #35940)

    * Make 'pull' and 'push' remember location on failure using --remember.
      (Olaf Conradi)

    * For compatibility, make old format for using weaves inside metadir
      available as 'metaweave' format.  Rename format 'metadir' to 'default'.
      Clean up help for option --format in commands 'init', 'init-repo' and
      'upgrade'.  (Olaf Conradi)

  INTERNALS:
  
    * The internal storage of history, and logical branch identity have now
      been split into Branch, and Repository. The common locking and file 
      management routines are now in bzrlib.lockablefiles. 
      (Aaron Bentley, Robert Collins, Martin Pool)

    * Transports can now raise DependencyNotPresent if they need a library
      which is not installed, and then another implementation will be 
      tried.  (Martin Pool)

    * Remove obsolete (and no-op) `decode` parameter to `Transport.get`.  
      (Martin Pool)

    * Using Tree Transform for merge, revert, tree-building

    * WorkingTree.create, Branch.create, ``WorkingTree.create_standalone``,
      Branch.initialize are now deprecated. Please see ``BzrDir.create_*`` for
      replacement API's. (Robert Collins)

    * New BzrDir class represents the .bzr control directory and manages
      formatting issues. (Robert Collins)

    * New repository.InterRepository class encapsulates Repository to 
      Repository actions and allows for clean selection of optimised code
      paths. (Robert Collins)

    * ``bzrlib.fetch.fetch`` and ``bzrlib.fetch.greedy_fetch`` are now
      deprecated, please use ``branch.fetch`` or ``repository.fetch``
      depending on your needs. (Robert Collins)

    * deprecated methods now have a ``is_deprecated`` flag on them that can
      be checked, if you need to determine whether a given callable is 
      deprecated at runtime. (Robert Collins)

    * Progress bars are now nested - see
      ``bzrlib.ui.ui_factory.nested_progress_bar``.
      (Robert Collins, Robey Pointer)

    * New API call ``get_format_description()`` for each type of format.
      (Olaf Conradi)

    * Changed ``branch.set_parent()`` to accept None to remove parent.
      (Olaf Conradi)

    * Deprecated BzrError AmbiguousBase.  (Olaf Conradi)

    * WorkingTree.branch is now a read only property.  (Robert Collins)

    * bzrlib.ui.text.TextUIFactory now accepts a ``bar_type`` parameter which
      can be None or a factory that will create a progress bar. This is
      useful for testing or for overriding the bzrlib.progress heuristic.
      (Robert Collins)

    * New API method ``get_physical_lock_status()`` to query locks present on a
      transport.  (Olaf Conradi)

    * Repository.reconcile now takes a thorough keyword parameter to allow
      requesting an indepth reconciliation, rather than just a data-loss 
      check. (Robert Collins)

    * ``bzrlib.ui.ui_factory protocol`` now supports ``get_boolean`` to prompt
      the user for yes/no style input. (Robert Collins)

  TESTING:

    * SFTP tests now shortcut the SSH negotiation, reducing test overhead
      for testing SFTP protocol support. (Robey Pointer)

    * Branch formats are now tested once per implementation (see ``bzrlib.
      tests.branch_implementations``. This is analagous to the transport
      interface tests, and has been followed up with working tree,
      repository and BzrDir tests. (Robert Collins)

    * New test base class TestCaseWithTransport provides a transport aware
      test environment, useful for testing any transport-interface using
      code. The test suite option --transport controls the transport used
      by this class (when its not being used as part of implementation
      contract testing). (Robert Collins)

    * Close logging handler on disabling the test log. This will remove the
      handler from the internal list inside python's logging module,
      preventing shutdown from closing it twice.  (Olaf Conradi)

    * Move test case for uncommit to blackbox tests.  (Olaf Conradi)

    * ``run_bzr`` and ``run_bzr_captured`` now accept a 'stdin="foo"'
      parameter which will provide String("foo") to the command as its stdin.

bzr 0.7 2006-01-09

  CHANGES:

    * .bzrignore is excluded from exports, on the grounds that it's a bzr 
      internal-use file and may not be wanted.  (Jamie Wilkinson)

    * The "bzr directories" command were removed in favor of the new
      --kind option to the "bzr inventory" command.  To list all 
      versioned directories, now use "bzr inventory --kind directory".  
      (Johan Rydberg)

    * Under Windows configuration directory is now ``%APPDATA%\bazaar\2.0``
      by default. (John Arbash Meinel)

    * The parent of Bzr configuration directory can be set by ``BZR_HOME``
      environment variable. Now the path for it is searched in ``BZR_HOME``,
      then in HOME. Under Windows the order is: ``BZR_HOME``, ``APPDATA``
      (usually points to ``C:\Documents and Settings\User Name\Application Data``),
      ``HOME``. (John Arbash Meinel)

    * Plugins with the same name in different directories in the bzr plugin
      path are no longer loaded: only the first successfully loaded one is
      used. (Robert Collins)

    * Use systems' external ssh command to open connections if possible.  
      This gives better integration with user settings such as ProxyCommand.
      (James Henstridge)

    * Permissions on files underneath .bzr/ are inherited from the .bzr 
      directory. So for a shared repository, simply doing 'chmod -R g+w .bzr/'
      will mean that future file will be created with group write permissions.

    * configure.in and config.guess are no longer in the builtin default 
      ignore list.

    * '.sw[nop]' pattern ignored, to ignore vim swap files for nameless
      files.  (John Arbash Meinel, Martin Pool)

  IMPROVEMENTS:

    * "bzr INIT dir" now initializes the specified directory, and creates 
      it if it does not exist.  (John Arbash Meinel)

    * New remerge command (Aaron Bentley)

    * Better zsh completion script.  (Steve Borho)

    * 'bzr diff' now returns 1 when there are changes in the working 
      tree. (Robert Collins)

    * 'bzr push' now exists and can push changes to a remote location. 
      This uses the transport infrastructure, and can store the remote
      location in the ~/.bazaar/branches.conf configuration file.
      (Robert Collins)

    * Test directories are only kept if the test fails and the user requests
      that they be kept.

    * Tweaks to short log printing

    * Added branch nicks, new nick command, printing them in log output. 
      (Aaron Bentley)

    * If ``$BZR_PDB`` is set, pop into the debugger when an uncaught exception 
      occurs.  (Martin Pool)

    * Accept 'bzr resolved' (an alias for 'bzr resolve'), as this is
      the same as Subversion.  (Martin Pool)

    * New ftp transport support (on ftplib), for ftp:// and aftp:// 
      URLs.  (Daniel Silverstone)

    * Commit editor temporary files now start with ``bzr_log.``, to allow 
      text editors to match the file name and set up appropriate modes or 
      settings.  (Magnus Therning)

    * Improved performance when integrating changes from a remote weave.  
      (Goffredo Baroncelli)

    * Sftp will attempt to cache the connection, so it is more likely that
      a connection will be reused, rather than requiring multiple password
      requests.

    * bzr revno now takes an optional argument indicating the branch whose
      revno should be printed.  (Michael Ellerman)

    * bzr cat defaults to printing the last version of the file.  
      (Matthieu Moy, #3632)

    * New global option 'bzr --lsprof COMMAND' runs bzr under the lsprof 
      profiler.  (Denys Duchier)

    * Faster commits by reading only the headers of affected weave files. 
      (Denys Duchier)

    * 'bzr add' now takes a --dry-run parameter which shows you what would be
      added, but doesn't actually add anything. (Michael Ellerman)

    * 'bzr add' now lists how many files were ignored per glob.  add --verbose
      lists the specific files.  (Aaron Bentley)

    * 'bzr missing' now supports displaying changes in diverged trees and can
      be limited to show what either end of the comparison is missing.
      (Aaron Bently, with a little prompting from Daniel Silverstone)

  BUG FIXES:

    * SFTP can walk up to the root path without index errors. (Robert Collins)

    * Fix bugs in running bzr with 'python -O'.  (Martin Pool)

    * Error when run with -OO

    * Fix bug in reporting http errors that don't have an http error code.
      (Martin Pool)

    * Handle more cases of pipe errors in display commands

    * Change status to 3 for all errors

    * Files that are added and unlinked before committing are completely
      ignored by diff and status

    * Stores with some compressed texts and some uncompressed texts are now
      able to be used. (John A Meinel)

    * Fix for bzr pull failing sometimes under windows

    * Fix for sftp transport under windows when using interactive auth

    * Show files which are both renamed and modified as such in 'bzr 
      status' output.  (Daniel Silverstone, #4503)

    * Make annotate cope better with revisions committed without a valid 
      email address.  (Marien Zwart)

    * Fix representation of tab characters in commit messages.
      (Harald Meland)

    * List of plugin directories in ``BZR_PLUGIN_PATH`` environment variable is
      now parsed properly under Windows. (Alexander Belchenko)

    * Show number of revisions pushed/pulled/merged. (Robey Pointer)

    * Keep a cached copy of the basis inventory to speed up operations 
      that need to refer to it.  (Johan Rydberg, Martin Pool)

    * Fix bugs in bzr status display of non-ascii characters.
      (Martin Pool)

    * Remove Makefile.in from default ignore list.
      (Tollef Fog Heen, Martin Pool, #6413)

    * Fix failure in 'bzr added'.  (Nathan McCallum, Martin Pool)

  TESTING:

    * Fix selftest asking for passwords when there are no SFTP keys.  
      (Robey Pointer, Jelmer Vernooij) 

    * Fix selftest run with 'python -O'.  (Martin Pool)

    * Fix HTTP tests under Windows. (John Arbash Meinel)

    * Make tests work even if HOME is not set (Aaron Bentley)

    * Updated ``build_tree`` to use fixed line-endings for tests which read 
      the file cotents and compare. Make some tests use this to pass under
      Windows. (John Arbash Meinel)

    * Skip stat and symlink tests under Windows. (Alexander Belchenko)

    * Delay in selftest/testhashcash is now issued under win32 and Cygwin.
      (John Arbash Meinel)

    * Use terminal width to align verbose test output.  (Martin Pool)

    * Blackbox tests are maintained within the bzrlib.tests.blackbox directory.
      If adding a new test script please add that to
      ``bzrlib.tests.blackbox.__init__``. (Robert Collins)

    * Much better error message if one of the test suites can't be 
      imported.  (Martin Pool)

    * Make check now runs the test suite twice - once with the default locale,
      and once with all locales forced to C, to expose bugs. This is not 
      trivially done within python, so for now its only triggered by running
      Make check. Integrators and packagers who wish to check for full 
      platform support should run 'make check' to test the source.
      (Robert Collins)

    * Tests can now run TestSkipped if they can't execute for any reason.
      (Martin Pool) (NB: TestSkipped should only be raised for correctable
      reasons - see the wiki spec ImprovingBzrTestSuite).

    * Test sftp with relative, absolute-in-homedir and absolute-not-in-homedir
      paths for the transport tests. Introduce blackbox remote sftp tests that
      test the same permutations. (Robert Collins, Robey Pointer)

    * Transport implementation tests are now independent of the local file
      system, which allows tests for esoteric transports, and for features
      not available in the local file system. They also repeat for variations
      on the URL scheme that can introduce issues in the transport code,
      see bzrlib.transport.TransportTestProviderAdapter() for this.
      (Robert Collins).

    * ``TestCase.build_tree`` uses the transport interface to build trees,
      pass in a transport parameter to give it an existing connection.
      (Robert Collins).

  INTERNALS:

    * WorkingTree.pull has been split across Branch and WorkingTree,
      to allow Branch only pulls. (Robert Collins)

    * ``commands.display_command`` now returns the result of the decorated 
      function. (Robert Collins)

    * LocationConfig now has a ``set_user_option(key, value)`` call to save
      a setting in its matching location section (a new one is created
      if needed). (Robert Collins)

    * Branch has two new methods, ``get_push_location`` and
      ``set_push_location`` to respectively, get and set the push location.
      (Robert Collins)

    * ``commands.register_command`` now takes an optional flag to signal that
      the registrant is planning to decorate an existing command. When 
      given multiple plugins registering a command is not an error, and
      the original command class (whether built in or a plugin based one) is
      returned to the caller. There is a new error 'MustUseDecorated' for
      signalling when a wrapping command should switch to the original
      version. (Robert Collins)

    * Some option parsing errors will raise 'BzrOptionError', allowing 
      granular detection for decorating commands. (Robert Collins).

    * ``Branch.read_working_inventory`` has moved to
      ``WorkingTree.read_working_inventory``. This necessitated changes to
      ``Branch.get_root_id``, and a move of ``Branch.set_inventory`` to
      WorkingTree as well. To make it clear that a WorkingTree cannot always
      be obtained ``Branch.working_tree()`` will raise
      ``errors.NoWorkingTree`` if one cannot be obtained. (Robert Collins)

    * All pending merges operations from Branch are now on WorkingTree.
      (Robert Collins)

    * The follow operations from Branch have moved to WorkingTree::

          add()
          commit()
          move()
          rename_one()
          unknowns()

      (Robert Collins)

    * ``bzrlib.add.smart_add_branch`` is now ``smart_add_tree``. (Robert Collins)

    * New "rio" serialization format, similar to rfc-822. (Martin Pool)

    * Rename selftests to ``bzrlib.tests.test_foo``.  (John A Meinel, Martin 
      Pool)

    * ``bzrlib.plugin.all_plugins`` has been changed from an attribute to a 
      query method. (Robert Collins)
 
    * New options to read only the table-of-contents of a weave.  
      (Denys Duchier)

    * Raise NoSuchFile when someone tries to add a non-existant file.
      (Michael Ellerman)

    * Simplify handling of DivergedBranches in ``cmd_pull()``.
      (Michael Ellerman)
   
    * Branch.controlfile* logic has moved to lockablefiles.LockableFiles, which
      is exposed as ``Branch().control_files``. Also this has been altered with the
      controlfile pre/suffix replaced by simple method names like 'get' and
      'put'. (Aaron Bentley, Robert Collins).

    * Deprecated functions and methods can now be marked as such using the 
      ``bzrlib.symbol_versioning`` module. Marked method have their docstring
      updated and will issue a DeprecationWarning using the warnings module
      when they are used. (Robert Collins)

    * ``bzrlib.osutils.safe_unicode`` now exists to provide parameter coercion
      for functions that need unicode strings. (Robert Collins)

bzr 0.6 2005-10-28

  IMPROVEMENTS:
  
    * pull now takes --verbose to show you what revisions are added or removed
      (John A Meinel)

    * merge now takes a --show-base option to include the base text in
      conflicts.
      (Aaron Bentley)

    * The config files are now read using ConfigObj, so '=' should be used as
      a separator, not ':'.
      (Aaron Bentley)

    * New 'bzr commit --strict' option refuses to commit if there are 
      any unknown files in the tree.  To commit, make sure all files are 
      either ignored, added, or deleted.  (Michael Ellerman)

    * The config directory is now ~/.bazaar, and there is a single file 
      ~/.bazaar/bazaar.conf storing email, editor and other preferences.
      (Robert Collins)

    * 'bzr add' no longer takes a --verbose option, and a --quiet option
      has been added that suppresses all output.

    * Improved zsh completion support in contrib/zsh, from Clint
      Adams.

    * Builtin 'bzr annotate' command, by Martin Pool with improvements from 
      Goffredo Baroncelli.
    
    * 'bzr check' now accepts -v for verbose reporting, and checks for
      ghosts in the branch. (Robert Collins)

    * New command 're-sign' which will regenerate the gpg signature for 
      a revision. (Robert Collins)

    * If you set ``check_signatures=require`` for a path in 
      ``~/.bazaar/branches.conf`` then bzr will invoke your
      ``gpg_signing_command`` (defaults to gpg) and record a digital signature
      of your commit. (Robert Collins)

    * New sftp transport, based on Paramiko.  (Robey Pointer)

    * 'bzr pull' now accepts '--clobber' which will discard local changes
      and make this branch identical to the source branch. (Robert Collins)

    * Just give a quieter warning if a plugin can't be loaded, and 
      put the details in .bzr.log.  (Martin Pool)

    * 'bzr branch' will now set the branch-name to the last component of the
      output directory, if one was supplied.

    * If the option ``post_commit`` is set to one (or more) python function
      names (must be in the bzrlib namespace), then they will be invoked
      after the commit has completed, with the branch and ``revision_id`` as
      parameters. (Robert Collins)

    * Merge now has a retcode of 1 when conflicts occur. (Robert Collins)

    * --merge-type weave is now supported for file contents.  Tree-shape
      changes are still three-way based.  (Martin Pool, Aaron Bentley)

    * 'bzr check' allows the first revision on revision-history to have
      parents - something that is expected for cheap checkouts, and occurs
      when conversions from baz do not have all history.  (Robert Collins).

   * 'bzr merge' can now graft unrelated trees together, if your specify
     0 as a base. (Aaron Bentley)

   * 'bzr commit branch' and 'bzr commit branch/file1 branch/file2' now work
     (Aaron Bentley)

    * Add '.sconsign*' to default ignore list.  (Alexander Belchenko)

   * 'bzr merge --reprocess' minimizes conflicts

  TESTING:

    * The 'bzr selftest --pattern' option for has been removed, now 
      test specifiers on the command line can be simple strings, or 
      regexps, or both. (Robert Collins)

    * Passing -v to selftest will now show the time each test took to 
      complete, which will aid in analysing performance regressions and
      related questions. (Robert Collins)

    * 'bzr selftest' runs all tests, even if one fails, unless '--one'
      is given. (Martin Pool)

    * There is a new method for TestCaseInTempDir, assertFileEqual, which
      will check that a given content is equal to the content of the named
      file. (Robert Collins)

    * Fix test suite's habit of leaving many temporary log files in $TMPDIR.
      (Martin Pool)

  INTERNALS:

    * New 'testament' command and concept for making gpg-signatures 
      of revisions that are not tied to a particular internal
      representation.  (Martin Pool).

    * Per-revision properties ('revprops') as key-value associated 
      strings on each revision created when the revision is committed.
      Intended mainly for the use of external tools.  (Martin Pool).

    * Config options have moved from bzrlib.osutils to bzrlib.config.
      (Robert Collins)

    * Improved command line option definitions allowing explanations
      for individual options, among other things.  Contributed by 
      Magnus Therning.

    * Config options have moved from bzrlib.osutils to bzrlib.config.
      Configuration is now done via the config.Config interface:
      Depending on whether you have a Branch, a Location or no information
      available, construct a ``*Config``, and use its ``signature_checking``,
      ``username`` and ``user_email`` methods. (Robert Collins)

    * Plugins are now loaded under bzrlib.plugins, not bzrlib.plugin, and
      they are made available for other plugins to use. You should not 
      import other plugins during the ``__init__`` of your plugin though, as 
      no ordering is guaranteed, and the plugins directory is not on the
      python path. (Robert Collins)

    * Branch.relpath has been moved to WorkingTree.relpath. WorkingTree no
      no longer takes an inventory, rather it takes an option branch
      parameter, and if None is given will open the branch at basedir 
      implicitly. (Robert Collins)

    * Cleaner exception structure and error reporting.  Suggested by 
      Scott James Remnant.  (Martin Pool)

    * Branch.remove has been moved to WorkingTree, which has also gained
      ``lock_read``, ``lock_write`` and ``unlock`` methods for convenience.
      (Robert Collins)

    * Two decorators, ``needs_read_lock`` and ``needs_write_lock`` have been
      added to the branch module. Use these to cause a function to run in a
      read or write lock respectively. (Robert Collins)

    * ``Branch.open_containing`` now returns a tuple (Branch, relative-path),
      which allows direct access to the common case of 'get me this file
      from its branch'. (Robert Collins)

    * Transports can register using ``register_lazy_transport``, and they 
      will be loaded when first used.  (Martin Pool)

    * 'pull' has been factored out of the command as ``WorkingTree.pull()``.
      A new option to WorkingTree.pull has been added, clobber, which will
      ignore diverged history and pull anyway.
      (Robert Collins)

    * config.Config has a ``get_user_option`` call that accepts an option name.
      This will be looked up in branches.conf and bazaar.conf as normal.
      It is intended that this be used by plugins to support options - 
      options of built in programs should have specific methods on the config.
      (Robert Collins)

    * ``merge.merge_inner`` now has tempdir as an optional parameter.
      (Robert Collins)

    * Tree.kind is not recorded at the top level of the hierarchy, as it was
      missing on EmptyTree, leading to a bug with merge on EmptyTrees.
      (Robert Collins)

    * ``WorkingTree.__del__`` has been removed, it was non deterministic and not 
      doing what it was intended to. See ``WorkingTree.__init__`` for a comment
      about future directions. (Robert Collins/Martin Pool)

    * bzrlib.transport.http has been modified so that only 404 urllib errors
      are returned as NoSuchFile. Other exceptions will propogate as normal.
      This allows debuging of actual errors. (Robert Collins)

    * bzrlib.transport.Transport now accepts *ONLY* url escaped relative paths
      to apis like 'put', 'get' and 'has'. This is to provide consistent
      behaviour - it operates on url's only. (Robert Collins)

    * Transports can register using ``register_lazy_transport``, and they 
      will be loaded when first used.  (Martin Pool)

    * ``merge_flex`` no longer calls ``conflict_handler.finalize()``, instead that
      is called by ``merge_inner``. This is so that the conflict count can be 
      retrieved (and potentially manipulated) before returning to the caller
      of ``merge_inner``. Likewise 'merge' now returns the conflict count to the
      caller. (Robert Collins)

    * ``revision.revision_graph`` can handle having only partial history for
      a revision - that is no revisions in the graph with no parents.
      (Robert Collins).

    * New ``builtins.branch_files`` uses the standard ``file_list`` rules to
      produce a branch and a list of paths, relative to that branch
      (Aaron Bentley)

    * New TestCase.addCleanup facility.

    * New ``bzrlib.version_info`` tuple (similar to ``sys.version_info``),
      which can be used by programs importing bzrlib.

  BUG FIXES:

    * Better handling of branches in directories with non-ascii names. 
      (Joel Rosdahl, Panagiotis Papadakos)

    * Upgrades of trees with no commits will not fail due to accessing
      [-1] in the revision-history. (Andres Salomon)


bzr 0.1.1 2005-10-12

  BUG FIXES:

    * Fix problem in pulling over http from machines that do not 
      allow directories to be listed.

    * Avoid harmless warning about invalid hash cache after 
      upgrading branch format.

  PERFORMANCE: 
  
    * Avoid some unnecessary http operations in branch and pull.


bzr 0.1 2005-10-11

  NOTES:

    * 'bzr branch' over http initially gives a very high estimate
      of completion time but it should fall as the first few 
      revisions are pulled in.  branch is still slow on 
      high-latency connections.

  BUG FIXES:
  
    * bzr-man.py has been updated to work again. Contributed by
      Rob Weir.

    * Locking is now done with fcntl.lockf which works with NFS
      file systems. Contributed by Harald Meland.

    * When a merge encounters a file that has been deleted on
      one side and modified on the other, the old contents are
      written out to foo.BASE and foo.SIDE, where SIDE is this
      or OTHER. Contributed by Aaron Bentley.

    * Export was choosing incorrect file paths for the content of
      the tarball, this has been fixed by Aaron Bentley.

    * Commit will no longer commit without a log message, an 
      error is returned instead. Contributed by Jelmer Vernooij.

    * If you commit a specific file in a sub directory, any of its
      parent directories that are added but not listed will be 
      automatically included. Suggested by Michael Ellerman.

    * bzr commit and upgrade did not correctly record new revisions
      for files with only a change to their executable status.
      bzr will correct this when it encounters it. Fixed by
      Robert Collins

    * HTTP tests now force off the use of ``http_proxy`` for the duration.
      Contributed by Gustavo Niemeyer.

    * Fix problems in merging weave-based branches that have 
      different partial views of history.

    * Symlink support: working with symlinks when not in the root of a 
      bzr tree was broken, patch from Scott James Remnant.

  IMPROVEMENTS:

    * 'branch' now accepts a --basis parameter which will take advantage
      of local history when making a new branch. This allows faster 
      branching of remote branches. Contributed by Aaron Bentley.

    * New tree format based on weave files, called version 5.
      Existing branches can be upgraded to this format using 
      'bzr upgrade'.

    * Symlinks are now versionable. Initial patch by 
      Erik Toubro Nielsen, updated to head by Robert Collins.

    * Executable bits are tracked on files. Patch from Gustavo
      Niemeyer.

    * 'bzr status' now shows unknown files inside a selected directory.
      Patch from Heikki Paajanen.

    * Merge conflicts are recorded in .bzr. Two new commands 'conflicts'
      and 'resolve' have needed added, which list and remove those 
      merge conflicts respectively. A conflicted tree cannot be committed
      in. Contributed by Aaron Bentley.

    * 'rm' is now an alias for 'remove'.

    * Stores now split out their content in a single byte prefixed hash,
      dropping the density of files per directory by 256. Contributed by
      Gustavo Niemeyer.

    * 'bzr diff -r branch:URL' will now perform a diff between two branches.
      Contributed by Robert Collins.

    * 'bzr log' with the default formatter will show merged revisions,
      indented to the right. Initial implementation contributed by Gustavo
      Niemeyer, made incremental by Robert Collins.


  INTERNALS:

    * Test case failures have the exception printed after the log 
      for your viewing pleasure.

    * InventoryEntry is now an abstract base class, use one of the
      concrete InventoryDirectory etc classes instead.

    * Branch raises an UnsupportedFormatError when it detects a 
      bzr branch it cannot understand. This allows for precise
      handling of such circumstances.

    * Remove RevisionReference class; ``Revision.parent_ids`` is now simply a
      list of their ids and ``parent_sha1s`` is a list of their corresponding
      sha1s (for old branches only at the moment.)

    * New method-object style interface for Commit() and Fetch().

    * Renamed ``Branch.last_patch()`` to ``Branch.last_revision()``, since
      we call them revisions not patches.

    * Move ``copy_branch`` to ``bzrlib.clone.copy_branch``.  The destination
      directory is created if it doesn't exist.

    * Inventories now identify the files which were present by 
      giving the revision *of that file*.

    * Inventory and Revision XML contains a version identifier.  
      This must be consistent with the overall branch version
      but allows for more flexibility in future upgrades.

  TESTING:

    * Removed testsweet module so that tests can be run after 
      bzr installed by 'bzr selftest'.

    * 'bzr selftest' command-line arguments can now be partial ids
      of tests to run, e.g. ``bzr selftest test_weave``

      
bzr 0.0.9 2005-09-23

  BUG FIXES:

    * Fixed "branch -r" option.

    * Fix remote access to branches containing non-compressed history.
      (Robert Collins).

    * Better reliability of http server tests.  (John Arbash-Meinel)

    * Merge graph maximum distance calculation fix.  (Aaron Bentley)
   
    * Various minor bug in windows support have been fixed, largely in the
      test suite. Contributed by Alexander Belchenko.

  IMPROVEMENTS:

    * Status now accepts a -r argument to give status between chosen
      revisions. Contributed by Heikki Paajanen.

    * Revision arguments no longer use +/-/= to control ranges, instead
      there is a 'before' namespace, which limits the successive namespace.
      For example '$ bzr log -r date:yesterday..before:date:today' will
      select everything from yesterday and before today. Contributed by
      Robey Pointer

    * There is now a bzr.bat file created by distutils when building on 
      Windows. Contributed by Alexander Belchenko.

  INTERNALS:

    * Removed uuid() as it was unused.

    * Improved 'fetch' code for pulling revisions from one branch into
      another (used by pull, merged, etc.)


bzr 0.0.8 2005-09-20

  IMPROVEMENTS:

    * Adding a file whose parent directory is not versioned will
      implicitly add the parent, and so on up to the root. This means
      you should never need to explictly add a directory, they'll just
      get added when you add a file in the directory.  Contributed by
      Michael Ellerman.

    * Ignore ``.DS_Store`` (contains Mac metadata) by default.
      (Nir Soffer)

    * If you set ``BZR_EDITOR`` in the environment, it is checked in
      preference to EDITOR and the config file for the interactive commit
      editing program. Related to this is a bugfix where a missing program
      set in EDITOR would cause editing to fail, now the fallback program
      for the operating system is still tried.

    * Files that are not directories/symlinks/regular files will no longer
      cause bzr to fail, it will just ignore them by default. You cannot add
      them to the tree though - they are not versionable.


  INTERNALS:

    * Refactor xml packing/unpacking.

  BUG FIXES: 

    * Fixed 'bzr mv' by Ollie Rutherfurd.

    * Fixed strange error when trying to access a nonexistent http
      branch.

    * Make sure that the hashcache gets written out if it can't be
      read.


  PORTABILITY:

    * Various Windows fixes from Ollie Rutherfurd.

    * Quieten warnings about locking; patch from Matt Lavin.


bzr-0.0.7 2005-09-02

  NEW FEATURES:

    * ``bzr shell-complete`` command contributed by Clint Adams to
      help with intelligent shell completion.

    * New expert command ``bzr find-merge-base`` for debugging merges.


  ENHANCEMENTS:

    * Much better merge support.

    * merge3 conflicts are now reported with markers like '<<<<<<<'
      (seven characters) which is the same as CVS and pleases things
      like emacs smerge.


  BUG FIXES:

    * ``bzr upgrade`` no longer fails when trying to fix trees that
      mention revisions that are not present.

    * Fixed bugs in listing plugins from ``bzr plugins``.

    * Fix case of $EDITOR containing options for the editor.

    * Fix log -r refusing to show the last revision.
      (Patch from Goffredo Baroncelli.)


  CHANGES:

    * ``bzr log --show-ids`` shows the revision ids of all parents.

    * Externally provided commands on your $BZRPATH no longer need
      to recognize --bzr-usage to work properly, and can just handle
      --help themselves.


  LIBRARY:

    * Changed trace messages to go through the standard logging
      framework, so that they can more easily be redirected by
      libraries.



bzr-0.0.6 2005-08-18

  NEW FEATURES:

    * Python plugins, automatically loaded from the directories on
      ``BZR_PLUGIN_PATH`` or ``~/.bzr.conf/plugins`` by default.

    * New 'bzr mkdir' command.

    * Commit mesage is fetched from an editor if not given on the
      command line; patch from Torsten Marek.

    * ``bzr log -m FOO`` displays commits whose message matches regexp 
      FOO.
      
    * ``bzr add`` with no arguments adds everything under the current directory.

    * ``bzr mv`` does move or rename depending on its arguments, like
      the Unix command.

    * ``bzr missing`` command shows a summary of the differences
      between two trees.  (Merged from John Arbash-Meinel.)

    * An email address for commits to a particular tree can be
      specified by putting it into .bzr/email within a branch.  (Based
      on a patch from Heikki Paajanen.)


  ENHANCEMENTS:

    * Faster working tree operations.


  CHANGES:

    * 3rd-party modules shipped with bzr are copied within the bzrlib
      python package, so that they can be installed by the setup
      script without clashing with anything already existing on the
      system.  (Contributed by Gustavo Niemeyer.)

    * Moved plugins directory to bzrlib/, so that there's a standard
      plugin directory which is not only installed with bzr itself but
      is also available when using bzr from the development tree.
      ``BZR_PLUGIN_PATH`` and ``DEFAULT_PLUGIN_PATH`` are then added to the
      standard plugins directory.

    * When exporting to a tarball with ``bzr export --format tgz``, put 
      everything under a top directory rather than dumping it into the
      current directory.   This can be overridden with the ``--root`` 
      option.  Patch from William Dodé and John Meinel.

    * New ``bzr upgrade`` command to upgrade the format of a branch,
      replacing ``bzr check --update``.

    * Files within store directories are no longer marked readonly on
      disk.

    * Changed ``bzr log`` output to a more compact form suggested by
      John A Meinel.  Old format is available with the ``--long`` or
      ``-l`` option, patched by William Dodé.

    * By default the commit command refuses to record a revision with
      no changes unless the ``--unchanged`` option is given.

    * The ``--no-plugins``, ``--profile`` and ``--builtin`` command
      line options must come before the command name because they 
      affect what commands are available; all other options must come 
      after the command name because their interpretation depends on
      it.

    * ``branch`` and ``clone`` added as aliases for ``branch``.

    * Default log format is back to the long format; the compact one
      is available with ``--short``.
      
      
  BUG FIXES:
  
    * Fix bugs in committing only selected files or within a subdirectory.


bzr-0.0.5  2005-06-15
  
  CHANGES:

    * ``bzr`` with no command now shows help rather than giving an
      error.  Suggested by Michael Ellerman.

    * ``bzr status`` output format changed, because svn-style output
      doesn't really match the model of bzr.  Now files are grouped by
      status and can be shown with their IDs.  ``bzr status --all``
      shows all versioned files and unknown files but not ignored files.

    * ``bzr log`` runs from most-recent to least-recent, the reverse
      of the previous order.  The previous behaviour can be obtained
      with the ``--forward`` option.
        
    * ``bzr inventory`` by default shows only filenames, and also ids
      if ``--show-ids`` is given, in which case the id is the second
      field.


  ENHANCEMENTS:

    * New 'bzr whoami --email' option shows only the email component
      of the user identification, from Jo Vermeulen.

    * New ``bzr ignore PATTERN`` command.

    * Nicer error message for broken pipe, interrupt and similar
      conditions that don't indicate an internal error.

    * Add ``.*.sw[nop] .git .*.tmp *,v`` to default ignore patterns.

    * Per-branch locks keyed on ``.bzr/branch-lock``, available in
      either read or write mode.

    * New option ``bzr log --show-ids`` shows revision and file ids.

    * New usage ``bzr log FILENAME`` shows only revisions that
      affected that file.

    * Changed format for describing changes in ``bzr log -v``.

    * New option ``bzr commit --file`` to take a message from a file,
      suggested by LarstiQ.

    * New syntax ``bzr status [FILE...]`` contributed by Bartosz
      Oler.  File may be in a branch other than the working directory.

    * ``bzr log`` and ``bzr root`` can be given an http URL instead of
      a filename.

    * Commands can now be defined by external programs or scripts
      in a directory on $BZRPATH.

    * New "stat cache" avoids reading the contents of files if they 
      haven't changed since the previous time.

    * If the Python interpreter is too old, try to find a better one
      or give an error.  Based on a patch from Fredrik Lundh.

    * New optional parameter ``bzr info [BRANCH]``.

    * New form ``bzr commit SELECTED`` to commit only selected files.

    * New form ``bzr log -r FROM:TO`` shows changes in selected
      range; contributed by John A Meinel.

    * New option ``bzr diff --diff-options 'OPTS'`` allows passing
      options through to an external GNU diff.

    * New option ``bzr add --no-recurse`` to add a directory but not
      their contents.

    * ``bzr --version`` now shows more information if bzr is being run
      from a branch.

  
  BUG FIXES:

    * Fixed diff format so that added and removed files will be
      handled properly by patch.  Fix from Lalo Martins.

    * Various fixes for files whose names contain spaces or other
      metacharacters.


  TESTING:

    * Converted black-box test suites from Bourne shell into Python;
      now run using ``./testbzr``.  Various structural improvements to
      the tests.

    * testbzr by default runs the version of bzr found in the same
      directory as the tests, or the one given as the first parameter.

    * testbzr also runs the internal tests, so the only command
      required to check is just ``./testbzr``.

    * testbzr requires python2.4, but can be used to test bzr running
      under a different version.

    * Tests added for many other changes in this release.


  INTERNAL:

    * Included ElementTree library upgraded to 1.2.6 by Fredrik Lundh.

    * Refactor command functions into Command objects based on HCT by
      Scott James Remnant.

    * Better help messages for many commands.

    * Expose ``bzrlib.open_tracefile()`` to start the tracefile; until
      this is called trace messages are just discarded.

    * New internal function ``find_touching_revisions()`` and hidden
      command touching-revisions trace the changes to a given file.

    * Simpler and faster ``compare_inventories()`` function.

    * ``bzrlib.open_tracefile()`` takes a tracefilename parameter.

    * New AtomicFile class.

    * New developer commands ``added``, ``modified``.


  PORTABILITY:

    * Cope on Windows on python2.3 by using the weaker random seed.
      2.4 is now only recommended.


bzr-0.0.4  2005-04-22

  ENHANCEMENTS:

    * 'bzr diff' optionally takes a list of files to diff.  Still a bit
      basic.  Patch from QuantumG.

    * More default ignore patterns.

    * New 'bzr log --verbose' shows a list of files changed in the
      changeset.  Patch from Sebastian Cote.

    * Roll over ~/.bzr.log if it gets too large.

    * Command abbreviations 'ci', 'st', 'stat', '?' based on a patch
      by Jason Diamon.

    * New 'bzr help commands' based on a patch from Denys Duchier.


  CHANGES:

    * User email is determined by looking at $BZREMAIL or ~/.bzr.email
      or $EMAIL.  All are decoded by the locale preferred encoding.
      If none of these are present user@hostname is used.  The host's
      fully-qualified name is not used because that tends to fail when
      there are DNS problems.

    * New 'bzr whoami' command instead of username user-email.


  BUG FIXES: 

    * Make commit safe for hardlinked bzr trees.

    * Some Unicode/locale fixes.

    * Partial workaround for ``difflib.unified_diff`` not handling
      trailing newlines properly.


  INTERNAL:

    * Allow docstrings for help to be in PEP0257 format.  Patch from
      Matt Brubeck.

    * More tests in test.sh.

    * Write profile data to a temporary file not into working
      directory and delete it when done.

    * Smaller .bzr.log with process ids.


  PORTABILITY:

    * Fix opening of ~/.bzr.log on Windows.  Patch from Andrew
      Bennetts.

    * Some improvements in handling paths on Windows, based on a patch
      from QuantumG.


bzr-0.0.3  2005-04-06

  ENHANCEMENTS:

    * New "directories" internal command lists versioned directories
      in the tree.

    * Can now say "bzr commit --help".

    * New "rename" command to rename one file to a different name
      and/or directory.

    * New "move" command to move one or more files into a different
      directory.

    * New "renames" command lists files renamed since base revision.

    * New cat command contributed by janmar.

  CHANGES:

    * .bzr.log is placed in $HOME (not pwd) and is always written in
      UTF-8.  (Probably not a completely good long-term solution, but
      will do for now.)

  PORTABILITY:

    * Workaround for difflib bug in Python 2.3 that causes an
      exception when comparing empty files.  Reported by Erik Toubro
      Nielsen.

  INTERNAL:

    * Refactored inventory storage to insert a root entry at the top.

  TESTING:

    * Start of shell-based black-box testing in test.sh.


bzr-0.0.2.1

  PORTABILITY:

    * Win32 fixes from Steve Brown.


bzr-0.0.2  "black cube"  2005-03-31

  ENHANCEMENTS:

    * Default ignore list extended (see bzrlib/__init__.py).

    * Patterns in .bzrignore are now added to the default ignore list,
      rather than replacing it.

    * Ignore list isn't reread for every file.

    * More help topics.

    * Reinstate the 'bzr check' command to check invariants of the
      branch.

    * New 'ignored' command lists which files are ignored and why;
      'deleted' lists files deleted in the current working tree.

    * Performance improvements.

    * New global --profile option.
    
    * Ignore patterns like './config.h' now correctly match files in
      the root directory only.


bzr-0.0.1  2005-03-26

  ENHANCEMENTS:

    * More information from info command.

    * Can now say "bzr help COMMAND" for more detailed help.

    * Less file flushing and faster performance when writing logs and
      committing to stores.

    * More useful verbose output from some commands.

  BUG FIXES:

    * Fix inverted display of 'R' and 'M' during 'commit -v'.

  PORTABILITY:

    * Include a subset of ElementTree-1.2.20040618 to make
      installation easier.

    * Fix time.localtime call to work with Python 2.3 (the minimum
      supported).


bzr-0.0.0.69  2005-03-22

  ENHANCEMENTS:

    * First public release.

    * Storage of local versions: init, add, remove, rm, info, log,
      diff, status, etc.<|MERGE_RESOLUTION|>--- conflicted
+++ resolved
@@ -207,17 +207,6 @@
     * ``bzrlib.pack.make_readv_reader`` allows readv based access to pack
       files that are stored on a transport. (Robert Collins)
 
-<<<<<<< HEAD
-    * In ``bzrlib.knit`` the internal interface has been altered to use
-      3-tuples (index, pos, length) rather than two-tuples (pos, length) to
-      describe where data in a knit is, allowing knits to be split into 
-      many files. (Robert Collins)
-
-    * ``bzrlib.knit._KnitData`` split into cache management and physical access
-      with two access classes - ``_PackAccess`` and ``_KnitAccess`` defined.
-      The former provides access into a .pack file, and the latter provides the
-      current production repository form of .knit files. (Robert Collins)
-=======
     * New ``Repository.has_same_location`` method that reports if two
       repository objects refer to the same repository (although with some risk
       of false negatives).  (Andrew Bennetts)
@@ -231,7 +220,16 @@
       where all the data for a fetch or commit needs to be made atomically
       available in one step. This allows the write lock to remain while making
       a series of data insertions.  (e.g. data conversion). (Robert Collins)
->>>>>>> 52f2236d
+
+    * In ``bzrlib.knit`` the internal interface has been altered to use
+      3-tuples (index, pos, length) rather than two-tuples (pos, length) to
+      describe where data in a knit is, allowing knits to be split into 
+      many files. (Robert Collins)
+
+    * ``bzrlib.knit._KnitData`` split into cache management and physical access
+      with two access classes - ``_PackAccess`` and ``_KnitAccess`` defined.
+      The former provides access into a .pack file, and the latter provides the
+      current production repository form of .knit files. (Robert Collins)
 
   TESTING:
 
