--- conflicted
+++ resolved
@@ -5,7 +5,6 @@
 .. contents::
 
 
-<<<<<<< HEAD
 IN DEVELOPMENT
 --------------
 
@@ -36,10 +35,7 @@
   INTERNALS:
 
 
-bzr 1.9 2008-10-31
-=======
 bzr 1.9 2008-11-07
->>>>>>> 648e16c9
 ------------------
 
 This release of Bazaar adds a new repository format, ``1.9``, with smaller
