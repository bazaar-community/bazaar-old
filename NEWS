####################
Bazaar Release Notes
####################

.. contents:: List of Releases
   :depth: 1

bzr 2.2b3
#########

:2.2b3: NOT RELEASED YET

Compatibility Breaks
********************

New Features
************

* ``bzr commit`` accepts ``-p`` (for "patch") as a shorter name for
  ``--show-diff``.
  (Parth Malwankar, #571467)
  
* ``bzr ignore`` now supports a ``--default-rules`` option that displays
  the default ignore rules used by bzr. The flag ``--old-default-rules``
  is no longer supported by ``ignore``.
  (Parth Malwankar, #538703)

* ``bzr pack`` now supports a ``--clean-obsolete-packs`` option that
  can save disk space by deleting obsolete pack files created during the
  pack operation.
  (Parth Malwankar, #304320)

Bug Fixes
*********

* ``.bazaar``, ``.bazaar/bazaar.conf`` and ``.bzr.log`` inherit user and
  group ownership from the containing directory. This allow bzr to work
  better with sudo.
  (Martin <gzlist@googlemail.com>, Parth Malwankar, #376388)

<<<<<<< HEAD
* ``bzr rm`` should not refuse to delete directories which contained a file
  which has been moved elsewhere in the tree after the previous commit.
  (Marius Kruger, Daniel Watkins, #129880)
=======
* ``bzr log --exclude-common-ancestry -r X..Y`` displays the revisions that
  are part of Y ancestry but not part of X ancestry (aka the graph
  difference).
  (Vincent Ladeuil, #320119)
>>>>>>> 50520b82

* ``bzr selftest --parallel=fork`` wait for its children avoiding zombies.
  (Vincent Ladeuil, #566670)

* ``bzr selftest`` should not use ui.note() since it's not unicode safe.
  (Vincent Ladeuil, #563997)

* Don't mention --no-strict when we just issue the warning about unclean trees.
  (Vincent Ladeuil, #401599)

* Fixed ``AssertionError`` when accessing smart servers running Bazaar
  versions before 1.6.
  (Andrew Bennetts, #528041)

* Reduce peak memory by one copy of compressed text.
  (John Arbash Meinel, #566940)

* Show the filenames when a file rename fails so that the error will be
  more comprehensible.
  (Martin Pool, #491763)

Improvements
************

* ``append_revisions_only`` will now be interpreted as a boolean and a
  warning emitted if illegal values are used. Note that for projects
  that needs to maintain compatibility with previsous bzr versions,
  only 'True' and 'False' strings must be used (previous versions of
  bzr will interpret all strings differing from 'True'
  (case-sensitive) as false.
  (Brian de Alwis, Vincent Ladeuil)

* ``Config.get_user_option_as_bool`` will now warn if a value cannot
  be interpreted as a boolean.
  (Vincent Ladeuil)

Documentation
*************

API Changes
***********

* Added ``bzrlib.merge.PerFileMerger``, a more convenient way to write
  some kinds of ``merge_file_content`` hook functions.
  (Andrew Bennetts)
  
* `BzrDir`, `Branch`, `Repository` and `WorkingTree` now all support `user_url`,
  `user_transport`, `control_url` and `control_transport` members pointing
  respectively to the directory containing the ``.bzr`` control directory, 
  and to the directory within ``.bzr`` used for the particular component.
  All of them inherit from `ControlComponent` which provides default
  implementations.
  (Martin Pool)

Internals
*********

* ``_remember_remote_is_before`` no longer raises AssertionError when
  suboptimal network behaviour is noticed; instead it just mutters to the
  log file (and warns the user if they have set the ``hpss`` debug flag).
  This was causing unnecessary aborts for performance bugs that are minor
  at worst.
  (Andrew Bennetts, #528041)

* Permit bzr to run under ``python -OO`` which reduces the size of bytecode
  files loaded from disk. To ensure docstrings needed for help are never
  stripped, the prefix ``__doc__ =`` should now be used.
  (Martin <gzlist@googlemail.com>)

Testing
*******

* ``bzr selftest --parallel=subprocess`` now works correctly on win32.
   (Gordon Tyler, #551332)

* Workaround ``Crypto.Random`` check leading to spurious test
  failures on Lucid, FreeBSD and gentoo.  
  (Vincent Ladeuil, #528436)

bzr 2.2b2
#########

:2.2b2: 2010-04-16

This is a somewhat early second beta of the 2.2 series, to fix a python2.4
incompatibility in the 2.2b1 release.  It also includes a swag of
performance, usability and correctness improvements: test feedback on all
of these would be welcome.


New Features
************

* ``bzr diff`` now supports a --format option, which can be used to 
  select alternative diff formats. (Jelmer Vernooij, #555994)

Bug Fixes
*********

* ``bzr dpush``, ``bzr push`` and ``bzr send`` will now issue a warning
  instead of failing when dirty trees are involved. The corresponding
  ``dpush_strict``, ``push_strict`` and ``send_strict`` should be set to
  True explicitly to get the previous behaviour.  
  (Vincent Ladeuil, #519319)

* ``bzr export`` to tar file does not fail if any parent directory
  contains unicode characters. This works around upstream Python bug
  http://bugs.python.org/issue8396 .
  (Parth Malwankar, #413406)

* ``bzr switch`` does not die if a ConfigurableFileMerger is used.
  (Aaron Bentley, #559436)

* ``bzr update`` when a pending merge in the working tree has been merged
  into the master branch will no longer claim that old commits have become
  pending merges. (Robert Collins, #562079)

* ``bzrlib.mutabletree.MutableTree.commit`` will now support a passed in
  config as in previous versions of bzrlib. (Robert Collins)

* Fix glitch in the warning about unclean trees display.
  (Vincent Ladeuil, #562665)

* Fixed Python2.4 incompatibilities in the bzr2.2b1 source tarball.
  (Martin Pool)

* Help messages generated by ``RegistryOption.from_kwargs`` list the
  switches in alphabetical order, rather than in an undefined order.
  (Martin von Gagern, #559409)

* Make sure the ``ExecutablePath`` and ``InterpreterPath`` are set in
  Apport crash reports, to avoid "This problem report applies to a program
  which is not installed any more" error.
  (Martin Pool, James Westby, #528114)

* Reset ``siginterrupt`` flag to False every time we handle a signal
  installed with ``set_signal_handler(..., restart_syscall=True)`` (from
  ``bzrlib.osutils``.  Reduces the likelihood of "Interrupted System Call"
  errors after two window resizes.
  (Andrew Bennetts)

* When invoked with a range revision, ``bzr log`` doesn't show revisions
  that are not part of the Y revisions ancestry anymore when invoked with
  -rX..Y.
  (Vincent Ladeuil, #474807)

* Properly handle ``param_name`` attribute for ``ListOption``.
  (Martin von Gagern, 387117)

Improvements
************

* ``bzr commit`` will prompt before using a commit message that was
  generated by a template and not edited by the user.
  (Robert Collins, #530265)

* ``bzr diff`` read-locks the trees and branches only once, saving about
  10-20ms on ``bzr diff`` in a bzr.dev tree.
  (Andrew Bennetts)

* ``bzr missing`` read-locks the branches only once.
  (Andrew Bennetts)
  
* ``bzr pull`` locks the branches and tree only once.
  (Andrew Bennetts)
  
* Index lookups in pack repositories search recently hit pack files first.  
  In repositories with many pack files this can greatly reduce the
  number of files accessed, the number of bytes read, and the number of
  read calls.  An incremental pull via plain HTTP takes half the time and
  bytes for a moderately large repository.  (Andrew Bennetts)

* Index lookups only re-order the indexes when the hit files aren't
  already first. Reduces the cost of reordering
  (John Arbash Meinel, #562429)

* Less code is loaded at startup.  (Cold-cache start time is about 10-20%
  less.)
  (Martin Pool, #553017)

API Changes
***********

* ``bzrlib.diff.get_trees_and_branches_to_diff`` is deprecated.  Use
  ``get_trees_and_branches_to_diff_locked`` instead.
  (Andrew Bennetts)
  
Internals
*********

* ``bzrlib.commands.Command.run_direct`` is no longer needed - the pre
  2.1 method of calling run() to perform testing or direct use via the API
  is now possible again. As part of this, the _operation attribute on
  Command is now transient and only exists for the duration of ``run()``.
  (Robert Collins)

bzr 2.2.0b1
###########

:2.2.0b1: 2010-04-01

Compatibility Breaks
********************

* BTreeGraphIndex can now take an offset to indicate that the data starts
  somewhere other than then beginning of the file. (John Arbash Meinel)

* Deleted very old hidden commands ``versionedfile-list``,
  ``weave-plan-merge``, ``weave-merge-text``.
  (Martin Pool)

* ``Repository.get_inventory_sha1()`` and ``Repository.get_revision_xml()`` 
  have been removed. (Jelmer Vernooij)

* ``Repository.get_revision_inventory()`` has been removed in favor of
  ``Repository.get_inventory()``. (Jelmer Vernooij)

* All test servers have been moved out of the bzrlib.transport hierarchy to
  bzrlib.tests.test_server *except* for MemoryServer, ChrootServer and
  PathFilteringServer. ``bzrlib`` users may encounter test failures that can
  be fixed by updating the related imports from ``bzrlib.transport.xxx`` to
  ``bzrlib.tests.test_server``.
  (Vincent Ladeuil)

* ``BranchReferenceFormat.initialize()`` now takes an optional name argument
  as its second parameter, for consistency with the initialize() method of
  other formats. (Jelmer Vernooij)

New Features
************

* Added ``bzr remove-branch`` command that can remove a local or remote 
  branch. (Jelmer Vernooij, #276295)

* ``bzr export`` now takes an optional argument ``--per-file-timestamps``
  to set file mtimes to the last timestamp of the last revision in which
  they were changed rather than the current time. (Jelmer Vernooij)

* If the Apport crash-reporting tool is available, bzr crashes are now
  stored into the ``/var/crash`` apport spool directory, and the user is
  invited to report them to the developers from there, either
  automatically or by running ``apport-bug``.  No information is sent
  without specific permission from the user.  (Martin Pool, #515052)

* Parsing of command lines, for example in ``diff --using``, no longer
  treats backslash as an escape character on Windows.   (Gordon Tyler,
  #392248)

* Plugins can be disabled by defining ``BZR_DISABLE_PLUGINS`` as
  a list of plugin names separated by ':' (';' on windows).
  (Vincent Ladeuil, #411413)

* Plugins can be loaded from arbitrary locations by defining
  ``BZR_PLUGINS_AT`` as a list of name@path separated by ':' (';' on
  windows). This takes precedence over ``BZR_PLUGIN_PATH`` for the
  specified plugins. This is targeted at plugin developers for punctual
  needs and *not* intended to replace ``BZR_PLUGIN_PATH``.  
  (Vincent Ladeuil, #82693)

* Tag names can now be determined automatically by ``automatic_tag_name`` 
  hooks on ``Branch`` if they are not specified on the command line.
  (Jelmer Vernooij)

* Tree-shape conflicts can be resolved by providing ``--take-this`` and
  ``--take-other`` to the ``bzr resolve`` command. Just marking the conflict
  as resolved is still accessible via the ``--done`` default action.
  (Vincent Ladeuil)

* Merges can be proposed on Launchpad with the new lp-propose-merge command.
  (Aaron Bentley, Jonathan Lange)

Bug Fixes
*********

* Added docstring for ``Tree.iter_changes``
  (John Arbash Meinel, #304182)

* Allow additional arguments to
  ``RemoteRepository.add_inventory_by_delta()``. (Jelmer Vernooij, #532631)

* Allow exporting a single file using ``bzr export``.
  (Michal Junák, #511987)

* Allow syscalls to automatically restart when ``TextUIFactory``'s
  SIGWINCH handler is invoked, avoiding ``EINTR`` errors during blocking
  IO, which are often poorly handled by Python's libraries and parts of
  bzrlib.  (Andrew Bennetts, #496813)

* Avoid infinite recursion when probing for apport.
  (Vincent Ladeuil, #516934)

* Avoid ``malloc(0)`` in ``patiencediff``, which is non-portable.
  (Martin Pool, #331095)

* Avoid truncating svn URLs.
  (Martin Pool, Martin von Gagern, #545185)

* ``bzr add`` will not add conflict related files unless explicitly required.
  (Vincent Ladeuil, #322767, #414589)

* ``bzr dump-btree`` now works on ``*.cix`` and ``*.six`` files.  Those
  indices do not have reference lists, so ``dump-btree`` will simply show
  ``None`` instead.  (Andrew Bennetts, #488607)

* ``bzr help`` will no longer trigger the get_missing_command hook when
  doing a topic lookup. This avoids prompting (like 'no command plugins/loom,
  did you mean log?') when getting help. In future we may trigger the hook 
  deliberately when no help topics match from any help index.
  (Robert Collins, #396261)

* ``bzr log -n0 -r..A.B.C`` should not crash but just consider the None
  revspec as representing the first revision of the branch.
  (Vincent Ladeuil, #519862)

* ``bzr remove-tree`` can now remove multiple working trees.
  (Jared Hance, Andrew Bennetts, #253137)

* ``bzr resolve --take-this`` and ``--take-other`` now correctly renames
  the kept file on content conflicts where one side deleted the file.
  (Vincent Ladeuil, #529968)

* ``bzr upgrade`` now creates the ``backup.bzr`` directory with the same
  permissions as ``.bzr`` directory on a POSIX OS.
  (Parth Malwankar, #262450)

* ``bzr upgrade`` now names backup directory as ``backup.bzr.~N~`` instead
  of ``backup.bzr``. This directory is ignored by bzr commands such as
  ``add``.
  (Parth Malwankar, #335033, #300001)

* Cope with non-utf8 characters inside ``.bzrignore``.
  (Jason Spashett, #183504)

* Correctly interpret "451 Rename/move failure: Directory not empty" from
  ftp servers while trying to take a lock.
  (Martin Pool, #528722)

* DirStateRevisionTree.kind() was returning wrong result when 'kind'
  changes occured between the workingtree and one of its parents.
  (Vincent Ladeuil, #535547)

* Fix ``log`` to better check ancestors even if merged revisions are involved.
  (Vincent Ladeuil, #476293)

* Loading a plugin from a given path with ``BZR_PLUGINS_AT`` doesn't depend
  on os.lisdir() order and is now reliable.
  (Vincent Ladeuil, #552922).

* Many IO operations that returned ``EINTR`` were retried even if it
  wasn't safe to do so via careless use of ``until_no_eintr``.  Bazaar now
  only retries operations that are safe to retry, and in some cases has
  switched to operations that can be retried (e.g. ``sock.send`` rather than
  ``sock.sendall``).
  (Andrew Bennetts, Martin <gzlist@googlemail.com>, #496813)

* Path conflicts now support --take-this and --take-other even when a
  deletion is involved.
  (Vincent Ladeuil, #531967)

* Network transfer amounts and rates are now displayed in SI units according
  to the Ubuntu Units Policy <https://wiki.ubuntu.com/UnitsPolicy>.
  (Gordon Tyler, #514399)

* Support kind markers for socket and fifo filesystem objects. This
  prevents ``bzr status --short`` from crashing when those files are
  present.  (John Arbash Meinel, #303275)

* ``bzr mkdir DIR`` will not create DIR unless DIR's parent is a versioned
   directory. (Parth Malwankar, #138600)

* SSH child processes will now ignore SIGQUIT on nix systems so breaking into
  the debugger won't kill the session.
  (Martin <gzlist@googlemail.com>, #162502)

* Tolerate patches with leading noise in ``bzr-handle-patch``.
  (Toshio Kuratomi, Martin Pool, #502076)

* ``update -r`` now supports updating to revisions that are not on
  mainline (i.e. it supports dotted revisions).
  (Parth Malwankar, #517800)

* Use first apparent author not committer in GNU Changelog format.
  (Martin von Gagern, #513322)

API Changes
***********

* ``bzrlib.merge_directive._BaseMergeDirective`` has been renamed to 
  ``bzrlib.merge_directive.BaseMergeDirective`` and is now public.
  (Jelmer Vernooij)

* ``BranchFormat.initialize`` now takes an optional ``name`` of the colocated 
  branch to create. (Jelmer Vernooij)

* ``BzrDir.get_branch_transport`` now takes an optional ``name`` of the 
  colocated branch to open. (Jelmer Vernooij)

* Added ``bzrlib.osutils.set_signal_handler``, a convenience function that
  can set a signal handler and call ``signal.siginterrupt(signum,
  False)`` for it, if the platform and Python version supports it.
  (Andrew Bennetts, #496813)

* New ``bzrlib.initialize`` is recommended for programs using bzrlib to 
  run when starting up; it sets up several things that previously needed
  to be done separately.
  (Martin Pool, #507710)

* Exporters now support a ``per_file_timestamps`` argument to write out the 
  timestamp of the commit in which a file revision was introduced.
  (Jelmer Vernooij)

* New method ``BzrDir.list_branches()`` that returns a sequence of branches 
  present in a control directory. (Jelmer Vernooij)

* New method ``Repository.get_known_graph_ancestry()``. 
  (Jelmer Vernooij, #495502)

* New transport methods ``readlink``, ``symlink`` and ``hardlink``.
  (Neil Santos)

* Remove unused ``CommandFailed`` exception.
  (Martin Pool)

Internals
*********

* ``bzrlib.branchbuilder.BranchBuilder.build_snapshot`` now accepts a
  ``message_callback`` in the same way that commit does. (Robert Collins)

* ``bzrlib.builtins.Commit.run`` raises ``bzrlib.errors.BoundBranchOutOfDate``
  rather than ``bzrlib.errors.BzrCommandError`` when the bound branch is out
  of date. (Gary van der Merwe)

* ``bzrlib.commands.run_bzr`` is more extensible: callers can supply the
  functions to load or disable plugins if they wish to use a different
  plugin mechanism; the --help, --version and no-command name code paths
  now use the generic pluggable command lookup infrastructure.
  (Robert Collins)

* ``bzrlib.errors.BoundBranchOutOfDate`` has a new field ``extra_help``
  which can be set to add extra help to the error. (Gary van der Merwe)

* New method ``Branch.automatic_tag_name`` that can be used to find the
  tag name for a particular revision automatically. (Jelmer Vernooij)

* The methods ``BzrDir.create_branch()``, ``BzrDir.destroy_branch()`` and 
  ``BzrDir.open_branch()`` now take an optional ``name`` argument. 
  (Jelmer Vernooij)

Testing
*******

* bzr now has a ``.testr.conf`` file in its source tree configured
  appropriately for running tests with Testrepository
  (``https://launchpad.net/testrepository``). (Robert Collins)

* Documentation about testing with ``subunit`` has been tweaked.
  (Robert Collins)

* Known failures has been added for resolve --take-other on ParentLoop
  conflicts. This reflects bug #537956 without fixing it.
  (Vincent Ladeuil)

* New ``bzrlib.tests.test_import_tariff`` can make assertions about what
  Python modules are loaded, to guard against startup time or library
  dependency regressions.
  (Martin Pool)

* PQM will now run with subunit output. To analyze a PQM error use
  tribunal, or cat log | subunit-filter | subunit2pyunit. (Robert Collins)

* Stop sending apport crash files to ``.cache`` in the directory from
  which ``bzr selftest`` was run.  (Martin Pool, #422350)

* Tests no longer fail if "close() called during concurrent
  operation on the same file object" occurs when closing the log file
  (which can happen if a thread tries to write to the log file at the
  wrong moment).  An warning will be written to ``stderr`` when this
  happens, and another warning will be written if the log file could not
  be closed after retrying 100 times.  (Andrew Bennetts, #531746)

bzr 2.1.2
#########

:2.1.2: NOT RELEASED YET

Bug Fixes
*********

* ``bzr switch`` does not die if a ConfigurableFileMerger is used.
  (Aaron Bentley, #559436)

* Fixed ``AssertionError`` when accessing smart servers running Bazaar
  versions before 1.6.
  (Andrew Bennetts, #528041)

* Reset ``siginterrupt`` flag to False every time we handle a signal
  installed with ``set_signal_handler(..., restart_syscall=True)`` (from
  ``bzrlib.osutils``.  Reduces the likelihood of "Interrupted System Call"
  errors after two window resizes.
  (Andrew Bennetts)

Internals
*********

* ``_remember_remote_is_before`` no longer raises AssertionError when
  suboptimal network behaviour is noticed; instead it just mutters to the
  log file (and warns the user if they have set the ``hpss`` debug flag).
  This was causing unnecessary aborts for performance bugs that are minor
  at worst.
  (Andrew Bennetts, #528041)


bzr 2.1.1
#########

:2.1.1: 2010-03-24

This is a small bugfix release.  Upgrading is recommended for anyone
running 2.1.0 or earlier.

Bug Fixes
*********

* Allow syscalls to automatically restart when ``TextUIFactory``'s
  SIGWINCH handler is invoked, avoiding ``EINTR`` errors during blocking
  IO, which are often poorly handled by Python's libraries and parts of
  bzrlib.  (Andrew Bennetts, #496813)

* Avoid ``malloc(0)`` in ``patiencediff``, which is non-portable.
  (Martin Pool, #331095)

* Fix plugin packaging on Windows. (Ian Clatworthy, #524162)

* Fix stub sftp test server to call os.getcwdu().
  (Vincent Ladeuil, #526221, #526353)

* Fixed CHM generation by moving the NEWS section template into
  a separate file. (Ian Clatworthy, #524184)

* Merge correctly when this_tree is not a WorkingTree.  (Aaron Bentley)

* Register SIGWINCH handler only when creating a ``TextUIFactory``; avoids
  problems importing bzrlib from a non-main thread.
  (Elliot Murphy, #521989)

* Repositories accessed via a smart server now reject being stacked on a
  repository in an incompatible format, as is the case when accessing them
  via other methods.  This was causing fetches from those repositories via
  a smart server (e.g. using ``bzr branch``) to receive invalid data.
  (Andrew Bennetts, #562380)

* Standardize the error handling when creating a new ``StaticTuple``
  (problems will raise TypeError). (Matt Nordhoff, #457979)

* Warn if pyrex is too old to compile the new ``SimpleSet`` and
  ``StaticTuple`` extensions, rather than having the build fail randomly.
  (John Arbash Meinel, #449776)

Documentation
*************

* Added a link to the Desktop Guide. (Ian Clatworthy)

* Added What's New in Bazaar 2.1 document. (Ian Clatworthy)

* Drop Google Analytics from the core docs as they caused problems
  in the CHM files. (Ian Clatworthy, #502010)

API Changes
***********

* Added ``bzrlib.osutils.set_signal_handler``, a convenience function that
  can set a signal handler and call ``signal.siginterrupt(signum,
  False)`` for it, if the platform and Python version supports it.
  (Andrew Bennetts, #496813)


bzr 2.1.0
#########

:Codename: Strasbourg
:2.1.0: 2010-02-11

This release marks our second long-term-stable series. The Bazaar team
has decided that we will continue to make bugfix-only 2.0.x and 2.1.x
releases, along with 2.2 development releases. 

This is a fairly incremental update, focusing on polish and bugfixing.
There are no changes for supported disk formats. Key updates include
reduced memory consumption for many operations, a new per-file merge
hook, ignore patterns can now include '!' to exclude files, globbing
support for all commands on Windows, and support for addressing home
directories via ``bzr+ssh://host/~/`` syntax.

Users are encouraged to upgrade from the 2.0 stable series.

Bug Fixes
*********

* Don't require testtools to use sftp.
  (Vincent Ladeuil, #516183)

* Fix "AttributeError in Inter1and2Helper" during fetch.
  (Martin Pool, #513432)

* ``bzr update`` performs the two merges in a more logical order and will stop
  when it encounters conflicts.  
  (Gerard Krol, #113809)

* Give a better error message when doing ``bzr bind`` in an already bound
  branch.  (Neil Martinsen-Burrell, #513063)

* Ignore ``KeyError`` from ``remove_index`` during ``_abort_write_group``
  in a pack repository, which can happen harmlessly if the abort occurs during
  finishing the write group.  Also use ``bzrlib.cleanup`` so that any
  other errors that occur while aborting the individual packs won't be
  hidden by secondary failures when removing the corresponding indices.
  (Andrew Bennetts, #423015)

* Set the mtime of files exported to a directory by ``bzr export`` all to
  the same value to avoid confusing ``make`` and other date-based build
  systems. (Robert Collins, #515631)

Improvements
************

* Fetching into experimental formats will now print a warning. (Jelmer
  Vernooij)

API Changes
***********

* ``Repository.deserialise_inventory`` has been renamed to 
  ``Repository._deserialise_inventory`` to indicate it is private.
  (Jelmer Vernooij)

* ``Repository.get_inventory_xml`` has been renamed to 
  ``Repository._get_inventory_xml`` to indicate it is private. 
  (Jelmer Vernooij)

* ``Repository.serialise_inventory`` has been renamed to 
  ``Repository._serialise_inventory`` to indicate it is private.

* Using the ``bzrlib.chk_map`` module from within multiple threads at the
  same time was broken due to race conditions with a module level page
  cache. This shows up as a KeyError in the ``bzrlib.lru_cache`` code with
  ``bzrlib.chk_map`` in the backtrace, and can be triggered without using
  the same high level objects such as ``bzrlib.repository.Repository``
  from different threads. chk_map now uses a thread local cache which may
  increase memory pressure on processes using threads.
  (Robert Collins, John Arbash Meinel, #514090)

* The new ``merge_file_content`` should now be ok with tests to avoid
  regressions.
  (Vincent Ladeuil, #515597)

Internals
*********

* Use ``bzrlib.cleanup`` rather than less robust ``try``/``finally``
  blocks in several places in ``bzrlib.merge``.  This avoids masking prior
  errors when errors like ``ImmortalPendingDeletion`` occur during cleanup
  in ``do_merge``.
  (Andrew Bennetts, #517275)

API Changes
***********

* The ``remove_index`` method of
  ``bzrlib.repofmt.pack_repo.AggregateIndex`` no longer takes a ``pack``
  argument.  This argument was always ignored.
  (Andrew Bennetts, #423015)

bzr 2.1.0rc2
############

:Codename: after the bubbles
:2.1.0rc2: 2010-01-29

This is a quick-turn-around to update a small issue with our new per-file
merge hook. We expect no major changes from this to the final 2.1.0.

API Changes
***********

* The new ``merge_file_content`` hook point has been altered to provide a
  better API where state for extensions can be stored rather than the
  too-simple function based approach. This fixes a performance regression
  where branch configuration would be parsed per-file during merge. As
  part of this the included news_merger has been refactored into a base
  helper class ``bzrlib.merge.ConfigurableFileMerger``.
  (Robert Collins, John Arbash Meinel, #513822)


bzr 2.1.0rc1
############

:Codename: the 'new' stable
:2.1.0rc1: 2009-01-21

This is the first stable release candidate for Bazaar's 2.1 series. From
this point onwards, the 2.1 series will be considered stable (as the 2.0
series) and only bugfixes are expected to be incorporated. The dozen or so
bugfixes in the 2.0.4 release are also included in this release (along
with more than 15 more bugfixes). Some of the interesting features are
support for per-file merge hooks, ``bzr unshelve --preview``, support
for using ! in ignore files to exclude files from being ignored, a small
memory leak was squashed, and many ``ObjectNotLocked`` errors were fixed.
This looks to be a very good start for a new stable series.


New Features
************

* Add bug information to log output when available.
  (Neil Martinsen-Burrell, Guillermo Gonzalez, #251729)

* Added ``merge_file_content`` hook point to ``Merger``, allowing plugins
  to register custom merge logic, e.g. to provide smarter merging for
  particular files.

* Bazaar now includes the ``news_merge`` plugin.  It is disabled by
  default, to enable it add a ``news_merge_files`` option to your
  configuration.  Consult ``bzr help news_merge`` for more information.
  (Andrew Bennetts)
  
* ``bzr branch`` now takes a ``--bind`` option. This lets you
  branch and bind all in one command. (Ian Clatworthy)

* ``bzr switch`` now takes a ``--revision`` option, to allow switching to
  a specific revision of a branch. (Daniel Watkins, #183559)

* ``bzr unshelve --preview`` can now be used to show how a patch on the
  shelf would be applied to the working tree.
  (Guilherme Salgado, #308122)

* ``bzr update`` now takes a ``--revision`` argument. This lets you
  change the revision of the working tree to any revision in the
  ancestry of the current or master branch. (Matthieu Moy, Mark Hammond,
  Martin Pool, #45719)

* ``-Dbytes`` can now be used to display the total number of bytes
  transferred for the current command. This information is always logged
  to ``.bzr.log`` for later inspection. (John Arbash Meinel)

* New ignore patterns.  Patterns prefixed with '!' are exceptions to 
  ignore patterns and take precedence over regular ignores.  Such 
  exceptions are used to specify files that should be versioned which 
  would otherwise be ignored.  Patterns prefixed with '!!' act as regular 
  ignore patterns, but have highest precedence, even over the '!' 
  exception patterns. (John Whitley, #428031)

* The ``supress_warnings`` configuration option has been introduced to disable
  various warnings (it currently only supports the ``format_deprecation``
  warning). The new option can be set in any of the following locations:
  ``bazaar.conf``, ``locations.conf`` and/or ``branch.conf``.
  (Ted Gould, Matthew Fuller, Vincent Ladeuil)

Bug Fixes
*********

* Always show a message if an OS error occurs while trying to run a
  user-specified commit message editor.
  (Martin Pool, #504842)

* ``bzr diff`` will now use the epoch when it is unable to determine 
  the timestamp of a file, if the revision it was introduced in is a
  ghost. (Jelmer Vernooij, #295611)

* ``bzr switch -b`` can now create branches that are located using directory
  services such as ``lp:``, even when the branch name doesn't contain a
  '/'.  (Neil Martinsen-Burrell, #495263)

* ``bzr unshelve`` has improved messages about what it is doing.
  (Neil Martinsen-Burrell, #496917)

* Concurrent autopacking is more resilient to already-renamed pack files.
  If we find that a file we are about to obsolete is already obsoleted, we
  do not try to rename it, and we leave the file in ``obsolete_packs``.
  The code is also fault tolerant if a file goes missing, assuming that
  another process already removed the file.
  (John Arbash Meinel, Gareth White, #507557)

* Fix "Too many concurrent requests" in reconcile when network connection
  fails.  (Andrew Bennetts, #503878)

* Fixed a side effect mutation of ``RemoteBzrDirFormat._network_name``
  that caused some tests to fail when run in a non-default order.
  Probably no user impact.  (Martin Pool, #504102)

* Fixed ``ObjectNotLocked`` error in ``bzr cat -rbranch:../foo FILE``.
  (Andrew Bennetts, #506274)

* FTP transports support Unicode paths by encoding/decoding them as utf8.
  (Vincent Ladeuil, #472161)

* Listen to the SIGWINCH signal to update the terminal width.
  (Vincent Ladeuil, #316357)

* Progress bars are now hidden when ``--quiet`` is given.
  (Martin Pool, #320035)

* ``SilentUIFactory`` now supports ``make_output_stream`` and discards
  whatever is written to it.  This un-breaks some plugin tests that
  depended on this behaviour.
  (Martin Pool, #499757)

* When operations update the working tree, all affected files should end
  up with the same mtime. (eg. when versioning a generated file, if you
  update the source and the generated file together, the generated file
  should appear up-to-date.)
  (John Arbash Meinel, Martin <gzlist>, #488724)

Improvements
************

* Added ``add_cleanup`` and ``cleanup_now`` to ``bzrlib.command.Command``.
  All the builtin commands now use ``add_cleanup`` rather than
  ``try``/``finally`` blocks where applicable as it is simpler and more
  robust.  (Andrew Bennetts)

* All except a small number of storage formats are now hidden, making
  the help for numerous commands far more digestible. (Ian Clatworthy)

* Attempts to open a shared repository as a branch (e.g. ``bzr branch
  path/to/repo``) will now include "location is a repository" as a hint in
  the error message.  (Brian de Alwis, Andrew Bennetts, #440952)

* Push will now inform the user when they are trying to push to a foreign 
  VCS for which roundtripping is not supported, and will suggest them to 
  use dpush. (Jelmer Vernooij)

* The version of bzr being run is now written to the log file.
  (__monty__, #257170)

* Transport network activity indicator is shown more of the time when
  Bazaar is doing network IO.
  (Martin Pool)

Documentation
*************

* Add documentation on creating merges with more than one parent.
  (Neil Martinsen-Burrell, #481526)

* Better explain the --uncommitted option of merge.
  (Neil Martinsen-Burrell, #505088)

* Improve discussion of pending merges in the documentation for
  ``revert``.  (Neil Martinsen-Burrell, #505093)

* Improved help for ``bzr send``. 
  (Martin Pool, Bojan Nikolic)

* There is a System Administrator's Guide in ``doc/en/admin-guide``,
  including discussions of installation, relevant plugins, security and 
  backup. (Neil Martinsen-Burrell)

* The ``conflicts`` help topic has been renamed to ``conflict-types``.
  (Ian Clatworthy)

* The User Reference is now presented as a series of topics.
  Many of the included topics have link and format tweaks applied.
  (Ian Clatworthy)

API Changes
***********

* Added ``cachedproperty`` decorator to ``bzrlib.decorators``.
  (Andrew Bennetts)

* Many test features were renamed from ``FooFeature`` to ``foo_feature``
  to be consistent with instances being lower case and classes being
  CamelCase. For the features that were more likely to be used, we added a
  deprecation thunk, but not all. (John Arbash Meinel)

* Merger classes (such as ``Merge3Merger``) now expect a ``this_branch``
  parameter in their constructors, and provide ``this_branch`` as an
  attribute. (Andrew Bennetts)
  
* The Branch hooks pre_change_branch_tip no longer masks exceptions raised
  by plugins - the original exceptions are now preserved. (Robert Collins)

* The Transport ``Server.tearDown`` method is now renamed to
  ``stop_server`` and ``setUp`` to ``start_server`` for consistency with
  our normal naming pattern, and to avoid confusion with Python's
  ``TestCase.tearDown``.  (Martin Pool)

* ``WorkingTree.update`` implementations must now accept a ``revision``
  parameter.

Internals
*********

* Added ``BzrDir.open_branchV3`` smart server request, which can receive
  a string of details (such as "location is a repository") as part of a
  ``nobranch`` response.  (Andrew Bennetts, #440952)
  
* New helper osutils.UnicodeOrBytesToBytesWriter which encodes unicode
  objects but passes str objects straight through. This is used for
  selftest but may be useful for diff and other operations that generate
  mixed output. (Robert Collins)

* New exception ``NoRoundtrippingSupport``, for use by foreign branch 
  plugins. (Jelmer Vernooij)

Testing
*******

* ``bzrlib.tests.permute_for_extension`` is a helper that simplifies
  running all tests in the current module, once against a pure python
  implementation, and once against an extension (pyrex/C) implementation.
  It can be used to dramatically simplify the implementation of
  ``load_tests``.  (John Arbash Meinel)

* ``bzrlib.tests.TestCase`` now subclasses ``testtools.testcase.TestCase``.
  This permits features in testtools such as getUniqueInteger and
  getUniqueString to be used. Because of this, testtools version 0.9.2 or
  newer is now a dependency to run bzr selftest. Running with versions of
  testtools less than 0.9.2 will cause bzr to error while loading the test
  suite. (Robert Collins)

* Shell-like tests now support the command "mv" for moving files.  The
  syntax for ``mv file1 file2``, ``mv dir1 dir2`` and ``mv file dir`` is
  supported.  (Neil Martinsen-Burrell)

* The test progress bar no longer distinguishes tests that 'errored' from
  tests that 'failed' - they're all just failures.
  (Martin Pool)

bzr 2.0.6
#########

:2.0.6: NOT RELEASED YET

Bug Fixes
*********

* Additional merges after an unrelated branch has been merged with its
  history no longer crash when deleted files are involved.
  (Vincent Ladeuil, John Arbash Meinel, #375898)

* ``bzr revert`` now only takes write lock on working tree, instead of on 
  both working tree and branch.
  (Danny van Heumen, #498409)

* ``bzr upgrade`` now creates the ``backup.bzr`` directory with the same
  permissions as ``.bzr`` directory on a POSIX OS.
  (Parth Malwankar, #262450)

* Repositories accessed via a smart server now reject being stacked on a
  repository in an incompatible format, as is the case when accessing them
  via other methods.  This was causing fetches from those repositories via
  a smart server (e.g. using ``bzr branch``) to receive invalid data.
  (Andrew Bennetts, #562380)

bzr 2.0.5
#########

:2.0.5: 2010-03-23

This fifth release in our 2.0 series addresses several user-inconvenience
bugs.  None are critical, but upgrading is recommended for all users on
earlier 2.0 releases.

Bug Fixes
*********

* Avoid ``malloc(0)`` in ``patiencediff``, which is non-portable.
  (Martin Pool, #331095)

* Concurrent autopacking is more resilient to already-renamed pack files.
  If we find that a file we are about to obsolete is already obsoleted, we
  do not try to rename it, and we leave the file in ``obsolete_packs``.
  The code is also fault tolerant if a file goes missing, assuming that
  another process already removed the file.
  (John Arbash Meinel, Gareth White, #507557)

* Cope with the lockdir ``held/info`` file being empty, which seems to
  happen fairly often if the process is suddenly interrupted while taking
  a lock.
  (Martin Pool, #185103)

* Give the warning about potentially slow cross-format fetches much
  earlier on in the fetch operation.  Don't show this message during
  upgrades, and show the correct format indication for remote
  repositories.
  (Martin Pool, #456077, #515356, #513157)

* Handle renames correctly when there are files or directories that 
  differ only in case.  (Chris Jones, Martin Pool, #368931)

* If ``bzr push --create-prefix`` triggers an unexpected ``NoSuchFile``
  error, report that error rather than failing with an unhelpful
  ``UnboundLocalError``.
  (Andrew Bennetts, #423563)

* Running ``bzr`` command without any arguments now shows bzr
  version number along with rest of the help text.
  (Parth Malwankar, #369501)

* Use osutils.O_NOINHERIT for some files on win32 to avoid PermissionDenied
  errors.
  (Inada Naoki, #524560)

Documentation
*************

* Added ``location-alias`` help topic.
  (Andrew Bennetts, #337834)

* Fixed CHM generation by moving the NEWS section template into
  a separate file. (Ian Clatworthy, #524184)


bzr 2.0.4
#########

:Codename: smooth sailing
:2.0.4: 2010-01-21

The fourth bugfix-only release in the 2.0 series contains more than a
dozen bugfixes relative to 2.0.3. The primary focus is on handling
interruptions and concurrent operations more cleanly, there is also a fair
improvement to ``bzr export`` when exporting a remote branch.


Bug Fixes
*********

* ``bzr annotate`` on another branch with ``-r branch:...`` no longer
  fails with an ``ObjectNotLocked`` error.  (Andrew Bennetts, #496590)

* ``bzr export dir`` now requests all file content as a record stream,
  rather than requsting the file content one file-at-a-time. This can make
  exporting over the network significantly faster (54min => 9min in one
  case). (John Arbash Meinel, #343218)

* ``bzr serve`` no longer slowly leaks memory. The compiled
  ``bzrlib.bencode.Encoder()`` class was using ``__del__`` to cleanup and
  free resources, and it should have been using ``__dealloc__``.
  This will likely have an impact on any other process that is serving for
  an extended period of time.  (John Arbash Meinel, #494406)

* Check for SIGINT (Ctrl-C) and other signals immediately if ``readdir``
  returns ``EINTR`` by calling ``PyErr_CheckSignals``.  This affected the
  optional ``_readdir_pyx`` extension.  (Andrew Bennetts, #495023)

* Concurrent autopacks will no longer lose a newly created pack file.
  There was a race condition, where if the reload happened at the right
  time, the second packer would forget the name of the newly added pack
  file. (John Arbash Meinel, Gareth White, #507566)

* Give a clearer message if the lockdir disappears after being apparently
  successfully taken.  (Martin Pool, #498378)

* Give a warning when fetching between repositories (local or remote) with
  sufficiently different formats that the content will need to be
  serialized (ie ``InterDifferingSerializer`` or ``inventory-deltas``), so
  the user has a clue that upgrading could make it faster.
  (Martin Pool, #456077)

* If we fail to open ``~/.bzr.log`` write a clear message to stderr rather
  than using ``warning()``. The log file is opened before logging is set
  up, and it leads to very confusing: 'no handlers for "bzr"' messages for
  users, rather than something nicer.
  (John Arbash Meinel, Barry Warsaw, #503886)

* Refuse to build with any Pyrex 0.9.4 release, as they have known bugs.
  (Martin Pool, John Arbash Meinel, #449372)

* ``setup.py bdist_rpm`` now properly finds extra files needed for the
  build. (there is still the distutils bug
  http://bugs.python.org/issue644744) (Joe Julian, #175839)

* The 2a format wasn't properly restarting autopacks when something
  changed underneath it (like another autopack). Now concurrent
  autopackers will properly succeed. (John Arbash Meinel, #495000)

* ``TreeTransform`` can now handle when a delta says that the file id for
  the tree root changes. Rather than trying to rename your working
  directory, or failing early saying that you can't have multiple
  tree roots. This also fixes revert, update, and pull when the root id
  changes.  (John Arbash Meinel, #494269, #504390)

* ``_update_current_block`` no longer suppresses exceptions, so ^C at just
  the right time will get propagated, rather than silently failing to move
  the block pointer. (John Arbash Meinel, Gareth White, #495023)

Testing
*******

* We have a new ``test_source`` that ensures all pyrex ``cdef`` functions
  handle exceptions somehow. (Possibly by setting ``# cannot_raise``
  rather than an ``except ?:`` clause.) This should help prevent bugs like
  bug #495023. (John Arbash Meinel)


bzr 2.1.0b4
###########

:Codename: san francisco airport
:2.1.0b4: 2009-12-14

The fourth beta release in the 2.1 series brings with it a significant
number of bugfixes (~20). The test suite is once again (finally) "green"
on Windows, and should remain that way for future releases. There are a
few performance related updates (faster upgrade and log), and several UI
tweaks. There has also been a significant number of tweaks to the runtime
documentation. 2.1.0b4 include everything from the 2.0.3 release.


Compatibility Breaks
********************

* The BZR_SSH environmental variable may now be set to the path of a secure
  shell client. If currently set to the value ``ssh`` it will now guess the
  vendor of the program with that name, to restore the old behaviour that
  indicated the SSH Corporation client use ``sshcorp`` instead as the magic
  string. (Martin <gzlist@googlemail.com>, #176292)

New Features
************

* ``bzr commit`` now has a ``--commit-time`` option.
  (Alexander Sack, #459276)

* ``-Dhpss`` now increases logging done when run on the bzr server,
  similarly to how it works on the client. (John Arbash Meinel)

* New option ``bzr unshelve --keep`` applies the changes and leaves them
  on the shelf.  (Martin Pool, Oscar Fuentes, #492091)

* The ``BZR_COLUMNS`` envrionment variable can be set to force bzr to
  respect a given terminal width. This can be useful when output is
  redirected or in obscure cases where the default value is not
  appropriate. Pagers can use it to get a better control of the line
  lengths. 
  (Vincent Ladeuil)

* The new command ``bzr lp-mirror`` will request that Launchpad update its
  mirror of a local branch. This command will only function if launchpadlib
  is installed.
  (Jonathan Lange)


Bug Fixes
*********

* After renaming a file, the dirstate could accidentally reference
  ``source\\path`` rather than ``source/path`` on Windows. This might be a
  source of some dirstate-related failures. (John Arbash Meinel)

* ``bzr commit`` now detects commit messages that looks like file names
  and issues a warning.
  (Gioele Barabucci, #73073)

* ``bzr ignore /`` no longer causes an IndexError. (Gorden Tyler, #456036)

* ``bzr log -n0 -rN`` should not return revisions beyond its merged revisions.
  (#325618, #484109, Marius Kruger)

* ``bzr merge --weave`` and ``--lca`` will now create ``.BASE`` files for
  files with conflicts (similar to ``--merge3``). The contents of the file
  is a synthesis of all bases used for the merge.
  (John Arbash Meinel, #40412)

* ``bzr mv --quiet`` really is quiet now.  (Gordon Tyler, #271790)

* ``bzr serve`` is more clear about the risk of supplying --allow-writes.
  (Robert Collins, #84659)

* ``bzr serve --quiet`` really is quiet now.  (Gordon Tyler, #252834)

* Fix bug with redirected URLs over authenticated HTTP.
  (Glen Mailer, Neil Martinsen-Burrell, Vincent Ladeuil, #395714)

* Interactive merge doesn't leave branch locks behind.  (Aaron Bentley)

* Lots of bugfixes for the test suite on Windows. We should once again
  have a test suite with no failures on Windows. (John Arbash Meinel)

* ``osutils.terminal_width()`` obeys the BZR_COLUMNS environment
  variable but returns None if the terminal is not a tty (when output is
  redirected for example). Also fixes its usage under OSes that doesn't
  provide termios.TIOCGWINSZ. Make sure the corresponding tests runs on
  windows too.
  (Joke de Buhr, Vincent Ladeuil, #353370, #62539)
  (John Arbash Meinel, Vincent Ladeuil, #492561)

* Terminate ssh subprocesses when no references to them remain, fixing
  subprocess and file descriptor leaks.  (Andrew Bennetts, #426662)
  
* The ``--hardlink`` option of ``bzr branch`` and ``bzr checkout`` now
  works for 2a format trees.  Only files unaffected by content filters
  will be hardlinked.  (Andrew Bennetts, #408193)

* The new glob expansion on Windows would replace all ``\`` characters
  with ``/`` even if it there wasn't a glob to expand, the arg was quoted,
  etc. Now only change slashes if there is something being glob expanded.
  (John Arbash Meinel, #485771)

* Use our faster ``KnownGraph.heads()`` functionality when computing the
  new rich-root heads. This can cut a conversion time in half (mysql from
  13.5h => 6.2h) (John Arbash Meinel, #487632)

* When launching a external diff tool via bzr diff --using, temporary files
  are no longer created, rather, the path to the file in the working tree is
  passed to the external diff tool. This allows the file to be edited if the
  diff tool provides for this. (Gary van der Merwe, #490738)
  
* The launchpad-open command can now be used from a subdirectory of a
  branch, not just from the root of the branch. 
  (Neil Martinsen-Burrell, #489102)


Improvements
************

* ``bzr log`` is now faster. (Ian Clatworthy)

* ``bzr update`` provides feedback on which branch it is up to date with.
  (Neil Martinsen-Burrell)

* ``bzr upgrade`` from pre-2a to 2a can be significantly faster (4x).
  For details see the xml8 patch and heads() improvements.
  (John Arbash Meinel)

* ``bzrlib.urlutils.local_path_from_url`` now accepts
  'file://localhost/' as well as 'file:///' URLs on POSIX.  (Michael
  Hudson)

* The progress bar now shows only a spinner and per-operation counts,
  not an overall progress bar.  The previous bar was often not correlated
  with real overall operation progress, either because the operations take
  nonlinear time, or because at the start of the operation Bazaar couldn't
  estimate how much work there was to do.  (Martin Pool)

Documentation
*************

* Lots of documentation tweaks for inline help topics and command help
  information.

API Changes
***********

* ``bzrlib.textui`` (vestigial module) removed.  (Martin Pool)

* The Launchpad plugin now has a function ``login`` which will log in to
  Launchpad with launchpadlib, and ``load_branch`` which will return the
  Launchpad Branch object corresponding to a given Bazaar Branch object.
  (Jonathan Lange)

Internals
*********

* New test Feature: ``ModuleAvailableFeature``. It is designed to make it
  easier to handle what tests you want to run based on what modules can be
  imported. (Rather than lots of custom-implemented features that were
  basically copy-and-pasted.) (John Arbash Meinel)

* ``osutils.timer_func()`` can be used to get either ``time.time()`` or
  ``time.clock()`` when you want to do performance timing.
  ``time.time()`` is limited to 15ms resolution on Windows, but
  ``time.clock()`` gives CPU and not wall-clock time on other platforms.
  (John Arbash Meinel)

* Several code paths that were calling ``Transport.get().read()`` have
  been changed to the equalivent ``Transport.get_bytes()``. The main
  difference is that the latter will explicitly call ``file.close()``,
  rather than expecting the garbage collector to handle it. This helps
  with some race conditions on Windows during the test suite and sftp
  tests. (John Arbash Meinel)

Testing
*******

* TestCaseWithMemoryTransport no longer sets $HOME and $BZR_HOME to
  unicode strings. (Michael Hudson, #464174)


bzr 2.0.3
#########

:Codename: little italy
:2.0.3: 2009-12-14


The third stable release of Bazaar has a small handful of bugfixes. As
expected, this has no internal or external compatibility changes versus
2.0.2 (or 2.0.0).

Bug Fixes
*********

* ``bzr push --use-existing-dir`` no longer crashes if the directory
  exists but contains an invalid ``.bzr`` directory.
  (Andrew Bennetts, #423563)

* Content filters are now applied correctly after pull, merge and switch.
  (Ian Clatworthy, #385879)

* Fix a potential segfault in the groupcompress hash map handling code.
  When inserting new entries, if the final hash bucket was empty, we could
  end up trying to access if ``(last_entry+1)->ptr == NULL``.
  (John Arbash Meinel, #490228)

* Improve "Binary files differ" hunk handling.  (Aaron Bentley, #436325)


bzr 2.1.0b3
###########

:Codename: after sprint recovery
:2.1.0b3: 2009-11-16

This release was pushed up from its normal release cycle due to a
regression in python 2.4 compatibility in 2.1.0b2.  Since this regression
was caught before 2.1.0b2 was officially announced, the full changelog
includes both 2.1.0b3 and 2.1.0b2 changes.

Highlights of 2.1.0b3 are: new globbing code for all commands on Windows,
the test suite now conforms to python's trunk enhanced semantics (skip,
etc.), and ``bzr info -v`` will now report the correct branch and repo
formats for Remote objects.


New Features
************

* Users can define a shelve editor to provide shelf functionality at a
  granularity finer than per-patch-hunk. (Aaron Bentley)

Bug Fixes
*********

* Fix for shell completion and short options.  (Benoît PIERRE)

* Fix ``bzr --profile-imports`` with Python 2.6.  (Martin Pool)

* Hooks daughter classes should always call the base constructor.
  (Alexander Belchenko, Vincent Ladeuil, #389648) 

* Improve "Binary files differ" hunk handling.  (Aaron Bentley, #436325)

* On Windows, do glob expansion at the command-line level (as is usually
  done in bash, etc.) This means that *all* commands get glob expansion
  (bzr status, bzr add, bzr mv, etc). It uses a custom command line
  parser, which allows us to know if a given section was quoted. It means
  you can now do ``bzr ignore "*.py"``.
  (John Arbash Meinel, #425510, #426410, #194450)

* Sanitize commit messages that come in from the '-m' flag. We translate
  '\r\n' => '\n' and a plain '\r' => '\n'. The storage layer doesn't
  allow those because XML store silently translate it anyway. (The parser
  auto-translates \r\n => \n in ways that are hard for us to catch.)

* Show correct branch and repository format descriptions in 
  ``bzr info -v`` on a smart server location.  (Andrew Bennetts, #196080)

* The fix for bug #186920 accidentally broke compatibility with python
  2.4.  (Vincent Ladeuil, #475585)

* Using ``Repository.get_commit_builder().record_iter_changes()`` now
  correctly sets ``self.inv_sha1`` to a sha1 string and
  ``self.new_inventory`` to an Inventory instance after calling
  ``self.finish_inventory()``. (Previously it accidently set both values
  as a tuple on ``self.inv_sha1``. This was missed because
  ``repo.add_revision`` ignores the supplied inventory sha1 and recomputes
  the sha1 from the repo directly. (John Arbash Meinel)

* Shelve command refuse to run if there is no real terminal.
  (Alexander Belchenko)

* Avoid unnecessarily flushing of trace file; it's now unbuffered at the
  Python level.  (Martin Pool)

Documentation
*************

* Include Japanese translations for documentation (Inada Naoki)

* New API ``ui_factory.make_output_stream`` to be used for sending bulk
  (rather than user-interaction) data to stdout.  This automatically
  coordinates with progress bars or other terminal activity, and can be
  overridden by GUIs.
  (Martin Pool, 493944)

Internals
*********

* Some of the core groupcompress functionality now releases the GIL before
  operation. Similar to how zlib and bz2 operate without the GIL in the
  core compression and decompression routines. (John Arbash Meinel)

Testing
*******

* -Dhpssvfs will now trigger on ``RemoteBzrDir._ensure_real``, providing
  more debugging of VFS access triggers. (Robert Collins)

* KnownFailure is now signalled to ``ExtendedTestResult`` using the same
  method that Python 2.7 uses - ``addExpectedFailure``. (Robert Collins)

* ``--parallel=fork`` is now compatible with --subunit.
  (Robert Collins, Vincent Ladeuil, #419776)

* Reporting of failures shows test ids not descriptions and thus shows
  parameterised tests correctly. (Robert Collins)

* TestNotApplicable is now handled within the TestCase.run method rather
  than being looked for within ``ExtendedTestResult.addError``. This
  provides better handling with other ``TestResult`` objects, degrading to
  sucess rather than error. (Robert Collins)

* The private method ``_testConcluded`` on ``ExtendedTestResult`` has been
  removed - it was empty and unused. (Robert Collins)

* UnavailableFeature is now handled within the TestCase.run method rather
  than being looked for within addError. If the Result object does not
  have an addNotSupported method, addSkip is attempted instead, and
  failing that addSuccess. (Robert Collins)

* When a TestResult does not have an addSkip method, skipped tests are now
  reported as successful tests, rather than as errors. This change is
  to make it possible to get a clean test run with a less capable
  TestResult. (Robert Collins)



bzr 2.1.0b2
###########

:Codename: a load off my mind
:2.1.0b2: 2009-11-02

This is our second feature-filled release since 2.0, pushing us down the
path to a 2.1.0. Once again, all bugfixes in 2.0.2 are present in 2.1.0b2.

Key highlights in this release are: improved handling of
failures-during-cleanup for commit, fixing a long-standing bug with
``bzr+http`` and shared repositories, all ``lp:`` urls to be resolved
behind proxies, and a new StaticTuple datatype, allowing us to reduce
memory consumption (50%) and garbage collector overhead (40% faster) for
many operations.

* A new ``--concurrency`` option has been added as well as an associated
  BZR_CONCURRENCY environment variable to specify the number of
  processes that can be run concurrently when running ``bzr selftest``. The
  command-line option overrides the environment variable if both are
  specified. If none is specified. the number of processes is obtained
  from the OS as before.  (Matt Nordhoff, Vincent Ladeuil)

Bug Fixes
*********

* ``bzr+http`` servers no longer give spurious jail break errors when
  serving branches inside a shared repository.  (Andrew Bennetts, #348308)

* Errors during commit are handled more robustly so that knock-on errors
  are less likely to occur, and will not obscure the original error if
  they do occur.  This fixes some causes of ``TooManyConcurrentRequests``
  and similar errors.  (Andrew Bennetts, #429747, #243391)

* Launchpad urls can now be resolved from behind proxies.
  (Gordon Tyler, Vincent Ladeuil, #186920)

* Reduce the strictness for StaticTuple, instead add a debug flag
  ``-Dstatic_tuple`` which will change apis to be strict and raise errors.
  This way, most users won't see failures, but developers can improve
  internals. (John Arbash Meinel, #471193)

* TreeTransform.adjust_path updates the limbo paths of descendants of adjusted
  files.  (Aaron Bentley)

* Unicode paths are now handled correctly and consistently by the smart
  server.  (Andrew Bennetts, Michael Hudson, #458762)

Improvements
************

* When reading index files, we now use a ``StaticTuple`` rather than a
  plain ``tuple`` object. This generally gives a 20% decrease in peak
  memory, and can give a performance boost up to 40% on large projects.
  (John Arbash Meinel)

* Peak memory under certain operations has been reduced significantly.
  (eg, 'bzr branch launchpad standalone' is cut in half)
  (John Arbash Meinel)

Documentation
*************

* Filtered views user documentation upgraded to refer to format 2a
  instead of pre-2.0 formats. (Ian Clatworthy)

API Changes
***********

* Remove deprecated ``CLIUIFactory``.  (Martin Pool)

* ``UIFactory`` now has new ``show_error``, ``show_message`` and
  ``show_warning`` methods, which can be hooked by non-text UIs.  
  (Martin Pool)

Internals
*********

* Added ``bzrlib._simple_set_pyx``. This is a hybrid between a Set and a
  Dict (it only holds keys, but you can lookup the object located at a
  given key). It has significantly reduced memory consumption versus the
  builtin objects (1/2 the size of Set, 1/3rd the size of Dict). This is
  used as the interning structure for StaticTuple objects.
  (John Arbash Meinel)

* ``bzrlib._static_tuple_c.StaticTuple`` is now available and used by
  the btree index parser and the chk map parser. This class functions
  similarly to ``tuple`` objects. However, it can only point to a limited
  collection of types.  (Currently StaticTuple, str, unicode, None, bool,
  int, long, float, but not subclasses).  This allows us to remove it from
  the garbage collector (it cannot be in a cycle), it also allows us to
  intern the objects. In testing, this can reduce peak memory by 20-40%,
  and significantly improve performance by removing objects from being
  inspected by the garbage collector.  (John Arbash Meinel)

* ``GroupCompressBlock._ensure_content()`` will now release the
  ``zlib.decompressobj()`` when the first request is for all of the
  content. (Previously it would only be released if you made a request for
  part of the content, and then all of it later.) This turns out to be a
  significant memory savings, as a ``zstream`` carries around approx 260kB
  of internal state and buffers. (For branching bzr.dev this drops peak
  memory from 382MB => 345MB.) (John Arbash Meinel)

* When streaming content between ``2a`` format repositories, we now clear
  caches from earlier versioned files. (So 'revisions' is cleared when we
  start reading 'inventories', etc.) This can have a significant impact on
  peak memory for initial copies (~200MB). (John Arbash Meinel)


bzr 2.0.2
#########

:Codename: after the scare
:2.0.2: 2009-11-02

The second in our "let's keep the stable bugfixes flowing" series. As
expected this has a few (~9) bugfixes relative to 2.0.1, and no major api
changes or features.

Bug Fixes
*********

* Avoid "NoneType has no attribute st_mode" error when files disappear
  from a directory while it's being read.  (Martin Pool, #446033)

* Content filters are now applied correctly after revert.
  (Ian Clatworthy)

* Diff parsing handles "Binary files differ" hunks.  (Aaron Bentley, #436325)

* Fetching from stacked pre-2a repository via a smart server no longer
  fails intermittently with "second push failed to complete".
  (Andrew Bennetts, #437626)

* Fix typos left after test_selftest refactoring.
  (Vincent Ladeuil, Matt Nordhoff, #461149)

* Fixed ``ObjectNotLocked`` errors during ``bzr log -r NNN somefile``.
  (Andrew Bennetts, #445171)
  
* PreviewTree file names are not limited by the encoding of the temp
  directory's filesystem. (Aaron Bentley, #436794)

Improvements
************

* ``bzr log`` now read-locks branches exactly once, so makes better use of
  data caches.  (Andrew Bennetts)

Documentation
*************

* Filtered views user documentation upgraded to refer to format 2a
  instead of pre-2.0 formats. (Ian Clatworthy)


bzr 2.1.0b1
###########

:Codename: While the cat is away
:2.1.0b1: 2009-10-14

This is the first development release in the new split "stable" and
"development" series. As such, the release is a snapshot of bzr.dev
without creating a release candidate first. This release includes a
fair amount of internal changes, with deprecated code being removed,
and several new feature developments. People looking for a stable code
base with only bugfixes should focus on the 2.0.1 release. All bugfixes
present in 2.0.1 are present in 2.1.0b1.

Highlights include support for ``bzr+ssh://host/~/homedir`` style urls,
finer control over the plugin search path via extended BZR_PLUGIN_PATH
syntax, visible warnings when extension modules fail to load, and improved
error handling during unlocking.


New Features
************

* Bazaar can now send mail through Apple OS X Mail.app. 
  (Brian de Alwis)

* ``bzr+ssh`` and ``bzr`` paths can now be relative to home directories
  specified in the URL.  Paths starting with a path segment of ``~`` are
  relative to the home directory of the user running the server, and paths
  starting with ``~user`` are relative to the home directory of the named
  user.  For example, for a user "bob" with a home directory of
  ``/home/bob``, these URLs are all equivalent:

  * ``bzr+ssh://bob@host/~/repo``
  * ``bzr+ssh://bob@host/~bob/repo``
  * ``bzr+ssh://bob@host/home/bob/repo``

  If ``bzr serve`` was invoked with a ``--directory`` argument, then no
  home directories outside that directory will be accessible via this
  method.

  This is a feature of ``bzr serve``, so pre-2.1 clients will
  automatically benefit from this feature when ``bzr`` on the server is
  upgraded.  (Andrew Bennetts, #109143)

* Extensions can now be compiled if either Cython or Pyrex is available.
  Currently Pyrex is preferred, but that may change in the future.
  (Arkanes)

* Give more control on BZR_PLUGIN_PATH by providing a way to refer to or
  disable the user, site and core plugin directories.
  (Vincent Ladeuil, #412930, #316192, #145612)

Bug Fixes
*********

* Bazaar's native protocol code now correctly handles EINTR, which most
  noticeably occurs if you break in to the debugger while connected to a
  bzr+ssh server.  You can now can continue from the debugger (by typing
  'c') and the process continues.  However, note that pressing C-\ in the
  shell may still kill the SSH process, which is bug 162509, so you must
  sent a signal to the bzr process specifically, for example by typing
  ``kill -QUIT PID`` in another shell.  (Martin Pool, #341535)

* ``bzr add`` in a tree that has files with ``\r`` or ``\n`` in the
  filename will issue a warning and skip over those files.
  (Robert Collins, #3918)

* ``bzr dpush`` now aborts if uncommitted changes (including pending merges)
  are present in the working tree. The configuration option ``dpush_strict``
  can be used to set the default for this behavior.
  (Vincent Ladeuil, #438158)

* ``bzr merge`` and ``bzr remove-tree`` now requires --force if pending
  merges are present in the working tree.
  (Vincent Ladeuil, #426344)

* Clearer message when Bazaar runs out of memory, instead of a ``MemoryError``
  traceback.  (Martin Pool, #109115)

* Don't give a warning on Windows when failing to import ``_readdir_pyx``
  as it is never built. (John Arbash Meinel, #430645)

* Don't restrict the command name used to run the test suite.
  (Vincent Ladeuil, #419950)

* ftp transports were built differently when the kerberos python module was
  present leading to obscure failures related to ASCII/BINARY modes.
  (Vincent Ladeuil, #443041)

* Network streams now decode adjacent records of the same type into a
  single stream, reducing layering churn. (Robert Collins)

* PreviewTree behaves correctly when get_file_mtime is invoked on an unmodified
  file. (Aaron Bentley, #251532)

* Registry objects should not use iteritems() when asked to use items().
  (Vincent Ladeuil, #430510)

* Weave based repositories couldn't be cloned when committers were using
  domains or user ids embedding '.sig'. Now they can.
  (Matthew Fuller, Vincent Ladeuil, #430868)

Improvements
************

* Revision specifiers can now be given in a more DWIM form, without
  needing explicit prefixes for specifiers like tags or revision id's.
  See ``bzr help revisionspec`` for full details.  (Matthew Fuller)

* Bazaar gives a warning before exiting, and writes into ``.bzr.log``, if 
  compiled extensions can't be loaded.  This typically indicates a
  packaging or installation problem.  In this case Bazaar will keep
  running using pure-Python versions, but this may be substantially
  slower.  The warning can be disabled by setting
  ``ignore_missing_extensions = True`` in ``bazaar.conf``.
  See also <https://answers.launchpad.net/bzr/+faq/703>.
  (Martin Pool, #406113, #430529)

* Secondary errors that occur during Branch.unlock and Repository.unlock
  no longer obscure the original error.  These methods now use a new
  decorator, ``only_raises``.  This fixes many causes of
  ``TooManyConcurrentRequests`` and similar errors.
  (Andrew Bennetts, #429747)

Documentation
*************

* Describe the new shell-like test feature. (Vincent Ladeuil)

* Help on hooks no longer says 'Not deprecated' for hooks that are
  currently supported. (Ian Clatworthy, #422415)

API Changes
***********

* ``bzrlib.user_encoding`` has been removed; use
  ``bzrlib.osutils.get_user_encoding`` instead.  (Martin Pool)

* ``bzrlib.tests`` now uses ``stopTestRun`` for its ``TestResult``
  subclasses - the same as python's unittest module. (Robert Collins)
  
* ``diff._get_trees_to_diff`` has been renamed to 
  ``diff.get_trees_and_branches_to_diff``. It is now a public API, and it 
  returns the old and new branches. (Gary van der Merwe)

* ``bzrlib.trace.log_error``, ``error`` and ``info`` have been deprecated.
  (Martin Pool)

* ``MutableTree.has_changes()`` does not require a tree parameter anymore. It
  now defaults to comparing to the basis tree. It now checks for pending
  merges too.  ``Merger.check_basis`` has been deprecated and replaced by the
  corresponding has_changes() calls. ``Merge.compare_basis``,
  ``Merger.file_revisions`` and ``Merger.ensure_revision_trees`` have also
  been deprecated.
  (Vincent Ladeuil, #440631)

* ``ProgressTask.note`` is deprecated.
  (Martin Pool)

Internals
*********

* Added ``-Drelock`` debug flag.  It will ``note`` a message every time a
  repository or branch object is unlocked then relocked the same way.
  (Andrew Bennetts)
  
* ``BTreeLeafParser.extract_key`` has been tweaked slightly to reduce
  mallocs while parsing the index (approx 3=>1 mallocs per key read).
  This results in a 10% speedup while reading an index.
  (John Arbash Meinel)

* The ``bzrlib.lsprof`` module has a new class ``BzrProfiler`` which makes
  profiling in some situations like callbacks and generators easier.
  (Robert Collins)

Testing
*******

* Passing ``--lsprof-tests -v`` to bzr selftest will cause lsprof output to
  be output for every test. Note that this is very verbose! (Robert Collins)

* Setting ``BZR_TEST_PDB=1`` when running selftest will cause a pdb
  post_mortem to be triggered when a test failure occurs. (Robert Collins)

* Shell-like tests can now be written. Code in ``bzrlib/tests/script.py`` ,
  documentation in ``developers/testing.txt`` for details.
  (Vincent Ladeuil)

* Some tests could end up with the same id, that was dormant for
  a long time.
  (Vincent Ladeuil, #442980)

* Stop showing the number of tests due to missing features in the test
  progress bar.  (Martin Pool)

* Test parameterisation now does a shallow copy, not a deep copy of the test
  to be parameterised. This is not expected to break external use of test
  parameterisation, and is substantially faster. (Robert Collins)

* Tests that try to open a bzr dir on an arbitrary transport will now
  fail unless they have explicitly permitted the transport via
  ``self.permit_url``. The standard test factories such as ``self.get_url``
  will permit the urls they provide automatically, so only exceptional
  tests should need to do this. (Robert Collins)

* The break-in test no longer cares about clean shutdown of the child,
  instead it is happy if the debugger starts up. (Robert  Collins)

* The full test suite is expected to pass when the C extensions are not
  present. (Vincent Ladeuil, #430749)


bzr 2.0.1
#########

:Codename: Stability First
:2.0.1: 2009-10-14

The first of our new ongoing bugfix-only stable releases has arrived. It
includes a collection of 12 bugfixes applied to bzr 2.0.0, but does not
include any of the feature development in the 2.1.0 series.


Bug Fixes
*********

* ``bzr add`` in a tree that has files with ``\r`` or ``\n`` in the
  filename will issue a warning and skip over those files.
  (Robert Collins, #3918)

* bzr will attempt to authenticate with SSH servers that support
  ``keyboard-interactive`` auth but not ``password`` auth when using
  Paramiko.   (Andrew Bennetts, #433846)

* Fixed fetches from a stacked branch on a smart server that were failing
  with some combinations of remote and local formats.  This was causing
  "unknown object type identifier 60" errors.  (Andrew Bennetts, #427736)

* Fixed ``ObjectNotLocked`` errors when doing some log and diff operations
  on branches via a smart server.  (Andrew Bennetts, #389413)

* Handle things like ``bzr add foo`` and ``bzr rm foo`` when the tree is
  at the root of a drive. ``osutils._cicp_canonical_relpath`` always
  assumed that ``abspath()`` returned a path that did not have a trailing
  ``/``, but that is not true when working at the root of the filesystem.
  (John Arbash Meinel, Jason Spashett, #322807)

* Hide deprecation warnings for 'final' releases for python2.6.
  (John Arbash Meinel, #440062)

* Improve the time for ``bzr log DIR`` for 2a format repositories.
  We had been using the same code path as for <2a formats, which required
  iterating over all objects in all revisions.
  (John Arbash Meinel, #374730)

* Make sure that we unlock the tree if we fail to create a TreeTransform
  object when doing a merge, and there is limbo, or pending-deletions
  directory.  (Gary van der Merwe, #427773)

* Occasional IndexError on renamed files have been fixed. Operations that
  set a full inventory in the working tree will now go via the
  apply_inventory_delta code path which is simpler and easier to
  understand than dirstates set_state_from_inventory method. This may
  have a small performance impact on operations built on _write_inventory,
  but such operations are already doing full tree scans, so no radical
  performance change should be observed. (Robert Collins, #403322)

* Retrieving file text or mtime from a _PreviewTree has good performance when
  there are many changes.  (Aaron Bentley)

* The CHK index pages now use an unlimited cache size. With a limited
  cache and a large project, the random access of chk pages could cause us
  to download the entire cix file many times.
  (John Arbash Meinel, #402623)

* When a file kind becomes unversionable after being added, a sensible
  error will be shown instead of a traceback. (Robert Collins, #438569)

Documentation
*************

* Improved README. (Ian Clatworthy)

* Improved upgrade documentation for Launchpad branches.
  (Barry Warsaw)


bzr 2.0.0
#########

:2.0.0: 2009-09-22
:Codename: Instant Karma

This release of Bazaar makes the 2a (previously 'brisbane-core') format
the default when new branches or repositories are created.  This format is
substantially smaller and faster for many operations.  Most of the work in
this release focuses on bug fixes and stabilization, covering both 2a and
previous formats.  (See the Upgrade Guide for information on migrating
existing projects.)

This release also improves the documentation content and presentation,
including adding Windows HtmlHelp manuals.

The Bazaar team decided that 2.0 will be a long-term supported release,
with bugfix-only 2.0.x releases based on it, continuing for at least six
months or until the following stable release.

Changes from 2.0.0rc2 to final
******************************

* Officially branded as 2.0.0 rather than 2.0 to clarify between things
  that "want to happen on the 2.0.x stable series" versus things that want
  to "land in 2.0.0". (Changes how bzrlib._format_version_tuple() handles
  micro = 0.) (John Arbash Meinel)


bzr 2.0.0rc2
############

:2.0.0rc2: 2009-09-10

New Features
************

* Added post_commit hook for mutable trees. This allows the keywords
  plugin to expand keywords on files changed by the commit.
  (Ian Clatworthy, #408841)

Bug Fixes
*********

* Bazaar's native protocol code now correctly handles EINTR, which most
  noticeably occurs if you break in to the debugger while connected to a
  bzr+ssh server.  You can now can continue from the debugger (by typing
  'c') and the process continues.  However, note that pressing C-\ in the
  shell may still kill the SSH process, which is bug 162509, so you must
  sent a signal to the bzr process specifically, for example by typing
  ``kill -QUIT PID`` in another shell.  (Martin Pool, #341535)

* ``bzr check`` in pack-0.92, 1.6 and 1.9 format repositories will no
  longer report incorrect errors about ``Missing inventory ('TREE_ROOT', ...)``
  (Robert Collins, #416732)

* ``bzr info -v`` on a 2a format still claimed that it was a "Development
  format" (John Arbash Meinel, #424392)

* ``bzr log stacked-branch`` shows the full log including
  revisions that are in the fallback repository. (Regressed in 2.0rc1).
  (John Arbash Meinel, #419241)

* Clearer message when Bazaar runs out of memory, instead of a ``MemoryError``
  traceback.  (Martin Pool, #109115)

* Conversion to 2a will create a single pack for all the new revisions (as
  long as it ran without interruption). This improves both ``bzr upgrade``
  and ``bzr pull`` or ``bzr merge`` from local branches in older formats.
  The autopack logic that occurs every 100 revisions during local
  conversions was not returning that pack's identifier, which resulted in
  the partial packs created during the conversion not being consolidated
  at the end of the conversion process. (Robert Collins, #423818)

* Fetches from 2a to 2a are now again requested in 'groupcompress' order.
  Groups that are seen as 'underutilized' will be repacked on-the-fly.
  This means that when the source is fully packed, there is minimal
  overhead during the fetch, but if the source is poorly packed the result
  is a fairly well packed repository (not as good as 'bzr pack' but
  good-enough.) (Robert Collins, John Arbash Meinel, #402652)

* Fix a potential segmentation fault when doing 'log' of a branch that had
  ghosts in its mainline.  (Evaluating None as a tuple is bad.)
  (John Arbash Meinel, #419241)

* ``groupcompress`` sort order is now more stable, rather than relying on
  ``topo_sort`` ordering. The implementation is now
  ``KnownGraph.gc_sort``. (John Arbash Meinel)

* Local data conversion will generate correct deltas. This is a critical
  bugfix vs 2.0rc1, and all 2.0rc1 users should upgrade to 2.0rc2 before
  converting repositories. (Robert Collins, #422849)

* Network streams now decode adjacent records of the same type into a
  single stream, reducing layering churn. (Robert Collins)

* Prevent some kinds of incomplete data from being committed to a 2a
  repository, such as revisions without inventories, a missing chk_bytes
  record for an inventory, or a missing text referenced by an inventory.
  (Andrew Bennetts, #423506, #406687)
  
Documentation
*************

* Fix assertion error about "_remember_remote_is_before" when pushing to
  older smart servers.
  (Andrew Bennetts, #418931)

* Help on hooks no longer says 'Not deprecated' for hooks that are
  currently supported. (Ian Clatworthy, #422415)

* PDF and CHM (Windows HtmlHelp) formats are now supported for the
  user documentation. The HTML documentation is better broken up into
  topics. (Ian Clatworthy)

* The developer and foreign language documents are now separated
  out so that searching in the HTML and CHM files produces more
  useful results. (Ian Clatworthy)

* The main table of contents now provides links to the new Migration Docs
  and Plugins Guide. (Ian Clatworthy)


bzr 2.0.0rc1
############

:Codename: no worries
:2.0.0rc1: 2009-08-26

Compatibility Breaks
********************

* The default format for bzr is now ``2a``. This format brings many
  significant performance and size improvements. bzr can pull from
  any existing repository into a ``2a`` one, but can only transfer
  from ``2a`` into ``rich-root`` repositories. The Upgrade guide
  has more information about this change. (Robert Collins)

* On Windows auto-detection of Putty's plink.exe is disabled.
  Default SSH client for Windows is paramiko. User still can force
  usage of plink if explicitly set environment variable BZR_SSH=plink.
  (#414743, Alexander Belchenko)

New Features
************

* ``bzr branch --switch`` can now switch the checkout in the current directory
  to the newly created branch. (Lukáš Lalinský)

Bug Fixes
*********

* Further tweaks to handling of ``bzr add`` messages about ignored files.
  (Jason Spashett, #76616)

* Fetches were being requested in 'groupcompress' order, but weren't
  recombining the groups. Thus they would 'fragment' to get the correct
  order, but not 'recombine' to actually benefit from it. Until we get
  recombining to work, switching to 'unordered' fetches avoids the
  fragmentation. (John Arbash Meinel, #402645)

* Fix a pycurl related test failure on karmic by recognizing an error
  raised by newer versions of pycurl.
  (Vincent Ladeuil, #306264)

* Fix a test failure on karmic by making a locale test more robust.
  (Vincent Ladeuil, #413514)

* Fix IndexError printing CannotBindAddress errors.
  (Martin Pool, #286871)

* Fix "Revision ... not present" errors when upgrading stacked branches,
  or when doing fetches from a stacked source to a stacked target.
  (Andrew Bennetts, #399140)

* ``bzr branch`` of 2a repositories over HTTP is much faster.  bzr now
  batches together small fetches from 2a repositories, rather than
  fetching only a few hundred bytes at a time.
  (Andrew Bennetts, #402657)

Improvements
************

* A better description of the platform is shown in crash tracebacks, ``bzr
  --version`` and ``bzr selftest``.
  (Martin Pool, #409137)

* bzr can now (again) capture crash data through the apport library, 
  so that a single human-readable file can be attached to bug reports.
  This can be disabled by using ``-Dno_apport`` on the command line, or by
  putting ``no_apport`` into the ``debug_flags`` section of
  ``bazaar.conf``.
  (Martin Pool, Robert Collins, #389328)

* ``bzr push`` locally on windows will no longer give a locking error with
  dirstate based formats. (Robert Collins)

* ``bzr shelve`` and ``bzr unshelve`` now work on windows.
  (Robert Collins, #305006)

* Commit of specific files no longer prevents using the iter_changes
  codepath. On 2a repositories, commit of specific files should now be as
  fast, or slightly faster, than a full commit. (Robert Collins)

* The internal core code that handles specific file operations like
  ``bzr st FILENAME`` or ``bzr commit FILENAME`` has been changed to
  include the parent directories if they have altered, and when a
  directory stops being a directory its children are always included. This
  fixes a number of causes for ``InconsistentDelta`` errors, and permits
  faster commit of specific paths. (Robert Collins, #347649)

Documentation
*************

* New developer documentation for content filtering.
  (Martin Pool)

API Changes
***********

* ``bzrlib.shelf_ui`` has had the ``from_args`` convenience methods of its
  classes changed to manage lock lifetime of the trees they open in a way
  consistent with reader-exclusive locks. (Robert Collins, #305006)

Testing
*******

bzr 1.18.1
##########

:Codename:     nein nein nein!
:1.18.1:       2009-09-09

This release fixes two small but worthwhile bugs relevant to users on
Microsoft Windows: some commands that failed on with locking errors will
now work, and a bug that caused poor performance after committing a file
with line-ending conversion has now been fixed.  It also fixes a bug in
pushing to older servers.

Bug Fixes
*********

* Fixed a problem where using content filtering and especially end-of-line
  conversion will commit too many copies a file.
  (Martin Pool, #415508)

* Fix assertion error about ``_remember_remote_is_before`` in
  ``set_tags_bytes`` when pushing to older smart servers.  
  (Andrew Bennetts, Alexander Belchenko, #418931)

Improvements
************

* ``bzr push`` locally on Windows will no longer give a locking error with
  dirstate based formats. (Robert Collins)

* ``bzr shelve`` and ``bzr unshelve`` now work on Windows.
  (Robert Collins, #305006)

API Changes
***********

* ``bzrlib.shelf_ui`` has had the ``from_args`` convenience methods of its
  classes changed to manage lock lifetime of the trees they open in a way
  consistent with reader-exclusive locks. (Robert Collins, #305006)

* ``Tree.path_content_summary`` may return a size of None, when called on
  a tree with content filtering where the size of the canonical form
  cannot be cheaply determined.  (Martin Pool)

* When manually creating transport servers in test cases, a new helper
  ``TestCase.start_server`` that registers a cleanup and starts the server
  should be used. (Robert Collins)

bzr 1.18
########

Compatibility Breaks
********************

* Committing directly to a stacked branch from a lightweight checkout will
  no longer work. In previous versions this would appear to work but would
  generate repositories with insufficient data to create deltas, leading
  to later errors when branching or reading from the repository.
  (Robert Collins, bug #375013)

New Features
************

Bug Fixes
*********

* Fetching from 2a branches from a version-2 bzr protocol would fail to
  copy the internal inventory pages from the CHK store. This cannot happen
  in normal use as all 2a compatible clients and servers support the
  version-3 protocol, but it does cause test suite failures when testing
  downlevel protocol behaviour. (Robert Collins)

* Fix a test failure on karmic by making a locale test more robust.
  (Vincent Ladeuil, #413514)

* Fixed "Pack ... already exists" error when running ``bzr pack`` on a
  fully packed 2a repository.  (Andrew Bennetts, #382463)

* Further tweaks to handling of ``bzr add`` messages about ignored files.
  (Jason Spashett, #76616)

* Properly handle fetching into a stacked branch while converting the
  data, especially when there are also ghosts. The code was filling in
  parent inventories incorrectly, and also not handling when one of the
  parents was a ghost. (John Arbash Meinel, #402778, #412198)

* ``RemoteStreamSource.get_stream_for_missing_keys`` will fetch CHK
  inventory pages when appropriate (by falling back to the vfs stream
  source).  (Andrew Bennetts, #406686)

* StreamSource generates rich roots from non-rich root sources correctly
  now.  (Andrew Bennetts, #368921)

* When deciding whether a repository was compatible for upgrading or
  fetching, we previously incorrectly checked the default repository
  format for the bzrdir format, rather than the format that was actually
  present on disk.  (Martin Pool, #408824)

Improvements
************

* A better description of the platform is shown in crash tracebacks, ``bzr
  --version`` and ``bzr selftest``.
  (Martin Pool, #409137)

* Cross-format fetches (such as between 1.9-rich-root and 2a) via the
  smart server are more efficient now.  They send inventory deltas rather
  than full inventories.  The smart server has two new requests,
  ``Repository.get_stream_1.19`` and ``Repository.insert_stream_1.19`` to
  support this.  (Andrew Bennetts, #374738, #385826)

* Extracting the full ancestry and computing the ``merge_sort`` is now
  significantly faster. This effects things like ``bzr log -n0``. (For
  example, ``bzr log -r -10..-1 -n0 bzr.dev`` is 2.5s down to 1.0s.
  (John Arbash Meinel)

Documentation
*************

API Changes
***********

Internals
*********

* ``-Dstrict_locks`` can now be used to check that read and write locks
  are treated properly w.r.t. exclusivity. (We don't try to take an OS
  read lock on a file that we already have an OS write lock on.) This is
  now set by default for all tests, if you have a test which cannot be
  fixed, you can use ``self.thisFailsStrictLockCheck()`` as a
  compatibility knob. (John Arbash Meinel)

* InterDifferingSerializer is now only used locally.  Other fetches that
  would have used InterDifferingSerializer now use the more network
  friendly StreamSource, which now automatically does the same
  transformations as InterDifferingSerializer.  (Andrew Bennetts)

* ``KnownGraph`` now has a ``.topo_sort`` and ``.merge_sort`` member which
  are implemented in pyrex and significantly faster. This is exposed along
  with ``CombinedGraphIndex.find_ancestry()`` as
  ``VersionedFiles.get_known_graph_ancestry(keys)``.
  (John Arbash Meinel)

* RemoteBranch.open now honours ignore_fallbacks correctly on bzr-v2
  protocols. (Robert Collins)

* The index code now has some specialized routines to extract the full
  ancestry of a key in a more efficient manner.
  ``CombinedGraphIndex.find_ancestry()``. (Time to get ancestry for
  bzr.dev drops from 1.5s down to 300ms. For OOo from 33s => 10.5s) (John
  Arbash Meinel)

Testing
*******

* Install the test ssl certificate and key so that installed bzr
  can run the https tests. (Denys Duchier, #392401)
  

bzr 1.18rc1
###########

:Codename: little traveller
:1.18:    2009-08-20
:1.18rc1: 2009-08-10

This release of Bazaar marches on towards the 2.0 release in which the 2a
'brisbane-core' format becomes generally recommended.  Most of the work in
this release now focusses on bug fixes and stabilization, covering both 2a
and previous formats.  There is a new text-mode interactive merge feature,
a new guide to migration to 2a format in the user documentation, and
pushing branches to a smart server is now much faster.  

The Bazaar team decided that 2.0 will be a long-term supported release,
with bugfix-only releases based on it continuing for at least six months
or until the following stable release.

There are no changes from 1.18rc1 to 1.18.

New Features
************

* ``bzr merge --interactive`` applies a user-selected portion of the
  merge.  The UI is similar to ``shelve``.  (Aaron Bentley)

* ``bzr reconfigure`` now takes options ``--stacked-on URL`` and
  ``--unstacked`` to change stacking of a branch.
  (Martin Pool, #391411)

Bug Fixes
*********

* Annotating on a stacked branch will now succeed in simple scenarios.
  There are still some complex scenarios where it will fail (bug #399884)
  (John Arbash Meinel, #393366)

* A progress bar is no longer left dangling when ``bzr selftest``
  completes, and the progress bar updates with zero latency so the
  displayed test name is always the one that's actually running.
  (Martin Pool, #123688)

* Authenticating against an ssh server now uses ``auth_none`` to determine
  if password authentication is even supported. This fixes a bug where
  users would be prompted for a launchpad password, even though launchpad
  only supports publickey authentication. (John Arbash Meinel, #375867)

* BranchBuilder now accepts timezone to avoid test failures in countries far
  from GMT. (Vincent Ladeuil, #397716)

* ``bzr commit`` no longer saves the unversioning of missing files until
  the commit has completed on the branch. This means that aborting a
  commit that found a missing file will leave the tree unedited.
  (Robert Collins, #282402)

* ``bzr mv`` no longer takes out branch locks, which allows it to work
  when the branch is readonly. (Robert Collins, #216541)

* ``bzr revert .`` no longer generates an InconsistentDelta error when
  there are missing subtrees. (Robert Collins, #367632)

* ``bzr send`` now generates valid bundles with ``--2a`` formats. However,
  do to internal changes necessary to support this, older clients will
  fail when trying to insert them. For newer clients, the bundle can be
  used to apply the changes to any rich-root compatible format.
  (John Arbash Meinel, #393349)

* Cope with FTP servers that don't support restart/append by falling back
  to reading and then rewriting the whole file, such as TahoeLAFS.  (This
  fallback may be slow for some access patterns.)  (Nils Durner, #294709)

* Encode the paths in ``mbcs`` encoding on Windows when spawning an
  external diff client. This at least allows supporting filenames that are
  not ascii, but are present in the current locale. Ideally we would be
  able to pass the Unicode path, but that would be client dependent.
  (John Arbash Meinel, #382709)

* Fix a compile bug on Solaris having to do with const and
  pointer-to-pointers. (John Arbash Meinel, #408441)

* Fixed a NameError that occurs when merging or pulling from a URL that
  causes a redirection loop when bzr tries to read a URL as a bundle.
  (Andrew Bennetts, #400847)

* Fix ``AttributeError: 'TestUIFactory' object has no attribute 'tick'``
  running send and similar commands on 2a formats.
  (Martin Pool, #408201)
  
* Fix crash in some invocations of ``bzr status`` in format 2a.
  (Martin Pool, #403523)

* Fixed export to existing directory: if directory is empty then export 
  will succeed, otherwise it fails with error.
  (Alexander Belchenko, #406174)

* Fixed spurious "Source branch does not support stacking" warning when
  pushing. (Andrew Bennetts, #388908)

* Fixed spurious transport activity indicator appearing while tests are
  running.  (Martin Pool, #343532)

* Merge now correctly handles empty right-hand revision specs.
  (Aaron Bentley, #333961)

* Renames to lexographically lower basenames in trees that have never been
  committed to will no longer corrupt the dirstate. This was caused by an
  bug in the dirstate update_minimal method. (Robert Collins, #395556)

* Requests for unknown methods no longer cause the smart server to log
  lots of backtraces about ``UnknownSmartMethod``, ``do_chunk`` or
  ``do_end``.  (Andrew Bennetts, #338561)

* Shelve will not shelve the initial add of the tree root.  (Aaron Bentley)

* Streaming from bzr servers where there is a chain of stacked branches
  (A stacked on B stacked on C) will now work. (Robert Collins, #406597)

* The environment variable ``BZR_PROGRESS_BAR`` set to either ``text`` or ``none``
  always forces progress bars either on or off respectively.  Otherwise,
  they're turned on if ``TERM`` is not ``dumb`` and stderr is a terminal.
  bzr always uses the 'text' user interface when run as a command, so
  ``BZR_USE_TEXT_UI`` is no longer needed.
  (Martin Pool, #339385, #387717)

* The optional ``_knit_load_data_pyx`` C extension was never being
  imported.  This caused significant slowdowns when reading data from
  repositories.  (Andrew Bennetts, #405653)
  
* The ``--hardlink`` option to ``branch`` and ``checkout`` is not
  supported at the moment on workingtree formats that can do content
  filtering.  (See <https://bugs.edge.launchpad.net/bzr/+bug/408193>.)
  bzr now says so, rather than just ignoring the option.  (Martin Pool)

* There was a bug in ``osutils.relpath`` that was only triggered on
  Windows. Essentially if you were at the root of a drive, and did
  something to a branch/repo on another drive, we would go into an
  infinite loop while trying to find a 'relative path'.
  (John Arbash Meinel, #394227)

* ``WorkingTree4.unversion`` will no longer fail to unversion ids which
  were present in a parent tree but renamed in the working tree.
  (Robert Collins, #187207)

Improvements
************

* Can now rename/move files even if they have been removed from the inventory.
  (Marius Kruger)

* Pushing branches with tags via ``bzr://`` and ``bzr+ssh://`` is much
  faster, using a new ``Branch.set_tags_bytes`` smart server verb rather
  than VFS methods.  For example, pushes of small branches with tags take
  11 rather than 18 smart server requests.  (Andrew Bennetts, #398608)

* Sending Ctrl-Break on Windows will now drop you into the debugger, in
  the same way that sending Ctrl-\\ does on other platforms.
  (John Arbash Meinel)

Documentation
*************

* Added Bazaar 2.0 Upgrade Guide. (Ian Clatworthy)

API Changes
***********

* ``CLIUIFactory`` is deprecated; use ``TextUIFactory`` instead if you
  need to subclass or create a specific class, or better yet the existing
  ``make_ui_for_terminal``.  ``SilentUIFactory`` is clarified to do no
  user interaction at all, rather than trying to read from stdin but not
  writing any output, which would be strange if reading prompts or
  passwords.  (Martin Pool)

* New TransformPreview.commit() allows committing without a working tree.
  (Aaron Bentley)

* ``pb`` parameter to ``TextTestResult`` is deprecated and ignored.
  (Martin Pool)

* ProgressTasks now prefer to talk direct to their ProgressView not to the
  UIFactory. 
  (Martin Pool)

* ``WorkingTree._check`` now requires a references dict with keys matching
  those returned by ``WorkingTree._get_check_refs``. (Robert Collins)

Internals
*********

* ``CHKInventory.path2id`` uses the parent_id to basename hash to avoid
  reading the entries along the path, reducing work to lookup ids from
  paths. (Robert Collins)

* ``CHKMap.apply_delta`` now raises ``InconsistentDelta`` if a delta adds
  as new a key which was already mapped. (Robert Collins)

* Inventory delta application catches more cases of corruption and can
  prevent corrupt deltas from affecting consistency of data structures on
  disk. (Robert Collins)

* --subunit support now adds timestamps if the subunit version supports
  it. (Robert Collins)

* The Windows all-in-one installer now bundles the PyQt image format
  plugins, which allows previewing more images as part of 'qdiff'.
  (Alexander Belchenko)


Testing
*******

* Merge directive cherrypick tests must use the same root id.
  (Martin Pool, #409684)

* Spurious failure in ``check`` tests on rich-root formats fixed.
  (Martin Pool, #408199)

* The ``bzrlib.tests.TextTestRunner`` will no longer call
  ``countTestsCases`` on the test being run. Progress information is
  instead handled by having the test passed in call ``result.progress``
  before running its contents. This improves the behaviour when using
  ``TextTestRunner`` with test suites that don't support
  ``countTestsCases``. (Robert Collins)


bzr 1.17.1 (unreleased)
#######################

Bug Fixes
*********

* The optional ``_knit_load_data_pyx`` C extension was never being
  imported.  This caused significant slowdowns when reading data from
  knit format repositories.  (Andrew Bennetts, #405653)
  

bzr 1.17
########
:Codename: so-late-its-brunch
:1.17rc1: 2009-07-13
:1.17: 2009-07-20


Bazaar continues to blaze a straight and shining path to the 2.0 release and
the elevation of the ``2a`` beta format to the full glory of "supported and
stable".

Highlights in this release include greatly reduced memory consumption during
commits, faster ``ls``, faster ``annotate``, faster network operations if
you're specifying a revision number and the final destruction of those
annoying progress bar artifacts.


Changes from 1.17rc1 to 1.17final
*********************************

* Change an extension to call the python ``frozenset()`` rather than the C
  api ``PyFrozenSet_New``. It turns out that python2.4 did not expose the
  C api. (John Arbash Meinel, #399366)

* Fixes for the Makefile and the rename of ``generate_docs.py`` to
  ``tools/generate_docs.py`` to allow everything to be built on Windows.
  (John Arbash Meinel, #399356)

* ``bzr serve`` once again applies a ``ChrootServer`` to the given
  directory before serving it. (Andrew Bennetts, #400535)


Compatibility Breaks
********************

* ``bzr register-branch`` from the Launchpad plugin now refers to "project"
  instead of "product" which is the correct Launchpad terminology.  The
  --product option is deprecated and users should switch to using --project.
  (Neil Martinsen-Burrell, #238764)


New Features
************

* ``bzr push`` now aborts if uncommitted changes (including pending merges)
  are present in the working tree (if one is present) and no revision is
  specified. The configuration option ``push_strict`` can be used to set the
  default for this behavior.  (Vincent Ladeuil, #284038, #322808, #65286)

* ``bzr revno`` and ``bzr revision-info`` now have a ``--tree`` option to
  show revision info for the working tree instead of the branch.
  (Matthew Fuller, John Arbash Meinel)

* ``bzr send`` now aborts if uncommitted changes (including pending merges)
  are present in the working tree and no revision is specified. The
  configuration option ``send_strict`` can be used to set the default for this
  behavior.
  (Vincent Ladeuil, #206577)

* ``bzr switch --create-branch/-b`` can now be used to create and switch
  to a new branch. Supplying a name without a ``/`` will create the branch
  relative to the existing branch. (similar to how ``bzr switch name``
  works when the branch already exists.) (John Arbash Meinel)


Bug Fixes
*********

* Accept uppercase "Y/N" to prompts such as from break lock. 
  (#335182, Tim Powell, Martin Pool)

* Add documentation about diverged branches and how to fix them in the
  centralized workflow with local commits.  Mention ``bzr help
  diverged-branches`` when a push fails because the branches have
  diverged.  (Neil Martinsen-Burrell, #269477)

* Annotate would sometimes 'latch on' to trivial lines, causing important
  lines to be incorrectly annotated. (John Arbash Meinel, #387952)

* Automatic format upgrades triggered by default stacking policies on a
  1.16rc1 (or later) smart server work again.
  (Andrew Bennetts, #388675)

* Avoid progress bar artifacts being left behind on the screen.
  (Martin Pool, #321935)

* Better message in ``bzr split`` error suggesting a rich root format.
  (Neil Martinsen-Burrell, #220067)

* ``Branch.set_append_revisions_only`` now works with branches on a smart
  server. (Andrew Bennetts, #365865)

* By default, ``bzr branch`` will fail if the target directory exists, but
  does not already have a control directory.  The flag ``--use-existing-dir``
  will allow operation to proceed.  (Alexander Belchenko, #307554)

* ``bzr ls DIR --from-root`` now shows only things in DIR, not everything.
  (Ian Clatworthy)

* Fetch between repositories does not error if they have inconsistent data
  that should be irrelevant to the fetch operation. (Aaron Bentley)

* Fix ``AttributeError`` exception when reconfiguring lightweight checkout 
  of a remote repository.
  (Jelmer Vernooij, #332194)

* Fix bug in decoding v3 smart server messages when receiving multiple
  lots of excess bytes after an end-of-message.
  (Andrew Bennetts)

* Force deletion of readonly files during merge, update and other tree
  transforms.
  (Craig Hewetson, Martin Pool, #218206)

* Force socket shutdown in threaded http test servers to avoid client hangs
  (pycurl).  (Vincent Ladeuil, #383920).

* ``LRUCache`` will maintain the linked list pointers even if a nodes
  cleanup function raises an exception. (John Arbash Meinel, #396838)

* Progress bars are now suppressed again when the environment variable
  ``BZR_PROGRESS_BAR`` is set to ``none``.
  (Martin Pool, #339385)

* Reduced memory consumption during ``bzr commit`` of large files. For
  pre 2a formats, should be down to ~3x the size of a file.
  For ``--2a`` format repositories, it is down to the size of the file
  content plus the size of the compressed text.  Related to bug #109114.
  (John Arbash Meinel)

* Set hidden attribute on .bzr directory below unicode path should never
  fail with error. The operation should succeed even if bzr unable to set 
  the attribute.  (Alexander Belchenko, related to bug #335362).
  
* Stacking will no longer accept requests to stack on the same
  branch/repository. Existing branches that incorrectly reference the same
  repository in a stacking configuration will now raise
  UnstackableLocationError when the branch is opened. This can be fixed by
  removing the stacking location inside ``.bzr/branch``.
  (Robert Collins, #376243)

* The ``log+`` decorator, useful in debugging or profiling, could cause
  "AttributeError: 'list' object has no attribute 'next'".  This is now
  fixed.  The log decorator no longer shows the elapsed time or transfer
  rate because they're available in the log prefixes and the transport
  activity display respectively.
  (Martin Pool, #340347)

* Unshelve works correctly when multiple zero-length files are present on
  the shelf. (Aaron Bentley, #363444)

* Progress bars no longer show the network transport scheme or direction.
  (Martin Pool)

* launchpad-login now respects the 'verbose' option.
  (Jonathan Lange, #217031)


Internals
*********

* ``bzrlib.user_encoding`` is now officially deprecated. It is not
  possible to write a deprecation wrapper, but the variable will be
  removed in the near future. Use ``bzrlib.osutils.get_user_encoding()``
  instead. (Alexander Belchenko)

* Command lookup has had hooks added. ``bzrlib.Command.hooks`` has
  three new hook points: ``get_command``, ``get_missing_command`` and
  ``list_commands``, which allow just-in-time command name provision
  rather than requiring all command names be known a-priori.
  (Robert Collins)

* ``get_app_path`` from win32utils.py now supports REG_EXPAND_SZ data type
  and can read path to wordpad.exe. (Alexander Belchenko, #392046)

* ``graph.KnownGraph`` has been added. This is a class that can give
  answers to ``heads()`` very quickly. However, it has the assumption that
  the whole graph has already been loaded. This is true during
  ``annotate`` so it is used there with good success (as much as 2x faster
  for files with long ancestry and 'cherrypicked' changes.)
  (John Arbash Meinel, Vincent Ladeuil)

* OS file locks are now taken out using ``CreateFile`` rather than
  ``LockFileEx`` on Windows. The locking remains exclusive with
  ``LockFileEx`` but now it also works on older versions of Windows (such
  as Win98). (Martin <gzlist>)

* pack <=> pack fetching is now done via a ``PackStreamSource`` rather
  than the ``Packer`` code. The user visible change is that we now
  properly fetch the minimum number of texts for non-smart fetching.
  (John Arbash Meinel)


* ``VersionedFiles._add_text`` is a new api that lets us insert text into
  the repository as a single string, rather than a list of lines. This can
  improve memory overhead and performance of committing large files.
  (Currently a private api, used only by commit). (John Arbash Meinel)


Improvements
************

* ``bzr annotate`` can now be significantly faster. The time for
  ``bzr annotate NEWS`` is down to 7s from 22s in 1.16. Files with long
  histories and lots of 'duplicate insertions' will be improved more than
  others. (John Arbash Meinel, Vincent Ladeuil)

* ``bzr ls`` is now faster. On OpenOffice.org, the time drops from 2.4
  to 1.1 seconds. The improvement for ``bzr ls -r-1`` is more
  substantial dropping from 54.3 to 1.1 seconds. (Ian Clatworthy)

* Improve "Path(s) are not versioned" error reporting for some commands.
  (Benoît PIERRE)

* Initial commit performance in ``--2a`` repositories has been improved by
  making it cheaper to build the initial CHKMap. (John Arbash Meinel)

* Resolving a revno to a revision id on a branch accessed via ``bzr://``
  or ``bzr+ssh://`` is now much faster and involves no VFS operations.
  This speeds up commands like ``bzr pull -r 123``.  (Andrew Bennetts)

* ``revision-info`` now properly aligns the revnos/revids in the output
  and doesn't traceback when given revisions not in the current branch.
  Performance is also significantly improved when requesting multiple revs
  at once.  (Matthew Fuller, John Arbash Meinel)

* Tildes are no longer escaped by Transports. (Andy Kilner)


Documentation
*************

* Avoid bad text wrapping in generated documentation.  Slightly better
  formatting in the user reference.
  (Martin Pool, #249908)

* Minor clarifications to the help for End-Of-Line conversions.
  (Ian Clatworthy)

API Changes
***********

* Removed overspecific error class ``InvalidProgressBarType``.
  (Martin Pool)

* The method ``ProgressView._show_transport_activity`` is now
  ``show_transport_activity`` because it's part of the contract between
  this class and the UI.  (Martin Pool)


bzr 1.16.1
##########

:Released: 2009-06-26

End user testing of the 2a format revealed two serious bugs. The first,
#365615, caused bzr to raise AbsentContentFactory errors when autopacking.
This meant that commits or pushes to 2a-format repositories failed
intermittently.

The second bug, #390563, caused the smart server to raise AbsentContentFactory
when streaming 2a stacked 2a-format branches. This particularly affected
branches stored on Launchpad in the 2a format.

Both of these bugs cause command failures only, neither of them cause data
corruption or data loss. And, of course, both of these bugs are now fixed.

Bug Fixes
*********

* We now properly request a more minimal set of file texts when fetching
  multiple revisions. (Robert Collins, John Arbash Meinel, #390563)

* Repositories using CHK pages (which includes the new 2a format) will no
  longer error during commit or push operations when an autopack operation
  is triggered. (Robert Collins, #365615)

* ``chk_map.iter_interesting_nodes`` now properly uses the *intersection*
  of referenced nodes rather than the *union* to determine what
  uninteresting pages we still need to look at. Prior to this,
  incrementally pushing to stacked branch would push the minimal data, but
  fetching everything would request extra texts. There are some unhandled
  cases wrt trees of different depths, but this fixes the common cases.
  (Robert Collins, John Arbash Meinel, #390563)

* ``GroupCompress`` repositories now take advantage of the pack hints
  parameter to permit cross-format fetching to incrementally pack the
  converted data. (Robert Collins)

* ``Repository.commit_write_group`` now returns opaque data about what
  was committed, for passing to the ``Repository.pack``. Repositories
  without atomic commits will still return None. (Robert Collins)

* ``Repository.pack`` now takes an optional ``hint`` parameter
  which will support doing partial packs for repositories that can do
  that. (Robert Collins)

* RepositoryFormat has a new attribute 'pack_compresses' which is True
  when doing a pack operation changes the compression of content in the
  repository. (Robert Collins)

* ``StreamSink`` and ``InterDifferingSerialiser`` will call
  ``Repository.pack`` with the hint returned by
  ``Repository.commit_write_group`` if the formats were different and the
  repository can increase compression by doing a pack operation.
  (Robert Collins, #376748)


bzr 1.16
########
:Codename: yesterday-in-california
:1.16rc1: 2009-06-11
:1.16: 2009-06-18

This version of Bazaar contains the beta release of the new ``2a`` repository
format, suitable for testing by fearless, advanced users. This format or an
updated version of it will become the default format in Bazaar 2.0. Please
read the NEWS entry before even thinking about upgrading to the new format.

Also included are speedups for many operations on huge projects, a bug fix for
pushing stacked new stacked branches to smart servers and the usual bevy of
bug fixes and improvements.


Changes from 1.16rc1 to 1.16final
*********************************

* Fix the nested tree flag check so that upgrade from development formats to
  2a can work correctly.
  (Jelmer Vernooij, #388727)

* Automatic format upgrades triggered by default stacking policies on a
  1.16rc1 (or later) smart server work again.
  (Andrew Bennetts, #388675)


Compatibility Breaks
********************

* Display prompt on stderr (instead of stdout) when querying users so
  that the output of commands can be safely redirected.
  (Vincent Ladeuil, #376582)


New Features
************

* A new repository format ``2a`` has been added.  This is a beta release
  of the brisbane-core (aka group-compress) project.  This format now
  suitable for wider testing by advanced users willing to deal with some
  bugs.  We would appreciate test reports, either positive or negative.
  Format 2a is substantially smaller and faster for many operations on
  many trees.  This format or an updated version will become the default
  in bzr 2.0.

  This is a rich-root format, so this repository format can be used with
  bzr-svn.  Bazaar branches in previous non-rich-root formats can be
  converted (including by merge, push and pull) to format 2a, but not vice
  versa.  We recommend upgrading previous development formats to 2a.

  Upgrading to this format can take considerable time because it expands
  and more concisely repacks the full history.

  If you use stacked branches, you must upgrade the stacked branches
  before the stacked-on branches.  (See <https://bugs.launchpad.net/bugs/374735>)

* ``--development7-rich-root`` is a new dev format, similar to ``--dev6``
  but using a Revision serializer using bencode rather than XML.
  (Jelmer Vernooij, John Arbash Meinel)

* mail_client=claws now supports --body (and message body hooks).  Also uses
  configured from address.  (Barry Warsaw)

Improvements
************


* ``--development6-rich-root`` can now stack. (Modulo some smart-server
  bugs with stacking and non default formats.)
  (John Arbash Meinel, #373455)

* ``--development6-rich-root`` delays generating a delta index for the
  first object inserted into a group. This has a beneficial impact on
  ``bzr commit`` since each committed texts goes to its own group. For
  committing a 90MB file, it drops peak memory by about 200MB, and speeds
  up commit from 7s => 4s. (John Arbash Meinel)

* Numerous operations are now faster for huge projects, i.e. those
  with a large number of files and/or a large number of revisions,
  particularly when the latest development format is used. These
  operations (and improvements on OpenOffice.org) include:

  * branch in a shared repository (2X faster)
  * branch --no-tree (100X faster)
  * diff (2X faster)
  * tags (70X faster)

  (Ian Clatworthy)

* Pyrex version of ``bencode`` support. This provides optimized support
  for both encoding and decoding, and is now found at ``bzrlib.bencode``.
  ``bzrlib.utils.bencode`` is now deprecated.
  (Alexander Belchenko, Jelmer Vernooij, John Arbash Meinel)


Bug Fixes
*********

* Bazaar can now pass attachment files to the mutt email client.
  (Edwin Grubbs, #384158)

* Better message in ``bzr add`` output suggesting using ``bzr ignored`` to
  see which files can also be added.  (Jason Spashett, #76616)

* ``bzr pull -r 123`` from a stacked branch on a smart server no longer fails.
  Also, the ``Branch.revision_history()`` API now works in the same
  situation.  (Andrew Bennetts, #380314)
  
* ``bzr serve`` on Windows no longer displays a traceback simply because a
  TCP client disconnected. (Andrew Bennetts)

* Clarify the rules for locking and fallback repositories. Fix bugs in how
  ``RemoteRepository`` was handling fallbacks along with the
  ``_real_repository``. (Andrew Bennetts, John Arbash Meinel, #375496)

* Fix a small bug with fetching revisions w/ ghosts into a new stacked
  branch. Not often triggered, because it required ghosts to be part of
  the fetched revisions, not in the stacked-on ancestry.
  (John Arbash Meinel)

* Fix status and commit to work with content filtered trees, addressing
  numerous bad bugs with line-ending support. (Ian Clatworthy, #362030)

* Fix problem of "directory not empty" when contending for a lock over
  sftp.  (Martin Pool, #340352)

* Fix rule handling so that eol is optional, not mandatory.
  (Ian Clatworthy, #379370)

* Pushing a new stacked branch to a 1.15 smart server was broken due to a
  bug in the ``BzrDirFormat.initialize_ex`` smart verb.  This is fixed in
  1.16, but required changes to the network protocol, so the
  ``BzrDirFormat.initialize_ex`` verb has been removed and replaced with a
  corrected ``BzrDirFormat.initialize_ex_1.16`` verb.  1.15 clients will
  still work with a 1.16 server as they will fallback to slower (and
  bug-free) methods.
  (Jonathan Lange, Robert Collins, Andrew Bennetts, #385132)

* Reconcile can now deal with text revisions that originated in revisions 
  that are ghosts. (Jelmer Vernooij, #336749)

* Support cloning of branches with ghosts in the left hand side history.
  (Jelmer Vernooij, #248540)

* The ''bzr diff'' now catches OSError from osutils.rmtree and logs a
  helpful message to the trace file, unless the temp directory really was
  removed (which would be very strange).  Since the diff operation has
  succeeded from the user's perspective, no output is written to stderr 
  or stdout.  (Maritza Mendez, #363837)

* Translate errors received from a smart server in response to a
  ``BzrDirFormat.initialize`` or ``BzrDirFormat.initialize_ex`` request.
  This was causing tracebacks even for mundane errors like
  ``PermissionDenied``.  (Andrew Bennetts, #381329)

Documentation
*************

* Added directory structure and started translation of docs in Russian.
  (Alexey Shtokalo, Alexander Iljin, Alexander Belchenko, Dmitry Vasiliev,
  Volodymyr Kotulskyi)

API Changes
***********

* Added osutils.parent_directories(). (Ian Clatworthy)

* ``bzrlib.progress.ProgressBar``, ``ChildProgress``, ``DotsProgressBar``,
  ``TTYProgressBar`` and ``child_progress`` are now deprecated; use
  ``ui_factory.nested_progress_bar`` instead.  (Martin Pool)

* ``graph.StackedParentsProvider`` is now a public API, replacing
  ``graph._StackedParentsProvider``. The api is now considered stable and ready
  for external users. (Gary van der Merwe)

* ``bzrlib.user_encoding`` is deprecated in favor of
  ``get_user_encoding``.  (Alexander Belchenko)

* TreeTransformBase no longer assumes that limbo is provided via disk.
  DiskTreeTransform now provides disk functionality.  (Aaron Bentley)

Internals
*********

* Remove ``weave.py`` script for accessing internals of old weave-format
  repositories.  (Martin Pool)

Testing
*******

* ``make check`` no longer repeats the test run in ``LANG=C``.
  (Martin Pool, #386180)

* The number of cores is now correctly detected on OSX. (John Szakmeister)

* The number of cores is also detected on Solaris and win32. (Vincent Ladeuil)

* The number of cores is also detected on FreeBSD. (Matthew Fuller)


bzr 1.15
########
:1.15rc1: 2009-05-16
:1.15: 2009-05-22
:1.15.1: 2009-06-09

The smart server will no longer raise 'NoSuchRevision' when streaming content
with a size mismatch in a reconstructed graph search. New command ``bzr
dpush``. Plugins can now define their own annotation tie-breaker when two
revisions introduce the exact same line.

Changes from 1.15.1 to 1.15.2
*****************************

* Use zdll on Windows to build ``_chk_map_pyx`` extension.
  (Alexander Belchenko)

Changes from 1.15final to 1.15.1
*********************************

* Translate errors received from a smart server in response to a
  ``BzrDirFormat.initialize`` or ``BzrDirFormat.initialize_ex`` request.
  This was causing tracebacks even for mundane errors like
  ``PermissionDenied``.  (Andrew Bennetts, #381329)

Changes from 1.15rc1 to 1.15final
*********************************

* No changes

Compatibility Breaks
********************

* ``bzr ls`` is no longer recursive by default. To recurse, use the
  new ``-R`` option. The old ``--non-recursive`` option has been removed.
  If you alias ``ls`` to ``ls -R``, you can disable recursion using
  ``--no-recursive`` instead.  (Ian Clatworthy)

New Features
************

* New command ``bzr dpush`` that can push changes to foreign 
  branches (svn, git) without setting custom bzr-specific metadata.
  (Jelmer Vernooij)

* The new development format ``--development6-rich-root`` now supports
  stacking. We chose not to use a new format marker, since old clients
  will just fail to open stacked branches, the same as if we used a new
  format flag. (John Arbash Meinel, #373455)

* Plugins can now define their own annotation tie-breaker when two revisions
  introduce the exact same line. See ``bzrlib.annotate._break_annotation_tie``
  Be aware though that this is temporary, private (as indicated by the leading
  '_') and a first step to address the problem. (Vincent Ladeuil, #348459)

* New command ``bzr dpush`` that can push changes to foreign 
  branches (svn, git) without setting custom bzr-specific metadata.
  (Jelmer Vernooij)

* ``bzr send`` will now check the ``child_submit_format`` setting in
  the submit branch to determine what format to use, if none was 
  specified on the command-line.  (Jelmer Vernooij)

Improvements
************

* -Dhpss output now includes the number of VFS calls made to the remote
  server. (Jonathan Lange)

* ``--coverage`` works for code running in threads too.
  (Andrew Bennets, Vincent Ladeuil)

* ``bzr pull`` now has a ``--local`` option to only make changes to the
  local branch, and not the bound master branch.
  (Gary van der Merwe, #194716)

* ``bzr rm *`` is now as fast as ``bzr rm * --keep``. (Johan Walles, #180116)

Bug Fixes
*********

* Adding now works properly when path contains a symbolic link.
  (Geoff Bache, #183831)

* An error is now raised for unknown eol values. (Brian de Alwis, #358199)

* ``bzr merge --weave`` will now generate a conflict if one side deletes a
  line, and the other side modifies the line. (John Arbash Meinel, #328171)

* ``bzr reconfigure --standalone`` no longer raises IncompatibleRepositories.
  (Martin von Gagern, #248932)

* ``bzr send`` works to send emails again using MAPI.
  (Neil Martinsen-Burrell, #346998)

* Check for missing parent inventories in StreamSink.  This prevents
  incomplete stacked branches being created by 1.13 bzr:// and
  bzr+ssh:// clients (which have bug #354036).  Instead, the server now
  causes those clients to send the missing records.  (Andrew Bennetts)

* Correctly handle http servers proposing multiple authentication schemes.
  (Vincent Ladeuil, #366107)

* End-Of-Line content filters are now loaded correctly.
  (Ian Clatworthy, Brian de Alwis, #355280)

* Fix a bug in the pure-python ``GroupCompress`` code when handling copies
  longer than 64KiB. (John Arbash Meinel, #364900)

* Fix TypeError in running ``bzr break-lock`` on some URLs.
  (Alexander Belchenko, Martin Pool, #365891)

* Non-recursive ``bzr ls`` now works properly when a path is specified.
  (Jelmer Vernooij, #357863)

* ssh usernames (defined in ~/.ssh/config) are honoured for bzr+ssh connections.
  (Vincent Ladeuil, #367726)

* Several bugs related to unicode symlinks have been fixed and the test suite
  enhanced to better catch regressions for them. (Vincent Ladeuil)

* The smart server will no longer raise 'NoSuchRevision' when streaming
  content with a size mismatch in a reconstructed graph search: it assumes
  that the client will make sure it is happy with what it got, and this
  sort of mismatch is normal for stacked environments.
  bzr 1.13.0/1 will stream from unstacked branches only - in that case not
  getting all the content expected would be a bug. However the graph
  search is how we figured out what we wanted, so a mismatch is both odd
  and unrecoverable without starting over, and starting over will end up
  with the same data as if we just permitted the mismatch. If data is
  gc'd, doing a new search will find only the truncated data, so sending
  only the truncated data seems reasonable. bzr versions newer than this
  will stream from stacked branches and check the stream to find missing
  content in the stacked-on branch, and thus will handle the situation
  implicitly.  (Robert Collins, #360791)

* Upgrading to, or fetching into a 'rich-root' format will now correctly
  set the root data the same way that reconcile does.
  (Robert Collins, #368921)

* Using unicode Windows API to obtain command-line arguments.
  (Alexander Belchenko, #375934)

Documentation
*************

API Changes
***********

* ``InterPackRepo.fetch`` and ``RepoFetcher`` now raise ``NoSuchRevision``
  instead of ``InstallFailed`` when they detect a missing revision.
  ``InstallFailed`` itself has been deleted. (Jonathan Lange)

* Not passing arguments to ``bzrlib.commands.main()`` will now grab the
  arguments from ``osutils.get_unicode_argv()`` which has proper support
  for unicode arguments on windows. Further, the supplied arguments are now 
  required to be unicode strings, rather than user_encoded strings.
  (Alexander Belchenko)

Internals
*********

* ``bzrlib.branch.Branch.set_parent`` is now present on the base branch
  class and will call ``_set_parent_location`` after doing unicode 
  encoding. (Robert Collins)

* ``bzrlib.remote.RemoteBranch._set_parent_location`` will use a new verb
  ``Branch.set_parent_location`` removing further VFS operations.
  (Robert Collins)

* ``bzrlib.bzrdir.BzrDir._get_config`` now returns a ``TransportConfig``
  or similar when the dir supports configuration settings. The base class
  defaults to None. There is a matching new server verb
  ``BzrDir.get-config_file`` to reduce roundtrips for getting BzrDir
  configuration. (Robert Collins)

* ``bzrlib.tests.ExtendedTestResult`` has new methods ``startTests``
  called before the first test is started, ``done`` called after the last
  test completes, and a new parameter ``strict``. (Robert Collins)

* ``-Dhpss`` when passed to bzr will cause a backtrace to be printed when
  VFS operations are started on a smart server repository. This should not
  occur on regular push and pull operations, and is a key indicator for
  performance regressions. (Robert Collins)

* ``-Dlock`` when passed to the selftest (e.g. ``bzr -Dlock selftest``) will
  cause mismatched physical locks to cause test errors rather than just
  reporting to the screen. (Robert Collins)

* -Dprogress will cause pdb to start up if a progress view jumps
  backwards. (Robert Collins)

* Fallback ``CredentialStore`` instances registered with ``fallback=True``
  are now be able to provide credentials if obtaining credentials 
  via ~/.bazaar/authentication.conf fails. (Jelmer Vernooij, 
  Vincent Ladeuil, #321918)

* New hook ``Lock.lock_broken`` which runs when a lock is
  broken. This is mainly for testing that lock/unlock are
  balanced in tests. (Vincent Ladeuil)

* New MergeDirective hook 'merge_request_body' allows hooks to supply or
  alter a body for the message produced by ``bzr send``.

* New smart server verb ``BzrDir.initialize_ex`` which implements a
  refactoring to the core of clone allowing less round trips on new
  branches. (Robert Collins)

* New method ``Tags.rename_revisions`` that can rename revision ids tags
  are pointing at. (Jelmer Vernooij)

* Updated the bundled ``ConfigObj`` library to 4.6.0 (Matt Nordhoff)

Testing
*******

* ``bzr selftest`` will now fail if lock/unlock are not correctly balanced in
  tests. Using ``-Dlock`` will turn the related failures into warnings.
  (Vincent Ladeuil, Robert Collins)

bzr 1.14
########
:Codename: brisbane-core
:1.14rc1: 2009-04-06
:1.14rc2: 2009-04-19
:1.14: 2009-04-28
:1.14.1: 2009-05-01

New formats 1.14 and 1.14-rich-root supporting End-Of-Line (EOL) conversions,
keyword templating (via the bzr-keywords plugin) and generic content filtering.
End-of-line conversion is now supported for formats supporting content
filtering.

Changes from 1.14final to 1.14.1
********************************

* Change api_minimum_version back to api_minimum_version = (1, 13, 0)

Changes from 1.14rc2 to 1.14final
*********************************

* Fix a bug in the pure-python ``GroupCompress`` code when handling copies
  longer than 64KiB. (John Arbash Meinel, #364900)

Changes from 1.14rc1 to 1.14rc2
*******************************

* Fix for bug 358037 Revision not in
  bzrlib.groupcompress.GroupCompressVersionedFiles (Brian de Alwis, 
  John A Meinel)

* Fix for bug 354036 ErrorFromSmartServer - AbsentContentFactory object has no
  attribute 'get_bytes_as' exception while pulling from Launchpad 
  (Jean-Francois Roy, Andrew Bennetts, Robert Collins)

* Fix for bug 355280 eol content filters are never loaded and thus never
  applied (Brian de Alwis, Ian Clatworthy)
 
* bzr.dev -r4280  Change _fetch_uses_deltas = False for CHK repos until we can
  write a better fix. (John Arbash Meinel, Robert Collins)

* Fix for bug 361574 uncommit recommends undefined --levels and -n options
  (Marius Kruger, Ian Clatworthy)

* bzr.dev r4289 as cherrypicked at lp:~spiv/bzr/stacking-cherrypick-1.14 
  (Andrew Bennetts, Robert Collins)

Compatibility Breaks
********************

* A previously disabled code path to accelerate getting configuration
  settings from a smart server has been reinstated. We think this *may*
  cause a incompatibility with servers older than bzr 0.15. We intend
  to issue a point release to address this if it turns out to be a
  problem. (Robert Collins, Andrew Bennetts)

* bzr no longer autodetects nested trees as 'tree-references'.  They
  must now be explicitly added tree references.  At the commandline, use
  join --reference instead of add.  (Aaron Bentley)

* The ``--long`` log format (the default) no longer shows merged
  revisions implicitly, making it consistent with the ``short`` and
  ``line`` log formats.  To see merged revisions for just a given
  revision, use ``bzr log -n0 -rX``. To see every merged revision,
  use ``bzr log -n0``.  (Ian Clatworthy)

New Features
************

* New formats ``1.14`` and ``1.14-rich-root`` supporting End-Of-Line
  (EOL) conversions, keyword templating (via the bzr-keywords plugin)
  and generic content filtering. These formats replace the experimental
  ``development-wt5`` and ``development-wt5-rich-root`` formats
  respectively, but have support for filtered views disabled.
  (Ian Clatworthy)

* New ``mv --auto`` option recognizes renames after they occur.
  (Aaron Bentley)

* ``bzr`` can now get passwords from stdin without requiring a controlling
  terminal (i.e. by redirecting stdin). (Vincent Ladeuil)

* ``bzr log`` now supports filtering of multiple files and directories
  and will show changes that touch any of them. Furthermore,
  directory filtering now shows the changes to any children of that
  directory, not just the directory object itself.
  (Ian Clatworthy, #97715)

* ``bzr shelve`` can now apply changes without storing anything on the
  shelf, via the new --destroy option.  (Aaron Bentley)

* ``bzr send`` now accepts --body to specify an initial message body.
  (Aaron bentley)

* ``bzr xxx --usage`` where xxx is a command now shows a usage
  message and the options without the descriptive help sections
  (like Description and Examples). A message is also given
  explaining how to see the complete help, i.e. ``bzr help xxx``.
  (Ian Clatworthy)

* Content filters can now be used to provide custom conversion
  between the canonical format of content (i.e. as stored) and
  the convenience format of content (i.e. as created in working
  trees). See ``bzr help content-filters`` for further details.
  (Ian Clatworthy, Alexander Belchenko)

* End-of-line conversion is now supported for formats supporting
  content filtering. See ``bzr help eol`` for details.
  (Ian Clatworthy)

* Newly-blessed `join` command allows combining two trees into one.
  (Aaron Bentley)

Improvements
************

* A new format name alias ``default-rich-root`` has been added and
  points at the closest relative of the default format that supports 
  rich roots. (Jelmer Vernooij, #338061)

* Branching from a stacked branch using ``bzr*://`` will now stream
  the data when the target repository does not need topological
  ordering, reducing round trips and network overhead. This uses the
  existing smart server methods added in 1.13, so will work on any
  1.13 or newer server. (Robert Collins, Andrew Bennetts)

* ``bzr cat`` and ``bzr export`` now supports a ``--filters`` option
  that displays/saves the content after content filters are applied.
  (Ian Clatworthy)

* ``bzr ignore`` gives a more informative message when existing
  version controlled files match the ignore pattern. (Neil
  Martinsen-Burrell, #248895)

* ``bzr log`` now has ``--include-merges`` as an alias for ``--levels 0``.
  (Ian Clatworthy)

* ``bzr send`` is faster on repositories with deep histories.
  (Ian Clatworthy)

* IPv6 literals are accepted in URLs.
  (stlman, Martin Pool, Jelmer Vernooij, #165014)

* Progress bars now show the rate of network activity for
  ``bzr+ssh://`` and ``bzr://`` connections.  (Andrew Bennetts)

* Prompt for user names if they are not in the configuration. 
  (Jelmer Vernooij, #256612)

* Pushing to a stacked pack-format branch on a 1.12 or older smart server
  now takes many less round trips.  (Andrew Bennetts, Robert Collins,
  #294479)
  
* Streaming push can be done to older repository formats.  This is
  implemented using a new ``Repository.insert_stream_locked`` RPC.
  (Andrew Bennetts, Robert Collins)

* The "ignoring files outside view: .." message has been re-worded
  to "Ignoring files outside view. View is .." to reduce confusion
  about what was being considered and what was being ignored.
  (Ian Clatworthy)

* The ``long`` log formatter now shows [merge] indicators. If
  only one level of revisions is displayed and merges are found,
  the ``long`` and ``short`` log formatters now tell the user
  how to see the hidden merged revisions.  (Ian Clatworthy)

* The ``brisbane-core`` project has delivered its beta format
  ``development6-rich-root``. This format is suitable for judicious
  testing by early adopters. In particular if you are benchmarking bzr
  performance please be sure to test using this format. At this stage
  more information is best obtained by contacting the Bazaar mailing list
  or IRC channel if you are interested in using this format. We will make
  end user documentation available closer to blessing the format as
  production ready. (Robert Collins, John Arbash Meinel, Ian Clatworthy,
  Vincent Ladeuil, Andrew Bennetts, Martin Pool)

* Tildes are no longer escaped. No more %7Euser/project/branch!
  (Jonathan Lange)

Bug Fixes
*********

* Pushing a new stacked branch will also push the parent inventories for
  revisions at the stacking boundary.  This makes sure that the stacked
  branch has enough data to calculate inventory deltas for all of its
  revisions (without requiring the fallback branch).  This avoids
  "'AbsentContentFactory' object has no attribute 'get_bytes_as'" errors
  when fetching the stacked branch from a 1.13 (or later) smart server.
  This partially fixes #354036.  (Andrew Bennetts, Robert Collins)

* End-Of-Line content filters are now loaded correctly.
  (Ian Clatworthy, Brian de Alwis, #355280)

* Authentication plugins now receive all the parameters from the request
  itself (aka host, port, realm, path, etc). Previously, only the 
  authentication section name, username and encoded password were 
  provided. (Jean-Francois Roy)

* bzr gives a better message if an invalid regexp is passed to ``bzr log
  -m``.  (Anne Mohsen, Martin Pool)

* ``bzr split`` now says "See also: join" (Aaron Bentley, #335015)

* ``bzr version-info`` now works in empty branches. (Jelmer Vernooij,
  #313028)

* Fix "is not a stackable format" error when pushing a
  stackable-format branch with an unstackable-format repository to a
  destination with a default stacking policy.  (Andrew Bennetts)

* Fixed incorrect "Source format does not support stacking" warning
  when pushing to a smart server.  (Andrew Bennetts, #334114)

* Fix 'make check-dist-tarball' failure by converting paths to unicode when
  needed. (Vincent Ladeuil, #355454)

* Fixed "Specified file 'x/y/z' is outside current view: " occurring
  on ``bzr add x/y/z`` in formats supporting views when no view is
  defined.  (Ian Clatworthy, #344708)

* It is no longer possible to fetch between repositories while the
  target repository is in a write group. This prevents race conditions
  that prevent the use of RPC's to perform fetch, and thus allows
  optimising more operations. (Robert Collins, Andrew Bennetts)

* ``merge --force`` works again. (Robert Collins, #342105)

* No more warnings are issued about ``sha`` being deprecated under python-2.6.
  (Vincent Ladeuil, #346593)

* Pushing a new branch to a server that has a stacking policy will now
  upgrade from the local branch format when the stacking policy points at
  a branch which is itself stackable, because we know the client can read
  both branches, we know that the trunk for the project can be read too,
  so the upgrade will not inconvenience users. (Robert Collins, #345169)

* Pushing a new stacked branch will also push the parent inventories for
  revisions at the stacking boundary.  This makes sure that the stacked
  branch has enough data to calculate inventory deltas for all of its
  revisions (without requiring the fallback branch).  This avoids
  "'AbsentContentFactory' object has no attribute 'get_bytes_as'" errors
  when fetching the stacked branch from a 1.13 (or later) smart server.
  This partially fixes #354036.  (Andrew Bennetts, Robert Collins)

* The full test suite is passing again on OSX. Several minor issues (mostly
  test related) have been fixed. (Vincent Ladeuil, #355273).

* The GNU Changelog formatter is slightly improved in the case where
  the delta is empty, and now correctly claims not to support tags.
  (Andrea Bolognani)

* Shelve can now shelve changes to a symlink target.
  (James Westby, #341558)

* The help for the ``info`` command has been corrected.
  (Ian Clatworthy, #351931)

* Upgrade will now use a sensible default format if the source repository
  uses rich roots.  (Jelmer Vernooij, #252908)

Documentation
*************

* Expanded the index of the developer documentation. (Eric Siegerman)

* New topic `bzr help debug-flags`.  (Martin Pool)

* The generated manpage now explicitly lists aliases as commands.
  (James Westby, #336998)

API Changes
***********

* APIs deprecated in 1.6 and previous versions of bzr are now removed.
  (Martin Pool)

* ``CommitReporter`` is no longer called with ``unchanged`` status during
  commit - this was a full-tree overhead that bzr no longer performs.
  (Robert Collins)

* New abstract ``UIFactory`` method ``get_username`` which will be called to 
  obtain the username to use when connecting to remote machines. 
  (Jelmer Vernooij)

* New API ``Inventory.filter()`` added that filters an inventory by
  a set of file-ids so that only those fileids, their parents and
  their children are included.  (Ian Clatworthy)

* New sort order for ``get_record_stream`` ``groupcompress`` which
  sorts optimally for use with groupcompress compressors. (John Arbash
  Meinel, Robert Collins)

* Repository APIs ``get_deltas_for_revisions()`` and
  ``get_revision_delta()`` now support an optional ``specific_fileids``
  parameter. If provided, the deltas are filtered so that only those
  file-ids, their parents and their children are included.
  (Ian Clatworthy)

* The ``get_credentials`` and ``set_credentials`` methods of 
  ``AuthenticationConfig`` now accept an optional realm argument.
  (Jean-Francois Roy)

* The ``pb`` argument to ``fetch()`` is deprecated.
  (Martin Pool)

* The ``Serializer`` class and the serializer ``format registry`` have moved
  from ``bzrlib.xml_serializer`` to ``bzrlib.serializer``. (Jelmer Vernooij)

* The smart server jail now hooks into BzrDir.open to prevent any BzrDir
  that is not inside the backing transport from being opened.  See the
  module documentation for ``bzrlib.smart.request`` for details.
  (Andrew Bennetts, Robert Collins)

* ``Tree.get_symlink_target`` now always returns a unicode string result
  or None. Previously it would return the bytes from reading the link
  which could be in any arbitrary encoding. (Robert Collins)

Testing
*******

* ``bzrlib.tests.TestCase`` now fails the test if its own ``setUp``
  and ``tearDown`` weren't called.  This catches faulty tests that
  forget to upcall when overriding ``setUp`` and ``tearDown``.  Those
  faulty tests were not properly isolated.
  (Andrew Bennetts, Robert Collins)

* Fix test_msgeditor.MsgEditorTest test isolation.
  (Vincent Ladeuil, #347130)

* ``medusa`` is not used anymore as an FTP test server starting with
  python2.6. A new FTP test server based on ``pyftplib`` can be used
  instead. This new server is a soft dependency as medusa which is still
  preferred if both are available (modulo python version).
  (Vincent Ladeuil)

Internals
*********

* Added ``chk_map`` for fast, trie-based storage of tuple to string maps.
  (Robert Collins, John Arbash Meinel, Vincent Ladeuil)

* Added ``bzrlib.chk_map`` for fast, trie-based storage of tuple to string
  maps.  (Robert Collins, John Arbash Meinel, Vincent Ladeuil)

* Added ``bzrlib.inventory_delta`` module.  This will be used for
  serializing and deserializing inventory deltas for more efficient
  streaming on the network.  (Robert Collins, Andrew Bennetts)

* ``Branch._get_config`` has been added, which splits out access to the
  specific config file from the branch. This is used to let RemoteBranch
  avoid constructing real branch objects to access configuration settings.
  (Robert Collins, Andrew Bennetts)

* ``Branch`` now implements ``set_stacked_on_url`` in the base class as
  the implementation is generic and should impact foreign formats. This
  helps performance for ``RemoteBranch`` push operations to new stacked
  branches. (Robert Collins, Andrew Bennetts)

* ``BtreeIndex._spill_mem_keys_to_disk()`` now generates disk index with
  optmizations turned off. This only has effect when processing > 100,000
  keys during something like ``bzr pack``. (John Arbash Meinel)

* ``bzr selftest`` now accepts ``--subunit`` to run in subunit output
  mode. Requires ``lp:subunit`` installed to work, but is not a hard
  dependency. (Robert Collins)

* ``BzrDir.open_branch`` now takes an optional ``ignore_fallbacks``
  parameter for controlling opening of stacked branches.
  (Andrew Bennetts, Robert Collins)
  
* ``CommitBuilder`` has a new method, ``record_iter_changes`` which works
  in terms of an iter_changes iterator rather than full tree scanning.
  (Robert Collins)

* ``DirState`` can now be passed a custom ``SHA1Provider`` object
  enabling it to store the SHA1 and stat of the canonical (post
  content filtered) form. (Ian Clatworthy)

* New ``assertLength`` method based on one Martin has squirreled away
  somewhere. (Robert Collins, Martin Pool)

* New hook ``BzrDir.pre_open`` which runs before opening ``BzrDir``
  objects, allowing better enforcement of the smart server jail when
  dealing with stacked branches. (Robert Collins, Andrew Bennetts)

* New hook ``RioVersionInfoBuilder.revision``, allowing extra entries 
  to be added to the stanza that is printed for a particular revision.
  (Jelmer Vernooij)

* New repository method ``refresh_data`` to cause any repository to
  make visible data inserted into the repository by a smart server
  fetch operation. (Robert Collins, Andrew Bennetts)

* ``register_filter_stack_map`` now takes an optional fallback parameter,
  a callable to invoke if a preference has a value not in the map
  of filter stacks. This enhancement allows, for example,  bzr-svn to
  handle existing svn properties that define a list of keywords to be
  expanded.  (Ian Clatworthy)

* ``RemoteBranchConfig`` will use a new verb ``Branch.set_config_option``
  to write config settings to smart servers that support this, saving
  5 round trips on the stacked streaming acceptance test.
  (Robert Collins, Andrew Bennetts)

* ``RemoteBranch`` now provides ``_get_config`` for access to just the
  branch specific configuration from a remote server, which uses the 
  already existing ``Branch.get_config_file`` smart verb.
  (Robert Collins, Andrew Bennetts)

* ``RemoteRepository`` will now negatively cache missing revisions during
  ``get_parent_map`` while read-locked. Write-locks are unaffected.
  (Robert Collins, Andrew Bennetts)

* Removed ``InterRemoteToOther``, ``InterOtherToRemote`` and
  ``InterPackToRemotePack`` classes, as they are now unnecessary.
  (Andrew Bennetts)

* ``RepositoryFormat`` as a new attribute ``fast_deltas`` to indicate
  whether the repository can efficiently generate deltas between trees
  regardless of tree size. (Robert Collins)

* ``Repository.iter_files_bytes()`` now properly returns an "iterable of
  byte strings" (aka 'chunked') for the content. It previously was
  returning a plain string, which worked, but performed very poorly when
  building a working tree (file.writelines(str) is very inefficient). This
  can have a large effect on ``bzr checkout`` times. (John Arbash Meinel)

* selftest now supports a --parallel option, with values of 'fork' or
  'subprocess' to run the test suite in parallel. Currently only linux
  machine work, other platforms need patches submitted. (Robert Collins,
  Vincent Ladeuil)

* ``tests.run_suite`` has a new parameter ``suite_decorators``, a list of 
  callables to use to decorate the test suite. Such decorators can add or
  remove tests, or even remote the test suite to another machine if
  desired. (Robert Collins)

* The smart server verb ``Repository.get_parent_map`` can now include
  information about ghosts when the special revision ``include-missing:``
  is in the requested parents map list. With this flag, ghosts are
  included as ``missing:REVISION_ID``. (Robert Collins, Andrew Bennetts)

* ``_walk_to_common_revisions`` will now batch up at least 50
  revisions before calling ``get_parent_map`` on the target,
  regardless of ``InterRepository``.
  (Andrew Bennetts, Robert Collins)

bzr 1.13
########

:Codename: paraskavedekatriaphobia
:1.13: 2009-03-14
:1.13rc1: 2009-03-10
:1.13.1: 2009-03-23
:1.13.2: 2009-04-27

GNU Changelog output can now be produced by ``bzr log --gnu-changelog``.  Debug
flags can now be set in ``~/.bazaar/bazaar.conf``.  Lightweight checkouts and
stacked branches should both be much faster over remote connections.  

Changes From 1.13.1 to 1.13.2
*****************************

A regression was found in the 1.13.1 release. When bzr 1.13.1 and earlier push
a stacked branch they do not take care to push all the parent inventories for
the transferred revisions. This means that a smart server serving that branch
often cannot calculate inventory deltas for the branch (because smart server
does not/cannot open fallback repositories). Prior to 1.13 the server did not
have a verb to stream revisions out of a repository, so that's why this bug has
appeared now.

Bug Fixes
*********

* Fix for bug 354036 ErrorFromSmartServer - AbsentContentFactory object has no
  attribute 'get_bytes_as' exception while pulling from Launchpad 
  (Jean-Francois Roy, Andrew Bennetts, Robert Collins)

Changes From 1.13final to 1.13.1
********************************

A couple regessions where found in the 1.13 release. The pyrex-generated C
extensions are missing from the .tar.gz and .zip files.  Documentation on how
to generate GNU ChangeLogs is wrong.

Bug Fixes
*********

* Change ``./bzr``'s ``_script_version`` to match ./bzrlib/__init__.py
  version_info. (Bob Tanner, Martin Pool, #345232)

* Distribution archives for 1.13 do not contain generated C extension modules
  (Jean-Francois Roy, Bob Tanner, #344465)

* GNU ChangeLog output can now be produced by bzr log --format gnu-changelog is
  incorrect (Deejay, Bob Tanner, Martin Pool, Robert Collins, #343928)

* ``merge --force`` works again. (Robert Collins, #342105)

Changes From 1.13rc1 to 1.13final
*********************************

* Fix "is not a stackable format" error when pushing a
  stackable-format branch with an unstackable-format repository to a
  destination with a default stacking policy.  (Andrew Bennetts)

* Progress bars now show the rate of network activity for
  ``bzr+ssh://`` and ``bzr://`` connections.  (Andrew Bennetts)

Compatibility Breaks
********************

* ``bzr log --line`` now indicates which revisions are merges with
  `[merge]` after the date.  Scripts which parse the output of this
  command may need to be adjusted.
  (Neil Martinsen-Burrell)

New Features
************

* ``bzr reconfigure`` now supports --with-trees and --with-no-trees
  options to change the default tree-creation policy of shared
  repositories.  (Matthew Fuller, Marius Kruger, #145033)

* Debug flags can now be set in ``~/.bazaar/bazaar.conf``.
  (Martin Pool)

* Filtered views provide a mask over the tree so that users can focus
  on a subset of a tree when doing their work. See ``Filtered views``
  in chapter 7 of the User Guide and ``bzr help view`` for details.
  (Ian Clatworthy)

* GNU Changelog output can now be produced by ``bzr log --gnu-changelog``.
  (Andrea Bolognani, Martin Pool)

* The ``-Dmemory`` flag now gives memory information on Windows.
  (John Arbash Meinel)

* Multiple authors for a commit can now be recorded by using the "--author"
  option multiple times. (James Westby, #185772)

* New clean-tree command, from bzrtools.  (Aaron Bentley, Jelmer Vernooij)

* New command ``bzr launchpad-open`` opens a Launchpad web page for that
  branch in your web browser, as long as the branch is on Launchpad at all.
  (Jonathan Lange)

* New API for getting bugs fixed by a revision: Revision.iter_bugs().
  (Jonathan Lange)

Improvements
************

* All bzr ``Hooks`` classes are now registered in
  ``bzrlib.hooks.known_hooks``. This removes the separate list from
  ``bzrlib.tests`` and ensures that all hooks registered there are
  correctly isolated by the test suite (previously
  ``MutableTreeHooks`` were not being isolated correctly). Further, 
  documentation for hooks is now dynamically generated from the
  present HookPoints. ``bzr hooks`` will now also report on all the
  hooks present in the ``bzrlib.hooks.known_hooks`` registry.
  (Robert Collins)

* ``bzr add`` no longer prints ``add completed`` on success. Failure
  still prints an error message. (Robert Collins)

* ``bzr branch`` now has a ``--no-tree`` option which turns off the
  generation of a working tree in the new branch.
  (Daniel Watkins, John Klinger, #273993)

* Bazaar will now point out ``bzr+ssh://`` to the user when they 
  use ssh://. (Jelmer Vernooij, #330535)

* ``bzr -v info`` now omits the number of committers branch statistic,
  making it many times faster for large projects. To include that
  statistic in the output, use ``bzr -vv info``.
  (Ian Clatworthy)

* ``bzr push`` to a ``bzr`` url (``bzr://``, ``bzr+ssh://`` etc) will
  stream if the server is version 1.13 or greater, reducing roundtrips
  significantly. (Andrew Bennetts, Robert Collins)

* Lightweight Checkouts and Stacked Branches should both be much
  faster over remote connections. Building the working tree now
  batches up requests into approx 5MB requests, rather than a separate
  request for each file. (John Arbash Meinel)

* Support for GSSAPI authentication when using HTTP or HTTPS. 
  (Jelmer Vernooij)

* The ``bzr shelve`` prompt now includes a '?' help option to explain the
  short options better. (Daniel Watkins, #327429)

* ``bzr lp-open`` now falls back to the push location if it cannot find a
  public location. (Jonathan Lange, #332372)

* ``bzr lp-open`` will try to find the Launchpad URL for the location
  passed on the command line. This makes ``bzr lp-open lp:foo`` work as
  expected. (Jonathan Lange, #332705)

* ``bzr send`` now supports MH-E via ``emacsclient``. (Eric Gillespie)

Bug Fixes
*********

* Allows ``bzr log <FILE>`` to be called in an empty branch without
  backtracing. (Vincent Ladeuil, #346431)

* Bazaar now gives a better message including the filename if it's
  unable to read a file in the working directory, for example because
  of a permission error.  (Martin Pool, #338653)

* ``bzr cat -r<old> <path>`` doesn't traceback anymore when <path> has a
  file id in the working tree different from the one in revision <old>.
  (Vincent Ladeuil, #341517, #253806)

* ``bzr send`` help is more specific about how to apply merge
  directives.  (Neil Martinsen-Burrell, #253470)

* ``bzr missing`` now uses ``Repository.get_revision_delta()`` rather
  than fetching trees and determining a delta itself. (Jelmer
  Vernooij, #315048)

* ``bzr push`` to a smart server no longer causes "Revision
  {set([('null:',)])} not present ..." errors when the branch has
  multiple root revisions. (Andrew Bennetts, #317654)

* ``bzr shelve`` now properly handle patches with no terminating newline.
  (Benoît PIERRE, #303569)

* ``bzr unshelve`` gives a more palatable error if passed a non-integer
  shelf id. (Daniel Watkins)

* Export now handles files that are not present in the tree.
  (James Westby, #174539)

* Fixed incorrect "Source format does not support stacking" warning
  when pushing to a smart server.  (Andrew Bennetts, #334114)
  
* Fixed "sprout() got an unexpected keyword argument 'source_branch'"
  error branching from old repositories.
  (Martin Pool, #321695)

* Make ``bzr push --quiet <non-local location>`` less chatty.
  (Kent Gibson, #221461)

* Many Branch hooks would not fire with ``bzr://`` and ``bzr+ssh://``
  branches, and this was not noticed due to a bug in the test logic
  for branches. This is now fixed and a test added to prevent it
  reoccuring. (Robert Collins, Andrew Bennetts)

* Restore the progress bar on Windows. We were disabling it when TERM
  wasn't set, but Windows doesn't set TERM. (Alexander Belchenko,
  #334808)

* ``setup.py build_ext`` now gives a proper error when an extension
  fails to build. (John Arbash Meinel)

* Symlinks to non ascii file names are now supported.
  (Robert Collins, Vincent Ladeuil, #339055, #272444)    

* Under rare circumstances (aka nobody reported a bug about it), the ftp
  transport could revert to ascii mode. It now stays in binary mode except
  when needed.  (Vincent Ladeuil)

* Unshelve does not generate warnings about progress bars.
  (Aaron Bentley, #328148)

* shelve cleans up properly when unversioned files are specified.
  (Benoît Pierre, Aaron Bentley)

Documentation
*************

* Added ``Organizing your workspace`` to the User Guide appendices,
  summarizing some common ways of organizing trees, branches and
  repositories and the processes/workflows implied/enabled by each.
  (Ian Clatworthy)

* Hooks can now be self documenting. ``bzrlib.hooks.Hooks.create_hook``
  is the entry point for this feature. (Robert Collins)

* The documentation for ``shelve`` and ``unshelve`` has been clarified.
  (Daniel Watkins, #327421, #327425)

API Changes
***********

* ``bzr selftest`` now fails if the bazaar sources contain trailing
  whitespace, non-unix style line endings and files not ending in a
  newline. About 372 files and 3243 lines with trailing whitespace was
  updated to comply with this. The code already complied with the other
  criteria, but now it is enforced. (Marius Kruger)

* ``bzrlib.branch.PushResult`` was renamed to 
  ``bzrlib.branch.BranchPushResult``. (Jelmer Vernooij)

* ``Branch.fetch`` and ``Repository.fetch`` now return None rather
  than a count of copied revisions and failed revisions. A while back
  we stopped ever reporting failed revisions because we started
  erroring instead, and the copied revisions count is not used in the
  UI at all - indeed it only reflects the repository status not
  changes to the branch itself. (Robert Collins)

* ``Inventory.apply_delta`` now raises an AssertionError if a file-id
  appears multiple times within the delta. (Ian Clatworthy)

* MutableTree.commit now favours the "authors" argument, with the old
  "author" argument being deprecated.

* Remove deprecated EmptyTree.  (Martin Pool)

* ``Repository.fetch`` now accepts an optional ``fetch_spec``
  parameter.  A ``SearchResult`` or ``MiniSearchResult`` may be passed
  to ``fetch_spec`` instead of a ``last_revision`` to specify exactly
  which revisions to fetch. (Andrew Bennetts)

* ``RepositoryAcquisitionPolicy.acquire_repository`` now returns a
  tuple of ``(repository, is_new_flag)``, rather than just the
  repository.  (Andrew Bennetts)

* Revision.get_apparent_author() is now deprecated, replaced by
  Revision.get_apparent_authors(), which returns a list. The former
  now returns the first item that would be returned from the second.

* The ``BranchBuilder`` test helper now accepts a ``timestamp``
  parameter to ``build_commit`` and ``build_snapshot``.  (Martin Pool)

* The ``_fetch_*`` attributes on ``Repository`` are now on
  ``RepositoryFormat``, more accurately reflecting their intent (they
  describe a disk format capability, not state of a particular
  repository of that format). (Robert Collins)

Internals
*********

* Branching from a non-stacked branch on a smart protocol is now
  free of virtual file system methods.
  (Robert Collins, Andrew Bennetts)

* Branch and Repository creation on a bzr+ssh://server are now done
  via RPC calls rather than VFS calls, reducing round trips for
  pushing new branches substantially. (Robert Collins)

* ``Branch.clone`` now takes the ``repository_policy`` formerly used
  inside ``BzrDir.clone_on_transport``, allowing stacking to be
  configured before the branch tags and revision tip are set. This
  fixes a race condition cloning stacked branches that would cause
  plugins to have hooks called on non-stacked instances.
  (Robert Collins, #334187)

* ``BzrDir.cloning_metadir`` now has a RPC call. (Robert Collins)

* ``BzrDirFormat.__str__`` now uses the human readable description
  rather than the sometimes-absent disk label. (Robert Collins)

* ``bzrlib.fetch`` is now composed of a sender and a sink component
  allowing for decoupling over a network connection. Fetching from
  or into a RemoteRepository with a 1.13 server will use this to
  stream the operation.
  (Andrew Bennetts, Robert Collins)

* ``bzrlib.tests.run_suite`` accepts a runner_class parameter
  supporting the use of different runners. (Robert Collins)

* Change how file_ids and revision_ids are interned as part of
  inventory deserialization. Now we use the real ``intern()``, rather
  than our own workaround that would also cache a Unicode copy of the
  string, and never emptied the cache. This should slightly reduce
  memory consumption. (John Arbash Meinel)

* New branch method ``create_clone_on_transport`` that returns a
  branch object. (Robert Collins)

* New hook Commands['extend_command'] to allow plugins to access a
  command object before the command is run (or help generated from
  it), without overriding the command. (Robert Collins)

* New version of the ``BzrDir.find_repository`` verb supporting
  ``_network_name`` to support removing more _ensure_real calls.
  (Robert Collins)

* ``RemoteBranchFormat`` no longer claims to have a disk format string.
  (Robert Collins)

* ``Repository`` objects now have ``suspend_write_group`` and
  ``resume_write_group`` methods.  These are currently only useful
  with pack repositories. (Andrew Bennetts, Robert Collins)

* ``BzrDirFormat``, ``BranchFormat`` and ``RepositoryFormat`` objects
  now have a ``network_name`` for passing the format across RPC calls.
  (Robert Collins, Andrew Bennetts)

* ``RepositoryFormat`` objects now all have a new attribute
  ``_serializer`` used by fetch when reserialising is required.
  (Robert Collins, Andrew Bennetts)

* Some methods have been pulled up from ``BzrBranch`` to ``Branch``
  to aid branch types that are not bzr branch objects (like
  RemoteBranch). (Robert Collins, Andrew Bennetts)

* Test adaptation has been made consistent throughout the built in
  tests. ``TestScenarioApplier``, ``multiply_tests_from_modules``,
  ``adapt_tests``, ``adapt_modules`` have all been deleted. Please
  use ``multiply_tests``, or for lower level needs ``apply_scenarios``
  and ``apply_scenario``. (Robert Collins)

* ``TestSkipped`` is now detected by TestCase and passed to the
  ``TestResult`` by calling ``addSkip``. For older TestResult objects,
  where ``addSkip`` is not available, ``addError`` is still called.
  This permits test filtering in subunit to strip out skipped tests
  resulting in a faster fix-shrink-list-run cycle. This is compatible
  with the testtools protocol for skips. (Robert Collins)

* The ``_index`` of ``KnitVersionedFiles`` now supports the ability
  to scan an underlying index that is going to be incorporated into
  the ``KnitVersionedFiles`` object, to determine if it has missing
  delta references. The method is ``scan_unvalidated_index``.
  (Andrew Bennetts, Robert Collins)

* There is a RemoteSink object which handles pushing to smart servers.
  (Andrew Bennetts, Robert Collins)

* ``TransportTraceDecorator`` now logs ``put_bytes_non_atomic`` and
  ``rmdir`` calls. (Robert Collins)

* ``VersionedFiles`` record adapters have had their signature change
  from ``(record, record.get_bytes_as(record.storage_kind))`` to
  ``(record)`` reducing excess duplication and allowing adapters
  to access private data in record to obtain content more
  efficiently. (Robert Collins)

* We no longer probe to see if we should create a working tree during
  clone if we cannot get a local_abspath for the new bzrdir.
  (Robert Collins)


bzr 1.12
########

:Codename: 1234567890
:1.12: 2009-02-13
:1.12rc1: 2009-02-10

This release of Bazaar contains many improvements to the speed,
documentation and functionality of ``bzr log`` and the display of logged
revisions by ``bzr status``.  bzr now also gives a better indication of
progress, both in the way operations are drawn onto a text terminal, and
by showing the rate of network IO.

Changes from RC1 to Final
*************************

* ``bzr init --development-wt5[-rich-root]`` would fail because of
  circular import errors. (John Arbash Meinel, #328135)

* Expanded the help for log and added a new help topic called
  ``log-formats``.  (Ian Clatworthy)

Compatibility Breaks
********************

* By default, ``bzr status`` after a merge now shows just the pending
  merge tip revisions. This improves the signal-to-noise ratio after
  merging from trunk and completes much faster. To see all merged
  revisions, use the new ``-v`` flag.  (Ian Clatworthy)

* ``bzr log --line`` now shows any tags after the date and before
  the commit message. If you have scripts which parse the output
  from this command, you may need to adjust them accordingly.
  (Ian Clatworthy)

* ``bzr log --short`` now shows any additional revision properties
  after the date and before the commit message.  Scripts that parse 
  output of the log command in this situation may need to adjust.
  (Neil Martinsen-Burrell)

* The experimental formats ``1.12-preview`` and ``1.12-preview-rich-root``
  have been renamed ``development-wt5`` and ``development-wt5-rich-root``
  respectively, given they are not ready for release in 1.12.
  (Ian Clatworthy)

* ``read_bundle_from_url`` has been deprecated. (Vincent Ladeuil)

New Features
************

* Add support for filtering ``bzr missing`` on revisions.  Remote revisions
  can be filtered using ``bzr missing -r -20..-10`` and local revisions can
  be filtered using ``bzr missing --my-revision -20..-10``.
  (Marius Kruger)

* ``bzr log -p`` displays the patch diff for each revision.
  When logging a file, the diff only includes changes to that file.
  (Ian Clatworthy, #202331, #227335)

* ``bzr log`` supports a new option called ``-n N`` or ``--level N``.
  A value of 0 (zero) means "show all nested merge revisions" while
  a value of 1 (one) means "show just the top level". Values above
  1 can be used to see a limited amount of nesting. That can be
  useful for seeing the level or two below PQM submits for example.
  To force the ``--short`` and ``--line`` formats to display all nested
  merge revisions just like ``--long`` does by default, use a command
  like ``bzr log --short -n0``. To display just the mainline using
  ``--long`` format, ``bzr log --long -n1``.
  (Ian Clatworthy)

Improvements
************

* ``bzr add`` more clearly communicates success vs failure.
  (Daniel Watkins)

* ``bzr init`` will now print a little less verbose output.
  (Marius Kruger)

* ``bzr log`` is now much faster in many use cases, particularly
  at incrementally displaying results and filtering by a
  revision range. (Ian Clatworthy)

* ``bzr log --short`` and ``bzr log --line`` now show tags, if any,
  for each revision. The tags are shown comma-separated inside
  ``{}``. For short format, the tags appear at the end of line
  before the optional ``[merge]`` indicator. For line format,
  the tags appear after the date. (Ian Clatworthy)

* Progress bars now show the rate of activity for some sftp 
  operations, and they are drawn different.  (Martin Pool, #172741)

* Progress bars now show the rate of activity for urllib and pycurl based
  http client implementations. The operations are tracked at the socket
  level for better precision.
  (Vincent Ladeuil)

* Rule-based preferences can now accept multiple patterns for a set of
  rules.  (Marius Kruger)

* The ``ancestor:`` revision spec will now default to referring to the
  parent of the branch if no other location is given.
  (Daniel Watkins, #198417)

* The debugger started as a result of setting ``$BZR_PDB`` works
  around a bug in ``pdb``, http://bugs.python.org/issue4150.  The bug
  can cause truncated tracebacks in Python versions before 2.6.
  (Andrew Bennetts)

* VirtualVersionedFiles now implements
  ``iter_lines_added_or_present_in_keys``. This allows the creation of 
  new branches based on stacked bzr-svn branches. (#311997)

Bug Fixes
*********

* ``bzr annotate --show-ids`` doesn't give a backtrace on empty files
  anymore.
  (Anne Mohsen, Vincent Ladeuil, #314525)

* ``bzr log FILE`` now correctly shows mainline revisions merging
  a change to FILE when the ``--short`` and ``--line`` log formats
  are used. (Ian Clatworthy, #317417)

* ``bzr log -rX..Y FILE`` now shows the history of FILE provided
  it existed in Y or X, even if the file has since been deleted or
  renamed. If no range is given, the current/basis tree and
  initial tree are searched in that order. More generally, log
  now interprets filenames in their historical context.
  (Ian Clatworthy, #175520)

* ``bzr status`` now reports nonexistent files and continues, then
  errors (with code 3) at the end.  (Karl Fogel, #306394)

* Don't require the present compression base in knits to be the same
  when adding records in knits. (Jelmer Vernooij, #307394)

* Fix a problem with CIFS client/server lag on Windows colliding with
  an invariant-per-process algorithm for generating AtomicFile names
  (Adrian Wilkins, #304023)

* Many socket operations now handle EINTR by retrying the operation.
  Previously EINTR was treated as an unrecoverable failure.  There is
  a new ``until_no_eintr`` helper function in ``bzrlib.osutils``.
  (Andrew Bennetts)

* Support symlinks with non-ascii characters in the symlink filename.
  (Jelmer Vernooij, #319323)

* There was a bug in how we handled resolving when a file is deleted
  in one branch, and modified in the other. If there was a criss-cross
  merge, we would cause the deletion to conflict a second time.
  (Vincent Ladeuil, John Arbash Meinel)

* There was another bug in how we chose the correct intermediate LCA in
  criss-cross merges leading to several kind of changes be incorrectly
  handled.
  (John Arbash Meinel, Vincent Ladeuil)

* Unshelve now handles deleted paths without crashing. (Robert Collins)

Documentation
*************

* Improved plugin developer documentation.  (Martin Pool)

API Changes
***********

* ``ProgressBarStack`` is deprecated; instead use
  ``ui_factory.nested_progress_bar`` to create new progress bars.
  (Martin Pool)

* ForeignVcsMapping() now requires a ForeignVcs object as first
  argument. (Jelmer Vernooij)

* ForeignVcsMapping.show_foreign_revid() has been moved to
  ForeignVcs. (Jelmer Vernooij)

* ``read_bundle_from_url`` is deprecated in favor of
  ``read_mergeable_from_url``.  (Vincent Ladeuil)

* Revision specifiers are now registered in
  ``bzrlib.revisionspec.revspec_registry``, and the old list of 
  revisionspec classes (``bzrlib.revisionspec.SPEC_TYPES``) has been
  deprecated. (Jelmer Vernooij, #321183)

* The progress and UI classes have changed; the main APIs remain the
  same but code that provides a new UI or progress bar class may
  need to be updated.  (Martin Pool)

Internals
*********

* Default User Interface (UI) is CLIUIFactory when bzr runs in a dumb
  terminal. It is sometimes desirable do override this default by forcing
  bzr to use TextUIFactory. This can be achieved by setting the
  BZR_USE_TEXT_UI environment variable (emacs shells, as opposed to
  compile buffers, are such an example).
  (Vincent Ladeuil)

* New API ``Branch.iter_merge_sorted_revisions()`` that iterates over
  ``(revision_id, depth, revno, end_of_merge)`` tuples.
  (Ian Clatworthy)

* New ``Branch.dotted_revno_to_revision_id()`` and
  ``Branch.revision_id_to_dotted_revno()`` APIs that pick the most
  efficient way of doing the mapping.
  (Ian Clatworthy)

* Refactor cmd_serve so that it's a little easier to build commands that
  extend it, and perhaps even a bit easier to read.  (Jonathan Lange)

* ``TreeDelta.show()`` now accepts a ``filter`` parameter allowing log
  formatters to retrict the output.
  (Vincent Ladeuil)


bzr 1.11
########

:Codename: "Eyes up!"
:Released: 2009-01-19

This first monthly release of Bazaar for 2009 improves Bazaar's operation
in Windows, Mac OS X, and other situations where file names are matched
without regard to capitalization: Bazaar tries to match the case of an
existing file.  This release of Bazaar also improves the efficiency of
Tortoise Windows Shell integration and lets it work on 64-bit platforms.

The UI through which Bazaar supports historic formats has been improved,
so 'bzr help formats' now gives a simpler and shorter list, with clear
advice.

This release also fixes a number of bugs, particularly a glitch that can
occur when there are concurrent writes to a pack repository.

Bug Fixes
*********

* Fix failing test when CompiledChunksToLines is not available.
  (Vincent Ladeuil)

* Stacked branches don't repeatedly open their transport connection.
  (John Arbash Meinel)



bzr 1.11rc1
###########

:Codename: "Eyes up!"
:Released: 2009-01-09

Changes
*******

* Formats using Knit-based repository formats are now explicitly
  marked as deprecated. (Ian Clatworthy)

New Features
************

* Add support for `bzr tags -r 1..2`, that is we now support showing
  tags applicable for a specified revision range. (Marius Kruger)

* ``authentication.conf`` now accepts pluggable read-only credential
  stores. Such a plugin (``netrc_credential_store``) is now included,
  handles the ``$HOME/.netrc`` file and can server as an example to
  implement other plugins.
  (Vincent Ladeuil)

* ``shelve --list`` can now be used to list shelved changes.
  (Aaron Bentley)

Improvements
************

* Add trailing slash to directories in all output of ``bzr ls``, except
  ``bzr ls --null``. (Gordon P. Hemsley, #306424)

* ``bzr revision-info`` now supports a -d option to specify an
  alternative branch. (Michael Hudson)

* Add connection to a C++ implementation of the Windows Shell Extension
  which is able to fully replace the current Python implemented one.
  Advantages include 64bit support and reduction in overhead for
  processes which drag in shell extensions.
  (Mark Hammond)

* Support the Claws mail client directly, rather than via
  xdg-email. This prevents the display of an unnecessary modal
  dialog in Claws, informing the user that a file has been
  attached to the message, and works around bug #291847 in
  xdg-utils which corrupts the destination address.

* When working on a case-insensitive case-preserving file-system, as
  commonly found with Windows, bzr will often ignore the case of the
  arguments specified by the user in preference to the case of an existing
  item on the file-system or in the inventory to help prevent
  counter-intuitive behaviour on Windows. (Mark Hammond)

Bug Fixes
*********
  
* Allow BzrDir implementation to implement backing up of 
  control directory. (#139691)

* ``bzr push`` creating a new stacked branch will now only open a
  single connection to the target machine. (John Arbash Meinel)

* Don't call iteritems on transport_list_registry, because it may
  change during iteration.  (Martin Pool, #277048)

* Don't make a broken branch when pushing an unstackable-format branch
  that's in a stackable shared repository to a location with default
  stack-on location.  (Andrew Bennetts, #291046)

* Don't require embedding user in HTTP(S) URLs do use authentication.conf.
  (Ben Jansen, Vincent Ladeuil, #300347)

* Fix a problem with CIFS client/server lag on windows colliding with
  an invariant-per-process algorithm for generating AtomicFile names
  (Adrian Wilkins, #304023)

* Fix bogus setUp signature in UnavailableFTPServer.
  (Gary van der Merwe, #313498)

* Fix compilation error in ``_dirstate_helpers_c`` on SunOS/Solaris.
  (Jari Aalto)

* Fix SystemError in ``_patiencediff_c`` module by calling
  PyErr_NoMemory() before returning NULL in PatienceSequenceMatcher_new.
  (Andrew Bennetts, #303206)

* Give proper error message for diff with non-existent dotted revno.
  (Marius Kruger, #301969)

* Handle EACCES (permission denied) errors when launching a message
  editor, and emit warnings when a configured editor cannot be
  started. (Andrew Bennetts)

* ``$HOME/.netrc`` file is now recognized as a read-only credential store
  if configured in ``authentication.conf`` with 'password_encoding=netrc'
  in the appropriate sections.
  (Vincent Ladeuil, #103029)

* Opening a stacked branch now properly shares the connection, rather
  than opening a new connection for the stacked-on branch.
  (John Arbash meinel)

* Preserve transport decorators while following redirections.
  (Vincent Ladeuil, #245964, #270863)

* Provides a finer and more robust filter for accepted redirections.
  (Vincent Ladeuil, #303959, #265070)

* ``shelve`` paths are now interpreted relative to the current working
  tree.  (Aaron Bentley)

* ``Transport.readv()`` defaults to not reading more than 100MB in a
  single array. Further ``RemoteTransport.readv`` sets this to 5MB to
  work better with how it splits its requests.
  (John Arbash Meinel, #303538)

* Pack repositories are now able to reload the pack listing and retry
  the current operation if another action causes the data to be
  repacked.  (John Arbash Meinel, #153786)

* ``pull -v`` now respects the log_format configuration variable.
  (Aaron Bentley)

* ``push -v`` now works on non-initial pushes.  (Aaron Bentley)

* Use the short status format when the short format is used for log.
  (Vincent Ladeuil, #87179)

* Allow files to be renamed or moved via remove + add-by-id. (Charles
  Duffy, #314251)

Documentation
*************

* Improved the formats help topic to explain why multiple formats
  exist and to provide guidelines in selecting one. Introduced
  two new supporting help topics: current-formats and other-formats.
  (Ian Clatworthy)

API Changes
***********

* ``LRUCache(after_cleanup_size)`` was renamed to
  ``after_cleanup_count`` and the old name deprecated. The new name is
  used for clarity, and to avoid confusion with
  ``LRUSizeCache(after_cleanup_size)``. (John Arbash Meinel)

* New ``ForeignRepository`` base class, to help with foreign branch 
  support (e.g. svn).  (Jelmer Vernooij)

* ``node_distances`` and ``select_farthest`` can no longer be imported
  from ``bzrlib.graph``.  They can still be imported from
  ``bzrlib.deprecated_graph``, which has been the preferred way to
  import them since before 1.0.  (Andrew Bennetts)
  
* The logic in commit now delegates inventory basis calculations to
  the ``CommitBuilder`` object; this requires that the commit builder
  in use has been updated to support the new ``recording_deletes`` and
  ``record_delete`` methods. (Robert Collins)

Testing
*******

* An HTTPS server is now available (it requires python-2.6). Future bzr
  versions will allow the use of the python-2.6 ssl module that can be
  installed for 2.5 and 2.4.

* ``bzr selftest`` now fails if new trailing white space is added to
  the bazaar sources. It only checks changes not committed yet. This
  means that PQM will now reject changes that introduce new trailing
  whitespace. (Marius Kruger)

* Introduced new experimental formats called ``1.12-preview`` and
  ``1.12-preview-rich-root`` to enable testing of related pending
  features, namely content filtering and filtered views.
  (Ian Clatworthy)

Internals
*********

* Added an ``InventoryEntry`` cache when deserializing inventories.
  Can cut the time to iterate over multiple RevisionsTrees in half.
  (John Arbash Meinel)

* Added ``bzrlib.fifo_cache.FIFOCache`` which is designed to have
  minimal overhead versus using a plain dict for cache hits, at the
  cost of not preserving the 'active' set as well as an ``LRUCache``.
  (John Arbash Meinel)

* ``bzrlib.patience_diff.unified_diff`` now properly uses a tab
  character to separate the filename from the date stamp, and doesn't
  add trailing whitespace when a date stamp is not supplied.
  (Adeodato Simó, John Arbash Meinel)

* ``DirStateWorkingTree`` and ``DirStateWorkingTreeFormat`` added
  as base classes of ``WorkingTree4`` and ``WorkingTreeFormat4``
  respectively. (Ian Clatworthy)

* ``KnitVersionedFiles._check_should_delta()`` now uses the
  ``get_build_details`` api to avoid multiple hits to the index, and
  to properly follow the ``compression_parent`` rather than assuming
  it is the left-hand parent. (John Arbash Meinel)

* ``KnitVersionedFiles.get_record_stream()`` will now chose a
  more optimal ordering when the keys are requested 'unordered'.
  Previously the order was fully random, now the records should be
  returned from each pack in turn, in forward I/O order.
  (John Arbash Meinel)
    
* ``mutter()`` will now flush the ``~/.bzr.log`` if it has been more
  than 2s since the last time it flushed. (John Arbash Meinel)

* New method ``bzrlib.repository.Repository.add_inventory_by_delta``
  allows adding an inventory via an inventory delta, which can be
  more efficient for some repository types. (Robert Collins)

* Repository ``CommitBuilder`` objects can now accumulate an inventory
  delta. To enable this functionality call ``builder.recording_deletes``
  and additionally call ``builder.record_delete`` when a delete
  against the basis occurs. (Robert Collins)

* The default http handler has been changed from pycurl to urllib.
  The default is still pycurl for https connections. (The only
  advantage of pycurl is that it checks ssl certificates.)
  (John Arbash Meinel)

* ``VersionedFiles.get_record_stream()`` can now return objects with a
  storage_kind of ``chunked``. This is a collection (list/tuple) of
  strings. You can use ``osutils.chunks_to_lines()`` to turn them into
  guaranteed 'lines' or you can use ``''.join(chunks)`` to turn it
  into a fulltext. This allows for some very good memory savings when
  asking for many texts that share ancestry, as the individual chunks
  can be shared between versions of the file. (John Arbash Meinel)

* ``pull -v`` and ``push -v`` use new function
  ``bzrlib.log.show_branch_change`` (Aaron Bentley)



bzr 1.10
########

:Released: 2008-12-05

Bazaar 1.10 has several performance improvements for copying revisions
(especially for small updates to large projects).  There has also been a
significant amount of effort in polishing stacked branches.  The commands
``shelve`` and ``unshelve`` have become core commands, with an improved
implementation.

The only changes versus bzr-1.10rc1 are bugfixes for stacked branches.

bug Fixes
*********

* Don't set a pack write cache size from RepoFetcher, because the
  cache is not coherent with reads and causes ShortReadvErrors.
  This reverses the change that fixed #294479.
  (Martin Pool, #303856)

* Properly handle when a revision can be inserted as a delta versus
  when it needs to be expanded to a fulltext for stacked branches.
  There was a bug involving merge revisions. As a method to help
  prevent future difficulties, also make stacked fetches sort
  topologically. (John Arbash Meinel, #304841)


bzr 1.10rc1
###########

:Released: 2008-11-28

This release of Bazaar focuses on performance improvements when pushing
and pulling revisions, both locally and to remote networks.  The popular
``shelve`` and ``unshelve`` commands, used to interactively revert and
restore work in progress, have been merged from bzrtools into the bzr
core.  There are also bug fixes for portability, and for stacked branches.

New Features
************

* New ``commit_message_template`` hook that is called by the commit
  code to generate a template commit message. (Jelmer Vernooij)

* New `shelve` and `unshelve` commands allow undoing and redoing changes.
  (Aaron Bentley)

Improvements
************

* ``(Remote)Branch.copy_content_into`` no longer generates the full revision
  history just to set the last revision info.
  (Andrew Bennetts, John Arbash Meinel)

* Fetches between formats with different serializers (such as
  pack-0.92-subtree and 1.9-rich-root) are faster now.  This is due to
  operating on batches of 100 revisions at time rather than
  one-by-one.  (Andrew Bennetts, John Arbash Meinel)

* Search index files corresponding to pack files we've already used
  before searching others, because they are more likely to have the
  keys we're looking for.  This reduces the number of iix and tix
  files accessed when pushing 1 new revision, for instance.
  (John Arbash Meinel)

* Signatures to transfer are calculated more efficiently in
  ``item_keys_introduced_by``.  (Andrew Bennetts, John Arbash Meinel)

* The generic fetch code can once again copy revisions and signatures
  without extracting them completely to fulltexts and then serializing
  them back down into byte strings. This is a significant performance
  improvement when fetching from a stacked branch.
  (John Arbash Meinel, #300289)

* When making a large readv() request over ``bzr+ssh``, break up the
  request into more manageable chunks. Because the RPC is not yet able
  to stream, this helps keep us from buffering too much information at
  once. (John Arbash Meinel)

Bug Fixes
*********

* Better message when the user needs to set their Launchpad ID.
  (Martin Pool, #289148)

* ``bzr commit --local`` doesn't access the master branch anymore.
  This fixes a regression introduced in 1.9.  (Marius Kruger, #299313)

* Don't call the system ``chdir()`` with an empty path. Sun OS seems
  to give an error in that case.  Also, don't count on ``getcwd()``
  being able to allocate a new buffer, which is a gnu extension.
  (John Arbash Meinel, Martin Pool, Harry Hirsch, #297831)

* Don't crash when requesting log --forward <file> for a revision range
  starting with a dotted revno.
  (Vincent Ladeuil, #300055)

* Don't create text deltas spanning stacked repositories; this could
  cause "Revision X not present in Y" when later accessing them.
  (Martin Pool, #288751)

* Pack repositories are now able to reload the pack listing and retry
  the current operation if another action causes the data to be
  repacked.  (John Arbash Meinel, #153786)

* PermissionDenied errors from smart servers no longer cause
  "PermissionDenied: "None"" on the client.
  (Andrew Bennetts, #299254)

* Pushing to a stacked pack repository now batches writes, the same
  way writes are batched to ordinary pack repository.  This makes
  pushing to a stacked branch over the network much faster.
  (Andrew Bennetts, #294479)

* TooManyConcurrentRequests no longer occur when a fetch fails and
  tries to abort a write group.  This allows the root cause (e.g. a
  network interruption) to be reported.  (Andrew Bennetts, #297014)

* RemoteRepository.get_parent_map now uses fallback repositories.
  (Aaron Bentley, #297991?, #293679?)

API Changes
***********

* ``CommitBuilder`` now validates the strings it will be committing,
  to ensure that they do not have characters that will not be properly
  round-tripped. For now, it just checks for characters that are
  invalid in the XML form. (John Arbash Meinel, #295161)

* Constructor parameters for NewPack (internal to pack repositories)
  have changed incompatibly.

* ``Repository.abort_write_group`` now accepts an optional
  ``suppress_errors`` flag.  Repository implementations that override
  ``abort_write_group`` will need to be updated to accept the new
  argument.  Subclasses that only override ``_abort_write_group``
  don't need to change.

* Transport implementations must provide copy_tree_to_transport.  A default
  implementation is provided for Transport subclasses.

Testing
*******

* ``bzr selftest`` now fails if no doctests are found in a module
  that's expected to have them.  (Martin Pool)

* Doctests now only report the first failure.  (Martin Pool)


bzr 1.9
#######

:Released: 2008-11-07

This release of Bazaar adds a new repository format, ``1.9``, with smaller
and more efficient index files.  This format can be specified when
creating a new repository, or used to losslessly upgrade an existing
repository.  bzr 1.9 also speeds most operations over the smart server
protocol, makes annotate faster, and uses less memory when making
checkouts or pulling large amounts of data.

Bug Fixes
*********

* Fix "invalid property value 'branch-nick' for None" regression with
  branches bound to svn branches.  (Martin Pool, #293440)

* Fix SSL/https on Python2.6.  (Vincent Ladeuil, #293054)

* ``SFTPTransport.readv()`` had a bug when requests were out-of-order.
  This only triggers some-of-the-time on Knit format repositories.
  (John Arbash Meinel, #293746)


bzr 1.9rc1
##########

:Released: 2008-10-31

New Features
************

* New Branch hook ``transform_fallback_location`` allows a function to
  be called when looking up the stacked source. (Michael Hudson)

* New repository formats ``1.9`` and ``1.9-rich-root``. These have all
  the functionality of ``1.6``, but use the new btree indexes.
  These indexes are both smaller and faster for access to historical
  information.  (John Arbash Meinel)

Improvements
************

* ``BTreeIndex`` code now is able to prefetch extra pages to help tune
  the tradeoff between bandwidth and latency. Should be tuned
  appropriately to not impact commands which need minimal information,
  but provide a significant boost to ones that need more context. Only
  has a direct impact on the ``--development2`` format which uses
  btree's for the indexes. (John Arbash Meinel)

* ``bzr dump-btree`` is a hidden command introduced to allow dumping
  the contents of a compressed btree file.  (John Arbash Meinel)

* ``bzr pack`` now tells the index builders to optimize for size. For
  btree index repositories, this can save 25% of the index size
  (mostly in the text indexes). (John Arbash Meinel)

* ``bzr push`` to an existing branch or repository on a smart server
  is faster, due to Bazaar making more use of the ``get_parent_map``
  RPC when querying the remote branch's revision graph.
  (Andrew Bennetts)

* default username for bzr+ssh and sftp can be configured in
  authentication.conf. (Aaron Bentley)

* launchpad-login now provides a default username for bzr+ssh and sftp
  URLs, allowing username-free URLs to work for everyone. (Aaron Bentley)

* ``lp:`` lookups no longer include usernames, making them shareable and
  shorter. (Aaron Bentley)

* New ``PackRepository.autopack`` smart server RPC, which does
  autopacking entirely on the server.  This is much faster than
  autopacking via plain file methods, which downloads a large amount
  of pack data and then re-uploads the same pack data into a single
  file.  This fixes a major (although infrequent) cause of lengthy
  delays when using a smart server.  For example, pushing the 10th
  revision to a repository with 9 packs now takes 44 RPCs rather than
  179, and much less bandwidth too.  This requires Bazaar 1.9 on both
  the client and the server, otherwise the client will fallback to the
  slower method.  (Andrew Bennetts)

Bug Fixes
*********

* A failure to load a plugin due to an IncompatibleAPI exception is
  now correctly reported. (Robert Collins, #279451)

* API versioning support now has a multiple-version checking api
  ``require_any_api``. (Robert Collins, #279447)

* ``bzr branch --stacked`` from a smart server to a standalone branch
  works again.  This fixes a regression in 1.7 and 1.8.
  (Andrew Bennetts, #270397)

* ``bzr co`` uses less memory. It used to unpack the entire WT into
  memory before writing it to disk. This was a little bit faster, but
  consumed lots of memory. (John Arbash Meinel, #269456)

* ``bzr missing --quiet`` no longer prints messages about whether
  there are missing revisions.  The exit code indicates whether there
  were or not.  (Martin Pool, #284748)

* Fixes to the ``annotate`` code. The fast-path which re-used the
  stored deltas was accidentally disabled all the time, instead of
  only when a branch was stacked. Second, the code would accidentally
  re-use a delta even if it wasn't against the left-parent, this
  could only happen if ``bzr reconcile`` decided that the parent
  ordering was incorrect in the file graph.  (John Arbash Meinel)

* "Permission denied" errors that occur when pushing a new branch to a
  smart server no longer cause tracebacks.  (Andrew Bennetts, #278673)

* Some compatibility fixes for building the extensions with MSVC and
  for python2.4. (John Arbash Meinel, #277484)

* The index logic is now able to reload the list of pack files if and
  index ends up disappearing. We still don't reload if the pack data
  itself goes missing after checking the index. This bug appears as a
  transient failure (file not found) when another process is writing
  to the repository.  (John Arbash Meinel, #153786)

* ``bzr switch`` and ``bzr bind`` will now update the branch nickname if
  it was previously set. All checkouts will now refer to the bound branch
  for a nickname if one was not explicitly set.
  (Marius Kruger, #230903)

Documentation
*************

* Improved hook documentation. (Michael Ernst)

API Changes
***********

* commands.plugins_cmds is now a CommandRegistry, not a dict.

Internals
*********

* New AuthenticationConfig.set_credentials method allows easy programmatic
  configuration of authetication credentials.


bzr 1.8
#######

:Released: 2008-10-16

Bazaar 1.8 includes several fixes that improve working tree performance,
display of revision logs, and merges.  The bzr testsuite now passes on OS
X and Python 2.6, and almost completely passes on Windows.  The
smartserver code has gained several bug fixes and performance
improvements, and can now run server-side hooks within an http server.

Bug Fixes
*********

* Fix "Must end write group" error when another error occurs during
  ``bzr push``.  (Andrew Bennetts, #230902)

Portability
***********

* Some Pyrex versions require the WIN32 macro defined to compile on
  that platform.  (Alexander Belchenko, Martin Pool, #277481)


bzr 1.8rc1
##########

:Released: 2008-10-07

Changes
*******

* ``bzr log file`` has been changed. It now uses a different method
  for determining which revisions to show as merging the changes to
  the file. It now only shows revisions which merged the change
  towards your mainline. This simplifies the output, makes it faster,
  and reduces memory consumption.  (John Arbash Meinel)

* ``bzr merge`` now defaults to having ``--reprocess`` set, whenever
  ``--show-base`` is not supplied.  (John Arbash Meinel)

* ``bzr+http//`` will now optionally load plugins and write logs on the
  server. (Marius Kruger)

* ``bzrlib._dirstate_helpers_c.pyx`` does not compile correctly with
  Pyrex 0.9.4.1 (it generates C code which causes segfaults). We
  explicitly blacklist that version of the compiler for that
  extension. Packaged versions will include .c files created with
  pyrex >= 0.9.6 so it doesn't effect releases, only users running
  from the source tree. (John Arbash Meinel, #276868)

Features
********

* bzr is now compatible with python-2.6. python-2.6 is not yet officially
  supported (nor released, tests were conducted with the dev version of
  python-2.6rc2), but all known problems have been fixed.  Feedback
  welcome.
  (Vincent Ladeuil, #269535)

Improvements
************

* ``bzr annotate`` will now include uncommitted changes from the local
  working tree by default. Such uncommitted changes are given the
  revision number they would get if a commit was done, followed with a
  ? to indicate that its not actually known. (Robert Collins, #3439)

* ``bzr branch`` now accepts a ``--standalone`` option, which creates a
  standalone branch regardless of the presence of shared repositories.
  (Daniel Watkins)

* ``bzr push`` is faster in the case there are no new revisions to
  push.  It is also faster if there are no tags in the local branch.
  (Andrew Bennetts)

* File changes during a commit will update the tree stat cache.
  (Robert Collins)

* Location aliases can now accept a trailing path.  (Micheal Hudson)

* New hooks ``Lock.hooks`` when LockDirs are acquired and released.
  (Robert Collins, MartinPool)

* Switching in heavyweight checkouts uses the master branch's context, not
  the checkout's context.  (Adrian Wilkins)

* ``status`` on large trees is now faster, due to optimisations in the
  walkdirs code. Of particular note, the walkdirs code now performs
  a temporary ``chdir()`` while reading a single directory; if your
  platform has non thread-local current working directories (and is
  not windows which has its own implementation), this may introduce a
  race condition during concurrent uses of bzrlib. The bzrlib CLI
  will not encounter this as it is single threaded for working tree
  operations. (Robert Collins)

* The C extensions now build on python 2.4 (Robert Collins, #271939)

* The ``-Dhpss`` debug flag now reports the number of smart server
  calls per medium to stderr.  This is in addition to the existing
  detailed logging to the .bzr.log trace file.  (Andrew Bennetts)

Bug Fixes
*********

* Avoid random failures arising from misinterpreted ``errno`` values
  in ``_readdir_pyx.read_dir``.
  (Martin Pool, #279381)

* Branching from a shared repository on a smart server into a new
  repository now preserves the repository format.
  (Andrew Bennetts, #269214)

* ``bzr log`` now accepts a ``--change`` option.
  (Vincent Ladeuil, #248427)

* ``bzr missing`` now accepts an ``--include-merges`` option.
  (Vincent Ladeuil, #233817)

* Don't try to filter (internally) '.bzr' from the files to be deleted if
  it's not there.
  (Vincent Ladeuil, #272648)

* Fix '_in_buffer' AttributeError when using the -Dhpss debug flag.
  (Andrew Bennetts)

* Fix TooManyConcurrentRequests errors caused by a connection failure
  when doing ``bzr pull`` or ``bzr merge`` from a ``bzr+ssh`` URL.
  (Andrew Bennetts, #246233)

* Fixed ``bzr st -r branch:PATH_TO_BRANCH`` where the other branch
  is in a different repository than the current one.
  (Lukáš Lalinský, #144421)

* Make the first line of the manpage preamble a comment again.
  (David Futcher, #242106)

* Remove use of optional parameter in GSSAPI FTP support, since
  it breaks newer versions of Python-Kerberos. (Jelmer Vernooij)

* The autopacking logic will now always create a single new pack from
  all of the content which it deems is worth moving. This avoids the
  'repack a single pack' bug and should result in better packing
  overall.  (John Arbash Meinel, #242510, #172644)

* Trivial documentation fix.
  (John Arbash Meinel, #270471)

* ``bzr switch`` and ``bzr bind`` will now update the branch nickname if
  it was previously set. All checkouts will now refer to the bound branch
  for a nickname if one was not explicitly set.
  (Marius Kruger, #230903)

Documentation
*************

* Explain revision/range identifiers. (Daniel Clemente)

API Changes
***********

* ``CommitBuilder.record_entry_contents`` returns one more element in
  its result tuple - an optional file system hash for the hash cache
  to use. (Robert Collins)

* ``dirstate.DirState.update_entry`` will now only calculate the sha1
  of a file if it is likely to be needed in determining the output
  of iter_changes. (Robert Collins)

* The PackRepository, RepositoryPackCollection, NewPack classes have a
  slightly changed interface to support different index types; as a
  result other users of these classes need to supply the index types
  they want. (Robert Collins)

Testing
*******

* ``bzrlib.tests.repository_implementations`` has been renamed to
  ``bzrlib.tests.per_repository`` so that we have a common structure
  (and it is shorter). (John Arbash Meinel, #239343)

* ``LocalTransport.abspath()`` now returns a drive letter if the
  transport has one, fixing numerous tests on Windows.
  (Mark Hammond)

* PreviewTree is now tested via intertree_implementations.
  (Aaron Bentley)

* The full test suite is passing again on OSX.
  (Guillermo Gonzalez, Vincent Ladeuil)

* The full test suite passes when run with ``-Eallow_debug``.
  (Andrew Bennetts)

Internals
*********

* A new hook, ``Branch.open``, has been added, which is called when
  branch objects are opened. (Robert Collins)

* ``bzrlib.osutils._walkdirs_utf8`` has been refactored into common
  tree walking, and modular directory listing code to aid future
  performance optimisations and refactoring. (Robert Collins)

* ``bzrlib.trace.debug_memory`` can be used to get a quick memory dump
  in the middle of processing. It only reports memory if
  ``/proc/PID/status`` is available. (John Arbash Meinel)

* New method ``RevisionSpec.as_tree`` for representing the revision
  specifier as a revision tree object. (Lukáš Lalinský)

* New race-free method on MutableTree ``get_file_with_stat`` for use
  when generating stat cache results. (Robert Collins)

* New win32utils.get_local_appdata_location() provides access to a local
  directory for storing data.  (Mark Hammond)

* To be compatible with python-2.6 a few new rules should be
  observed. 'message' attribute can't be used anymore in exception
  classes, 'sha' and 'md5' modules have been deprecated (use
  osutils.[md5|sha]), object__init__ and object.__new__ don't accept
  parameters anymore.
  (Vincent Ladeuil)


bzr 1.7.1
#########

:Released:  2008-10-01

No changes from 1.7.1rc1.


bzr 1.7.1rc1
############

:Released: 2008-09-24

This release just includes an update to how the merge algorithm handles
file paths when we encounter complex history.

Features
********

* If we encounter a criss-cross in history, use information from
  direct Least Common Ancestors to resolve inventory shape (locations
  of files, adds, deletes, etc). This is similar in concept to using
  ``--lca`` for merging file texts, only applied to paths.
  (John Arbash Meinel)


bzr 1.7
#######

:Released: 2008-09-23

This release includes many bug fixes and a few performance and feature
improvements.  ``bzr rm`` will now scan for missing files and remove them,
like how ``bzr add`` scans for unknown files and adds them. A bit more
polish has been applied to the stacking code. The b-tree indexing code has
been brought in, with an eye on using it in a future repository format.
There are only minor installer changes since bzr-1.7rc2.

Features
********

* Some small updates to the win32 installer. Include localization
  files found in plugins, and include the builtin distutils as part of
  packaging qbzr. (Mark Hammond)


bzr 1.7rc2
##########

:Released: 2008-09-17

A few bug fixes from 1.7rc1. The biggest change is a new
``RemoteBranch.get_stacked_on_url`` rpc. This allows clients that are
trying to access a Stacked branch over the smart protocol, to properly
connect to the stacked-on location.

Bug Fixes
*********

* Branching from a shared repository on a smart server into a new
  repository now preserves the repository format.
  (Andrew Bennetts, #269214)

* Branching from a stacked branch via ``bzr+ssh`` can properly connect
  to the stacked-on branch.  (Martin Pool, #261315)

* ``bzr init`` no longer re-opens the BzrDir multiple times.
  (Vincent Ladeuil)

* Fix '_in_buffer' AttributeError when using the -Dhpss debug flag.
  (Andrew Bennetts)


bzr 1.7rc1
##########

:Released: 2008-09-09

This release candidate for bzr 1.7 has several bug fixes and a few
performance and feature improvements.  ``bzr rm`` will now scan for
missing files and remove them, like how ``bzr add`` scans for unknown
files and adds them. A bit more polish has been applied to the stacking
code. The b-tree indexing code has been brought in, with an eye on using
it in a future repository format.


Changes
*******

* ``bzr export`` can now export a subdirectory of a project.
  (Robert Collins)

* ``bzr remove-tree`` will now refuse to remove a tree with uncommitted
  changes, unless the ``--force`` option is specified.
  (Lukáš Lalinský, #74101)

* ``bzr rm`` will now scan for files that are missing and remove just
  them automatically, much as ``bzr add`` scans for new files that
  are not ignored and adds them automatically. (Robert Collins)

Features
********

* Support for GSSAPI authentication when using FTP as documented in
  RFC2228. (Jelmer Vernooij, #49623)

* Add support for IPv6 in the smart server. (Jelmer Vernooij, #165014)

Improvements
************

* A url like ``log+file:///tmp`` will log all access to that Transport
  to ``.bzr.log``, which may help in debugging or profiling.
  (Martin Pool)

* ``bzr branch`` and ``bzr push`` use the default stacking policy if the
  branch format supports it. (Aaron Bentley)

* ``bzr init`` and ``bzr init-repo`` will now print out the same as
  ``bzr info`` if it completed successfully.
  (Marius Kruger)

* ``bzr uncommit`` logs the old tip revision id, and displays how to
  restore the branch to that tip using ``bzr pull``.  This allows you
  to recover if you realize you uncommitted the wrong thing.
  (John Arbash Meinel)

* Fix problems in accessing stacked repositories over ``bzr://``.
  (Martin Pool, #261315)

* ``SFTPTransport.readv()`` was accidentally using ``list += string``,
  which 'works', but adds each character separately to the list,
  rather than using ``list.append(string)``. Fixing this makes the
  SFTP transport a little bit faster (~20%) and use a bit less memory.
  (John Arbash Meinel)

* When reading index files, if we happen to read the whole file in a
  single request treat it as a ``_buffer_all`` request. This happens
  most often on small indexes over remote transports, where we default
  to reading 64kB. It saves a round trip for each small index during
  fetch operations. Also, if we have read more than 50% of an index
  file, trigger a ``_buffer_all`` on the next request. This works
  around some inefficiencies because reads don't fall neatly on page
  boundaries, so we would ignore those bytes, but request them again
  later. This could trigger a total read size of more than the whole
  file. (John Arbash Meinel)

Bug Fixes
*********

* ``bzr rm`` is now aliased to ``bzr del`` for the convenience of svn
  users. (Robert Collins, #205416)

* Catch the infamous "select/poll returned error" which occurs when
  pycurl try to send a body request to an HTTP/1.0 server which has
  already refused to handle the request. (Vincent Ladeuil, #225020)

* Fix ``ObjectNotLocked`` errors when using various commands
  (including ``bzr cat`` and ``bzr annotate``) in combination with a
  smart server URL.  (Andrew Bennetts, #237067)

* ``FTPTransport.stat()`` would return ``0000`` as the permission bits
  for the containing ``.bzr/`` directory (it does not implement
  permissions). This would cause us to set all subdirectories to
  ``0700`` and files to ``0600`` rather than leaving them unmodified.
  Now we ignore ``0000`` as the permissions and assume they are
  invalid. (John Arbash Meinel, #259855)

* Merging from a previously joined branch will no longer cause
  a traceback. (Jelmer Vernooij, #203376)

* Pack operations on windows network shares will work even with large
  files. (Robert Collins, #255656)

* Running ``bzr st PATH_TO_TREE`` will no longer suppress merge
  status. Status is also about 7% faster on mozilla sized trees
  when the path to the root of the tree has been given. Users of
  the internal ``show_tree_status`` function should be aware that
  the show_pending flag is now authoritative for showing pending
  merges, as it was originally. (Robert Collins, #225204)

* Set valid default _param_name for Option so that ListOption can embed
  '-' in names. (Vincent Ladeuil, #263249)

* Show proper error rather than traceback when an unknown revision
  id is specified to ``bzr cat-revision``. (Jelmer Vernooij, #175569)

* Trailing text in the dirstate file could cause the C dirstate parser
  to try to allocate an invalid amount of memory. We now properly
  check and test for parsing a dirstate with invalid trailing data.
  (John Arbash Meinel, #186014)

* Unexpected error responses from a smart server no longer cause the
  client to traceback.  (Andrew Bennetts, #263527)

* Use a Windows api function to get a Unicode host name, rather than
  assuming the host name is ascii.
  (Mark Hammond, John Arbash Meinel, #256550)

* ``WorkingTree4`` trees will now correctly report missing-and-new
  paths in the output of ``iter_changes``. (Robert Collins)

Documentation
*************

* Updated developer documentation.  (Martin Pool)

API Changes
***********

* Exporters now take 4 parameters. (Robert Collins)

* ``Tree.iter_changes`` will now return False for the content change
  field when a file is missing in the basis tree and not present in
  the target tree. Previously it returned True unconditionally.
  (Robert Collins)

* The deprecated ``Branch.abspath`` and unimplemented
  ``Branch.rename_one`` and ``Branch.move`` were removed. (Jelmer Vernooij)

* BzrDir.clone_on_transport implementations must now accept a stacked_on
  parameter.  (Aaron Bentley)

* BzrDir.cloning_metadir implementations must now take a require_stacking
  parameter.  (Aaron Bentley)

Testing
*******

* ``addCleanup`` now takes ``*arguments`` and ``**keyword_arguments``
  which are then passed to the cleanup callable as it is run. In
  addition, addCleanup no longer requires that the callables passed to
  it be unique. (Jonathan Lange)

* Fix some tests that fail on Windows because files are deleted while
  still in use.
  (Mark Hammond)

* ``selftest``'s ``--starting-with`` option can now use predefined
  prefixes so that one can say ``bzr selftest -s bp.loom`` instead of
  ``bzr selftest -s bzrlib.plugins.loom``. (Vincent Ladeuil)

* ``selftest``'s ``--starting-with`` option now accepts multiple values.
  (Vincent Ladeuil)

Internals
*********

* A new plugin interface, ``bzrlib.log.log_adapters``, has been added.
  This allows dynamic log output filtering by plugins.
  (Robert Collins)

* ``bzrlib.btree_index`` is now available, providing a b-tree index
  layer. The design is memory conservative (limited memory cache),
  faster to seek (approx 100 nodes per page, gives 100-way fan out),
  and stores compressed pages allowing more keys per page.
  (Robert Collins, John Arbash Meinel)

* ``bzrlib.diff.DiffTree.show_diff`` now skips changes where the kind
  is unknown in both source and target.
  (Robert Collins, Aaron Bentley)

* ``GraphIndexBuilder.add_node`` and ``BTreeBuilder`` have been
  streamlined a bit. This should make creating large indexes faster.
  (In benchmarking, it now takes less time to create a BTree index than
  it takes to read the GraphIndex one.) (John Arbash Meinel)

* Mail clients for `bzr send` are now listed in a registry.  This
  allows plugins to add new clients by registering them with
  ``bzrlib.mail_client.mail_client_registry``.  All of the built-in
  clients now use this mechanism.  (Neil Martinsen-Burrell)


bzr 1.6.1
#########

:Released: 2008-09-05

A couple regressions were found in the 1.6 release. There was a
performance issue when using ``bzr+ssh`` to branch large repositories,
and some problems with stacking and ``rich-root`` capable repositories.


bzr 1.6.1rc2
############

:Released: 2008-09-03

Bug Fixes
*********

* Copying between ``rich-root`` and ``rich-root-pack`` (and vice
  versa) was accidentally using the inter-model fetcher, instead of
  recognizing that both were 'rich root' formats.
  (John Arbash Meinel, #264321)


bzr 1.6.1rc1
############

:Released: 2008-08-29

This release fixes a few regressions found in the 1.6 client. Fetching
changes was using an O(N^2) buffering algorithm, so for large projects it
would cause memory thrashing. There is also a specific problem with the
``--1.6-rich-root`` format, which prevented stacking on top of
``--rich-root-pack`` repositories, and could allow users to accidentally
fetch experimental data (``-subtree``) without representing it properly.
The ``--1.6-rich-root`` format has been deprecated and users are
recommended to upgrade to ``--1.6.1-rich-root`` immediately.  Also we
re-introduced a workaround for users who have repositories with incorrect
nodes (not possible if you only used official releases).
I should also clarify that none of this is data loss level issues, but
still sufficient enough to warrant an updated release.

Bug Fixes
*********

* ``RemoteTransport.readv()`` was being inefficient about how it
  buffered the readv data and processed it. It would keep appending to
  the same string (causing many copies) and then pop bytes out of the
  start of the string (causing more copies).
  With this patch "bzr+ssh://local" can improve dramatically,
  especially for projects with large files.
  (John Arbash Meinel)

* Revision texts were always meant to be stored as fulltexts. There
  was a bug in a bzr.dev version that would accidentally create deltas
  when copying from a Pack repo to a Knit repo. This has been fixed,
  but to support those repositories, we know always request full texts
  for Revision texts. (John Arbash Meinel, #261339)

* The previous ``--1.6-rich-root`` format used an incorrect xml
  serializer, which would accidentally support fetching from a
  repository that supported subtrees, even though the local one would
  not. We deprecated that format, and introduced a new one that uses
  the correct serializer ``--1.6.1-rich-root``.
  (John Arbash Meinel, #262333)


bzr 1.6
#######

:Released: 2008-08-25

Finally, the long awaited bzr 1.6 has been released. This release includes
new features like Stacked Branches, improved weave merge, and an updated
server protocol (now on v3) which will allow for better cross version
compatibility. With this release we have deprecated Knit format
repositories, and recommend that users upgrade them, we will continue to
support reading and writing them for the forseeable future, but we will
not be tuning them for performance as pack repositories have proven to be
better at scaling. This will also be the first release to bundle
TortoiseBzr in the standalone Windows installer.


bzr 1.6rc5
##########

:Released: 2008-08-19

Bug Fixes
*********

* Disable automatic detection of stacking based on a containing
  directory of the target. It interacted badly with push, and needs a
  bit more work to get the edges polished before it should happen
  automatically. (John Arbash Meinel, #259275)
  (This change was reverted when merged to bzr.dev)


bzr 1.6rc4
##########

:Released: 2008-08-18

Bug Fixes
*********

* Fix a regression in knit => pack fetching.  We had a logic
  inversion, causing the fetch to insert fulltexts in random order,
  rather than preserving deltas.  (John Arbash Meinel, #256757)


bzr 1.6rc3
##########

:Released: 2008-08-14

Changes
*******

* Disable reading ``.bzrrules`` as a per-branch rule preferences
  file. The feature was not quite ready for a full release.
  (Robert Collins)

Improvements
************

* Update the windows installer to bundle TortoiseBzr and ``qbzr``
  into the standalone installer. This will be the first official
  windows release that installs Tortoise by default.
  (Mark Hammond)

Bug Fixes
*********

* Fix a regression in ``bzr+http`` support. There was a missing
  function (``_read_line``) that needed to be carried over from
  ``bzr+ssh`` support. (Andrew Bennetts)

* ``GraphIndex`` objects will internally read an entire index if more
  than 1/20th of their keyspace is requested in a single operation.
  This largely mitigates a performance regression in ``bzr log FILE``
  and completely corrects the performance regression in ``bzr log``.
  The regression was caused by removing an accomodation which had been
  supporting the index format in use. A newer index format is in
  development which is substantially faster. (Robert Collins)


bzr 1.6rc2
##########

:Released: 2008-08-13

This release candidate has a few minor bug fixes, and some regression
fixes for Windows.

Bug Fixes
*********

* ``bzr upgrade`` on remote branches accessed via bzr:// and
  bzr+ssh:// now works.  (Andrew Bennetts)

* Change the ``get_format_description()`` strings for
  ``RepositoryFormatKnitPack5`` et al to be single line messages.
  (Aaron Bentley)

* Fix for a regression on Win32 where we would try to call
  ``os.listdir()`` on a file and not catch the exception properly.
  (Windows raises a different exception.) This would manifest in
  places like ``bzr rm file`` or ``bzr switch``.
  (Mark Hammond, John Arbash Meinel)

* ``Inventory.copy()`` was failing to set the revision property for
  the root entry. (Jelmer Vernooij)

* sftp transport: added missing ``FileExists`` case to
  ``_translate_io_exception`` (Christophe Troestler, #123475)

* The help for ``bzr ignored`` now suggests ``bzr ls --ignored`` for
  scripting use. (Robert Collins, #3834)

* The default ``annotate`` logic will now always assign the
  last-modified value of a line to one of the revisions that modified
  it, rather than a merge revision. This would happen when both sides
  claimed to have modified the line resulting in the same text. The
  choice is arbitrary but stable, so merges in different directions
  will get the same results.  (John Arbash Meinel, #232188)


bzr 1.6rc1
##########

:Released: 2008-08-06

This release candidate for bzr 1.6 solidifies the new branch stacking
feature.  Bazaar now recommends that users upgrade all knit repositories,
because later formats are much faster.  However, we plan to continue read/write and
upgrade support for knit repostories for the forseeable future.  Several
other bugs and performance issues were fixed.

Changes
*******

* Knit format repositories are deprecated and bzr will now emit
  warnings whenever it encounters one.  Use ``bzr upgrade`` to upgrade
  knit repositories to pack format.  (Andrew Bennetts)

Improvements
************

* ``bzr check`` can now be told which elements at a location it should
  check.  (Daniel Watkins)

* Commit now supports ``--exclude`` (or ``-x``) to exclude some files
  from the commit. (Robert Collins, #3117)

* Fetching data between repositories that have the same model but no
  optimised fetcher will not reserialise all the revisions, increasing
  performance. (Robert Collins, John Arbash Meinel)

* Give a more specific error when target branch is not reachable.
  (James Westby)

* Implemented a custom ``walkdirs_utf8`` implementation for win32.
  This uses a pyrex extension to get direct access to the
  ``FindFirstFileW`` style apis, rather than using ``listdir`` +
  ``lstat``. Shows a very strong improvement in commands like
  ``status`` and ``diff`` which have to iterate the working tree.
  Anywhere from 2x-6x faster depending on the size of the tree (bigger
  trees, bigger benefit.) (John Arbash Meinel)

* New registry for log properties handles  and the method in
  LongLogFormatter to display the custom properties returned by the
  registered handlers. (Guillermo Gonzalez, #162469)

Bug Fixes
*********

* Add more tests that stacking does not create deltas spanning
  physical repository boundaries.
  (Martin Pool, #252428)

* Better message about incompatible repositories.
  (Martin Pool, #206258)

* ``bzr branch --stacked`` ensures the destination branch format can
  support stacking, even if the origin does not.
  (Martin Pool)

* ``bzr export`` no longer exports ``.bzrrules``.
  (Ian Clatworthy)

* ``bzr serve --directory=/`` now correctly allows the whole
  filesystem to be accessed on Windows, not just the root of the drive
  that Python is running from.
  (Adrian Wilkins, #240910)

* Deleting directories by hand before running ``bzr rm`` will not
  cause subsequent errors in ``bzr st`` and ``bzr commit``.
  (Robert Collins, #150438)

* Fix a test case that was failing if encoding wasn't UTF-8.
  (John Arbash Meinel, #247585)

* Fix "no buffer space available" error when branching with the new
  smart server protocol to or from Windows.
  (Andrew Bennetts, #246180)

* Fixed problem in branching from smart server.
  (#249256, Michael Hudson, Martin Pool)

* Handle a file turning in to a directory in TreeTransform.
  (James Westby, #248448)

API Changes
***********

* ``MutableTree.commit`` has an extra optional keywork parameter
  ``exclude`` that will be unconditionally supplied by the command
  line UI - plugins that add tree formats may need an update.
  (Robert Collins)

* The API minimum version for plugin compatibility has been raised to
  1.6 - there are significant changes throughout the code base.
  (Robert Collins)

* The generic fetch code now uses three attributes on Repository objects
  to control fetch. The streams requested are controlled via :
  ``_fetch_order`` and ``_fetch_uses_deltas``. Setting these
  appropriately allows different repository implementations to recieve
  data in their optimial form. If the ``_fetch_reconcile`` is set then
  a reconcile operation is triggered at the end of the fetch.
  (Robert Collins)

* The ``put_on_disk`` and ``get_tar_item`` methods in
  ``InventoryEntry`` were deprecated. (Ian Clatworthy)

* ``Repository.is_shared`` doesn't take a read lock. It didn't
  need one in the first place (nobody cached the value, and
  ``RemoteRepository`` wasn't taking one either). This saves a round
  trip when probing Pack repositories, as they read the ``pack-names``
  file when locked. And during probe, locking the repo isn't very
  useful. (John Arbash Meinel)

Internals
*********

* ``bzrlib.branchbuilder.BranchBuilder`` is now much more capable of
  putting together a real history without having to create a full
  WorkingTree. It is recommended that tests that are not directly
  testing the WorkingTree use BranchBuilder instead.  See
  ``BranchBuilder.build_snapshot`` or
  ``TestCaseWithMemoryTree.make_branch_builder``.  (John Arbash Meinel)

* ``bzrlib.builtins.internal_tree_files`` broken into two giving a new
  helper ``safe_relpath_files`` - used by the new ``exclude``
  parameter to commit. (Robert Collins)

* Make it easier to introduce new WorkingTree formats.
  (Ian Clatworthy)

* The code for exporting trees was refactored not to use the
  deprecated ``InventoryEntry`` methods. (Ian Clatworthy)

* RuleSearchers return () instead of [] now when there are no matches.
  (Ian Clatworthy)


bzr 1.6beta3
############

:Released: 2008-07-17

This release adds a new 'stacked branches' feature allowing branches to
share storage without being in the same repository or on the same machine.
(See the user guide for more details.)  It also adds a new hook, improved
weaves, aliases for related locations, faster bzr+ssh push, and several
bug fixes.

Features
********

* New ``pre_change_branch_tip`` hook that is called before the
  branch tip is moved, while the branch is write-locked.  See the User
  Reference for signature details.  (Andrew Bennetts)

* Rule-based preferences can now be defined for selected files in
  selected branches, allowing commands and plugins to provide
  custom behaviour for files matching defined patterns.
  See ``Rule-based preferences`` (part of ``Configuring Bazaar``)
  in the User Guide and ``bzr help rules`` for more information.
  (Ian Clatworthy)

* Sites may suggest a branch to stack new branches on.  (Aaron Bentley)

* Stacked branches are now supported. See ``bzr help branch`` and
  ``bzr help push``.  Branches must be in the ``development1`` format
  to stack, though the stacked-on branch can be of any format.
  (Robert Collins)

Improvements
************

* ``bzr export --format=tgz --root=NAME -`` to export a gzipped tarball
  to stdout; also ``tar`` and ``tbz2``.
  (Martin Pool)

* ``bzr (re)merge --weave`` will now use a standard Weave algorithm,
  rather than the annotation-based merge it was using. It does so by
  building up a Weave of the important texts, without needing to build
  the full ancestry. (John Arbash Meinel, #238895)

* ``bzr send`` documents and better supports ``emacsclient`` (proper
  escaping of mail headers and handling of the MUA Mew).
  (Christophe Troestler)

* Remembered locations can be specified by aliases, e.g. :parent, :public,
  :submit.  (Aaron Bentley)

* The smart protocol now has improved support for setting branches'
  revision info directly.  This makes operations like push
  faster.  The new request method name is
  ``Branch.set_last_revision_ex``.  (Andrew Bennetts)

Bug Fixes
*********

* Bazaar is now able to be a client to the web server of IIS 6 and 7.
  The broken implementations of RFC822 in Python and RFC2046 in IIS
  combined with boundary-line checking in Bazaar previously made this
  impossible. (NB, IIS 5 does not suffer from this problem).
  (Adrian Wilkins, #247585)

* ``bzr log --long`` with a ghost in your mainline now handles that
  ghost properly. (John Arbash Meinel, #243536)

* ``check`` handles the split-up .bzr layout correctly, so no longer
  requires a branch to be present.
  (Daniel Watkins, #64783)

* Clearer message about how to set the PYTHONPATH if bzrlib can't be
  loaded.
  (Martin Pool, #205230)

* Errors about missing libraries are now shown without a traceback,
  and with a suggestion to install the library.  The full traceback is
  still in ``.bzr.log`` and can be shown with ``-Derror``.
  (Martin Pool, #240161)

* Fetch from a stacked branch copies all required data.
  (Aaron Bentley, #248506)

* Handle urls such as ftp://user@host.com@www.host.com where the user
  name contains an @.
  (Neil Martinsen-Burrell, #228058)

* ``needs_read_lock`` and ``needs_write_lock`` now suppress an error during
  ``unlock`` if there was an error in the original function. This helps
  most when there is a failure with a smart server action, since often the
  connection closes and we cannot unlock.
  (Andrew Bennetts, John Arbash Meinel, #125784)

* Obsolete hidden command ``bzr fetch`` removed.
  (Martin Pool, #172870)

* Raise the correct exception when doing ``-rbefore:0`` or ``-c0``.
  (John Arbash Meinel, #239933)

* You can now compare file revisions in Windows diff programs from
  Cygwin Bazaar.
  (Matt McClure, #209281)

* revision_history now tolerates mainline ghosts for Branch format 6.
  (Aaron Bentley, #235055)

* Set locale from environment for third party libs.
  (Martin von Gagern, #128496)

Documentation
*************

* Added *Using stacked branches* to the User Guide.
  (Ian Clatworthy)

* Updated developer documentation.
  (Martin Pool)

Testing
*******

* ``-Dmemory`` will cause /proc/PID/status to be catted before bzr
  exits, allowing low-key analysis of peak memory use. (Robert Collins)

* ``TestCaseWithTransport.make_branch_and_tree`` tries harder to return
  a tree with a ``branch`` attribute of the right format.  This was
  preventing some ``RemoteBranch`` tests from actually running with
  ``RemoteBranch`` instances.  (Andrew Bennetts)

API Changes
***********

* Removed ``Repository.text_store``, ``control_store``, etc.  Instead,
  there are new attributes ``texts, inventories, revisions,
  signatures``, each of which is a ``VersionedFiles``.  See the
  Repository docstring for more details.
  (Robert Collins)

* ``Branch.pull`` now accepts an ``_override_hook_target`` optional
  parameter.  If you have a subclass of ``Branch`` that overrides
  ``pull`` then you should add this parameter.  (Andrew Bennetts)

* ``bzrlib.check.check()`` has been deprecated in favour of the more
  aptly-named ``bzrlib.check.check_branch()``.
  (Daniel Watkins)

* ``Tree.print_file`` and ``Repository.print_file`` are deprecated.
  These methods are bad APIs because they write directly to sys.stdout.
  bzrlib does not use them internally, and there are no direct tests
  for them. (Alexander Belchenko)

Internals
*********

* ``cat`` command no longer uses ``Tree.print_file()`` internally.
  (Alexander Belchenko)

* New class method ``BzrDir.open_containing_tree_branch_or_repository``
  which eases the discovery of the tree, the branch and the repository
  containing a given location.
  (Daniel Watkins)

* New ``versionedfile.KeyMapper`` interface to abstract out the access to
  underlying .knit/.kndx etc files in repositories with partitioned
  storage. (Robert Collins)

* Obsolete developer-use command ``weave-join`` has been removed.
  (Robert Collins)

* ``RemoteToOtherFetcher`` and ``get_data_stream_for_search`` removed,
  to support new ``VersionedFiles`` layering.
  (Robert Collins)


bzr 1.6beta2
############

:Released: 2008-06-10

This release contains further progress towards our 1.6 goals of shallow
repositories, and contains a fix for some user-affecting bugs in the
repository layer.  Building working trees during checkout and branch is
now faster.

Bug Fixes
*********

* Avoid KnitCorrupt error extracting inventories from some repositories.
  (The data is not corrupt; an internal check is detecting a problem
  reading from the repository.)
  (Martin Pool, Andrew Bennetts, Robert Collins, #234748)

* ``bzr status`` was breaking if you merged the same revision twice.
  (John Arbash Meinel, #235407)

* Fix infinite loop consuming 100% CPU when a connection is lost while
  reading a response body via the smart protocol v1 or v2.
  (Andrew Bennetts)

* Inserting a bundle which changes the contents of a file with no trailing
  end of line, causing a knit snapshot in a 'knits' repository will no longer
  cause KnitCorrupt. (Robert Collins)

* ``RemoteBranch.pull`` needs to return the ``self._real_branch``'s
  pull result. It was instead just returning None, which breaks ``bzr
  pull``. (John Arbash Meinel, #238149)

* Sanitize branch nick before using it as an attachment filename in
  ``bzr send``. (Lukáš Lalinský, #210218)

* Squash ``inv_entry.symlink_target`` to a plain string when
  generating DirState details. This prevents from getting a
  ``UnicodeError`` when you have symlinks and non-ascii filenames.
  (John Arbash Meinel, #135320)

Improvements
************

* Added the 'alias' command to set/unset and display aliases. (Tim Penhey)

* ``added``, ``modified``, and ``unknowns`` behaviour made consistent (all three
  now quote paths where required). Added ``--null`` option to ``added`` and
  ``modified`` (for null-separated unknowns, use ``ls --unknown --null``)
  (Adrian Wilkins)

* Faster branching (1.09x) and lightweight checkouts (1.06x) on large trees.
  (Ian Clatworthy, Aaron Bentley)

Documentation
*************

* Added *Bazaar Zen* section to the User Guide. (Ian Clatworthy)

Testing
*******

* Fix the test HTTPServer to be isolated from chdir calls made while it is
  running, allowing it to be used in blackbox tests. (Robert Collins)

API Changes
***********

* ``WorkingTree.set_parent_(ids/trees)`` will now filter out revisions
  which are in the ancestry of other revisions. So if you merge the same
  tree twice, or merge an ancestor of an existing merge, it will only
  record the newest. (If you merge a descendent, it will replace its
  ancestor). (John Arbash Meinel, #235407)

* ``RepositoryPolicy.__init__`` now requires stack_on and stack_on_pwd,
  through the derived classes do not.  (Aaron Bentley)

Internals
*********

* ``bzrlib.bzrdir.BzrDir.sprout`` now accepts ``stacked`` to control
  creating stacked branches. (Robert Collins)

* Knit record serialisation is now stricter on what it will accept, to
  guard against potential internal bugs, or broken input. (Robert Collins)

bzr 1.6beta1
############

:Released: 2008-06-02

Commands that work on the revision history such as push, pull, missing,
uncommit and log are now substantially faster.  This release adds a
translation of some of the user documentation into Spanish.  (Contributions of
other translations would be very welcome.)  Bazaar 1.6beta1 adds a new network
protocol which is used by default and which allows for more efficient transfers
and future extensions.


Notes When Upgrading
********************

* There is a new version of the network protocol used for bzr://, bzr+ssh://
  and bzr+http:// connections.  This will allow more efficient requests and
  responses, and more graceful fallback when a server is too old to
  recognise a request from a more recent client.  Bazaar 1.6 will
  interoperate with 0.16 and later versions, but servers should be upgraded
  when possible.  Bazaar 1.6 no longer interoperates with 0.15 and earlier via
  these protocols.  Use alternatives like SFTP or upgrade those servers.
  (Andrew Bennetts, #83935)

Changes
*******

* Deprecation warnings will not be suppressed when running ``bzr selftest``
  so that developers can see if their code is using deprecated functions.
  (John Arbash Meinel)

Features
********

* Adding ``-Derror`` will now display a traceback when a plugin fails to
  load. (James Westby)

Improvements
************

* ``bzr branch/push/pull -r XXX`` now have a helper function for finding
  the revno of the new revision (``Graph.find_distance_to_null``). This
  should make something like ``bzr branch -r -100`` in a shared, no-trees
  repository much snappier. (John Arbash Meinel)

* ``bzr log --short -r X..Y`` no longer needs to access the full revision
  history. This makes it noticeably faster when logging the last few
  revisions. (John Arbash Meinel)

* ``bzr ls`` now accepts ``-V`` as an alias for ``--versioned``.
  (Jerad Cramp, #165086)

* ``bzr missing`` uses the new ``Graph.find_unique_ancestors`` and
  ``Graph.find_differences`` to determine missing revisions without having
  to search the whole ancestry. (John Arbash Meinel, #174625)

* ``bzr uncommit`` now uses partial history access, rather than always
  extracting the full revision history for a branch. This makes it
  resolve the appropriate revisions much faster (in testing it drops
  uncommit from 1.5s => 0.4s). It also means ``bzr log --short`` is one
  step closer to not using full revision history.
  (John Arbash Meinel, #172649)

Bugfixes
********

* ``bzr merge --lca`` should handle when two revisions have no common
  ancestor other than NULL_REVISION. (John Arbash Meinel, #235715)

* ``bzr status`` was breaking if you merged the same revision twice.
  (John Arbash Meinel, #235407)

* ``bzr push`` with both ``--overwrite`` and ``-r NNN`` options no longer
  fails.  (Andrew Bennetts, #234229)

* Correctly track the base URL of a smart medium when using bzr+http://
  URLs, which was causing spurious "No repository present" errors with
  branches in shared repositories accessed over bzr+http.
  (Andrew Bennetts, #230550)

* Define ``_remote_is_at_least_1_2`` on ``SmartClientMedium`` so that all
  implementations have the attribute.  Fixes 'PyCurlTransport' object has no
  attribute '_remote_is_at_least_1_2' attribute errors.
  (Andrew Bennetts, #220806)

* Failure to delete an obsolete pack file should just give a warning
  message, not a fatal error.  It may for example fail if the file is still
  in use by another process.
  (Martin Pool)

* Fix MemoryError during large fetches over HTTP by limiting the amount of
  data we try to read per ``recv`` call.  The problem was observed with
  Windows and a proxy, but might affect other environments as well.
  (Eric Holmberg, #215426)

* Handle old merge directives correctly in Merger.from_mergeable.  Stricter
  get_parent_map requirements exposed a latent bug here.  (Aaron Bentley)

* Issue a warning and ignore passwords declared in authentication.conf when
  used for an ssh scheme (sftp or bzr+ssh).
  (Vincent Ladeuil, #203186)

* Make both http implementations raise appropriate exceptions on 403
  Forbidden when POSTing smart requests.
  (Vincent Ladeuil, #230223)

* Properly *title* header names in http requests instead of capitalizing
  them.
  (Vincent Ladeuil, #229076)

* The "Unable to obtain lock" error message now also suggests using
  ``bzr break-lock`` to fix it.  (Martin Albisetti, #139202)

* Treat an encoding of '' as ascii; this can happen when bzr is run
  under vim on Mac OS X.
  (Neil Martinsen-Burrell)

* ``VersionedFile.make_mpdiffs()`` was raising an exception that wasn't in
  scope. (Daniel Fischer #235687)

Documentation
*************

* Added directory structure and started translation of docs in spanish.
  (Martin Albisetti, Lucio Albenga)

* Incorporate feedback from Jelmer Vernooij and Neil Martinsen-Burrell
  on the plugin and integration chapters of the User Guide.
  (Ian Clatworthy)

* More Bazaar developer documentation about packaging and release process,
  and about use of Python reprs.
  (Martin Pool, Martin Albisetti)

* Updated Tortise strategy document. (Mark Hammond)

Testing
*******

* ``bzrlib.tests.adapt_tests`` was broken and unused - it has been fixed.
  (Robert Collins)

* Fix the test HTTPServer to be isolated from chdir calls made while it is
  running, allowing it to be used in blackbox tests. (Robert Collins)

* New helper function for splitting test suites
  ``split_suite_by_condition``. (Robert Collins)

Internals
*********

* ``Branch.missing_revisions`` has been deprecated. Similar functionality
  can be obtained using ``bzrlib.missing.find_unmerged``. The api was
  fairly broken, and the function was unused, so we are getting rid of it.
  (John Arbash Meinel)

API Changes
***********

* ``Branch.abspath`` is deprecated; use the Tree or Transport
  instead.  (Martin Pool)

* ``Branch.update_revisions`` now takes an optional ``Graph``
  object. This can be used by ``update_revisions`` when it is
  checking ancestry, and allows callers to prefer request to go to a
  local branch.  (John Arbash Meinel)

* Branch, Repository, Tree and BzrDir should expose a Transport as an
  attribute if they have one, rather than having it indirectly accessible
  as ``.control_files._transport``.  This doesn't add a requirement
  to support a Transport in cases where it was not needed before;
  it just simplifies the way it is reached.  (Martin Pool)

* ``bzr missing --mine-only`` will return status code 0 if you have no
  new revisions, but the remote does. Similarly for ``--theirs-only``.
  The new code only checks one side, so it doesn't know if the other
  side has changes. This seems more accurate with the request anyway.
  It also changes the output to print '[This|Other] branch is up to
  date.' rather than displaying nothing.  (John Arbash Meinel)

* ``LockableFiles.put_utf8``, ``put_bytes`` and ``controlfilename``
  are now deprecated in favor of using Transport operations.
  (Martin Pool)

* Many methods on ``VersionedFile``, ``Repository`` and in
  ``bzrlib.revision``  deprecated before bzrlib 1.5 have been removed.
  (Robert Collins)

* ``RevisionSpec.wants_revision_history`` can be set to False for a given
  ``RevisionSpec``. This will disable the existing behavior of passing in
  the full revision history to ``self._match_on``. Useful for specs that
  don't actually need access to the full history. (John Arbash Meinel)

* The constructors of ``SmartClientMedium`` and its subclasses now require a
  ``base`` parameter.  ``SmartClientMedium`` implementations now also need
  to provide a ``remote_path_from_transport`` method.  (Andrew Bennetts)

* The default permissions for creating new files and directories
  should now be obtained from ``BzrDir._get_file_mode()`` and
  ``_get_dir_mode()``, rather than from LockableFiles.  The ``_set_file_mode``
  and ``_set_dir_mode`` variables on LockableFiles which were advertised
  as a way for plugins to control this are no longer consulted.
  (Martin Pool)

* ``VersionedFile.join`` is deprecated. This method required local
  instances of both versioned file objects and was thus hostile to being
  used for streaming from a smart server. The new get_record_stream and
  insert_record_stream are meant to efficiently replace this method.
  (Robert Collins)

* ``WorkingTree.set_parent_(ids/trees)`` will now filter out revisions
  which are in the ancestry of other revisions. So if you merge the same
  tree twice, or merge an ancestor of an existing merge, it will only
  record the newest. (If you merge a descendent, it will replace its
  ancestor). (John Arbash Meinel, #235407)

* ``WorkingTreeFormat2.stub_initialize_remote`` is now private.
  (Martin Pool)


bzr 1.5
#######

:Released: 2008-05-16

This release of Bazaar includes several updates to the documentation, and fixes
to prepare for making rich root support the default format. Many bugs have been
squashed, including fixes to log, bzr+ssh inter-operation with older servers.

Changes
*******

* Suppress deprecation warnings when bzrlib is a 'final' release. This way
  users of packaged software won't be bothered with DeprecationWarnings,
  but developers and testers will still see them. (John Arbash Meinel)

Documentation
*************

* Incorporate feedback from Jelmer Vernooij and Neil Martinsen-Burrell
  on the plugin and integration chapters of the User Guide.
  (Ian Clatworthy)


bzr 1.5rc1
##########

:Released: 2008-05-09

Changes
*******

* Broader support of GNU Emacs mail clients. Set
  ``mail_client=emacsclient`` in your bazaar.conf and ``send`` will pop the
  bundle in a mail buffer according to the value of ``mail-user-agent``
  variable. (Xavier Maillard)

Improvements
************

* Diff now handles revision specs like "branch:" and "submit:" more
  efficiently.  (Aaron Bentley, #202928)

* More friendly error given when attempt to start the smart server
  on an address already in use. (Andrea Corbellini, #200575)

* Pull completes much faster when there is nothing to pull.
  (Aaron Bentley)

Bugfixes
********

* Authentication.conf can define sections without password.
  (Vincent Ladeuil, #199440)

* Avoid muttering every time a child update does not cause a progress bar
  update. (John Arbash Meinel, #213771)

* ``Branch.reconcile()`` is now implemented. This allows ``bzr reconcile``
  to fix when a Branch has a non-canonical mainline history. ``bzr check``
  also detects this condition. (John Arbash Meinel, #177855)

* ``bzr log -r ..X bzr://`` was failing, because it was getting a request
  for ``revision_id=None`` which was not a string.
  (John Arbash Meinel, #211661)

* ``bzr commit`` now works with Microsoft's FTP service.
  (Andreas Deininger)

* Catch definitions outside sections in authentication.conf.
  (Vincent Ladeuil, #217650)

* Conversion from non-rich-root to rich-root(-pack) updates inventory
  sha1s, even when bundles are used.  (Aaron Bentley, #181391)

* Conversion from non-rich-root to rich-root(-pack) works correctly even
  though search keys are not topologically sorted.  (Aaron Bentley)

* Conversion from non-rich-root to rich-root(-pack) works even when a
  parent revision has a different root id.  (Aaron Bentley, #177874)

* Disable strace testing until strace is fixed (see bug #103133) and emit a
  warning when selftest ends to remind us of leaking tests.
  (Vincent Ladeuil, #226769)

* Fetching all revisions from a repository does not cause pack collisions.
  (Robert Collins, Aaron Bentley, #212908)

* Fix error about "attempt to add line-delta in non-delta knit".
  (Andrew Bennetts, #217701)

* Pushing a branch in "dirstate" format (Branch5) over bzr+ssh would break
  if the remote server was < version 1.2. This was due to a bug in the
  RemoteRepository.get_parent_map() fallback code.
  (John Arbash Meinel, #214894)

* Remove leftover code in ``bzr_branch`` that inappropriately creates
  a ``branch-name`` file in the branch control directory.
  (Martin Pool)

* Set SO_REUSEADDR on server sockets of ``bzr serve`` to avoid problems
  rebinding the socket when starting the server a second time.
  (John Arbash Meinel, Martin Pool, #164288)

* Severe performance degradation in fetching from knit repositories to
  knits and packs due to parsing the entire revisions.kndx on every graph
  walk iteration fixed by using the Repository.get_graph API.  There was
  another regression in knit => knit fetching which re-read the index for
  every revision each side had in common.
  (Robert Collins, John Arbash Meinel)

* When logging the changes to a particular file, there was a bug if there
  were ghosts in the revision ancestry. (John Arbash Meinel, #209948)

* xs4all's ftp server returns a temporary error when trying to list an
  empty directory, rather than returning an empty list. Adding a
  workaround so that we don't get spurious failures.
  (John Arbash Meinel, #215522)

Documentation
*************

* Expanded the User Guide to include new chapters on popular plugins and
  integrating Bazaar into your environment. The *Best practices* chapter
  was renamed to *Miscellaneous topics* as suggested by community
  feedback as well. (Ian Clatworthy)

* Document outlining strategies for TortoiseBzr. (Mark Hammond)

* Improved the documentation on hooks. (Ian Clatworthy)

* Update authentication docs regarding ssh agents.
  (Vincent Ladeuil, #183705)

Testing
*******

* Add ``thread_name_suffix`` parameter to SmartTCPServer_for_testing, to
  make it easy to identify which test spawned a thread with an unhandled
  exception. (Andrew Bennetts)

* New ``--debugflag``/``-E`` option to ``bzr selftest`` for setting
  options for debugging tests, these are complementary to the -D
  options.  The ``-Dselftest_debug`` global option has been replaced by the
  ``-E=allow_debug`` option for selftest. (Andrew Bennetts)

* Parameterised test ids are preserved correctly to aid diagnosis of test
  failures. (Robert Collins, Andrew Bennetts)

* selftest now accepts --starting-with <id> to load only the tests whose id
  starts with the one specified. This greatly speeds up running the test
  suite on a limited set of tests and can be used to run the tests for a
  single module, a single class or even a single test.  (Vincent Ladeuil)

* The test suite modules have been modified to define load_tests() instead
  of test_suite(). That speeds up selective loading (via --load-list)
  significantly and provides many examples on how to migrate (grep for
  load_tests).  (Vincent Ladeuil)

Internals
*********

* ``Hooks.install_hook`` is now deprecated in favour of
  ``Hooks.install_named_hook`` which adds a required ``name`` parameter, to
  avoid having to call ``Hooks.name_hook``. (Daniel Watkins)

* Implement xml8 serializer.  (Aaron Bentley)

* New form ``@deprecated_method(deprecated_in(1, 5, 0))`` for making
  deprecation wrappers.  (Martin Pool)

* ``Repository.revision_parents`` is now deprecated in favour of
  ``Repository.get_parent_map([revid])[revid]``. (Jelmer Vernooij)

* The Python ``assert`` statement is no longer used in Bazaar source, and
  a test checks this.  (Martin Pool)

API Changes
***********

* ``bzrlib.status.show_pending_merges`` requires the repository to be
  locked by the caller. Callers should have been doing it anyway, but it
  will now raise an exception if they do not. (John Arbash Meinel)

* Repository.get_data_stream, Repository.get_data_stream_for_search(),
  Repository.get_deltas_for_revsions(), Repository.revision_trees(),
  Repository.item_keys_introduced_by() no longer take read locks.
  (Aaron Bentley)

* ``LockableFiles.get_utf8`` and ``.get`` are deprecated, as a start
  towards removing LockableFiles and ``.control_files`` entirely.
  (Martin Pool)

* Methods deprecated prior to 1.1 have been removed.
  (Martin Pool)


bzr 1.4 
#######

:Released: 2008-04-28

This release of Bazaar includes handy improvements to the speed of log and
status, new options for several commands, improved documentation, and better
hooks, including initial code for server-side hooks.  A number of bugs have
been fixed, particularly in interoperability between different formats or
different releases of Bazaar over there network.  There's been substantial
internal work in both the repository and network code to enable new features
and faster performance.

Bug Fixes
*********

* Pushing a branch in "dirstate" format (Branch5) over bzr+ssh would break
  if the remote server was < version 1.2.  This was due to a bug in the
  RemoteRepository.get_parent_map() fallback code.
  (John Arbash Meinel, Andrew Bennetts, #214894)


bzr 1.4rc2
##########

:Released: 2008-04-21

Bug Fixes
*********

* ``bzr log -r ..X bzr://`` was failing, because it was getting a request
  for ``revision_id=None`` which was not a string.
  (John Arbash Meinel, #211661)

* Fixed a bug in handling ghost revisions when logging changes in a
  particular file.  (John Arbash Meinel, #209948)

* Fix error about "attempt to add line-delta in non-delta knit".
  (Andrew Bennetts, #205156)

* Fixed performance degradation in fetching from knit repositories to
  knits and packs due to parsing the entire revisions.kndx on every graph
  walk iteration fixed by using the Repository.get_graph API.  There was
  another regression in knit => knit fetching which re-read the index for
  every revision each side had in common.
  (Robert Collins, John Arbash Meinel)


bzr 1.4rc1
##########

:Released: 2008-04-11

Changes
*******

* bzr main script cannot be imported (Benjamin Peterson)

* On Linux bzr additionally looks for plugins in arch-independent site
  directory. (Toshio Kuratomi)

* The ``set_rh`` branch hook is now deprecated. Please migrate
  any plugins using this hook to use an alternative, e.g.
  ``post_change_branch_tip``. (Ian Clatworthy)

* When a plugin cannot be loaded as the file path is not a valid
  python module name bzr will now strip a ``bzr_`` prefix from the
  front of the suggested name, as many plugins (e.g. bzr-svn)
  want to be installed without this prefix. It is a common mistake
  to have a folder named "bzr-svn" for that plugin, especially
  as this is what bzr branch lp:bzr-svn will give you. (James Westby,
  Andrew Cowie)

* UniqueIntegerBugTracker now appends bug-ids instead of joining
  them to the base URL. Plugins that register bug trackers may
  need a trailing / added to the base URL if one is not already there.
  (James Wesby, Andrew Cowie)

Features
********

* Added start_commit hook for mutable trees. (Jelmer Vernooij, #186422)

* ``status`` now accepts ``--no-pending`` to show the status without
  listing pending merges, which speeds up the command a lot on large
  histories.  (James Westby, #202830)

* New ``post_change_branch_tip`` hook that is called after the
  branch tip is moved but while the branch is still write-locked.
  See the User Reference for signature details.
  (Ian Clatworthy, James Henstridge)

* Reconfigure can convert a branch to be standalone or to use a shared
  repository.  (Aaron Bentley)

Improvements
************

* The smart protocol now has support for setting branches' revision info
  directly.  This should make operations like push slightly faster, and is a
  step towards server-side hooks.  The new request method name is
  ``Branch.set_last_revision_info``.  (Andrew Bennetts)

* ``bzr commit --fixes`` now recognises "gnome" as a tag by default.
  (James Westby, Andrew Cowie)

* ``bzr switch`` will attempt to find branches to switch to relative to the
  current branch. E.g. ``bzr switch branchname`` will look for
  ``current_branch/../branchname``. (Robert Collins, Jelmer Vernooij,
  Wouter van Heyst)

* Diff is now more specific about execute-bit changes it describes
  (Chad Miller)

* Fetching data over HTTP is a bit faster when urllib is used.  This is done
  by forcing it to recv 64k at a time when reading lines in HTTP headers,
  rather than just 1 byte at a time.  (Andrew Bennetts)

* Log --short and --line are much faster when -r is not specified.
  (Aaron Bentley)

* Merge is faster.  We no longer check a file's existence unnecessarily
  when merging the execute bit.  (Aaron Bentley)

* ``bzr status`` on an explicit list of files no longer shows pending
  merges, making it much faster on large trees. (John Arbash Meinel)

* The launchpad directory service now warns the user if they have not set
  their launchpad login and are trying to resolve a URL using it, just
  in case they want to do a write operation with it.  (James Westby)

* The smart protocol client is slightly faster, because it now only queries
  the server for the protocol version once per connection.  Also, the HTTP
  transport will now automatically probe for and use a smart server if
  one is present.  You can use the new ``nosmart+`` transport decorator
  to get the old behaviour.  (Andrew Bennetts)

* The ``version`` command takes a ``--short`` option to print just the
  version number, for easier use in scripts.  (Martin Pool)

* Various operations with revision specs and commands that calculate
  revnos and revision ids are faster.  (John A. Meinel, Aaron Bentley)

Bugfixes
********

* Add ``root_client_path`` parameter to SmartWSGIApp and
  SmartServerRequest.  This makes it possible to publish filesystem
  locations that don't exactly match URL paths. SmartServerRequest
  subclasses should use the new ``translate_client_path`` and
  ``transport_from_client_path`` methods when dealing with paths received
  from a client to take this into account.  (Andrew Bennetts, #124089)

* ``bzr mv a b`` can be now used also to rename previously renamed
  directories, not only files. (Lukáš Lalinský, #107967)

* ``bzr uncommit --local`` can now remove revisions from the local
  branch to be symmetric with ``bzr commit --local``.
  (John Arbash Meinel, #93412)

* Don't ask for a password if there is no real terminal.
  (Alexander Belchenko, #69851)

* Fix a bug causing a ValueError crash in ``parse_line_delta_iter`` when
  fetching revisions from a knit to pack repository or vice versa using
  bzr:// (including over http or ssh).
  (#208418, Andrew Bennetts, Martin Pool, Robert Collins)

* Fixed ``_get_line`` in ``bzrlib.smart.medium``, which was buggy.  Also
  fixed ``_get_bytes`` in the same module to use the push back buffer.
  These bugs had no known impact in normal use, but were problematic for
  developers working on the code, and were likely to cause real bugs sooner
  or later.  (Andrew Bennetts)

* Implement handling of basename parameter for DefaultMail.  (James Westby)

* Incompatibility with Paramiko versions newer than 1.7.2 was fixed.
  (Andrew Bennetts, #213425)

* Launchpad locations (lp: URLs) can be pulled.  (Aaron Bentley, #181945)

* Merges that add files to deleted root directories complete.  They
  do create conflicts.  (Aaron Bentley, #210092)

* vsftp's return ``550 RNFR command failed.`` supported.
  (Marcus Trautwig, #129786)

Documentation
*************

* Improved documentation on send/merge relationship. (Peter Schuller)

* Minor fixes to the User Guide. (Matthew Fuller)

* Reduced the evangelism in the User Guide. (Ian Clatworthy)

* Added Integrating with Bazaar document for developers (Martin Albisetti)

API Breaks
**********

* Attempting to pull data from a ghost aware repository (e.g. knits) into a
  non-ghost aware repository such as weaves will now fail if there are
  ghosts.  (Robert Collins)

* ``KnitVersionedFile`` no longer accepts an ``access_mode`` parameter, and
  now requires the ``index`` and ``access_method`` parameters to be
  supplied. A compatible shim has been kept in the new function
  ``knit.make_file_knit``. (Robert Collins)

* Log formatters must now provide log_revision instead of show and
  show_merge_revno methods. The latter had been deprecated since the 0.17
  release. (James Westby)

* ``LoopbackSFTP`` is now called ``SocketAsChannelAdapter``.
  (Andrew Bennetts)

* ``osutils.backup_file`` is removed. (Alexander Belchenko)

* ``Repository.get_revision_graph`` is deprecated, with no replacement
  method. The method was size(history) and not desirable. (Robert Collins)

* ``revision.revision_graph`` is deprecated, with no replacement function.
  The function was size(history) and not desirable. (Robert Collins)

* ``Transport.get_shared_medium`` is deprecated.  Use
  ``Transport.get_smart_medium`` instead.  (Andrew Bennetts)

* ``VersionedFile`` factories now accept a get_scope parameter rather
  than using a call to ``transaction_finished``, allowing the removal of
  the fixed list of versioned files per repository. (Robert Collins)

* ``VersionedFile.annotate_iter`` is deprecated. While in principle this
  allowed lower memory use, all users of annotations wanted full file
  annotations, and there is no storage format suitable for incremental
  line-by-line annotation. (Robert Collins)

* ``VersionedFile.clone_text`` is deprecated. This performance optimisation
  is no longer used - reading the content of a file that is undergoing a
  file level merge to identical state on two branches is rare enough, and
  not expensive enough to special case. (Robert Collins)

* ``VersionedFile.clear_cache`` and ``enable_cache`` are deprecated.
  These methods added significant complexity to the ``VersionedFile``
  implementation, but were only used for optimising fetches from knits -
  which can be done from outside the knit layer, or via a caching
  decorator. As knits are not the default format, the complexity is no
  longer worth paying. (Robert Collins)

* ``VersionedFile.create_empty`` is removed. This method presupposed a
  sensible mapping to a transport for individual files, but pack backed
  versioned files have no such mapping. (Robert Collins)

* ``VersionedFile.get_graph`` is deprecated, with no replacement method.
  The method was size(history) and not desirable. (Robert Collins)

* ``VersionedFile.get_graph_with_ghosts`` is deprecated, with no
  replacement method.  The method was size(history) and not desirable.
  (Robert Collins)

* ``VersionedFile.get_parents`` is deprecated, please use
  ``VersionedFile.get_parent_map``. (Robert Collins)

* ``VersionedFile.get_sha1`` is deprecated, please use
  ``VersionedFile.get_sha1s``. (Robert Collins)

* ``VersionedFile.has_ghost`` is now deprecated, as it is both expensive
  and unused outside of a single test. (Robert Collins)

* ``VersionedFile.iter_parents`` is now deprecated in favour of
  ``get_parent_map`` which can be used to instantiate a Graph on a
  VersionedFile. (Robert Collins)

* ``VersionedFileStore`` no longer uses the transaction parameter given
  to most methods; amongst other things this means that the
  get_weave_or_empty method no longer guarantees errors on a missing weave
  in a readonly transaction, and no longer caches versioned file instances
  which reduces memory pressure (but requires more careful management by
  callers to preserve performance). (Robert Collins)

Testing
*******

* New -Dselftest_debug flag disables clearing of the debug flags during
  tests.  This is useful if you want to use e.g. -Dhpss to help debug a
  failing test.  Be aware that using this feature is likely to cause
  spurious test failures if used with the full suite. (Andrew Bennetts)

* selftest --load-list now uses a new more agressive test loader that will
  avoid loading unneeded modules and building their tests. Plugins can use
  this new loader by defining a load_tests function instead of a test_suite
  function. (a forthcoming patch will provide many examples on how to
  implement this).
  (Vincent Ladeuil)

* selftest --load-list now does some sanity checks regarding duplicate test
  IDs and tests present in the list but not found in the actual test suite.
  (Vincent Ladeuil)

* Slightly more concise format for the selftest progress bar, so there's
  more space to show the test name.  (Martin Pool) ::

    [2500/10884, 1fail, 3miss in 1m29s] test_revisionnamespaces.TestRev

* The test suite takes much less memory to run, and is a bit faster.  This
  is done by clearing most attributes of TestCases after running them, if
  they succeeded.  (Andrew Bennetts)

Internals
*********

* Added ``_build_client_protocol`` to ``_SmartClient``.  (Andrew Bennetts)

* Added basic infrastructure for automatic plugin suggestion.
  (Martin Albisetti)

* If a ``LockableFiles`` object is not explicitly unlocked (for example
  because of a missing ``try/finally`` block, it will give a warning but
  not automatically unlock itself.  (Previously they did.)  This
  sometimes caused knock-on errors if for example the network connection
  had already failed, and should not be relied upon by code.
  (Martin Pool, #109520)

* ``make dist`` target to build a release tarball, and also
  ``check-dist-tarball`` and ``dist-upload-escudero``.  (Martin Pool)

* The ``read_response_tuple`` method of ``SmartClientRequestProtocol*``
  classes will now raise ``UnknownSmartMethod`` when appropriate, so that
  callers don't need to try distinguish unknown request errors from other
  errors.  (Andrew Bennetts)

* ``set_make_working_trees`` is now implemented provided on all repository
  implementations (Aaron Bentley)

* ``VersionedFile`` now has a new method ``get_parent_map`` which, like
  ``Graph.get_parent_map`` returns a dict of key:parents. (Robert Collins)


bzr 1.3.1
#########

:Released: 2008-04-09

No changes from 1.3.1rc1.


bzr 1.3.1rc1
############

:Released: 2008-04-04

Bug Fixes
*********

* Fix a bug causing a ValueError crash in ``parse_line_delta_iter`` when
  fetching revisions from a knit to pack repository or vice versa using
  bzr:// (including over http or ssh).
  (#208418, Andrew Bennetts, Martin Pool, Robert Collins)


bzr 1.3
#######

:Released: 2008-03-20

Bazaar has become part of the GNU project <http://www.gnu.org>

Many operations that act on history, including ``log`` and ``annotate`` are now
substantially faster.  Several bugs have been fixed and several new options and
features have been added.

Testing
*******

* Avoid spurious failure of ``TestVersion.test_version`` matching
  directory names.
  (#202778, Martin Pool)


bzr 1.3rc1
##########

:Released: 2008-03-16

Notes When Upgrading
********************

* The backup directory created by ``upgrade`` is now called
  ``backup.bzr``, not ``.bzr.backup``. (Martin Albisetti)

Changes
*******

* A new repository format 'development' has been added. This format will
  represent the latest 'in-progress' format that the bzr developers are
  interested in getting early-adopter testing and feedback on.
  ``doc/developers/development-repo.txt`` has detailed information.
  (Robert Collins)

* BZR_LOG environment variable controls location of .bzr.log trace file.
  User can suppress writing messages to .bzr.log by using '/dev/null'
  filename (on Linux) or 'NUL' (on Windows). If BZR_LOG variable
  is not defined but BZR_HOME is defined then default location
  for .bzr.log trace file is ``$BZR_HOME/.bzr.log``.
  (Alexander Belchenko, #106117)

* ``launchpad`` builtin plugin now shipped as separate part in standalone
  bzr.exe, installed to ``C:\Program Files\Bazaar\plugins`` directory,
  and standalone installer allows user to skip installation of this plugin.
  (Alexander Belchenko)

* Restore auto-detection of plink.exe on Windows. (Dmitry Vasiliev)

* Version number is now shown as "1.2" or "1.2pr2", without zeroed or
  missing final fields.  (Martin Pool)

Features
********

* ``branch`` and ``checkout`` can hard-link working tree files, which is
  faster and saves space.  (Aaron Bentley)

* ``bzr send`` will now also look at the ``child_submit_to`` setting in
  the submit branch to determine the email address to send to.
  (Jelmer Vernooij)

Improvements
************

* BzrBranch._lefthand_history is faster on pack repos.  (Aaron Bentley)

* Branch6.generate_revision_history is faster.  (Aaron Bentley)

* Directory services can now be registered, allowing special URLs to be
  dereferenced into real URLs.  This is a generalization and cleanup of
  the lp: transport lookup.  (Aaron Bentley)

* Merge directives that are automatically attached to emails have nicer
  filenames, based on branch-nick + revno. (Aaron Bentley)

* ``push`` has a ``--revision`` option, to specify what revision to push up
  to.  (Daniel Watkins)

* Significantly reducing execution time and network traffic for trivial
  case of running ``bzr missing`` command for two identical branches.
  (Alexander Belchenko)

* Speed up operations that look at the revision graph (such as 'bzr log').
  ``KnitPackRepositor.get_revision_graph`` uses ``Graph.iter_ancestry`` to
  extract the revision history. This allows filtering ghosts while
  stepping instead of needing to peek ahead. (John Arbash Meinel)

* The ``hooks`` command lists installed hooks, to assist in debugging.
  (Daniel Watkins)

* Updates to how ``annotate`` work. Should see a measurable improvement in
  performance and memory consumption for file with a lot of merges.
  Also, correctly handle when a line is introduced by both parents (it
  should be attributed to the first merge which notices this, and not
  to all subsequent merges.) (John Arbash Meinel)

Bugfixes
********

* Autopacking no longer holds the full set of inventory lines in
  memory while copying. For large repositories, this can amount to
  hundreds of MB of ram consumption.
  (Ian Clatworthy, John Arbash Meinel)

* Cherrypicking when using ``--format=merge3`` now explictly excludes
  BASE lines. (John Arbash Meinel, #151731)

* Disable plink's interactive prompt for password.
  (#107593, Dmitry Vasiliev)

* Encode command line arguments from unicode to user_encoding before
  invoking external mail client in `bzr send` command.
  (#139318, Alexander Belchenko)

* Fixed problem connecting to ``bzr+https://`` servers.
  (#198793, John Ferlito)

* Improved error reporting in the Launchpad plugin. (Daniel Watkins,
  #196618)

* Include quick-start-summary.svg file to python-based installer(s)
  for Windows. (#192924, Alexander Belchenko)

* lca merge now respects specified files. (Aaron Bentley)

* Make version-info --custom imply --all. (#195560, James Westby)

* ``merge --preview`` now works for merges that add or modify
  symlinks (James Henstridge)

* Redirecting the output from ``bzr merge`` (when the remembered
  location is used) now works. (John Arbash Meinel)

* setup.py script explicitly checks for Python version.
  (Jari Aalto, Alexander Belchenko, #200569)

* UnknownFormatErrors no longer refer to branches regardless of kind of
  unknown format. (Daniel Watkins, #173980)

* Upgrade bundled ConfigObj to version 4.5.2, which properly quotes #
  signs, among other small improvements. (Matt Nordhoff, #86838)

* Use correct indices when emitting LCA conflicts.  This fixes IndexError
  errors.  (Aaron Bentley, #196780)

Documentation
*************

* Explained how to use ``version-info --custom`` in the User Guide.
  (Neil Martinsen-Burrell)

API Breaks
**********

* Support for loading plugins from zip files and
  ``bzrlib.plugin.load_from_zip()`` function are deprecated.
  (Alexander Belchenko)

Testing
*******

* Added missing blackbox tests for ``modified`` (Adrian Wilkins)

* The branch interface tests were invalid for branches using rich-root
  repositories because the empty string is not a valid file-id.
  (Robert Collins)

Internals
*********

* ``Graph.iter_ancestry`` returns the ancestry of revision ids. Similar to
  ``Repository.get_revision_graph()`` except it includes ghosts and you can
  stop part-way through. (John Arbash Meinel)

* New module ``tools/package_mf.py`` provide custom module finder for
  python packages (improves standard python library's modulefinder.py)
  used by ``setup.py`` script while building standalone bzr.exe.
  (Alexander Belchenko)

* New remote method ``RemoteBzrDir.find_repositoryV2`` adding support for
  detecting external lookup support on remote repositories. This method is
  now attempted first when lookup up repositories, leading to an extra
  round trip on older bzr smart servers. (Robert Collins)

* Repository formats have a new supported-feature attribute
  ``supports_external_lookups`` used to indicate repositories which support
  falling back to other repositories when they have partial data.
  (Robert Collins)

* ``Repository.get_revision_graph_with_ghosts`` and
  ``bzrlib.revision.(common_ancestor,MultipleRevisionSources,common_graph)``
  have been deprecated.  (John Arbash Meinel)

* ``Tree.iter_changes`` is now a public API, replacing the work-in-progress
  ``Tree._iter_changes``. The api is now considered stable and ready for
  external users.  (Aaron Bentley)

* The bzrdir format registry now accepts an ``alias`` keyword to
  register_metadir, used to indicate that a format name is an alias for
  some other format and thus should not be reported when describing the
  format. (Robert Collins)


bzr 1.2
#######

:Released: 2008-02-15

Bug Fixes
*********

* Fix failing test in Launchpad plugin. (Martin Pool)


bzr 1.2rc1
##########

:Released: 2008-02-13

Notes When Upgrading
********************

* Fetching via the smart protocol may need to reconnect once during a fetch
  if the remote server is running Bazaar 1.1 or earlier, because the client
  attempts to use more efficient requests that confuse older servers.  You
  may be required to re-enter a password or passphrase when this happens.
  This won't happen if the server is upgraded to Bazaar 1.2.
  (Andrew Bennetts)

Changes
*******

* Fetching via bzr+ssh will no longer fill ghosts by default (this is
  consistent with pack-0.92 fetching over SFTP). (Robert Collins)

* Formatting of ``bzr plugins`` output is changed to be more human-
  friendly. Full path of plugins locations will be shown only with
  ``--verbose`` command-line option. (Alexander Belchenko)

* ``merge`` now prefers to use the submit branch, but will fall back to
  parent branch.  For many users, this has no effect.  But some users who
  pull and merge on the same branch will notice a change.  This change
  makes it easier to work on a branch on two different machines, pulling
  between the machines, while merging from the upstream.
  ``merge --remember`` can now be used to set the submit_branch.
  (Aaron Bentley)

Features
********

* ``merge --preview`` produces a diff of the changes merge would make,
  but does not actually perform the merge.  (Aaron Bentley)

* New smart method ``Repository.get_parent_map`` for getting revision
  parent data. This returns additional parent information topologically
  adjacent to the requested data to reduce round trip latency impacts.
  (Robert Collins)

* New smart method, ``Repository.stream_revisions_chunked``, for fetching
  revision data that streams revision data via a chunked encoding.  This
  avoids buffering large amounts of revision data on the server and on the
  client, and sends less data to the server to request the revisions.
  (Andrew Bennetts, Robert Collins, #178353)

* The launchpad plugin now handles lp urls of the form
  ``lp://staging/``, ``lp://demo/``, ``lp://dev/`` to use the appropriate
  launchpad instance to do the resolution of the branch identities.
  This is primarily of use to Launchpad developers, but can also
  be used by other users who want to try out Launchpad as
  a branch location without messing up their public Launchpad
  account.  Branches that are pushed to the staging environment
  have an expected lifetime of one day. (Tim Penhey)

Improvements
************

* Creating a new branch no longer tries to read the entire revision-history
  unnecessarily over smart server operations. (Robert Collins)

* Fetching between different repository formats with compatible models now
  takes advantage of the smart method to stream revisions.  (Andrew Bennetts)

* The ``--coverage`` option is now global, rather specific to ``bzr
  selftest``.  (Andrew Bennetts)

* The ``register-branch`` command will now use the public url of the branch
  containing the current directory, if one has been set and no explicit
  branch is provided.  (Robert Collins)

* Tweak the ``reannotate`` code path to optimize the 2-parent case.
  Speeds up ``bzr annotate`` with a pack repository by approx 3:2.
  (John Arbash Meinel)

Bugfixes
********

* Calculate remote path relative to the shared medium in _SmartClient.  This
  is related to the problem in bug #124089.  (Andrew Bennetts)

* Cleanly handle connection errors in smart protocol version two, the same
  way as they are handled by version one.  (Andrew Bennetts)

* Clearer error when ``version-info --custom`` is used without
  ``--template`` (Lukáš Lalinský)

* Don't raise UnavailableFeature during test setup when medusa is not
  available or tearDown is never called leading to nasty side effects.
  (#137823, Vincent Ladeuil)

* If a plugin's test suite cannot be loaded, for example because of a syntax
  error in the tests, then ``selftest`` fails, rather than just printing
  a warning.  (Martin Pool, #189771)

* List possible values for BZR_SSH environment variable in env-variables
  help topic. (Alexander Belchenko, #181842)

* New methods ``push_log_file`` and ``pop_log_file`` to intercept messages:
  popping the log redirection now precisely restores the previous state,
  which makes it easier to use bzr log output from other programs.
  TestCaseInTempDir no longer depends on a log redirection being established
  by the test framework, which lets bzr tests cleanly run from a normal
  unittest runner.
  (#124153, #124849, Martin Pool, Jonathan Lange)

* ``pull --quiet`` is now more quiet, in particular a message is no longer
  printed when the remembered pull location is used. (James Westby,
  #185907)

* ``reconfigure`` can safely be interrupted while fetching.
  (Aaron Bentley, #179316)

* ``reconfigure`` preserves tags when converting to and from lightweight
  checkouts.  (Aaron Bentley, #182040)

* Stop polluting /tmp when running selftest.
  (Vincent Ladeuil, #123363)

* Switch from NFKC => NFC for normalization checks. NFC allows a few
  more characters which should be considered valid.
  (John Arbash Meinel, #185458)

* The launchpad plugin now uses the ``edge`` xmlrpc server to avoid
  interacting badly with a bug on the launchpad side. (Robert Collins)

* Unknown hostnames when connecting to a ``bzr://`` URL no longer cause
  tracebacks.  (Andrew Bennetts, #182849)

API Breaks
**********

* Classes implementing Merge types like Merge3Merger must now accept (and
  honour) a do_merge flag in their constructor.  (Aaron Bentley)

* ``Repository.add_inventory`` and ``add_revision`` now require the caller
  to previously take a write lock (and start a write group.)
  (Martin Pool)

Testing
*******

* selftest now accepts --load-list <file> to load a test id list. This
  speeds up running the test suite on a limited set of tests.
  (Vincent Ladeuil)

Internals
*********

* Add a new method ``get_result`` to graph search objects. The resulting
  ``SearchResult`` can be used to recreate the search later, which will
  be useful in reducing network traffic. (Robert Collins)

* Use convenience function to check whether two repository handles
  are referring to the same repository in ``Repository.get_graph``.
  (Jelmer Vernooij, #187162)

* Fetching now passes the find_ghosts flag through to the
  ``InterRepository.missing_revision_ids`` call consistently for all
  repository types. This will enable faster missing revision discovery with
  bzr+ssh. (Robert Collins)

* Fix error handling in Repository.insert_data_stream. (Lukas Lalinsky)

* ``InterRepository.missing_revision_ids`` is now deprecated in favour of
  ``InterRepository.search_missing_revision_ids`` which returns a
  ``bzrlib.graph.SearchResult`` suitable for making requests from the smart
  server. (Robert Collins)

* New error ``NoPublicBranch`` for commands that need a public branch to
  operate. (Robert Collins)

* New method ``iter_inventories`` on Repository for access to many
  inventories. This is primarily used by the ``revision_trees`` method, as
  direct access to inventories is discouraged. (Robert Collins)

* New method ``next_with_ghosts`` on the Graph breadth-first-search objects
  which will split out ghosts and present parents into two separate sets,
  useful for code which needs to be aware of ghosts (e.g. fetching data
  cares about ghosts during revision selection). (Robert Collins)

* Record a timestamp against each mutter to the trace file, relative to the
  first import of bzrlib.  (Andrew Bennetts)

* ``Repository.get_data_stream`` is now deprecated in favour of
  ``Repository.get_data_stream_for_search`` which allows less network
  traffic when requesting data streams over a smart server. (Robert Collins)

* ``RemoteBzrDir._get_tree_branch`` no longer triggers ``_ensure_real``,
  removing one round trip on many network operations. (Robert Collins)

* RemoteTransport's ``recommended_page_size`` method now returns 64k, like
  SFTPTransport and HttpTransportBase.  (Andrew Bennetts)

* Repository has a new method ``has_revisions`` which signals the presence
  of many revisions by returning a set of the revisions listed which are
  present. This can be done by index queries without reading data for parent
  revision names etc. (Robert Collins)


bzr 1.1
#######

:Released: 2008-01-15

(no changes from 1.1rc1)

bzr 1.1rc1
##########

:Released: 2008-01-05

Changes
*******

* Dotted revision numbers have been revised. Instead of growing longer with
  nested branches the branch number just increases. (eg instead of 1.1.1.1.1
  we now report 1.2.1.) This helps scale long lived branches which have many
  feature branches merged between them. (John Arbash Meinel)

* The syntax ``bzr diff branch1 branch2`` is no longer supported.
  Use ``bzr diff branch1 --new branch2`` instead. This change has
  been made to remove the ambiguity where ``branch2`` is in fact a
  specific file to diff within ``branch1``.

Features
********

* New option to use custom template-based formats in  ``bzr version-info``.
  (Lukáš Lalinský)

* diff '--using' allows an external diff tool to be used for files.
  (Aaron Bentley)

* New "lca" merge-type for fast everyday merging that also supports
  criss-cross merges.  (Aaron Bentley)

Improvements
************

* ``annotate`` now doesn't require a working tree. (Lukáš Lalinský,
  #90049)

* ``branch`` and ``checkout`` can now use files from a working tree to
  to speed up the process.  For checkout, this requires the new
  --files-from flag.  (Aaron Bentley)

* ``bzr diff`` now sorts files in alphabetical order.  (Aaron Bentley)

* ``bzr diff`` now works on branches without working trees. Tree-less
  branches can also be compared to each other and to working trees using
  the new diff options ``--old`` and ``--new``. Diffing between branches,
  with or without trees, now supports specific file filtering as well.
  (Ian Clatworthy, #6700)

* ``bzr pack`` now orders revision texts in topological order, with newest
  at the start of the file, promoting linear reads for ``bzr log`` and the
  like. This partially fixes #154129. (Robert Collins)

* Merge directives now fetch prerequisites from the target branch if
  needed.  (Aaron Bentley)

* pycurl now handles digest authentication.
  (Vincent Ladeuil)

* ``reconfigure`` can now convert from repositories.  (Aaron Bentley)

* ``-l`` is now a short form for ``--limit`` in ``log``.  (Matt Nordhoff)

* ``merge`` now warns when merge directives cause cherrypicks.
  (Aaron Bentley)

* ``split`` now supported, to enable splitting large trees into smaller
  pieces.  (Aaron Bentley)

Bugfixes
********

* Avoid AttributeError when unlocking a pack repository when an error occurs.
  (Martin Pool, #180208)

* Better handle short reads when processing multiple range requests.
  (Vincent Ladeuil, #179368)

* build_tree acceleration uses the correct path when a file has been moved.
  (Aaron Bentley)

* ``commit`` now succeeds when a checkout and its master branch share a
  repository.  (Aaron Bentley, #177592)

* Fixed error reporting of unsupported timezone format in
  ``log --timezone``. (Lukáš Lalinský, #178722)

* Fixed Unicode encoding error in ``ignored`` when the output is
  redirected to a pipe. (Lukáš Lalinský)

* Fix traceback when sending large response bodies over the smart protocol
  on Windows. (Andrew Bennetts, #115781)

* Fix ``urlutils.relative_url`` for the case of two ``file:///`` URLs
  pointed to different logical drives on Windows.
  (Alexander Belchenko, #90847)

* HTTP test servers are now compatible with the http protocol version 1.1.
  (Vincent Ladeuil, #175524)

* _KnitParentsProvider.get_parent_map now handles requests for ghosts
  correctly, instead of erroring or attributing incorrect parents to ghosts.
  (Aaron Bentley)

* ``merge --weave --uncommitted`` now works.  (Aaron Bentley)

* pycurl authentication handling was broken and incomplete. Fix handling of
  user:pass embedded in the urls.
  (Vincent Ladeuil, #177643)

* Files inside non-directories are now handled like other conflict types.
  (Aaron Bentley, #177390)

* ``reconfigure`` is able to convert trees into lightweight checkouts.
  (Aaron Bentley)

* Reduce lockdir timeout to 0 when running ``bzr serve``.  (Andrew Bennetts,
  #148087)

* Test that the old ``version_info_format`` functions still work, even
  though they are deprecated. (John Arbash Meinel, ShenMaq, #177872)

* Transform failures no longer cause ImmortalLimbo errors (Aaron Bentley,
  #137681)

* ``uncommit`` works even when the commit messages of revisions to be
  removed use characters not supported in the terminal encoding.
  (Aaron Bentley)

* When dumb http servers return whole files instead of the requested ranges,
  read the remaining bytes by chunks to avoid overflowing network buffers.
  (Vincent Ladeuil, #175886)

Documentation
*************

* Minor tweaks made to the bug tracker integration documentation.
  (Ian Clatworthy)

* Reference material has now be moved out of the User Guide and added
  to the User Reference. The User Reference has gained 4 sections as
  a result: Authenication Settings, Configuration Settings, Conflicts
  and Hooks. All help topics are now dumped into text format in the
  doc/en/user-reference directory for those who like browsing that
  information in their editor. (Ian Clatworthy)

* *Using Bazaar with Launchpad* tutorial added. (Ian Clatworthy)

Internals
*********

* find_* methods available for BzrDirs, Branches and WorkingTrees.
  (Aaron Bentley)

* Help topics can now be loaded from files.
  (Ian Clatworthy, Alexander Belchenko)

* get_parent_map now always provides tuples as its output.  (Aaron Bentley)

* Parent Providers should now implement ``get_parent_map`` returning a
  dictionary instead of ``get_parents`` returning a list.
  ``Graph.get_parents`` is now deprecated. (John Arbash Meinel,
  Robert Collins)

* Patience Diff now supports arbitrary python objects, as long as they
  support ``hash()``. (John Arbash Meinel)

* Reduce selftest overhead to establish test names by memoization.
  (Vincent Ladeuil)

API Breaks
**********

Testing
*******

* Modules can now customise their tests by defining a ``load_tests``
  attribute. ``pydoc bzrlib.tests.TestUtil.TestLoader.loadTestsFromModule``
  for the documentation on this attribute. (Robert Collins)

* New helper function ``bzrlib.tests.condition_id_re`` which helps
  filter tests based on a regular expression search on the tests id.
  (Robert Collins)

* New helper function ``bzrlib.tests.condition_isinstance`` which helps
  filter tests based on class. (Robert Collins)

* New helper function ``bzrlib.tests.exclude_suite_by_condition`` which
  generalises the ``exclude_suite_by_re`` function. (Robert Collins)

* New helper function ``bzrlib.tests.filter_suite_by_condition`` which
  generalises the ``filter_suite_by_re`` function. (Robert Collins)

* New helper method ``bzrlib.tests.exclude_tests_by_re`` which gives a new
  TestSuite that does not contain tests from the input that matched a
  regular expression. (Robert Collins)

* New helper method ``bzrlib.tests.randomize_suite`` which returns a
  randomized copy of the input suite. (Robert Collins)

* New helper method ``bzrlib.tests.split_suite_by_re`` which splits a test
  suite into two according to a regular expression. (Robert Collins)

* Parametrize all http tests for the transport implementations, the http
  protocol versions (1.0 and 1.1) and the authentication schemes.
  (Vincent Ladeuil)

* The ``exclude_pattern`` and ``random_order`` parameters to the function
  ``bzrlib.tests.filter_suite_by_re`` have been deprecated. (Robert Collins)

* The method ``bzrlib.tests.sort_suite_by_re`` has been deprecated. It is
  replaced by the new helper methods added in this release. (Robert Collins)


bzr 1.0
#######

:Released: 2007-12-14

Documentation
*************

* More improvements and fixes to the User Guide.  (Ian Clatworthy)

* Add information on cherrypicking/rebasing to the User Guide.
  (Ian Clatworthy)

* Improve bug tracker integration documentation. (Ian Clatworthy)

* Minor edits to ``Bazaar in five minutes`` from David Roberts and
  to the rebasing section of the User Guide from Aaron Bentley.
  (Ian Clatworthy)


bzr 1.0rc3
##########

:Released: 2007-12-11

Changes
*******

* If a traceback occurs, users are now asked to report the bug
  through Launchpad (https://bugs.launchpad.net/bzr/), rather than
  by mail to the mailing list.
  (Martin Pool)

Bugfixes
********

* Fix Makefile rules for doc generation. (Ian Clatworthy, #175207)

* Give more feedback during long http downloads by making readv deliver data
  as it arrives for urllib, and issue more requests for pycurl. High latency
  networks are better handled by urllib, the pycurl implementation give more
  feedback but also incur more latency.
  (Vincent Ladeuil, #173010)

* Implement _make_parents_provider on RemoteRepository, allowing generating
  bundles against branches on a smart server.  (Andrew Bennetts, #147836)

Documentation
*************

* Improved user guide.  (Ian Clatworthy)

* The single-page quick reference guide is now available as a PDF.
  (Ian Clatworthy)

Internals
*********

* readv urllib http implementation is now a real iterator above the
  underlying socket and deliver data as soon as it arrives. 'get' still
  wraps its output in a StringIO.
  (Vincent Ladeuil)


bzr 1.0rc2
##########

:Released: 2007-12-07

Improvements
************

* Added a --coverage option to selftest. (Andrew Bennetts)

* Annotate merge (merge-type=weave) now supports cherrypicking.
  (Aaron Bentley)

* ``bzr commit`` now doesn't print the revision number twice. (Matt
  Nordhoff, #172612)

* New configuration option ``bugtracker_<tracker_abbrevation>_url`` to
  define locations of bug trackers that are not directly supported by
  bzr or a plugin. The URL will be treated as a template and ``{id}``
  placeholders will be replaced by specific bug IDs.  (Lukáš Lalinský)

* Support logging single merge revisions with short and line log formatters.
  (Kent Gibson)

* User Guide enhanced with suggested readability improvements from
  Matt Revell and corrections from John Arbash Meinel. (Ian Clatworthy)

* Quick Start Guide renamed to Quick Start Card, moved down in
  the catalog, provided in pdf and png format and updated to refer
  to ``send`` instead of ``bundle``. (Ian Clatworthy, #165080)

* ``switch`` can now be used on heavyweight checkouts as well as
  lightweight ones. After switching a heavyweight checkout, the
  local branch is a mirror/cache of the new bound branch and
  uncommitted changes in the working tree are merged. As a safety
  check, if there are local commits in a checkout which have not
  been committed to the previously bound branch, then ``switch``
  fails unless the ``--force`` option is given. This option is
  now also required if the branch a lightweight checkout is pointing
  to has been moved. (Ian Clatworthy)

Internals
*********

* New -Dhttp debug option reports http connections, requests and responses.
  (Vincent Ladeuil)

* New -Dmerge debug option, which emits merge plans for merge-type=weave.

Bugfixes
********

* Better error message when running ``bzr cat`` on a non-existant branch.
  (Lukáš Lalinský, #133782)

* Catch OSError 17 (file exists) in final phase of tree transform and show
  filename to user.
  (Alexander Belchenko, #111758)

* Catch ShortReadvErrors while using pycurl. Also make readv more robust by
  allowing multiple GET requests to be issued if too many ranges are
  required.
  (Vincent Ladeuil, #172701)

* Check for missing basis texts when fetching from packs to packs.
  (John Arbash Meinel, #165290)

* Fall back to showing e-mail in ``log --short/--line`` if the
  committer/author has only e-mail. (Lukáš Lalinský, #157026)

API Breaks
**********

* Deprecate not passing a ``location`` argument to commit reporters'
  ``started`` methods. (Matt Nordhoff)


bzr 1.0rc1
##########

:Released: 2007-11-30

Notes When Upgrading
********************

* The default repository format is now ``pack-0.92``.  This
  default is used when creating new repositories with ``init`` and
  ``init-repo``, and when branching over bzr+ssh or bzr+hpss.
  (See https://bugs.launchpad.net/bugs/164626)

  This format can be read and written by Bazaar 0.92 and later, and
  data can be transferred to and from older formats.

  To upgrade, please reconcile your repository (``bzr reconcile``), and then
  upgrade (``bzr upgrade``).

  ``pack-0.92`` offers substantially better scaling and performance than the
  previous knits format. Some operations are slower where the code already
  had bad scaling characteristics under knits, the pack format makes such
  operations more visible as part of being more scalable overall. We will
  correct such operations over the coming releases and encourage the filing
  of bugs on any operation which you observe to be slower in a packs
  repository. One particular case that we do not intend to fix is pulling
  data from a pack repository into a knit repository over a high latency
  link;  downgrading such data requires reinsertion of the file texts, and
  this is a classic space/time tradeoff. The current implementation is
  conservative on memory usage because we need to support converting data
  from any tree without problems.
  (Robert Collins, Martin Pool, #164476)

Changes
*******

* Disable detection of plink.exe as possible ssh vendor. Plink vendor
  still available if user selects it explicitly with BZR_SSH environment
  variable. (Alexander Belchenko, workaround for bug #107593)

* The pack format is now accessible as "pack-0.92", or "pack-0.92-subtree"
  to enable the subtree functions (for example, for bzr-svn).
  (Martin Pool)

Features
********

* New ``authentication.conf`` file holding the password or other credentials
  for remote servers. This can be used for ssh, sftp, smtp and other
  supported transports.
  (Vincent Ladeuil)

* New rich-root and rich-root-pack formats, recording the same data about
  tree roots that's recorded for all other directories.
  (Aaron Bentley, #164639)

* ``pack-0.92`` repositories can now be reconciled.
  (Robert Collins, #154173)

* ``switch`` command added for changing the branch a lightweight checkout
  is associated with and updating the tree to reflect the latest content
  accordingly. This command was previously part of the BzrTools plug-in.
  (Ian Clatworthy, Aaron Bentley, David Allouche)

* ``reconfigure`` command can now convert branches, trees, or checkouts to
  lightweight checkouts.  (Aaron Bentley)

Performance
***********

* Commit updates the state of the working tree via a delta rather than
  supplying entirely new basis trees. For commit of a single specified file
  this reduces the wall clock time for commit by roughly a 30%.
  (Robert Collins, Martin Pool)

* Commit with many automatically found deleted paths no longer performs
  linear scanning for the children of those paths during inventory
  iteration. This should fix commit performance blowing out when many such
  paths occur during commit. (Robert Collins, #156491)

* Fetch with pack repositories will no longer read the entire history graph.
  (Robert Collins, #88319)

* Revert takes out an appropriate lock when reverting to a basis tree, and
  does not read the basis inventory twice. (Robert Collins)

* Diff does not require an inventory to be generated on dirstate trees.
  (Aaron Bentley, #149254)

* New annotate merge (--merge-type=weave) implementation is fast on
  versionedfiles withough cached annotations, e.g. pack-0.92.
  (Aaron Bentley)

Improvements
************

* ``bzr merge`` now warns when it encounters a criss-cross merge.
  (Aaron Bentley)

* ``bzr send`` now doesn't require the target e-mail address to be
  specified on the command line if an interactive e-mail client is used.
  (Lukáš Lalinský)

* ``bzr tags`` now prints the revision number for each tag, instead of
  the revision id, unless --show-ids is passed. In addition, tags can be
  sorted chronologically instead of lexicographically with --sort=time.
  (Adeodato Simó, #120231)

* Windows standalone version of bzr is able to load system-wide plugins from
  "plugins" subdirectory in installation directory. In addition standalone
  installer write to the registry (HKLM\SOFTWARE\Bazaar) useful info
  about paths and bzr version. (Alexander Belchenko, #129298)

Documentation
*************

Bug Fixes
*********

* A progress bar has been added for knitpack -> knitpack fetching.
  (Robert Collins, #157789, #159147)

* Branching from a branch via smart server now preserves the repository
  format. (Andrew Bennetts,  #164626)

* ``commit`` is now able to invoke an external editor in a non-ascii
  directory. (Daniel Watkins, #84043)

* Catch connection errors for ftp.
  (Vincent Ladeuil, #164567)

* ``check`` no longer reports spurious unreferenced text versions.
  (Robert Collins, John A Meinel, #162931, #165071)

* Conflicts are now resolved recursively by ``revert``.
  (Aaron Bentley, #102739)

* Detect invalid transport reuse attempts by catching invalid URLs.
  (Vincent Ladeuil, #161819)

* Deleting a file without removing it shows a correct diff, not a traceback.
  (Aaron Bentley)

* Do no use timeout in HttpServer anymore.
  (Vincent Ladeuil, #158972).

* Don't catch the exceptions related to the http pipeline status before
  retrying an http request or some programming errors may be masked.
  (Vincent Ladeuil, #160012)

* Fix ``bzr rm`` to not delete modified and ignored files.
  (Lukáš Lalinský, #172598)

* Fix exception when revisionspec contains merge revisons but log
  formatter doesn't support merge revisions. (Kent Gibson, #148908)

* Fix exception when ScopeReplacer is assigned to before any members have
  been retrieved.  (Aaron Bentley)

* Fix multiple connections during checkout --lightweight.
  (Vincent Ladeuil, #159150)

* Fix possible error in insert_data_stream when copying between
  pack repositories over bzr+ssh or bzr+http.
  KnitVersionedFile.get_data_stream now makes sure that requested
  compression parents are sent before any delta hunks that depend
  on them.
  (Martin Pool, #164637)

* Fix typo in limiting offsets coalescing for http, leading to
  whole files being downloaded instead of parts.
  (Vincent Ladeuil, #165061)

* FTP server errors don't error in the error handling code.
  (Robert Collins, #161240)

* Give a clearer message when a pull fails because the source needs
  to be reconciled.
  (Martin Pool, #164443)

* It is clearer when a plugin cannot be loaded because of its name, and a
  suggestion for an acceptable name is given. (Daniel Watkins, #103023)

* Leave port as None in transport objects if user doesn't
  specify a port in urls.
  (vincent Ladeuil, #150860)

* Make sure Repository.fetch(self) is properly a no-op for all
  Repository implementations. (John Arbash Meinel, #158333)

* Mark .bzr directories as "hidden" on Windows.
  (Alexander Belchenko, #71147)

* ``merge --uncommitted`` can now operate on a single file.
  (Aaron Bentley, Lukáš Lalinský, #136890)

* Obsolete packs are now cleaned up by pack and autopack operations.
  (Robert Collins, #153789)

* Operations pulling data from a smart server where the underlying
  repositories are not both annotated/both unannotated will now work.
  (Robert Collins, #165304).

* Reconcile now shows progress bars. (Robert Collins, #159351)

* ``RemoteBranch`` was not initializing ``self._revision_id_to_revno_map``
  properly. (John Arbash Meinel, #162486)

* Removing an already-removed file reports the file does not exist. (Daniel
  Watkins, #152811)

* Rename on Windows is able to change filename case.
  (Alexander Belchenko, #77740)

* Return error instead of a traceback for ``bzr log -r0``.
  (Kent Gibson, #133751)

* Return error instead of a traceback when bzr is unable to create
  symlink on some platforms (e.g. on Windows).
  (Alexander Belchenko, workaround for #81689)

* Revert doesn't crash when restoring a single file from a deleted
  directory. (Aaron Bentley)

* Stderr output via logging mechanism now goes through encoded wrapper
  and no more uses utf-8, but terminal encoding instead. So all unicode
  strings now should be readable in non-utf-8 terminal.
  (Alexander Belchenko, #54173)

* The error message when ``move --after`` should be used makes how to do so
  clearer. (Daniel Watkins, #85237)

* Unicode-safe output from ``bzr info``. The output will be encoded
  using the terminal encoding and unrepresentable characters will be
  replaced by '?'. (Lukáš Lalinský, #151844)

* Working trees are no longer created when pushing into a local no-trees
  repo. (Daniel Watkins, #50582)

* Upgrade util/configobj to version 4.4.0.
  (Vincent Ladeuil, #151208).

* Wrap medusa ftp test server as an FTPServer feature.
  (Vincent Ladeuil, #157752)

API Breaks
**********

* ``osutils.backup_file`` is deprecated. Actually it's not used in bzrlib
  during very long time. (Alexander Belchenko)

* The return value of
  ``VersionedFile.iter_lines_added_or_present_in_versions`` has been
  changed. Previously it was an iterator of lines, now it is an iterator of
  (line, version_id) tuples. This change has been made to aid reconcile and
  fetch operations. (Robert Collins)

* ``bzrlib.repository.get_versioned_file_checker`` is now private.
  (Robert Collins)

* The Repository format registry default has been removed; it was previously
  obsoleted by the bzrdir format default, which implies a default repository
  format.
  (Martin Pool)

Internals
*********

* Added ``ContainerSerialiser`` and ``ContainerPushParser`` to
  ``bzrlib.pack``.  These classes provide more convenient APIs for generating
  and parsing containers from streams rather than from files.  (Andrew
  Bennetts)

* New module ``lru_cache`` providing a cache for use by tasks that need
  semi-random access to large amounts of data. (John A Meinel)

* InventoryEntry.diff is now deprecated.  Please use diff.DiffTree instead.


bzr 0.92
########

:Released: 2007-11-05

Changes
*******

  * New uninstaller on Win32.  (Alexander Belchenko)


bzr 0.92rc1
###########

:Released: 2007-10-29

Changes
*******

* ``bzr`` now returns exit code 4 if an internal error occurred, and
  3 if a normal error occurred.  (Martin Pool)

* ``pull``, ``merge`` and ``push`` will no longer silently correct some
  repository index errors that occured as a result of the Weave disk format.
  Instead the ``reconcile`` command needs to be run to correct those
  problems if they exist (and it has been able to fix most such problems
  since bzr 0.8). Some new problems have been identified during this release
  and you should run ``bzr check`` once on every repository to see if you
  need to reconcile. If you cannot ``pull`` or ``merge`` from a remote
  repository due to mismatched parent errors - a symptom of index errors -
  you should simply take a full copy of that remote repository to a clean
  directory outside any local repositories, then run reconcile on it, and
  finally pull from it locally. (And naturally email the repositories owner
  to ask them to upgrade and run reconcile).
  (Robert Collins)

Features
********

* New ``knitpack-experimental`` repository format. This is interoperable with
  the ``dirstate-tags`` format but uses a smarter storage design that greatly
  speeds up many operations, both local and remote. This new format can be
  used as an option to the ``init``, ``init-repository`` and ``upgrade``
  commands. (Robert Collins)

* For users of bzr-svn (and those testing the prototype subtree support) that
  wish to try packs, a new ``knitpack-subtree-experimental`` format has also
  been added. This is interoperable with the ``dirstate-subtrees`` format.
  (Robert Collins)

* New ``reconfigure`` command. (Aaron Bentley)

* New ``revert --forget-merges`` command, which removes the record of a pending
  merge without affecting the working tree contents.  (Martin Pool)

* New ``bzr_remote_path`` configuration variable allows finer control of
  remote bzr locations than BZR_REMOTE_PATH environment variable.
  (Aaron Bentley)

* New ``launchpad-login`` command to tell Bazaar your Launchpad
  user ID.  This can then be used by other functions of the
  Launchpad plugin. (James Henstridge)

Performance
***********

* Commit in quiet mode is now slightly faster as the information to
  output is no longer calculated. (Ian Clatworthy)

* Commit no longer checks for new text keys during insertion when the
  revision id was deterministically unique. (Robert Collins)

* Committing a change which is not a merge and does not change the number of
  files in the tree is faster by utilising the data about whether files are
  changed to determine if the tree is unchanged rather than recalculating
  it at the end of the commit process. (Robert Collins)

* Inventory serialisation no longer double-sha's the content.
  (Robert Collins)

* Knit text reconstruction now avoids making copies of the lines list for
  interim texts when building a single text. The new ``apply_delta`` method
  on ``KnitContent`` aids this by allowing modification of the revision id
  such objects represent. (Robert Collins)

* Pack indices are now partially parsed for specific key lookup using a
  bisection approach. (Robert Collins)

* Partial commits are now approximately 40% faster by walking over the
  unselected current tree more efficiently. (Robert Collins)

* XML inventory serialisation takes 20% less time while being stricter about
  the contents. (Robert Collins)

* Graph ``heads()`` queries have been fixed to no longer access all history
  unnecessarily. (Robert Collins)

Improvements
************

* ``bzr+https://`` smart server across https now supported.
  (John Ferlito, Martin Pool, #128456)

* Mutt is now a supported mail client; set ``mail_client=mutt`` in your
  bazaar.conf and ``send`` will use mutt. (Keir Mierle)

* New option ``-c``/``--change`` for ``merge`` command for cherrypicking
  changes from one revision. (Alexander Belchenko, #141368)

* Show encodings, locale and list of plugins in the traceback message.
  (Martin Pool, #63894)

* Experimental directory formats can now be marked with
  ``experimental = True`` during registration. (Ian Clatworthy)

Documentation
*************

* New *Bazaar in Five Minutes* guide.  (Matthew Revell)

* The hooks reference documentation is now converted to html as expected.
  (Ian Clatworthy)

Bug Fixes
*********

* Connection error reporting for the smart server has been fixed to
  display a user friendly message instead of a traceback.
  (Ian Clatworthy, #115601)

* Make sure to use ``O_BINARY`` when opening files to check their
  sha1sum. (Alexander Belchenko, John Arbash Meinel, #153493)

* Fix a problem with Win32 handling of the executable bit.
  (John Arbash Meinel, #149113)

* ``bzr+ssh://`` and ``sftp://`` URLs that do not specify ports explicitly
  no longer assume that means port 22.  This allows people using OpenSSH to
  override the default port in their ``~/.ssh/config`` if they wish.  This
  fixes a bug introduced in bzr 0.91.  (Andrew Bennetts, #146715)

* Commands reporting exceptions can now be profiled and still have their
  data correctly dumped to a file. For example, a ``bzr commit`` with
  no changes still reports the operation as pointless but doing so no
  longer throws away the profiling data if this command is run with
  ``--lsprof-file callgrind.out.ci`` say. (Ian Clatworthy)

* Fallback to ftp when paramiko is not installed and sftp can't be used for
  ``tests/commands`` so that the test suite is still usable without
  paramiko.
  (Vincent Ladeuil, #59150)

* Fix commit ordering in corner case. (Aaron Bentley, #94975)

* Fix long standing bug in partial commit when there are renames
  left in tree. (Robert Collins, #140419)

* Fix selftest semi-random noise during http related tests.
  (Vincent Ladeuil, #140614)

* Fix typo in ftp.py making the reconnection fail on temporary errors.
  (Vincent Ladeuil, #154259)

* Fix failing test by comparing real paths to cover the case where the TMPDIR
  contains a symbolic link.
  (Vincent Ladeuil, #141382).

* Fix log against smart server branches that don't support tags.
  (James Westby, #140615)

* Fix pycurl http implementation by defining error codes from
  pycurl instead of relying on an old curl definition.
  (Vincent Ladeuil, #147530)

* Fix 'unprintable error' message when displaying BzrCheckError and
  some other exceptions on Python 2.5.
  (Martin Pool, #144633)

* Fix ``Inventory.copy()`` and add test for it. (Jelmer Vernooij)

* Handles default value for ListOption in cmd_commit.
  (Vincent Ladeuil, #140432)

* HttpServer and FtpServer need to be closed properly or a listening socket
  will remain opened.
  (Vincent Ladeuil, #140055)

* Monitor the .bzr directory created in the top level test
  directory to detect leaking tests.
  (Vincent Ladeuil, #147986)

* The basename, not the full path, is now used when checking whether
  the profiling dump file begins with ``callgrind.out`` or not. This
  fixes a bug reported by Aaron Bentley on IRC. (Ian Clatworthy)

* Trivial fix for invoking command ``reconfigure`` without arguments.
  (Rob Weir, #141629)

* ``WorkingTree.rename_one`` will now raise an error if normalisation of the
  new path causes bzr to be unable to access the file. (Robert Collins)

* Correctly detect a NoSuchFile when using a filezilla server. (Gary van der
  Merwe)

API Breaks
**********

* ``bzrlib.index.GraphIndex`` now requires a size parameter to the
  constructor, for enabling bisection searches. (Robert Collins)

* ``CommitBuilder.record_entry_contents`` now requires the root entry of a
  tree be supplied to it, previously failing to do so would trigger a
  deprecation warning. (Robert Collins)

* ``KnitVersionedFile.add*`` will no longer cache added records even when
  enable_cache() has been called - the caching feature is now exclusively for
  reading existing data. (Robert Collins)

* ``ReadOnlyLockError`` is deprecated; ``LockFailed`` is usually more
  appropriate.  (Martin Pool)

* Removed ``bzrlib.transport.TransportLogger`` - please see the new
  ``trace+`` transport instead. (Robert Collins)

* Removed previously deprecated varargs interface to ``TestCase.run_bzr`` and
  deprecated methods ``TestCase.capture`` and ``TestCase.run_bzr_captured``.
  (Martin Pool)

* Removed previous deprecated ``basis_knit`` parameter to the
  ``KnitVersionedFile`` constructor. (Robert Collins)

* Special purpose method ``TestCase.run_bzr_decode`` is moved to the test_non_ascii
  class that needs it.
  (Martin Pool)

* The class ``bzrlib.repofmt.knitrepo.KnitRepository3`` has been folded into
  ``KnitRepository`` by parameters to the constructor. (Robert Collins)

* The ``VersionedFile`` interface now allows content checks to be bypassed
  by supplying check_content=False.  This saves nearly 30% of the minimum
  cost to store a version of a file. (Robert Collins)

* Tree's with bad state such as files with no length or sha will no longer
  be silently accepted by the repository XML serialiser. To serialise
  inventories without such data, pass working=True to write_inventory.
  (Robert Collins)

* ``VersionedFile.fix_parents`` has been removed as a harmful API.
  ``VersionedFile.join`` will no longer accept different parents on either
  side of a join - it will either ignore them, or error, depending on the
  implementation. See notes when upgrading for more information.
  (Robert Collins)

Internals
*********

* ``bzrlib.transport.Transport.put_file`` now returns the number of bytes
  put by the method call, to allow avoiding stat-after-write or
  housekeeping in callers. (Robert Collins)

* ``bzrlib.xml_serializer.Serializer`` is now responsible for checking that
  mandatory attributes are present on serialisation and deserialisation.
  This fixes some holes in API usage and allows better separation between
  physical storage and object serialisation. (Robert Collins)

* New class ``bzrlib.errors.InternalBzrError`` which is just a convenient
  shorthand for deriving from BzrError and setting internal_error = True.
  (Robert Collins)

* New method ``bzrlib.mutabletree.update_to_one_parent_via_delta`` for
  moving the state of a parent tree to a new version via a delta rather than
  a complete replacement tree. (Robert Collins)

* New method ``bzrlib.osutils.minimum_path_selection`` useful for removing
  duplication from user input, when a user mentions both a path and an item
  contained within that path. (Robert Collins)

* New method ``bzrlib.repository.Repository.is_write_locked`` useful for
  determining if a repository is write locked. (Robert Collins)

* New method on ``bzrlib.tree.Tree`` ``path_content_summary`` provides a
  tuple containing the key information about a path for commit processing
  to complete. (Robert Collins)

* New method on xml serialisers, write_inventory_to_lines, which matches the
  API used by knits for adding content. (Robert Collins)

* New module ``bzrlib.bisect_multi`` with generic multiple-bisection-at-once
  logic, currently only available for byte-based lookup
  (``bisect_multi_bytes``). (Robert Collins)

* New helper ``bzrlib.tuned_gzip.bytes_to_gzip`` which takes a byte string
  and returns a gzipped version of the same. This is used to avoid a bunch
  of api friction during adding of knit hunks. (Robert Collins)

* New parameter on ``bzrlib.transport.Transport.readv``
  ``adjust_for_latency`` which changes readv from returning strictly the
  requested data to inserted return larger ranges and in forward read order
  to reduce the effect of network latency. (Robert Collins)

* New parameter yield_parents on ``Inventory.iter_entries_by_dir`` which
  causes the parents of a selected id to be returned recursively, so all the
  paths from the root down to each element of selected_file_ids are
  returned. (Robert Collins)

* Knit joining has been enhanced to support plain to annotated conversion
  and annotated to plain conversion. (Ian Clatworthy)

* The CommitBuilder method ``record_entry_contents`` now returns summary
  information about the effect of the commit on the repository. This tuple
  contains an inventory delta item if the entry changed from the basis, and a
  boolean indicating whether a new file graph node was recorded.
  (Robert Collins)

* The python path used in the Makefile can now be overridden.
  (Andrew Bennetts, Ian Clatworthy)

Testing
*******

* New transport implementation ``trace+`` which is useful for testing,
  logging activity taken to its _activity attribute. (Robert Collins)

* When running bzr commands within the test suite, internal exceptions are
  not caught and reported in the usual way, but rather allowed to propagate
  up and be visible to the test suite.  A new API ``run_bzr_catch_user_errors``
  makes this behavior available to other users.
  (Martin Pool)

* New method ``TestCase.call_catch_warnings`` for testing methods that
  raises a Python warning.  (Martin Pool)


bzr 0.91
########

:Released: 2007-09-26

Bug Fixes
*********

* Print a warning instead of aborting the ``python setup.py install``
  process if building of a C extension is not possible.
  (Lukáš Lalinský, Alexander Belchenko)

* Fix commit ordering in corner case (Aaron Bentley, #94975)

* Fix ''bzr info bzr://host/'' and other operations on ''bzr://' URLs with
  an implicit port.  We were incorrectly raising PathNotChild due to
  inconsistent treatment of the ''_port'' attribute on the Transport object.
  (Andrew Bennetts, #133965)

* Make RemoteRepository.sprout cope gracefully with servers that don't
  support the ``Repository.tarball`` request.
  (Andrew Bennetts)


bzr 0.91rc2
###########

:Released: 2007-09-11

* Replaced incorrect tarball for previous release; a debug statement was left
  in bzrlib/remote.py.


bzr 0.91rc1
###########

:Released: 2007-09-11

Changes
*******

* The default branch and repository format has changed to
  ``dirstate-tags``, so tag commands are active by default.
  This format is compatible with Bazaar 0.15 and later.
  This incidentally fixes bug #126141.
  (Martin Pool)

* ``--quiet`` or ``-q`` is no longer a global option. If present, it
  must now appear after the command name. Scripts doing things like
  ``bzr -q missing`` need to be rewritten as ``bzr missing -q``.
  (Ian Clatworthy)

Features
********

* New option ``--author`` in ``bzr commit`` to specify the author of the
  change, if it's different from the committer. ``bzr log`` and
  ``bzr annotate`` display the author instead of the committer.
  (Lukáš Lalinský)

* In addition to global options and command specific options, a set of
  standard options are now supported. Standard options are legal for
  all commands. The initial set of standard options are:

  * ``--help`` or ``-h`` - display help message
  * ``--verbose`` or ``-v`` - display additional information
  * ``--quiet``  or ``-q`` - only output warnings and errors.

  Unlike global options, standard options can be used in aliases and
  may have command-specific help. (Ian Clatworthy)

* Verbosity level processing has now been unified. If ``--verbose``
  or ``-v`` is specified on the command line multiple times, the
  verbosity level is made positive the first time then increased.
  If ``--quiet`` or ``-q`` is specified on the command line
  multiple times, the verbosity level is made negative the first
  time then decreased. To get the default verbosity level of zero,
  either specify none of the above , ``--no-verbose`` or ``--no-quiet``.
  Note that most commands currently ignore the magnitude of the
  verbosity level but do respect *quiet vs normal vs verbose* when
  generating output. (Ian Clatworthy)

* ``Branch.hooks`` now supports ``pre_commit`` hook. The hook's signature
  is documented in BranchHooks constructor. (Nam T. Nguyen, #102747)

* New ``Repository.stream_knit_data_for_revisions`` request added to the
  network protocol for greatly reduced roundtrips when retrieving a set of
  revisions. (Andrew Bennetts)

Bug Fixes
*********

* ``bzr plugins`` now lists the version number for each plugin in square
  brackets after the path. (Robert Collins, #125421)

* Pushing, pulling and branching branches with subtree references was not
  copying the subtree weave, preventing the file graph from being accessed
  and causing errors in commits in clones. (Robert Collins)

* Suppress warning "integer argument expected, got float" from Paramiko,
  which sometimes caused false test failures.  (Martin Pool)

* Fix bug in bundle 4 that could cause attempts to write data to wrong
  versionedfile.  (Aaron Bentley)

* Diffs generated using "diff -p" no longer break the patch parser.
  (Aaron Bentley)

* get_transport treats an empty possible_transports list the same as a non-
  empty one.  (Aaron Bentley)

* patch verification for merge directives is reactivated, and works with
  CRLF and CR files.  (Aaron Bentley)

* Accept ..\ as a path in revision specifiers. This fixes for example
  "-r branch:..\other-branch" on Windows.  (Lukáš Lalinský)

* ``BZR_PLUGIN_PATH`` may now contain trailing slashes.
  (Blake Winton, #129299)

* man page no longer lists hidden options (#131667, Aaron Bentley)

* ``uncommit --help`` now explains the -r option adequately.  (Daniel
  Watkins, #106726)

* Error messages are now better formatted with parameters (such as
  filenames) quoted when necessary. This avoids confusion when directory
  names ending in a '.' at the end of messages were confused with a
  full stop that may or not have been there. (Daniel Watkins, #129791)

* Fix ``status FILE -r X..Y``. (Lukáš Lalinský)

* If a particular command is an alias, ``help`` will show the alias
  instead of claiming there is no help for said alias. (Daniel Watkins,
  #133548)

* TreeTransform-based operations, like pull, merge, revert, and branch,
  now roll back if they encounter an error.  (Aaron Bentley, #67699)

* ``bzr commit`` now exits cleanly if a character unsupported by the
  current encoding is used in the commit message.  (Daniel Watkins,
  #116143)

* bzr send uses default values for ranges when only half of an elipsis
  is specified ("-r..5" or "-r5..").  (#61685, Aaron Bentley)

* Avoid trouble when Windows ssh calls itself 'plink' but no plink
  binary is present.  (Martin Albisetti, #107155)

* ``bzr remove`` should remove clean subtrees.  Now it will remove (without
  needing ``--force``) subtrees that contain no files with text changes or
  modified files.  With ``--force`` it removes the subtree regardless of
  text changes or unknown files. Directories with renames in or out (but
  not changed otherwise) will now be removed without needing ``--force``.
  Unknown ignored files will be deleted without needing ``--force``.
  (Marius Kruger, #111665)

* When two plugins conflict, the source of both the losing and now the
  winning definition is shown.  (Konstantin Mikhaylov, #5454)

* When committing to a branch, the location being committed to is
  displayed.  (Daniel Watkins, #52479)

* ``bzr --version`` takes care about encoding of stdout, especially
  when output is redirected. (Alexander Belchenko, #131100)

* Prompt for an ftp password if none is provided.
  (Vincent Ladeuil, #137044)

* Reuse bound branch associated transport to avoid multiple
  connections.
  (Vincent Ladeuil, #128076, #131396)

* Overwrite conflicting tags by ``push`` and ``pull`` if the
  ``--overwrite`` option is specified.  (Lukáš Lalinský, #93947)

* In checkouts, tags are copied into the master branch when created,
  changed or deleted, and are copied into the checkout when it is
  updated.  (Martin Pool, #93856, #93860)

* Print a warning instead of aborting the ``python setup.py install``
  process if building of a C extension is not possible.
  (Lukáš Lalinský, Alexander Belchenko)

Improvements
************

* Add the option "--show-diff" to the commit command in order to display
  the diff during the commit log creation. (Goffredo Baroncelli)

* ``pull`` and ``merge`` are much faster at installing bundle format 4.
  (Aaron Bentley)

* ``pull -v`` no longer includes deltas, making it much faster.
  (Aaron Bentley)

* ``send`` now sends the directive as an attachment by default.
  (Aaron Bentley, Lukáš Lalinský, Alexander Belchenko)

* Documentation updates (Martin Albisetti)

* Help on debug flags is now included in ``help global-options``.
  (Daniel Watkins, #124853)

* Parameters passed on the command line are checked to ensure they are
  supported by the encoding in use. (Daniel Watkins)

* The compression used within the bzr repository has changed from zlib
  level 9 to the zlib default level. This improves commit performance with
  only a small increase in space used (and in some cases a reduction in
  space). (Robert Collins)

* Initial commit no longer SHAs files twice and now reuses the path
  rather than looking it up again, making it faster.
  (Ian Clatworthy)

* New option ``-c``/``--change`` for ``diff`` and ``status`` to show
  changes in one revision.  (Lukáš Lalinský)

* If versioned files match a given ignore pattern, a warning is now
  given. (Daniel Watkins, #48623)

* ``bzr status`` now has -S as a short name for --short and -V as a
  short name for --versioned. These have been added to assist users
  migrating from Subversion: ``bzr status -SV`` is now like
  ``svn status -q``.  (Daniel Watkins, #115990)

* Added C implementation of  ``PatienceSequenceMatcher``, which is about
  10x faster than the Python version. This speeds up commands that
  need file diffing, such as ``bzr commit`` or ``bzr diff``.
  (Lukáš Lalinský)

* HACKING has been extended with a large section on core developer tasks.
  (Ian Clatworthy)

* Add ``branches`` and ``standalone-trees`` as online help topics and
  include them as Concepts within the User Reference.
  (Paul Moore, Ian Clatworthy)

* ``check`` can detect versionedfile parent references that are
  inconsistent with revision and inventory info, and ``reconcile`` can fix
  them.  These faulty references were generated by 0.8-era releases,
  so repositories which were manipulated by old bzrs should be
  checked, and possibly reconciled ASAP.  (Aaron Bentley, Andrew Bennetts)

API Breaks
**********

* ``Branch.append_revision`` is removed altogether; please use
  ``Branch.set_last_revision_info`` instead.  (Martin Pool)

* CommitBuilder now advertises itself as requiring the root entry to be
  supplied. This only affects foreign repository implementations which reuse
  CommitBuilder directly and have changed record_entry_contents to require
  that the root not be supplied. This should be precisely zero plugins
  affected. (Robert Collins)

* The ``add_lines`` methods on ``VersionedFile`` implementations has changed
  its return value to include the sha1 and length of the inserted text. This
  allows the avoidance of double-sha1 calculations during commit.
  (Robert Collins)

* ``Transport.should_cache`` has been removed.  It was not called in the
  previous release.  (Martin Pool)

Testing
*******

* Tests may now raise TestNotApplicable to indicate they shouldn't be
  run in a particular scenario.  (Martin Pool)

* New function multiply_tests_from_modules to give a simpler interface
  to test parameterization.  (Martin Pool, Robert Collins)

* ``Transport.should_cache`` has been removed.  It was not called in the
  previous release.  (Martin Pool)

* NULL_REVISION is returned to indicate the null revision, not None.
  (Aaron Bentley)

* Use UTF-8 encoded StringIO for log tests to avoid failures on
  non-ASCII committer names.  (Lukáš Lalinský)

Internals
*********

* ``bzrlib.plugin.all_plugins`` has been deprecated in favour of
  ``bzrlib.plugin.plugins()`` which returns PlugIn objects that provide
  useful functionality for determining the path of a plugin, its tests, and
  its version information. (Robert Collins)

* Add the option user_encoding to the function 'show_diff_trees()'
  in order to move the user encoding at the UI level. (Goffredo Baroncelli)

* Add the function make_commit_message_template_encoded() and the function
  edit_commit_message_encoded() which handle encoded strings.
  This is done in order to mix the commit messages (which is a unicode
  string), and the diff which is a raw string. (Goffredo Baroncelli)

* CommitBuilder now defaults to using add_lines_with_ghosts, reducing
  overhead on non-weave repositories which don't require all parents to be
  present. (Robert Collins)

* Deprecated method ``find_previous_heads`` on
  ``bzrlib.inventory.InventoryEntry``. This has been superseded by the use
  of ``parent_candidates`` and a separate heads check via the repository
  API. (Robert Collins)

* New trace function ``mutter_callsite`` will print out a subset of the
  stack to the log, which can be useful for gathering debug details.
  (Robert Collins)

* ``bzrlib.pack.ContainerWriter`` now tracks how many records have been
  added via a public attribute records_written. (Robert Collins)

* New method ``bzrlib.transport.Transport.get_recommended_page_size``.
  This provides a hint to users of transports as to the reasonable
  minimum data to read. In principle this can take latency and
  bandwidth into account on a per-connection basis, but for now it
  just has hard coded values based on the url. (e.g. http:// has a large
  page size, file:// has a small one.) (Robert Collins)

* New method on ``bzrlib.transport.Transport`` ``open_write_stream`` allows
  incremental addition of data to a file without requiring that all the
  data be buffered in memory. (Robert Collins)

* New methods on ``bzrlib.knit.KnitVersionedFile``:
  ``get_data_stream(versions)``, ``insert_data_stream(stream)`` and
  ``get_format_signature()``.  These provide some infrastructure for
  efficiently streaming the knit data for a set of versions over the smart
  protocol.

* Knits with no annotation cache still produce correct annotations.
  (Aaron Bentley)

* Three new methods have been added to ``bzrlib.trace``:
  ``set_verbosity_level``, ``get_verbosity_level`` and ``is_verbose``.
  ``set_verbosity_level`` expects a numeric value: negative for quiet,
  zero for normal, positive for verbose. The size of the number can be
  used to determine just how quiet or verbose the application should be.
  The existing ``be_quiet`` and ``is_quiet`` routines have been
  integrated into this new scheme. (Ian Clatworthy)

* Options can now be delcared with a ``custom_callback`` parameter. If
  set, this routine is called after the option is processed. This feature
  is now used by the standard options ``verbose`` and ``quiet`` so that
  setting one implicitly resets the other. (Ian Clatworthy)

* Rather than declaring a new option from scratch in order to provide
  custom help, a centrally registered option can be decorated using the
  new ``bzrlib.Option.custom_help`` routine. In particular, this routine
  is useful when declaring better help for the ``verbose`` and ``quiet``
  standard options as the base definition of these is now more complex
  than before thanks to their use of a custom callback. (Ian Clatworthy)

* Tree._iter_changes(specific_file=[]) now iterates through no files,
  instead of iterating through all files.  None is used to iterate through
  all files.  (Aaron Bentley)

* WorkingTree.revert() now accepts None to revert all files.  The use of
  [] to revert all files is deprecated.  (Aaron Bentley)


bzr 0.90
########

:Released: 2007-08-28

Improvements
************

* Documentation is now organized into multiple directories with a level
  added for different languages or locales. Added the Mini Tutorial
  and Quick Start Summary (en) documents from the Wiki, improving the
  content and readability of the former. Formatted NEWS as Release Notes
  complete with a Table of Conents, one heading per release. Moved the
  Developer Guide into the main document catalog and provided a link
  from the developer document catalog back to the main one.
  (Ian Clatworthy, Sabin Iacob, Alexander Belchenko)


API Changes
***********

* The static convenience method ``BzrDir.create_repository``
  is deprecated.  Callers should instead create a ``BzrDir`` instance
  and call ``create_repository`` on that.  (Martin Pool)


bzr 0.90rc1
###########

:Released: 2007-08-14

Bugfixes
********

* ``bzr init`` should connect to the remote location one time only.  We
  have been connecting several times because we forget to pass around the
  Transport object. This modifies ``BzrDir.create_branch_convenience``,
  so that we can give it the Transport we already have.
  (John Arbash Meinel, Vincent Ladeuil, #111702)

* Get rid of sftp connection cache (get rid of the FTP one too).
  (Vincent Ladeuil, #43731)

* bzr branch {local|remote} remote don't try to create a working tree
  anymore.
  (Vincent Ladeuil, #112173)

* All identified multiple connections for a single bzr command have been
  fixed. See bzrlib/tests/commands directory.
  (Vincent Ladeuil)

* ``bzr rm`` now does not insist on ``--force`` to delete files that
  have been renamed but not otherwise modified.  (Marius Kruger,
  #111664)

* ``bzr selftest --bench`` no longer emits deprecation warnings
  (Lukáš Lalinský)

* ``bzr status`` now honours FILE parameters for conflict lists
  (Aaron Bentley, #127606)

* ``bzr checkout`` now honours -r when reconstituting a working tree.
  It also honours -r 0.  (Aaron Bentley, #127708)

* ``bzr add *`` no more fails on Windows if working tree contains
  non-ascii file names. (Kuno Meyer, #127361)

* allow ``easy_install bzr`` runs without fatal errors.
  (Alexander Belchenko, #125521)

* Graph._filter_candidate_lca does not raise KeyError if a candidate
  is eliminated just before it would normally be examined.  (Aaron Bentley)

* SMTP connection failures produce a nice message, not a traceback.
  (Aaron Bentley)

Improvements
************

* Don't show "dots" progress indicators when run non-interactively, such
  as from cron.  (Martin Pool)

* ``info`` now formats locations more nicely and lists "submit" and
  "public" branches (Aaron Bentley)

* New ``pack`` command that will trigger database compression within
  the repository (Robert Collins)

* Implement ``_KnitIndex._load_data`` in a pyrex extension. The pyrex
  version is approximately 2-3x faster at parsing a ``.kndx`` file.
  Which yields a measurable improvement for commands which have to
  read from the repository, such as a 1s => 0.75s improvement in
  ``bzr diff`` when there are changes to be shown.  (John Arbash Meinel)

* Merge is now faster.  Depending on the scenario, it can be more than 2x
  faster. (Aaron Bentley)

* Give a clearer warning, and allow ``python setup.py install`` to
  succeed even if pyrex is not available.
  (John Arbash Meinel)

* ``DirState._read_dirblocks`` now has an optional Pyrex
  implementation. This improves the speed of any command that has to
  read the entire DirState. (``diff``, ``status``, etc, improve by
  about 10%).
  ``bisect_dirblocks`` has also been improved, which helps all
  ``_get_entry`` type calls (whenever we are searching for a
  particular entry in the in-memory DirState).
  (John Arbash Meinel)

* ``bzr pull`` and ``bzr push`` no longer do a complete walk of the
  branch revision history for ui display unless -v is supplied.
  (Robert Collins)

* ``bzr log -rA..B`` output shifted to the left margin if the log only
  contains merge revisions. (Kent Gibson)

* The ``plugins`` command is now public with improved help.
  (Ian Clatworthy)

* New bundle and merge directive formats are faster to generate, and

* Annotate merge now works when there are local changes. (Aaron Bentley)

* Commit now only shows the progress in terms of directories instead of
  entries. (Ian Clatworthy)

* Fix ``KnitRepository.get_revision_graph`` to not request the graph 2
  times. This makes ``get_revision_graph`` 2x faster. (John Arbash
  Meinel)

* Fix ``VersionedFile.get_graph()`` to avoid using
  ``set.difference_update(other)``, which has bad scaling when
  ``other`` is large. This improves ``VF.get_graph([version_id])`` for
  a 12.5k graph from 2.9s down to 200ms. (John Arbash Meinel)

* The ``--lsprof-file`` option now generates output for KCacheGrind if
  the file starts with ``callgrind.out``. This matches the default file
  filtering done by KCacheGrind's Open Dialog. (Ian Clatworthy)

* Fix ``bzr update`` to avoid an unnecessary
  ``branch.get_master_branch`` call, which avoids 1 extra connection
  to the remote server. (Partial fix for #128076, John Arbash Meinel)

* Log errors from the smart server in the trace file, to make debugging
  test failures (and live failures!) easier.  (Andrew Bennetts)

* The HTML version of the man page has been superceded by a more
  comprehensive manual called the Bazaar User Reference. This manual
  is completed generated from the online help topics. As part of this
  change, limited reStructuredText is now explicitly supported in help
  topics and command help with 'unnatural' markup being removed prior
  to display by the online help or inclusion in the man page.
  (Ian Clatworthy)

* HTML documentation now use files extension ``*.html``
  (Alexander Belchenko)

* The cache of ignore definitions is now cleared in WorkingTree.unlock()
  so that changes to .bzrignore aren't missed. (#129694, Daniel Watkins)

* ``bzr selftest --strict`` fails if there are any missing features or
  expected test failures. (Daniel Watkins, #111914)

* Link to registration survey added to README. (Ian Clatworthy)

* Windows standalone installer show link to registration survey
  when installation finished. (Alexander Belchenko)

Library API Breaks
******************

* Deprecated dictionary ``bzrlib.option.SHORT_OPTIONS`` removed.
  Options are now required to provide a help string and it must
  comply with the style guide by being one or more sentences with an
  initial capital and final period. (Martin Pool)

* KnitIndex.get_parents now returns tuples. (Robert Collins)

* Ancient unused ``Repository.text_store`` attribute has been removed.
  (Robert Collins)

* The ``bzrlib.pack`` interface has changed to use tuples of bytestrings
  rather than just bytestrings, making it easier to represent multiple
  element names. As this interface was not used by any internal facilities
  since it was introduced in 0.18 no API compatibility is being preserved.
  The serialised form of these packs is identical with 0.18 when a single
  element tuple is in use. (Robert Collins)

Internals
*********

* merge now uses ``iter_changes`` to calculate changes, which makes room for
  future performance increases.  It is also more consistent with other
  operations that perform comparisons, and reduces reliance on
  Tree.inventory.  (Aaron Bentley)

* Refactoring of transport classes connected to a remote server.
  ConnectedTransport is a new class that serves as a basis for all
  transports needing to connect to a remote server.  transport.split_url
  have been deprecated, use the static method on the object instead. URL
  tests have been refactored too.
  (Vincent Ladeuil)

* Better connection sharing for ConnectedTransport objects.
  transport.get_transport() now accepts a 'possible_transports' parameter.
  If a newly requested transport can share a connection with one of the
  list, it will.
  (Vincent Ladeuil)

* Most functions now accept ``bzrlib.revision.NULL_REVISION`` to indicate
  the null revision, and consider using ``None`` for this purpose
  deprecated.  (Aaron Bentley)

* New ``index`` module with abstract index functionality. This will be
  used during the planned changes in the repository layer. Currently the
  index layer provides a graph aware immutable index, a builder for the
  same index type to allow creating them, and finally a composer for
  such indices to allow the use of many indices in a single query. The
  index performance is not optimised, however the API is stable to allow
  development on top of the index. (Robert Collins)

* ``bzrlib.dirstate.cmp_by_dirs`` can be used to compare two paths by
  their directory sections. This is equivalent to comparing
  ``path.split('/')``, only without having to split the paths.
  This has a Pyrex implementation available.
  (John Arbash Meinel)

* New transport decorator 'unlistable+' which disables the list_dir
  functionality for testing.

* Deprecated ``change_entry`` in transform.py. (Ian Clatworthy)

* RevisionTree.get_weave is now deprecated.  Tree.plan_merge is now used
  for performing annotate-merge.  (Aaron Bentley)

* New EmailMessage class to create email messages. (Adeodato Simó)

* Unused functions on the private interface KnitIndex have been removed.
  (Robert Collins)

* New ``knit.KnitGraphIndex`` which provides a ``KnitIndex`` layered on top
  of a ``index.GraphIndex``. (Robert Collins)

* New ``knit.KnitVersionedFile.iter_parents`` method that allows querying
  the parents of many knit nodes at once, reducing round trips to the
  underlying index. (Robert Collins)

* Graph now has an is_ancestor method, various bits use it.
  (Aaron Bentley)

* The ``-Dhpss`` flag now includes timing information. As well as
  logging when a new connection is opened. (John Arbash Meinel)

* ``bzrlib.pack.ContainerWriter`` now returns an offset, length tuple to
  callers when inserting data, allowing generation of readv style access
  during pack creation, without needing a separate pass across the output
  pack to gather such details. (Robert Collins)

* ``bzrlib.pack.make_readv_reader`` allows readv based access to pack
  files that are stored on a transport. (Robert Collins)

* New ``Repository.has_same_location`` method that reports if two
  repository objects refer to the same repository (although with some risk
  of false negatives).  (Andrew Bennetts)

* InterTree.compare now passes require_versioned on correctly.
  (Marius Kruger)

* New methods on Repository - ``start_write_group``,
  ``commit_write_group``, ``abort_write_group`` and ``is_in_write_group`` -
  which provide a clean hook point for transactional Repositories - ones
  where all the data for a fetch or commit needs to be made atomically
  available in one step. This allows the write lock to remain while making
  a series of data insertions.  (e.g. data conversion). (Robert Collins)

* In ``bzrlib.knit`` the internal interface has been altered to use
  3-tuples (index, pos, length) rather than two-tuples (pos, length) to
  describe where data in a knit is, allowing knits to be split into
  many files. (Robert Collins)

* ``bzrlib.knit._KnitData`` split into cache management and physical access
  with two access classes - ``_PackAccess`` and ``_KnitAccess`` defined.
  The former provides access into a .pack file, and the latter provides the
  current production repository form of .knit files. (Robert Collins)

Testing
*******

* Remove selftest ``--clean-output``, ``--numbered-dirs`` and
  ``--keep-output`` options, which are obsolete now that tests
  are done within directories in $TMPDIR.  (Martin Pool)

* The SSH_AUTH_SOCK environment variable is now reset to avoid
  interaction with any running ssh agents.  (Jelmer Vernooij, #125955)

* run_bzr_subprocess handles parameters the same way as run_bzr:
  either a string or a list of strings should be passed as the first
  parameter.  Varargs-style parameters are deprecated. (Aaron Bentley)


bzr 0.18
########

:Released:  2007-07-17

Bugfixes
********

* Fix 'bzr add' crash under Win32 (Kuno Meyer)


bzr 0.18rc1
###########

:Released:  2007-07-10

Bugfixes
********

* Do not suppress pipe errors, etc. in non-display commands
  (Alexander Belchenko, #87178)

* Display a useful error message when the user requests to annotate
  a file that is not present in the specified revision.
  (James Westby, #122656)

* Commands that use status flags now have a reference to 'help
  status-flags'.  (Daniel Watkins, #113436)

* Work around python-2.4.1 inhability to correctly parse the
  authentication header.
  (Vincent Ladeuil, #121889)

* Use exact encoding for merge directives. (Adeodato Simó, #120591)

* Fix tempfile permissions error in smart server tar bundling under
  Windows. (Martin _, #119330)

* Fix detection of directory entries in the inventory. (James Westby)

* Fix handling of http code 400: Bad Request When issuing too many ranges.
  (Vincent Ladeuil, #115209)

* Issue a CONNECT request when connecting to an https server
  via a proxy to enable SSL tunneling.
  (Vincent Ladeuil, #120678)

* Fix ``bzr log -r`` to support selecting merge revisions, both
  individually and as part of revision ranges.
  (Kent Gibson, #4663)

* Don't leave cruft behind when failing to acquire a lockdir.
  (Martin Pool, #109169)

* Don't use the '-f' strace option during tests.
  (Vincent Ladeuil, #102019).

* Warn when setting ``push_location`` to a value that will be masked by
  locations.conf.  (Aaron Bentley, #122286)

* Fix commit ordering in corner case (Aaron Bentley, #94975)

*  Make annotate behave in a non-ASCII world (Adeodato Simó).

Improvements
************

* The --lsprof-file option now dumps a text rendering of the profiling
  information if the filename ends in ".txt". It will also convert the
  profiling information to a format suitable for KCacheGrind if the
  output filename ends in ".callgrind". Fixes to the lsprofcalltree
  conversion process by Jean Paul Calderone and Itamar were also merged.
  See http://ddaa.net/blog/python/lsprof-calltree. (Ian Clatworthy)

* ``info`` now defaults to non-verbose mode, displaying only paths and
  abbreviated format info.  ``info -v`` displays all the information
  formerly displayed by ``info``.  (Aaron Bentley, Adeodato Simó)

* ``bzr missing`` now has better option names ``--this`` and ``--other``.
  (Elliot Murphy)

* The internal ``weave-list`` command has become ``versionedfile-list``,
  and now lists knits as well as weaves.  (Aaron Bentley)

* Automatic merge base selection uses a faster algorithm that chooses
  better bases in criss-cross merge situations (Aaron Bentley)

* Progress reporting in ``commit`` has been improved. The various logical
  stages are now reported on as follows, namely:

  * Collecting changes [Entry x/y] - Stage n/m
  * Saving data locally - Stage n/m
  * Uploading data to master branch - Stage n/m
  * Updating the working tree - Stage n/m
  * Running post commit hooks - Stage n/m

  If there is no master branch, the 3rd stage is omitted and the total
  number of stages is adjusted accordingly.

  Each hook that is run after commit is listed with a name (as hooks
  can be slow it is useful feedback).
  (Ian Clatworthy, Robert Collins)

* Various operations that are now faster due to avoiding unnecessary
  topological sorts. (Aaron Bentley)

* Make merge directives robust against broken bundles. (Aaron Bentley)

* The lsprof filename note is emitted via trace.note(), not standard
  output.  (Aaron Bentley)

* ``bzrlib`` now exports explicit API compatibility information to assist
  library users and plugins. See the ``bzrlib.api`` module for details.
  (Robert Collins)

* Remove unnecessary lock probes when acquiring a lockdir.
  (Martin Pool)

* ``bzr --version`` now shows the location of the bzr log file, which
  is especially useful on Windows.  (Martin Pool)

* -D now supports hooks to get debug tracing of hooks (though its currently
  minimal in nature). (Robert Collins)

* Long log format reports deltas on merge revisions.
  (John Arbash Meinel, Kent Gibson)

* Make initial push over ftp more resilient. (John Arbash Meinel)

* Print a summary of changes for update just like pull does.
  (Daniel Watkins, #113990)

* Add a -Dhpss option to trace smart protocol requests and responses.
  (Andrew Bennetts)

Library API Breaks
******************

* Testing cleanups -
  ``bzrlib.repository.RepositoryTestProviderAdapter`` has been moved
  to ``bzrlib.tests.repository_implementations``;
  ``bzrlib.repository.InterRepositoryTestProviderAdapter`` has been moved
  to ``bzrlib.tests.interrepository_implementations``;
  ``bzrlib.transport.TransportTestProviderAdapter`` has moved to
  ``bzrlib.tests.test_transport_implementations``.
  ``bzrlib.branch.BranchTestProviderAdapter`` has moved to
  ``bzrlib.tests.branch_implementations``.
  ``bzrlib.bzrdir.BzrDirTestProviderAdapter`` has moved to
  ``bzrlib.tests.bzrdir_implementations``.
  ``bzrlib.versionedfile.InterVersionedFileTestProviderAdapter`` has moved
  to ``bzrlib.tests.interversionedfile_implementations``.
  ``bzrlib.store.revision.RevisionStoreTestProviderAdapter`` has moved to
  ``bzrlib.tests.revisionstore_implementations``.
  ``bzrlib.workingtree.WorkingTreeTestProviderAdapter`` has moved to
  ``bzrlib.tests.workingtree_implementations``.
  These changes are an API break in the testing infrastructure only.
  (Robert Collins)

* Relocate TestCaseWithRepository to be more central. (Robert Collins)

* ``bzrlib.add.smart_add_tree`` will no longer perform glob expansion on
  win32. Callers of the function should do this and use the new
  ``MutableTree.smart_add`` method instead. (Robert Collins)

* ``bzrlib.add.glob_expand_for_win32`` is now
  ``bzrlib.win32utils.glob_expand``.  (Robert Collins)

* ``bzrlib.add.FastPath`` is now private and moved to
  ``bzrlib.mutabletree._FastPath``. (Robert Collins, Martin Pool)

* ``LockDir.wait`` removed.  (Martin Pool)

* The ``SmartServer`` hooks API has changed for the ``server_started`` and
  ``server_stopped`` hooks. The first parameter is now an iterable of
  backing URLs rather than a single URL. This is to reflect that many
  URLs may map to the external URL of the server. E.g. the server interally
  may have a chrooted URL but also the local file:// URL will be at the
  same location. (Robert Collins)

Internals
*********

* New SMTPConnection class to unify email handling.  (Adeodato Simó)

* Fix documentation of BzrError. (Adeodato Simó)

* Make BzrBadParameter an internal error. (Adeodato Simó)

* Remove use of 'assert False' to raise an exception unconditionally.
  (Martin Pool)

* Give a cleaner error when failing to decode knit index entry.
  (Martin Pool)

* TreeConfig would mistakenly search the top level when asked for options
  from a section. It now respects the section argument and only
  searches the specified section. (James Westby)

* Improve ``make api-docs`` output. (John Arbash Meinel)

* Use os.lstat rather than os.stat for osutils.make_readonly and
  osutils.make_writeable. This makes the difftools plugin more
  robust when dangling symlinks are found. (Elliot Murphy)

* New ``-Dlock`` option to log (to ~/.bzr.log) information on when
  lockdirs are taken or released.  (Martin Pool)

* ``bzrlib`` Hooks are now nameable using ``Hooks.name_hook``. This
  allows a nicer UI when hooks are running as the current hook can
  be displayed. (Robert Collins)

* ``Transport.get`` has had its interface made more clear for ease of use.
  Retrieval of a directory must now fail with either 'PathError' at open
  time, or raise 'ReadError' on a read. (Robert Collins)

* New method ``_maybe_expand_globs`` on the ``Command`` class for
  dealing with unexpanded glob lists - e.g. on the win32 platform. This
  was moved from ``bzrlib.add._prepare_file_list``. (Robert Collins)

* ``bzrlib.add.smart_add`` and ``bzrlib.add.smart_add_tree`` are now
  deprecated in favour of ``MutableTree.smart_add``. (Robert Collins,
  Martin Pool)

* New method ``external_url`` on Transport for obtaining the url to
  hand to external processes. (Robert Collins)

* Teach windows installers to build pyrex/C extensions.
  (Alexander Belchenko)

Testing
*******

* Removed the ``--keep-output`` option from selftest and clean up test
  directories as they're used.  This reduces the IO load from
  running the test suite and cuts the time by about half.
  (Andrew Bennetts, Martin Pool)

* Add scenarios as a public attribute on the TestAdapter classes to allow
  modification of the generated scenarios before adaption and easier
  testing. (Robert Collins)

* New testing support class ``TestScenarioApplier`` which multiplies
  out a single teste by a list of supplied scenarios. (RobertCollins)

* Setting ``repository_to_test_repository`` on a repository_implementations
  test will cause it to be called during repository creation, allowing the
  testing of repository classes which are not based around the Format
  concept. For example a repository adapter can be tested in this manner,
  by altering the repository scenarios to include a scenario that sets this
  attribute during the test parameterisation in
  ``bzrlib.tests.repository.repository_implementations``. (Robert Collins)

* Clean up many of the APIs for blackbox testing of Bazaar.  The standard
  interface is now self.run_bzr.  The command to run can be passed as
  either a list of parameters, a string containing the command line, or
  (deprecated) varargs parameters.  (Martin Pool)

* The base TestCase now isolates tests from -D parameters by clearing
  ``debug.debug_flags`` and restores it afterwards. (Robert Collins)

* Add a relpath parameter to get_transport methods in test framework to
  avoid useless cloning.
  (Vincent Ladeuil, #110448)


bzr 0.17
########

:Released:  2007-06-18

Bugfixes
********

* Fix crash of commit due to wrong lookup of filesystem encoding.
  (Colin Watson, #120647)

* Revert logging just to stderr in commit as broke unicode filenames.
  (Aaron Bentley, Ian Clatworthy, #120930)


bzr 0.17rc1
###########

:Released:  2007-06-12

Notes When Upgrading
********************

* The kind() and is_executable() APIs on the WorkingTree interface no
  longer implicitly (read) locks and unlocks the tree. This *might*
  impact some plug-ins and tools using this part of the API. If you find
  an issue that may be caused by this change, please let us know,
  particularly the plug-in/tool maintainer. If encountered, the API
  fix is to surround kind() and is_executable() calls with lock_read()
  and unlock() like so::

    work_tree.lock_read()
    try:
        kind = work_tree.kind(...)
    finally:
        work_tree.unlock()

Internals
*********
* Rework of LogFormatter API to provide beginning/end of log hooks and to
  encapsulate the details of the revision to be logged in a LogRevision
  object.
  In long log formats, merge revision ids are only shown when --show-ids
  is specified, and are labelled "revision-id:", as per mainline
  revisions, instead of "merged:". (Kent Gibson)

* New ``BranchBuilder`` API which allows the construction of particular
  histories quickly. Useful for testing and potentially other applications
  too. (Robert Collins)

Improvements
************

* There are two new help topics, working-trees and repositories that
  attempt to explain these concepts. (James Westby, John Arbash Meinel,
  Aaron Bentley)

* Added ``bzr log --limit`` to report a limited number of revisions.
  (Kent Gibson, #3659)

* Revert does not try to preserve file contents that were originally
  produced by reverting to a historical revision.  (Aaron Bentley)

* ``bzr log --short`` now includes ``[merge]`` for revisions which
  have more than one parent. This is a small improvement to help
  understanding what changes have occurred
  (John Arbash Meinel, #83887)

* TreeTransform avoids many renames when contructing large trees,
  improving speed.  3.25x speedups have been observed for construction of
  kernel-sized-trees, and checkouts are 1.28x faster.  (Aaron Bentley)

* Commit on large trees is now faster. In my environment, a commit of
  a small change to the Mozilla tree (55k files) has dropped from
  66 seconds to 32 seconds. For a small tree of 600 files, commit of a
  small change is 33% faster. (Ian Clatworthy)

* New --create-prefix option to bzr init, like for push.  (Daniel Watkins,
  #56322)

Bugfixes
********

* ``bzr push`` should only connect to the remote location one time.
  We have been connecting 3 times because we forget to pass around
  the Transport object. This adds ``BzrDir.clone_on_transport()``, so
  that we can pass in the Transport that we already have.
  (John Arbash Meinel, #75721)

* ``DirState.set_state_from_inventory()`` needs to properly order
  based on split paths, not just string paths.
  (John Arbash Meinel, #115947)

* Let TestUIFactoy encode the password prompt with its own stdout.
  (Vincent Ladeuil, #110204)

* pycurl should take use the range header that takes the range hint
  into account.
  (Vincent Ladeuil, #112719)

* WorkingTree4.get_file_sha1 no longer raises an exception when invoked
  on a missing file.  (Aaron Bentley, #118186)

* WorkingTree.remove works correctly with tree references, and when pwd is
  not the tree root. (Aaron Bentley)

* Merge no longer fails when a file is renamed in one tree and deleted
  in the other. (Aaron Bentley, #110279)

* ``revision-info`` now accepts dotted revnos, doesn't require a tree,
  and defaults to the last revision (Matthew Fuller, #90048)

* Tests no longer fail when BZR_REMOTE_PATH is set in the environment.
  (Daniel Watkins, #111958)

* ``bzr branch -r revid:foo`` can be used to branch any revision in
  your repository. (Previously Branch6 only supported revisions in your
  mainline). (John Arbash Meinel, #115343)

bzr 0.16
########

:Released:  2007-05-07

Bugfixes
********

* Handle when you have 2 directories with similar names, but one has a
  hyphen. (``'abc'`` versus ``'abc-2'``). The WT4._iter_changes
  iterator was using direct comparison and ``'abc/a'`` sorts after
  ``'abc-2'``, but ``('abc', 'a')`` sorts before ``('abc-2',)``.
  (John Arbash Meinel, #111227)

* Handle when someone renames a file on disk without telling bzr.
  Previously we would report the first file as missing, but not show
  the new unknown file. (John Arbash Meinel, #111288)

* Avoid error when running hooks after pulling into or pushing from
  a branch bound to a smartserver branch.  (Martin Pool, #111968)

Improvements
************

* Move developer documentation to doc/developers/. This reduces clutter in
  the root of the source tree and allows HACKING to be split into multiple
  files. (Robert Collins, Alexander Belchenko)

* Clean up the ``WorkingTree4._iter_changes()`` internal loops as well as
  ``DirState.update_entry()``. This optimizes the core logic for ``bzr
  diff`` and ``bzr status`` significantly improving the speed of
  both. (John Arbash Meinel)

bzr 0.16rc2
###########

:Released:  2007-04-30

Bugfixes
********

* Handle the case when you delete a file, and then rename another file
  on top of it. Also handle the case of ``bzr rm --keep foo``. ``bzr
  status`` should show the removed file and an unknown file in its
  place. (John Arbash Meinel, #109993)

* Bundles properly read and write revision properties that have an
  empty value. And when the value is not ASCII.
  (John Arbash Meinel, #109613)

* Fix the bzr commit message to be in text mode.
  (Alexander Belchenko, #110901)

* Also handle when you rename a file and create a file where it used
  to be. (John Arbash Meinel, #110256)

* ``WorkingTree4._iter_changes`` should not descend into unversioned
  directories. (John Arbash Meinel, #110399)

bzr 0.16rc1
###########

:Released:  2007-04-26

Notes When Upgrading
********************

* ``bzr remove`` and ``bzr rm`` will now remove the working file, if
  it could be recovered again.
  This has been done for consistency with svn and the unix rm command.
  The old ``remove`` behaviour has been retained in the new option
  ``bzr remove --keep``, which will just stop versioning the file,
  but not delete it.
  ``bzr remove --force`` have been added which will always delete the
  files.
  ``bzr remove`` is also more verbose.
  (Marius Kruger, #82602)

Improvements
************

* Merge directives can now be supplied as input to `merge` and `pull`,
  like bundles can.  (Aaron Bentley)

* Sending the SIGQUIT signal to bzr, which can be done on Unix by
  pressing Control-Backslash, drops bzr into a debugger.  Type ``'c'``
  to continue.  This can be disabled by setting the environment variable
  ``BZR_SIGQUIT_PDB=0``.  (Martin Pool)

* selftest now supports --list-only to list tests instead of running
  them. (Ian Clatworthy)

* selftest now supports --exclude PATTERN (or -x PATTERN) to exclude
  tests with names that match that regular expression.
  (Ian Clatworthy, #102679)

* selftest now supports --randomize SEED to run tests in a random order.
  SEED is typically the value 'now' meaning 'use the current time'.
  (Ian Clatworthy, #102686)

* New option ``--fixes`` to commit, which stores bug fixing annotations as
  revision properties. Built-in support for Launchpad, Debian, Trac and
  Bugzilla bug trackers. (Jonathan Lange, James Henstridge, Robert Collins)

* New API, ``bzrlib.bugtracker.tracker_registry``, for adding support for
  other bug trackers to ``fixes``. (Jonathan Lange, James Henstridge,
  Robert Collins)

* ``selftest`` has new short options ``-f`` and ``-1``.  (Martin
  Pool)

* ``bzrlib.tsort.MergeSorter`` optimizations. Change the inner loop
  into using local variables instead of going through ``self._var``.
  Improves the time to ``merge_sort`` a 10k revision graph by
  approximately 40% (~700->400ms).  (John Arbash Meinel)

* ``make docs`` now creates a man page at ``man1/bzr.1`` fixing bug 107388.
  (Robert Collins)

* ``bzr help`` now provides cross references to other help topics using
  the _see_also facility on command classes. Likewise the bzr_man
  documentation, and the bzr.1 man page also include this information.
  (Robert Collins)

* Tags are now included in logs, that use the long log formatter.
  (Erik Bågfors, Alexander Belchenko)

* ``bzr help`` provides a clearer message when a help topic cannot be
  found. (Robert Collins, #107656)

* ``bzr help`` now accepts optional prefixes for command help. The help
  for all commands can now be found at ``bzr help commands/COMMANDNAME``
  as well as ``bzr help COMMANDNAME`` (which only works for commands
  where the name is not the same as a more general help topic).
  (Robert Collins)

* ``bzr help PLUGINNAME`` will now return the module docstring from the
  plugin PLUGINNAME. (Robert Collins, #50408)

* New help topic ``urlspec`` which lists the availables transports.
  (Goffredo Baroncelli)

* doc/server.txt updated to document the default bzr:// port
  and also update the blurb about the hpss' current status.
  (Robert Collins, #107125).

* ``bzr serve`` now listens on interface 0.0.0.0 by default, making it
  serve out to the local LAN (and anyone in the world that can reach the
  machine running ``bzr serve``. (Robert Collins, #98918)

* A new smart server protocol version has been added.  It prefixes requests
  and responses with an explicit version identifier so that future protocol
  revisions can be dealt with gracefully.  (Andrew Bennetts, Robert Collins)

* The bzr protocol version 2 indicates success or failure in every response
  without depending on particular commands encoding that consistently,
  allowing future client refactorings to be much more robust about error
  handling. (Robert Collins, Martin Pool, Andrew Bennetts)

* The smart protocol over HTTP client has been changed to always post to the
  same ``.bzr/smart`` URL under the original location when it can.  This allows
  HTTP servers to only have to pass URLs ending in .bzr/smart to the smart
  server handler, and not arbitrary ``.bzr/*/smart`` URLs.  (Andrew Bennetts)

* digest authentication is now supported for proxies and HTTP by the urllib
  based http implementation. Tested against Apache 2.0.55 and Squid
  2.6.5. Basic and digest authentication are handled coherently for HTTP
  and proxy: if the user is provided in the url (bzr command line for HTTP,
  proxy environment variables for proxies), the password is prompted for
  (only once). If the password is provided, it is taken into account. Once
  the first authentication is successful, all further authentication
  roundtrips are avoided by preventively setting the right authentication
  header(s).
  (Vincent Ladeuil).

Internals
*********

* bzrlib API compatability with 0.8 has been dropped, cleaning up some
  code paths. (Robert Collins)

* Change the format of chroot urls so that they can be safely manipulated
  by generic url utilities without causing the resulting urls to have
  escaped the chroot. A side effect of this is that creating a chroot
  requires an explicit action using a ChrootServer.
  (Robert Collins, Andrew Bennetts)

* Deprecate ``Branch.get_root_id()`` because branches don't have root ids,
  rather than fixing bug #96847.  (Aaron Bentley)

* ``WorkingTree.apply_inventory_delta`` provides a better alternative to
  ``WorkingTree._write_inventory``.  (Aaron Bentley)

* Convenience method ``TestCase.expectFailure`` ensures that known failures
  do not silently pass.  (Aaron Bentley)

* ``Transport.local_abspath`` now raises ``NotLocalUrl`` rather than
  ``TransportNotPossible``. (Martin Pool, Ian Clatworthy)

* New SmartServer hooks facility. There are two initial hooks documented
  in ``bzrlib.transport.smart.SmartServerHooks``. The two initial hooks allow
  plugins to execute code upon server startup and shutdown.
  (Robert Collins).

* SmartServer in standalone mode will now close its listening socket
  when it stops, rather than waiting for garbage collection. This primarily
  fixes test suite hangs when a test tries to connect to a shutdown server.
  It may also help improve behaviour when dealing with a server running
  on a specific port (rather than dynamically assigned ports).
  (Robert Collins)

* Move most SmartServer code into a new package, bzrlib/smart.
  bzrlib/transport/remote.py contains just the Transport classes that used
  to be in bzrlib/transport/smart.py.  (Andrew Bennetts)

* urllib http implementation avoid roundtrips associated with
  401 (and 407) errors once the authentication succeeds.
  (Vincent Ladeuil).

* urlib http now supports querying the user for a proxy password if
  needed. Realm is shown in the prompt for both HTTP and proxy
  authentication when the user is required to type a password.
  (Vincent Ladeuil).

* Renamed SmartTransport (and subclasses like SmartTCPTransport) to
  RemoteTransport (and subclasses to RemoteTCPTransport, etc).  This is more
  consistent with its new home in ``bzrlib/transport/remote.py``, and because
  it's not really a "smart" transport, just one that does file operations
  via remote procedure calls.  (Andrew Bennetts)

* The ``lock_write`` method of ``LockableFiles``, ``Repository`` and
  ``Branch`` now accept a ``token`` keyword argument, so that separate
  instances of those objects can share a lock if it has the right token.
  (Andrew Bennetts, Robert Collins)

* New method ``get_branch_reference`` on ``BzrDir`` allows the detection of
  branch references - which the smart server component needs.

* The Repository API ``make_working_trees`` is now permitted to return
  False when ``set_make_working_trees`` is not implemented - previously
  an unimplemented ``set_make_working_trees`` implied the result True
  from ``make_working_trees``. This has been changed to accomodate the
  smart server, where it does not make sense (at this point) to ever
  make working trees by default. (Robert Collins)

* Command objects can now declare related help topics by having _see_also
  set to a list of related topic. (Robert Collins)

* ``bzrlib.help`` now delegates to the Command class for Command specific
  help. (Robert Collins)

* New class ``TransportListRegistry``, derived from the Registry class, which
  simplifies tracking the available Transports. (Goffredo Baroncelli)

* New function ``Branch.get_revision_id_to_revno_map`` which will
  return a dictionary mapping revision ids to dotted revnos. Since
  dotted revnos are defined in the context of the branch tip, it makes
  sense to generate them from a ``Branch`` object.
  (John Arbash Meinel)

* Fix the 'Unprintable error' message display to use the repr of the
  exception that prevented printing the error because the str value
  for it is often not useful in debugging (e.g. KeyError('foo') has a
  str() of 'foo' but a repr of 'KeyError('foo')' which is much more
  useful. (Robert Collins)

* ``urlutils.normalize_url`` now unescapes unreserved characters, such as "~".
  (Andrew Bennetts)

Bugfixes
********

* Don't fail bundle selftest if email has 'two' embedded.
  (Ian Clatworthy, #98510)

* Remove ``--verbose`` from ``bzr bundle``. It didn't work anyway.
  (Robert Widhopf-Fenk, #98591)

* Remove ``--basis`` from the checkout/branch commands - it didn't work
  properly and is no longer beneficial.
  (Robert Collins, #53675, #43486)

* Don't produce encoding error when adding duplicate files.
  (Aaron Bentley)

* Fix ``bzr log <file>`` so it only logs the revisions that changed
  the file, and does it faster.
  (Kent Gibson, John Arbash Meinel, #51980, #69477)

* Fix ``InterDirstateTre._iter_changes`` to handle when we come across
  an empty versioned directory, which now has files in it.
  (John Arbash Meinel, #104257)

* Teach ``common_ancestor`` to shortcut when the tip of one branch is
  inside the ancestry of the other. Saves a lot of graph processing
  (with an ancestry of 16k revisions, ``bzr merge ../already-merged``
  changes from 2m10s to 13s).  (John Arbash Meinel, #103757)

* Fix ``show_diff_trees`` to handle the case when a file is modified,
  and the containing directory is renamed. (The file path is different
  in this versus base, but it isn't marked as a rename).
  (John Arbash Meinel, #103870)

* FTP now works even when the FTP server does not support atomic rename.
  (Aaron Bentley, #89436)

* Correct handling in bundles and merge directives of timezones with
  that are not an integer number of hours offset from UTC.  Always
  represent the epoch time in UTC to avoid problems with formatting
  earlier times on win32.  (Martin Pool, Alexander Belchenko, John
  Arbash Meinel)

* Typo in the help for ``register-branch`` fixed. (Robert Collins, #96770)

* "dirstate" and "dirstate-tags" formats now produce branches compatible
  with old versions of bzr. (Aaron Bentley, #107168))

* Handle moving a directory when children have been added, removed,
  and renamed. (John Arbash Meinel, #105479)

* Don't preventively use basic authentication for proxy before receiving a
  407 error. Otherwise people willing to use other authentication schemes
  may expose their password in the clear (or nearly). This add one
  roundtrip in case basic authentication should be used, but plug the
  security hole.
  (Vincent Ladeuil)

* Handle http and proxy digest authentication.
  (Vincent Ladeuil, #94034).

Testing
*******

* Added ``bzrlib.strace.strace`` which will strace a single callable and
  return a StraceResult object which contains just the syscalls involved
  in running it. (Robert Collins)

* New test method ``reduceLockdirTimeout`` to drop the default (ui-centric)
  default time down to one suitable for tests. (Andrew Bennetts)

* Add new ``vfs_transport_factory`` attribute on tests which provides the
  common vfs backing for both the readonly and readwrite transports.
  This allows the RemoteObject tests to back onto local disk or memory,
  and use the existing ``transport_server`` attribute all tests know about
  to be the smart server transport. This in turn allows tests to
  differentiate between 'transport to access the branch', and
  'transport which is a VFS' - which matters in Remote* tests.
  (Robert Collins, Andrew Bennetts)

* The ``make_branch_and_tree`` method for tests will now create a
  lightweight checkout for the tree if the ``vfs_transport_factory`` is not
  a LocalURLServer. (Robert Collins, Andrew Bennetts)

* Branch implementation tests have been audited to ensure that all urls
  passed to Branch APIs use proper urls, except when local-disk paths
  are intended. This is so that tests correctly access the test transport
  which is often not equivalent to local disk in Remote* tests. As part
  of this many tests were adjusted to remove dependencies on local disk
  access.
  (Robert Collins, Andrew Bennetts)

* Mark bzrlib.tests and bzrlib.tests.TestUtil as providing assertFOO helper
  functions by adding a ``__unittest`` global attribute. (Robert Collins,
  Andrew Bennetts, Martin Pool, Jonathan Lange)

* Refactored proxy and authentication handling to simplify the
  implementation of new auth schemes for both http and proxy.
  (Vincent Ladeuil)

bzr 0.15
########

:Released: 2007-04-01

Bugfixes
********

* Handle incompatible repositories as a user issue when fetching.
  (Aaron Bentley)

* Don't give a recommendation to upgrade when branching or
  checking out a branch that contains an old-format working tree.
  (Martin Pool)

bzr 0.15rc3
###########

:Released:  2007-03-26

Changes
*******

* A warning is now displayed when opening working trees in older
  formats, to encourage people to upgrade to WorkingTreeFormat4.
  (Martin Pool)

Improvements
************

* HTTP redirections are now taken into account when a branch (or a
  bundle) is accessed for the first time. A message is issued at each
  redirection to inform the user. In the past, http redirections were
  silently followed for each request which significantly degraded the
  performances. The http redirections are not followed anymore by
  default, instead a RedirectRequested exception is raised. For bzrlib
  users needing to follow http redirections anyway,
  ``bzrlib.transport.do_catching_redirections`` provide an easy transition
  path.  (vila)

Internals
*********

* Added ``ReadLock.temporary_write_lock()`` to allow upgrading an OS read
  lock to an OS write lock. Linux can do this without unlocking, Win32
  needs to unlock in between. (John Arbash Meinel)

* New parameter ``recommend_upgrade`` to ``BzrDir.open_workingtree``
  to silence (when false) warnings about opening old formats.
  (Martin Pool)

* Fix minor performance regression with bzr-0.15 on pre-dirstate
  trees. (We were reading the working inventory too many times).
  (John Arbash Meinel)

* Remove ``Branch.get_transaction()`` in favour of a simple cache of
  ``revision_history``.  Branch subclasses should override
  ``_gen_revision_history`` rather than ``revision_history`` to make use of
  this cache, and call ``_clear_revision_history_cache`` and
  ``_cache_revision_history`` at appropriate times. (Andrew Bennetts)

Bugfixes
********

* Take ``smtp_server`` from user config into account.
  (vila, #92195)

* Restore Unicode filename handling for versioned and unversioned files.
  (John Arbash Meinel, #92608)

* Don't fail during ``bzr commit`` if a file is marked removed, and
  the containing directory is auto-removed.  (John Arbash Meinel, #93681)

* ``bzr status FILENAME`` failed on Windows because of an uncommon
  errno. (``ERROR_DIRECTORY == 267 != ENOTDIR``).
  (Wouter van Heyst, John Arbash Meinel, #90819)

* ``bzr checkout source`` should create a local branch in the same
  format as source. (John Arbash Meinel, #93854)

* ``bzr commit`` with a kind change was failing to update the
  last-changed-revision for directories.  The
  InventoryDirectory._unchanged only looked at the ``parent_id`` and name,
  ignoring the fact that the kind could have changed, too.
  (John Arbash Meinel, #90111)

* ``bzr mv dir/subdir other`` was incorrectly updating files inside
  the directory. So that there was a chance it would break commit,
  etc. (John Arbash Meinel, #94037)

* Correctly handles mutiple permanent http redirections.
  (vila, #88780)

bzr 0.15rc2
###########

:Released:  2007-03-14

Notes When Upgrading
********************

* Release 0.15rc2 of bzr changes the ``bzr init-repo`` command to
  default to ``--trees`` instead of ``--no-trees``.
  Existing shared repositories are not affected.

Improvements
************

* New ``merge-directive`` command to generate machine- and human-readable
  merge requests.  (Aaron Bentley)

* New ``submit:`` revision specifier makes it easy to diff against the
  common ancestor with the submit location (Aaron Bentley)

* Added support for Putty's SSH implementation. (Dmitry Vasiliev)

* Added ``bzr status --versioned`` to report only versioned files,
  not unknowns. (Kent Gibson)

* Merge now autodetects the correct line-ending style for its conflict
  markers.  (Aaron Bentley)

Internals
*********

* Refactored SSH vendor registration into SSHVendorManager class.
  (Dmitry Vasiliev)

Bugfixes
********

* New ``--numbered-dirs`` option to ``bzr selftest`` to use
  numbered dirs for TestCaseInTempDir. This is default behavior
  on Windows. Anyone can force named dirs on Windows
  with ``--no-numbered-dirs``. (Alexander Belchenko)

* Fix ``RevisionSpec_revid`` to handle the Unicode strings passed in
  from the command line. (Marien Zwart, #90501)

* Fix ``TreeTransform._iter_changes`` when both the source and
  destination are missing. (Aaron Bentley, #88842)

* Fix commit of merges with symlinks in dirstate trees.
  (Marien Zwart)

* Switch the ``bzr init-repo`` default from --no-trees to --trees.
  (Wouter van Heyst, #53483)


bzr 0.15rc1
###########

:Released:  2007-03-07

Surprises
*********

* The default disk format has changed. Please run 'bzr upgrade' in your
  working trees to upgrade. This new default is compatible for network
  operations, but not for local operations. That is, if you have two
  versions of bzr installed locally, after upgrading you can only use the
  bzr 0.15 version. This new default does not enable tags or nested-trees
  as they are incompatible with bzr versions before 0.15 over the network.

* For users of bzrlib: Two major changes have been made to the working tree
  api in bzrlib. The first is that many methods and attributes, including
  the inventory attribute, are no longer valid for use until one of
  ``lock_read``/``lock_write``/``lock_tree_write`` has been called,
  and become invalid again after unlock is called. This has been done
  to improve performance and correctness as part of the dirstate
  development.
  (Robert Collins, John A Meinel, Martin Pool, and others).

* For users of bzrlib: The attribute 'tree.inventory' should be considered
  readonly. Previously it was possible to directly alter this attribute, or
  its contents, and have the tree notice this. This has been made
  unsupported - it may work in some tree formats, but in the newer dirstate
  format such actions will have no effect and will be ignored, or even
  cause assertions. All operations possible can still be carried out by a
  combination of the tree API, and the bzrlib.transform API. (Robert
  Collins, John A Meinel, Martin Pool, and others).

Improvements
************

* Support for OS Windows 98. Also .bzr.log on any windows system
  saved in My Documents folder. (Alexander Belchenko)

* ``bzr mv`` enhanced to support already moved files.
  In the past the mv command would have failed if the source file doesn't
  exist. In this situation ``bzr mv`` would now detect that the file has
  already moved and update the repository accordingly, if the target file
  does exist.
  A new option ``--after`` has been added so that if two files already
  exist, you could notify Bazaar that you have moved a (versioned) file
  and replaced it with another. Thus in this case ``bzr move --after``
  will only update the Bazaar identifier.
  (Steffen Eichenberg, Marius Kruger)

* ``ls`` now works on treeless branches and remote branches.
  (Aaron Bentley)

* ``bzr help global-options`` describes the global options.
  (Aaron Bentley)

* ``bzr pull --overwrite`` will now correctly overwrite checkouts.
  (Robert Collins)

* Files are now allowed to change kind (e.g. from file to symlink).
  Supported by ``commit``, ``revert`` and ``status``
  (Aaron Bentley)

* ``inventory`` and ``unknowns`` hidden in favour of ``ls``
  (Aaron Bentley)

* ``bzr help checkouts`` descibes what checkouts are and some possible
  uses of them. (James Westby, Aaron Bentley)

* A new ``-d`` option to push, pull and merge overrides the default
  directory.  (Martin Pool)

* Branch format 6: smaller, and potentially faster than format 5.  Supports
  ``append_history_only`` mode, where the log view and revnos do not change,
  except by being added to.  Stores policy settings in
  ".bzr/branch/branch.conf".

* ``append_only`` branches:  Format 6 branches may be configured so that log
  view and revnos are always consistent.  Either create the branch using
  "bzr init --append-revisions-only" or edit the config file as descriped
  in docs/configuration.txt.

* rebind: Format 6 branches retain the last-used bind location, so if you
  "bzr unbind", you can "bzr bind" to bind to the previously-selected
  bind location.

* Builtin tags support, created and deleted by the ``tag`` command and
  stored in the branch.  Tags can be accessed with the revisionspec
  ``-rtag:``, and listed with ``bzr tags``.  Tags are not versioned
  at present. Tags require a network incompatible upgrade. To perform this
  upgrade, run ``bzr upgrade --dirstate-tags`` in your branch and
  repositories. (Martin Pool)

* The ``bzr://`` transport now has a well-known port number, 4155,
  which it will use by default.  (Andrew Bennetts, Martin Pool)

* Bazaar now looks for user-installed plugins before looking for site-wide
  plugins. (Jonathan Lange)

* ``bzr resolve`` now detects and marks resolved text conflicts.
  (Aaron Bentley)

Internals
*********

* Internally revision ids and file ids are now passed around as utf-8
  bytestrings, rather than treating them as Unicode strings. This has
  performance benefits for Knits, since we no longer need to decode the
  revision id for each line of content, nor for each entry in the index.
  This will also help with the future dirstate format.
  (John Arbash Meinel)

* Reserved ids (any revision-id ending in a colon) are rejected by
  versionedfiles, repositories, branches, and working trees
  (Aaron Bentley)

* Minor performance improvement by not creating a ProgressBar for
  every KnitIndex we create. (about 90ms for a bzr.dev tree)
  (John Arbash Meinel)

* New easier to use Branch hooks facility. There are five initial hooks,
  all documented in bzrlib.branch.BranchHooks.__init__ - ``'set_rh'``,
  ``'post_push'``, ``'post_pull'``, ``'post_commit'``,
  ``'post_uncommit'``. These hooks fire after the matching operation
  on a branch has taken place, and were originally added for the
  branchrss plugin. (Robert Collins)

* New method ``Branch.push()`` which should be used when pushing from a
  branch as it makes performance and policy decisions to match the UI
  level command ``push``. (Robert Collins).

* Add a new method ``Tree.revision_tree`` which allows access to cached
  trees for arbitrary revisions. This allows the in development dirstate
  tree format to provide access to the callers to cached copies of
  inventory data which are cheaper to access than inventories from the
  repository.
  (Robert Collins, Martin Pool)

* New ``Branch.last_revision_info`` method, this is being done to allow
  optimization of requests for both the number of revisions and the last
  revision of a branch with smartservers and potentially future branch
  formats. (Wouter van Heyst, Robert Collins)

* Allow ``'import bzrlib.plugins.NAME'`` to work when the plugin NAME has not
  yet been loaded by ``load_plugins()``. This allows plugins to depend on each
  other for code reuse without requiring users to perform file-renaming
  gymnastics. (Robert Collins)

* New Repository method ``'gather_stats'`` for statistic data collection.
  This is expected to grow to cover a number of related uses mainly
  related to bzr info. (Robert Collins)

* Log formatters are now managed with a registry.
  ``log.register_formatter`` continues to work, but callers accessing
  the FORMATTERS dictionary directly will not.

* Allow a start message to be passed to the ``edit_commit_message``
  function.  This will be placed in the message offered to the user
  for editing above the separator. It allows a template commit message
  to be used more easily. (James Westby)

* ``GPGStrategy.sign()`` will now raise ``BzrBadParameterUnicode`` if
  you pass a Unicode string rather than an 8-bit string. Callers need
  to be updated to encode first. (John Arbash Meinel)

* Branch.push, pull, merge now return Result objects with information
  about what happened, rather than a scattering of various methods.  These
  are also passed to the post hooks.  (Martin Pool)

* File formats and architecture is in place for managing a forest of trees
  in bzr, and splitting up existing trees into smaller subtrees, and
  finally joining trees to make a larger tree. This is the first iteration
  of this support, and the user-facing aspects still require substantial
  work.  If you wish to experiment with it, use ``bzr upgrade
  --dirstate-with-subtree`` in your working trees and repositories.
  You can use the hidden commands ``split`` and ``join`` and to create
  and manipulate nested trees, but please consider using the nested-trees
  branch, which contains substantial UI improvements, instead.
  http://code.aaronbentley.com/bzr/bzrrepo/nested-trees/
  (Aaron Bentley, Martin Pool, Robert Collins).

Bugfixes
********

* ``bzr annotate`` now uses dotted revnos from the viewpoint of the
  branch, rather than the last changed revision of the file.
  (John Arbash Meinel, #82158)

* Lock operations no longer hang if they encounter a permission problem.
  (Aaron Bentley)

* ``bzr push`` can resume a push that was canceled before it finished.
  Also, it can push even if the target directory exists if you supply
  the ``--use-existing-dir`` flag.
  (John Arbash Meinel, #30576, #45504)

* Fix http proxy authentication when user and an optional
  password appears in the ``*_proxy`` vars. (Vincent Ladeuil,
  #83954).

* ``bzr log branch/file`` works for local treeless branches
  (Aaron Bentley, #84247)

* Fix problem with UNC paths on Windows 98. (Alexander Belchenko, #84728)

* Searching location of CA bundle for PyCurl in env variable
  (``CURL_CA_BUNDLE``), and on win32 along the PATH.
  (Alexander Belchenko, #82086)

* ``bzr init`` works with unicode argument LOCATION.
  (Alexander Belchenko, #85599)

* Raise ``DependencyNotPresent`` if pycurl do not support https.
  (Vincent Ladeuil, #85305)

* Invalid proxy env variables should not cause a traceback.
  (Vincent Ladeuil, #87765)

* Ignore patterns normalised to use '/' path separator.
  (Kent Gibson, #86451)

* bzr rocks. It sure does! Fix case. (Vincent Ladeuil, #78026)

* Fix bzrtools shelve command for removed lines beginning with "--"
  (Johan Dahlberg, #75577)

Testing
*******

* New ``--first`` option to ``bzr selftest`` to run specified tests
  before the rest of the suite.  (Martin Pool)


bzr 0.14
########

:Released:  2007-01-23

Improvements
************

* ``bzr help global-options`` describes the global options. (Aaron Bentley)

Bug Fixes
*********

* Skip documentation generation tests if the tools to do so are not
  available. Fixes running selftest for installled copies of bzr.
  (John Arbash Meinel, #80330)

* Fix the code that discovers whether bzr is being run from it's
  working tree to handle the case when it isn't but the directory
  it is in is below a repository. (James Westby, #77306)


bzr 0.14rc1
###########

:Released:  2007-01-16

Improvements
************

* New connection: ``bzr+http://`` which supports tunnelling the smart
  protocol over an HTTP connection. If writing is enabled on the bzr
  server, then you can write over the http connection.
  (Andrew Bennetts, John Arbash Meinel)

* Aliases now support quotation marks, so they can contain whitespace
  (Marius Kruger)

* PyCurlTransport now use a single curl object. By specifying explicitly
  the 'Range' header, we avoid the need to use two different curl objects
  (and two connections to the same server). (Vincent Ladeuil)

* ``bzr commit`` does not prompt for a message until it is very likely to
  succeed.  (Aaron Bentley)

* ``bzr conflicts`` now takes --text to list pathnames of text conflicts
  (Aaron Bentley)

* Fix ``iter_lines_added_or_present_in_versions`` to use a set instead
  of a list while checking if a revision id was requested. Takes 10s
  off of the ``fileids_affected_by_revision_ids`` time, which is 10s
  of the ``bzr branch`` time. Also improve ``fileids_...`` time by
  filtering lines with a regex rather than multiple ``str.find()``
  calls. (saves another 300ms) (John Arbash Meinel)

* Policy can be set for each configuration key. This allows keys to be
  inherited properly across configuration entries. For example, this
  should enable you to do::

    [/home/user/project]
    push_location = sftp://host/srv/project/
    push_location:policy = appendpath

  And then a branch like ``/home/user/project/mybranch`` should get an
  automatic push location of ``sftp://host/srv/project/mybranch``.
  (James Henstridge)

* Added ``bzr status --short`` to make status report svn style flags
  for each file.  For example::

    $ bzr status --short
    A  foo
    A  bar
    D  baz
    ?  wooley

* 'bzr selftest --clean-output' allows easily clean temporary tests
  directories without running tests. (Alexander Belchenko)

* ``bzr help hidden-commands`` lists all hidden commands. (Aaron Bentley)

* ``bzr merge`` now has an option ``--pull`` to fall back to pull if
  local is fully merged into remote. (Jan Hudec)

* ``bzr help formats`` describes available directory formats. (Aaron Bentley)

Internals
*********

* A few tweaks directly to ``fileids_affected_by_revision_ids`` to
  help speed up processing, as well allowing to extract unannotated
  lines. Between the two ``fileids_affected_by_revision_ids`` is
  improved by approx 10%. (John Arbash Meinel)

* Change Revision serialization to only write out millisecond
  resolution. Rather than expecting floating point serialization to
  preserve more resolution than we need. (Henri Weichers, Martin Pool)

* Test suite ends cleanly on Windows.  (Vincent Ladeuil)

* When ``encoding_type`` attribute of class Command is equal to 'exact',
  force sys.stdout to be a binary stream on Windows, and therefore
  keep exact line-endings (without LF -> CRLF conversion).
  (Alexander Belchenko)

* Single-letter short options are no longer globally declared.  (Martin
  Pool)

* Before using detected user/terminal encoding bzr should check
  that Python has corresponding codec. (Alexander Belchenko)

* Formats for end-user selection are provided via a FormatRegistry (Aaron Bentley)

Bug Fixes
*********

* ``bzr missing --verbose`` was showing adds/removals in the wrong
  direction. (John Arbash Meinel)

* ``bzr annotate`` now defaults to showing dotted revnos for merged
  revisions. It cuts them off at a depth of 12 characters, but you can
  supply ``--long`` to see the full number. You can also use
  ``--show-ids`` to display the original revision ids, rather than
  revision numbers and committer names. (John Arbash Meinel, #75637)

* bzr now supports Win32 UNC path (e.g. ``\HOST\path``.
  (Alexander Belchenko, #57869)

* Win32-specific: output of cat, bundle and diff commands don't mangle
  line-endings (Alexander Belchenko, #55276)

* Replace broken fnmatch based ignore pattern matching with custom pattern
  matcher.
  (Kent Gibson, Jan Hudec #57637)

* pycurl and urllib can detect short reads at different places. Update
  the test suite to test more cases. Also detect http error code 416
  which was raised for that specific bug. Also enhance the urllib
  robustness by detecting invalid ranges (and pycurl's one by detecting
  short reads during the initial GET). (Vincent Ladeuil, #73948)

* The urllib connection sharing interacts badly with urllib2
  proxy setting (the connections didn't go thru the proxy
  anymore). Defining a proper ProxyHandler solves the
  problem.  (Vincent Ladeuil, #74759)

* Use urlutils to generate relative URLs, not osutils
  (Aaron Bentley, #76229)

* ``bzr status`` in a readonly directory should work without giving
  lots of errors. (John Arbash Meinel, #76299)

* Mention the revisionspec topic for the revision option help.
  (Wouter van Heyst, #31663)

* Allow plugins import from zip archives.
  (Alexander Belchenko, #68124)


bzr 0.13
########

:Released:  2006-12-05

No changes from 0.13rc


bzr 0.13rc1
###########

:Released:  2006-11-27

Improvements
************

* New command ``bzr remove-tree`` allows the removal of the working
  tree from a branch.
  (Daniel Silverstone)

* urllib uses shared keep-alive connections, so http
  operations are substantially faster.
  (Vincent Ladeuil, #53654)

* ``bzr export`` allows an optional branch parameter, to export a bzr
  tree from some other url. For example:
  ``bzr export bzr.tar.gz http://bazaar-vcs.org/bzr/bzr.dev``
  (Daniel Silverstone)

* Added ``bzr help topics`` to the bzr help system. This gives a
  location for general information, outside of a specific command.
  This includes updates for ``bzr help revisionspec`` the first topic
  included. (Goffredo Baroncelli, John Arbash Meinel, #42714)

* WSGI-compatible HTTP smart server.  See ``doc/http_smart_server.txt``.
  (Andrew Bennetts)

* Knit files will now cache full texts only when the size of the
  deltas is as large as the size of the fulltext. (Or after 200
  deltas, whichever comes first). This has the most benefit on large
  files with small changes, such as the inventory for a large project.
  (eg For a project with 2500 files, and 7500 revisions, it changes
  the size of inventory.knit from 11MB to 5.4MB) (John Arbash Meinel)

Internals
*********

* New -D option given before the command line turns on debugging output
  for particular areas.  -Derror shows tracebacks on all errors.
  (Martin Pool)

* Clean up ``bzr selftest --benchmark bundle`` to correct an import,
  and remove benchmarks that take longer than 10min to run.
  (John Arbash Meinel)

* Use ``time.time()`` instead of ``time.clock()`` to decide on
  progress throttling. Because ``time.clock()`` is actually CPU time,
  so over a high-latency connection, too many updates get throttled.
  (John Arbash Meinel)

* ``MemoryTransport.list_dir()`` would strip the first character for
  files or directories in root directory. (John Arbash Meinel)

* New method ``get_branch_reference`` on 'BzrDir' allows the detection of
  branch references - which the smart server component needs.

* New ``ChrootTransportDecorator``, accessible via the ``chroot+`` url
  prefix.  It disallows any access to locations above a set URL.  (Andrew
  Bennetts)

Bug Fixes
*********

* Now ``_KnitIndex`` properly decode revision ids when loading index data.
  And optimize the knit index parsing code.
  (Dmitry Vasiliev, John Arbash Meinel)

* ``bzrlib/bzrdir.py`` was directly referencing ``bzrlib.workingtree``,
  without importing it. This prevented ``bzr upgrade`` from working
  unless a plugin already imported ``bzrlib.workingtree``
  (John Arbash Meinel, #70716)

* Suppress the traceback on invalid URLs (Vincent Ladeuil, #70803).

* Give nicer error message when an http server returns a 403
  error code. (Vincent Ladeuil, #57644).

* When a multi-range http GET request fails, try a single
  range one. If it fails too, forget about ranges. Remember that until
  the death of the transport and propagates that to the clones.
  (Vincent Ladeuil, #62276, #62029).

* Handles user/passwords supplied in url from command
  line (for the urllib implementation). Don't request already
  known passwords (Vincent Ladeuil, #42383, #44647, #48527)

* ``_KnitIndex.add_versions()`` dictionary compresses revision ids as they
  are added. This fixes bug where fetching remote revisions records
  them as full references rather than integers.
  (John Arbash Meinel, #64789)

* ``bzr ignore`` strips trailing slashes in patterns.
  Also ``bzr ignore`` rejects absolute paths. (Kent Gibson, #4559)

* ``bzr ignore`` takes multiple arguments. (Cheuksan Edward Wang, #29488)

* mv correctly handles paths that traverse symlinks.
  (Aaron Bentley, #66964)

* Give nicer looking error messages when failing to connect over ssh.
  (John Arbash Meinel, #49172)

* Pushing to a remote branch does not currently update the remote working
  tree. After a remote push, ``bzr status`` and ``bzr diff`` on the remote
  machine now show that the working tree is out of date.
  (Cheuksan Edward Wang #48136)

* Use patiencediff instead of difflib for determining deltas to insert
  into knits. This avoids the O(N^3) behavior of difflib. Patience
  diff should be O(N^2). (Cheuksan Edward Wang, #65714)

* Running ``bzr log`` on nonexistent file gives an error instead of the
  entire log history. (Cheuksan Edward Wang #50793)

* ``bzr cat`` can look up contents of removed or renamed files. If the
  pathname is ambiguous, i.e. the files in the old and new trees have
  different id's, the default is the file in the new tree. The user can
  use "--name-from-revision" to select the file in the old tree.
  (Cheuksan Edward Wang, #30190)

Testing
*******

* TestingHTTPRequestHandler really handles the Range header
  (previously it was ignoring it and returning the whole file,).

bzr 0.12
########

:Released:  2006-10-30

Internals
*********

* Clean up ``bzr selftest --benchmark bundle`` to correct an import,
  and remove benchmarks that take longer than 10min to run.
  (John Arbash Meinel)

bzr 0.12rc1
###########

:Released:  2006-10-23

Improvements
************

* ``bzr log`` now shows dotted-decimal revision numbers for all revisions,
  rather than just showing a decimal revision number for revisions on the
  mainline. These revision numbers are not yet accepted as input into bzr
  commands such as log, diff etc. (Robert Collins)

* revisions can now be specified using dotted-decimal revision numbers.
  For instance, ``bzr diff -r 1.2.1..1.2.3``. (Robert Collins)

* ``bzr help commands`` output is now shorter (Aaron Bentley)

* ``bzr`` now uses lazy importing to reduce the startup time. This has
  a moderate effect on lots of actions, especially ones that have
  little to do. For example ``bzr rocks`` time is down to 116ms from
  283ms. (John Arbash Meinel)

* New Registry class to provide name-to-object registry-like support,
  for example for schemes where plugins can register new classes to
  do certain tasks (e.g. log formatters). Also provides lazy registration
  to allow modules to be loaded on request.
  (John Arbash Meinel, Adeodato Simó)

API Incompatability
*******************

* LogFormatter subclasses show now expect the 'revno' parameter to
  show() to be a string rather than an int. (Robert Collins)

Internals
*********

* ``TestCase.run_bzr``, ``run_bzr_captured``, and ``run_bzr_subprocess``
  can take a ``working_dir='foo'`` parameter, which will change directory
  for the command. (John Arbash Meinel)

* ``bzrlib.lazy_regex.lazy_compile`` can be used to create a proxy
  around a regex, which defers compilation until first use.
  (John Arbash Meinel)

* ``TestCase.run_bzr_subprocess`` defaults to supplying the
  ``--no-plugins`` parameter to ensure test reproducability, and avoid
  problems with system-wide installed plugins. (John Arbash Meinel)

* Unique tree root ids are now supported. Newly created trees still
  use the common root id for compatibility with bzr versions before 0.12.
  (Aaron Bentley)

* ``WorkingTree.set_root_id(None)`` is now deprecated. Please
  pass in ``inventory.ROOT_ID`` if you want the default root id value.
  (Robert Collins, John Arbash Meinel)

* New method ``WorkingTree.flush()`` which will write the current memory
  inventory out to disk. At the same time, ``read_working_inventory`` will
  no longer trash the current tree inventory if it has been modified within
  the current lock, and the tree will now ``flush()`` automatically on
  ``unlock()``. ``WorkingTree.set_root_id()`` has been updated to take
  advantage of this functionality. (Robert Collins, John Arbash Meinel)

* ``bzrlib.tsort.merge_sorted`` now accepts ``generate_revnos``. This
  parameter will cause it to add another column to its output, which
  contains the dotted-decimal revno for each revision, as a tuple.
  (Robert Collins)

* ``LogFormatter.show_merge`` is deprecated in favour of
  ``LogFormatter.show_merge_revno``. (Robert Collins)

Bug Fixes
*********

* Avoid circular imports by creating a deprecated function for
  ``bzrlib.tree.RevisionTree``. Callers should have been using
  ``bzrlib.revisontree.RevisionTree`` anyway. (John Arbash Meinel,
  #66349)

* Don't use ``socket.MSG_WAITALL`` as it doesn't exist on all
  platforms. (Martin Pool, #66356)

* Don't require ``Content-Type`` in range responses. Assume they are a
  single range if ``Content-Type`` does not exist.
  (John Arbash Meinel, #62473)

* bzr branch/pull no longer complain about progress bar cleanup when
  interrupted during fetch.  (Aaron Bentley, #54000)

* ``WorkingTree.set_parent_trees()`` uses the trees to directly write
  the basis inventory, rather than going through the repository. This
  allows us to have 1 inventory read, and 2 inventory writes when
  committing a new tree. (John Arbash Meinel)

* When reverting, files that are not locally modified that do not exist
  in the target are deleted, not just unversioned (Aaron Bentley)

* When trying to acquire a lock, don't fail immediately. Instead, try
  a few times (up to 1 hour) before timing out. Also, report why the
  lock is unavailable (John Arbash Meinel, #43521, #49556)

* Leave HttpTransportBase daughter classes decides how they
  implement cloning. (Vincent Ladeuil, #61606)

* diff3 does not indicate conflicts on clean merge. (Aaron Bentley)

* If a commit fails, the commit message is stored in a file at the root of
  the tree for later commit. (Cheuksan Edward Wang, Stefan Metzmacher,
  #32054)

Testing
*******

* New test base class TestCaseWithMemoryTransport offers memory-only
  testing facilities: its not suitable for tests that need to mutate disk
  state, but most tests should not need that and should be converted to
  TestCaseWithMemoryTransport. (Robert Collins)

* ``TestCase.make_branch_and_memory_tree`` now takes a format
  option to set the BzrDir, Repository and Branch formats of the
  created objects. (Robert Collins, John Arbash Meinel)

bzr 0.11
########

:Released:  2006-10-02

* Smart server transport test failures on windows fixed. (Lukáš Lalinský).

bzr 0.11rc2
###########

:Released:  2006-09-27

Bug Fixes
*********

* Test suite hangs on windows fixed. (Andrew Bennets, Alexander Belchenko).

* Commit performance regression fixed. (Aaron Bentley, Robert Collins, John
  Arbash Meinel).

bzr 0.11rc1
###########

:Released:  2006-09-25

Improvements
************

* Knit files now wait to create their contents until the first data is
  added. The old code used to create an empty .knit and a .kndx with just
  the header. However, this caused a lot of extra round trips over sftp.
  This can change the time for ``bzr push`` to create a new remote branch
  from 160s down to 100s. This also affects ``bzr commit`` performance when
  adding new files, ``bzr commit`` on a new kernel-like tree drops from 50s
  down to 40s (John Arbash Meinel, #44692)

* When an entire subtree has been deleted, commit will now report that
  just the top of the subtree has been deleted, rather than reporting
  all the individual items. (Robert Collins)

* Commit performs one less XML parse. (Robert Collins)

* ``bzr checkout`` now operates on readonly branches as well
  as readwrite branches. This fixes bug #39542. (Robert Collins)

* ``bzr bind`` no longer synchronises history with the master branch.
  Binding should be followed by an update or push to synchronise the
  two branches. This is closely related to the fix for bug #39542.
  (Robert Collins)

* ``bzrlib.lazy_import.lazy_import`` function to create on-demand
  objects.  This allows all imports to stay at the global scope, but
  modules will not actually be imported if they are not used.
  (John Arbash Meinel)

* Support ``bzr://`` and ``bzr+ssh://`` urls to work with the new RPC-based
  transport which will be used with the upcoming high-performance smart
  server. The new command ``bzr serve`` will invoke bzr in server mode,
  which processes these requests. (Andrew Bennetts, Robert Collins, Martin
  Pool)

* New command ``bzr version-info`` which can be used to get a summary
  of the current state of the tree. This is especially useful as part
  of a build commands. See ``doc/version_info.txt`` for more information
  (John Arbash Meinel)

Bug Fixes
*********

* ``'bzr inventory [FILE...]'`` allows restricting the file list to a
  specific set of files. (John Arbash Meinel, #3631)

* Don't abort when annotating empty files (John Arbash Meinel, #56814)

* Add ``Stanza.to_unicode()`` which can be passed to another Stanza
  when nesting stanzas. Also, add ``read_stanza_unicode`` to handle when
  reading a nested Stanza. (John Arbash Meinel)

* Transform._set_mode() needs to stat the right file.
  (John Arbash Meinel, #56549)

* Raise WeaveFormatError rather than StopIteration when trying to read
  an empty Weave file. (John Arbash Meinel, #46871)

* Don't access e.code for generic URLErrors, only HTTPErrors have .code.
  (Vincent Ladeuil, #59835)

* Handle boundary="" lines properly to allow access through a Squid proxy.
  (John Arbash Meinel, #57723)

* revert now removes newly-added directories (Aaron Bentley, #54172)

* ``bzr upgrade sftp://`` shouldn't fail to upgrade v6 branches if there
  isn't a working tree. (David Allouche, #40679)

* Give nicer error messages when a user supplies an invalid --revision
  parameter. (John Arbash Meinel, #55420)

* Handle when LANG is not recognized by python. Emit a warning, but
  just revert to using 'ascii'. (John Arbash Meinel, #35392)

* Don't use ``preexec_fn`` on win32, as it is not supported by subprocess.
  (John Arbash Meinel)

* Skip specific tests when the dependencies aren't met. This includes
  some ``setup.py`` tests when ``python-dev`` is not available, and
  some tests that depend on paramiko. (John Arbash Meinel, Mattheiu Moy)

* Fallback to Paramiko properly, if no ``ssh`` executable exists on
  the system. (Andrew Bennetts, John Arbash Meinel)

* ``Branch.bind(other_branch)`` no longer takes a write lock on the
  other branch, and will not push or pull between the two branches.
  API users will need to perform a push or pull or update operation if they
  require branch synchronisation to take place. (Robert Collins, #47344)

* When creating a tarball or zipfile export, export unicode names as utf-8
  paths. This may not work perfectly on all platforms, but has the best
  chance of working in the common case. (John Arbash Meinel, #56816)

* When committing, only files that exist in working tree or basis tree
  may be specified (Aaron Bentley, #50793)

Portability
***********

* Fixes to run on Python 2.5 (Brian M. Carlson, Martin Pool, Marien Zwart)

Internals
*********

* TestCaseInTempDir now creates a separate directory for HOME, rather
  than having HOME set to the same location as the working directory.
  (John Arbash Meinel)

* ``run_bzr_subprocess()`` can take an optional ``env_changes={}`` parameter,
  which will update os.environ inside the spawned child. It also can
  take a ``universal_newlines=True``, which helps when checking the output
  of the command. (John Arbash Meinel)

* Refactor SFTP vendors to allow easier re-use when ssh is used.
  (Andrew Bennetts)

* ``Transport.list_dir()`` and ``Transport.iter_files_recursive()`` should always
  return urlescaped paths. This is now tested (there were bugs in a few
  of the transports) (Andrew Bennetts, David Allouche, John Arbash Meinel)

* New utility function ``symbol_versioning.deprecation_string``. Returns the
  formatted string for a callable, deprecation format pair. (Robert Collins)

* New TestCase helper applyDeprecated. This allows you to call a callable
  which is deprecated without it spewing to the screen, just by supplying
  the deprecation format string issued for it. (Robert Collins)

* Transport.append and Transport.put have been deprecated in favor of
  ``.append_bytes``, ``.append_file``, ``.put_bytes``, and
  ``.put_file``. This removes the ambiguity in what type of object the
  functions take.  ``Transport.non_atomic_put_{bytes,file}`` has also
  been added. Which works similarly to ``Transport.append()`` except for
  SFTP, it doesn't have a round trip when opening the file. Also, it
  provides functionality for creating a parent directory when trying
  to create a file, rather than raise NoSuchFile and forcing the
  caller to repeat their request.
  (John Arbash Meinel)

* WorkingTree has a new api ``unversion`` which allow the unversioning of
  entries by their file id. (Robert Collins)

* ``WorkingTree.pending_merges`` is deprecated.  Please use the
  ``get_parent_ids`` (introduced in 0.10) method instead. (Robert Collins)

* WorkingTree has a new ``lock_tree_write`` method which locks the branch for
  read rather than write. This is appropriate for actions which only need
  the branch data for reference rather than mutation. A new decorator
  ``needs_tree_write_lock`` is provided in the workingtree module. Like the
  ``needs_read_lock`` and ``needs_write_lock`` decorators this allows static
  declaration of the locking requirements of a function to ensure that
  a lock is taken out for casual scripts. (Robert Collins, #54107)

* All WorkingTree methods which write to the tree, but not to the branch
  have been converted to use ``needs_tree_write_lock`` rather than
  ``needs_write_lock``. Also converted is the revert, conflicts and tree
  transform modules. This provides a modest performance improvement on
  metadir style trees, due to the reduce lock-acquisition, and a more
  significant performance improvement on lightweight checkouts from
  remote branches, where trivial operations used to pay a significant
  penalty. It also provides the basis for allowing readonly checkouts.
  (Robert Collins)

* Special case importing the standard library 'copy' module. This shaves
  off 40ms of startup time, while retaining compatibility. See:
  ``bzrlib/inspect_for_copy.py`` for more details. (John Arbash Meinel)

* WorkingTree has a new parent class MutableTree which represents the
  specialisations of Tree which are able to be altered. (Robert Collins)

* New methods mkdir and ``put_file_bytes_non_atomic`` on MutableTree that
  mutate the tree and its contents. (Robert Collins)

* Transport behaviour at the root of the URL is now defined and tested.
  (Andrew Bennetts, Robert Collins)

Testing
*******

* New test helper classs MemoryTree. This is typically accessed via
  ``self.make_branch_and_memory_tree()`` in test cases. (Robert Collins)

* Add ``start_bzr_subprocess`` and ``stop_bzr_subprocess`` to allow test
  code to continue running concurrently with a subprocess of bzr.
  (Andrew Bennetts, Robert Collins)

* Add a new method ``Transport.get_smart_client()``. This is provided to
  allow upgrades to a richer interface than the VFS one provided by
  Transport. (Andrew Bennetts, Martin Pool)

bzr 0.10
########

:Released:  2006-08-29

Improvements
************
* 'merge' now takes --uncommitted, to apply uncommitted changes from a
  tree.  (Aaron Bentley)

* 'bzr add --file-ids-from' can be used to specify another path to use
  for creating file ids, rather than generating all new ones. Internally,
  the 'action' passed to ``smart_add_tree()`` can return ``file_ids`` that
  will be used, rather than having bzrlib generate new ones.
  (John Arbash Meinel, #55781)

* ``bzr selftest --benchmark`` now allows a ``--cache-dir`` parameter.
  This will cache some of the intermediate trees, and decrease the
  setup time for benchmark tests. (John Arbash Meinel)

* Inverse forms are provided for all boolean options.  For example,
  --strict has --no-strict, --no-recurse has --recurse (Aaron Bentley)

* Serialize out Inventories directly, rather than using ElementTree.
  Writing out a kernel sized inventory drops from 2s down to ~350ms.
  (Robert Collins, John Arbash Meinel)

Bug Fixes
*********

* Help diffutils 2.8.4 get along with binary tests (Marien Zwart: #57614)

* Change LockDir so that if the lock directory doesn't exist when
  ``lock_write()`` is called, an attempt will be made to create it.
  (John Arbash Meinel, #56974)

* ``bzr uncommit`` preserves pending merges. (John Arbash Meinel, #57660)

* Active FTP transport now works as intended. (ghozzy, #56472)

* Really fix mutter() so that it won't ever raise a UnicodeError.
  It means it is possible for ~/.bzr.log to contain non UTF-8 characters.
  But it is a debugging log, not a real user file.
  (John Arbash Meinel, #56947, #53880)

* Change Command handle to allow Unicode command and options.
  At present we cannot register Unicode command names, so we will get
  BzrCommandError('unknown command'), or BzrCommandError('unknown option')
  But that is better than a UnicodeError + a traceback.
  (John Arbash Meinel, #57123)

* Handle TZ=UTC properly when reading/writing revisions.
  (John Arbash Meinel, #55783, #56290)

* Use ``GPG_TTY`` to allow gpg --cl to work with gpg-agent in a pipeline,
  (passing text to sign in on stdin). (John Arbash Meinel, #54468)

* External diff does the right thing for binaries even in foreign
  languages. (John Arbash Meinel, #56307)

* Testament handles more cases when content is unicode. Specific bug was
  in handling of revision properties.
  (John Arbash Meinel, Holger Krekel, #54723)

* The bzr selftest was failing on installed versions due to a bug in a new
  test helper. (John Arbash Meinel, Robert Collins, #58057)

Internals
*********

* ``bzrlib.cache_utf8`` contains ``encode()`` and ``decode()`` functions
  which can be used to cache the conversion between utf8 and Unicode.
  Especially helpful for some of the knit annotation code, which has to
  convert revision ids to utf8 to annotate lines in storage.
  (John Arbash Meinel)

* ``setup.py`` now searches the filesystem to find all packages which
  need to be installed. This should help make the life of packagers
  easier. (John Arbash Meinel)

bzr 0.9.0
#########

:Released:  2006-08-11

Surprises
*********

* The hard-coded built-in ignore rules have been removed. There are
  now two rulesets which are enforced. A user global one in
  ``~/.bazaar/ignore`` which will apply to every tree, and the tree
  specific one '.bzrignore'.
  ``~/.bazaar/ignore`` will be created if it does not exist, but with
  a more conservative list than the old default.
  This fixes bugs with default rules being enforced no matter what.
  The old list of ignore rules from bzr is available by
  running 'bzr ignore --old-default-rules'.
  (Robert Collins, Martin Pool, John Arbash Meinel)

* 'branches.conf' has been changed to 'locations.conf', since it can apply
  to more locations than just branch locations.
  (Aaron Bentley)

Improvements
************

* The revision specifier "revno:" is extended to accept the syntax
  revno:N:branch. For example,
  revno:42:http://bazaar-vcs.org/bzr/bzr.dev/ means revision 42 in
  bzr.dev.  (Matthieu Moy)

* Tests updates to ensure proper URL handling, UNICODE support, and
  proper printing when the user's terminal encoding cannot display
  the path of a file that has been versioned.
  ``bzr branch`` can take a target URL rather than only a local directory.
  ``Branch.get_parent()/set_parent()`` now save a relative path if possible,
  and normalize the parent based on root, allowing access across
  different transports. (John Arbash Meinel, Wouter van Heyst, Martin Pool)
  (Malone #48906, #42699, #40675, #5281, #3980, #36363, #43689,
  #42517, #42514)

* On Unix, detect terminal width using an ioctl not just $COLUMNS.
  Use terminal width for single-line logs from ``bzr log --line`` and
  pending-merge display.  (Robert Widhopf-Fenk, Gustavo Niemeyer)
  (Malone #3507)

* On Windows, detect terminal width using GetConsoleScreenBufferInfo.
  (Alexander Belchenko)

* Speedup improvement for 'date:'-revision search. (Guillaume Pinot).

* Show the correct number of revisions pushed when pushing a new branch.
  (Robert Collins).

* 'bzr selftest' now shows a progress bar with the number of tests, and
  progress made. 'make check' shows tests in -v mode, to be more useful
  for the PQM status window. (Robert Collins).
  When using a progress bar, failed tests are printed out, rather than
  being overwritten by the progress bar until the suite finishes.
  (John Arbash Meinel)

* 'bzr selftest --benchmark' will run a new benchmarking selftest.
  'bzr selftest --benchmark --lsprof-timed' will use lsprofile to generate
  profile data for the individual profiled calls, allowing for fine
  grained analysis of performance.
  (Robert Collins, Martin Pool).

* 'bzr commit' shows a progress bar. This is useful for commits over sftp
  where commit can take an appreciable time. (Robert Collins)

* 'bzr add' is now less verbose in telling you what ignore globs were
  matched by files being ignored. Instead it just tells you how many
  were ignored (because you might reasonably be expecting none to be
  ignored). 'bzr add -v' is unchanged and will report every ignored
  file. (Robert Collins).

* ftp now has a test server if medusa is installed. As part of testing,
  ftp support has been improved, including support for supplying a
  non-standard port. (John Arbash Meinel).

* 'bzr log --line' shows the revision number, and uses only the
  first line of the log message (#5162, Alexander Belchenko;
  Matthieu Moy)

* 'bzr status' has had the --all option removed. The 'bzr ls' command
  should be used to retrieve all versioned files. (Robert Collins)

* 'bzr bundle OTHER/BRANCH' will create a bundle which can be sent
  over email, and applied on the other end, while maintaining ancestry.
  This bundle can be applied with either 'bzr merge' or 'bzr pull',
  the same way you would apply another branch.
  (John Arbash Meinel, Aaron Bentley)

* 'bzr whoami' can now be used to set your identity from the command line,
  for a branch or globally.  (Robey Pointer)

* 'bzr checkout' now aliased to 'bzr co', and 'bzr annotate' to 'bzr ann'.
  (Michael Ellerman)

* 'bzr revert DIRECTORY' now reverts the contents of the directory as well.
  (Aaron Bentley)

* 'bzr get sftp://foo' gives a better error when paramiko is not present.
  Also updates things like 'http+pycurl://' if pycurl is not present.
  (John Arbash Meinel) (Malone #47821, #52204)

* New env variable ``BZR_PROGRESS_BAR``, sets the default progress bar type.
  Can be set to 'none' or 'dummy' to disable the progress bar, 'dots' or
  'tty' to create the respective type. (John Arbash Meinel, #42197, #51107)

* Improve the help text for 'bzr diff' to explain what various options do.
  (John Arbash Meinel, #6391)

* 'bzr uncommit -r 10' now uncommits revisions 11.. rather than uncommitting
  revision 10. This makes -r10 more in line with what other commands do.
  'bzr uncommit' also now saves the pending merges of the revisions that
  were removed. So it is safe to uncommit after a merge, fix something,
  and commit again. (John Arbash Meinel, #32526, #31426)

* 'bzr init' now also works on remote locations.
  (Wouter van Heyst, #48904)

* HTTP support has been updated. When using pycurl we now support
  connection keep-alive, which reduces dns requests and round trips.
  And for both urllib and pycurl we support multi-range requests,
  which decreases the number of round-trips. Performance results for
  ``bzr branch http://bazaar-vcs.org/bzr/bzr.dev/`` indicate
  http branching is now 2-3x faster, and ``bzr pull`` in an existing
  branch is as much as 4x faster.
  (Michael Ellerman, Johan Rydberg, John Arbash Meinel, #46768)

* Performance improvements for sftp. Branching and pulling are now up to
  2x faster. Utilize paramiko.readv() support for async requests if it
  is available (paramiko > 1.6) (John Arbash Meinel)

Bug Fixes
*********

* Fix shadowed definition of TestLocationConfig that caused some
  tests not to run.
  (Erik Bågfors, Michael Ellerman, Martin Pool, #32587)

* Fix unnecessary requirement of sign-my-commits that it be run from
  a working directory.  (Martin Pool, Robert Collins)

* 'bzr push location' will only remember the push location if it succeeds
  in connecting to the remote location. (John Arbash Meinel, #49742)

* 'bzr revert' no longer toggles the executable bit on win32
  (John Arbash Meinel, #45010)

* Handle broken pipe under win32 correctly. (John Arbash Meinel)

* sftp tests now work correctly on win32 if you have a newer paramiko
  (John Arbash Meinel)

* Cleanup win32 test suite, and general cleanup of places where
  file handles were being held open. (John Arbash Meinel)

* When specifying filenames for 'diff -r x..y', the name of the file in the
  working directory can be used, even if its name is different in both x
  and y.

* File-ids containing single- or double-quotes are handled correctly by
  push. (Aaron Bentley, #52227)

* Normalize unicode filenames to ensure cross-platform consistency.
  (John Arbash Meinel, #43689)

* The argument parser can now handle '-' as an argument. Currently
  no code interprets it specially (it is mostly handled as a file named
  '-'). But plugins, and future operations can use it.
  (John Arbash meinel, #50984)

* Bundles can properly read binary files with a plain '\r' in them.
  (John Arbash Meinel, #51927)

* Tuning ``iter_entries()`` to be more efficient (John Arbash Meinel, #5444)

* Lots of win32 fixes (the test suite passes again).
  (John Arbash Meinel, #50155)

* Handle openbsd returning None for sys.getfilesystemencoding() (#41183)

* Support ftp APPE (append) to allow Knits to be used over ftp (#42592)

* Removals are only committed if they match the filespec (or if there is
  no filespec).  (#46635, Aaron Bentley)

* smart-add recurses through all supplied directories
  (John Arbash Meinel, #52578)

* Make the bundle reader extra lines before and after the bundle text.
  This allows you to parse an email with the bundle inline.
  (John Arbash Meinel, #49182)

* Change the file id generator to squash a little bit more. Helps when
  working with long filenames on windows. (Also helps for unicode filenames
  not generating hidden files). (John Arbash Meinel, #43801)

* Restore terminal mode on C-c while reading sftp password.  (#48923,
  Nicholas Allen, Martin Pool)

* Timestamps are rounded to 1ms, and revision entries can be recreated
  exactly. (John Arbash Meinel, Jamie Wilkinson, #40693)

* Branch.base has changed to a URL, but ~/.bazaar/locations.conf should
  use local paths, since it is user visible (John Arbash Meinel, #53653)

* ``bzr status foo`` when foo was unversioned used to cause a full delta
  to be generated (John Arbash Meinel, #53638)

* When reading revision properties, an empty value should be considered
  the empty string, not None (John Arbash Meinel, #47782)

* ``bzr diff --diff-options`` can now handle binary files being changed.
  Also, the output is consistent when --diff-options is not supplied.
  (John Arbash Meinel, #54651, #52930)

* Use the right suffixes for loading plugins (John Arbash Meinel, #51810)

* Fix ``Branch.get_parent()`` to handle the case when the parent is not
  accessible (John Arbash Meinel, #52976)

Internals
*********

* Combine the ignore rules into a single regex rather than looping over
  them to reduce the threshold where  N^2 behaviour occurs in operations
  like status. (Jan Hudec, Robert Collins).

* Appending to ``bzrlib.DEFAULT_IGNORE`` is now deprecated. Instead, use
  one of the add functions in bzrlib.ignores. (John Arbash Meinel)

* 'bzr push' should only push the ancestry of the current revision, not
  all of the history in the repository. This is especially important for
  shared repositories. (John Arbash Meinel)

* ``bzrlib.delta.compare_trees`` now iterates in alphabetically sorted order,
  rather than randomly walking the inventories. (John Arbash Meinel)

* Doctests are now run in temporary directories which are cleaned up when
  they finish, rather than using special ScratchDir/ScratchBranch objects.
  (Martin Pool)

* Split ``check`` into separate methods on the branch and on the repository,
  so that it can be specialized in ways that are useful or efficient for
  different formats.  (Martin Pool, Robert Collins)

* Deprecate ``Repository.all_revision_ids``; most methods don't really need
  the global revision graph but only that part leading up to a particular
  revision.  (Martin Pool, Robert Collins)

* Add a BzrDirFormat ``control_formats`` list which allows for control formats
  that do not use '.bzr' to store their data - i.e. '.svn', '.hg' etc.
  (Robert Collins, Jelmer Vernooij).

* ``bzrlib.diff.external_diff`` can be redirected to any file-like object.
  Uses subprocess instead of spawnvp.
  (James Henstridge, John Arbash Meinel, #4047, #48914)

* New command line option '--profile-imports', which will install a custom
  importer to log time to import modules and regex compilation time to
  sys.stderr (John Arbash Meinel)

* 'EmptyTree' is now deprecated, please use ``repository.revision_tree(None)``
  instead. (Robert Collins)

* "RevisionTree" is now in bzrlib/revisiontree.py. (Robert Collins)

bzr 0.8.2
#########

:Released:  2006-05-17

Bug Fixes
*********

* setup.py failed to install launchpad plugin.  (Martin Pool)

bzr 0.8.1
#########

:Released:  2006-05-16

Bug Fixes
*********

* Fix failure to commit a merge in a checkout.  (Martin Pool,
  Robert Collins, Erik Bågfors, #43959)

* Nicer messages from 'commit' in the case of renames, and correct
  messages when a merge has occured. (Robert Collins, Martin Pool)

* Separate functionality from assert statements as they are skipped in
  optimized mode of python. Add the same check to pending merges.
  (Olaf Conradi, #44443)

Changes
*******

* Do not show the None revision in output of bzr ancestry. (Olaf Conradi)

* Add info on standalone branches without a working tree.
  (Olaf Conradi, #44155)

* Fix bug in knits when raising InvalidRevisionId. (Olaf Conradi, #44284)

Changes
*******

* Make editor invocation comply with Debian Policy. First check
  environment variables VISUAL and EDITOR, then try editor from
  alternatives system. If that all fails, fall back to the pre-defined
  list of editors. (Olaf Conradi, #42904)

New Features
************

* New 'register-branch' command registers a public branch into
  Launchpad.net, where it can be associated with bugs, etc.
  (Martin Pool, Bjorn Tillenius, Robert Collins)

Internals
*********

* New public api in InventoryEntry - ``describe_change(old, new)`` which
  provides a human description of the changes between two old and
  new. (Robert Collins, Martin Pool)

Testing
*******

* Fix test case for bzr info in upgrading a standalone branch to metadir,
  uses bzrlib api now. (Olaf Conradi)

bzr 0.8
#######

:Released:  2006-05-08

Notes When Upgrading
********************

Release 0.8 of bzr introduces a new format for history storage, called
'knit', as an evolution of to the 'weave' format used in 0.7.  Local
and remote operations are faster using knits than weaves.  Several
operations including 'init', 'init-repo', and 'upgrade' take a
--format option that controls this.  Branching from an existing branch
will keep the same format.

It is possible to merge, pull and push between branches of different
formats but this is slower than moving data between homogenous
branches.  It is therefore recommended (but not required) that you
upgrade all branches for a project at the same time.  Information on
formats is shown by 'bzr info'.

bzr 0.8 now allows creation of 'repositories', which hold the history
of files and revisions for several branches.  Previously bzr kept all
the history for a branch within the .bzr directory at the root of the
branch, and this is still the default.  To create a repository, use
the new 'bzr init-repo' command.  Branches exist as directories under
the repository and contain just a small amount of information
indicating the current revision of the branch.

bzr 0.8 also supports 'checkouts', which are similar to in cvs and
subversion.  Checkouts are associated with a branch (optionally in a
repository), which contains all the historical information.  The
result is that a checkout can be deleted without losing any
already-committed revisions.  A new 'update' command is also available.

Repositories and checkouts are not supported with the 0.7 storage
format.  To use them you must upgrad to either knits, or to the
'metaweave' format, which uses weaves but changes the .bzr directory
arrangement.


Improvements
************

* sftp paths can now be relative, or local, according to the lftp
  convention. Paths now take the form::

      sftp://user:pass@host:port/~/relative/path
      or
      sftp://user:pass@host:port/absolute/path

* The FTP transport now tries to reconnect after a temporary
  failure. ftp put is made atomic. (Matthieu Moy)

* The FTP transport now maintains a pool of connections, and
  reuses them to avoid multiple connections to the same host (like
  sftp did). (Daniel Silverstone)

* The ``bzr_man.py`` file has been removed. To create the man page now,
  use ``./generate_docs.py man``. The new program can also create other files.
  Run ``python generate_docs.py --help`` for usage information.
  (Hans Ulrich Niedermann & James Blackwell).

* Man Page now gives full help (James Blackwell).
  Help also updated to reflect user config now being stored in .bazaar
  (Hans Ulrich Niedermann)

* It's now possible to set aliases in bazaar.conf (Erik Bågfors)

* Pull now accepts a --revision argument (Erik Bågfors)

* ``bzr re-sign`` now allows multiple revisions to be supplied on the command
  line. You can now use the following command to sign all of your old
  commits::

    find .bzr/revision-store// -name my@email-* \
      | sed 's/.*\/\/..\///' \
      | xargs bzr re-sign

* Upgrade can now upgrade over the network. (Robert Collins)

* Two new commands 'bzr checkout' and 'bzr update' allow for CVS/SVN-alike
  behaviour.  By default they will cache history in the checkout, but
  with --lightweight almost all data is kept in the master branch.
  (Robert Collins)

* 'revert' unversions newly-versioned files, instead of deleting them.

* 'merge' is more robust.  Conflict messages have changed.

* 'merge' and 'revert' no longer clobber existing files that end in '~' or
  '.moved'.

* Default log format can be set in configuration and plugins can register
  their own formatters. (Erik Bågfors)

* New 'reconcile' command will check branch consistency and repair indexes
  that can become out of sync in pre 0.8 formats. (Robert Collins,
  Daniel Silverstone)

* New 'bzr init --format' and 'bzr upgrade --format' option to control
  what storage format is created or produced.  (Robert Collins,
  Martin Pool)

* Add parent location to 'bzr info', if there is one.  (Olaf Conradi)

* New developer commands 'weave-list' and 'weave-join'.  (Martin Pool)

* New 'init-repository' command, plus support for repositories in 'init'
  and 'branch' (Aaron Bentley, Erik Bågfors, Robert Collins)

* Improve output of 'info' command. Show all relevant locations related to
  working tree, branch and repository. Use kibibytes for binary quantities.
  Fix off-by-one error in missing revisions of working tree.  Make 'info'
  work on branches, repositories and remote locations.  Show locations
  relative to the shared repository, if applicable.  Show locking status
  of locations.  (Olaf Conradi)

* Diff and merge now safely handle binary files. (Aaron Bentley)

* 'pull' and 'push' now normalise the revision history, so that any two
  branches with the same tip revision will have the same output from 'log'.
  (Robert Collins)

* 'merge' accepts --remember option to store parent location, like 'push'
  and 'pull'. (Olaf Conradi)

* bzr status and diff when files given as arguments do not exist
  in the relevant trees.  (Martin Pool, #3619)

* Add '.hg' to the default ignore list.  (Martin Pool)

* 'knit' is now the default disk format. This improves disk performance and
  utilization, increases incremental pull performance, robustness with SFTP
  and allows checkouts over SFTP to perform acceptably.
  The initial Knit code was contributed by Johan Rydberg based on a
  specification by Martin Pool.
  (Robert Collins, Aaron Bentley, Johan Rydberg, Martin Pool).

* New tool to generate all-in-one html version of the manual.  (Alexander
  Belchenko)

* Hitting CTRL-C while doing an SFTP push will no longer cause stale locks
  to be left in the SFTP repository. (Robert Collins, Martin Pool).

* New option 'diff --prefix' to control how files are named in diff
  output, with shortcuts '-p0' and '-p1' corresponding to the options for
  GNU patch.  (Alexander Belchenko, Goffredo Baroncelli, Martin Pool)

* Add --revision option to 'annotate' command.  (Olaf Conradi)

* If bzr shows an unexpected revision-history after pulling (perhaps due
  to a reweave) it can now be corrected by 'bzr reconcile'.
  (Robert Collins)

Changes
*******

* Commit is now verbose by default, and shows changed filenames and the
  new revision number.  (Robert Collins, Martin Pool)

* Unify 'mv', 'move', 'rename'.  (Matthew Fuller, #5379)

* 'bzr -h' shows help.  (Martin Pool, Ian Bicking, #35940)

* Make 'pull' and 'push' remember location on failure using --remember.
  (Olaf Conradi)

* For compatibility, make old format for using weaves inside metadir
  available as 'metaweave' format.  Rename format 'metadir' to 'default'.
  Clean up help for option --format in commands 'init', 'init-repo' and
  'upgrade'.  (Olaf Conradi)

Internals
*********

* The internal storage of history, and logical branch identity have now
  been split into Branch, and Repository. The common locking and file
  management routines are now in bzrlib.lockablefiles.
  (Aaron Bentley, Robert Collins, Martin Pool)

* Transports can now raise DependencyNotPresent if they need a library
  which is not installed, and then another implementation will be
  tried.  (Martin Pool)

* Remove obsolete (and no-op) `decode` parameter to `Transport.get`.
  (Martin Pool)

* Using Tree Transform for merge, revert, tree-building

* WorkingTree.create, Branch.create, ``WorkingTree.create_standalone``,
  Branch.initialize are now deprecated. Please see ``BzrDir.create_*`` for
  replacement API's. (Robert Collins)

* New BzrDir class represents the .bzr control directory and manages
  formatting issues. (Robert Collins)

* New repository.InterRepository class encapsulates Repository to
  Repository actions and allows for clean selection of optimised code
  paths. (Robert Collins)

* ``bzrlib.fetch.fetch`` and ``bzrlib.fetch.greedy_fetch`` are now
  deprecated, please use ``branch.fetch`` or ``repository.fetch``
  depending on your needs. (Robert Collins)

* deprecated methods now have a ``is_deprecated`` flag on them that can
  be checked, if you need to determine whether a given callable is
  deprecated at runtime. (Robert Collins)

* Progress bars are now nested - see
  ``bzrlib.ui.ui_factory.nested_progress_bar``.
  (Robert Collins, Robey Pointer)

* New API call ``get_format_description()`` for each type of format.
  (Olaf Conradi)

* Changed ``branch.set_parent()`` to accept None to remove parent.
  (Olaf Conradi)

* Deprecated BzrError AmbiguousBase.  (Olaf Conradi)

* WorkingTree.branch is now a read only property.  (Robert Collins)

* bzrlib.ui.text.TextUIFactory now accepts a ``bar_type`` parameter which
  can be None or a factory that will create a progress bar. This is
  useful for testing or for overriding the bzrlib.progress heuristic.
  (Robert Collins)

* New API method ``get_physical_lock_status()`` to query locks present on a
  transport.  (Olaf Conradi)

* Repository.reconcile now takes a thorough keyword parameter to allow
  requesting an indepth reconciliation, rather than just a data-loss
  check. (Robert Collins)

* ``bzrlib.ui.ui_factory protocol`` now supports ``get_boolean`` to prompt
  the user for yes/no style input. (Robert Collins)

Testing
*******

* SFTP tests now shortcut the SSH negotiation, reducing test overhead
  for testing SFTP protocol support. (Robey Pointer)

* Branch formats are now tested once per implementation (see ``bzrlib.
  tests.branch_implementations``. This is analagous to the transport
  interface tests, and has been followed up with working tree,
  repository and BzrDir tests. (Robert Collins)

* New test base class TestCaseWithTransport provides a transport aware
  test environment, useful for testing any transport-interface using
  code. The test suite option --transport controls the transport used
  by this class (when its not being used as part of implementation
  contract testing). (Robert Collins)

* Close logging handler on disabling the test log. This will remove the
  handler from the internal list inside python's logging module,
  preventing shutdown from closing it twice.  (Olaf Conradi)

* Move test case for uncommit to blackbox tests.  (Olaf Conradi)

* ``run_bzr`` and ``run_bzr_captured`` now accept a 'stdin="foo"'
  parameter which will provide String("foo") to the command as its stdin.

bzr 0.7
#######

:Released: 2006-01-09

Changes
*******

* .bzrignore is excluded from exports, on the grounds that it's a bzr
  internal-use file and may not be wanted.  (Jamie Wilkinson)

* The "bzr directories" command were removed in favor of the new
  --kind option to the "bzr inventory" command.  To list all
  versioned directories, now use "bzr inventory --kind directory".
  (Johan Rydberg)

* Under Windows configuration directory is now ``%APPDATA%\bazaar\2.0``
  by default. (John Arbash Meinel)

* The parent of Bzr configuration directory can be set by ``BZR_HOME``
  environment variable. Now the path for it is searched in ``BZR_HOME``,
  then in HOME. Under Windows the order is: ``BZR_HOME``, ``APPDATA``
  (usually points to ``C:\Documents and Settings\User Name\Application Data``),
  ``HOME``. (John Arbash Meinel)

* Plugins with the same name in different directories in the bzr plugin
  path are no longer loaded: only the first successfully loaded one is
  used. (Robert Collins)

* Use systems' external ssh command to open connections if possible.
  This gives better integration with user settings such as ProxyCommand.
  (James Henstridge)

* Permissions on files underneath .bzr/ are inherited from the .bzr
  directory. So for a shared repository, simply doing 'chmod -R g+w .bzr/'
  will mean that future file will be created with group write permissions.

* configure.in and config.guess are no longer in the builtin default
  ignore list.

* '.sw[nop]' pattern ignored, to ignore vim swap files for nameless
  files.  (John Arbash Meinel, Martin Pool)

Improvements
************

* "bzr INIT dir" now initializes the specified directory, and creates
  it if it does not exist.  (John Arbash Meinel)

* New remerge command (Aaron Bentley)

* Better zsh completion script.  (Steve Borho)

* 'bzr diff' now returns 1 when there are changes in the working
  tree. (Robert Collins)

* 'bzr push' now exists and can push changes to a remote location.
  This uses the transport infrastructure, and can store the remote
  location in the ~/.bazaar/branches.conf configuration file.
  (Robert Collins)

* Test directories are only kept if the test fails and the user requests
  that they be kept.

* Tweaks to short log printing

* Added branch nicks, new nick command, printing them in log output.
  (Aaron Bentley)

* If ``$BZR_PDB`` is set, pop into the debugger when an uncaught exception
  occurs.  (Martin Pool)

* Accept 'bzr resolved' (an alias for 'bzr resolve'), as this is
  the same as Subversion.  (Martin Pool)

* New ftp transport support (on ftplib), for ftp:// and aftp://
  URLs.  (Daniel Silverstone)

* Commit editor temporary files now start with ``bzr_log.``, to allow
  text editors to match the file name and set up appropriate modes or
  settings.  (Magnus Therning)

* Improved performance when integrating changes from a remote weave.
  (Goffredo Baroncelli)

* Sftp will attempt to cache the connection, so it is more likely that
  a connection will be reused, rather than requiring multiple password
  requests.

* bzr revno now takes an optional argument indicating the branch whose
  revno should be printed.  (Michael Ellerman)

* bzr cat defaults to printing the last version of the file.
  (Matthieu Moy, #3632)

* New global option 'bzr --lsprof COMMAND' runs bzr under the lsprof
  profiler.  (Denys Duchier)

* Faster commits by reading only the headers of affected weave files.
  (Denys Duchier)

* 'bzr add' now takes a --dry-run parameter which shows you what would be
  added, but doesn't actually add anything. (Michael Ellerman)

* 'bzr add' now lists how many files were ignored per glob.  add --verbose
  lists the specific files.  (Aaron Bentley)

* 'bzr missing' now supports displaying changes in diverged trees and can
  be limited to show what either end of the comparison is missing.
  (Aaron Bently, with a little prompting from Daniel Silverstone)

Bug Fixes
*********

* SFTP can walk up to the root path without index errors. (Robert Collins)

* Fix bugs in running bzr with 'python -O'.  (Martin Pool)

* Error when run with -OO

* Fix bug in reporting http errors that don't have an http error code.
  (Martin Pool)

* Handle more cases of pipe errors in display commands

* Change status to 3 for all errors

* Files that are added and unlinked before committing are completely
  ignored by diff and status

* Stores with some compressed texts and some uncompressed texts are now
  able to be used. (John A Meinel)

* Fix for bzr pull failing sometimes under windows

* Fix for sftp transport under windows when using interactive auth

* Show files which are both renamed and modified as such in 'bzr
  status' output.  (Daniel Silverstone, #4503)

* Make annotate cope better with revisions committed without a valid
  email address.  (Marien Zwart)

* Fix representation of tab characters in commit messages.
  (Harald Meland)

* List of plugin directories in ``BZR_PLUGIN_PATH`` environment variable is
  now parsed properly under Windows. (Alexander Belchenko)

* Show number of revisions pushed/pulled/merged. (Robey Pointer)

* Keep a cached copy of the basis inventory to speed up operations
  that need to refer to it.  (Johan Rydberg, Martin Pool)

* Fix bugs in bzr status display of non-ascii characters.
  (Martin Pool)

* Remove Makefile.in from default ignore list.
  (Tollef Fog Heen, Martin Pool, #6413)

* Fix failure in 'bzr added'.  (Nathan McCallum, Martin Pool)

Testing
*******

* Fix selftest asking for passwords when there are no SFTP keys.
  (Robey Pointer, Jelmer Vernooij)

* Fix selftest run with 'python -O'.  (Martin Pool)

* Fix HTTP tests under Windows. (John Arbash Meinel)

* Make tests work even if HOME is not set (Aaron Bentley)

* Updated ``build_tree`` to use fixed line-endings for tests which read
  the file cotents and compare. Make some tests use this to pass under
  Windows. (John Arbash Meinel)

* Skip stat and symlink tests under Windows. (Alexander Belchenko)

* Delay in selftest/testhashcash is now issued under win32 and Cygwin.
  (John Arbash Meinel)

* Use terminal width to align verbose test output.  (Martin Pool)

* Blackbox tests are maintained within the bzrlib.tests.blackbox directory.
  If adding a new test script please add that to
  ``bzrlib.tests.blackbox.__init__``. (Robert Collins)

* Much better error message if one of the test suites can't be
  imported.  (Martin Pool)

* Make check now runs the test suite twice - once with the default locale,
  and once with all locales forced to C, to expose bugs. This is not
  trivially done within python, so for now its only triggered by running
  Make check. Integrators and packagers who wish to check for full
  platform support should run 'make check' to test the source.
  (Robert Collins)

* Tests can now run TestSkipped if they can't execute for any reason.
  (Martin Pool) (NB: TestSkipped should only be raised for correctable
  reasons - see the wiki spec ImprovingBzrTestSuite).

* Test sftp with relative, absolute-in-homedir and absolute-not-in-homedir
  paths for the transport tests. Introduce blackbox remote sftp tests that
  test the same permutations. (Robert Collins, Robey Pointer)

* Transport implementation tests are now independent of the local file
  system, which allows tests for esoteric transports, and for features
  not available in the local file system. They also repeat for variations
  on the URL scheme that can introduce issues in the transport code,
  see bzrlib.transport.TransportTestProviderAdapter() for this.
  (Robert Collins).

* ``TestCase.build_tree`` uses the transport interface to build trees,
  pass in a transport parameter to give it an existing connection.
  (Robert Collins).

Internals
*********

* WorkingTree.pull has been split across Branch and WorkingTree,
  to allow Branch only pulls. (Robert Collins)

* ``commands.display_command`` now returns the result of the decorated
  function. (Robert Collins)

* LocationConfig now has a ``set_user_option(key, value)`` call to save
  a setting in its matching location section (a new one is created
  if needed). (Robert Collins)

* Branch has two new methods, ``get_push_location`` and
  ``set_push_location`` to respectively, get and set the push location.
  (Robert Collins)

* ``commands.register_command`` now takes an optional flag to signal that
  the registrant is planning to decorate an existing command. When
  given multiple plugins registering a command is not an error, and
  the original command class (whether built in or a plugin based one) is
  returned to the caller. There is a new error 'MustUseDecorated' for
  signalling when a wrapping command should switch to the original
  version. (Robert Collins)

* Some option parsing errors will raise 'BzrOptionError', allowing
  granular detection for decorating commands. (Robert Collins).

* ``Branch.read_working_inventory`` has moved to
  ``WorkingTree.read_working_inventory``. This necessitated changes to
  ``Branch.get_root_id``, and a move of ``Branch.set_inventory`` to
  WorkingTree as well. To make it clear that a WorkingTree cannot always
  be obtained ``Branch.working_tree()`` will raise
  ``errors.NoWorkingTree`` if one cannot be obtained. (Robert Collins)

* All pending merges operations from Branch are now on WorkingTree.
  (Robert Collins)

* The follow operations from Branch have moved to WorkingTree::

      add()
      commit()
      move()
      rename_one()
      unknowns()

  (Robert Collins)

* ``bzrlib.add.smart_add_branch`` is now ``smart_add_tree``. (Robert Collins)

* New "rio" serialization format, similar to rfc-822. (Martin Pool)

* Rename selftests to ``bzrlib.tests.test_foo``.  (John A Meinel, Martin
  Pool)

* ``bzrlib.plugin.all_plugins`` has been changed from an attribute to a
  query method. (Robert Collins)

* New options to read only the table-of-contents of a weave.
  (Denys Duchier)

* Raise NoSuchFile when someone tries to add a non-existant file.
  (Michael Ellerman)

* Simplify handling of DivergedBranches in ``cmd_pull()``.
  (Michael Ellerman)

* Branch.controlfile* logic has moved to lockablefiles.LockableFiles, which
  is exposed as ``Branch().control_files``. Also this has been altered with the
  controlfile pre/suffix replaced by simple method names like 'get' and
  'put'. (Aaron Bentley, Robert Collins).

* Deprecated functions and methods can now be marked as such using the
  ``bzrlib.symbol_versioning`` module. Marked method have their docstring
  updated and will issue a DeprecationWarning using the warnings module
  when they are used. (Robert Collins)

* ``bzrlib.osutils.safe_unicode`` now exists to provide parameter coercion
  for functions that need unicode strings. (Robert Collins)

bzr 0.6
#######

:Released: 2005-10-28

Improvements
************

* pull now takes --verbose to show you what revisions are added or removed
  (John A Meinel)

* merge now takes a --show-base option to include the base text in
  conflicts.
  (Aaron Bentley)

* The config files are now read using ConfigObj, so '=' should be used as
  a separator, not ':'.
  (Aaron Bentley)

* New 'bzr commit --strict' option refuses to commit if there are
  any unknown files in the tree.  To commit, make sure all files are
  either ignored, added, or deleted.  (Michael Ellerman)

* The config directory is now ~/.bazaar, and there is a single file
  ~/.bazaar/bazaar.conf storing email, editor and other preferences.
  (Robert Collins)

* 'bzr add' no longer takes a --verbose option, and a --quiet option
  has been added that suppresses all output.

* Improved zsh completion support in contrib/zsh, from Clint
  Adams.

* Builtin 'bzr annotate' command, by Martin Pool with improvements from
  Goffredo Baroncelli.

* 'bzr check' now accepts -v for verbose reporting, and checks for
  ghosts in the branch. (Robert Collins)

* New command 're-sign' which will regenerate the gpg signature for
  a revision. (Robert Collins)

* If you set ``check_signatures=require`` for a path in
  ``~/.bazaar/branches.conf`` then bzr will invoke your
  ``gpg_signing_command`` (defaults to gpg) and record a digital signature
  of your commit. (Robert Collins)

* New sftp transport, based on Paramiko.  (Robey Pointer)

* 'bzr pull' now accepts '--clobber' which will discard local changes
  and make this branch identical to the source branch. (Robert Collins)

* Just give a quieter warning if a plugin can't be loaded, and
  put the details in .bzr.log.  (Martin Pool)

* 'bzr branch' will now set the branch-name to the last component of the
  output directory, if one was supplied.

* If the option ``post_commit`` is set to one (or more) python function
  names (must be in the bzrlib namespace), then they will be invoked
  after the commit has completed, with the branch and ``revision_id`` as
  parameters. (Robert Collins)

* Merge now has a retcode of 1 when conflicts occur. (Robert Collins)

* --merge-type weave is now supported for file contents.  Tree-shape
  changes are still three-way based.  (Martin Pool, Aaron Bentley)

* 'bzr check' allows the first revision on revision-history to have
  parents - something that is expected for cheap checkouts, and occurs
  when conversions from baz do not have all history.  (Robert Collins).

* 'bzr merge' can now graft unrelated trees together, if your specify
  0 as a base. (Aaron Bentley)

* 'bzr commit branch' and 'bzr commit branch/file1 branch/file2' now work
  (Aaron Bentley)

* Add '.sconsign*' to default ignore list.  (Alexander Belchenko)

* 'bzr merge --reprocess' minimizes conflicts

Testing
*******

* The 'bzr selftest --pattern' option for has been removed, now
  test specifiers on the command line can be simple strings, or
  regexps, or both. (Robert Collins)

* Passing -v to selftest will now show the time each test took to
  complete, which will aid in analysing performance regressions and
  related questions. (Robert Collins)

* 'bzr selftest' runs all tests, even if one fails, unless '--one'
  is given. (Martin Pool)

* There is a new method for TestCaseInTempDir, assertFileEqual, which
  will check that a given content is equal to the content of the named
  file. (Robert Collins)

* Fix test suite's habit of leaving many temporary log files in $TMPDIR.
  (Martin Pool)

Internals
*********

* New 'testament' command and concept for making gpg-signatures
  of revisions that are not tied to a particular internal
  representation.  (Martin Pool).

* Per-revision properties ('revprops') as key-value associated
  strings on each revision created when the revision is committed.
  Intended mainly for the use of external tools.  (Martin Pool).

* Config options have moved from bzrlib.osutils to bzrlib.config.
  (Robert Collins)

* Improved command line option definitions allowing explanations
  for individual options, among other things.  Contributed by
  Magnus Therning.

* Config options have moved from bzrlib.osutils to bzrlib.config.
  Configuration is now done via the config.Config interface:
  Depending on whether you have a Branch, a Location or no information
  available, construct a ``*Config``, and use its ``signature_checking``,
  ``username`` and ``user_email`` methods. (Robert Collins)

* Plugins are now loaded under bzrlib.plugins, not bzrlib.plugin, and
  they are made available for other plugins to use. You should not
  import other plugins during the ``__init__`` of your plugin though, as
  no ordering is guaranteed, and the plugins directory is not on the
  python path. (Robert Collins)

* Branch.relpath has been moved to WorkingTree.relpath. WorkingTree no
  no longer takes an inventory, rather it takes an option branch
  parameter, and if None is given will open the branch at basedir
  implicitly. (Robert Collins)

* Cleaner exception structure and error reporting.  Suggested by
  Scott James Remnant.  (Martin Pool)

* Branch.remove has been moved to WorkingTree, which has also gained
  ``lock_read``, ``lock_write`` and ``unlock`` methods for convenience.
  (Robert Collins)

* Two decorators, ``needs_read_lock`` and ``needs_write_lock`` have been
  added to the branch module. Use these to cause a function to run in a
  read or write lock respectively. (Robert Collins)

* ``Branch.open_containing`` now returns a tuple (Branch, relative-path),
  which allows direct access to the common case of 'get me this file
  from its branch'. (Robert Collins)

* Transports can register using ``register_lazy_transport``, and they
  will be loaded when first used.  (Martin Pool)

* 'pull' has been factored out of the command as ``WorkingTree.pull()``.
  A new option to WorkingTree.pull has been added, clobber, which will
  ignore diverged history and pull anyway.
  (Robert Collins)

* config.Config has a ``get_user_option`` call that accepts an option name.
  This will be looked up in branches.conf and bazaar.conf as normal.
  It is intended that this be used by plugins to support options -
  options of built in programs should have specific methods on the config.
  (Robert Collins)

* ``merge.merge_inner`` now has tempdir as an optional parameter.
  (Robert Collins)

* Tree.kind is not recorded at the top level of the hierarchy, as it was
  missing on EmptyTree, leading to a bug with merge on EmptyTrees.
  (Robert Collins)

* ``WorkingTree.__del__`` has been removed, it was non deterministic and not
  doing what it was intended to. See ``WorkingTree.__init__`` for a comment
  about future directions. (Robert Collins/Martin Pool)

* bzrlib.transport.http has been modified so that only 404 urllib errors
  are returned as NoSuchFile. Other exceptions will propagate as normal.
  This allows debuging of actual errors. (Robert Collins)

* bzrlib.transport.Transport now accepts *ONLY* url escaped relative paths
  to apis like 'put', 'get' and 'has'. This is to provide consistent
  behaviour - it operates on url's only. (Robert Collins)

* Transports can register using ``register_lazy_transport``, and they
  will be loaded when first used.  (Martin Pool)

* ``merge_flex`` no longer calls ``conflict_handler.finalize()``, instead that
  is called by ``merge_inner``. This is so that the conflict count can be
  retrieved (and potentially manipulated) before returning to the caller
  of ``merge_inner``. Likewise 'merge' now returns the conflict count to the
  caller. (Robert Collins)

* ``revision.revision_graph`` can handle having only partial history for
  a revision - that is no revisions in the graph with no parents.
  (Robert Collins).

* New ``builtins.branch_files`` uses the standard ``file_list`` rules to
  produce a branch and a list of paths, relative to that branch
  (Aaron Bentley)

* New TestCase.addCleanup facility.

* New ``bzrlib.version_info`` tuple (similar to ``sys.version_info``),
  which can be used by programs importing bzrlib.

Bug Fixes
*********

* Better handling of branches in directories with non-ascii names.
  (Joel Rosdahl, Panagiotis Papadakos)

* Upgrades of trees with no commits will not fail due to accessing
  [-1] in the revision-history. (Andres Salomon)


bzr 0.1.1
#########

:Released: 2005-10-12

Bug Fixes
*********

* Fix problem in pulling over http from machines that do not
  allow directories to be listed.

* Avoid harmless warning about invalid hash cache after
  upgrading branch format.

Performance
***********

* Avoid some unnecessary http operations in branch and pull.


bzr 0.1
#######

:Released: 2005-10-11

Notes
*****

* 'bzr branch' over http initially gives a very high estimate
  of completion time but it should fall as the first few
  revisions are pulled in.  branch is still slow on
  high-latency connections.

Bug Fixes
*********

* bzr-man.py has been updated to work again. Contributed by
  Rob Weir.

* Locking is now done with fcntl.lockf which works with NFS
  file systems. Contributed by Harald Meland.

* When a merge encounters a file that has been deleted on
  one side and modified on the other, the old contents are
  written out to foo.BASE and foo.SIDE, where SIDE is this
  or OTHER. Contributed by Aaron Bentley.

* Export was choosing incorrect file paths for the content of
  the tarball, this has been fixed by Aaron Bentley.

* Commit will no longer commit without a log message, an
  error is returned instead. Contributed by Jelmer Vernooij.

* If you commit a specific file in a sub directory, any of its
  parent directories that are added but not listed will be
  automatically included. Suggested by Michael Ellerman.

* bzr commit and upgrade did not correctly record new revisions
  for files with only a change to their executable status.
  bzr will correct this when it encounters it. Fixed by
  Robert Collins

* HTTP tests now force off the use of ``http_proxy`` for the duration.
  Contributed by Gustavo Niemeyer.

* Fix problems in merging weave-based branches that have
  different partial views of history.

* Symlink support: working with symlinks when not in the root of a
  bzr tree was broken, patch from Scott James Remnant.

Improvements
************

* 'branch' now accepts a --basis parameter which will take advantage
  of local history when making a new branch. This allows faster
  branching of remote branches. Contributed by Aaron Bentley.

* New tree format based on weave files, called version 5.
  Existing branches can be upgraded to this format using
  'bzr upgrade'.

* Symlinks are now versionable. Initial patch by
  Erik Toubro Nielsen, updated to head by Robert Collins.

* Executable bits are tracked on files. Patch from Gustavo
  Niemeyer.

* 'bzr status' now shows unknown files inside a selected directory.
  Patch from Heikki Paajanen.

* Merge conflicts are recorded in .bzr. Two new commands 'conflicts'
  and 'resolve' have needed added, which list and remove those
  merge conflicts respectively. A conflicted tree cannot be committed
  in. Contributed by Aaron Bentley.

* 'rm' is now an alias for 'remove'.

* Stores now split out their content in a single byte prefixed hash,
  dropping the density of files per directory by 256. Contributed by
  Gustavo Niemeyer.

* 'bzr diff -r branch:URL' will now perform a diff between two branches.
  Contributed by Robert Collins.

* 'bzr log' with the default formatter will show merged revisions,
  indented to the right. Initial implementation contributed by Gustavo
  Niemeyer, made incremental by Robert Collins.


Internals
*********

* Test case failures have the exception printed after the log
  for your viewing pleasure.

* InventoryEntry is now an abstract base class, use one of the
  concrete InventoryDirectory etc classes instead.

* Branch raises an UnsupportedFormatError when it detects a
  bzr branch it cannot understand. This allows for precise
  handling of such circumstances.

* Remove RevisionReference class; ``Revision.parent_ids`` is now simply a
  list of their ids and ``parent_sha1s`` is a list of their corresponding
  sha1s (for old branches only at the moment.)

* New method-object style interface for Commit() and Fetch().

* Renamed ``Branch.last_patch()`` to ``Branch.last_revision()``, since
  we call them revisions not patches.

* Move ``copy_branch`` to ``bzrlib.clone.copy_branch``.  The destination
  directory is created if it doesn't exist.

* Inventories now identify the files which were present by
  giving the revision *of that file*.

* Inventory and Revision XML contains a version identifier.
  This must be consistent with the overall branch version
  but allows for more flexibility in future upgrades.

Testing
*******

* Removed testsweet module so that tests can be run after
  bzr installed by 'bzr selftest'.

* 'bzr selftest' command-line arguments can now be partial ids
  of tests to run, e.g. ``bzr selftest test_weave``


bzr 0.0.9
#########

:Released: 2005-09-23

Bug Fixes
*********

* Fixed "branch -r" option.

* Fix remote access to branches containing non-compressed history.
  (Robert Collins).

* Better reliability of http server tests.  (John Arbash-Meinel)

* Merge graph maximum distance calculation fix.  (Aaron Bentley)

* Various minor bug in windows support have been fixed, largely in the
  test suite. Contributed by Alexander Belchenko.

Improvements
************

* Status now accepts a -r argument to give status between chosen
  revisions. Contributed by Heikki Paajanen.

* Revision arguments no longer use +/-/= to control ranges, instead
  there is a 'before' namespace, which limits the successive namespace.
  For example '$ bzr log -r date:yesterday..before:date:today' will
  select everything from yesterday and before today. Contributed by
  Robey Pointer

* There is now a bzr.bat file created by distutils when building on
  Windows. Contributed by Alexander Belchenko.

Internals
*********

* Removed uuid() as it was unused.

* Improved 'fetch' code for pulling revisions from one branch into
  another (used by pull, merged, etc.)


bzr 0.0.8
#########

:Released: 2005-09-20


Improvements
************

* Adding a file whose parent directory is not versioned will
  implicitly add the parent, and so on up to the root. This means
  you should never need to explictly add a directory, they'll just
  get added when you add a file in the directory.  Contributed by
  Michael Ellerman.

* Ignore ``.DS_Store`` (contains Mac metadata) by default.
  (Nir Soffer)

* If you set ``BZR_EDITOR`` in the environment, it is checked in
  preference to EDITOR and the config file for the interactive commit
  editing program. Related to this is a bugfix where a missing program
  set in EDITOR would cause editing to fail, now the fallback program
  for the operating system is still tried.

* Files that are not directories/symlinks/regular files will no longer
  cause bzr to fail, it will just ignore them by default. You cannot add
  them to the tree though - they are not versionable.


Internals
*********

* Refactor xml packing/unpacking.

Bug Fixes
*********

* Fixed 'bzr mv' by Ollie Rutherfurd.

* Fixed strange error when trying to access a nonexistent http
  branch.

* Make sure that the hashcache gets written out if it can't be
  read.


Portability
***********

* Various Windows fixes from Ollie Rutherfurd.

* Quieten warnings about locking; patch from Matt Lavin.


bzr-0.0.7
#########

:Released: 2005-09-02

New Features
************

* ``bzr shell-complete`` command contributed by Clint Adams to
  help with intelligent shell completion.

* New expert command ``bzr find-merge-base`` for debugging merges.


Enhancements
************

* Much better merge support.

* merge3 conflicts are now reported with markers like '<<<<<<<'
  (seven characters) which is the same as CVS and pleases things
  like emacs smerge.


Bug Fixes
*********

* ``bzr upgrade`` no longer fails when trying to fix trees that
  mention revisions that are not present.

* Fixed bugs in listing plugins from ``bzr plugins``.

* Fix case of $EDITOR containing options for the editor.

* Fix log -r refusing to show the last revision.
  (Patch from Goffredo Baroncelli.)


Changes
*******

* ``bzr log --show-ids`` shows the revision ids of all parents.

* Externally provided commands on your $BZRPATH no longer need
  to recognize --bzr-usage to work properly, and can just handle
  --help themselves.


Library
*******

* Changed trace messages to go through the standard logging
  framework, so that they can more easily be redirected by
  libraries.



bzr-0.0.6
#########

:Released: 2005-08-18

New Features
************

* Python plugins, automatically loaded from the directories on
  ``BZR_PLUGIN_PATH`` or ``~/.bzr.conf/plugins`` by default.

* New 'bzr mkdir' command.

* Commit mesage is fetched from an editor if not given on the
  command line; patch from Torsten Marek.

* ``bzr log -m FOO`` displays commits whose message matches regexp
  FOO.

* ``bzr add`` with no arguments adds everything under the current directory.

* ``bzr mv`` does move or rename depending on its arguments, like
  the Unix command.

* ``bzr missing`` command shows a summary of the differences
  between two trees.  (Merged from John Arbash-Meinel.)

* An email address for commits to a particular tree can be
  specified by putting it into .bzr/email within a branch.  (Based
  on a patch from Heikki Paajanen.)


Enhancements
************

* Faster working tree operations.


Changes
*******

* 3rd-party modules shipped with bzr are copied within the bzrlib
  python package, so that they can be installed by the setup
  script without clashing with anything already existing on the
  system.  (Contributed by Gustavo Niemeyer.)

* Moved plugins directory to bzrlib/, so that there's a standard
  plugin directory which is not only installed with bzr itself but
  is also available when using bzr from the development tree.
  ``BZR_PLUGIN_PATH`` and ``DEFAULT_PLUGIN_PATH`` are then added to the
  standard plugins directory.

* When exporting to a tarball with ``bzr export --format tgz``, put
  everything under a top directory rather than dumping it into the
  current directory.   This can be overridden with the ``--root``
  option.  Patch from William Dodé and John Meinel.

* New ``bzr upgrade`` command to upgrade the format of a branch,
  replacing ``bzr check --update``.

* Files within store directories are no longer marked readonly on
  disk.

* Changed ``bzr log`` output to a more compact form suggested by
  John A Meinel.  Old format is available with the ``--long`` or
  ``-l`` option, patched by William Dodé.

* By default the commit command refuses to record a revision with
  no changes unless the ``--unchanged`` option is given.

* The ``--no-plugins``, ``--profile`` and ``--builtin`` command
  line options must come before the command name because they
  affect what commands are available; all other options must come
  after the command name because their interpretation depends on
  it.

* ``branch`` and ``clone`` added as aliases for ``branch``.

* Default log format is back to the long format; the compact one
  is available with ``--short``.


Bug Fixes
*********

* Fix bugs in committing only selected files or within a subdirectory.


bzr-0.0.5
#########

:Released:  2005-06-15

Changes
*******

* ``bzr`` with no command now shows help rather than giving an
  error.  Suggested by Michael Ellerman.

* ``bzr status`` output format changed, because svn-style output
  doesn't really match the model of bzr.  Now files are grouped by
  status and can be shown with their IDs.  ``bzr status --all``
  shows all versioned files and unknown files but not ignored files.

* ``bzr log`` runs from most-recent to least-recent, the reverse
  of the previous order.  The previous behaviour can be obtained
  with the ``--forward`` option.

* ``bzr inventory`` by default shows only filenames, and also ids
  if ``--show-ids`` is given, in which case the id is the second
  field.


Enhancements
************

* New 'bzr whoami --email' option shows only the email component
  of the user identification, from Jo Vermeulen.

* New ``bzr ignore PATTERN`` command.

* Nicer error message for broken pipe, interrupt and similar
  conditions that don't indicate an internal error.

* Add ``.*.sw[nop] .git .*.tmp *,v`` to default ignore patterns.

* Per-branch locks keyed on ``.bzr/branch-lock``, available in
  either read or write mode.

* New option ``bzr log --show-ids`` shows revision and file ids.

* New usage ``bzr log FILENAME`` shows only revisions that
  affected that file.

* Changed format for describing changes in ``bzr log -v``.

* New option ``bzr commit --file`` to take a message from a file,
  suggested by LarstiQ.

* New syntax ``bzr status [FILE...]`` contributed by Bartosz
  Oler.  File may be in a branch other than the working directory.

* ``bzr log`` and ``bzr root`` can be given an http URL instead of
  a filename.

* Commands can now be defined by external programs or scripts
  in a directory on $BZRPATH.

* New "stat cache" avoids reading the contents of files if they
  haven't changed since the previous time.

* If the Python interpreter is too old, try to find a better one
  or give an error.  Based on a patch from Fredrik Lundh.

* New optional parameter ``bzr info [BRANCH]``.

* New form ``bzr commit SELECTED`` to commit only selected files.

* New form ``bzr log -r FROM:TO`` shows changes in selected
  range; contributed by John A Meinel.

* New option ``bzr diff --diff-options 'OPTS'`` allows passing
  options through to an external GNU diff.

* New option ``bzr add --no-recurse`` to add a directory but not
  their contents.

* ``bzr --version`` now shows more information if bzr is being run
  from a branch.


Bug Fixes
*********

* Fixed diff format so that added and removed files will be
  handled properly by patch.  Fix from Lalo Martins.

* Various fixes for files whose names contain spaces or other
  metacharacters.


Testing
*******

* Converted black-box test suites from Bourne shell into Python;
  now run using ``./testbzr``.  Various structural improvements to
  the tests.

* testbzr by default runs the version of bzr found in the same
  directory as the tests, or the one given as the first parameter.

* testbzr also runs the internal tests, so the only command
  required to check is just ``./testbzr``.

* testbzr requires python2.4, but can be used to test bzr running
  under a different version.

* Tests added for many other changes in this release.


Internal
********

* Included ElementTree library upgraded to 1.2.6 by Fredrik Lundh.

* Refactor command functions into Command objects based on HCT by
  Scott James Remnant.

* Better help messages for many commands.

* Expose ``bzrlib.open_tracefile()`` to start the tracefile; until
  this is called trace messages are just discarded.

* New internal function ``find_touching_revisions()`` and hidden
  command touching-revisions trace the changes to a given file.

* Simpler and faster ``compare_inventories()`` function.

* ``bzrlib.open_tracefile()`` takes a tracefilename parameter.

* New AtomicFile class.

* New developer commands ``added``, ``modified``.


Portability
***********

* Cope on Windows on python2.3 by using the weaker random seed.
  2.4 is now only recommended.


bzr-0.0.4
#########

:Released:  2005-04-22

Enhancements
************

* 'bzr diff' optionally takes a list of files to diff.  Still a bit
  basic.  Patch from QuantumG.

* More default ignore patterns.

* New 'bzr log --verbose' shows a list of files changed in the
  changeset.  Patch from Sebastian Cote.

* Roll over ~/.bzr.log if it gets too large.

* Command abbreviations 'ci', 'st', 'stat', '?' based on a patch
  by Jason Diamon.

* New 'bzr help commands' based on a patch from Denys Duchier.


Changes
*******

* User email is determined by looking at $BZREMAIL or ~/.bzr.email
  or $EMAIL.  All are decoded by the locale preferred encoding.
  If none of these are present user@hostname is used.  The host's
  fully-qualified name is not used because that tends to fail when
  there are DNS problems.

* New 'bzr whoami' command instead of username user-email.


Bug Fixes
*********

* Make commit safe for hardlinked bzr trees.

* Some Unicode/locale fixes.

* Partial workaround for ``difflib.unified_diff`` not handling
  trailing newlines properly.


Internal
********

* Allow docstrings for help to be in PEP0257 format.  Patch from
  Matt Brubeck.

* More tests in test.sh.

* Write profile data to a temporary file not into working
  directory and delete it when done.

* Smaller .bzr.log with process ids.


Portability
***********

* Fix opening of ~/.bzr.log on Windows.  Patch from Andrew
  Bennetts.

* Some improvements in handling paths on Windows, based on a patch
  from QuantumG.


bzr-0.0.3
#########

:Released:  2005-04-06

Enhancements
************

* New "directories" internal command lists versioned directories
  in the tree.

* Can now say "bzr commit --help".

* New "rename" command to rename one file to a different name
  and/or directory.

* New "move" command to move one or more files into a different
  directory.

* New "renames" command lists files renamed since base revision.

* New cat command contributed by janmar.

Changes
*******

* .bzr.log is placed in $HOME (not pwd) and is always written in
  UTF-8.  (Probably not a completely good long-term solution, but
  will do for now.)

Portability
***********

* Workaround for difflib bug in Python 2.3 that causes an
  exception when comparing empty files.  Reported by Erik Toubro
  Nielsen.

Internal
********

* Refactored inventory storage to insert a root entry at the top.

Testing
*******

* Start of shell-based black-box testing in test.sh.


bzr-0.0.2.1
###########

Portability
***********

* Win32 fixes from Steve Brown.


bzr-0.0.2
#########

:Codename: "black cube"
:Released: 2005-03-31

Enhancements
************

* Default ignore list extended (see bzrlib/__init__.py).

* Patterns in .bzrignore are now added to the default ignore list,
  rather than replacing it.

* Ignore list isn't reread for every file.

* More help topics.

* Reinstate the 'bzr check' command to check invariants of the
  branch.

* New 'ignored' command lists which files are ignored and why;
  'deleted' lists files deleted in the current working tree.

* Performance improvements.

* New global --profile option.

* Ignore patterns like './config.h' now correctly match files in
  the root directory only.


bzr-0.0.1
#########

:Released:  2005-03-26

Enhancements
************

* More information from info command.

* Can now say "bzr help COMMAND" for more detailed help.

* Less file flushing and faster performance when writing logs and
  committing to stores.

* More useful verbose output from some commands.

Bug Fixes
*********

* Fix inverted display of 'R' and 'M' during 'commit -v'.

Portability
***********

* Include a subset of ElementTree-1.2.20040618 to make
  installation easier.

* Fix time.localtime call to work with Python 2.3 (the minimum
  supported).


bzr-0.0.0.69
############

:Released:  2005-03-22

Enhancements
************

* First public release.

* Storage of local versions: init, add, remove, rm, info, log,
  diff, status, etc.


..
   vim: tw=74 ft=rst ff=unix encoding=utf-8<|MERGE_RESOLUTION|>--- conflicted
+++ resolved
@@ -38,16 +38,14 @@
   better with sudo.
   (Martin <gzlist@googlemail.com>, Parth Malwankar, #376388)
 
-<<<<<<< HEAD
-* ``bzr rm`` should not refuse to delete directories which contained a file
-  which has been moved elsewhere in the tree after the previous commit.
-  (Marius Kruger, Daniel Watkins, #129880)
-=======
 * ``bzr log --exclude-common-ancestry -r X..Y`` displays the revisions that
   are part of Y ancestry but not part of X ancestry (aka the graph
   difference).
   (Vincent Ladeuil, #320119)
->>>>>>> 50520b82
+
+* ``bzr rm`` should not refuse to delete directories which contained a file
+  which has been moved elsewhere in the tree after the previous commit.
+  (Marius Kruger, Daniel Watkins, #129880)
 
 * ``bzr selftest --parallel=fork`` wait for its children avoiding zombies.
   (Vincent Ladeuil, #566670)
