--- conflicted
+++ resolved
@@ -78,13 +78,11 @@
     * Merge no longer fails when a file is renamed in one tree and deleted
       in the other. (Aaron Bentley, #110279)
 
-<<<<<<< HEAD
     * ``revision-info`` now accepts dotted revnos, doesn't require a tree,
       and defaults to the last revision (Matthew Fuller, #90048)
-=======
+
     * Tests no longer fail when BZR_REMOTE_PATH is set in the environment.
       (Daniel Watkins, #111958)
->>>>>>> 05115ec2
 
 bzr 0.16  2007-05-07
   
