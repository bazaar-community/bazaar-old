--- conflicted
+++ resolved
@@ -3,6 +3,29 @@
 --------------------
 
 .. contents::
+
+IN DEVELOPMENT
+--------------
+
+  CHANGES:
+
+  IMPROVEMENTS:
+
+  BUG FIXES:
+
+  API CHANGES:
+
+    * Exporters now take 4 parameters. (Robert Collins)
+
+  TESTING:
+
+    * ``addCleanup`` now takes ``*arguments`` and ``**keyword_arguments``
+      which are then passed to the cleanup callable as it is run. In
+      addition, addCleanup no longer requires that the callables passed to
+      it be unique. (Jonathan Lange)
+
+  INTERNALS:
+
 
 bzr 1.6rc2 2008-08-13
 ---------------------
@@ -44,22 +67,6 @@
       choice is arbitrary but stable, so merges in different directions
       will get the same results.  (John Arbash Meinel, #232188)
 
-<<<<<<< HEAD
-  API CHANGES:
-
-    * Exporters now take 4 parameters. (Robert Collins)
-
-  TESTING:
-
-    * ``addCleanup`` now takes ``*arguments`` and ``**keyword_arguments``
-      which are then passed to the cleanup callable as it is run. In
-      addition, addCleanup no longer requires that the callables passed to
-      it be unique. (Jonathan Lange)
-
-  INTERNALS:
-
-=======
->>>>>>> 76f33b91
 
 bzr 1.6rc1 2008-08-06
 ---------------------
