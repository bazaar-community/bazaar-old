--- conflicted
+++ resolved
@@ -21,6 +21,9 @@
 
 Bug Fixes
 *********
+
+* TreeTransform.adjust_path updates the limbo paths of descendants of adjusted
+  files.  (Aaron Bentley)
 
 Improvements
 ************
@@ -176,13 +179,6 @@
   merges are present in the working tree.
   (Vincent Ladeuil, #426344)
 
-<<<<<<< HEAD
-* TreeTransform.adjust_path updates the limbo paths of descendants of adjusted
-  files.  (Aaron Bentley)
-
-* When a file kind becomes unversionable after being added, a sensible
-  error will be shown instead of a traceback. (Robert Collins, #438569)
-=======
 * Clearer message when Bazaar runs out of memory, instead of a ``MemoryError``
   traceback.  (Martin Pool, #109115)
 
@@ -208,7 +204,6 @@
 * Weave based repositories couldn't be cloned when committers were using
   domains or user ids embedding '.sig'. Now they can.
   (Matthew Fuller, Vincent Ladeuil, #430868)
->>>>>>> 9ad029e8
 
 Improvements
 ************
