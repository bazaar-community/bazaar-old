--- conflicted
+++ resolved
@@ -4,8 +4,7 @@
 
 .. contents::
 
-<<<<<<< HEAD
-  API BREAKS:
+  API CHANGES:
 
     * ``Branch.abspath`` is deprecated; use the Tree or Transport 
       instead.
@@ -22,17 +21,13 @@
       it just simplifies the way it is reached.
       (Martin Pool)
 
-    * ``WorkingTreeFormat2.stub_initialize_remote`` is now private.
-      (Martin Pool) 
-
-=======
-  API CHANGES:
-
     * The default permissions for creating new files and directories 
       should now be obtained from ``BzrDir._get_file_mode()`` and 
       ``_get_dir_mode()``, rather than from LockableFiles.
       (Martin Pool)
->>>>>>> 71665acf
+
+    * ``WorkingTreeFormat2.stub_initialize_remote`` is now private.
+      (Martin Pool) 
 
 IN DEVELOPMENT
 --------------
