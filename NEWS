--- conflicted
+++ resolved
@@ -42,7 +42,7 @@
         A  bar
         D  baz
         ?  wooley
-      
+
   INTERNALS:
 
     * Change Revision serialization to only write out millisecond
@@ -53,6 +53,10 @@
 
     * bzr now supports Win32 UNC path (e.g. \\HOST\path). 
       (Alexander Belchenko, #57869)
+
+    * Replace broken fnmatch based ignore pattern matching with custom pattern
+      matcher.
+      (Kent Gibson, Jan Hudec #57637)
 
 
 bzr 0.13  2006-12-05
@@ -168,16 +172,10 @@
       use "--name-from-revision" to select the file in the old tree.
       (Cheuksan Edward Wang, #30190)
 
-<<<<<<< HEAD
   TESTING:
 
     * TestingHTTPRequestHandler really handles the Range header
       (previously it was ignoring it and returning the whole file,).
-=======
-    * Replace broken fnmatch based ignore pattern matching with custom pattern
-      matcher.
-      (Kent Gibson, Jan Hudec #57637)
->>>>>>> 2e0e9736
 
 bzr 0.12  2006-10-30
 
