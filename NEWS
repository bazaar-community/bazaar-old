--- conflicted
+++ resolved
@@ -4,9 +4,8 @@
 
 .. contents::
 
-<<<<<<< HEAD
-bzr 1.6rc1 IN DEVELOPMENT
--------------------------
+bzr 1.6.1rc1 IN DEVELOPMENT
+---------------------------
 
   BUG FIXES:
 
@@ -14,13 +13,9 @@
       buffered the readv data and processed it. It would keep appending to
       the same string (causing many copies) and then pop bytes out of the
       start of the string (causing more copies).
-      With this patch "bzr+ssh://local" speeds improve by up to 3x.
+      With this patch "bzr+ssh://local" can improve dramatically,
+      especially for projects with large files.
       (John Arbash Meinel)
-=======
-bzr 1.6.1rc1 IN DEVELOPMENT
----------------------------
-
-  BUG FIXES:
 
     * Revision texts were always meant to be stored as fulltexts. There
       was a bug in a bzr.dev version that would accidentally create deltas
@@ -34,7 +29,6 @@
       not. We deprecated that format, and introduced a new one that uses
       the correct serializer ``--1.6.1-rich-root``.
       (John Arbash Meinel, #262333)
->>>>>>> 2cb4b158
 
 
 bzr 1.6 2008-08-25
