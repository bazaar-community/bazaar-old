IN DEVELOPMENT

  INTERNALS:
<<<<<<< HEAD
 
    * ``LockableFiles.lock_write()`` now accepts a ``token`` keyword argument,
      so that a seperate LockableFiles instance can share a lock if it has the
      right token.  (Andrew Bennetts, Robert Collins)
=======

    * bzrlib API compatability with 0.8 has been dropped, cleaning up some
      code paths. (Robert Collins)

  TESTING:

    * Added ``bzrlib.strace.strace`` which will strace a single callable and
      return a StraceResult object which contains just the syscalls involved
      in running it. (Robert Collins)
>>>>>>> 63c132ee


bzr 0.15 (not finalised)

  INTERNALS:

    * Added ``ReadLock.temporary_write_lock()`` to allow upgrading an OS read
      lock to an OS write lock. Linux can do this without unlocking, Win32
      needs to unlock in between. (John Arbash Meinel)

    * Fix minor performance regression with bzr-0.15 on pre-dirstate
      trees. (We were reading the working inventory too many times).
      (John Arbash Meinel)

    * Remove ``Branch.get_transaction()`` in favour of a simple cache of
      ``revision_history``.  Branch subclasses should override
      ``_gen_revision_history`` rather than ``revision_history`` to make use of
      this cache, and call ``_clear_revision_history_cache`` and
      ``_cache_revision_history`` at appropriate times. (Andrew Bennetts)

  BUGFIXES:

    * Take smtp_server from user config into account.
      (vila, #92195)

    * Restore Unicode filename handling for versioned and unversioned files.
      (John Arbash Meinel, #92608)

    * Don't fail during ``bzr commit`` if a file is marked removed, and
      the containing directory is auto-removed.  (John Arbash Meinel, #93681)

    * ``bzr status FILENAME`` failed on Windows because of an uncommon
      errno. (``ERROR_DIRECTORY == 267 != ENOTDIR``).
      (Wouter van Heyst, John Arbash Meinel, #90819)

    * ``bzr checkout source`` should create a local branch in the same
      format as source. (John Arbash Meinel, #93854)
 

bzr 0.15rc2  2007-03-14

  NOTES WHEN UPGRADING:
        
    * Release 0.15rc2 of bzr changes the ``bzr init-repo`` command to
      default to ``--trees`` instead of ``--no-trees``.
      Existing shared repositories are not affected.

  IMPROVEMENTS:

    * New ``merge-directive`` command to generate machine- and human-readable
      merge requests.  (Aaron Bentley)

    * New ``submit:`` revision specifier makes it easy to diff against the
      common ancestor with the submit location (Aaron Bentley)

    * Added support for Putty's SSH implementation. (Dmitry Vasiliev)

    * Added ``bzr status --versioned`` to report only versioned files, 
      not unknowns. (Kent Gibson)

    * Merge now autodetects the correct line-ending style for its conflict
      markers.  (Aaron Bentley)

  INTERNALS:

    * Refactored SSH vendor registration into SSHVendorManager class.
      (Dmitry Vasiliev)

  BUGFIXES:

    * New ``--numbered-dirs`` option to ``bzr selftest`` to use
      numbered dirs for TestCaseInTempDir. This is default behavior
      on Windows. Anyone can force named dirs on Windows
      with ``--no-numbered-dirs``. (Alexander Belchenko)

    * Fix ``RevisionSpec_revid`` to handle the Unicode strings passed in
      from the command line. (Marien Zwart, #90501)

    * Fix ``TreeTransform._iter_changes`` when both the source and
      destination are missing. (Aaron Bentley, #88842)

    * Fix commit of merges with symlinks in dirstate trees.
      (Marien Zwart)
    
    * Switch the ``bzr init-repo`` default from --no-trees to --trees. 
      (Wouter van Heyst, #53483)


bzr 0.15rc1  2007-03-07

  SURPRISES:

    * The default disk format has changed. Please run 'bzr upgrade' in your
      working trees to upgrade. This new default is compatible for network
      operations, but not for local operations. That is, if you have two
      versions of bzr installed locally, after upgrading you can only use the
      bzr 0.15 version. This new default does not enable tags or nested-trees
      as they are incompatible with bzr versions before 0.15 over the network.

    * For users of bzrlib: Two major changes have been made to the working tree
      api in bzrlib. The first is that many methods and attributes, including
      the inventory attribute, are no longer valid for use until one of
      lock_read/lock_write/lock_tree_write has been called, and become invalid
      again after unlock is called. This has been done to improve performance
      and correctness as part of the dirstate development. (Robert Collins,
      John A Meinel, Martin Pool, and others).

    * For users of bzrlib: The attribute 'tree.inventory' should be considered
      readonly. Previously it was possible to directly alter this attribute, or
      its contents, and have the tree notice this. This has been made
      unsupported - it may work in some tree formats, but in the newer dirstate
      format such actions will have no effect and will be ignored, or even
      cause assertions. All operations possible can still be carried out by a
      combination of the tree API, and the bzrlib.transform API. (Robert
      Collins, John A Meinel, Martin Pool, and others).

  IMPROVEMENTS:

    * Support for OS Windows 98. Also .bzr.log on any windows system
      saved in My Documents folder. (Alexander Belchenko)

    * ``bzr mv`` enhanced to support already moved files.
      In the past the mv command would have failed if the source file doesn't
      exist. In this situation ``bzr mv`` would now detect that the file has
      already moved and update the repository accordingly, if the target file
      does exist.
      A new option ``--after`` has been added so that if two files already
      exist, you could notify Bazaar that you have moved a (versioned) file
      and replaced it with another. Thus in this case ``bzr move --after``
      will only update the Bazaar identifier.
      (Steffen Eichenberg, Marius Kruger)

    * ``ls`` now works on treeless branches and remote branches.
      (Aaron Bentley)

    * ``bzr help global-options`` describes the global options.
      (Aaron Bentley)

    * ``bzr pull --overwrite`` will now correctly overwrite checkouts.
      (Robert Collins)

    * Files are now allowed to change kind (e.g. from file to symlink).
      Supported by ``commit``, ``revert`` and ``status``
      (Aaron Bentley)

    * ``inventory`` and ``unknowns`` hidden in favour of ``ls``
      (Aaron Bentley)

    * ``bzr help checkouts`` descibes what checkouts are and some possible
      uses of them. (James Westby, Aaron Bentley)

    * A new ``-d`` option to push, pull and merge overrides the default 
      directory.  (Martin Pool)

    * Branch format 6: smaller, and potentially faster than format 5.  Supports
      "append_history_only" mode, where the log view and revnos do not change,
      except by being added to.  Stores policy settings in
      ".bzr/branch/branch.conf".

    * append_only branches:  Format 6 branches may be configured so that log
      view and revnos are always consistent.  Either create the branch using
      "bzr init --append-revisions-only" or edit the config file as descriped
      in docs/configuration.txt.

    * rebind: Format 6 branches retain the last-used bind location, so if you
      "bzr unbind", you can "bzr bind" to bind to the previously-selected
      bind location.

    * Builtin tags support, created and deleted by the ``tag`` command and
      stored in the branch.  Tags can be accessed with the revisionspec
      ``-rtag:``, and listed with ``bzr tags``.  Tags are not versioned 
      at present. Tags require a network incompatible upgrade. To perform this
      upgrade, run ``bzr upgrade --dirstate-tags`` in your branch and
      repositories. (Martin Pool)

    * The bzr:// transport now has a well-known port number, 4155, which it will
      use by default.  (Andrew Bennetts, Martin Pool)

    * Bazaar now looks for user-installed plugins before looking for site-wide
      plugins. (Jonathan Lange)

    * ``bzr resolve`` now detects and marks resolved text conflicts.
      (Aaron Bentley)

  INTERNALS:

    * Internally revision ids and file ids are now passed around as utf-8
      bytestrings, rather than treating them as Unicode strings. This has
      performance benefits for Knits, since we no longer need to decode the
      revision id for each line of content, nor for each entry in the index.
      This will also help with the future dirstate format.
      (John Arbash Meinel)

    * Reserved ids (any revision-id ending in a colon) are rejected by
      versionedfiles, repositories, branches, and working trees
      (Aaron Bentley)

    * Minor performance improvement by not creating a ProgressBar for
      every KnitIndex we create. (about 90ms for a bzr.dev tree)
      (John Arbash Meinel)

    * New easier to use Branch hooks facility. There are five initial hooks,
      all documented in bzrlib.branch.BranchHooks.__init__ - 'set_rh',
      'post_push', 'post_pull', 'post_commit', 'post_uncommit'. These hooks
      fire after the matching operation on a branch has taken place, and were
      originally added for the branchrss plugin. (Robert Collins)

    * New method ``Branch.push()`` which should be used when pushing from a
      branch as it makes performance and policy decisions to match the UI
      level command ``push``. (Robert Collins).

    * Add a new method ``Tree.revision_tree`` which allows access to cached
      trees for arbitrary revisions. This allows the in development dirstate
      tree format to provide access to the callers to cached copies of 
      inventory data which are cheaper to access than inventories from the
      repository.
      (Robert Collins, Martin Pool)

    * New Branch.last_revision_info method, this is being done to allow
      optimization of requests for both the number of revisions and the last
      revision of a branch with smartservers and potentially future branch
      formats. (Wouter van Heyst, Robert Collins)

    * Allow 'import bzrlib.plugins.NAME' to work when the plugin NAME has not
      yet been loaded by load_plugins(). This allows plugins to depend on each
      other for code reuse without requiring users to perform file-renaming
      gymnastics. (Robert Collins)

    * New Repository method 'gather_stats' for statistic data collection.
      This is expected to grow to cover a number of related uses mainly
      related to bzr info. (Robert Collins)

    * Log formatters are now managed with a registry.
      ``log.register_formatter`` continues to work, but callers accessing
      the FORMATTERS dictionary directly will not.

    * Allow a start message to be passed to the ``edit_commit_message``
      function.  This will be placed in the message offered to the user
      for editing above the separator. It allows a template commit message
      to be used more easily. (James Westby)

    * ``GPGStrategy.sign()`` will now raise ``BzrBadParameterUnicode`` if
      you pass a Unicode string rather than an 8-bit string. Callers need
      to be updated to encode first. (John Arbash Meinel)

    * Branch.push, pull, merge now return Result objects with information
      about what happened, rather than a scattering of various methods.  These
      are also passed to the post hooks.  (Martin Pool)

    * File formats and architecture is in place for managing a forest of trees
      in bzr, and splitting up existing trees into smaller subtrees, and
      finally joining trees to make a larger tree. This is the first iteration
      of this support, and the user-facing aspects still require substantial
      work.  If you wish to experiment with it, use ``bzr upgrade
      --dirstate-with-subtree`` in your working trees and repositories.
      You can use the hidden commands ``split`` and ``join`` and to create
      and manipulate nested trees, but please consider using the nested-trees
      branch, which contains substantial UI improvements, instead.
      http://code.aaronbentley.com/bzr/bzrrepo/nested-trees/
      (Aaron Bentley, Martin Pool, Robert Collins).

  BUGFIXES:

    * ``bzr annotate`` now uses dotted revnos from the viewpoint of the
      branch, rather than the last changed revision of the file.
      (John Arbash Meinel, #82158)

    * Lock operations no longer hang if they encounter a permission problem.
      (Aaron Bentley)

    * ``bzr push`` can resume a push that was canceled before it finished.
      Also, it can push even if the target directory exists if you supply
      the ``--use-existing-dir`` flag.
      (John Arbash Meinel, #30576, #45504)

    * Fix http proxy authentication when user and an optional
      password appears in the ``*_proxy`` vars. (Vincent Ladeuil,
      #83954).

    * ``bzr log branch/file`` works for local treeless branches
      (Aaron Bentley, #84247)

    * Fix problem with UNC paths on Windows 98. (Alexander Belchenko, #84728)

    * Searching location of CA bundle for PyCurl in env variable (CURL_CA_BUNDLE),
      and on win32 along the PATH. (Alexander Belchenko, #82086)

    * ``bzr init`` works with unicode argument LOCATION.
      (Alexander Belchenko, #85599)

    * Raise DependencyNotPresent if pycurl do not support https. (Vincent
      Ladeuil, #85305)

    * Invalid proxy env variables should not cause a traceback.
      (Vincent Ladeuil, #87765)

    * Ignore patterns normalised to use '/' path separator.
      (Kent Gibson, #86451)

    * bzr rocks. It sure does! Fix case. (Vincent Ladeuil, #78026)

    * Fix bzrtools shelve command for removed lines beginning with "--"
      (Johan Dahlberg, #75577)

  TESTING:

    * New ``--first`` option to ``bzr selftest`` to run specified tests
      before the rest of the suite.  (Martin Pool)


bzr 0.14  2007-01-23

  IMPROVEMENTS:

    * ``bzr help global-options`` describes the global options. (Aaron Bentley)

  BUG FIXES:
    
    * Skip documentation generation tests if the tools to do so are not
      available. Fixes running selftest for installled copies of bzr. 
      (John Arbash Meinel, #80330)

    * Fix the code that discovers whether bzr is being run from it's
      working tree to handle the case when it isn't but the directory
      it is in is below a repository. (James Westby, #77306)


bzr 0.14rc1  2007-01-16

  IMPROVEMENTS:

    * New connection: ``bzr+http://`` which supports tunnelling the smart
      protocol over an HTTP connection. If writing is enabled on the bzr
      server, then you can write over the http connection.
      (Andrew Bennetts, John Arbash Meinel)

    * Aliases now support quotation marks, so they can contain whitespace
      (Marius Kruger)

    * PyCurlTransport now use a single curl object. By specifying explicitly
      the 'Range' header, we avoid the need to use two different curl objects
      (and two connections to the same server). (Vincent Ladeuil)

    * ``bzr commit`` does not prompt for a message until it is very likely to
      succeed.  (Aaron Bentley)

    * ``bzr conflicts`` now takes --text to list pathnames of text conflicts
      (Aaron Bentley)

    * Fix ``iter_lines_added_or_present_in_versions`` to use a set instead
      of a list while checking if a revision id was requested. Takes 10s
      off of the ``fileids_affected_by_revision_ids`` time, which is 10s
      of the ``bzr branch`` time. Also improve ``fileids_...`` time by
      filtering lines with a regex rather than multiple ``str.find()``
      calls. (saves another 300ms) (John Arbash Meinel)

    * Policy can be set for each configuration key. This allows keys to be
      inherited properly across configuration entries. For example, this
      should enable you to do::
        
        [/home/user/project]
        push_location = sftp://host/srv/project/
        push_location:policy = appendpath

      And then a branch like ``/home/user/project/mybranch`` should get an
      automatic push location of ``sftp://host/srv/project/mybranch``.
      (James Henstridge)

    * Added ``bzr status --short`` to make status report svn style flags
      for each file.  For example::

        $ bzr status --short
        A  foo
        A  bar
        D  baz
        ?  wooley

    * 'bzr selftest --clean-output' allows easily clean temporary tests 
      directories without running tests. (Alexander Belchenko)

    * ``bzr help hidden-commands`` lists all hidden commands. (Aaron Bentley)

    * ``bzr merge`` now has an option ``--pull`` to fall back to pull if
      local is fully merged into remote. (Jan Hudec)

    * ``bzr help formats`` describes available directory formats. (Aaron Bentley)

  INTERNALS:

    * A few tweaks directly to ``fileids_affected_by_revision_ids`` to
      help speed up processing, as well allowing to extract unannotated
      lines. Between the two ``fileids_affected_by_revision_ids`` is
      improved by approx 10%. (John Arbash Meinel)

    * Change Revision serialization to only write out millisecond
      resolution. Rather than expecting floating point serialization to
      preserve more resolution than we need. (Henri Weichers, Martin Pool)

    * Test suite ends cleanly on Windows.  (Vincent Ladeuil)

    * When 'encoding_type' attribute of class Command is equal to 'exact', 
      force sys.stdout to be a binary stream on Windows, and therefore
      keep exact line-endings (without LF -> CRLF conversion).
      (Alexander Belchenko)

    * Single-letter short options are no longer globally declared.  (Martin
      Pool)

    * Before using detected user/terminal encoding bzr should check
      that Python has corresponding codec. (Alexander Belchenko)

    * Formats for end-user selection are provided via a FormatRegistry (Aaron Bentley)

  BUG FIXES:

    * ``bzr missing --verbose`` was showing adds/removals in the wrong
      direction. (John Arbash Meinel)

    * ``bzr annotate`` now defaults to showing dotted revnos for merged
      revisions. It cuts them off at a depth of 12 characters, but you can
      supply ``--long`` to see the full number. You can also use
      ``--show-ids`` to display the original revision ids, rather than
      revision numbers and committer names. (John Arbash Meinel, #75637)

    * bzr now supports Win32 UNC path (e.g. \\HOST\path). 
      (Alexander Belchenko, #57869)

    * Win32-specific: output of cat, bundle and diff commands don't mangle
      line-endings (Alexander Belchenko, #55276)

    * Replace broken fnmatch based ignore pattern matching with custom pattern
      matcher.
      (Kent Gibson, Jan Hudec #57637)

    * pycurl and urllib can detect short reads at different places. Update
      the test suite to test more cases. Also detect http error code 416
      which was raised for that specific bug. Also enhance the urllib
      robustness by detecting invalid ranges (and pycurl's one by detecting
      short reads during the initial GET). (Vincent Ladeuil, #73948)

    * The urllib connection sharing interacts badly with urllib2
      proxy setting (the connections didn't go thru the proxy
      anymore). Defining a proper ProxyHandler solves the
      problem.  (Vincent Ladeuil, #74759)

    * Use urlutils to generate relative URLs, not osutils 
      (Aaron Bentley, #76229)

    * ``bzr status`` in a readonly directory should work without giving
      lots of errors. (John Arbash Meinel, #76299)

    * Mention the revisionspec topic for the revision option help.
      (Wouter van Heyst, #31663)

    * Allow plugins import from zip archives.
      (Alexander Belchenko, #68124)


bzr 0.13  2006-12-05
    
  No changes from 0.13rc1
    
bzr 0.13rc1  2006-11-27

  IMPROVEMENTS:

    * New command ``bzr remove-tree`` allows the removal of the working
      tree from a branch.
      (Daniel Silverstone)

    * urllib uses shared keep-alive connections, so http 
      operations are substantially faster.
      (Vincent Ladeuil, #53654)

    * ``bzr export`` allows an optional branch parameter, to export a bzr
      tree from some other url. For example:
      ``bzr export bzr.tar.gz http://bazaar-vcs.org/bzr/bzr.dev``
      (Daniel Silverstone)

    * Added ``bzr help topics`` to the bzr help system. This gives a
      location for general information, outside of a specific command.
      This includes updates for ``bzr help revisionspec`` the first topic
      included. (Goffredo Baroncelli, John Arbash Meinel, #42714)

    * WSGI-compatible HTTP smart server.  See ``doc/http_smart_server.txt``.
      (Andrew Bennetts)

    * Knit files will now cache full texts only when the size of the
      deltas is as large as the size of the fulltext. (Or after 200
      deltas, whichever comes first). This has the most benefit on large
      files with small changes, such as the inventory for a large project.
      (eg For a project with 2500 files, and 7500 revisions, it changes
      the size of inventory.knit from 11MB to 5.4MB) (John Arbash Meinel)

  INTERNALS:

    * New -D option given before the command line turns on debugging output
      for particular areas.  -Derror shows tracebacks on all errors.
      (Martin Pool)

    * Clean up ``bzr selftest --benchmark bundle`` to correct an import,
      and remove benchmarks that take longer than 10min to run.
      (John Arbash Meinel)

    * Use ``time.time()`` instead of ``time.clock()`` to decide on
      progress throttling. Because ``time.clock()`` is actually CPU time,
      so over a high-latency connection, too many updates get throttled.
      (John Arbash Meinel)

    * ``MemoryTransport.list_dir()`` would strip the first character for
      files or directories in root directory. (John Arbash Meinel)

    * New method 'get_branch_reference' on 'BzrDir' allows the detection of 
      branch references - which the smart server component needs.
  
    * New ``ChrootTransportDecorator``, accessible via the ``chroot+`` url
      prefix.  It disallows any access to locations above a set URL.  (Andrew
      Bennetts)

  BUG FIXES:

    * Now _KnitIndex properly decode revision ids when loading index data.
      And optimize the knit index parsing code.  (Dmitry Vasiliev, John
      Arbash Meinel)

    * ``bzrlib/bzrdir.py`` was directly referencing ``bzrlib.workingtree``,
      without importing it. This prevented ``bzr upgrade`` from working
      unless a plugin already imported ``bzrlib.workingtree``
      (John Arbash Meinel, #70716)

    * Suppress the traceback on invalid URLs (Vincent Ladeuil, #70803).

    * Give nicer error message when an http server returns a 403
      error code. (Vincent Ladeuil, #57644).

    * When a multi-range http GET request fails, try a single
      range one. If it fails too, forget about ranges. Remember that until 
      the death of the transport and propagates that to the clones.
      (Vincent Ladeuil, #62276, #62029).

    * Handles user/passwords supplied in url from command
      line (for the urllib implementation). Don't request already
      known passwords (Vincent Ladeuil, #42383, #44647, #48527)

    * _KnitIndex.add_versions() dictionary compresses revision ids as they
      are added. This fixes bug where fetching remote revisions records
      them as full references rather than integers. (John Arbash Meinel,
      #64789)

    * ``bzr ignore`` strips trailing slashes in patterns.
      Also ``bzr ignore`` rejects absolute paths. (Kent Gibson, #4559)

    * ``bzr ignore`` takes multiple arguments. (Cheuksan Edward Wang, #29488)

    * mv correctly handles paths that traverse symlinks. 
      (Aaron Bentley, #66964)

    * Give nicer looking error messages when failing to connect over ssh.
      (John Arbash Meinel, #49172)

    * Pushing to a remote branch does not currently update the remote working
      tree. After a remote push, ``bzr status`` and ``bzr diff`` on the remote
      machine now show that the working tree is out of date.
      (Cheuksan Edward Wang #48136)

    * Use patiencediff instead of difflib for determining deltas to insert
      into knits. This avoids the O(N^3) behavior of difflib. Patience
      diff should be O(N^2). (Cheuksan Edward Wang, #65714)

    * Running ``bzr log`` on nonexistent file gives an error instead of the
      entire log history. (Cheuksan Edward Wang #50793)

    * ``bzr cat`` can look up contents of removed or renamed files. If the
      pathname is ambiguous, i.e. the files in the old and new trees have
      different id's, the default is the file in the new tree. The user can
      use "--name-from-revision" to select the file in the old tree.
      (Cheuksan Edward Wang, #30190)

  TESTING:

    * TestingHTTPRequestHandler really handles the Range header
      (previously it was ignoring it and returning the whole file,).

bzr 0.12  2006-10-30

  INTERNALS:

    * Clean up ``bzr selftest --benchmark bundle`` to correct an import,
      and remove benchmarks that take longer than 10min to run.
      (John Arbash Meinel)
  
bzr 0.12rc1  2006-10-23

  IMPROVEMENTS:

    * ``bzr log`` now shows dotted-decimal revision numbers for all revisions,
      rather than just showing a decimal revision number for revisions on the
      mainline. These revision numbers are not yet accepted as input into bzr
      commands such as log, diff etc. (Robert Collins)

    * revisions can now be specified using dotted-decimal revision numbers.
      For instance, ``bzr diff -r 1.2.1..1.2.3``. (Robert Collins)

    * ``bzr help commands`` output is now shorter (Aaron Bentley)

    * ``bzr`` now uses lazy importing to reduce the startup time. This has
      a moderate effect on lots of actions, especially ones that have
      little to do. For example ``bzr rocks`` time is down to 116ms from
      283ms. (John Arbash Meinel)

    * New Registry class to provide name-to-object registry-like support,
      for example for schemes where plugins can register new classes to
      do certain tasks (e.g. log formatters). Also provides lazy registration
      to allow modules to be loaded on request. (John Arbash Meinel, Adeodato
      Simó)

  API INCOMPATABILITY:
  
    * LogFormatter subclasses show now expect the 'revno' parameter to 
      show() to be a string rather than an int. (Robert Collins)

  INTERNALS:

    * ``TestCase.run_bzr``, ``run_bzr_captured``, and ``run_bzr_subprocess``
      can take a ``working_dir='foo'`` parameter, which will change directory 
      for the command. (John Arbash Meinel)

    * ``bzrlib.lazy_regex.lazy_compile`` can be used to create a proxy
      around a regex, which defers compilation until first use. 
      (John Arbash Meinel)

    * ``TestCase.run_bzr_subprocess`` defaults to supplying the
      ``--no-plugins`` parameter to ensure test reproducability, and avoid
      problems with system-wide installed plugins. (John Arbash Meinel)

    * Unique tree root ids are now supported. Newly created trees still
      use the common root id for compatibility with bzr versions before 0.12.
      (Aaron Bentley)

    * ``WorkingTree.set_root_id(None)`` is now deprecated. Please
      pass in inventory.ROOT_ID if you want the default root id value.
      (Robert Collins, John Arbash Meinel)

    * New method ``WorkingTree.flush()`` which will write the current memory
      inventory out to disk. At the same time, read_working_inventory will
      no longer trash the current tree inventory if it has been modified within
      the current lock, and the tree will now ``flush()`` automatically on
      ``unlock()``. ``WorkingTree.set_root_id()`` has been updated to take
      advantage of this functionality. (Robert Collins, John Arbash Meinel)

    * ``bzrlib.tsort.merge_sorted`` now accepts ``generate_revnos``. This
      parameter will cause it to add another column to its output, which
      contains the dotted-decimal revno for each revision, as a tuple.
      (Robert Collins)

    * ``LogFormatter.show_merge`` is deprecated in favour of
      ``LogFormatter.show_merge_revno``. (Robert Collins)

  BUG FIXES:

    * Avoid circular imports by creating a deprecated function for
      ``bzrlib.tree.RevisionTree``. Callers should have been using
      ``bzrlib.revisontree.RevisionTree`` anyway. (John Arbash Meinel,
      #63360, #66349)

    * Don't use ``socket.MSG_WAITALL`` as it doesn't exist on all
      platforms. (Martin Pool, #66356)

    * Don't require ``Content-Type`` in range responses. Assume they are a
      single range if ``Content-Type`` does not exist.
      (John Arbash Meinel, #62473)

    * bzr branch/pull no longer complain about progress bar cleanup when
      interrupted during fetch.  (Aaron Bentley, #54000)

    * ``WorkingTree.set_parent_trees()`` uses the trees to directly write
      the basis inventory, rather than going through the repository. This
      allows us to have 1 inventory read, and 2 inventory writes when
      committing a new tree. (John Arbash Meinel)

    * When reverting, files that are not locally modified that do not exist
      in the target are deleted, not just unversioned (Aaron Bentley)

    * When trying to acquire a lock, don't fail immediately. Instead, try
      a few times (up to 1 hour) before timing out. Also, report why the
      lock is unavailable (John Arbash Meinel, #43521, #49556)

    * Leave HttpTransportBase daughter classes decides how they
      implement cloning. (Vincent Ladeuil, #61606)

    * diff3 does not indicate conflicts on clean merge. (Aaron Bentley)

    * If a commit fails, the commit message is stored in a file at the root of
      the tree for later commit. (Cheuksan Edward Wang, Stefan Metzmacher,
      #32054)

  TESTING:

    * New test base class TestCaseWithMemoryTransport offers memory-only
      testing facilities: its not suitable for tests that need to mutate disk
      state, but most tests should not need that and should be converted to
      TestCaseWithMemoryTransport. (Robert Collins)

    * ``TestCase.make_branch_and_memory_tree`` now takes a format
      option to set the BzrDir, Repository and Branch formats of the
      created objects. (Robert Collins, John Arbash Meinel)

bzr 0.11  2006-10-02

    * Smart server transport test failures on windows fixed. (Lukáš Lalinský).

bzr 0.11rc2  2006-09-27

  BUG FIXES:

    * Test suite hangs on windows fixed. (Andrew Bennets, Alexander Belchenko).
    
    * Commit performance regression fixed. (Aaron Bentley, Robert Collins, John
      Arbash Meinel).

bzr 0.11rc1  2006-09-25

  IMPROVEMENTS:

    * Knit files now wait to create their contents until the first data is
      added. The old code used to create an empty .knit and a .kndx with just
      the header. However, this caused a lot of extra round trips over sftp.
      This can change the time for ``bzr push`` to create a new remote branch
      from 160s down to 100s. This also affects ``bzr commit`` performance when
      adding new files, ``bzr commit`` on a new kernel-like tree drops from 50s
      down to 40s (John Arbash Meinel, #44692)

    * When an entire subtree has been deleted, commit will now report that
      just the top of the subtree has been deleted, rather than reporting
      all the individual items. (Robert Collins)

    * Commit performs one less XML parse. (Robert Collins)

    * ``bzr checkout`` now operates on readonly branches as well
      as readwrite branches. This fixes bug #39542. (Robert Collins)

    * ``bzr bind`` no longer synchronises history with the master branch.
      Binding should be followed by an update or push to synchronise the 
      two branches. This is closely related to the fix for bug #39542.
      (Robert Collins)

    * ``bzrlib.lazy_import.lazy_import`` function to create on-demand 
      objects.  This allows all imports to stay at the global scope, but
      modules will not actually be imported if they are not used.
      (John Arbash Meinel)

    * Support bzr:// and bzr+ssh:// urls to work with the new RPC-based
      transport which will be used with the upcoming high-performance smart
      server. The new command ``bzr serve`` will invoke bzr in server mode,
      which processes these requests. (Andrew Bennetts, Robert Collins, Martin
      Pool)

    * New command ``bzr version-info`` which can be used to get a summary
      of the current state of the tree. This is especially useful as part
      of a build commands. See ``doc/version_info.txt`` for more information 
      (John Arbash Meinel)

  BUG FIXES:

    * 'bzr inventory [FILE...]' allows restricting the file list to a
      specific set of files. (John Arbash Meinel, #3631)

    * Don't abort when annotating empty files (John Arbash Meinel, #56814)

    * Add ``Stanza.to_unicode()`` which can be passed to another Stanza
      when nesting stanzas. Also, add ``read_stanza_unicode`` to handle when
      reading a nested Stanza. (John Arbash Meinel)

    * Transform._set_mode() needs to stat the right file. 
      (John Arbash Meinel, #56549)

    * Raise WeaveFormatError rather than StopIteration when trying to read
      an empty Weave file. (John Arbash Meinel, #46871)

    * Don't access e.code for generic URLErrors, only HTTPErrors have .code.
      (Vincent Ladeuil, #59835)

    * Handle boundary="" lines properly to allow access through a Squid proxy.
      (John Arbash Meinel, #57723)

    * revert now removes newly-added directories (Aaron Bentley, #54172)

    * ``bzr upgrade sftp://`` shouldn't fail to upgrade v6 branches if there 
      isn't a working tree. (David Allouche, #40679)

    * Give nicer error messages when a user supplies an invalid --revision
      parameter. (John Arbash Meinel, #55420)

    * Handle when LANG is not recognized by python. Emit a warning, but
      just revert to using 'ascii'. (John Arbash Meinel, #35392)

    * Don't use preexec_fn on win32, as it is not supported by subprocess.
      (John Arbash Meinel)

    * Skip specific tests when the dependencies aren't met. This includes
      some ``setup.py`` tests when ``python-dev`` is not available, and
      some tests that depend on paramiko. (John Arbash Meinel, Mattheiu Moy)

    * Fallback to Paramiko properly, if no ``ssh`` executable exists on
      the system. (Andrew Bennetts, John Arbash Meinel)

    * ``Branch.bind(other_branch)`` no longer takes a write lock on the
      other branch, and will not push or pull between the two branches.
      API users will need to perform a push or pull or update operation if they
      require branch synchronisation to take place. (Robert Collins, #47344)

    * When creating a tarball or zipfile export, export unicode names as utf-8
      paths. This may not work perfectly on all platforms, but has the best
      chance of working in the common case. (John Arbash Meinel, #56816)

    * When committing, only files that exist in working tree or basis tree
      may be specified (Aaron Bentley, #50793)

  PORTABILITY:

    * Fixes to run on Python 2.5 (Brian M. Carlson, Martin Pool, Marien Zwart)

  INTERNALS:

    * TestCaseInTempDir now creates a separate directory for HOME, rather
      than having HOME set to the same location as the working directory.
      (John Arbash Meinel)

    * run_bzr_subprocess() can take an optional 'env_changes={}' parameter,
      which will update os.environ inside the spawned child. It also can
      take a 'universal_newlines=True', which helps when checking the output
      of the command. (John Arbash Meinel)

    * Refactor SFTP vendors to allow easier re-use when ssh is used. 
      (Andrew Bennetts)

    * Transport.list_dir() and Transport.iter_files_recursive() should always
      return urlescaped paths. This is now tested (there were bugs in a few
      of the transports) (Andrew Bennetts, David Allouche, John Arbash Meinel)

    * New utility function symbol_versioning.deprecation_string. Returns the
      formatted string for a callable, deprecation format pair. (Robert Collins)

    * New TestCase helper applyDeprecated. This allows you to call a callable
      which is deprecated without it spewing to the screen, just by supplying
      the deprecation format string issued for it. (Robert Collins)

    * Transport.append and Transport.put have been deprecated in favor of
      .append_bytes, .append_file, .put_bytes, and .put_file. This removes the
      ambiguity in what type of object the functions take.
      Transport.non_atomic_put_{bytes,file} has also been added. Which works
      similarly to Transport.append() except for SFTP, it doesn't have a round
      trip when opening the file. Also, it provides functionality for creating
      a parent directory when trying to create a file, rather than raise
      NoSuchFile and forcing the caller to repeat their request.
      (John Arbash Meinel)

    * WorkingTree has a new api ``unversion`` which allow the unversioning of
      entries by their file id. (Robert Collins)

    * WorkingTree.pending_merges is deprecated.  Please use the get_parent_ids
      (introduced in 0.10) method instead. (Robert Collins)

    * WorkingTree has a new lock_tree_write method which locks the branch for
      read rather than write. This is appropriate for actions which only need
      the branch data for reference rather than mutation. A new decorator
      needs_tree_write_lock is provided in the workingtree module. Like the
      needs_read_lock and needs_write_lock decorators this allows static 
      declaration of the locking requirements of a function to ensure that
      a lock is taken out for casual scripts. (Robert Collins, #54107)

    * All WorkingTree methods which write to the tree, but not to the branch
      have been converted to use ``needs_tree_write_lock`` rather than 
      ``needs_write_lock``. Also converted is the revert, conflicts and tree
      transform modules. This provides a modest performance improvement on 
      metadir style trees, due to the reduce lock-acquisition, and a more
      significant performance improvement on lightweight checkouts from 
      remote branches, where trivial operations used to pay a significant 
      penalty. It also provides the basis for allowing readonly checkouts.
      (Robert Collins)

    * Special case importing the standard library 'copy' module. This shaves
      off 40ms of startup time, while retaining compatibility. See:
      ``bzrlib/inspect_for_copy.py`` for more details. (John Arbash Meinel)

    * WorkingTree has a new parent class MutableTree which represents the 
      specialisations of Tree which are able to be altered. (Robert Collins)

    * New methods mkdir and put_file_bytes_non_atomic on MutableTree that
      mutate the tree and its contents. (Robert Collins)

    * Transport behaviour at the root of the URL is now defined and tested.
      (Andrew Bennetts, Robert Collins)

  TESTING:

    * New test helper classs MemoryTree. This is typically accessed via
      ``self.make_branch_and_memory_tree()`` in test cases. (Robert Collins)
      
    * Add start_bzr_subprocess and stop_bzr_subprocess to allow test code to
      continue running concurrently with a subprocess of bzr. (Andrew Bennetts,
      Robert Collins)

    * Add a new method ``Transport.get_smart_client()``. This is provided to
      allow upgrades to a richer interface than the VFS one provided by
      Transport. (Andrew Bennetts, Martin Pool)

bzr 0.10  2006-08-29
  
  IMPROVEMENTS:
    * 'merge' now takes --uncommitted, to apply uncommitted changes from a
      tree.  (Aaron Bentley)
  
    * 'bzr add --file-ids-from' can be used to specify another path to use
      for creating file ids, rather than generating all new ones. Internally,
      the 'action' passed to smart_add_tree() can return file_ids that
      will be used, rather than having bzrlib generate new ones.
      (John Arbash Meinel, #55781)

    * ``bzr selftest --benchmark`` now allows a ``--cache-dir`` parameter.
      This will cache some of the intermediate trees, and decrease the
      setup time for benchmark tests. (John Arbash Meinel)

    * Inverse forms are provided for all boolean options.  For example,
      --strict has --no-strict, --no-recurse has --recurse (Aaron Bentley)

    * Serialize out Inventories directly, rather than using ElementTree.
      Writing out a kernel sized inventory drops from 2s down to ~350ms.
      (Robert Collins, John Arbash Meinel)

  BUG FIXES:

    * Help diffutils 2.8.4 get along with binary tests (Marien Zwart: #57614)

    * Change LockDir so that if the lock directory doesn't exist when
      lock_write() is called, an attempt will be made to create it.
      (John Arbash Meinel, #56974)

    * ``bzr uncommit`` preserves pending merges. (John Arbash Meinel, #57660)

    * Active FTP transport now works as intended. (ghozzy, #56472)

    * Really fix mutter() so that it won't ever raise a UnicodeError.
      It means it is possible for ~/.bzr.log to contain non UTF-8 characters.
      But it is a debugging log, not a real user file.
      (John Arbash Meinel, #56947, #53880)

    * Change Command handle to allow Unicode command and options.
      At present we cannot register Unicode command names, so we will get
      BzrCommandError('unknown command'), or BzrCommandError('unknown option')
      But that is better than a UnicodeError + a traceback.
      (John Arbash Meinel, #57123)

    * Handle TZ=UTC properly when reading/writing revisions.
      (John Arbash Meinel, #55783, #56290)

    * Use GPG_TTY to allow gpg --cl to work with gpg-agent in a pipeline,
      (passing text to sign in on stdin). (John Arbash Meinel, #54468)

    * External diff does the right thing for binaries even in foreign 
      languages. (John Arbash Meinel, #56307)

    * Testament handles more cases when content is unicode. Specific bug was
      in handling of revision properties. (John Arbash Meinel, Holger Krekel,
      #54723)

    * The bzr selftest was failing on installed versions due to a bug in a new
      test helper. (John Arbash Meinel, Robert Collins, #58057)

  INTERNALS:

    * ``bzrlib.cache_utf8`` contains ``encode()`` and ``decode()`` functions
      which can be used to cache the conversion between utf8 and Unicode.
      Especially helpful for some of the knit annotation code, which has to
      convert revision ids to utf8 to annotate lines in storage.
      (John Arbash Meinel)

    * ``setup.py`` now searches the filesystem to find all packages which
      need to be installed. This should help make the life of packagers
      easier. (John Arbash Meinel)

bzr 0.9.0  2006-08-11

  SURPRISES:

   * The hard-coded built-in ignore rules have been removed. There are
     now two rulesets which are enforced. A user global one in 
     ~/.bazaar/ignore which will apply to every tree, and the tree
     specific one '.bzrignore'.
     ~/.bazaar/ignore will be created if it does not exist, but with
     a more conservative list than the old default.
     This fixes bugs with default rules being enforced no matter what. 
     The old list of ignore rules from bzr is available by
     running 'bzr ignore --old-default-rules'.
     (Robert Collins, Martin Pool, John Arbash Meinel)

   * 'branches.conf' has been changed to 'locations.conf', since it can apply
     to more locations than just branch locations.
     (Aaron Bentley)
   
  IMPROVEMENTS:

   * The revision specifier "revno:" is extended to accept the syntax
     revno:N:branch. For example,
     revno:42:http://bazaar-vcs.org/bzr/bzr.dev/ means revision 42 in
     bzr.dev.  (Matthieu Moy)

   * Tests updates to ensure proper URL handling, UNICODE support, and
     proper printing when the user's terminal encoding cannot display 
     the path of a file that has been versioned.
     ``bzr branch`` can take a target URL rather than only a local directory.
     Branch.get_parent()/set_parent() now save a relative path if possible,
     and normalize the parent based on root, allowing access across
     different transports. (John Arbash Meinel, Wouter van Heyst, Martin Pool)
     (Malone #48906, #42699, #40675, #5281, #3980, #36363, #43689,
     #42517, #42514)

   * On Unix, detect terminal width using an ioctl not just $COLUMNS.
     Use terminal width for single-line logs from ``bzr log --line`` and
     pending-merge display.  (Robert Widhopf-Fenk, Gustavo Niemeyer)
     (Malone #3507)

   * On Windows, detect terminal width using GetConsoleScreenBufferInfo.
     (Alexander Belchenko)

   * Speedup improvement for 'date:'-revision search. (Guillaume Pinot).

   * Show the correct number of revisions pushed when pushing a new branch.
     (Robert Collins).

   * 'bzr selftest' now shows a progress bar with the number of tests, and 
     progress made. 'make check' shows tests in -v mode, to be more useful
     for the PQM status window. (Robert Collins).
     When using a progress bar, failed tests are printed out, rather than
     being overwritten by the progress bar until the suite finishes.
     (John Arbash Meinel)

   * 'bzr selftest --benchmark' will run a new benchmarking selftest.
     'bzr selftest --benchmark --lsprof-timed' will use lsprofile to generate
     profile data for the individual profiled calls, allowing for fine
     grained analysis of performance.
     (Robert Collins, Martin Pool).

   * 'bzr commit' shows a progress bar. This is useful for commits over sftp
     where commit can take an appreciable time. (Robert Collins)

   * 'bzr add' is now less verbose in telling you what ignore globs were
     matched by files being ignored. Instead it just tells you how many 
     were ignored (because you might reasonably be expecting none to be
     ignored). 'bzr add -v' is unchanged and will report every ignored
     file. (Robert Collins).

   * ftp now has a test server if medusa is installed. As part of testing,
     ftp support has been improved, including support for supplying a
     non-standard port. (John Arbash Meinel).

   * 'bzr log --line' shows the revision number, and uses only the
     first line of the log message (#5162, Alexander Belchenko;
     Matthieu Moy)

   * 'bzr status' has had the --all option removed. The 'bzr ls' command
     should be used to retrieve all versioned files. (Robert Collins)

   * 'bzr bundle OTHER/BRANCH' will create a bundle which can be sent
     over email, and applied on the other end, while maintaining ancestry.
     This bundle can be applied with either 'bzr merge' or 'bzr pull',
     the same way you would apply another branch.
     (John Arbash Meinel, Aaron Bentley)
  
   * 'bzr whoami' can now be used to set your identity from the command line,
     for a branch or globally.  (Robey Pointer)

   * 'bzr checkout' now aliased to 'bzr co', and 'bzr annotate' to 'bzr ann'.
     (Michael Ellerman)

   * 'bzr revert DIRECTORY' now reverts the contents of the directory as well.
     (Aaron Bentley)

   * 'bzr get sftp://foo' gives a better error when paramiko is not present.
     Also updates things like 'http+pycurl://' if pycurl is not present.
     (John Arbash Meinel) (Malone #47821, #52204)

   * New env variable BZR_PROGRESS_BAR, sets the default progress bar type.
     Can be set to 'none' or 'dummy' to disable the progress bar, 'dots' or 
     'tty' to create the respective type. (John Arbash Meinel, #42197, #51107)

   * Improve the help text for 'bzr diff' to explain what various options do.
     (John Arbash Meinel, #6391)

   * 'bzr uncommit -r 10' now uncommits revisions 11.. rather than uncommitting
     revision 10. This makes -r10 more in line with what other commands do.
     'bzr uncommit' also now saves the pending merges of the revisions that
     were removed. So it is safe to uncommit after a merge, fix something,
     and commit again. (John Arbash Meinel, #32526, #31426)

   * 'bzr init' now also works on remote locations.
     (Wouter van Heyst, #48904)

   * HTTP support has been updated. When using pycurl we now support 
     connection keep-alive, which reduces dns requests and round trips.
     And for both urllib and pycurl we support multi-range requests, 
     which decreases the number of round-trips. Performance results for
     ``bzr branch http://bazaar-vcs.org/bzr/bzr.dev/`` indicate
     http branching is now 2-3x faster, and ``bzr pull`` in an existing 
     branch is as much as 4x faster.
     (Michael Ellerman, Johan Rydberg, John Arbash Meinel, #46768)

   * Performance improvements for sftp. Branching and pulling are now up to
     2x faster. Utilize paramiko.readv() support for async requests if it
     is available (paramiko > 1.6) (John Arbash Meinel)

  BUG FIXES:

    * Fix shadowed definition of TestLocationConfig that caused some 
      tests not to run.  (#32587, Erik Bågfors, Michael Ellerman, 
      Martin Pool)

    * Fix unnecessary requirement of sign-my-commits that it be run from
      a working directory.  (Martin Pool, Robert Collins)

    * 'bzr push location' will only remember the push location if it succeeds
      in connecting to the remote location. (#49742, John Arbash Meinel)

    * 'bzr revert' no longer toggles the executable bit on win32
      (#45010, John Arbash Meinel)

    * Handle broken pipe under win32 correctly. (John Arbash Meinel)
    
    * sftp tests now work correctly on win32 if you have a newer paramiko
      (John Arbash Meinel)

    * Cleanup win32 test suite, and general cleanup of places where
      file handles were being held open. (John Arbash Meinel)

    * When specifying filenames for 'diff -r x..y', the name of the file in the
      working directory can be used, even if its name is different in both x
      and y.

    * File-ids containing single- or double-quotes are handled correctly by
      push.  (#52227, Aaron Bentley)

    * Normalize unicode filenames to ensure cross-platform consistency.
      (John Arbash Meinel, #43689)

    * The argument parser can now handle '-' as an argument. Currently
      no code interprets it specially (it is mostly handled as a file named 
      '-'). But plugins, and future operations can use it.
      (John Arbash meinel, #50984)

    * Bundles can properly read binary files with a plain '\r' in them.
      (John Arbash Meinel, #51927)

    * Tuning iter_entries() to be more efficient (John Arbash Meinel, #5444)

    * Lots of win32 fixes (the test suite passes again).
      (John Arbash Meinel, #50155)

    * Handle openbsd returning None for sys.getfilesystemencoding() (#41183) 

    * Support ftp APPE (append) to allow Knits to be used over ftp (#42592)

    * Removals are only committed if they match the filespec (or if there is
      no filespec).  (#46635, Aaron Bentley)

    * smart-add recurses through all supplied directories 
      (John Arbash Meinel, #52578)

    * Make the bundle reader extra lines before and after the bundle text.
      This allows you to parse an email with the bundle inline.
      (John Arbash Meinel, #49182)

    * Change the file id generator to squash a little bit more. Helps when
      working with long filenames on windows. (Also helps for unicode filenames
      not generating hidden files). (John Arbash Meinel, #43801)

    * Restore terminal mode on C-c while reading sftp password.  (#48923, 
      Nicholas Allen, Martin Pool)

    * Timestamps are rounded to 1ms, and revision entries can be recreated
      exactly. (John Arbash Meinel, Jamie Wilkinson, #40693)

    * Branch.base has changed to a URL, but ~/.bazaar/locations.conf should
      use local paths, since it is user visible (John Arbash Meinel, #53653)

    * ``bzr status foo`` when foo was unversioned used to cause a full delta
      to be generated (John Arbash Meinel, #53638)

    * When reading revision properties, an empty value should be considered
      the empty string, not None (John Arbash Meinel, #47782)

    * ``bzr diff --diff-options`` can now handle binary files being changed.
      Also, the output is consistent when --diff-options is not supplied.
      (John Arbash Meinel, #54651, #52930)

    * Use the right suffixes for loading plugins (John Arbash Meinel, #51810)

    * Fix Branch.get_parent() to handle the case when the parent is not 
      accessible (John Arbash Meinel, #52976)

  INTERNALS:

    * Combine the ignore rules into a single regex rather than looping over
      them to reduce the threshold where  N^2 behaviour occurs in operations
      like status. (Jan Hudec, Robert Collins).

    * Appending to bzrlib.DEFAULT_IGNORE is now deprecated. Instead, use
      one of the add functions in bzrlib.ignores. (John Arbash Meinel)

    * 'bzr push' should only push the ancestry of the current revision, not
      all of the history in the repository. This is especially important for
      shared repositories. (John Arbash Meinel)

    * bzrlib.delta.compare_trees now iterates in alphabetically sorted order,
      rather than randomly walking the inventories. (John Arbash Meinel)

    * Doctests are now run in temporary directories which are cleaned up when
      they finish, rather than using special ScratchDir/ScratchBranch objects.
      (Martin Pool)

    * Split ``check`` into separate methods on the branch and on the repository,
      so that it can be specialized in ways that are useful or efficient for
      different formats.  (Martin Pool, Robert Collins)

    * Deprecate Repository.all_revision_ids; most methods don't really need
      the global revision graph but only that part leading up to a particular
      revision.  (Martin Pool, Robert Collins)

    * Add a BzrDirFormat control_formats list which allows for control formats
      that do not use '.bzr' to store their data - i.e. '.svn', '.hg' etc.
      (Robert Collins, Jelmer Vernooij).

    * bzrlib.diff.external_diff can be redirected to any file-like object.
      Uses subprocess instead of spawnvp.
      (#4047, #48914, James Henstridge, John Arbash Meinel)

    * New command line option '--profile-imports', which will install a custom
      importer to log time to import modules and regex compilation time to 
      sys.stderr (John Arbash Meinel)

    * 'EmptyTree' is now deprecated, please use repository.revision_tree(None)
      instead. (Robert Collins)

    * "RevisionTree" is now in bzrlib/revisiontree.py. (Robert Collins)

bzr 0.8.2  2006-05-17
  
  BUG FIXES:
   
    * setup.py failed to install launchpad plugin.  (Martin Pool)

bzr 0.8.1  2006-05-16

  BUG FIXES:

    * Fix failure to commit a merge in a checkout.  (Martin Pool, 
      Robert Collins, Erik Bågfors, #43959)

    * Nicer messages from 'commit' in the case of renames, and correct
      messages when a merge has occured. (Robert Collins, Martin Pool)

    * Separate functionality from assert statements as they are skipped in
      optimized mode of python. Add the same check to pending merges.
      (#44443, Olaf Conradi)

  CHANGES:

    * Do not show the None revision in output of bzr ancestry. (Olaf Conradi)

    * Add info on standalone branches without a working tree.
      (#44155, Olaf Conradi)

    * Fix bug in knits when raising InvalidRevisionId. (#44284, Olaf Conradi)

  CHANGES:

    * Make editor invocation comply with Debian Policy. First check
      environment variables VISUAL and EDITOR, then try editor from
      alternatives system. If that all fails, fall back to the pre-defined
      list of editors. (#42904, Olaf Conradi)

  NEW FEATURES:

    * New 'register-branch' command registers a public branch into 
      Launchpad.net, where it can be associated with bugs, etc.
      (Martin Pool, Bjorn Tillenius, Robert Collins)

  INTERNALS:

    * New public api in InventoryEntry - 'describe_change(old, new)' which
      provides a human description of the changes between two old and
      new. (Robert Collins, Martin Pool)

  TESTING:

    * Fix test case for bzr info in upgrading a standalone branch to metadir,
      uses bzrlib api now. (Olaf Conradi)

bzr 0.8  2006-05-08

  NOTES WHEN UPGRADING:

    Release 0.8 of bzr introduces a new format for history storage, called
    'knit', as an evolution of to the 'weave' format used in 0.7.  Local 
    and remote operations are faster using knits than weaves.  Several
    operations including 'init', 'init-repo', and 'upgrade' take a 
    --format option that controls this.  Branching from an existing branch
    will keep the same format.

    It is possible to merge, pull and push between branches of different
    formats but this is slower than moving data between homogenous
    branches.  It is therefore recommended (but not required) that you
    upgrade all branches for a project at the same time.  Information on
    formats is shown by 'bzr info'.

    bzr 0.8 now allows creation of 'repositories', which hold the history 
    of files and revisions for several branches.  Previously bzr kept all
    the history for a branch within the .bzr directory at the root of the
    branch, and this is still the default.  To create a repository, use
    the new 'bzr init-repo' command.  Branches exist as directories under
    the repository and contain just a small amount of information
    indicating the current revision of the branch.

    bzr 0.8 also supports 'checkouts', which are similar to in cvs and
    subversion.  Checkouts are associated with a branch (optionally in a
    repository), which contains all the historical information.  The
    result is that a checkout can be deleted without losing any
    already-committed revisions.  A new 'update' command is also available. 

    Repositories and checkouts are not supported with the 0.7 storage
    format.  To use them you must upgrad to either knits, or to the
    'metaweave' format, which uses weaves but changes the .bzr directory
    arrangement.
    

  IMPROVEMENTS:

    * Sftp paths can now be relative, or local, according to the lftp
      convention. Paths now take the form:
      sftp://user:pass@host:port/~/relative/path
      or
      sftp://user:pass@host:port/absolute/path

    * The FTP transport now tries to reconnect after a temporary
      failure. ftp put is made atomic. (Matthieu Moy)

    * The FTP transport now maintains a pool of connections, and
      reuses them to avoid multiple connections to the same host (like
      sftp did). (Daniel Silverstone)

    * The bzr_man.py file has been removed. To create the man page now,
      use ./generate_docs.py man. The new program can also create other files.
      Run "python generate_docs.py --help" for usage information. (Hans
      Ulrich Niedermann & James Blackwell).

    * Man Page now gives full help (James Blackwell). Help also updated to 
      reflect user config now being stored in .bazaar (Hans Ulrich
      Niedermann)

    * It's now possible to set aliases in bazaar.conf (Erik Bågfors)

    * Pull now accepts a --revision argument (Erik Bågfors)

    * 'bzr re-sign' now allows multiple revisions to be supplied on the command
      line. You can now use the following command to sign all of your old
      commits::

        find .bzr/revision-store// -name my@email-* \
          | sed 's/.*\/\/..\///' \
          | xargs bzr re-sign

    * Upgrade can now upgrade over the network. (Robert Collins)

    * Two new commands 'bzr checkout' and 'bzr update' allow for CVS/SVN-alike
      behaviour.  By default they will cache history in the checkout, but
      with --lightweight almost all data is kept in the master branch.
      (Robert Collins)

    * 'revert' unversions newly-versioned files, instead of deleting them.

    * 'merge' is more robust.  Conflict messages have changed.

    * 'merge' and 'revert' no longer clobber existing files that end in '~' or
      '.moved'.

    * Default log format can be set in configuration and plugins can register
      their own formatters. (Erik Bågfors)

    * New 'reconcile' command will check branch consistency and repair indexes
      that can become out of sync in pre 0.8 formats. (Robert Collins,
      Daniel Silverstone)

    * New 'bzr init --format' and 'bzr upgrade --format' option to control 
      what storage format is created or produced.  (Robert Collins, 
      Martin Pool)

    * Add parent location to 'bzr info', if there is one.  (Olaf Conradi)

    * New developer commands 'weave-list' and 'weave-join'.  (Martin Pool)

    * New 'init-repository' command, plus support for repositories in 'init'
      and 'branch' (Aaron Bentley, Erik Bågfors, Robert Collins)

    * Improve output of 'info' command. Show all relevant locations related to
      working tree, branch and repository. Use kibibytes for binary quantities.
      Fix off-by-one error in missing revisions of working tree.  Make 'info'
      work on branches, repositories and remote locations.  Show locations
      relative to the shared repository, if applicable.  Show locking status
      of locations.  (Olaf Conradi)

    * Diff and merge now safely handle binary files. (Aaron Bentley)

    * 'pull' and 'push' now normalise the revision history, so that any two
      branches with the same tip revision will have the same output from 'log'.
      (Robert Collins)

    * 'merge' accepts --remember option to store parent location, like 'push'
      and 'pull'. (Olaf Conradi)

    * bzr status and diff when files given as arguments do not exist
      in the relevant trees.  (Martin Pool, #3619)

    * Add '.hg' to the default ignore list.  (Martin Pool)

    * 'knit' is now the default disk format. This improves disk performance and
      utilization, increases incremental pull performance, robustness with SFTP
      and allows checkouts over SFTP to perform acceptably. 
      The initial Knit code was contributed by Johan Rydberg based on a
      specification by Martin Pool.
      (Robert Collins, Aaron Bentley, Johan Rydberg, Martin Pool).

    * New tool to generate all-in-one html version of the manual.  (Alexander
      Belchenko)

    * Hitting CTRL-C while doing an SFTP push will no longer cause stale locks
      to be left in the SFTP repository. (Robert Collins, Martin Pool).

    * New option 'diff --prefix' to control how files are named in diff
      output, with shortcuts '-p0' and '-p1' corresponding to the options for 
      GNU patch.  (Alexander Belchenko, Goffredo Baroncelli, Martin Pool)

    * Add --revision option to 'annotate' command.  (Olaf Conradi)

    * If bzr shows an unexpected revision-history after pulling (perhaps due
      to a reweave) it can now be corrected by 'bzr reconcile'.
      (Robert Collins)

  CHANGES:

    * Commit is now verbose by default, and shows changed filenames and the 
      new revision number.  (Robert Collins, Martin Pool)

    * Unify 'mv', 'move', 'rename'.  (#5379, Matthew Fuller)

    * 'bzr -h' shows help.  (#35940, Martin Pool, Ian Bicking)

    * Make 'pull' and 'push' remember location on failure using --remember.
      (Olaf Conradi)

    * For compatibility, make old format for using weaves inside metadir
      available as 'metaweave' format.  Rename format 'metadir' to 'default'.
      Clean up help for option --format in commands 'init', 'init-repo' and
      'upgrade'.  (Olaf Conradi)

  INTERNALS:
  
    * The internal storage of history, and logical branch identity have now
      been split into Branch, and Repository. The common locking and file 
      management routines are now in bzrlib.lockablefiles. 
      (Aaron Bentley, Robert Collins, Martin Pool)

    * Transports can now raise DependencyNotPresent if they need a library
      which is not installed, and then another implementation will be 
      tried.  (Martin Pool)

    * Remove obsolete (and no-op) `decode` parameter to `Transport.get`.  
      (Martin Pool)

    * Using Tree Transform for merge, revert, tree-building

    * WorkingTree.create, Branch.create, WorkingTree.create_standalone,
      Branch.initialize are now deprecated. Please see BzrDir.create_* for
      replacement API's. (Robert Collins)

    * New BzrDir class represents the .bzr control directory and manages
      formatting issues. (Robert Collins)

    * New repository.InterRepository class encapsulates Repository to 
      Repository actions and allows for clean selection of optimised code
      paths. (Robert Collins)

    * bzrlib.fetch.fetch and bzrlib.fetch.greedy_fetch are now deprecated,
      please use 'branch.fetch' or 'repository.fetch' depending on your
      needs. (Robert Collins)

    * deprecated methods now have a 'is_deprecated' flag on them that can
      be checked, if you need to determine whether a given callable is 
      deprecated at runtime. (Robert Collins)

    * Progress bars are now nested - see
      bzrlib.ui.ui_factory.nested_progress_bar. (Robert Collins, Robey Pointer)

    * New API call get_format_description() for each type of format.
      (Olaf Conradi)

    * Changed branch.set_parent() to accept None to remove parent.
      (Olaf Conradi)

    * Deprecated BzrError AmbiguousBase.  (Olaf Conradi)

    * WorkingTree.branch is now a read only property.  (Robert Collins)

    * bzrlib.ui.text.TextUIFactory now accepts a bar_type parameter which
      can be None or a factory that will create a progress bar. This is
      useful for testing or for overriding the bzrlib.progress heuristic.
      (Robert Collins)

    * New API method get_physical_lock_status() to query locks present on a
      transport.  (Olaf Conradi)

    * Repository.reconcile now takes a thorough keyword parameter to allow
      requesting an indepth reconciliation, rather than just a data-loss 
      check. (Robert Collins)

    * bzrlib.ui.ui_factory protocol now supports 'get_boolean' to prompt
      the user for yes/no style input. (Robert Collins)

  TESTING:

    * SFTP tests now shortcut the SSH negotiation, reducing test overhead
      for testing SFTP protocol support. (Robey Pointer)

    * Branch formats are now tested once per implementation (see bzrlib.
      tests.branch_implementations. This is analagous to the transport
      interface tests, and has been followed up with working tree,
      repository and BzrDir tests. (Robert Collins)

    * New test base class TestCaseWithTransport provides a transport aware
      test environment, useful for testing any transport-interface using
      code. The test suite option --transport controls the transport used
      by this class (when its not being used as part of implementation
      contract testing). (Robert Collins)

    * Close logging handler on disabling the test log. This will remove the
      handler from the internal list inside python's logging module,
      preventing shutdown from closing it twice.  (Olaf Conradi)

    * Move test case for uncommit to blackbox tests.  (Olaf Conradi)

    * run_bzr and run_bzr_captured now accept a 'stdin="foo"' parameter which
      will provide String("foo") to the command as its stdin.

bzr 0.7 2006-01-09

  CHANGES:

    * .bzrignore is excluded from exports, on the grounds that it's a bzr 
      internal-use file and may not be wanted.  (Jamie Wilkinson)

    * The "bzr directories" command were removed in favor of the new
      --kind option to the "bzr inventory" command.  To list all 
      versioned directories, now use "bzr inventory --kind directory".  
      (Johan Rydberg)

    * Under Windows configuration directory is now %APPDATA%\bazaar\2.0
      by default. (John Arbash Meinel)

    * The parent of Bzr configuration directory can be set by BZR_HOME
      environment variable. Now the path for it is searched in BZR_HOME, then
      in HOME. Under Windows the order is: BZR_HOME, APPDATA (usually
      points to C:\Documents and Settings\User Name\Application Data), HOME.
      (John Arbash Meinel)

    * Plugins with the same name in different directories in the bzr plugin
      path are no longer loaded: only the first successfully loaded one is
      used. (Robert Collins)

    * Use systems' external ssh command to open connections if possible.  
      This gives better integration with user settings such as ProxyCommand.
      (James Henstridge)

    * Permissions on files underneath .bzr/ are inherited from the .bzr 
      directory. So for a shared repository, simply doing 'chmod -R g+w .bzr/'
      will mean that future file will be created with group write permissions.

    * configure.in and config.guess are no longer in the builtin default 
      ignore list.

    * '.sw[nop]' pattern ignored, to ignore vim swap files for nameless
      files.  (John Arbash Meinel, Martin Pool)

  IMPROVEMENTS:

    * "bzr INIT dir" now initializes the specified directory, and creates 
      it if it does not exist.  (John Arbash Meinel)

    * New remerge command (Aaron Bentley)

    * Better zsh completion script.  (Steve Borho)

    * 'bzr diff' now returns 1 when there are changes in the working 
      tree. (Robert Collins)

    * 'bzr push' now exists and can push changes to a remote location. 
      This uses the transport infrastructure, and can store the remote
      location in the ~/.bazaar/branches.conf configuration file.
      (Robert Collins)

    * Test directories are only kept if the test fails and the user requests
      that they be kept.

    * Tweaks to short log printing

    * Added branch nicks, new nick command, printing them in log output. 
      (Aaron Bentley)

    * If $BZR_PDB is set, pop into the debugger when an uncaught exception 
      occurs.  (Martin Pool)

    * Accept 'bzr resolved' (an alias for 'bzr resolve'), as this is
      the same as Subversion.  (Martin Pool)

    * New ftp transport support (on ftplib), for ftp:// and aftp:// 
      URLs.  (Daniel Silverstone)

    * Commit editor temporary files now start with 'bzr_log.', to allow 
      text editors to match the file name and set up appropriate modes or 
      settings.  (Magnus Therning)

    * Improved performance when integrating changes from a remote weave.  
      (Goffredo Baroncelli)

    * Sftp will attempt to cache the connection, so it is more likely that
      a connection will be reused, rather than requiring multiple password
      requests.

    * bzr revno now takes an optional argument indicating the branch whose
      revno should be printed.  (Michael Ellerman)

    * bzr cat defaults to printing the last version of the file.  
      (#3632, Matthieu Moy)

    * New global option 'bzr --lsprof COMMAND' runs bzr under the lsprof 
      profiler.  (Denys Duchier)

    * Faster commits by reading only the headers of affected weave files. 
      (Denys Duchier)

    * 'bzr add' now takes a --dry-run parameter which shows you what would be
      added, but doesn't actually add anything. (Michael Ellerman)

    * 'bzr add' now lists how many files were ignored per glob.  add --verbose
      lists the specific files.  (Aaron Bentley)

    * 'bzr missing' now supports displaying changes in diverged trees and can
      be limited to show what either end of the comparison is missing.
      (Aaron Bently, with a little prompting from Daniel Silverstone)

  BUG FIXES:

    * SFTP can walk up to the root path without index errors. (Robert Collins)

    * Fix bugs in running bzr with 'python -O'.  (Martin Pool)

    * Error when run with -OO

    * Fix bug in reporting http errors that don't have an http error code.
      (Martin Pool)

    * Handle more cases of pipe errors in display commands

    * Change status to 3 for all errors

    * Files that are added and unlinked before committing are completely
      ignored by diff and status

    * Stores with some compressed texts and some uncompressed texts are now
      able to be used. (John A Meinel)

    * Fix for bzr pull failing sometimes under windows

    * Fix for sftp transport under windows when using interactive auth

    * Show files which are both renamed and modified as such in 'bzr 
      status' output.  (#4503, Daniel Silverstone)

    * Make annotate cope better with revisions committed without a valid 
      email address.  (Marien Zwart)

    * Fix representation of tab characters in commit messages.  (Harald 
      Meland)

    * List of plugin directories in BZR_PLUGIN_PATH environment variable is
      now parsed properly under Windows. (Alexander Belchenko)

    * Show number of revisions pushed/pulled/merged. (Robey Pointer)

    * Keep a cached copy of the basis inventory to speed up operations 
      that need to refer to it.  (Johan Rydberg, Martin Pool)

    * Fix bugs in bzr status display of non-ascii characters.  (Martin 
      Pool)

    * Remove Makefile.in from default ignore list.  (#6413, Tollef Fog 
      Heen, Martin Pool)

    * Fix failure in 'bzr added'.  (Nathan McCallum, Martin Pool)

  TESTING:

    * Fix selftest asking for passwords when there are no SFTP keys.  
      (Robey Pointer, Jelmer Vernooij) 

    * Fix selftest run with 'python -O'.  (Martin Pool)

    * Fix HTTP tests under Windows. (John Arbash Meinel)

    * Make tests work even if HOME is not set (Aaron Bentley)

    * Updated build_tree to use fixed line-endings for tests which read 
      the file cotents and compare. Make some tests use this to pass under
      Windows. (John Arbash Meinel)

    * Skip stat and symlink tests under Windows. (Alexander Belchenko)

    * Delay in selftest/testhashcash is now issued under win32 and Cygwin.
      (John Arbash Meinel)

    * Use terminal width to align verbose test output.  (Martin Pool)

    * Blackbox tests are maintained within the bzrlib.tests.blackbox directory.
      If adding a new test script please add that to
      bzrlib.tests.blackbox.__init__. (Robert Collins)

    * Much better error message if one of the test suites can't be 
      imported.  (Martin Pool)

    * Make check now runs the test suite twice - once with the default locale,
      and once with all locales forced to C, to expose bugs. This is not 
      trivially done within python, so for now its only triggered by running
      Make check. Integrators and packagers who wish to check for full 
      platform support should run 'make check' to test the source.
      (Robert Collins)

    * Tests can now run TestSkipped if they can't execute for any reason.
      (Martin Pool) (NB: TestSkipped should only be raised for correctable
      reasons - see the wiki spec ImprovingBzrTestSuite).

    * Test sftp with relative, absolute-in-homedir and absolute-not-in-homedir
      paths for the transport tests. Introduce blackbox remote sftp tests that
      test the same permutations. (Robert Collins, Robey Pointer)

    * Transport implementation tests are now independent of the local file
      system, which allows tests for esoteric transports, and for features
      not available in the local file system. They also repeat for variations
      on the URL scheme that can introduce issues in the transport code,
      see bzrlib.transport.TransportTestProviderAdapter() for this.
      (Robert Collins).

    * TestCase.build_tree uses the transport interface to build trees, pass
      in a transport parameter to give it an existing connection.
      (Robert Collins).

  INTERNALS:

    * WorkingTree.pull has been split across Branch and WorkingTree,
      to allow Branch only pulls. (Robert Collins)

    * commands.display_command now returns the result of the decorated 
      function. (Robert Collins)

    * LocationConfig now has a set_user_option(key, value) call to save
      a setting in its matching location section (a new one is created
      if needed). (Robert Collins)

    * Branch has two new methods, get_push_location and set_push_location
      to respectively, get and set the push location. (Robert Collins)

    * commands.register_command now takes an optional flag to signal that
      the registrant is planning to decorate an existing command. When 
      given multiple plugins registering a command is not an error, and
      the original command class (whether built in or a plugin based one) is
      returned to the caller. There is a new error 'MustUseDecorated' for
      signalling when a wrapping command should switch to the original
      version. (Robert Collins)

    * Some option parsing errors will raise 'BzrOptionError', allowing 
      granular detection for decorating commands. (Robert Collins).

    * Branch.read_working_inventory has moved to
      WorkingTree.read_working_inventory. This necessitated changes to
      Branch.get_root_id, and a move of Branch.set_inventory to WorkingTree
      as well. To make it clear that a WorkingTree cannot always be obtained
      Branch.working_tree() will raise 'errors.NoWorkingTree' if one cannot
      be obtained. (Robert Collins)

    * All pending merges operations from Branch are now on WorkingTree.
      (Robert Collins)

    * The follow operations from Branch have moved to WorkingTree:
      add()
      commit()
      move()
      rename_one()
      unknowns()
      (Robert Collins)

    * bzrlib.add.smart_add_branch is now smart_add_tree. (Robert Collins)

    * New "rio" serialization format, similar to rfc-822. (Martin Pool)

    * Rename selftests to `bzrlib.tests.test_foo`.  (John A Meinel, Martin 
      Pool)

    * bzrlib.plugin.all_plugins has been changed from an attribute to a 
      query method. (Robert Collins)
 
    * New options to read only the table-of-contents of a weave.  
      (Denys Duchier)

    * Raise NoSuchFile when someone tries to add a non-existant file.
      (Michael Ellerman)

    * Simplify handling of DivergedBranches in cmd_pull().
      (Michael Ellerman)
		   
   
    * Branch.controlfile* logic has moved to lockablefiles.LockableFiles, which
      is exposed as Branch().control_files. Also this has been altered with the
      controlfile pre/suffix replaced by simple method names like 'get' and
      'put'. (Aaron Bentley, Robert Collins).

    * Deprecated functions and methods can now be marked as such using the 
      bzrlib.symbol_versioning module. Marked method have their docstring
      updated and will issue a DeprecationWarning using the warnings module
      when they are used. (Robert Collins)

    * bzrlib.osutils.safe_unicode now exists to provide parameter coercion
      for functions that need unicode strings. (Robert Collins)

bzr 0.6 2005-10-28

  IMPROVEMENTS:
  
    * pull now takes --verbose to show you what revisions are added or removed
      (John A Meinel)

    * merge now takes a --show-base option to include the base text in
      conflicts.
      (Aaron Bentley)

    * The config files are now read using ConfigObj, so '=' should be used as
      a separator, not ':'.
      (Aaron Bentley)

    * New 'bzr commit --strict' option refuses to commit if there are 
      any unknown files in the tree.  To commit, make sure all files are 
      either ignored, added, or deleted.  (Michael Ellerman)

    * The config directory is now ~/.bazaar, and there is a single file 
      ~/.bazaar/bazaar.conf storing email, editor and other preferences.
      (Robert Collins)

    * 'bzr add' no longer takes a --verbose option, and a --quiet option
      has been added that suppresses all output.

    * Improved zsh completion support in contrib/zsh, from Clint
      Adams.

    * Builtin 'bzr annotate' command, by Martin Pool with improvements from 
      Goffredo Baroncelli.
    
    * 'bzr check' now accepts -v for verbose reporting, and checks for
      ghosts in the branch. (Robert Collins)

    * New command 're-sign' which will regenerate the gpg signature for 
      a revision. (Robert Collins)

    * If you set check_signatures=require for a path in 
      ~/.bazaar/branches.conf then bzr will invoke your
      gpg_signing_command (defaults to gpg) and record a digital signature
      of your commit. (Robert Collins)

    * New sftp transport, based on Paramiko.  (Robey Pointer)

    * 'bzr pull' now accepts '--clobber' which will discard local changes
      and make this branch identical to the source branch. (Robert Collins)

    * Just give a quieter warning if a plugin can't be loaded, and 
      put the details in .bzr.log.  (Martin Pool)

    * 'bzr branch' will now set the branch-name to the last component of the
      output directory, if one was supplied.

    * If the option 'post_commit' is set to one (or more) python function
      names (must be in the bzrlib namespace), then they will be invoked
      after the commit has completed, with the branch and revision_id as
      parameters. (Robert Collins)

    * Merge now has a retcode of 1 when conflicts occur. (Robert Collins)

    * --merge-type weave is now supported for file contents.  Tree-shape
      changes are still three-way based.  (Martin Pool, Aaron Bentley)

    * 'bzr check' allows the first revision on revision-history to have
      parents - something that is expected for cheap checkouts, and occurs
      when conversions from baz do not have all history.  (Robert Collins).

   * 'bzr merge' can now graft unrelated trees together, if your specify
     0 as a base. (Aaron Bentley)

   * 'bzr commit branch' and 'bzr commit branch/file1 branch/file2' now work
     (Aaron Bentley)

    * Add '.sconsign*' to default ignore list.  (Alexander Belchenko)

   * 'bzr merge --reprocess' minimizes conflicts

  TESTING:

    * The 'bzr selftest --pattern' option for has been removed, now 
      test specifiers on the command line can be simple strings, or 
      regexps, or both. (Robert Collins)

    * Passing -v to selftest will now show the time each test took to 
      complete, which will aid in analysing performance regressions and
      related questions. (Robert Collins)

    * 'bzr selftest' runs all tests, even if one fails, unless '--one'
      is given. (Martin Pool)

    * There is a new method for TestCaseInTempDir, assertFileEqual, which
      will check that a given content is equal to the content of the named
      file. (Robert Collins)

    * Fix test suite's habit of leaving many temporary log files in $TMPDIR.
      (Martin Pool)

  INTERNALS:

    * New 'testament' command and concept for making gpg-signatures 
      of revisions that are not tied to a particular internal
      representation.  (Martin Pool).

    * Per-revision properties ('revprops') as key-value associated 
      strings on each revision created when the revision is committed.
      Intended mainly for the use of external tools.  (Martin Pool).

    * Config options have moved from bzrlib.osutils to bzrlib.config.
      (Robert Collins)

    * Improved command line option definitions allowing explanations
      for individual options, among other things.  Contributed by 
      Magnus Therning.

    * Config options have moved from bzrlib.osutils to bzrlib.config.
      Configuration is now done via the config.Config interface:
      Depending on whether you have a Branch, a Location or no information
      available, construct a ``*Config``, and use its ``signature_checking``,
      ``username`` and ``user_email`` methods. (Robert Collins)

    * Plugins are now loaded under bzrlib.plugins, not bzrlib.plugin, and
      they are made available for other plugins to use. You should not 
      import other plugins during the __init__ of your plugin though, as 
      no ordering is guaranteed, and the plugins directory is not on the
      python path. (Robert Collins)

    * Branch.relpath has been moved to WorkingTree.relpath. WorkingTree no
      no longer takes an inventory, rather it takes an option branch
      parameter, and if None is given will open the branch at basedir 
      implicitly. (Robert Collins)

    * Cleaner exception structure and error reporting.  Suggested by 
      Scott James Remnant.  (Martin Pool)

    * Branch.remove has been moved to WorkingTree, which has also gained
      lock_read, lock_write and unlock methods for convenience. (Robert
      Collins)

    * Two decorators, needs_read_lock and needs_write_lock have been added
      to the branch module. Use these to cause a function to run in a
      read or write lock respectively. (Robert Collins)

    * Branch.open_containing now returns a tuple (Branch, relative-path),
      which allows direct access to the common case of 'get me this file
      from its branch'. (Robert Collins)

    * Transports can register using register_lazy_transport, and they 
      will be loaded when first used.  (Martin Pool)

    * 'pull' has been factored out of the command as WorkingTree.pull().
      A new option to WorkingTree.pull has been added, clobber, which will
      ignore diverged history and pull anyway.
      (Robert Collins)

    * config.Config has a 'get_user_option' call that accepts an option name.
      This will be looked up in branches.conf and bazaar.conf as normal.
      It is intended that this be used by plugins to support options - 
      options of built in programs should have specific methods on the config.
      (Robert Collins)

    * merge.merge_inner now has tempdir as an optional parameter. (Robert
      Collins)

    * Tree.kind is not recorded at the top level of the hierarchy, as it was
      missing on EmptyTree, leading to a bug with merge on EmptyTrees.
      (Robert Collins)

    * WorkingTree.__del__ has been removed, it was non deterministic and not 
      doing what it was intended to. See WorkingTree.__init__ for a comment
      about future directions. (Robert Collins/Martin Pool)

    * bzrlib.transport.http has been modified so that only 404 urllib errors
      are returned as NoSuchFile. Other exceptions will propogate as normal.
      This allows debuging of actual errors. (Robert Collins)

    * bzrlib.transport.Transport now accepts *ONLY* url escaped relative paths
      to apis like 'put', 'get' and 'has'. This is to provide consistent
      behaviour - it operates on url's only. (Robert Collins)

    * Transports can register using register_lazy_transport, and they 
      will be loaded when first used.  (Martin Pool)

    * 'merge_flex' no longer calls conflict_handler.finalize(), instead that
      is called by merge_inner. This is so that the conflict count can be 
      retrieved (and potentially manipulated) before returning to the caller
      of merge_inner. Likewise 'merge' now returns the conflict count to the
      caller. (Robert Collins)

    * 'revision.revision_graph can handle having only partial history for
      a revision - that is no revisions in the graph with no parents.
      (Robert Collins).

    * New builtins.branch_files uses the standard file_list rules to produce
      a branch and a list of paths, relative to that branch (Aaron Bentley)

    * New TestCase.addCleanup facility.

    * New bzrlib.version_info tuple (similar to sys.version_info), which can
      be used by programs importing bzrlib.

  BUG FIXES:

    * Better handling of branches in directories with non-ascii names. 
      (Joel Rosdahl, Panagiotis Papadakos)

    * Upgrades of trees with no commits will not fail due to accessing
      [-1] in the revision-history. (Andres Salomon)


bzr 0.1.1 2005-10-12

  BUG FIXES:

    * Fix problem in pulling over http from machines that do not 
      allow directories to be listed.

    * Avoid harmless warning about invalid hash cache after 
      upgrading branch format.

  PERFORMANCE: 
  
    * Avoid some unnecessary http operations in branch and pull.


bzr 0.1 2005-10-11

  NOTES:

    * 'bzr branch' over http initially gives a very high estimate
      of completion time but it should fall as the first few 
      revisions are pulled in.  branch is still slow on 
      high-latency connections.

  BUG FIXES:
  
    * bzr-man.py has been updated to work again. Contributed by
      Rob Weir.

    * Locking is now done with fcntl.lockf which works with NFS
      file systems. Contributed by Harald Meland.

    * When a merge encounters a file that has been deleted on
      one side and modified on the other, the old contents are
      written out to foo.BASE and foo.SIDE, where SIDE is this
      or OTHER. Contributed by Aaron Bentley.

    * Export was choosing incorrect file paths for the content of
      the tarball, this has been fixed by Aaron Bentley.

    * Commit will no longer commit without a log message, an 
      error is returned instead. Contributed by Jelmer Vernooij.

    * If you commit a specific file in a sub directory, any of its
      parent directories that are added but not listed will be 
      automatically included. Suggested by Michael Ellerman.

    * bzr commit and upgrade did not correctly record new revisions
      for files with only a change to their executable status.
      bzr will correct this when it encounters it. Fixed by
      Robert Collins

    * HTTP tests now force off the use of http_proxy for the duration.
      Contributed by Gustavo Niemeyer.

    * Fix problems in merging weave-based branches that have 
      different partial views of history.

    * Symlink support: working with symlinks when not in the root of a 
      bzr tree was broken, patch from Scott James Remnant.

  IMPROVEMENTS:

    * 'branch' now accepts a --basis parameter which will take advantage
      of local history when making a new branch. This allows faster 
      branching of remote branches. Contributed by Aaron Bentley.

    * New tree format based on weave files, called version 5.
      Existing branches can be upgraded to this format using 
      'bzr upgrade'.

    * Symlinks are now versionable. Initial patch by 
      Erik Toubro Nielsen, updated to head by Robert Collins.

    * Executable bits are tracked on files. Patch from Gustavo
      Niemeyer.

    * 'bzr status' now shows unknown files inside a selected directory.
      Patch from Heikki Paajanen.

    * Merge conflicts are recorded in .bzr. Two new commands 'conflicts'
      and 'resolve' have needed added, which list and remove those 
      merge conflicts respectively. A conflicted tree cannot be committed
      in. Contributed by Aaron Bentley.

    * 'rm' is now an alias for 'remove'.

    * Stores now split out their content in a single byte prefixed hash,
      dropping the density of files per directory by 256. Contributed by
      Gustavo Niemeyer.

    * 'bzr diff -r branch:URL' will now perform a diff between two branches.
      Contributed by Robert Collins.

    * 'bzr log' with the default formatter will show merged revisions,
      indented to the right. Initial implementation contributed by Gustavo
      Niemeyer, made incremental by Robert Collins.


  INTERNALS:

    * Test case failures have the exception printed after the log 
      for your viewing pleasure.

    * InventoryEntry is now an abstract base class, use one of the
      concrete InventoryDirectory etc classes instead.

    * Branch raises an UnsupportedFormatError when it detects a 
      bzr branch it cannot understand. This allows for precise
      handling of such circumstances.


  TESTING:

    * Removed testsweet module so that tests can be run after 
      bzr installed by 'bzr selftest'.

    * 'bzr selftest' command-line arguments can now be partial ids
      of tests to run, e.g. 'bzr selftest test_weave'

      
bzr 0.0.9 2005-09-23

  BUG FIXES:

    * Fixed "branch -r" option.

    * Fix remote access to branches containing non-compressed history.
      (Robert Collins).

    * Better reliability of http server tests.  (John Arbash-Meinel)

    * Merge graph maximum distance calculation fix.  (Aaron Bentley)
   
    * Various minor bug in windows support have been fixed, largely in the
      test suite. Contributed by Alexander Belchenko.

  IMPROVEMENTS:

    * Status now accepts a -r argument to give status between chosen
      revisions. Contributed by Heikki Paajanen.

    * Revision arguments no longer use +/-/= to control ranges, instead
      there is a 'before' namespace, which limits the successive namespace.
      For example '$ bzr log -r date:yesterday..before:date:today' will
      select everything from yesterday and before today. Contributed by
      Robey Pointer

    * There is now a bzr.bat file created by distutils when building on 
      Windows. Contributed by Alexander Belchenko.

  INTERNALS:

    * Removed uuid() as it was unused.

    * Improved 'fetch' code for pulling revisions from one branch into
      another (used by pull, merged, etc.)


bzr 0.0.8 2005-09-20

  IMPROVEMENTS:

    * Adding a file whose parent directory is not versioned will
      implicitly add the parent, and so on up to the root. This means
      you should never need to explictly add a directory, they'll just
      get added when you add a file in the directory.  Contributed by
      Michael Ellerman.

    * Ignore .DS_Store (contains Mac metadata) by default.  Patch from
      Nir Soffer.

    * If you set BZR_EDITOR in the environment, it is checked in
      preference to EDITOR and the config file for the interactive commit
      editing program. Related to this is a bugfix where a missing program
      set in EDITOR would cause editing to fail, now the fallback program
      for the operating system is still tried.

    * Files that are not directories/symlinks/regular files will no longer
      cause bzr to fail, it will just ignore them by default. You cannot add
      them to the tree though - they are not versionable.


  INTERNALS:

    * Refactor xml packing/unpacking.

  BUG FIXES: 

    * Fixed 'bzr mv' by Ollie Rutherfurd.

    * Fixed strange error when trying to access a nonexistent http
      branch.

    * Make sure that the hashcache gets written out if it can't be
      read.


  PORTABILITY:

    * Various Windows fixes from Ollie Rutherfurd.

    * Quieten warnings about locking; patch from Matt Lavin.


bzr-0.0.7 2005-09-02

  NEW FEATURES:

    * ``bzr shell-complete`` command contributed by Clint Adams to
      help with intelligent shell completion.

    * New expert command ``bzr find-merge-base`` for debugging merges.


  ENHANCEMENTS:

    * Much better merge support.

    * merge3 conflicts are now reported with markers like '<<<<<<<'
      (seven characters) which is the same as CVS and pleases things
      like emacs smerge.


  BUG FIXES:

    * ``bzr upgrade`` no longer fails when trying to fix trees that
      mention revisions that are not present.

    * Fixed bugs in listing plugins from ``bzr plugins``.

    * Fix case of $EDITOR containing options for the editor.

    * Fix log -r refusing to show the last revision.
      (Patch from Goffredo Baroncelli.)


  CHANGES:

    * ``bzr log --show-ids`` shows the revision ids of all parents.

    * Externally provided commands on your $BZRPATH no longer need
      to recognize --bzr-usage to work properly, and can just handle
      --help themselves.


  LIBRARY:

    * Changed trace messages to go through the standard logging
      framework, so that they can more easily be redirected by
      libraries.



bzr-0.0.6 2005-08-18

  NEW FEATURES:

    * Python plugins, automatically loaded from the directories on
      BZR_PLUGIN_PATH or ~/.bzr.conf/plugins by default.

    * New 'bzr mkdir' command.

    * Commit mesage is fetched from an editor if not given on the
      command line; patch from Torsten Marek.

    * ``bzr log -m FOO`` displays commits whose message matches regexp 
      FOO.
      
    * ``bzr add`` with no arguments adds everything under the current directory.

    * ``bzr mv`` does move or rename depending on its arguments, like
      the Unix command.

    * ``bzr missing`` command shows a summary of the differences
      between two trees.  (Merged from John Arbash-Meinel.)

    * An email address for commits to a particular tree can be
      specified by putting it into .bzr/email within a branch.  (Based
      on a patch from Heikki Paajanen.)


  ENHANCEMENTS:

    * Faster working tree operations.


  CHANGES:

    * 3rd-party modules shipped with bzr are copied within the bzrlib
      python package, so that they can be installed by the setup
      script without clashing with anything already existing on the
      system.  (Contributed by Gustavo Niemeyer.)

    * Moved plugins directory to bzrlib/, so that there's a standard
      plugin directory which is not only installed with bzr itself but
      is also available when using bzr from the development tree.
      BZR_PLUGIN_PATH and DEFAULT_PLUGIN_PATH are then added to the
      standard plugins directory.

    * When exporting to a tarball with ``bzr export --format tgz``, put 
      everything under a top directory rather than dumping it into the
      current directory.   This can be overridden with the ``--root`` 
      option.  Patch from William Dodé and John Meinel.

    * New ``bzr upgrade`` command to upgrade the format of a branch,
      replacing ``bzr check --update``.

    * Files within store directories are no longer marked readonly on
      disk.

    * Changed ``bzr log`` output to a more compact form suggested by
      John A Meinel.  Old format is available with the ``--long`` or
      ``-l`` option, patched by William Dodé.

    * By default the commit command refuses to record a revision with
      no changes unless the ``--unchanged`` option is given.

    * The ``--no-plugins``, ``--profile`` and ``--builtin`` command
      line options must come before the command name because they 
      affect what commands are available; all other options must come 
      after the command name because their interpretation depends on
      it.

    * ``branch`` and ``clone`` added as aliases for ``branch``.

    * Default log format is back to the long format; the compact one
      is available with ``--short``.
      
      
  BUG FIXES:
  
    * Fix bugs in committing only selected files or within a subdirectory.


bzr-0.0.5  2005-06-15
  
  CHANGES:

    * ``bzr`` with no command now shows help rather than giving an
      error.  Suggested by Michael Ellerman.

    * ``bzr status`` output format changed, because svn-style output
      doesn't really match the model of bzr.  Now files are grouped by
      status and can be shown with their IDs.  ``bzr status --all``
      shows all versioned files and unknown files but not ignored files.

    * ``bzr log`` runs from most-recent to least-recent, the reverse
      of the previous order.  The previous behaviour can be obtained
      with the ``--forward`` option.
        
    * ``bzr inventory`` by default shows only filenames, and also ids
      if ``--show-ids`` is given, in which case the id is the second
      field.


  ENHANCEMENTS:

    * New 'bzr whoami --email' option shows only the email component
      of the user identification, from Jo Vermeulen.

    * New ``bzr ignore PATTERN`` command.

    * Nicer error message for broken pipe, interrupt and similar
      conditions that don't indicate an internal error.

    * Add ``.*.sw[nop] .git .*.tmp *,v`` to default ignore patterns.

    * Per-branch locks keyed on ``.bzr/branch-lock``, available in
      either read or write mode.

    * New option ``bzr log --show-ids`` shows revision and file ids.

    * New usage ``bzr log FILENAME`` shows only revisions that
      affected that file.

    * Changed format for describing changes in ``bzr log -v``.

    * New option ``bzr commit --file`` to take a message from a file,
      suggested by LarstiQ.

    * New syntax ``bzr status [FILE...]`` contributed by Bartosz
      Oler.  File may be in a branch other than the working directory.

    * ``bzr log`` and ``bzr root`` can be given an http URL instead of
      a filename.

    * Commands can now be defined by external programs or scripts
      in a directory on $BZRPATH.

    * New "stat cache" avoids reading the contents of files if they 
      haven't changed since the previous time.

    * If the Python interpreter is too old, try to find a better one
      or give an error.  Based on a patch from Fredrik Lundh.

    * New optional parameter ``bzr info [BRANCH]``.

    * New form ``bzr commit SELECTED`` to commit only selected files.

    * New form ``bzr log -r FROM:TO`` shows changes in selected
      range; contributed by John A Meinel.

    * New option ``bzr diff --diff-options 'OPTS'`` allows passing
      options through to an external GNU diff.

    * New option ``bzr add --no-recurse`` to add a directory but not
      their contents.

    * ``bzr --version`` now shows more information if bzr is being run
      from a branch.

  
  BUG FIXES:

    * Fixed diff format so that added and removed files will be
      handled properly by patch.  Fix from Lalo Martins.

    * Various fixes for files whose names contain spaces or other
      metacharacters.


  TESTING:

    * Converted black-box test suites from Bourne shell into Python;
      now run using ``./testbzr``.  Various structural improvements to
      the tests.

    * testbzr by default runs the version of bzr found in the same
      directory as the tests, or the one given as the first parameter.

    * testbzr also runs the internal tests, so the only command
      required to check is just ``./testbzr``.

    * testbzr requires python2.4, but can be used to test bzr running
      under a different version.

    * Tests added for many other changes in this release.


  INTERNAL:

    * Included ElementTree library upgraded to 1.2.6 by Fredrik Lundh.

    * Refactor command functions into Command objects based on HCT by
      Scott James Remnant.

    * Better help messages for many commands.

    * Expose bzrlib.open_tracefile() to start the tracefile; until
      this is called trace messages are just discarded.

    * New internal function find_touching_revisions() and hidden
      command touching-revisions trace the changes to a given file.

    * Simpler and faster compare_inventories() function.

    * bzrlib.open_tracefile() takes a tracefilename parameter.

    * New AtomicFile class.

    * New developer commands ``added``, ``modified``.


  PORTABILITY:

    * Cope on Windows on python2.3 by using the weaker random seed.
      2.4 is now only recommended.


bzr-0.0.4  2005-04-22

  ENHANCEMENTS:

    * 'bzr diff' optionally takes a list of files to diff.  Still a bit
      basic.  Patch from QuantumG.

    * More default ignore patterns.

    * New 'bzr log --verbose' shows a list of files changed in the
      changeset.  Patch from Sebastian Cote.

    * Roll over ~/.bzr.log if it gets too large.

    * Command abbreviations 'ci', 'st', 'stat', '?' based on a patch
      by Jason Diamon.

    * New 'bzr help commands' based on a patch from Denys Duchier.


  CHANGES:

    * User email is determined by looking at $BZREMAIL or ~/.bzr.email
      or $EMAIL.  All are decoded by the locale preferred encoding.
      If none of these are present user@hostname is used.  The host's
      fully-qualified name is not used because that tends to fail when
      there are DNS problems.

    * New 'bzr whoami' command instead of username user-email.


  BUG FIXES: 

    * Make commit safe for hardlinked bzr trees.

    * Some Unicode/locale fixes.

    * Partial workaround for difflib.unified_diff not handling
      trailing newlines properly.


  INTERNAL:

    * Allow docstrings for help to be in PEP0257 format.  Patch from
      Matt Brubeck.

    * More tests in test.sh.

    * Write profile data to a temporary file not into working
      directory and delete it when done.

    * Smaller .bzr.log with process ids.


  PORTABILITY:

    * Fix opening of ~/.bzr.log on Windows.  Patch from Andrew
      Bennetts.

    * Some improvements in handling paths on Windows, based on a patch
      from QuantumG.


bzr-0.0.3  2005-04-06

  ENHANCEMENTS:

    * New "directories" internal command lists versioned directories
      in the tree.

    * Can now say "bzr commit --help".

    * New "rename" command to rename one file to a different name
      and/or directory.

    * New "move" command to move one or more files into a different
      directory.

    * New "renames" command lists files renamed since base revision.

    * New cat command contributed by janmar.

  CHANGES:

    * .bzr.log is placed in $HOME (not pwd) and is always written in
      UTF-8.  (Probably not a completely good long-term solution, but
      will do for now.)

  PORTABILITY:

    * Workaround for difflib bug in Python 2.3 that causes an
      exception when comparing empty files.  Reported by Erik Toubro
      Nielsen.

  INTERNAL:

    * Refactored inventory storage to insert a root entry at the top.

  TESTING:

    * Start of shell-based black-box testing in test.sh.


bzr-0.0.2.1

  PORTABILITY:

    * Win32 fixes from Steve Brown.


bzr-0.0.2  "black cube"  2005-03-31

  ENHANCEMENTS:

    * Default ignore list extended (see bzrlib/__init__.py).

    * Patterns in .bzrignore are now added to the default ignore list,
      rather than replacing it.

    * Ignore list isn't reread for every file.

    * More help topics.

    * Reinstate the 'bzr check' command to check invariants of the
      branch.

    * New 'ignored' command lists which files are ignored and why;
      'deleted' lists files deleted in the current working tree.

    * Performance improvements.

    * New global --profile option.
    
    * Ignore patterns like './config.h' now correctly match files in
      the root directory only.


bzr-0.0.1  2005-03-26

  ENHANCEMENTS:

    * More information from info command.

    * Can now say "bzr help COMMAND" for more detailed help.

    * Less file flushing and faster performance when writing logs and
      committing to stores.

    * More useful verbose output from some commands.

  BUG FIXES:

    * Fix inverted display of 'R' and 'M' during 'commit -v'.

  PORTABILITY:

    * Include a subset of ElementTree-1.2.20040618 to make
      installation easier.

    * Fix time.localtime call to work with Python 2.3 (the minimum
      supported).


bzr-0.0.0.69  2005-03-22

  ENHANCEMENTS:

    * First public release.

    * Storage of local versions: init, add, remove, rm, info, log,
      diff, status, etc.<|MERGE_RESOLUTION|>--- conflicted
+++ resolved
@@ -1,22 +1,19 @@
 IN DEVELOPMENT
 
   INTERNALS:
-<<<<<<< HEAD
- 
+
+    * bzrlib API compatability with 0.8 has been dropped, cleaning up some
+      code paths. (Robert Collins)
+
     * ``LockableFiles.lock_write()`` now accepts a ``token`` keyword argument,
       so that a seperate LockableFiles instance can share a lock if it has the
       right token.  (Andrew Bennetts, Robert Collins)
-=======
-
-    * bzrlib API compatability with 0.8 has been dropped, cleaning up some
-      code paths. (Robert Collins)
 
   TESTING:
 
     * Added ``bzrlib.strace.strace`` which will strace a single callable and
       return a StraceResult object which contains just the syscalls involved
       in running it. (Robert Collins)
->>>>>>> 63c132ee
 
 
 bzr 0.15 (not finalised)
