--- conflicted
+++ resolved
@@ -8,7 +8,7 @@
 
   IMPROVEMENTS:
 
-    * Add the option "--diff" to the commit command in order to display
+    * Add the option "--show-diff" to the commit command in order to display
       the diff during the commit log creation. (Goffredo Baroncelli)
 
     * Don't show "dots" progress indicators when run non-interactively, such
@@ -64,13 +64,11 @@
       the null revision, and consider using ``None`` for this purpose
       deprecated.  (Aaron Bentley)
 
-<<<<<<< HEAD
     * Add the option user_encoding to the function
-      - make_commit_message_template
       - _create_temp_file_with_commit_template
       - edit_commit_message
       in order to move the user encoding at the UI level. (Goffredo Baroncelli)
-=======
+
     * New ``index`` module with abstract index functionality. This will be
       used during the planned changes in the repository layer. Currently the
       index layer provides a graph aware immutable index, a builder for the
@@ -86,7 +84,6 @@
       for unlistable transport situations. (Robert Collins)
 
     * Deprecated ``change_entry`` in transform.py. (Ian Clatworthy)
->>>>>>> 6146a373
 
   TESTING:
 
