--- conflicted
+++ resolved
@@ -50,18 +50,16 @@
 
   INTERNALS:
 
-<<<<<<< HEAD
     * A few tweaks directly to ``fileids_affected_by_revision_ids`` to
       help speed up processing, as well allowing to extract unannotated
       lines. Between the two ``fileids_affected_by_revision_ids`` is
       improved by approx 10%. (John Arbash Meinel)
-=======
+
     * Change Revision serialization to only write out millisecond
       resolution. Rather than expecting floating point serialization to
       preserve more resolution than we need. (Henri Weichers, Martin Pool)
 
     * Test suite ends cleanly on Windows.  (Vincent Ladeuil)
->>>>>>> ff9ea014
 
   BUG FIXES:
 
