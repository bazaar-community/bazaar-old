####################
Bazaar Release Notes
####################

.. contents:: List of Releases
   :depth: 1


bzr 2.1.1
#########

:2.1.1: not released yet

Bug Fixes
*********

<<<<<<< HEAD
* Allow syscalls to automatically restart when ``TextUIFactory``'s
  SIGWINCH handler is invoked, avoiding ``EINTR`` errors during blocking
  IO, which are often poorly handled by Python's libraries and parts of
  bzrlib.  (Andrew Bennetts, #496813)

* Avoid ``malloc(0)`` in ``patiencediff``, which is non-portable.
  (Martin Pool, #331095)
=======
* Fix plugin packaging on Windows. (Ian Clatworthy, #524162)
>>>>>>> 5482f388

* Fix stub sftp test server to call os.getcwdu().
  (Vincent Ladeuil, #526211, #526353)

* Fixed CHM generation by moving the NEWS section template into
  a separate file. (Ian Clatworthy, #524184)

* Merge correctly when this_tree is not a WorkingTree.  (Aaron Bentley)

* Register SIGWINCH handler only when creating a ``TextUIFactory``; avoids
  problems importing bzrlib from a non-main thread.
  (Elliot Murphy, #521989)

* Standardize the error handling when creating a new ``StaticTuple``
  (problems will raise TypeError). (Matt Nordhoff, #457979)

* Warn if pyrex is too old to compile the new ``SimpleSet`` and
  ``StaticTuple`` extensions, rather than having the build fail randomly.
  (John Arbash Meinel, #449776)


Documentation
*************

* Added a link to the Desktop Guide. (Ian Clatworthy)

* Added What's New in Bazaar 2.1 document. (Ian Clatworthy)

* Drop Google Analytics from the core docs as they caused problems
  in the CHM files. (Ian Clatworthy, #502010)

API Changes
***********

* Added ``bzrlib.osutils.set_signal_handler``, a convenience function that
  can set a signal handler and call ``signal.siginterrupt(signum,
  False)`` for it, if the platform and Python version supports it.
  (Andrew Bennetts, #496813)


bzr 2.1.0
#########

:Codename: Strasbourg
:2.1.0: 2010-02-11

This release marks our second long-term-stable series. The Bazaar team
has decided that we will continue to make bugfix-only 2.0.x and 2.1.x
releases, along with 2.2 development releases. 

This is a fairly incremental update, focusing on polish and bugfixing.
There are no changes for supported disk formats. Key updates include
reduced memory consumption for many operations, a new per-file merge
hook, ignore patterns can now include '!' to exclude files, globbing
support for all commands on Windows, and support for addressing home
directories via ``bzr+ssh://host/~/`` syntax.

Users are encouraged to upgrade from the 2.0 stable series.

Bug Fixes
*********

* Don't require testtools to use sftp.
  (Vincent Ladeuil, #516183)

* Fix "AttributeError in Inter1and2Helper" during fetch.
  (Martin Pool, #513432)

* Ignore ``KeyError`` from ``remove_index`` during ``_abort_write_group``
  in a pack repository, which can happen harmlessly if the abort occurs during
  finishing the write group.  Also use ``bzrlib.cleanup`` so that any
  other errors that occur while aborting the individual packs won't be
  hidden by secondary failures when removing the corresponding indices.
  (Andrew Bennetts, #423015)
  
* Using the ``bzrlib.chk_map`` module from within multiple threads at the
  same time was broken due to race conditions with a module level page
  cache. This shows up as a KeyError in the ``bzrlib.lru_cache`` code with
  ``bzrlib.chk_map`` in the backtrace, and can be triggered without using
  the same high level objects such as ``bzrlib.repository.Repository``
  from different threads. chk_map now uses a thread local cache which may
  increase memory pressure on processes using threads.
  (Robert Collins, John Arbash Meinel, #514090)

* The new ``merge_file_content`` should now be ok with tests to avoid
  regressions.
  (Vincent Ladeuil, #515597)
  
Internals
*********

* Use ``bzrlib.cleanup`` rather than less robust ``try``/``finally``
  blocks in several places in ``bzrlib.merge``.  This avoids masking prior
  errors when errors like ``ImmortalPendingDeletion`` occur during cleanup
  in ``do_merge``.
  (Andrew Bennetts, #517275)

API Changes
***********

* The ``remove_index`` method of
  ``bzrlib.repofmt.pack_repo.AggregateIndex`` no longer takes a ``pack``
  argument.  This argument was always ignored.
  (Andrew Bennetts, #423015)

bzr 2.1.0rc2
############

:Codename: after the bubbles
:2.1.0rc2: 2010-01-29

This is a quick-turn-around to update a small issue with our new per-file
merge hook. We expect no major changes from this to the final 2.1.0.

API Changes
***********

* The new ``merge_file_content`` hook point has been altered to provide a
  better API where state for extensions can be stored rather than the
  too-simple function based approach. This fixes a performance regression
  where branch configuration would be parsed per-file during merge. As
  part of this the included news_merger has been refactored into a base
  helper class ``bzrlib.merge.ConfigurableFileMerger``.
  (Robert Collins, John Arbash Meinel, #513822)


bzr 2.1.0rc1
############

:Codename: the 'new' stable
:2.1.0rc1: 2009-01-21

This is the first stable release candidate for Bazaar's 2.1 series. From
this point onwards, the 2.1 series will be considered stable (as the 2.0
series) and only bugfixes are expected to be incorporated. The dozen or so
bugfixes in the 2.0.4 release are also included in this release (along
with more than 15 more bugfixes). Some of the interesting features are
support for per-file merge hooks, ``bzr unshelve --preview``, support
for using ! in ignore files to exclude files from being ignored, a small
memory leak was squashed, and many ``ObjectNotLocked`` errors were fixed.
This looks to be a very good start for a new stable series.


New Features
************

* Add bug information to log output when available.
  (Neil Martinsen-Burrell, Guillermo Gonzalez, #251729)

* Added ``merge_file_content`` hook point to ``Merger``, allowing plugins
  to register custom merge logic, e.g. to provide smarter merging for
  particular files.

* Bazaar now includes the ``news_merge`` plugin.  It is disabled by
  default, to enable it add a ``news_merge_files`` option to your
  configuration.  Consult ``bzr help news_merge`` for more information.
  (Andrew Bennetts)
  
* ``bzr branch`` now takes a ``--bind`` option. This lets you
  branch and bind all in one command. (Ian Clatworthy)

* ``bzr switch`` now takes a ``--revision`` option, to allow switching to
  a specific revision of a branch. (Daniel Watkins, #183559)

* ``bzr unshelve --preview`` can now be used to show how a patch on the
  shelf would be applied to the working tree.
  (Guilherme Salgado, #308122)

* ``bzr update`` now takes a ``--revision`` argument. This lets you
  change the revision of the working tree to any revision in the
  ancestry of the current or master branch. (Matthieu Moy, Mark Hammond,
  Martin Pool, #45719)

* ``-Dbytes`` can now be used to display the total number of bytes
  transferred for the current command. This information is always logged
  to ``.bzr.log`` for later inspection. (John Arbash Meinel)

* New ignore patterns.  Patterns prefixed with '!' are exceptions to 
  ignore patterns and take precedence over regular ignores.  Such 
  exceptions are used to specify files that should be versioned which 
  would otherwise be ignored.  Patterns prefixed with '!!' act as regular 
  ignore patterns, but have highest precedence, even over the '!' 
  exception patterns. (John Whitley, #428031)

* The ``supress_warnings`` configuration option has been introduced to disable
  various warnings (it currently only supports the ``format_deprecation``
  warning). The new option can be set in any of the following locations:
  ``bazaar.conf``, ``locations.conf`` and/or ``branch.conf``.
  (Ted Gould, Matthew Fuller, Vincent Ladeuil)

Bug Fixes
*********

* Always show a message if an OS error occurs while trying to run a
  user-specified commit message editor.
  (Martin Pool, #504842)

* ``bzr diff`` will now use the epoch when it is unable to determine 
  the timestamp of a file, if the revision it was introduced in is a
  ghost. (Jelmer Vernooij, #295611)

* ``bzr switch -b`` can now create branches that are located using directory
  services such as ``lp:``, even when the branch name doesn't contain a
  '/'.  (Neil Martinsen-Burrell, #495263)

* ``bzr unshelve`` has improved messages about what it is doing.
  (Neil Martinsen-Burrell, #496917)

* Concurrent autopacking is more resilient to already-renamed pack files.
  If we find that a file we are about to obsolete is already obsoleted, we
  do not try to rename it, and we leave the file in ``obsolete_packs``.
  The code is also fault tolerant if a file goes missing, assuming that
  another process already removed the file.
  (John Arbash Meinel, Gareth White, #507557)

* Fix "Too many concurrent requests" in reconcile when network connection
  fails.  (Andrew Bennetts, #503878)

* Fixed a side effect mutation of ``RemoteBzrDirFormat._network_name``
  that caused some tests to fail when run in a non-default order.
  Probably no user impact.  (Martin Pool, #504102)

* Fixed ``ObjectNotLocked`` error in ``bzr cat -rbranch:../foo FILE``.
  (Andrew Bennetts, #506274)

* FTP transports support Unicode paths by encoding/decoding them as utf8.
  (Vincent Ladeuil, #472161)

* Listen to the SIGWINCH signal to update the terminal width.
  (Vincent Ladeuil, #316357)

* Progress bars are now hidden when ``--quiet`` is given.
  (Martin Pool, #320035)

* ``SilentUIFactory`` now supports ``make_output_stream`` and discards
  whatever is written to it.  This un-breaks some plugin tests that
  depended on this behaviour.
  (Martin Pool, #499757)

* When operations update the working tree, all affected files should end
  up with the same mtime. (eg. when versioning a generated file, if you
  update the source and the generated file together, the generated file
  should appear up-to-date.)
  (John Arbash Meinel, Martin <gzlist>, #488724)

Improvements
************

* Added ``add_cleanup`` and ``cleanup_now`` to ``bzrlib.command.Command``.
  All the builtin commands now use ``add_cleanup`` rather than
  ``try``/``finally`` blocks where applicable as it is simpler and more
  robust.  (Andrew Bennetts)

* All except a small number of storage formats are now hidden, making
  the help for numerous commands far more digestible. (Ian Clatworthy)

* Attempts to open a shared repository as a branch (e.g. ``bzr branch
  path/to/repo``) will now include "location is a repository" as a hint in
  the error message.  (Brian de Alwis, Andrew Bennetts, #440952)

* Push will now inform the user when they are trying to push to a foreign 
  VCS for which roundtripping is not supported, and will suggest them to 
  use dpush. (Jelmer Vernooij)

* The version of bzr being run is now written to the log file.
  (__monty__, #257170)

* Transport network activity indicator is shown more of the time when
  Bazaar is doing network IO.
  (Martin Pool)

Documentation
*************

* Add documentation on creating merges with more than one parent.
  (Neil Martinsen-Burrell, #481526)

* Better explain the --uncommitted option of merge.
  (Neil Martinsen-Burrell, #505088)

* Improve discussion of pending merges in the documentation for
  ``revert``.  (Neil Martinsen-Burrell, #505093)

* Improved help for ``bzr send``. 
  (Martin Pool, Bojan Nikolic)

* There is a System Administrator's Guide in ``doc/en/admin-guide``,
  including discussions of installation, relevant plugins, security and 
  backup. (Neil Martinsen-Burrell)

* The ``conflicts`` help topic has been renamed to ``conflict-types``.
  (Ian Clatworthy)

* The User Reference is now presented as a series of topics.
  Many of the included topics have link and format tweaks applied.
  (Ian Clatworthy)

API Changes
***********

* Added ``cachedproperty`` decorator to ``bzrlib.decorators``.
  (Andrew Bennetts)

* Many test features were renamed from ``FooFeature`` to ``foo_feature``
  to be consistent with instances being lower case and classes being
  CamelCase. For the features that were more likely to be used, we added a
  deprecation thunk, but not all. (John Arbash Meinel)

* Merger classes (such as ``Merge3Merger``) now expect a ``this_branch``
  parameter in their constructors, and provide ``this_branch`` as an
  attribute. (Andrew Bennetts)
  
* The Branch hooks pre_change_branch_tip no longer masks exceptions raised
  by plugins - the original exceptions are now preserved. (Robert Collins)

* The Transport ``Server.tearDown`` method is now renamed to
  ``stop_server`` and ``setUp`` to ``start_server`` for consistency with
  our normal naming pattern, and to avoid confusion with Python's
  ``TestCase.tearDown``.  (Martin Pool)

* ``WorkingTree.update`` implementations must now accept a ``revision``
  parameter.

Internals
*********

* Added ``BzrDir.open_branchV3`` smart server request, which can receive
  a string of details (such as "location is a repository") as part of a
  ``nobranch`` response.  (Andrew Bennetts, #440952)
  
* New helper osutils.UnicodeOrBytesToBytesWriter which encodes unicode
  objects but passes str objects straight through. This is used for
  selftest but may be useful for diff and other operations that generate
  mixed output. (Robert Collins)

* New exception ``NoRoundtrippingSupport``, for use by foreign branch 
  plugins. (Jelmer Vernooij)

Testing
*******

* ``bzrlib.tests.permute_for_extension`` is a helper that simplifies
  running all tests in the current module, once against a pure python
  implementation, and once against an extension (pyrex/C) implementation.
  It can be used to dramatically simplify the implementation of
  ``load_tests``.  (John Arbash Meinel)

* ``bzrlib.tests.TestCase`` now subclasses ``testtools.testcase.TestCase``.
  This permits features in testtools such as getUniqueInteger and
  getUniqueString to be used. Because of this, testtools version 0.9.2 or
  newer is now a dependency to run bzr selftest. Running with versions of
  testtools less than 0.9.2 will cause bzr to error while loading the test
  suite. (Robert Collins)

* Shell-like tests now support the command "mv" for moving files.  The
  syntax for ``mv file1 file2``, ``mv dir1 dir2`` and ``mv file dir`` is
  supported.  (Neil Martinsen-Burrell)

* The test progress bar no longer distinguishes tests that 'errored' from
  tests that 'failed' - they're all just failures.
  (Martin Pool)


bzr 2.0.5
#########

:Codename:
:2.0.5: NOT RELEASED YET

Bug Fixes
*********

* Avoid ``malloc(0)`` in ``patiencediff``, which is non-portable.
  (Martin Pool, #331095)

* Concurrent autopacking is more resilient to already-renamed pack files.
  If we find that a file we are about to obsolete is already obsoleted, we
  do not try to rename it, and we leave the file in ``obsolete_packs``.
  The code is also fault tolerant if a file goes missing, assuming that
  another process already removed the file.
  (John Arbash Meinel, Gareth White, #507557)

* Cope with the lockdir ``held/info`` file being empty, which seems to
  happen fairly often if the process is suddenly interrupted while taking
  a lock.
  (Martin Pool, #185103)

* Handle renames correctly when there are files or directories that 
  differ only in case.  (Chris Jones, Martin Pool, #368931)

* Fixed CHM generation by moving the NEWS section template into
  a separate file. (Ian Clatworthy, #524184)

* If ``bzr push --create-prefix`` triggers an unexpected ``NoSuchFile``
  error, report that error rather than failing with an unhelpful
  ``UnboundLocalError``.
  (Andrew Bennetts, #423563)

* Running ``bzr`` command without any arguments now shows bzr
  version number along with rest of the help text.
  (Parth Malwankar, #369501)

* Use osutils.O_NOINHERIT for some files on win32 to avoid PermissionDenied
  errors.
  (Inada Naoki, #524560)

Documentation
*************

* Added ``location-alias`` help topic.
  (Andrew Bennetts, #337834)

bzr 2.0.4
#########

:Codename: smooth sailing
:2.0.4: 2010-01-21

The fourth bugfix-only release in the 2.0 series contains more than a
dozen bugfixes relative to 2.0.3. The primary focus is on handling
interruptions and concurrent operations more cleanly, there is also a fair
improvement to ``bzr export`` when exporting a remote branch.


Bug Fixes
*********

* ``bzr annotate`` on another branch with ``-r branch:...`` no longer
  fails with an ``ObjectNotLocked`` error.  (Andrew Bennetts, #496590)

* ``bzr export dir`` now requests all file content as a record stream,
  rather than requsting the file content one file-at-a-time. This can make
  exporting over the network significantly faster (54min => 9min in one
  case). (John Arbash Meinel, #343218)

* ``bzr serve`` no longer slowly leaks memory. The compiled
  ``bzrlib.bencode.Encoder()`` class was using ``__del__`` to cleanup and
  free resources, and it should have been using ``__dealloc__``.
  This will likely have an impact on any other process that is serving for
  an extended period of time.  (John Arbash Meinel, #494406)

* Check for SIGINT (Ctrl-C) and other signals immediately if ``readdir``
  returns ``EINTR`` by calling ``PyErr_CheckSignals``.  This affected the
  optional ``_readdir_pyx`` extension.  (Andrew Bennetts, #495023)

* Concurrent autopacks will no longer lose a newly created pack file.
  There was a race condition, where if the reload happened at the right
  time, the second packer would forget the name of the newly added pack
  file. (John Arbash Meinel, Gareth White, #507566)

* Give a clearer message if the lockdir disappears after being apparently
  successfully taken.  (Martin Pool, #498378)

* Give a warning when fetching between repositories (local or remote) with
  sufficiently different formats that the content will need to be
  serialized (ie ``InterDifferingSerializer`` or ``inventory-deltas``), so
  the user has a clue that upgrading could make it faster.
  (Martin Pool, #456077)

* If we fail to open ``~/.bzr.log`` write a clear message to stderr rather
  than using ``warning()``. The log file is opened before logging is set
  up, and it leads to very confusing: 'no handlers for "bzr"' messages for
  users, rather than something nicer.
  (John Arbash Meinel, Barry Warsaw, #503886)

* Refuse to build with any Pyrex 0.9.4 release, as they have known bugs.
  (Martin Pool, John Arbash Meinel, #449372)

* ``setup.py bdist_rpm`` now properly finds extra files needed for the
  build. (there is still the distutils bug
  http://bugs.python.org/issue644744) (Joe Julian, #175839)

* The 2a format wasn't properly restarting autopacks when something
  changed underneath it (like another autopack). Now concurrent
  autopackers will properly succeed. (John Arbash Meinel, #495000)

* ``TreeTransform`` can now handle when a delta says that the file id for
  the tree root changes. Rather than trying to rename your working
  directory, or failing early saying that you can't have multiple
  tree roots. This also fixes revert, update, and pull when the root id
  changes.  (John Arbash Meinel, #494269, #504390)

* ``_update_current_block`` no longer suppresses exceptions, so ^C at just
  the right time will get propagated, rather than silently failing to move
  the block pointer. (John Arbash Meinel, Gareth White, #495023)

Testing
*******

* We have a new ``test_source`` that ensures all pyrex ``cdef`` functions
  handle exceptions somehow. (Possibly by setting ``# cannot_raise``
  rather than an ``except ?:`` clause.) This should help prevent bugs like
  bug #495023. (John Arbash Meinel)


bzr 2.1.0b4
###########

:Codename: san francisco airport
:2.1.0b4: 2009-12-14

The fourth beta release in the 2.1 series brings with it a significant
number of bugfixes (~20). The test suite is once again (finally) "green"
on Windows, and should remain that way for future releases. There are a
few performance related updates (faster upgrade and log), and several UI
tweaks. There has also been a significant number of tweaks to the runtime
documentation. 2.1.0b4 include everything from the 2.0.3 release.


Compatibility Breaks
********************

* The BZR_SSH environmental variable may now be set to the path of a secure
  shell client. If currently set to the value ``ssh`` it will now guess the
  vendor of the program with that name, to restore the old behaviour that
  indicated the SSH Corporation client use ``sshcorp`` instead as the magic
  string. (Martin <gzlist@googlemail.com>, #176292)

New Features
************

* ``bzr commit`` now has a ``--commit-time`` option.
  (Alexander Sack, #459276)

* ``-Dhpss`` now increases logging done when run on the bzr server,
  similarly to how it works on the client. (John Arbash Meinel)

* New option ``bzr unshelve --keep`` applies the changes and leaves them
  on the shelf.  (Martin Pool, Oscar Fuentes, #492091)

* The ``BZR_COLUMNS`` envrionment variable can be set to force bzr to
  respect a given terminal width. This can be useful when output is
  redirected or in obscure cases where the default value is not
  appropriate. Pagers can use it to get a better control of the line
  lengths. 
  (Vincent Ladeuil)

* The new command ``bzr lp-mirror`` will request that Launchpad update its
  mirror of a local branch. This command will only function if launchpadlib
  is installed.
  (Jonathan Lange)


Bug Fixes
*********

* After renaming a file, the dirstate could accidentally reference
  ``source\\path`` rather than ``source/path`` on Windows. This might be a
  source of some dirstate-related failures. (John Arbash Meinel)

* ``bzr commit`` now detects commit messages that looks like file names
  and issues a warning.
  (Gioele Barabucci, #73073)

* ``bzr ignore /`` no longer causes an IndexError. (Gorder Tyler, #456036)

* ``bzr log -n0 -rN`` should not return revisions beyond its merged revisions.
  (#325618, #484109, Marius Kruger)

* ``bzr merge --weave`` and ``--lca`` will now create ``.BASE`` files for
  files with conflicts (similar to ``--merge3``). The contents of the file
  is a synthesis of all bases used for the merge.
  (John Arbash Meinel, #40412)

* ``bzr mv --quiet`` really is quiet now.  (Gordon Tyler, #271790)

* ``bzr serve`` is more clear about the risk of supplying --allow-writes.
  (Robert Collins, #84659)

* ``bzr serve --quiet`` really is quiet now.  (Gordon Tyler, #252834)

* Fix bug with redirected URLs over authenticated HTTP.
  (Glen Mailer, Neil Martinsen-Burrell, Vincent Ladeuil, #395714)

* Interactive merge doesn't leave branch locks behind.  (Aaron Bentley)

* Lots of bugfixes for the test suite on Windows. We should once again
  have a test suite with no failures on Windows. (John Arbash Meinel)

* ``osutils.terminal_width()`` obeys the BZR_COLUMNS environment
  variable but returns None if the terminal is not a tty (when output is
  redirected for example). Also fixes its usage under OSes that doesn't
  provide termios.TIOCGWINSZ. Make sure the corresponding tests runs on
  windows too.
  (Joke de Buhr, Vincent Ladeuil, #353370, #62539)
  (John Arbash Meinel, Vincent Ladeuil, #492561)

* Terminate ssh subprocesses when no references to them remain, fixing
  subprocess and file descriptor leaks.  (Andrew Bennetts, #426662)
  
* The ``--hardlink`` option of ``bzr branch`` and ``bzr checkout`` now
  works for 2a format trees.  Only files unaffected by content filters
  will be hardlinked.  (Andrew Bennetts, #408193)

* The new glob expansion on Windows would replace all ``\`` characters
  with ``/`` even if it there wasn't a glob to expand, the arg was quoted,
  etc. Now only change slashes if there is something being glob expanded.
  (John Arbash Meinel, #485771)

* Use our faster ``KnownGraph.heads()`` functionality when computing the
  new rich-root heads. This can cut a conversion time in half (mysql from
  13.5h => 6.2h) (John Arbash Meinel, #487632)

* When launching a external diff tool via bzr diff --using, temporary files
  are no longer created, rather, the path to the file in the working tree is
  passed to the external diff tool. This allows the file to be edited if the
  diff tool provides for this. (Gary van der Merwe, #490738)
  
* The launchpad-open command can now be used from a subdirectory of a
  branch, not just from the root of the branch. 
  (Neil Martinsen-Burrell, #489102)


Improvements
************

* ``bzr log`` is now faster. (Ian Clatworthy)

* ``bzr update`` provides feedback on which branch it is up to date with.
  (Neil Martinsen-Burrell)

* ``bzr upgrade`` from pre-2a to 2a can be significantly faster (4x).
  For details see the xml8 patch and heads() improvements.
  (John Arbash Meinel)

* ``bzrlib.urlutils.local_path_from_url`` now accepts
  'file://localhost/' as well as 'file:///' URLs on POSIX.  (Michael
  Hudson)

* The progress bar now shows only a spinner and per-operation counts,
  not an overall progress bar.  The previous bar was often not correlated
  with real overall operation progress, either because the operations take
  nonlinear time, or because at the start of the operation Bazaar couldn't
  estimate how much work there was to do.  (Martin Pool)

Documentation
*************

* Lots of documentation tweaks for inline help topics and command help
  information.

API Changes
***********

* ``bzrlib.textui`` (vestigial module) removed.  (Martin Pool)

* The Launchpad plugin now has a function ``login`` which will log in to
  Launchpad with launchpadlib, and ``load_branch`` which will return the
  Launchpad Branch object corresponding to a given Bazaar Branch object.
  (Jonathan Lange)

Internals
*********

* New test Feature: ``ModuleAvailableFeature``. It is designed to make it
  easier to handle what tests you want to run based on what modules can be
  imported. (Rather than lots of custom-implemented features that were
  basically copy-and-pasted.) (John Arbash Meinel)

* ``osutils.timer_func()`` can be used to get either ``time.time()`` or
  ``time.clock()`` when you want to do performance timing.
  ``time.time()`` is limited to 15ms resolution on Windows, but
  ``time.clock()`` gives CPU and not wall-clock time on other platforms.
  (John Arbash Meinel)

* Several code paths that were calling ``Transport.get().read()`` have
  been changed to the equalivent ``Transport.get_bytes()``. The main
  difference is that the latter will explicitly call ``file.close()``,
  rather than expecting the garbage collector to handle it. This helps
  with some race conditions on Windows during the test suite and sftp
  tests. (John Arbash Meinel)

Testing
*******

* TestCaseWithMemoryTransport no longer sets $HOME and $BZR_HOME to
  unicode strings. (Michael Hudson, #464174)


bzr 2.0.3
#########

:Codename: little italy
:2.0.3: 2009-12-14


The third stable release of Bazaar has a small handful of bugfixes. As
expected, this has no internal or external compatibility changes versus
2.0.2 (or 2.0.0).

Bug Fixes
*********

* ``bzr push --use-existing-dir`` no longer crashes if the directory
  exists but contains an invalid ``.bzr`` directory.
  (Andrew Bennetts, #423563)

* Content filters are now applied correctly after pull, merge and switch.
  (Ian Clatworthy, #385879)

* Fix a potential segfault in the groupcompress hash map handling code.
  When inserting new entries, if the final hash bucket was empty, we could
  end up trying to access if ``(last_entry+1)->ptr == NULL``.
  (John Arbash Meinel, #490228)

* Improve "Binary files differ" hunk handling.  (Aaron Bentley, #436325)


bzr 2.1.0b3
###########

:Codename: after sprint recovery
:2.1.0b3: 2009-11-16

This release was pushed up from its normal release cycle due to a
regression in python 2.4 compatibility in 2.1.0b2.  Since this regression
was caught before 2.1.0b2 was officially announced, the full changelog
includes both 2.1.0b3 and 2.1.0b2 changes.

Highlights of 2.1.0b3 are: new globbing code for all commands on Windows,
the test suite now conforms to python's trunk enhanced semantics (skip,
etc.), and ``bzr info -v`` will now report the correct branch and repo
formats for Remote objects.


New Features
************

* Users can define a shelve editor to provide shelf functionality at a
  granularity finer than per-patch-hunk. (Aaron Bentley)

Bug Fixes
*********

* Fix for shell completion and short options.  (Benoît PIERRE)

* Hooks daughter classes should always call the base constructor.
  (Alexander Belchenko, Vincent Ladeuil, #389648) 

* Improve "Binary files differ" hunk handling.  (Aaron Bentley, #436325)

* On Windows, do glob expansion at the command-line level (as is usually
  done in bash, etc.) This means that *all* commands get glob expansion
  (bzr status, bzr add, bzr mv, etc). It uses a custom command line
  parser, which allows us to know if a given section was quoted. It means
  you can now do ``bzr ignore "*.py"``.
  (John Arbash Meinel, #425510, #426410, #194450)

* Sanitize commit messages that come in from the '-m' flag. We translate
  '\r\n' => '\n' and a plain '\r' => '\n'. The storage layer doesn't
  allow those because XML store silently translate it anyway. (The parser
  auto-translates \r\n => \n in ways that are hard for us to catch.)

* Show correct branch and repository format descriptions in 
  ``bzr info -v`` on a smart server location.  (Andrew Bennetts, #196080)

* The fix for bug #186920 accidentally broke compatibility with python
  2.4.  (Vincent Ladeuil, #475585)

* Using ``Repository.get_commit_builder().record_iter_changes()`` now
  correctly sets ``self.inv_sha1`` to a sha1 string and
  ``self.new_inventory`` to an Inventory instance after calling
  ``self.finish_inventory()``. (Previously it accidently set both values
  as a tuple on ``self.inv_sha1``. This was missed because
  ``repo.add_revision`` ignores the supplied inventory sha1 and recomputes
  the sha1 from the repo directly. (John Arbash Meinel)

* Shelve command refuse to run if there is no real terminal.
  (Alexander Belchenko)

* Avoid unnecessarily flushing of trace file; it's now unbuffered at the
  Python level.  (Martin Pool)

Documentation
*************

* Include Japanese translations for documentation (Inada Naoki)

* New API ``ui_factory.make_output_stream`` to be used for sending bulk
  (rather than user-interaction) data to stdout.  This automatically
  coordinates with progress bars or other terminal activity, and can be
  overridden by GUIs.
  (Martin Pool, 493944)

Internals
*********

* Some of the core groupcompress functionality now releases the GIL before
  operation. Similar to how zlib and bz2 operate without the GIL in the
  core compression and decompression routines. (John Arbash Meinel)

Testing
*******

* -Dhpssvfs will now trigger on ``RemoteBzrDir._ensure_real``, providing
  more debugging of VFS access triggers. (Robert Collins)

* KnownFailure is now signalled to ``ExtendedTestResult`` using the same
  method that Python 2.7 uses - ``addExpectedFailure``. (Robert Collins)

* ``--parallel=fork`` is now compatible with --subunit.
  (Robert Collins, Vincent Ladeuil, #419776)

* Reporting of failures shows test ids not descriptions and thus shows
  parameterised tests correctly. (Robert Collins)

* TestNotApplicable is now handled within the TestCase.run method rather
  than being looked for within ``ExtendedTestResult.addError``. This
  provides better handling with other ``TestResult`` objects, degrading to
  sucess rather than error. (Robert Collins)

* The private method ``_testConcluded`` on ``ExtendedTestResult`` has been
  removed - it was empty and unused. (Robert Collins)

* UnavailableFeature is now handled within the TestCase.run method rather
  than being looked for within addError. If the Result object does not
  have an addNotSupported method, addSkip is attempted instead, and
  failing that addSuccess. (Robert Collins)

* When a TestResult does not have an addSkip method, skipped tests are now
  reported as successful tests, rather than as errors. This change is
  to make it possible to get a clean test run with a less capable
  TestResult. (Robert Collins)



bzr 2.1.0b2
###########

:Codename: a load off my mind
:2.1.0b2: 2009-11-02

This is our second feature-filled release since 2.0, pushing us down the
path to a 2.1.0. Once again, all bugfixes in 2.0.2 are present in 2.1.0b2.

Key highlights in this release are: improved handling of
failures-during-cleanup for commit, fixing a long-standing bug with
``bzr+http`` and shared repositories, all ``lp:`` urls to be resolved
behind proxies, and a new StaticTuple datatype, allowing us to reduce
memory consumption (50%) and garbage collector overhead (40% faster) for
many operations.

* A new ``--concurrency`` option has been added as well as an associated
  BZR_CONCURRENCY environment variable to specify the number of
  processes that can be run concurrently when running ``bzr selftest``. The
  command-line option overrides the environment variable if both are
  specified. If none is specified. the number of processes is obtained
  from the OS as before.  (Matt Nordhoff, Vincent Ladeuil)

Bug Fixes
*********

* ``bzr+http`` servers no longer give spurious jail break errors when
  serving branches inside a shared repository.  (Andrew Bennetts, #348308)

* Errors during commit are handled more robustly so that knock-on errors
  are less likely to occur, and will not obscure the original error if
  they do occur.  This fixes some causes of ``TooManyConcurrentRequests``
  and similar errors.  (Andrew Bennetts, #429747, #243391)

* Launchpad urls can now be resolved from behind proxies.
  (Gordon Tyler, Vincent Ladeuil, #186920)

* Reduce the strictness for StaticTuple, instead add a debug flag
  ``-Dstatic_tuple`` which will change apis to be strict and raise errors.
  This way, most users won't see failures, but developers can improve
  internals. (John Arbash Meinel, #471193)

* TreeTransform.adjust_path updates the limbo paths of descendants of adjusted
  files.  (Aaron Bentley)

* Unicode paths are now handled correctly and consistently by the smart
  server.  (Andrew Bennetts, Michael Hudson, #458762)

Improvements
************

* When reading index files, we now use a ``StaticTuple`` rather than a
  plain ``tuple`` object. This generally gives a 20% decrease in peak
  memory, and can give a performance boost up to 40% on large projects.
  (John Arbash Meinel)

* Peak memory under certain operations has been reduced significantly.
  (eg, 'bzr branch launchpad standalone' is cut in half)
  (John Arbash Meinel)

Documentation
*************

* Filtered views user documentation upgraded to refer to format 2a
  instead of pre-2.0 formats. (Ian Clatworthy)

API Changes
***********

* Remove deprecated ``CLIUIFactory``.  (Martin Pool)

* ``UIFactory`` now has new ``show_error``, ``show_message`` and
  ``show_warning`` methods, which can be hooked by non-text UIs.  
  (Martin Pool)

Internals
*********

* Added ``bzrlib._simple_set_pyx``. This is a hybrid between a Set and a
  Dict (it only holds keys, but you can lookup the object located at a
  given key). It has significantly reduced memory consumption versus the
  builtin objects (1/2 the size of Set, 1/3rd the size of Dict). This is
  used as the interning structure for StaticTuple objects.
  (John Arbash Meinel)

* ``bzrlib._static_tuple_c.StaticTuple`` is now available and used by
  the btree index parser and the chk map parser. This class functions
  similarly to ``tuple`` objects. However, it can only point to a limited
  collection of types.  (Currently StaticTuple, str, unicode, None, bool,
  int, long, float, but not subclasses).  This allows us to remove it from
  the garbage collector (it cannot be in a cycle), it also allows us to
  intern the objects. In testing, this can reduce peak memory by 20-40%,
  and significantly improve performance by removing objects from being
  inspected by the garbage collector.  (John Arbash Meinel)

* ``GroupCompressBlock._ensure_content()`` will now release the
  ``zlib.decompressobj()`` when the first request is for all of the
  content. (Previously it would only be released if you made a request for
  part of the content, and then all of it later.) This turns out to be a
  significant memory savings, as a ``zstream`` carries around approx 260kB
  of internal state and buffers. (For branching bzr.dev this drops peak
  memory from 382MB => 345MB.) (John Arbash Meinel)

* When streaming content between ``2a`` format repositories, we now clear
  caches from earlier versioned files. (So 'revisions' is cleared when we
  start reading 'inventories', etc.) This can have a significant impact on
  peak memory for initial copies (~200MB). (John Arbash Meinel)


bzr 2.0.2
#########

:Codename: after the scare
:2.0.2: 2009-11-02

The second in our "let's keep the stable bugfixes flowing" series. As
expected this has a few (~9) bugfixes relative to 2.0.1, and no major api
changes or features.

Bug Fixes
*********

* Avoid "NoneType has no attribute st_mode" error when files disappear
  from a directory while it's being read.  (Martin Pool, #446033)

* Content filters are now applied correctly after revert.
  (Ian Clatworthy)

* Diff parsing handles "Binary files differ" hunks.  (Aaron Bentley, #436325)

* Fetching from stacked pre-2a repository via a smart server no longer
  fails intermittently with "second push failed to complete".
  (Andrew Bennetts, #437626)

* Fix typos left after test_selftest refactoring.
  (Vincent Ladeuil, Matt Nordhoff, #461149)

* Fixed ``ObjectNotLocked`` errors during ``bzr log -r NNN somefile``.
  (Andrew Bennetts, #445171)
  
* PreviewTree file names are not limited by the encoding of the temp
  directory's filesystem. (Aaron Bentley, #436794)

Improvements
************

* ``bzr log`` now read-locks branches exactly once, so makes better use of
  data caches.  (Andrew Bennetts)

Documentation
*************

* Filtered views user documentation upgraded to refer to format 2a
  instead of pre-2.0 formats. (Ian Clatworthy)


bzr 2.1.0b1
###########

:Codename: While the cat is away
:2.1.0b1: 2009-10-14

This is the first development release in the new split "stable" and
"development" series. As such, the release is a snapshot of bzr.dev
without creating a release candidate first. This release includes a
fair amount of internal changes, with deprecated code being removed,
and several new feature developments. People looking for a stable code
base with only bugfixes should focus on the 2.0.1 release. All bugfixes
present in 2.0.1 are present in 2.1.0b1.

Highlights include support for ``bzr+ssh://host/~/homedir`` style urls,
finer control over the plugin search path via extended BZR_PLUGIN_PATH
syntax, visible warnings when extension modules fail to load, and improved
error handling during unlocking.


New Features
************

* Bazaar can now send mail through Apple OS X Mail.app. 
  (Brian de Alwis)

* ``bzr+ssh`` and ``bzr`` paths can now be relative to home directories
  specified in the URL.  Paths starting with a path segment of ``~`` are
  relative to the home directory of the user running the server, and paths
  starting with ``~user`` are relative to the home directory of the named
  user.  For example, for a user "bob" with a home directory of
  ``/home/bob``, these URLs are all equivalent:

  * ``bzr+ssh://bob@host/~/repo``
  * ``bzr+ssh://bob@host/~bob/repo``
  * ``bzr+ssh://bob@host/home/bob/repo``

  If ``bzr serve`` was invoked with a ``--directory`` argument, then no
  home directories outside that directory will be accessible via this
  method.

  This is a feature of ``bzr serve``, so pre-2.1 clients will
  automatically benefit from this feature when ``bzr`` on the server is
  upgraded.  (Andrew Bennetts, #109143)

* Extensions can now be compiled if either Cython or Pyrex is available.
  Currently Pyrex is preferred, but that may change in the future.
  (Arkanes)

* Give more control on BZR_PLUGIN_PATH by providing a way to refer to or
  disable the user, site and core plugin directories.
  (Vincent Ladeuil, #412930, #316192, #145612)

Bug Fixes
*********

* Bazaar's native protocol code now correctly handles EINTR, which most
  noticeably occurs if you break in to the debugger while connected to a
  bzr+ssh server.  You can now can continue from the debugger (by typing
  'c') and the process continues.  However, note that pressing C-\ in the
  shell may still kill the SSH process, which is bug 162509, so you must
  sent a signal to the bzr process specifically, for example by typing
  ``kill -QUIT PID`` in another shell.  (Martin Pool, #341535)

* ``bzr add`` in a tree that has files with ``\r`` or ``\n`` in the
  filename will issue a warning and skip over those files.
  (Robert Collins, #3918)

* ``bzr dpush`` now aborts if uncommitted changes (including pending merges)
  are present in the working tree. The configuration option ``dpush_strict``
  can be used to set the default for this behavior.
  (Vincent Ladeuil, #438158)

* ``bzr merge`` and ``bzr remove-tree`` now requires --force if pending
  merges are present in the working tree.
  (Vincent Ladeuil, #426344)

* Clearer message when Bazaar runs out of memory, instead of a ``MemoryError``
  traceback.  (Martin Pool, #109115)

* Don't give a warning on Windows when failing to import ``_readdir_pyx``
  as it is never built. (John Arbash Meinel, #430645)

* Don't restrict the command name used to run the test suite.
  (Vincent Ladeuil, #419950)

* ftp transports were built differently when the kerberos python module was
  present leading to obscure failures related to ASCII/BINARY modes.
  (Vincent Ladeuil, #443041)

* Network streams now decode adjacent records of the same type into a
  single stream, reducing layering churn. (Robert Collins)

* PreviewTree behaves correctly when get_file_mtime is invoked on an unmodified
  file. (Aaron Bentley, #251532)

* Registry objects should not use iteritems() when asked to use items().
  (Vincent Ladeuil, #430510)

* Weave based repositories couldn't be cloned when committers were using
  domains or user ids embedding '.sig'. Now they can.
  (Matthew Fuller, Vincent Ladeuil, #430868)

Improvements
************

* Revision specifiers can now be given in a more DWIM form, without
  needing explicit prefixes for specifiers like tags or revision id's.
  See ``bzr help revisionspec`` for full details.  (Matthew Fuller)

* Bazaar gives a warning before exiting, and writes into ``.bzr.log``, if 
  compiled extensions can't be loaded.  This typically indicates a
  packaging or installation problem.  In this case Bazaar will keep
  running using pure-Python versions, but this may be substantially
  slower.  The warning can be disabled by setting
  ``ignore_missing_extensions = True`` in ``bazaar.conf``.
  See also <https://answers.launchpad.net/bzr/+faq/703>.
  (Martin Pool, #406113, #430529)

* Secondary errors that occur during Branch.unlock and Repository.unlock
  no longer obscure the original error.  These methods now use a new
  decorator, ``only_raises``.  This fixes many causes of
  ``TooManyConcurrentRequests`` and similar errors.
  (Andrew Bennetts, #429747)

Documentation
*************

* Describe the new shell-like test feature. (Vincent Ladeuil)

* Help on hooks no longer says 'Not deprecated' for hooks that are
  currently supported. (Ian Clatworthy, #422415)

API Changes
***********

* ``bzrlib.user_encoding`` has been removed; use
  ``bzrlib.osutils.get_user_encoding`` instead.  (Martin Pool)

* ``bzrlib.tests`` now uses ``stopTestRun`` for its ``TestResult``
  subclasses - the same as python's unittest module. (Robert Collins)
  
* ``diff._get_trees_to_diff`` has been renamed to 
  ``diff.get_trees_and_branches_to_diff``. It is now a public API, and it 
  returns the old and new branches. (Gary van der Merwe)

* ``bzrlib.trace.log_error``, ``error`` and ``info`` have been deprecated.
  (Martin Pool)

* ``MutableTree.has_changes()`` does not require a tree parameter anymore. It
  now defaults to comparing to the basis tree. It now checks for pending
  merges too.  ``Merger.check_basis`` has been deprecated and replaced by the
  corresponding has_changes() calls. ``Merge.compare_basis``,
  ``Merger.file_revisions`` and ``Merger.ensure_revision_trees`` have also
  been deprecated.
  (Vincent Ladeuil, #440631)

* ``ProgressTask.note`` is deprecated.
  (Martin Pool)

Internals
*********

* Added ``-Drelock`` debug flag.  It will ``note`` a message every time a
  repository or branch object is unlocked then relocked the same way.
  (Andrew Bennetts)
  
* ``BTreeLeafParser.extract_key`` has been tweaked slightly to reduce
  mallocs while parsing the index (approx 3=>1 mallocs per key read).
  This results in a 10% speedup while reading an index.
  (John Arbash Meinel)

* The ``bzrlib.lsprof`` module has a new class ``BzrProfiler`` which makes
  profiling in some situations like callbacks and generators easier.
  (Robert Collins)

Testing
*******

* Passing ``--lsprof-tests -v`` to bzr selftest will cause lsprof output to
  be output for every test. Note that this is very verbose! (Robert Collins)

* Setting ``BZR_TEST_PDB=1`` when running selftest will cause a pdb
  post_mortem to be triggered when a test failure occurs. (Robert Collins)

* Shell-like tests can now be written. Code in ``bzrlib/tests/script.py`` ,
  documentation in ``developers/testing.txt`` for details.
  (Vincent Ladeuil)

* Some tests could end up with the same id, that was dormant for
  a long time.
  (Vincent Ladeuil, #442980)

* Stop showing the number of tests due to missing features in the test
  progress bar.  (Martin Pool)

* Test parameterisation now does a shallow copy, not a deep copy of the test
  to be parameterised. This is not expected to break external use of test
  parameterisation, and is substantially faster. (Robert Collins)

* Tests that try to open a bzr dir on an arbitrary transport will now
  fail unless they have explicitly permitted the transport via
  ``self.permit_url``. The standard test factories such as ``self.get_url``
  will permit the urls they provide automatically, so only exceptional
  tests should need to do this. (Robert Collins)

* The break-in test no longer cares about clean shutdown of the child,
  instead it is happy if the debugger starts up. (Robert  Collins)

* The full test suite is expected to pass when the C extensions are not
  present. (Vincent Ladeuil, #430749)


bzr 2.0.1
#########

:Codename: Stability First
:2.0.1: 2009-10-14

The first of our new ongoing bugfix-only stable releases has arrived. It
includes a collection of 12 bugfixes applied to bzr 2.0.0, but does not
include any of the feature development in the 2.1.0 series.


Bug Fixes
*********

* ``bzr add`` in a tree that has files with ``\r`` or ``\n`` in the
  filename will issue a warning and skip over those files.
  (Robert Collins, #3918)

* bzr will attempt to authenticate with SSH servers that support
  ``keyboard-interactive`` auth but not ``password`` auth when using
  Paramiko.   (Andrew Bennetts, #433846)

* Fixed fetches from a stacked branch on a smart server that were failing
  with some combinations of remote and local formats.  This was causing
  "unknown object type identifier 60" errors.  (Andrew Bennetts, #427736)

* Fixed ``ObjectNotLocked`` errors when doing some log and diff operations
  on branches via a smart server.  (Andrew Bennetts, #389413)

* Handle things like ``bzr add foo`` and ``bzr rm foo`` when the tree is
  at the root of a drive. ``osutils._cicp_canonical_relpath`` always
  assumed that ``abspath()`` returned a path that did not have a trailing
  ``/``, but that is not true when working at the root of the filesystem.
  (John Arbash Meinel, Jason Spashett, #322807)

* Hide deprecation warnings for 'final' releases for python2.6.
  (John Arbash Meinel, #440062)

* Improve the time for ``bzr log DIR`` for 2a format repositories.
  We had been using the same code path as for <2a formats, which required
  iterating over all objects in all revisions.
  (John Arbash Meinel, #374730)

* Make sure that we unlock the tree if we fail to create a TreeTransform
  object when doing a merge, and there is limbo, or pending-deletions
  directory.  (Gary van der Merwe, #427773)

* Occasional IndexError on renamed files have been fixed. Operations that
  set a full inventory in the working tree will now go via the
  apply_inventory_delta code path which is simpler and easier to
  understand than dirstates set_state_from_inventory method. This may
  have a small performance impact on operations built on _write_inventory,
  but such operations are already doing full tree scans, so no radical
  performance change should be observed. (Robert Collins, #403322)

* Retrieving file text or mtime from a _PreviewTree has good performance when
  there are many changes.  (Aaron Bentley)

* The CHK index pages now use an unlimited cache size. With a limited
  cache and a large project, the random access of chk pages could cause us
  to download the entire cix file many times.
  (John Arbash Meinel, #402623)

* When a file kind becomes unversionable after being added, a sensible
  error will be shown instead of a traceback. (Robert Collins, #438569)

Documentation
*************

* Improved README. (Ian Clatworthy)

* Improved upgrade documentation for Launchpad branches.
  (Barry Warsaw)


bzr 2.0.0
#########

:2.0.0: 2009-09-22
:Codename: Instant Karma

This release of Bazaar makes the 2a (previously 'brisbane-core') format
the default when new branches or repositories are created.  This format is
substantially smaller and faster for many operations.  Most of the work in
this release focuses on bug fixes and stabilization, covering both 2a and
previous formats.  (See the Upgrade Guide for information on migrating
existing projects.)

This release also improves the documentation content and presentation,
including adding Windows HtmlHelp manuals.

The Bazaar team decided that 2.0 will be a long-term supported release,
with bugfix-only 2.0.x releases based on it, continuing for at least six
months or until the following stable release.

Changes from 2.0.0rc2 to final
******************************

* Officially branded as 2.0.0 rather than 2.0 to clarify between things
  that "want to happen on the 2.0.x stable series" versus things that want
  to "land in 2.0.0". (Changes how bzrlib._format_version_tuple() handles
  micro = 0.) (John Arbash Meinel)


bzr 2.0.0rc2
############

:2.0.0rc2: 2009-09-10

New Features
************

* Added post_commit hook for mutable trees. This allows the keywords
  plugin to expand keywords on files changed by the commit.
  (Ian Clatworthy, #408841)

Bug Fixes
*********

* Bazaar's native protocol code now correctly handles EINTR, which most
  noticeably occurs if you break in to the debugger while connected to a
  bzr+ssh server.  You can now can continue from the debugger (by typing
  'c') and the process continues.  However, note that pressing C-\ in the
  shell may still kill the SSH process, which is bug 162509, so you must
  sent a signal to the bzr process specifically, for example by typing
  ``kill -QUIT PID`` in another shell.  (Martin Pool, #341535)

* ``bzr check`` in pack-0.92, 1.6 and 1.9 format repositories will no
  longer report incorrect errors about ``Missing inventory ('TREE_ROOT', ...)``
  (Robert Collins, #416732)

* ``bzr info -v`` on a 2a format still claimed that it was a "Development
  format" (John Arbash Meinel, #424392)

* ``bzr log stacked-branch`` shows the full log including
  revisions that are in the fallback repository. (Regressed in 2.0rc1).
  (John Arbash Meinel, #419241)

* Clearer message when Bazaar runs out of memory, instead of a ``MemoryError``
  traceback.  (Martin Pool, #109115)

* Conversion to 2a will create a single pack for all the new revisions (as
  long as it ran without interruption). This improves both ``bzr upgrade``
  and ``bzr pull`` or ``bzr merge`` from local branches in older formats.
  The autopack logic that occurs every 100 revisions during local
  conversions was not returning that pack's identifier, which resulted in
  the partial packs created during the conversion not being consolidated
  at the end of the conversion process. (Robert Collins, #423818)

* Fetches from 2a to 2a are now again requested in 'groupcompress' order.
  Groups that are seen as 'underutilized' will be repacked on-the-fly.
  This means that when the source is fully packed, there is minimal
  overhead during the fetch, but if the source is poorly packed the result
  is a fairly well packed repository (not as good as 'bzr pack' but
  good-enough.) (Robert Collins, John Arbash Meinel, #402652)

* Fix a potential segmentation fault when doing 'log' of a branch that had
  ghosts in its mainline.  (Evaluating None as a tuple is bad.)
  (John Arbash Meinel, #419241)

* ``groupcompress`` sort order is now more stable, rather than relying on
  ``topo_sort`` ordering. The implementation is now
  ``KnownGraph.gc_sort``. (John Arbash Meinel)

* Local data conversion will generate correct deltas. This is a critical
  bugfix vs 2.0rc1, and all 2.0rc1 users should upgrade to 2.0rc2 before
  converting repositories. (Robert Collins, #422849)

* Network streams now decode adjacent records of the same type into a
  single stream, reducing layering churn. (Robert Collins)

* Prevent some kinds of incomplete data from being committed to a 2a
  repository, such as revisions without inventories, a missing chk_bytes
  record for an inventory, or a missing text referenced by an inventory.
  (Andrew Bennetts, #423506, #406687)
  
Documentation
*************

* Fix assertion error about "_remember_remote_is_before" when pushing to
  older smart servers.
  (Andrew Bennetts, #418931)

* Help on hooks no longer says 'Not deprecated' for hooks that are
  currently supported. (Ian Clatworthy, #422415)

* PDF and CHM (Windows HtmlHelp) formats are now supported for the
  user documentation. The HTML documentation is better broken up into
  topics. (Ian Clatworthy)

* The developer and foreign language documents are now separated
  out so that searching in the HTML and CHM files produces more
  useful results. (Ian Clatworthy)

* The main table of contents now provides links to the new Migration Docs
  and Plugins Guide. (Ian Clatworthy)


bzr 2.0.0rc1
############

:Codename: no worries
:2.0.0rc1: 2009-08-26

Compatibility Breaks
********************

* The default format for bzr is now ``2a``. This format brings many
  significant performance and size improvements. bzr can pull from
  any existing repository into a ``2a`` one, but can only transfer
  from ``2a`` into ``rich-root`` repositories. The Upgrade guide
  has more information about this change. (Robert Collins)

* On Windows auto-detection of Putty's plink.exe is disabled.
  Default SSH client for Windows is paramiko. User still can force
  usage of plink if explicitly set environment variable BZR_SSH=plink.
  (#414743, Alexander Belchenko)

New Features
************

* ``bzr branch --switch`` can now switch the checkout in the current directory
  to the newly created branch. (Lukáš Lalinský)

Bug Fixes
*********

* Further tweaks to handling of ``bzr add`` messages about ignored files.
  (Jason Spashett, #76616)

* Fetches were being requested in 'groupcompress' order, but weren't
  recombining the groups. Thus they would 'fragment' to get the correct
  order, but not 'recombine' to actually benefit from it. Until we get
  recombining to work, switching to 'unordered' fetches avoids the
  fragmentation. (John Arbash Meinel, #402645)

* Fix a pycurl related test failure on karmic by recognizing an error
  raised by newer versions of pycurl.
  (Vincent Ladeuil, #306264)

* Fix a test failure on karmic by making a locale test more robust.
  (Vincent Ladeuil, #413514)

* Fix IndexError printing CannotBindAddress errors.
  (Martin Pool, #286871)

* Fix "Revision ... not present" errors when upgrading stacked branches,
  or when doing fetches from a stacked source to a stacked target.
  (Andrew Bennetts, #399140)

* ``bzr branch`` of 2a repositories over HTTP is much faster.  bzr now
  batches together small fetches from 2a repositories, rather than
  fetching only a few hundred bytes at a time.
  (Andrew Bennetts, #402657)

Improvements
************

* A better description of the platform is shown in crash tracebacks, ``bzr
  --version`` and ``bzr selftest``.
  (Martin Pool, #409137)

* bzr can now (again) capture crash data through the apport library, 
  so that a single human-readable file can be attached to bug reports.
  This can be disabled by using ``-Dno_apport`` on the command line, or by
  putting ``no_apport`` into the ``debug_flags`` section of
  ``bazaar.conf``.
  (Martin Pool, Robert Collins, #389328)

* ``bzr push`` locally on windows will no longer give a locking error with
  dirstate based formats. (Robert Collins)

* ``bzr shelve`` and ``bzr unshelve`` now work on windows.
  (Robert Collins, #305006)

* Commit of specific files no longer prevents using the iter_changes
  codepath. On 2a repositories, commit of specific files should now be as
  fast, or slightly faster, than a full commit. (Robert Collins)

* The internal core code that handles specific file operations like
  ``bzr st FILENAME`` or ``bzr commit FILENAME`` has been changed to
  include the parent directories if they have altered, and when a
  directory stops being a directory its children are always included. This
  fixes a number of causes for ``InconsistentDelta`` errors, and permits
  faster commit of specific paths. (Robert Collins, #347649)

Documentation
*************

* New developer documentation for content filtering.
  (Martin Pool)

API Changes
***********

* ``bzrlib.shelf_ui`` has had the ``from_args`` convenience methods of its
  classes changed to manage lock lifetime of the trees they open in a way
  consistent with reader-exclusive locks. (Robert Collins, #305006)

Testing
*******

bzr 1.18.1
##########

:Codename:     nein nein nein!
:1.18.1:       2009-09-09

This release fixes two small but worthwhile bugs relevant to users on
Microsoft Windows: some commands that failed on with locking errors will
now work, and a bug that caused poor performance after committing a file
with line-ending conversion has now been fixed.  It also fixes a bug in
pushing to older servers.

Bug Fixes
*********

* Fixed a problem where using content filtering and especially end-of-line
  conversion will commit too many copies a file.
  (Martin Pool, #415508)

* Fix assertion error about ``_remember_remote_is_before`` in
  ``set_tags_bytes`` when pushing to older smart servers.  
  (Andrew Bennetts, Alexander Belchenko, #418931)

Improvements
************

* ``bzr push`` locally on Windows will no longer give a locking error with
  dirstate based formats. (Robert Collins)

* ``bzr shelve`` and ``bzr unshelve`` now work on Windows.
  (Robert Collins, #305006)

API Changes
***********

* ``bzrlib.shelf_ui`` has had the ``from_args`` convenience methods of its
  classes changed to manage lock lifetime of the trees they open in a way
  consistent with reader-exclusive locks. (Robert Collins, #305006)

* ``Tree.path_content_summary`` may return a size of None, when called on
  a tree with content filtering where the size of the canonical form
  cannot be cheaply determined.  (Martin Pool)

* When manually creating transport servers in test cases, a new helper
  ``TestCase.start_server`` that registers a cleanup and starts the server
  should be used. (Robert Collins)

bzr 1.18
########

Compatibility Breaks
********************

* Committing directly to a stacked branch from a lightweight checkout will
  no longer work. In previous versions this would appear to work but would
  generate repositories with insufficient data to create deltas, leading
  to later errors when branching or reading from the repository.
  (Robert Collins, bug #375013)

New Features
************

Bug Fixes
*********

* Fetching from 2a branches from a version-2 bzr protocol would fail to
  copy the internal inventory pages from the CHK store. This cannot happen
  in normal use as all 2a compatible clients and servers support the
  version-3 protocol, but it does cause test suite failures when testing
  downlevel protocol behaviour. (Robert Collins)

* Fix a test failure on karmic by making a locale test more robust.
  (Vincent Ladeuil, #413514)

* Fixed "Pack ... already exists" error when running ``bzr pack`` on a
  fully packed 2a repository.  (Andrew Bennetts, #382463)

* Further tweaks to handling of ``bzr add`` messages about ignored files.
  (Jason Spashett, #76616)

* Properly handle fetching into a stacked branch while converting the
  data, especially when there are also ghosts. The code was filling in
  parent inventories incorrectly, and also not handling when one of the
  parents was a ghost. (John Arbash Meinel, #402778, #412198)

* ``RemoteStreamSource.get_stream_for_missing_keys`` will fetch CHK
  inventory pages when appropriate (by falling back to the vfs stream
  source).  (Andrew Bennetts, #406686)

* StreamSource generates rich roots from non-rich root sources correctly
  now.  (Andrew Bennetts, #368921)

* When deciding whether a repository was compatible for upgrading or
  fetching, we previously incorrectly checked the default repository
  format for the bzrdir format, rather than the format that was actually
  present on disk.  (Martin Pool, #408824)

Improvements
************

* A better description of the platform is shown in crash tracebacks, ``bzr
  --version`` and ``bzr selftest``.
  (Martin Pool, #409137)

* Cross-format fetches (such as between 1.9-rich-root and 2a) via the
  smart server are more efficient now.  They send inventory deltas rather
  than full inventories.  The smart server has two new requests,
  ``Repository.get_stream_1.19`` and ``Repository.insert_stream_1.19`` to
  support this.  (Andrew Bennetts, #374738, #385826)

* Extracting the full ancestry and computing the ``merge_sort`` is now
  significantly faster. This effects things like ``bzr log -n0``. (For
  example, ``bzr log -r -10..-1 -n0 bzr.dev`` is 2.5s down to 1.0s.
  (John Arbash Meinel)

Documentation
*************

API Changes
***********

Internals
*********

* ``-Dstrict_locks`` can now be used to check that read and write locks
  are treated properly w.r.t. exclusivity. (We don't try to take an OS
  read lock on a file that we already have an OS write lock on.) This is
  now set by default for all tests, if you have a test which cannot be
  fixed, you can use ``self.thisFailsStrictLockCheck()`` as a
  compatibility knob. (John Arbash Meinel)

* InterDifferingSerializer is now only used locally.  Other fetches that
  would have used InterDifferingSerializer now use the more network
  friendly StreamSource, which now automatically does the same
  transformations as InterDifferingSerializer.  (Andrew Bennetts)

* ``KnownGraph`` now has a ``.topo_sort`` and ``.merge_sort`` member which
  are implemented in pyrex and significantly faster. This is exposed along
  with ``CombinedGraphIndex.find_ancestry()`` as
  ``VersionedFiles.get_known_graph_ancestry(keys)``.
  (John Arbash Meinel)

* RemoteBranch.open now honours ignore_fallbacks correctly on bzr-v2
  protocols. (Robert Collins)

* The index code now has some specialized routines to extract the full
  ancestry of a key in a more efficient manner.
  ``CombinedGraphIndex.find_ancestry()``. (Time to get ancestry for
  bzr.dev drops from 1.5s down to 300ms. For OOo from 33s => 10.5s) (John
  Arbash Meinel)

Testing
*******

* Install the test ssl certificate and key so that installed bzr
  can run the https tests. (Denys Duchier, #392401)
  

bzr 1.18rc1
###########

:Codename: little traveller
:1.18:    2009-08-20
:1.18rc1: 2009-08-10

This release of Bazaar marches on towards the 2.0 release in which the 2a
'brisbane-core' format becomes generally recommended.  Most of the work in
this release now focusses on bug fixes and stabilization, covering both 2a
and previous formats.  There is a new text-mode interactive merge feature,
a new guide to migration to 2a format in the user documentation, and
pushing branches to a smart server is now much faster.  

The Bazaar team decided that 2.0 will be a long-term supported release,
with bugfix-only releases based on it continuing for at least six months
or until the following stable release.

There are no changes from 1.18rc1 to 1.18.

New Features
************

* ``bzr merge --interactive`` applies a user-selected portion of the
  merge.  The UI is similar to ``shelve``.  (Aaron Bentley)

* ``bzr reconfigure`` now takes options ``--stacked-on URL`` and
  ``--unstacked`` to change stacking of a branch.
  (Martin Pool, #391411)

Bug Fixes
*********

* Annotating on a stacked branch will now succeed in simple scenarios.
  There are still some complex scenarios where it will fail (bug #399884)
  (John Arbash Meinel, #393366)

* A progress bar is no longer left dangling when ``bzr selftest``
  completes, and the progress bar updates with zero latency so the
  displayed test name is always the one that's actually running.
  (Martin Pool, #123688)

* Authenticating against an ssh server now uses ``auth_none`` to determine
  if password authentication is even supported. This fixes a bug where
  users would be prompted for a launchpad password, even though launchpad
  only supports publickey authentication. (John Arbash Meinel, #375867)

* BranchBuilder now accepts timezone to avoid test failures in countries far
  from GMT. (Vincent Ladeuil, #397716)

* ``bzr commit`` no longer saves the unversioning of missing files until
  the commit has completed on the branch. This means that aborting a
  commit that found a missing file will leave the tree unedited.
  (Robert Collins, #282402)

* ``bzr mv`` no longer takes out branch locks, which allows it to work
  when the branch is readonly. (Robert Collins, #216541)

* ``bzr revert .`` no longer generates an InconsistentDelta error when
  there are missing subtrees. (Robert Collins, #367632)

* ``bzr send`` now generates valid bundles with ``--2a`` formats. However,
  do to internal changes necessary to support this, older clients will
  fail when trying to insert them. For newer clients, the bundle can be
  used to apply the changes to any rich-root compatible format.
  (John Arbash Meinel, #393349)

* Cope with FTP servers that don't support restart/append by falling back
  to reading and then rewriting the whole file, such as TahoeLAFS.  (This
  fallback may be slow for some access patterns.)  (Nils Durner, #294709)

* Encode the paths in ``mbcs`` encoding on Windows when spawning an
  external diff client. This at least allows supporting filenames that are
  not ascii, but are present in the current locale. Ideally we would be
  able to pass the Unicode path, but that would be client dependent.
  (John Arbash Meinel, #382709)

* Fix a compile bug on Solaris having to do with const and
  pointer-to-pointers. (John Arbash Meinel, #408441)

* Fixed a NameError that occurs when merging or pulling from a URL that
  causes a redirection loop when bzr tries to read a URL as a bundle.
  (Andrew Bennetts, #400847)

* Fix ``AttributeError: 'TestUIFactory' object has no attribute 'tick'``
  running send and similar commands on 2a formats.
  (Martin Pool, #408201)
  
* Fix crash in some invocations of ``bzr status`` in format 2a.
  (Martin Pool, #403523)

* Fixed export to existing directory: if directory is empty then export 
  will succeed, otherwise it fails with error.
  (Alexander Belchenko, #406174)

* Fixed spurious "Source branch does not support stacking" warning when
  pushing. (Andrew Bennetts, #388908)

* Fixed spurious transport activity indicator appearing while tests are
  running.  (Martin Pool, #343532)

* Merge now correctly handles empty right-hand revision specs.
  (Aaron Bentley, #333961)

* Renames to lexographically lower basenames in trees that have never been
  committed to will no longer corrupt the dirstate. This was caused by an
  bug in the dirstate update_minimal method. (Robert Collins, #395556)

* Requests for unknown methods no longer cause the smart server to log
  lots of backtraces about ``UnknownSmartMethod``, ``do_chunk`` or
  ``do_end``.  (Andrew Bennetts, #338561)

* Shelve will not shelve the initial add of the tree root.  (Aaron Bentley)

* Streaming from bzr servers where there is a chain of stacked branches
  (A stacked on B stacked on C) will now work. (Robert Collins, #406597)

* The environment variable ``BZR_PROGRESS_BAR`` set to either ``text`` or ``none``
  always forces progress bars either on or off respectively.  Otherwise,
  they're turned on if ``TERM`` is not ``dumb`` and stderr is a terminal.
  bzr always uses the 'text' user interface when run as a command, so
  ``BZR_USE_TEXT_UI`` is no longer needed.
  (Martin Pool, #339385, #387717)

* The optional ``_knit_load_data_pyx`` C extension was never being
  imported.  This caused significant slowdowns when reading data from
  repositories.  (Andrew Bennetts, #405653)
  
* The ``--hardlink`` option to ``branch`` and ``checkout`` is not
  supported at the moment on workingtree formats that can do content
  filtering.  (See <https://bugs.edge.launchpad.net/bzr/+bug/408193>.)
  bzr now says so, rather than just ignoring the option.  (Martin Pool)

* There was a bug in ``osutils.relpath`` that was only triggered on
  Windows. Essentially if you were at the root of a drive, and did
  something to a branch/repo on another drive, we would go into an
  infinite loop while trying to find a 'relative path'.
  (John Arbash Meinel, #394227)

* ``WorkingTree4.unversion`` will no longer fail to unversion ids which
  were present in a parent tree but renamed in the working tree.
  (Robert Collins, #187207)

Improvements
************

* Can now rename/move files even if they have been removed from the inventory.
  (Marius Kruger)

* Pushing branches with tags via ``bzr://`` and ``bzr+ssh://`` is much
  faster, using a new ``Branch.set_tags_bytes`` smart server verb rather
  than VFS methods.  For example, pushes of small branches with tags take
  11 rather than 18 smart server requests.  (Andrew Bennetts, #398608)

* Sending Ctrl-Break on Windows will now drop you into the debugger, in
  the same way that sending Ctrl-\\ does on other platforms.
  (John Arbash Meinel)

Documentation
*************

* Added Bazaar 2.0 Upgrade Guide. (Ian Clatworthy)

API Changes
***********

* ``CLIUIFactory`` is deprecated; use ``TextUIFactory`` instead if you
  need to subclass or create a specific class, or better yet the existing
  ``make_ui_for_terminal``.  ``SilentUIFactory`` is clarified to do no
  user interaction at all, rather than trying to read from stdin but not
  writing any output, which would be strange if reading prompts or
  passwords.  (Martin Pool)

* New TransformPreview.commit() allows committing without a working tree.
  (Aaron Bentley)

* ``pb`` parameter to ``TextTestResult`` is deprecated and ignored.
  (Martin Pool)

* ProgressTasks now prefer to talk direct to their ProgressView not to the
  UIFactory. 
  (Martin Pool)

* ``WorkingTree._check`` now requires a references dict with keys matching
  those returned by ``WorkingTree._get_check_refs``. (Robert Collins)

Internals
*********

* ``CHKInventory.path2id`` uses the parent_id to basename hash to avoid
  reading the entries along the path, reducing work to lookup ids from
  paths. (Robert Collins)

* ``CHKMap.apply_delta`` now raises ``InconsistentDelta`` if a delta adds
  as new a key which was already mapped. (Robert Collins)

* Inventory delta application catches more cases of corruption and can
  prevent corrupt deltas from affecting consistency of data structures on
  disk. (Robert Collins)

* --subunit support now adds timestamps if the subunit version supports
  it. (Robert Collins)

* The Windows all-in-one installer now bundles the PyQt image format
  plugins, which allows previewing more images as part of 'qdiff'.
  (Alexander Belchenko)


Testing
*******

* Merge directive cherrypick tests must use the same root id.
  (Martin Pool, #409684)

* Spurious failure in ``check`` tests on rich-root formats fixed.
  (Martin Pool, #408199)

* The ``bzrlib.tests.TextTestRunner`` will no longer call
  ``countTestsCases`` on the test being run. Progress information is
  instead handled by having the test passed in call ``result.progress``
  before running its contents. This improves the behaviour when using
  ``TextTestRunner`` with test suites that don't support
  ``countTestsCases``. (Robert Collins)


bzr 1.17.1 (unreleased)
#######################

Bug Fixes
*********

* The optional ``_knit_load_data_pyx`` C extension was never being
  imported.  This caused significant slowdowns when reading data from
  knit format repositories.  (Andrew Bennetts, #405653)
  

bzr 1.17
########
:Codename: so-late-its-brunch
:1.17rc1: 2009-07-13
:1.17: 2009-07-20


Bazaar continues to blaze a straight and shining path to the 2.0 release and
the elevation of the ``2a`` beta format to the full glory of "supported and
stable".

Highlights in this release include greatly reduced memory consumption during
commits, faster ``ls``, faster ``annotate``, faster network operations if
you're specifying a revision number and the final destruction of those
annoying progress bar artifacts.


Changes from 1.17rc1 to 1.17final
*********************************

* Change an extension to call the python ``frozenset()`` rather than the C
  api ``PyFrozenSet_New``. It turns out that python2.4 did not expose the
  C api. (John Arbash Meinel, #399366)

* Fixes for the Makefile and the rename of ``generate_docs.py`` to
  ``tools/generate_docs.py`` to allow everything to be built on Windows.
  (John Arbash Meinel, #399356)

* ``bzr serve`` once again applies a ``ChrootServer`` to the given
  directory before serving it. (Andrew Bennetts, #400535)


Compatibility Breaks
********************

* ``bzr register-branch`` from the Launchpad plugin now refers to "project"
  instead of "product" which is the correct Launchpad terminology.  The
  --product option is deprecated and users should switch to using --project.
  (Neil Martinsen-Burrell, #238764)


New Features
************

* ``bzr push`` now aborts if uncommitted changes (including pending merges)
  are present in the working tree (if one is present) and no revision is
  specified. The configuration option ``push_strict`` can be used to set the
  default for this behavior.  (Vincent Ladeuil, #284038, #322808, #65286)

* ``bzr revno`` and ``bzr revision-info`` now have a ``--tree`` option to
  show revision info for the working tree instead of the branch.
  (Matthew Fuller, John Arbash Meinel)

* ``bzr send`` now aborts if uncommitted changes (including pending merges)
  are present in the working tree and no revision is specified. The
  configuration option ``send_strict`` can be used to set the default for this
  behavior.
  (Vincent Ladeuil, #206577)

* ``bzr switch --create-branch/-b`` can now be used to create and switch
  to a new branch. Supplying a name without a ``/`` will create the branch
  relative to the existing branch. (similar to how ``bzr switch name``
  works when the branch already exists.) (John Arbash Meinel)


Bug Fixes
*********

* Accept uppercase "Y/N" to prompts such as from break lock. 
  (#335182, Tim Powell, Martin Pool)

* Add documentation about diverged branches and how to fix them in the
  centralized workflow with local commits.  Mention ``bzr help
  diverged-branches`` when a push fails because the branches have
  diverged.  (Neil Martinsen-Burrell, #269477)

* Annotate would sometimes 'latch on' to trivial lines, causing important
  lines to be incorrectly annotated. (John Arbash Meinel, #387952)

* Automatic format upgrades triggered by default stacking policies on a
  1.16rc1 (or later) smart server work again.
  (Andrew Bennetts, #388675)

* Avoid progress bar artifacts being left behind on the screen.
  (Martin Pool, #321935)

* Better message in ``bzr split`` error suggesting a rich root format.
  (Neil Martinsen-Burrell, #220067)

* ``Branch.set_append_revisions_only`` now works with branches on a smart
  server. (Andrew Bennetts, #365865)

* By default, ``bzr branch`` will fail if the target directory exists, but
  does not already have a control directory.  The flag ``--use-existing-dir``
  will allow operation to proceed.  (Alexander Belchenko, #307554)

* ``bzr ls DIR --from-root`` now shows only things in DIR, not everything.
  (Ian Clatworthy)

* Fetch between repositories does not error if they have inconsistent data
  that should be irrelevant to the fetch operation. (Aaron Bentley)

* Fix ``AttributeError`` exception when reconfiguring lightweight checkout 
  of a remote repository.
  (Jelmer Vernooij, #332194)

* Fix bug in decoding v3 smart server messages when receiving multiple
  lots of excess bytes after an end-of-message.
  (Andrew Bennetts)

* Force deletion of readonly files during merge, update and other tree
  transforms.
  (Craig Hewetson, Martin Pool, #218206)

* Force socket shutdown in threaded http test servers to avoid client hangs
  (pycurl).  (Vincent Ladeuil, #383920).

* ``LRUCache`` will maintain the linked list pointers even if a nodes
  cleanup function raises an exception. (John Arbash Meinel, #396838)

* Progress bars are now suppressed again when the environment variable
  ``BZR_PROGRESS_BAR`` is set to ``none``.
  (Martin Pool, #339385)

* Reduced memory consumption during ``bzr commit`` of large files. For
  pre 2a formats, should be down to ~3x the size of a file.
  For ``--2a`` format repositories, it is down to the size of the file
  content plus the size of the compressed text.  Related to bug #109114.
  (John Arbash Meinel)

* Set hidden attribute on .bzr directory below unicode path should never
  fail with error. The operation should succeed even if bzr unable to set 
  the attribute.  (Alexander Belchenko, related to bug #335362).
  
* Stacking will no longer accept requests to stack on the same
  branch/repository. Existing branches that incorrectly reference the same
  repository in a stacking configuration will now raise
  UnstackableLocationError when the branch is opened. This can be fixed by
  removing the stacking location inside ``.bzr/branch``.
  (Robert Collins, #376243)

* The ``log+`` decorator, useful in debugging or profiling, could cause
  "AttributeError: 'list' object has no attribute 'next'".  This is now
  fixed.  The log decorator no longer shows the elapsed time or transfer
  rate because they're available in the log prefixes and the transport
  activity display respectively.
  (Martin Pool, #340347)

* Unshelve works correctly when multiple zero-length files are present on
  the shelf. (Aaron Bentley, #363444)

* Progress bars no longer show the network transport scheme or direction.
  (Martin Pool)

* launchpad-login now respects the 'verbose' option.
  (Jonathan Lange, #217031)


Internals
*********

* ``bzrlib.user_encoding`` is now officially deprecated. It is not
  possible to write a deprecation wrapper, but the variable will be
  removed in the near future. Use ``bzrlib.osutils.get_user_encoding()``
  instead. (Alexander Belchenko)

* Command lookup has had hooks added. ``bzrlib.Command.hooks`` has
  three new hook points: ``get_command``, ``get_missing_command`` and
  ``list_commands``, which allow just-in-time command name provision
  rather than requiring all command names be known a-priori.
  (Robert Collins)

* ``get_app_path`` from win32utils.py now supports REG_EXPAND_SZ data type
  and can read path to wordpad.exe. (Alexander Belchenko, #392046)

* ``graph.KnownGraph`` has been added. This is a class that can give
  answers to ``heads()`` very quickly. However, it has the assumption that
  the whole graph has already been loaded. This is true during
  ``annotate`` so it is used there with good success (as much as 2x faster
  for files with long ancestry and 'cherrypicked' changes.)
  (John Arbash Meinel, Vincent Ladeuil)

* OS file locks are now taken out using ``CreateFile`` rather than
  ``LockFileEx`` on Windows. The locking remains exclusive with
  ``LockFileEx`` but now it also works on older versions of Windows (such
  as Win98). (Martin <gzlist>)

* pack <=> pack fetching is now done via a ``PackStreamSource`` rather
  than the ``Packer`` code. The user visible change is that we now
  properly fetch the minimum number of texts for non-smart fetching.
  (John Arbash Meinel)


* ``VersionedFiles._add_text`` is a new api that lets us insert text into
  the repository as a single string, rather than a list of lines. This can
  improve memory overhead and performance of committing large files.
  (Currently a private api, used only by commit). (John Arbash Meinel)


Improvements
************

* ``bzr annotate`` can now be significantly faster. The time for
  ``bzr annotate NEWS`` is down to 7s from 22s in 1.16. Files with long
  histories and lots of 'duplicate insertions' will be improved more than
  others. (John Arbash Meinel, Vincent Ladeuil)

* ``bzr ls`` is now faster. On OpenOffice.org, the time drops from 2.4
  to 1.1 seconds. The improvement for ``bzr ls -r-1`` is more
  substantial dropping from 54.3 to 1.1 seconds. (Ian Clatworthy)

* Improve "Path(s) are not versioned" error reporting for some commands.
  (Benoît PIERRE)

* Initial commit performance in ``--2a`` repositories has been improved by
  making it cheaper to build the initial CHKMap. (John Arbash Meinel)

* Resolving a revno to a revision id on a branch accessed via ``bzr://``
  or ``bzr+ssh://`` is now much faster and involves no VFS operations.
  This speeds up commands like ``bzr pull -r 123``.  (Andrew Bennetts)

* ``revision-info`` now properly aligns the revnos/revids in the output
  and doesn't traceback when given revisions not in the current branch.
  Performance is also significantly improved when requesting multiple revs
  at once.  (Matthew Fuller, John Arbash Meinel)

* Tildes are no longer escaped by Transports. (Andy Kilner)


Documentation
*************

* Avoid bad text wrapping in generated documentation.  Slightly better
  formatting in the user reference.
  (Martin Pool, #249908)

* Minor clarifications to the help for End-Of-Line conversions.
  (Ian Clatworthy)

API Changes
***********

* Removed overspecific error class ``InvalidProgressBarType``.
  (Martin Pool)

* The method ``ProgressView._show_transport_activity`` is now
  ``show_transport_activity`` because it's part of the contract between
  this class and the UI.  (Martin Pool)


bzr 1.16.1
##########

:Released: 2009-06-26

End user testing of the 2a format revealed two serious bugs. The first,
#365615, caused bzr to raise AbsentContentFactory errors when autopacking.
This meant that commits or pushes to 2a-format repositories failed
intermittently.

The second bug, #390563, caused the smart server to raise AbsentContentFactory
when streaming 2a stacked 2a-format branches. This particularly affected
branches stored on Launchpad in the 2a format.

Both of these bugs cause command failures only, neither of them cause data
corruption or data loss. And, of course, both of these bugs are now fixed.

Bug Fixes
*********

* We now properly request a more minimal set of file texts when fetching
  multiple revisions. (Robert Collins, John Arbash Meinel, #390563)

* Repositories using CHK pages (which includes the new 2a format) will no
  longer error during commit or push operations when an autopack operation
  is triggered. (Robert Collins, #365615)

* ``chk_map.iter_interesting_nodes`` now properly uses the *intersection*
  of referenced nodes rather than the *union* to determine what
  uninteresting pages we still need to look at. Prior to this,
  incrementally pushing to stacked branch would push the minimal data, but
  fetching everything would request extra texts. There are some unhandled
  cases wrt trees of different depths, but this fixes the common cases.
  (Robert Collins, John Arbash Meinel, #390563)

* ``GroupCompress`` repositories now take advantage of the pack hints
  parameter to permit cross-format fetching to incrementally pack the
  converted data. (Robert Collins)

* ``Repository.commit_write_group`` now returns opaque data about what
  was committed, for passing to the ``Repository.pack``. Repositories
  without atomic commits will still return None. (Robert Collins)

* ``Repository.pack`` now takes an optional ``hint`` parameter
  which will support doing partial packs for repositories that can do
  that. (Robert Collins)

* RepositoryFormat has a new attribute 'pack_compresses' which is True
  when doing a pack operation changes the compression of content in the
  repository. (Robert Collins)

* ``StreamSink`` and ``InterDifferingSerialiser`` will call
  ``Repository.pack`` with the hint returned by
  ``Repository.commit_write_group`` if the formats were different and the
  repository can increase compression by doing a pack operation.
  (Robert Collins, #376748)


bzr 1.16
########
:Codename: yesterday-in-california
:1.16rc1: 2009-06-11
:1.16: 2009-06-18

This version of Bazaar contains the beta release of the new ``2a`` repository
format, suitable for testing by fearless, advanced users. This format or an
updated version of it will become the default format in Bazaar 2.0. Please
read the NEWS entry before even thinking about upgrading to the new format.

Also included are speedups for many operations on huge projects, a bug fix for
pushing stacked new stacked branches to smart servers and the usual bevy of
bug fixes and improvements.


Changes from 1.16rc1 to 1.16final
*********************************

* Fix the nested tree flag check so that upgrade from development formats to
  2a can work correctly.
  (Jelmer Vernooij, #388727)

* Automatic format upgrades triggered by default stacking policies on a
  1.16rc1 (or later) smart server work again.
  (Andrew Bennetts, #388675)


Compatibility Breaks
********************

* Display prompt on stderr (instead of stdout) when querying users so
  that the output of commands can be safely redirected.
  (Vincent Ladeuil, #376582)


New Features
************

* A new repository format ``2a`` has been added.  This is a beta release
  of the brisbane-core (aka group-compress) project.  This format now
  suitable for wider testing by advanced users willing to deal with some
  bugs.  We would appreciate test reports, either positive or negative.
  Format 2a is substantially smaller and faster for many operations on
  many trees.  This format or an updated version will become the default
  in bzr 2.0.

  This is a rich-root format, so this repository format can be used with
  bzr-svn.  Bazaar branches in previous non-rich-root formats can be
  converted (including by merge, push and pull) to format 2a, but not vice
  versa.  We recommend upgrading previous development formats to 2a.

  Upgrading to this format can take considerable time because it expands
  and more concisely repacks the full history.

  If you use stacked branches, you must upgrade the stacked branches
  before the stacked-on branches.  (See <https://bugs.launchpad.net/bugs/374735>)

* ``--development7-rich-root`` is a new dev format, similar to ``--dev6``
  but using a Revision serializer using bencode rather than XML.
  (Jelmer Vernooij, John Arbash Meinel)

* mail_client=claws now supports --body (and message body hooks).  Also uses
  configured from address.  (Barry Warsaw)

Improvements
************


* ``--development6-rich-root`` can now stack. (Modulo some smart-server
  bugs with stacking and non default formats.)
  (John Arbash Meinel, #373455)

* ``--development6-rich-root`` delays generating a delta index for the
  first object inserted into a group. This has a beneficial impact on
  ``bzr commit`` since each committed texts goes to its own group. For
  committing a 90MB file, it drops peak memory by about 200MB, and speeds
  up commit from 7s => 4s. (John Arbash Meinel)

* Numerous operations are now faster for huge projects, i.e. those
  with a large number of files and/or a large number of revisions,
  particularly when the latest development format is used. These
  operations (and improvements on OpenOffice.org) include:

  * branch in a shared repository (2X faster)
  * branch --no-tree (100X faster)
  * diff (2X faster)
  * tags (70X faster)

  (Ian Clatworthy)

* Pyrex version of ``bencode`` support. This provides optimized support
  for both encoding and decoding, and is now found at ``bzrlib.bencode``.
  ``bzrlib.utils.bencode`` is now deprecated.
  (Alexander Belchenko, Jelmer Vernooij, John Arbash Meinel)


Bug Fixes
*********

* Bazaar can now pass attachment files to the mutt email client.
  (Edwin Grubbs, #384158)

* Better message in ``bzr add`` output suggesting using ``bzr ignored`` to
  see which files can also be added.  (Jason Spashett, #76616)

* ``bzr pull -r 123`` from a stacked branch on a smart server no longer fails.
  Also, the ``Branch.revision_history()`` API now works in the same
  situation.  (Andrew Bennetts, #380314)
  
* ``bzr serve`` on Windows no longer displays a traceback simply because a
  TCP client disconnected. (Andrew Bennetts)

* Clarify the rules for locking and fallback repositories. Fix bugs in how
  ``RemoteRepository`` was handling fallbacks along with the
  ``_real_repository``. (Andrew Bennetts, John Arbash Meinel, #375496)

* Fix a small bug with fetching revisions w/ ghosts into a new stacked
  branch. Not often triggered, because it required ghosts to be part of
  the fetched revisions, not in the stacked-on ancestry.
  (John Arbash Meinel)

* Fix status and commit to work with content filtered trees, addressing
  numerous bad bugs with line-ending support. (Ian Clatworthy, #362030)

* Fix problem of "directory not empty" when contending for a lock over
  sftp.  (Martin Pool, #340352)

* Fix rule handling so that eol is optional, not mandatory.
  (Ian Clatworthy, #379370)

* Pushing a new stacked branch to a 1.15 smart server was broken due to a
  bug in the ``BzrDirFormat.initialize_ex`` smart verb.  This is fixed in
  1.16, but required changes to the network protocol, so the
  ``BzrDirFormat.initialize_ex`` verb has been removed and replaced with a
  corrected ``BzrDirFormat.initialize_ex_1.16`` verb.  1.15 clients will
  still work with a 1.16 server as they will fallback to slower (and
  bug-free) methods.
  (Jonathan Lange, Robert Collins, Andrew Bennetts, #385132)

* Reconcile can now deal with text revisions that originated in revisions 
  that are ghosts. (Jelmer Vernooij, #336749)

* Support cloning of branches with ghosts in the left hand side history.
  (Jelmer Vernooij, #248540)

* The ''bzr diff'' now catches OSError from osutils.rmtree and logs a
  helpful message to the trace file, unless the temp directory really was
  removed (which would be very strange).  Since the diff operation has
  succeeded from the user's perspective, no output is written to stderr 
  or stdout.  (Maritza Mendez, #363837)

* Translate errors received from a smart server in response to a
  ``BzrDirFormat.initialize`` or ``BzrDirFormat.initialize_ex`` request.
  This was causing tracebacks even for mundane errors like
  ``PermissionDenied``.  (Andrew Bennetts, #381329)

Documentation
*************

* Added directory structure and started translation of docs in Russian.
  (Alexey Shtokalo, Alexander Iljin, Alexander Belchenko, Dmitry Vasiliev,
  Volodymyr Kotulskyi)

API Changes
***********

* Added osutils.parent_directories(). (Ian Clatworthy)

* ``bzrlib.progress.ProgressBar``, ``ChildProgress``, ``DotsProgressBar``,
  ``TTYProgressBar`` and ``child_progress`` are now deprecated; use
  ``ui_factory.nested_progress_bar`` instead.  (Martin Pool)

* ``graph.StackedParentsProvider`` is now a public API, replacing
  ``graph._StackedParentsProvider``. The api is now considered stable and ready
  for external users. (Gary van der Merwe)

* ``bzrlib.user_encoding`` is deprecated in favor of
  ``get_user_encoding``.  (Alexander Belchenko)

* TreeTransformBase no longer assumes that limbo is provided via disk.
  DiskTreeTransform now provides disk functionality.  (Aaron Bentley)

Internals
*********

* Remove ``weave.py`` script for accessing internals of old weave-format
  repositories.  (Martin Pool)

Testing
*******

* ``make check`` no longer repeats the test run in ``LANG=C``.
  (Martin Pool, #386180)

* The number of cores is now correctly detected on OSX. (John Szakmeister)

* The number of cores is also detected on Solaris and win32. (Vincent Ladeuil)

* The number of cores is also detected on FreeBSD. (Matthew Fuller)


bzr 1.15
########
:1.15rc1: 2009-05-16
:1.15: 2009-05-22
:1.15.1: 2009-06-09

The smart server will no longer raise 'NoSuchRevision' when streaming content
with a size mismatch in a reconstructed graph search. New command ``bzr
dpush``. Plugins can now define their own annotation tie-breaker when two
revisions introduce the exact same line.

Changes from 1.15.1 to 1.15.2
*****************************

* Use zdll on Windows to build ``_chk_map_pyx`` extension.
  (Alexander Belchenko)

Changes from 1.15final to 1.15.1
*********************************

* Translate errors received from a smart server in response to a
  ``BzrDirFormat.initialize`` or ``BzrDirFormat.initialize_ex`` request.
  This was causing tracebacks even for mundane errors like
  ``PermissionDenied``.  (Andrew Bennetts, #381329)

Changes from 1.15rc1 to 1.15final
*********************************

* No changes

Compatibility Breaks
********************

* ``bzr ls`` is no longer recursive by default. To recurse, use the
  new ``-R`` option. The old ``--non-recursive`` option has been removed.
  If you alias ``ls`` to ``ls -R``, you can disable recursion using
  ``--no-recursive`` instead.  (Ian Clatworthy)

New Features
************

* New command ``bzr dpush`` that can push changes to foreign 
  branches (svn, git) without setting custom bzr-specific metadata.
  (Jelmer Vernooij)

* The new development format ``--development6-rich-root`` now supports
  stacking. We chose not to use a new format marker, since old clients
  will just fail to open stacked branches, the same as if we used a new
  format flag. (John Arbash Meinel, #373455)

* Plugins can now define their own annotation tie-breaker when two revisions
  introduce the exact same line. See ``bzrlib.annotate._break_annotation_tie``
  Be aware though that this is temporary, private (as indicated by the leading
  '_') and a first step to address the problem. (Vincent Ladeuil, #348459)

* New command ``bzr dpush`` that can push changes to foreign 
  branches (svn, git) without setting custom bzr-specific metadata.
  (Jelmer Vernooij)

* ``bzr send`` will now check the ``child_submit_format`` setting in
  the submit branch to determine what format to use, if none was 
  specified on the command-line.  (Jelmer Vernooij)

Improvements
************

* -Dhpss output now includes the number of VFS calls made to the remote
  server. (Jonathan Lange)

* ``--coverage`` works for code running in threads too.
  (Andrew Bennets, Vincent Ladeuil)

* ``bzr pull`` now has a ``--local`` option to only make changes to the
  local branch, and not the bound master branch.
  (Gary van der Merwe, #194716)

* ``bzr rm *`` is now as fast as ``bzr rm * --keep``. (Johan Walles, #180116)

Bug Fixes
*********

* Adding now works properly when path contains a symbolic link.
  (Geoff Bache, #183831)

* An error is now raised for unknown eol values. (Brian de Alwis, #358199)

* ``bzr merge --weave`` will now generate a conflict if one side deletes a
  line, and the other side modifies the line. (John Arbash Meinel, #328171)

* ``bzr reconfigure --standalone`` no longer raises IncompatibleRepositories.
  (Martin von Gagern, #248932)

* ``bzr send`` works to send emails again using MAPI.
  (Neil Martinsen-Burrell, #346998)

* Check for missing parent inventories in StreamSink.  This prevents
  incomplete stacked branches being created by 1.13 bzr:// and
  bzr+ssh:// clients (which have bug #354036).  Instead, the server now
  causes those clients to send the missing records.  (Andrew Bennetts)

* Correctly handle http servers proposing multiple authentication schemes.
  (Vincent Ladeuil, #366107)

* End-Of-Line content filters are now loaded correctly.
  (Ian Clatworthy, Brian de Alwis, #355280)

* Fix a bug in the pure-python ``GroupCompress`` code when handling copies
  longer than 64KiB. (John Arbash Meinel, #364900)

* Fix TypeError in running ``bzr break-lock`` on some URLs.
  (Alexander Belchenko, Martin Pool, #365891)

* Non-recursive ``bzr ls`` now works properly when a path is specified.
  (Jelmer Vernooij, #357863)

* ssh usernames (defined in ~/.ssh/config) are honoured for bzr+ssh connections.
  (Vincent Ladeuil, #367726)

* Several bugs related to unicode symlinks have been fixed and the test suite
  enhanced to better catch regressions for them. (Vincent Ladeuil)

* The smart server will no longer raise 'NoSuchRevision' when streaming
  content with a size mismatch in a reconstructed graph search: it assumes
  that the client will make sure it is happy with what it got, and this
  sort of mismatch is normal for stacked environments.
  bzr 1.13.0/1 will stream from unstacked branches only - in that case not
  getting all the content expected would be a bug. However the graph
  search is how we figured out what we wanted, so a mismatch is both odd
  and unrecoverable without starting over, and starting over will end up
  with the same data as if we just permitted the mismatch. If data is
  gc'd, doing a new search will find only the truncated data, so sending
  only the truncated data seems reasonable. bzr versions newer than this
  will stream from stacked branches and check the stream to find missing
  content in the stacked-on branch, and thus will handle the situation
  implicitly.  (Robert Collins, #360791)

* Upgrading to, or fetching into a 'rich-root' format will now correctly
  set the root data the same way that reconcile does.
  (Robert Collins, #368921)

* Using unicode Windows API to obtain command-line arguments.
  (Alexander Belchenko, #375934)

Documentation
*************

API Changes
***********

* ``InterPackRepo.fetch`` and ``RepoFetcher`` now raise ``NoSuchRevision``
  instead of ``InstallFailed`` when they detect a missing revision.
  ``InstallFailed`` itself has been deleted. (Jonathan Lange)

* Not passing arguments to ``bzrlib.commands.main()`` will now grab the
  arguments from ``osutils.get_unicode_argv()`` which has proper support
  for unicode arguments on windows. Further, the supplied arguments are now 
  required to be unicode strings, rather than user_encoded strings.
  (Alexander Belchenko)

Internals
*********

* ``bzrlib.branch.Branch.set_parent`` is now present on the base branch
  class and will call ``_set_parent_location`` after doing unicode 
  encoding. (Robert Collins)

* ``bzrlib.remote.RemoteBranch._set_parent_location`` will use a new verb
  ``Branch.set_parent_location`` removing further VFS operations.
  (Robert Collins)

* ``bzrlib.bzrdir.BzrDir._get_config`` now returns a ``TransportConfig``
  or similar when the dir supports configuration settings. The base class
  defaults to None. There is a matching new server verb
  ``BzrDir.get-config_file`` to reduce roundtrips for getting BzrDir
  configuration. (Robert Collins)

* ``bzrlib.tests.ExtendedTestResult`` has new methods ``startTests``
  called before the first test is started, ``done`` called after the last
  test completes, and a new parameter ``strict``. (Robert Collins)

* ``-Dhpss`` when passed to bzr will cause a backtrace to be printed when
  VFS operations are started on a smart server repository. This should not
  occur on regular push and pull operations, and is a key indicator for
  performance regressions. (Robert Collins)

* ``-Dlock`` when passed to the selftest (e.g. ``bzr -Dlock selftest``) will
  cause mismatched physical locks to cause test errors rather than just
  reporting to the screen. (Robert Collins)

* -Dprogress will cause pdb to start up if a progress view jumps
  backwards. (Robert Collins)

* Fallback ``CredentialStore`` instances registered with ``fallback=True``
  are now be able to provide credentials if obtaining credentials 
  via ~/.bazaar/authentication.conf fails. (Jelmer Vernooij, 
  Vincent Ladeuil, #321918)

* New hook ``Lock.lock_broken`` which runs when a lock is
  broken. This is mainly for testing that lock/unlock are
  balanced in tests. (Vincent Ladeuil)

* New MergeDirective hook 'merge_request_body' allows hooks to supply or
  alter a body for the message produced by ``bzr send``.

* New smart server verb ``BzrDir.initialize_ex`` which implements a
  refactoring to the core of clone allowing less round trips on new
  branches. (Robert Collins)

* New method ``Tags.rename_revisions`` that can rename revision ids tags
  are pointing at. (Jelmer Vernooij)

* Updated the bundled ``ConfigObj`` library to 4.6.0 (Matt Nordhoff)

Testing
*******

* ``bzr selftest`` will now fail if lock/unlock are not correctly balanced in
  tests. Using ``-Dlock`` will turn the related failures into warnings.
  (Vincent Ladeuil, Robert Collins)

bzr 1.14
########
:Codename: brisbane-core
:1.14rc1: 2009-04-06
:1.14rc2: 2009-04-19
:1.14: 2009-04-28
:1.14.1: 2009-05-01

New formats 1.14 and 1.14-rich-root supporting End-Of-Line (EOL) conversions,
keyword templating (via the bzr-keywords plugin) and generic content filtering.
End-of-line conversion is now supported for formats supporting content
filtering.

Changes from 1.14final to 1.14.1
********************************

* Change api_minimum_version back to api_minimum_version = (1, 13, 0)

Changes from 1.14rc2 to 1.14final
*********************************

* Fix a bug in the pure-python ``GroupCompress`` code when handling copies
  longer than 64KiB. (John Arbash Meinel, #364900)

Changes from 1.14rc1 to 1.14rc2
*******************************

* Fix for bug 358037 Revision not in
  bzrlib.groupcompress.GroupCompressVersionedFiles (Brian de Alwis, 
  John A Meinel)

* Fix for bug 354036 ErrorFromSmartServer - AbsentContentFactory object has no
  attribute 'get_bytes_as' exception while pulling from Launchpad 
  (Jean-Francois Roy, Andrew Bennetts, Robert Collins)

* Fix for bug 355280 eol content filters are never loaded and thus never
  applied (Brian de Alwis, Ian Clatworthy)
 
* bzr.dev -r4280  Change _fetch_uses_deltas = False for CHK repos until we can
  write a better fix. (John Arbash Meinel, Robert Collins)

* Fix for bug 361574 uncommit recommends undefined --levels and -n options
  (Marius Kruger, Ian Clatworthy)

* bzr.dev r4289 as cherrypicked at lp:~spiv/bzr/stacking-cherrypick-1.14 
  (Andrew Bennetts, Robert Collins)

Compatibility Breaks
********************

* A previously disabled code path to accelerate getting configuration
  settings from a smart server has been reinstated. We think this *may*
  cause a incompatibility with servers older than bzr 0.15. We intend
  to issue a point release to address this if it turns out to be a
  problem. (Robert Collins, Andrew Bennetts)

* bzr no longer autodetects nested trees as 'tree-references'.  They
  must now be explicitly added tree references.  At the commandline, use
  join --reference instead of add.  (Aaron Bentley)

* The ``--long`` log format (the default) no longer shows merged
  revisions implicitly, making it consistent with the ``short`` and
  ``line`` log formats.  To see merged revisions for just a given
  revision, use ``bzr log -n0 -rX``. To see every merged revision,
  use ``bzr log -n0``.  (Ian Clatworthy)

New Features
************

* New formats ``1.14`` and ``1.14-rich-root`` supporting End-Of-Line
  (EOL) conversions, keyword templating (via the bzr-keywords plugin)
  and generic content filtering. These formats replace the experimental
  ``development-wt5`` and ``development-wt5-rich-root`` formats
  respectively, but have support for filtered views disabled.
  (Ian Clatworthy)

* New ``mv --auto`` option recognizes renames after they occur.
  (Aaron Bentley)

* ``bzr`` can now get passwords from stdin without requiring a controlling
  terminal (i.e. by redirecting stdin). (Vincent Ladeuil)

* ``bzr log`` now supports filtering of multiple files and directories
  and will show changes that touch any of them. Furthermore,
  directory filtering now shows the changes to any children of that
  directory, not just the directory object itself.
  (Ian Clatworthy, #97715)

* ``bzr shelve`` can now apply changes without storing anything on the
  shelf, via the new --destroy option.  (Aaron Bentley)

* ``bzr send`` now accepts --body to specify an initial message body.
  (Aaron bentley)

* ``bzr xxx --usage`` where xxx is a command now shows a usage
  message and the options without the descriptive help sections
  (like Description and Examples). A message is also given
  explaining how to see the complete help, i.e. ``bzr help xxx``.
  (Ian Clatworthy)

* Content filters can now be used to provide custom conversion
  between the canonical format of content (i.e. as stored) and
  the convenience format of content (i.e. as created in working
  trees). See ``bzr help content-filters`` for further details.
  (Ian Clatworthy, Alexander Belchenko)

* End-of-line conversion is now supported for formats supporting
  content filtering. See ``bzr help eol`` for details.
  (Ian Clatworthy)

* Newly-blessed `join` command allows combining two trees into one.
  (Aaron Bentley)

Improvements
************

* A new format name alias ``default-rich-root`` has been added and
  points at the closest relative of the default format that supports 
  rich roots. (Jelmer Vernooij, #338061)

* Branching from a stacked branch using ``bzr*://`` will now stream
  the data when the target repository does not need topological
  ordering, reducing round trips and network overhead. This uses the
  existing smart server methods added in 1.13, so will work on any
  1.13 or newer server. (Robert Collins, Andrew Bennetts)

* ``bzr cat`` and ``bzr export`` now supports a ``--filters`` option
  that displays/saves the content after content filters are applied.
  (Ian Clatworthy)

* ``bzr ignore`` gives a more informative message when existing
  version controlled files match the ignore pattern. (Neil
  Martinsen-Burrell, #248895)

* ``bzr log`` now has ``--include-merges`` as an alias for ``--levels 0``.
  (Ian Clatworthy)

* ``bzr send`` is faster on repositories with deep histories.
  (Ian Clatworthy)

* IPv6 literals are accepted in URLs.
  (stlman, Martin Pool, Jelmer Vernooij, #165014)

* Progress bars now show the rate of network activity for
  ``bzr+ssh://`` and ``bzr://`` connections.  (Andrew Bennetts)

* Prompt for user names if they are not in the configuration. 
  (Jelmer Vernooij, #256612)

* Pushing to a stacked pack-format branch on a 1.12 or older smart server
  now takes many less round trips.  (Andrew Bennetts, Robert Collins,
  #294479)
  
* Streaming push can be done to older repository formats.  This is
  implemented using a new ``Repository.insert_stream_locked`` RPC.
  (Andrew Bennetts, Robert Collins)

* The "ignoring files outside view: .." message has been re-worded
  to "Ignoring files outside view. View is .." to reduce confusion
  about what was being considered and what was being ignored.
  (Ian Clatworthy)

* The ``long`` log formatter now shows [merge] indicators. If
  only one level of revisions is displayed and merges are found,
  the ``long`` and ``short`` log formatters now tell the user
  how to see the hidden merged revisions.  (Ian Clatworthy)

* The ``brisbane-core`` project has delivered its beta format
  ``development6-rich-root``. This format is suitable for judicious
  testing by early adopters. In particular if you are benchmarking bzr
  performance please be sure to test using this format. At this stage
  more information is best obtained by contacting the Bazaar mailing list
  or IRC channel if you are interested in using this format. We will make
  end user documentation available closer to blessing the format as
  production ready. (Robert Collins, John Arbash Meinel, Ian Clatworthy,
  Vincent Ladeuil, Andrew Bennetts, Martin Pool)

* Tildes are no longer escaped. No more %7Euser/project/branch!
  (Jonathan Lange)

Bug Fixes
*********

* Pushing a new stacked branch will also push the parent inventories for
  revisions at the stacking boundary.  This makes sure that the stacked
  branch has enough data to calculate inventory deltas for all of its
  revisions (without requiring the fallback branch).  This avoids
  "'AbsentContentFactory' object has no attribute 'get_bytes_as'" errors
  when fetching the stacked branch from a 1.13 (or later) smart server.
  This partially fixes #354036.  (Andrew Bennetts, Robert Collins)

* End-Of-Line content filters are now loaded correctly.
  (Ian Clatworthy, Brian de Alwis, #355280)

* Authentication plugins now receive all the parameters from the request
  itself (aka host, port, realm, path, etc). Previously, only the 
  authentication section name, username and encoded password were 
  provided. (Jean-Francois Roy)

* bzr gives a better message if an invalid regexp is passed to ``bzr log
  -m``.  (Anne Mohsen, Martin Pool)

* ``bzr split`` now says "See also: join" (Aaron Bentley, #335015)

* ``bzr version-info`` now works in empty branches. (Jelmer Vernooij,
  #313028)

* Fix "is not a stackable format" error when pushing a
  stackable-format branch with an unstackable-format repository to a
  destination with a default stacking policy.  (Andrew Bennetts)

* Fixed incorrect "Source format does not support stacking" warning
  when pushing to a smart server.  (Andrew Bennetts, #334114)

* Fix 'make check-dist-tarball' failure by converting paths to unicode when
  needed. (Vincent Ladeuil, #355454)

* Fixed "Specified file 'x/y/z' is outside current view: " occurring
  on ``bzr add x/y/z`` in formats supporting views when no view is
  defined.  (Ian Clatworthy, #344708)

* It is no longer possible to fetch between repositories while the
  target repository is in a write group. This prevents race conditions
  that prevent the use of RPC's to perform fetch, and thus allows
  optimising more operations. (Robert Collins, Andrew Bennetts)

* ``merge --force`` works again. (Robert Collins, #342105)

* No more warnings are issued about ``sha`` being deprecated under python-2.6.
  (Vincent Ladeuil, #346593)

* Pushing a new branch to a server that has a stacking policy will now
  upgrade from the local branch format when the stacking policy points at
  a branch which is itself stackable, because we know the client can read
  both branches, we know that the trunk for the project can be read too,
  so the upgrade will not inconvenience users. (Robert Collins, #345169)

* Pushing a new stacked branch will also push the parent inventories for
  revisions at the stacking boundary.  This makes sure that the stacked
  branch has enough data to calculate inventory deltas for all of its
  revisions (without requiring the fallback branch).  This avoids
  "'AbsentContentFactory' object has no attribute 'get_bytes_as'" errors
  when fetching the stacked branch from a 1.13 (or later) smart server.
  This partially fixes #354036.  (Andrew Bennetts, Robert Collins)

* The full test suite is passing again on OSX. Several minor issues (mostly
  test related) have been fixed. (Vincent Ladeuil, #355273).

* The GNU Changelog formatter is slightly improved in the case where
  the delta is empty, and now correctly claims not to support tags.
  (Andrea Bolognani)

* Shelve can now shelve changes to a symlink target.
  (James Westby, #341558)

* The help for the ``info`` command has been corrected.
  (Ian Clatworthy, #351931)

* Upgrade will now use a sensible default format if the source repository
  uses rich roots.  (Jelmer Vernooij, #252908)

Documentation
*************

* Expanded the index of the developer documentation. (Eric Siegerman)

* New topic `bzr help debug-flags`.  (Martin Pool)

* The generated manpage now explicitly lists aliases as commands.
  (James Westby, #336998)

API Changes
***********

* APIs deprecated in 1.6 and previous versions of bzr are now removed.
  (Martin Pool)

* ``CommitReporter`` is no longer called with ``unchanged`` status during
  commit - this was a full-tree overhead that bzr no longer performs.
  (Robert Collins)

* New abstract ``UIFactory`` method ``get_username`` which will be called to 
  obtain the username to use when connecting to remote machines. 
  (Jelmer Vernooij)

* New API ``Inventory.filter()`` added that filters an inventory by
  a set of file-ids so that only those fileids, their parents and
  their children are included.  (Ian Clatworthy)

* New sort order for ``get_record_stream`` ``groupcompress`` which
  sorts optimally for use with groupcompress compressors. (John Arbash
  Meinel, Robert Collins)

* Repository APIs ``get_deltas_for_revisions()`` and
  ``get_revision_delta()`` now support an optional ``specific_fileids``
  parameter. If provided, the deltas are filtered so that only those
  file-ids, their parents and their children are included.
  (Ian Clatworthy)

* The ``get_credentials`` and ``set_credentials`` methods of 
  ``AuthenticationConfig`` now accept an optional realm argument.
  (Jean-Francois Roy)

* The ``pb`` argument to ``fetch()`` is deprecated.
  (Martin Pool)

* The ``Serializer`` class and the serializer ``format registry`` have moved
  from ``bzrlib.xml_serializer`` to ``bzrlib.serializer``. (Jelmer Vernooij)

* The smart server jail now hooks into BzrDir.open to prevent any BzrDir
  that is not inside the backing transport from being opened.  See the
  module documentation for ``bzrlib.smart.request`` for details.
  (Andrew Bennetts, Robert Collins)

* ``Tree.get_symlink_target`` now always returns a unicode string result
  or None. Previously it would return the bytes from reading the link
  which could be in any arbitrary encoding. (Robert Collins)

Testing
*******

* ``bzrlib.tests.TestCase`` now fails the test if its own ``setUp``
  and ``tearDown`` weren't called.  This catches faulty tests that
  forget to upcall when overriding ``setUp`` and ``tearDown``.  Those
  faulty tests were not properly isolated.
  (Andrew Bennetts, Robert Collins)

* Fix test_msgeditor.MsgEditorTest test isolation.
  (Vincent Ladeuil, #347130)

* ``medusa`` is not used anymore as an FTP test server starting with
  python2.6. A new FTP test server based on ``pyftplib`` can be used
  instead. This new server is a soft dependency as medusa which is still
  preferred if both are available (modulo python version).
  (Vincent Ladeuil)

Internals
*********

* Added ``chk_map`` for fast, trie-based storage of tuple to string maps.
  (Robert Collins, John Arbash Meinel, Vincent Ladeuil)

* Added ``bzrlib.chk_map`` for fast, trie-based storage of tuple to string
  maps.  (Robert Collins, John Arbash Meinel, Vincent Ladeuil)

* Added ``bzrlib.inventory_delta`` module.  This will be used for
  serializing and deserializing inventory deltas for more efficient
  streaming on the network.  (Robert Collins, Andrew Bennetts)

* ``Branch._get_config`` has been added, which splits out access to the
  specific config file from the branch. This is used to let RemoteBranch
  avoid constructing real branch objects to access configuration settings.
  (Robert Collins, Andrew Bennetts)

* ``Branch`` now implements ``set_stacked_on_url`` in the base class as
  the implementation is generic and should impact foreign formats. This
  helps performance for ``RemoteBranch`` push operations to new stacked
  branches. (Robert Collins, Andrew Bennetts)

* ``BtreeIndex._spill_mem_keys_to_disk()`` now generates disk index with
  optmizations turned off. This only has effect when processing > 100,000
  keys during something like ``bzr pack``. (John Arbash Meinel)

* ``bzr selftest`` now accepts ``--subunit`` to run in subunit output
  mode. Requires ``lp:subunit`` installed to work, but is not a hard
  dependency. (Robert Collins)

* ``BzrDir.open_branch`` now takes an optional ``ignore_fallbacks``
  parameter for controlling opening of stacked branches.
  (Andrew Bennetts, Robert Collins)
  
* ``CommitBuilder`` has a new method, ``record_iter_changes`` which works
  in terms of an iter_changes iterator rather than full tree scanning.
  (Robert Collins)

* ``DirState`` can now be passed a custom ``SHA1Provider`` object
  enabling it to store the SHA1 and stat of the canonical (post
  content filtered) form. (Ian Clatworthy)

* New ``assertLength`` method based on one Martin has squirreled away
  somewhere. (Robert Collins, Martin Pool)

* New hook ``BzrDir.pre_open`` which runs before opening ``BzrDir``
  objects, allowing better enforcement of the smart server jail when
  dealing with stacked branches. (Robert Collins, Andrew Bennetts)

* New hook ``RioVersionInfoBuilder.revision``, allowing extra entries 
  to be added to the stanza that is printed for a particular revision.
  (Jelmer Vernooij)

* New repository method ``refresh_data`` to cause any repository to
  make visible data inserted into the repository by a smart server
  fetch operation. (Robert Collins, Andrew Bennetts)

* ``register_filter_stack_map`` now takes an optional fallback parameter,
  a callable to invoke if a preference has a value not in the map
  of filter stacks. This enhancement allows, for example,  bzr-svn to
  handle existing svn properties that define a list of keywords to be
  expanded.  (Ian Clatworthy)

* ``RemoteBranchConfig`` will use a new verb ``Branch.set_config_option``
  to write config settings to smart servers that support this, saving
  5 round trips on the stacked streaming acceptance test.
  (Robert Collins, Andrew Bennetts)

* ``RemoteBranch`` now provides ``_get_config`` for access to just the
  branch specific configuration from a remote server, which uses the 
  already existing ``Branch.get_config_file`` smart verb.
  (Robert Collins, Andrew Bennetts)

* ``RemoteRepository`` will now negatively cache missing revisions during
  ``get_parent_map`` while read-locked. Write-locks are unaffected.
  (Robert Collins, Andrew Bennetts)

* Removed ``InterRemoteToOther``, ``InterOtherToRemote`` and
  ``InterPackToRemotePack`` classes, as they are now unnecessary.
  (Andrew Bennetts)

* ``RepositoryFormat`` as a new attribute ``fast_deltas`` to indicate
  whether the repository can efficiently generate deltas between trees
  regardless of tree size. (Robert Collins)

* ``Repository.iter_files_bytes()`` now properly returns an "iterable of
  byte strings" (aka 'chunked') for the content. It previously was
  returning a plain string, which worked, but performed very poorly when
  building a working tree (file.writelines(str) is very inefficient). This
  can have a large effect on ``bzr checkout`` times. (John Arbash Meinel)

* selftest now supports a --parallel option, with values of 'fork' or
  'subprocess' to run the test suite in parallel. Currently only linux
  machine work, other platforms need patches submitted. (Robert Collins,
  Vincent Ladeuil)

* ``tests.run_suite`` has a new parameter ``suite_decorators``, a list of 
  callables to use to decorate the test suite. Such decorators can add or
  remove tests, or even remote the test suite to another machine if
  desired. (Robert Collins)

* The smart server verb ``Repository.get_parent_map`` can now include
  information about ghosts when the special revision ``include-missing:``
  is in the requested parents map list. With this flag, ghosts are
  included as ``missing:REVISION_ID``. (Robert Collins, Andrew Bennetts)

* ``_walk_to_common_revisions`` will now batch up at least 50
  revisions before calling ``get_parent_map`` on the target,
  regardless of ``InterRepository``.
  (Andrew Bennetts, Robert Collins)

bzr 1.13
########

:Codename: paraskavedekatriaphobia
:1.13: 2009-03-14
:1.13rc1: 2009-03-10
:1.13.1: 2009-03-23
:1.13.2: 2009-04-27

GNU Changelog output can now be produced by ``bzr log --gnu-changelog``.  Debug
flags can now be set in ``~/.bazaar/bazaar.conf``.  Lightweight checkouts and
stacked branches should both be much faster over remote connections.  

Changes From 1.13.1 to 1.13.2
*****************************

A regression was found in the 1.13.1 release. When bzr 1.13.1 and earlier push
a stacked branch they do not take care to push all the parent inventories for
the transferred revisions. This means that a smart server serving that branch
often cannot calculate inventory deltas for the branch (because smart server
does not/cannot open fallback repositories). Prior to 1.13 the server did not
have a verb to stream revisions out of a repository, so that's why this bug has
appeared now.

Bug Fixes
*********

* Fix for bug 354036 ErrorFromSmartServer - AbsentContentFactory object has no
  attribute 'get_bytes_as' exception while pulling from Launchpad 
  (Jean-Francois Roy, Andrew Bennetts, Robert Collins)

Changes From 1.13final to 1.13.1
********************************

A couple regessions where found in the 1.13 release. The pyrex-generated C
extensions are missing from the .tar.gz and .zip files.  Documentation on how
to generate GNU ChangeLogs is wrong.

Bug Fixes
*********

* Change ``./bzr``'s ``_script_version`` to match ./bzrlib/__init__.py
  version_info. (Bob Tanner, Martin Pool, #345232)

* Distribution archives for 1.13 do not contain generated C extension modules
  (Jean-Francois Roy, Bob Tanner, #344465)

* GNU ChangeLog output can now be produced by bzr log --format gnu-changelog is
  incorrect (Deejay, Bob Tanner, Martin Pool, Robert Collins, #343928)

* ``merge --force`` works again. (Robert Collins, #342105)

Changes From 1.13rc1 to 1.13final
*********************************

* Fix "is not a stackable format" error when pushing a
  stackable-format branch with an unstackable-format repository to a
  destination with a default stacking policy.  (Andrew Bennetts)

* Progress bars now show the rate of network activity for
  ``bzr+ssh://`` and ``bzr://`` connections.  (Andrew Bennetts)

Compatibility Breaks
********************

* ``bzr log --line`` now indicates which revisions are merges with
  `[merge]` after the date.  Scripts which parse the output of this
  command may need to be adjusted.
  (Neil Martinsen-Burrell)

New Features
************

* ``bzr reconfigure`` now supports --with-trees and --with-no-trees
  options to change the default tree-creation policy of shared
  repositories.  (Matthew Fuller, Marius Kruger, #145033)

* Debug flags can now be set in ``~/.bazaar/bazaar.conf``.
  (Martin Pool)

* Filtered views provide a mask over the tree so that users can focus
  on a subset of a tree when doing their work. See ``Filtered views``
  in chapter 7 of the User Guide and ``bzr help view`` for details.
  (Ian Clatworthy)

* GNU Changelog output can now be produced by ``bzr log --gnu-changelog``.
  (Andrea Bolognani, Martin Pool)

* The ``-Dmemory`` flag now gives memory information on Windows.
  (John Arbash Meinel)

* Multiple authors for a commit can now be recorded by using the "--author"
  option multiple times. (James Westby, #185772)

* New clean-tree command, from bzrtools.  (Aaron Bentley, Jelmer Vernooij)

* New command ``bzr launchpad-open`` opens a Launchpad web page for that
  branch in your web browser, as long as the branch is on Launchpad at all.
  (Jonathan Lange)

* New API for getting bugs fixed by a revision: Revision.iter_bugs().
  (Jonathan Lange)

Improvements
************

* All bzr ``Hooks`` classes are now registered in
  ``bzrlib.hooks.known_hooks``. This removes the separate list from
  ``bzrlib.tests`` and ensures that all hooks registered there are
  correctly isolated by the test suite (previously
  ``MutableTreeHooks`` were not being isolated correctly). Further, 
  documentation for hooks is now dynamically generated from the
  present HookPoints. ``bzr hooks`` will now also report on all the
  hooks present in the ``bzrlib.hooks.known_hooks`` registry.
  (Robert Collins)

* ``bzr add`` no longer prints ``add completed`` on success. Failure
  still prints an error message. (Robert Collins)

* ``bzr branch`` now has a ``--no-tree`` option which turns off the
  generation of a working tree in the new branch.
  (Daniel Watkins, John Klinger, #273993)

* Bazaar will now point out ``bzr+ssh://`` to the user when they 
  use ssh://. (Jelmer Vernooij, #330535)

* ``bzr -v info`` now omits the number of committers branch statistic,
  making it many times faster for large projects. To include that
  statistic in the output, use ``bzr -vv info``.
  (Ian Clatworthy)

* ``bzr push`` to a ``bzr`` url (``bzr://``, ``bzr+ssh://`` etc) will
  stream if the server is version 1.13 or greater, reducing roundtrips
  significantly. (Andrew Bennetts, Robert Collins)

* Lightweight Checkouts and Stacked Branches should both be much
  faster over remote connections. Building the working tree now
  batches up requests into approx 5MB requests, rather than a separate
  request for each file. (John Arbash Meinel)

* Support for GSSAPI authentication when using HTTP or HTTPS. 
  (Jelmer Vernooij)

* The ``bzr shelve`` prompt now includes a '?' help option to explain the
  short options better. (Daniel Watkins, #327429)

* ``bzr lp-open`` now falls back to the push location if it cannot find a
  public location. (Jonathan Lange, #332372)

* ``bzr lp-open`` will try to find the Launchpad URL for the location
  passed on the command line. This makes ``bzr lp-open lp:foo`` work as
  expected. (Jonathan Lange, #332705)

* ``bzr send`` now supports MH-E via ``emacsclient``. (Eric Gillespie)

Bug Fixes
*********

* Allows ``bzr log <FILE>`` to be called in an empty branch without
  backtracing. (Vincent Ladeuil, #346431)

* Bazaar now gives a better message including the filename if it's
  unable to read a file in the working directory, for example because
  of a permission error.  (Martin Pool, #338653)

* ``bzr cat -r<old> <path>`` doesn't traceback anymore when <path> has a
  file id in the working tree different from the one in revision <old>.
  (Vincent Ladeuil, #341517, #253806)

* ``bzr send`` help is more specific about how to apply merge
  directives.  (Neil Martinsen-Burrell, #253470)

* ``bzr missing`` now uses ``Repository.get_revision_delta()`` rather
  than fetching trees and determining a delta itself. (Jelmer
  Vernooij, #315048)

* ``bzr push`` to a smart server no longer causes "Revision
  {set([('null:',)])} not present ..." errors when the branch has
  multiple root revisions. (Andrew Bennetts, #317654)

* ``bzr shelve`` now properly handle patches with no terminating newline.
  (Benoît PIERRE, #303569)

* ``bzr unshelve`` gives a more palatable error if passed a non-integer
  shelf id. (Daniel Watkins)

* Export now handles files that are not present in the tree.
  (James Westby, #174539)

* Fixed incorrect "Source format does not support stacking" warning
  when pushing to a smart server.  (Andrew Bennetts, #334114)
  
* Fixed "sprout() got an unexpected keyword argument 'source_branch'"
  error branching from old repositories.
  (Martin Pool, #321695)

* Make ``bzr push --quiet <non-local location>`` less chatty.
  (Kent Gibson, #221461)

* Many Branch hooks would not fire with ``bzr://`` and ``bzr+ssh://``
  branches, and this was not noticed due to a bug in the test logic
  for branches. This is now fixed and a test added to prevent it
  reoccuring. (Robert Collins, Andrew Bennetts)

* Restore the progress bar on Windows. We were disabling it when TERM
  wasn't set, but Windows doesn't set TERM. (Alexander Belchenko,
  #334808)

* ``setup.py build_ext`` now gives a proper error when an extension
  fails to build. (John Arbash Meinel)

* Symlinks to non ascii file names are now supported.
  (Robert Collins, Vincent Ladeuil, #339055, #272444)    

* Under rare circumstances (aka nobody reported a bug about it), the ftp
  transport could revert to ascii mode. It now stays in binary mode except
  when needed.  (Vincent Ladeuil)

* Unshelve does not generate warnings about progress bars.
  (Aaron Bentley, #328148)

* shelve cleans up properly when unversioned files are specified.
  (Benoît Pierre, Aaron Bentley)

Documentation
*************

* Added ``Organizing your workspace`` to the User Guide appendices,
  summarizing some common ways of organizing trees, branches and
  repositories and the processes/workflows implied/enabled by each.
  (Ian Clatworthy)

* Hooks can now be self documenting. ``bzrlib.hooks.Hooks.create_hook``
  is the entry point for this feature. (Robert Collins)

* The documentation for ``shelve`` and ``unshelve`` has been clarified.
  (Daniel Watkins, #327421, #327425)

API Changes
***********

* ``bzr selftest`` now fails if the bazaar sources contain trailing
  whitespace, non-unix style line endings and files not ending in a
  newline. About 372 files and 3243 lines with trailing whitespace was
  updated to comply with this. The code already complied with the other
  criteria, but now it is enforced. (Marius Kruger)

* ``bzrlib.branch.PushResult`` was renamed to 
  ``bzrlib.branch.BranchPushResult``. (Jelmer Vernooij)

* ``Branch.fetch`` and ``Repository.fetch`` now return None rather
  than a count of copied revisions and failed revisions. A while back
  we stopped ever reporting failed revisions because we started
  erroring instead, and the copied revisions count is not used in the
  UI at all - indeed it only reflects the repository status not
  changes to the branch itself. (Robert Collins)

* ``Inventory.apply_delta`` now raises an AssertionError if a file-id
  appears multiple times within the delta. (Ian Clatworthy)

* MutableTree.commit now favours the "authors" argument, with the old
  "author" argument being deprecated.

* Remove deprecated EmptyTree.  (Martin Pool)

* ``Repository.fetch`` now accepts an optional ``fetch_spec``
  parameter.  A ``SearchResult`` or ``MiniSearchResult`` may be passed
  to ``fetch_spec`` instead of a ``last_revision`` to specify exactly
  which revisions to fetch. (Andrew Bennetts)

* ``RepositoryAcquisitionPolicy.acquire_repository`` now returns a
  tuple of ``(repository, is_new_flag)``, rather than just the
  repository.  (Andrew Bennetts)

* Revision.get_apparent_author() is now deprecated, replaced by
  Revision.get_apparent_authors(), which returns a list. The former
  now returns the first item that would be returned from the second.

* The ``BranchBuilder`` test helper now accepts a ``timestamp``
  parameter to ``build_commit`` and ``build_snapshot``.  (Martin Pool)

* The ``_fetch_*`` attributes on ``Repository`` are now on
  ``RepositoryFormat``, more accurately reflecting their intent (they
  describe a disk format capability, not state of a particular
  repository of that format). (Robert Collins)

Internals
*********

* Branching from a non-stacked branch on a smart protocol is now
  free of virtual file system methods.
  (Robert Collins, Andrew Bennetts)

* Branch and Repository creation on a bzr+ssh://server are now done
  via RPC calls rather than VFS calls, reducing round trips for
  pushing new branches substantially. (Robert Collins)

* ``Branch.clone`` now takes the ``repository_policy`` formerly used
  inside ``BzrDir.clone_on_transport``, allowing stacking to be
  configured before the branch tags and revision tip are set. This
  fixes a race condition cloning stacked branches that would cause
  plugins to have hooks called on non-stacked instances.
  (Robert Collins, #334187)

* ``BzrDir.cloning_metadir`` now has a RPC call. (Robert Collins)

* ``BzrDirFormat.__str__`` now uses the human readable description
  rather than the sometimes-absent disk label. (Robert Collins)

* ``bzrlib.fetch`` is now composed of a sender and a sink component
  allowing for decoupling over a network connection. Fetching from
  or into a RemoteRepository with a 1.13 server will use this to
  stream the operation.
  (Andrew Bennetts, Robert Collins)

* ``bzrlib.tests.run_suite`` accepts a runner_class parameter
  supporting the use of different runners. (Robert Collins)

* Change how file_ids and revision_ids are interned as part of
  inventory deserialization. Now we use the real ``intern()``, rather
  than our own workaround that would also cache a Unicode copy of the
  string, and never emptied the cache. This should slightly reduce
  memory consumption. (John Arbash Meinel)

* New branch method ``create_clone_on_transport`` that returns a
  branch object. (Robert Collins)

* New hook Commands['extend_command'] to allow plugins to access a
  command object before the command is run (or help generated from
  it), without overriding the command. (Robert Collins)

* New version of the ``BzrDir.find_repository`` verb supporting
  ``_network_name`` to support removing more _ensure_real calls.
  (Robert Collins)

* ``RemoteBranchFormat`` no longer claims to have a disk format string.
  (Robert Collins)

* ``Repository`` objects now have ``suspend_write_group`` and
  ``resume_write_group`` methods.  These are currently only useful
  with pack repositories. (Andrew Bennetts, Robert Collins)

* ``BzrDirFormat``, ``BranchFormat`` and ``RepositoryFormat`` objects
  now have a ``network_name`` for passing the format across RPC calls.
  (Robert Collins, Andrew Bennetts)

* ``RepositoryFormat`` objects now all have a new attribute
  ``_serializer`` used by fetch when reserialising is required.
  (Robert Collins, Andrew Bennetts)

* Some methods have been pulled up from ``BzrBranch`` to ``Branch``
  to aid branch types that are not bzr branch objects (like
  RemoteBranch). (Robert Collins, Andrew Bennetts)

* Test adaptation has been made consistent throughout the built in
  tests. ``TestScenarioApplier``, ``multiply_tests_from_modules``,
  ``adapt_tests``, ``adapt_modules`` have all been deleted. Please
  use ``multiply_tests``, or for lower level needs ``apply_scenarios``
  and ``apply_scenario``. (Robert Collins)

* ``TestSkipped`` is now detected by TestCase and passed to the
  ``TestResult`` by calling ``addSkip``. For older TestResult objects,
  where ``addSkip`` is not available, ``addError`` is still called.
  This permits test filtering in subunit to strip out skipped tests
  resulting in a faster fix-shrink-list-run cycle. This is compatible
  with the testtools protocol for skips. (Robert Collins)

* The ``_index`` of ``KnitVersionedFiles`` now supports the ability
  to scan an underlying index that is going to be incorporated into
  the ``KnitVersionedFiles`` object, to determine if it has missing
  delta references. The method is ``scan_unvalidated_index``.
  (Andrew Bennetts, Robert Collins)

* There is a RemoteSink object which handles pushing to smart servers.
  (Andrew Bennetts, Robert Collins)

* ``TransportTraceDecorator`` now logs ``put_bytes_non_atomic`` and
  ``rmdir`` calls. (Robert Collins)

* ``VersionedFiles`` record adapters have had their signature change
  from ``(record, record.get_bytes_as(record.storage_kind))`` to
  ``(record)`` reducing excess duplication and allowing adapters
  to access private data in record to obtain content more
  efficiently. (Robert Collins)

* We no longer probe to see if we should create a working tree during
  clone if we cannot get a local_abspath for the new bzrdir.
  (Robert Collins)


bzr 1.12
########

:Codename: 1234567890
:1.12: 2009-02-13
:1.12rc1: 2009-02-10

This release of Bazaar contains many improvements to the speed,
documentation and functionality of ``bzr log`` and the display of logged
revisions by ``bzr status``.  bzr now also gives a better indication of
progress, both in the way operations are drawn onto a text terminal, and
by showing the rate of network IO.

Changes from RC1 to Final
*************************

* ``bzr init --development-wt5[-rich-root]`` would fail because of
  circular import errors. (John Arbash Meinel, #328135)

* Expanded the help for log and added a new help topic called
  ``log-formats``.  (Ian Clatworthy)

Compatibility Breaks
********************

* By default, ``bzr status`` after a merge now shows just the pending
  merge tip revisions. This improves the signal-to-noise ratio after
  merging from trunk and completes much faster. To see all merged
  revisions, use the new ``-v`` flag.  (Ian Clatworthy)

* ``bzr log --line`` now shows any tags after the date and before
  the commit message. If you have scripts which parse the output
  from this command, you may need to adjust them accordingly.
  (Ian Clatworthy)

* ``bzr log --short`` now shows any additional revision properties
  after the date and before the commit message.  Scripts that parse 
  output of the log command in this situation may need to adjust.
  (Neil Martinsen-Burrell)

* The experimental formats ``1.12-preview`` and ``1.12-preview-rich-root``
  have been renamed ``development-wt5`` and ``development-wt5-rich-root``
  respectively, given they are not ready for release in 1.12.
  (Ian Clatworthy)

* ``read_bundle_from_url`` has been deprecated. (Vincent Ladeuil)

New Features
************

* Add support for filtering ``bzr missing`` on revisions.  Remote revisions
  can be filtered using ``bzr missing -r -20..-10`` and local revisions can
  be filtered using ``bzr missing --my-revision -20..-10``.
  (Marius Kruger)

* ``bzr log -p`` displays the patch diff for each revision.
  When logging a file, the diff only includes changes to that file.
  (Ian Clatworthy, #202331, #227335)

* ``bzr log`` supports a new option called ``-n N`` or ``--level N``.
  A value of 0 (zero) means "show all nested merge revisions" while
  a value of 1 (one) means "show just the top level". Values above
  1 can be used to see a limited amount of nesting. That can be
  useful for seeing the level or two below PQM submits for example.
  To force the ``--short`` and ``--line`` formats to display all nested
  merge revisions just like ``--long`` does by default, use a command
  like ``bzr log --short -n0``. To display just the mainline using
  ``--long`` format, ``bzr log --long -n1``.
  (Ian Clatworthy)

Improvements
************

* ``bzr add`` more clearly communicates success vs failure.
  (Daniel Watkins)

* ``bzr init`` will now print a little less verbose output.
  (Marius Kruger)

* ``bzr log`` is now much faster in many use cases, particularly
  at incrementally displaying results and filtering by a
  revision range. (Ian Clatworthy)

* ``bzr log --short`` and ``bzr log --line`` now show tags, if any,
  for each revision. The tags are shown comma-separated inside
  ``{}``. For short format, the tags appear at the end of line
  before the optional ``[merge]`` indicator. For line format,
  the tags appear after the date. (Ian Clatworthy)

* Progress bars now show the rate of activity for some sftp 
  operations, and they are drawn different.  (Martin Pool, #172741)

* Progress bars now show the rate of activity for urllib and pycurl based
  http client implementations. The operations are tracked at the socket
  level for better precision.
  (Vincent Ladeuil)

* Rule-based preferences can now accept multiple patterns for a set of
  rules.  (Marius Kruger)

* The ``ancestor:`` revision spec will now default to referring to the
  parent of the branch if no other location is given.
  (Daniel Watkins, #198417)

* The debugger started as a result of setting ``$BZR_PDB`` works
  around a bug in ``pdb``, http://bugs.python.org/issue4150.  The bug
  can cause truncated tracebacks in Python versions before 2.6.
  (Andrew Bennetts)

* VirtualVersionedFiles now implements
  ``iter_lines_added_or_present_in_keys``. This allows the creation of 
  new branches based on stacked bzr-svn branches. (#311997)

Bug Fixes
*********

* ``bzr annotate --show-ids`` doesn't give a backtrace on empty files
  anymore.
  (Anne Mohsen, Vincent Ladeuil, #314525)

* ``bzr log FILE`` now correctly shows mainline revisions merging
  a change to FILE when the ``--short`` and ``--line`` log formats
  are used. (Ian Clatworthy, #317417)

* ``bzr log -rX..Y FILE`` now shows the history of FILE provided
  it existed in Y or X, even if the file has since been deleted or
  renamed. If no range is given, the current/basis tree and
  initial tree are searched in that order. More generally, log
  now interprets filenames in their historical context.
  (Ian Clatworthy, #175520)

* ``bzr status`` now reports nonexistent files and continues, then
  errors (with code 3) at the end.  (Karl Fogel, #306394)

* Don't require the present compression base in knits to be the same
  when adding records in knits. (Jelmer Vernooij, #307394)

* Fix a problem with CIFS client/server lag on Windows colliding with
  an invariant-per-process algorithm for generating AtomicFile names
  (Adrian Wilkins, #304023)

* Many socket operations now handle EINTR by retrying the operation.
  Previously EINTR was treated as an unrecoverable failure.  There is
  a new ``until_no_eintr`` helper function in ``bzrlib.osutils``.
  (Andrew Bennetts)

* Support symlinks with non-ascii characters in the symlink filename.
  (Jelmer Vernooij, #319323)

* There was a bug in how we handled resolving when a file is deleted
  in one branch, and modified in the other. If there was a criss-cross
  merge, we would cause the deletion to conflict a second time.
  (Vincent Ladeuil, John Arbash Meinel)

* There was another bug in how we chose the correct intermediate LCA in
  criss-cross merges leading to several kind of changes be incorrectly
  handled.
  (John Arbash Meinel, Vincent Ladeuil)

* Unshelve now handles deleted paths without crashing. (Robert Collins)

Documentation
*************

* Improved plugin developer documentation.  (Martin Pool)

API Changes
***********

* ``ProgressBarStack`` is deprecated; instead use
  ``ui_factory.nested_progress_bar`` to create new progress bars.
  (Martin Pool)

* ForeignVcsMapping() now requires a ForeignVcs object as first
  argument. (Jelmer Vernooij)

* ForeignVcsMapping.show_foreign_revid() has been moved to
  ForeignVcs. (Jelmer Vernooij)

* ``read_bundle_from_url`` is deprecated in favor of
  ``read_mergeable_from_url``.  (Vincent Ladeuil)

* Revision specifiers are now registered in
  ``bzrlib.revisionspec.revspec_registry``, and the old list of 
  revisionspec classes (``bzrlib.revisionspec.SPEC_TYPES``) has been
  deprecated. (Jelmer Vernooij, #321183)

* The progress and UI classes have changed; the main APIs remain the
  same but code that provides a new UI or progress bar class may
  need to be updated.  (Martin Pool)

Internals
*********

* Default User Interface (UI) is CLIUIFactory when bzr runs in a dumb
  terminal. It is sometimes desirable do override this default by forcing
  bzr to use TextUIFactory. This can be achieved by setting the
  BZR_USE_TEXT_UI environment variable (emacs shells, as opposed to
  compile buffers, are such an example).
  (Vincent Ladeuil)

* New API ``Branch.iter_merge_sorted_revisions()`` that iterates over
  ``(revision_id, depth, revno, end_of_merge)`` tuples.
  (Ian Clatworthy)

* New ``Branch.dotted_revno_to_revision_id()`` and
  ``Branch.revision_id_to_dotted_revno()`` APIs that pick the most
  efficient way of doing the mapping.
  (Ian Clatworthy)

* Refactor cmd_serve so that it's a little easier to build commands that
  extend it, and perhaps even a bit easier to read.  (Jonathan Lange)

* ``TreeDelta.show()`` now accepts a ``filter`` parameter allowing log
  formatters to retrict the output.
  (Vincent Ladeuil)


bzr 1.11
########

:Codename: "Eyes up!"
:Released: 2009-01-19

This first monthly release of Bazaar for 2009 improves Bazaar's operation
in Windows, Mac OS X, and other situations where file names are matched
without regard to capitalization: Bazaar tries to match the case of an
existing file.  This release of Bazaar also improves the efficiency of
Tortoise Windows Shell integration and lets it work on 64-bit platforms.

The UI through which Bazaar supports historic formats has been improved,
so 'bzr help formats' now gives a simpler and shorter list, with clear
advice.

This release also fixes a number of bugs, particularly a glitch that can
occur when there are concurrent writes to a pack repository.

Bug Fixes
*********

* Fix failing test when CompiledChunksToLines is not available.
  (Vincent Ladeuil)

* Stacked branches don't repeatedly open their transport connection.
  (John Arbash Meinel)



bzr 1.11rc1
###########

:Codename: "Eyes up!"
:Released: 2009-01-09

Changes
*******

* Formats using Knit-based repository formats are now explicitly
  marked as deprecated. (Ian Clatworthy)

New Features
************

* Add support for `bzr tags -r 1..2`, that is we now support showing
  tags applicable for a specified revision range. (Marius Kruger)

* ``authentication.conf`` now accepts pluggable read-only credential
  stores. Such a plugin (``netrc_credential_store``) is now included,
  handles the ``$HOME/.netrc`` file and can server as an example to
  implement other plugins.
  (Vincent Ladeuil)

* ``shelve --list`` can now be used to list shelved changes.
  (Aaron Bentley)

Improvements
************

* Add trailing slash to directories in all output of ``bzr ls``, except
  ``bzr ls --null``. (Gordon P. Hemsley, #306424)

* ``bzr revision-info`` now supports a -d option to specify an
  alternative branch. (Michael Hudson)

* Add connection to a C++ implementation of the Windows Shell Extension
  which is able to fully replace the current Python implemented one.
  Advantages include 64bit support and reduction in overhead for
  processes which drag in shell extensions.
  (Mark Hammond)

* Support the Claws mail client directly, rather than via
  xdg-email. This prevents the display of an unnecessary modal
  dialog in Claws, informing the user that a file has been
  attached to the message, and works around bug #291847 in
  xdg-utils which corrupts the destination address.

* When working on a case-insensitive case-preserving file-system, as
  commonly found with Windows, bzr will often ignore the case of the
  arguments specified by the user in preference to the case of an existing
  item on the file-system or in the inventory to help prevent
  counter-intuitive behaviour on Windows. (Mark Hammond)

Bug Fixes
*********
  
* Allow BzrDir implementation to implement backing up of 
  control directory. (#139691)

* ``bzr push`` creating a new stacked branch will now only open a
  single connection to the target machine. (John Arbash Meinel)

* Don't call iteritems on transport_list_registry, because it may
  change during iteration.  (Martin Pool, #277048)

* Don't make a broken branch when pushing an unstackable-format branch
  that's in a stackable shared repository to a location with default
  stack-on location.  (Andrew Bennetts, #291046)

* Don't require embedding user in HTTP(S) URLs do use authentication.conf.
  (Ben Jansen, Vincent Ladeuil, #300347)

* Fix a problem with CIFS client/server lag on windows colliding with
  an invariant-per-process algorithm for generating AtomicFile names
  (Adrian Wilkins, #304023)

* Fix bogus setUp signature in UnavailableFTPServer.
  (Gary van der Merwe, #313498)

* Fix compilation error in ``_dirstate_helpers_c`` on SunOS/Solaris.
  (Jari Aalto)

* Fix SystemError in ``_patiencediff_c`` module by calling
  PyErr_NoMemory() before returning NULL in PatienceSequenceMatcher_new.
  (Andrew Bennetts, #303206)

* Give proper error message for diff with non-existent dotted revno.
  (Marius Kruger, #301969)

* Handle EACCES (permission denied) errors when launching a message
  editor, and emit warnings when a configured editor cannot be
  started. (Andrew Bennetts)

* ``$HOME/.netrc`` file is now recognized as a read-only credential store
  if configured in ``authentication.conf`` with 'password_encoding=netrc'
  in the appropriate sections.
  (Vincent Ladeuil, #103029)

* Opening a stacked branch now properly shares the connection, rather
  than opening a new connection for the stacked-on branch.
  (John Arbash meinel)

* Preserve transport decorators while following redirections.
  (Vincent Ladeuil, #245964, #270863)

* Provides a finer and more robust filter for accepted redirections.
  (Vincent Ladeuil, #303959, #265070)

* ``shelve`` paths are now interpreted relative to the current working
  tree.  (Aaron Bentley)

* ``Transport.readv()`` defaults to not reading more than 100MB in a
  single array. Further ``RemoteTransport.readv`` sets this to 5MB to
  work better with how it splits its requests.
  (John Arbash Meinel, #303538)

* Pack repositories are now able to reload the pack listing and retry
  the current operation if another action causes the data to be
  repacked.  (John Arbash Meinel, #153786)

* ``pull -v`` now respects the log_format configuration variable.
  (Aaron Bentley)

* ``push -v`` now works on non-initial pushes.  (Aaron Bentley)

* Use the short status format when the short format is used for log.
  (Vincent Ladeuil, #87179)

* Allow files to be renamed or moved via remove + add-by-id. (Charles
  Duffy, #314251)

Documentation
*************

* Improved the formats help topic to explain why multiple formats
  exist and to provide guidelines in selecting one. Introduced
  two new supporting help topics: current-formats and other-formats.
  (Ian Clatworthy)

API Changes
***********

* ``LRUCache(after_cleanup_size)`` was renamed to
  ``after_cleanup_count`` and the old name deprecated. The new name is
  used for clarity, and to avoid confusion with
  ``LRUSizeCache(after_cleanup_size)``. (John Arbash Meinel)

* New ``ForeignRepository`` base class, to help with foreign branch 
  support (e.g. svn).  (Jelmer Vernooij)

* ``node_distances`` and ``select_farthest`` can no longer be imported
  from ``bzrlib.graph``.  They can still be imported from
  ``bzrlib.deprecated_graph``, which has been the preferred way to
  import them since before 1.0.  (Andrew Bennetts)
  
* The logic in commit now delegates inventory basis calculations to
  the ``CommitBuilder`` object; this requires that the commit builder
  in use has been updated to support the new ``recording_deletes`` and
  ``record_delete`` methods. (Robert Collins)

Testing
*******

* An HTTPS server is now available (it requires python-2.6). Future bzr
  versions will allow the use of the python-2.6 ssl module that can be
  installed for 2.5 and 2.4.

* ``bzr selftest`` now fails if new trailing white space is added to
  the bazaar sources. It only checks changes not committed yet. This
  means that PQM will now reject changes that introduce new trailing
  whitespace. (Marius Kruger)

* Introduced new experimental formats called ``1.12-preview`` and
  ``1.12-preview-rich-root`` to enable testing of related pending
  features, namely content filtering and filtered views.
  (Ian Clatworthy)

Internals
*********

* Added an ``InventoryEntry`` cache when deserializing inventories.
  Can cut the time to iterate over multiple RevisionsTrees in half.
  (John Arbash Meinel)

* Added ``bzrlib.fifo_cache.FIFOCache`` which is designed to have
  minimal overhead versus using a plain dict for cache hits, at the
  cost of not preserving the 'active' set as well as an ``LRUCache``.
  (John Arbash Meinel)

* ``bzrlib.patience_diff.unified_diff`` now properly uses a tab
  character to separate the filename from the date stamp, and doesn't
  add trailing whitespace when a date stamp is not supplied.
  (Adeodato Simó, John Arbash Meinel)

* ``DirStateWorkingTree`` and ``DirStateWorkingTreeFormat`` added
  as base classes of ``WorkingTree4`` and ``WorkingTreeFormat4``
  respectively. (Ian Clatworthy)

* ``KnitVersionedFiles._check_should_delta()`` now uses the
  ``get_build_details`` api to avoid multiple hits to the index, and
  to properly follow the ``compression_parent`` rather than assuming
  it is the left-hand parent. (John Arbash Meinel)

* ``KnitVersionedFiles.get_record_stream()`` will now chose a
  more optimal ordering when the keys are requested 'unordered'.
  Previously the order was fully random, now the records should be
  returned from each pack in turn, in forward I/O order.
  (John Arbash Meinel)
    
* ``mutter()`` will now flush the ``~/.bzr.log`` if it has been more
  than 2s since the last time it flushed. (John Arbash Meinel)

* New method ``bzrlib.repository.Repository.add_inventory_by_delta``
  allows adding an inventory via an inventory delta, which can be
  more efficient for some repository types. (Robert Collins)

* Repository ``CommitBuilder`` objects can now accumulate an inventory
  delta. To enable this functionality call ``builder.recording_deletes``
  and additionally call ``builder.record_delete`` when a delete
  against the basis occurs. (Robert Collins)

* The default http handler has been changed from pycurl to urllib.
  The default is still pycurl for https connections. (The only
  advantage of pycurl is that it checks ssl certificates.)
  (John Arbash Meinel)

* ``VersionedFiles.get_record_stream()`` can now return objects with a
  storage_kind of ``chunked``. This is a collection (list/tuple) of
  strings. You can use ``osutils.chunks_to_lines()`` to turn them into
  guaranteed 'lines' or you can use ``''.join(chunks)`` to turn it
  into a fulltext. This allows for some very good memory savings when
  asking for many texts that share ancestry, as the individual chunks
  can be shared between versions of the file. (John Arbash Meinel)

* ``pull -v`` and ``push -v`` use new function
  ``bzrlib.log.show_branch_change`` (Aaron Bentley)



bzr 1.10
########

:Released: 2008-12-05

Bazaar 1.10 has several performance improvements for copying revisions
(especially for small updates to large projects).  There has also been a
significant amount of effort in polishing stacked branches.  The commands
``shelve`` and ``unshelve`` have become core commands, with an improved
implementation.

The only changes versus bzr-1.10rc1 are bugfixes for stacked branches.

bug Fixes
*********

* Don't set a pack write cache size from RepoFetcher, because the
  cache is not coherent with reads and causes ShortReadvErrors.
  This reverses the change that fixed #294479.
  (Martin Pool, #303856)

* Properly handle when a revision can be inserted as a delta versus
  when it needs to be expanded to a fulltext for stacked branches.
  There was a bug involving merge revisions. As a method to help
  prevent future difficulties, also make stacked fetches sort
  topologically. (John Arbash Meinel, #304841)


bzr 1.10rc1
###########

:Released: 2008-11-28

This release of Bazaar focuses on performance improvements when pushing
and pulling revisions, both locally and to remote networks.  The popular
``shelve`` and ``unshelve`` commands, used to interactively revert and
restore work in progress, have been merged from bzrtools into the bzr
core.  There are also bug fixes for portability, and for stacked branches.

New Features
************

* New ``commit_message_template`` hook that is called by the commit
  code to generate a template commit message. (Jelmer Vernooij)

* New `shelve` and `unshelve` commands allow undoing and redoing changes.
  (Aaron Bentley)

Improvements
************

* ``(Remote)Branch.copy_content_into`` no longer generates the full revision
  history just to set the last revision info.
  (Andrew Bennetts, John Arbash Meinel)

* Fetches between formats with different serializers (such as
  pack-0.92-subtree and 1.9-rich-root) are faster now.  This is due to
  operating on batches of 100 revisions at time rather than
  one-by-one.  (Andrew Bennetts, John Arbash Meinel)

* Search index files corresponding to pack files we've already used
  before searching others, because they are more likely to have the
  keys we're looking for.  This reduces the number of iix and tix
  files accessed when pushing 1 new revision, for instance.
  (John Arbash Meinel)

* Signatures to transfer are calculated more efficiently in
  ``item_keys_introduced_by``.  (Andrew Bennetts, John Arbash Meinel)

* The generic fetch code can once again copy revisions and signatures
  without extracting them completely to fulltexts and then serializing
  them back down into byte strings. This is a significant performance
  improvement when fetching from a stacked branch.
  (John Arbash Meinel, #300289)

* When making a large readv() request over ``bzr+ssh``, break up the
  request into more manageable chunks. Because the RPC is not yet able
  to stream, this helps keep us from buffering too much information at
  once. (John Arbash Meinel)

Bug Fixes
*********

* Better message when the user needs to set their Launchpad ID.
  (Martin Pool, #289148)

* ``bzr commit --local`` doesn't access the master branch anymore.
  This fixes a regression introduced in 1.9.  (Marius Kruger, #299313)

* Don't call the system ``chdir()`` with an empty path. Sun OS seems
  to give an error in that case.  Also, don't count on ``getcwd()``
  being able to allocate a new buffer, which is a gnu extension.
  (John Arbash Meinel, Martin Pool, Harry Hirsch, #297831)

* Don't crash when requesting log --forward <file> for a revision range
  starting with a dotted revno.
  (Vincent Ladeuil, #300055)

* Don't create text deltas spanning stacked repositories; this could
  cause "Revision X not present in Y" when later accessing them.
  (Martin Pool, #288751)

* Pack repositories are now able to reload the pack listing and retry
  the current operation if another action causes the data to be
  repacked.  (John Arbash Meinel, #153786)

* PermissionDenied errors from smart servers no longer cause
  "PermissionDenied: "None"" on the client.
  (Andrew Bennetts, #299254)

* Pushing to a stacked pack repository now batches writes, the same
  way writes are batched to ordinary pack repository.  This makes
  pushing to a stacked branch over the network much faster.
  (Andrew Bennetts, #294479)

* TooManyConcurrentRequests no longer occur when a fetch fails and
  tries to abort a write group.  This allows the root cause (e.g. a
  network interruption) to be reported.  (Andrew Bennetts, #297014)

* RemoteRepository.get_parent_map now uses fallback repositories.
  (Aaron Bentley, #297991?, #293679?)

API Changes
***********

* ``CommitBuilder`` now validates the strings it will be committing,
  to ensure that they do not have characters that will not be properly
  round-tripped. For now, it just checks for characters that are
  invalid in the XML form. (John Arbash Meinel, #295161)

* Constructor parameters for NewPack (internal to pack repositories)
  have changed incompatibly.

* ``Repository.abort_write_group`` now accepts an optional
  ``suppress_errors`` flag.  Repository implementations that override
  ``abort_write_group`` will need to be updated to accept the new
  argument.  Subclasses that only override ``_abort_write_group``
  don't need to change.

* Transport implementations must provide copy_tree_to_transport.  A default
  implementation is provided for Transport subclasses.

Testing
*******

* ``bzr selftest`` now fails if no doctests are found in a module
  that's expected to have them.  (Martin Pool)

* Doctests now only report the first failure.  (Martin Pool)


bzr 1.9
#######

:Released: 2008-11-07

This release of Bazaar adds a new repository format, ``1.9``, with smaller
and more efficient index files.  This format can be specified when
creating a new repository, or used to losslessly upgrade an existing
repository.  bzr 1.9 also speeds most operations over the smart server
protocol, makes annotate faster, and uses less memory when making
checkouts or pulling large amounts of data.

Bug Fixes
*********

* Fix "invalid property value 'branch-nick' for None" regression with
  branches bound to svn branches.  (Martin Pool, #293440)

* Fix SSL/https on Python2.6.  (Vincent Ladeuil, #293054)

* ``SFTPTransport.readv()`` had a bug when requests were out-of-order.
  This only triggers some-of-the-time on Knit format repositories.
  (John Arbash Meinel, #293746)


bzr 1.9rc1
##########

:Released: 2008-10-31

New Features
************

* New Branch hook ``transform_fallback_location`` allows a function to
  be called when looking up the stacked source. (Michael Hudson)

* New repository formats ``1.9`` and ``1.9-rich-root``. These have all
  the functionality of ``1.6``, but use the new btree indexes.
  These indexes are both smaller and faster for access to historical
  information.  (John Arbash Meinel)

Improvements
************

* ``BTreeIndex`` code now is able to prefetch extra pages to help tune
  the tradeoff between bandwidth and latency. Should be tuned
  appropriately to not impact commands which need minimal information,
  but provide a significant boost to ones that need more context. Only
  has a direct impact on the ``--development2`` format which uses
  btree's for the indexes. (John Arbash Meinel)

* ``bzr dump-btree`` is a hidden command introduced to allow dumping
  the contents of a compressed btree file.  (John Arbash Meinel)

* ``bzr pack`` now tells the index builders to optimize for size. For
  btree index repositories, this can save 25% of the index size
  (mostly in the text indexes). (John Arbash Meinel)

* ``bzr push`` to an existing branch or repository on a smart server
  is faster, due to Bazaar making more use of the ``get_parent_map``
  RPC when querying the remote branch's revision graph.
  (Andrew Bennetts)

* default username for bzr+ssh and sftp can be configured in
  authentication.conf. (Aaron Bentley)

* launchpad-login now provides a default username for bzr+ssh and sftp
  URLs, allowing username-free URLs to work for everyone. (Aaron Bentley)

* ``lp:`` lookups no longer include usernames, making them shareable and
  shorter. (Aaron Bentley)

* New ``PackRepository.autopack`` smart server RPC, which does
  autopacking entirely on the server.  This is much faster than
  autopacking via plain file methods, which downloads a large amount
  of pack data and then re-uploads the same pack data into a single
  file.  This fixes a major (although infrequent) cause of lengthy
  delays when using a smart server.  For example, pushing the 10th
  revision to a repository with 9 packs now takes 44 RPCs rather than
  179, and much less bandwidth too.  This requires Bazaar 1.9 on both
  the client and the server, otherwise the client will fallback to the
  slower method.  (Andrew Bennetts)

Bug Fixes
*********

* A failure to load a plugin due to an IncompatibleAPI exception is
  now correctly reported. (Robert Collins, #279451)

* API versioning support now has a multiple-version checking api
  ``require_any_api``. (Robert Collins, #279447)

* ``bzr branch --stacked`` from a smart server to a standalone branch
  works again.  This fixes a regression in 1.7 and 1.8.
  (Andrew Bennetts, #270397)

* ``bzr co`` uses less memory. It used to unpack the entire WT into
  memory before writing it to disk. This was a little bit faster, but
  consumed lots of memory. (John Arbash Meinel, #269456)

* ``bzr missing --quiet`` no longer prints messages about whether
  there are missing revisions.  The exit code indicates whether there
  were or not.  (Martin Pool, #284748)

* Fixes to the ``annotate`` code. The fast-path which re-used the
  stored deltas was accidentally disabled all the time, instead of
  only when a branch was stacked. Second, the code would accidentally
  re-use a delta even if it wasn't against the left-parent, this
  could only happen if ``bzr reconcile`` decided that the parent
  ordering was incorrect in the file graph.  (John Arbash Meinel)

* "Permission denied" errors that occur when pushing a new branch to a
  smart server no longer cause tracebacks.  (Andrew Bennetts, #278673)

* Some compatibility fixes for building the extensions with MSVC and
  for python2.4. (John Arbash Meinel, #277484)

* The index logic is now able to reload the list of pack files if and
  index ends up disappearing. We still don't reload if the pack data
  itself goes missing after checking the index. This bug appears as a
  transient failure (file not found) when another process is writing
  to the repository.  (John Arbash Meinel, #153786)

* ``bzr switch`` and ``bzr bind`` will now update the branch nickname if
  it was previously set. All checkouts will now refer to the bound branch
  for a nickname if one was not explicitly set.
  (Marius Kruger, #230903)

Documentation
*************

* Improved hook documentation. (Michael Ernst)

API Changes
***********

* commands.plugins_cmds is now a CommandRegistry, not a dict.

Internals
*********

* New AuthenticationConfig.set_credentials method allows easy programmatic
  configuration of authetication credentials.


bzr 1.8
#######

:Released: 2008-10-16

Bazaar 1.8 includes several fixes that improve working tree performance,
display of revision logs, and merges.  The bzr testsuite now passes on OS
X and Python 2.6, and almost completely passes on Windows.  The
smartserver code has gained several bug fixes and performance
improvements, and can now run server-side hooks within an http server.

Bug Fixes
*********

* Fix "Must end write group" error when another error occurs during
  ``bzr push``.  (Andrew Bennetts, #230902)

Portability
***********

* Some Pyrex versions require the WIN32 macro defined to compile on
  that platform.  (Alexander Belchenko, Martin Pool, #277481)


bzr 1.8rc1
##########

:Released: 2008-10-07

Changes
*******

* ``bzr log file`` has been changed. It now uses a different method
  for determining which revisions to show as merging the changes to
  the file. It now only shows revisions which merged the change
  towards your mainline. This simplifies the output, makes it faster,
  and reduces memory consumption.  (John Arbash Meinel)

* ``bzr merge`` now defaults to having ``--reprocess`` set, whenever
  ``--show-base`` is not supplied.  (John Arbash Meinel)

* ``bzr+http//`` will now optionally load plugins and write logs on the
  server. (Marius Kruger)

* ``bzrlib._dirstate_helpers_c.pyx`` does not compile correctly with
  Pyrex 0.9.4.1 (it generates C code which causes segfaults). We
  explicitly blacklist that version of the compiler for that
  extension. Packaged versions will include .c files created with
  pyrex >= 0.9.6 so it doesn't effect releases, only users running
  from the source tree. (John Arbash Meinel, #276868)

Features
********

* bzr is now compatible with python-2.6. python-2.6 is not yet officially
  supported (nor released, tests were conducted with the dev version of
  python-2.6rc2), but all known problems have been fixed.  Feedback
  welcome.
  (Vincent Ladeuil, #269535)

Improvements
************

* ``bzr annotate`` will now include uncommitted changes from the local
  working tree by default. Such uncommitted changes are given the
  revision number they would get if a commit was done, followed with a
  ? to indicate that its not actually known. (Robert Collins, #3439)

* ``bzr branch`` now accepts a ``--standalone`` option, which creates a
  standalone branch regardless of the presence of shared repositories.
  (Daniel Watkins)

* ``bzr push`` is faster in the case there are no new revisions to
  push.  It is also faster if there are no tags in the local branch.
  (Andrew Bennetts)

* File changes during a commit will update the tree stat cache.
  (Robert Collins)

* Location aliases can now accept a trailing path.  (Micheal Hudson)

* New hooks ``Lock.hooks`` when LockDirs are acquired and released.
  (Robert Collins, MartinPool)

* Switching in heavyweight checkouts uses the master branch's context, not
  the checkout's context.  (Adrian Wilkins)

* ``status`` on large trees is now faster, due to optimisations in the
  walkdirs code. Of particular note, the walkdirs code now performs
  a temporary ``chdir()`` while reading a single directory; if your
  platform has non thread-local current working directories (and is
  not windows which has its own implementation), this may introduce a
  race condition during concurrent uses of bzrlib. The bzrlib CLI
  will not encounter this as it is single threaded for working tree
  operations. (Robert Collins)

* The C extensions now build on python 2.4 (Robert Collins, #271939)

* The ``-Dhpss`` debug flag now reports the number of smart server
  calls per medium to stderr.  This is in addition to the existing
  detailed logging to the .bzr.log trace file.  (Andrew Bennetts)

Bug Fixes
*********

* Avoid random failures arising from misinterpreted ``errno`` values
  in ``_readdir_pyx.read_dir``.
  (Martin Pool, #279381)

* Branching from a shared repository on a smart server into a new
  repository now preserves the repository format.
  (Andrew Bennetts, #269214)

* ``bzr log`` now accepts a ``--change`` option.
  (Vincent Ladeuil, #248427)

* ``bzr missing`` now accepts an ``--include-merges`` option.
  (Vincent Ladeuil, #233817)

* Don't try to filter (internally) '.bzr' from the files to be deleted if
  it's not there.
  (Vincent Ladeuil, #272648)

* Fix '_in_buffer' AttributeError when using the -Dhpss debug flag.
  (Andrew Bennetts)

* Fix TooManyConcurrentRequests errors caused by a connection failure
  when doing ``bzr pull`` or ``bzr merge`` from a ``bzr+ssh`` URL.
  (Andrew Bennetts, #246233)

* Fixed ``bzr st -r branch:PATH_TO_BRANCH`` where the other branch
  is in a different repository than the current one.
  (Lukáš Lalinský, #144421)

* Make the first line of the manpage preamble a comment again.
  (David Futcher, #242106)

* Remove use of optional parameter in GSSAPI FTP support, since
  it breaks newer versions of Python-Kerberos. (Jelmer Vernooij)

* The autopacking logic will now always create a single new pack from
  all of the content which it deems is worth moving. This avoids the
  'repack a single pack' bug and should result in better packing
  overall.  (John Arbash Meinel, #242510, #172644)

* Trivial documentation fix.
  (John Arbash Meinel, #270471)

* ``bzr switch`` and ``bzr bind`` will now update the branch nickname if
  it was previously set. All checkouts will now refer to the bound branch
  for a nickname if one was not explicitly set.
  (Marius Kruger, #230903)

Documentation
*************

* Explain revision/range identifiers. (Daniel Clemente)

API Changes
***********

* ``CommitBuilder.record_entry_contents`` returns one more element in
  its result tuple - an optional file system hash for the hash cache
  to use. (Robert Collins)

* ``dirstate.DirState.update_entry`` will now only calculate the sha1
  of a file if it is likely to be needed in determining the output
  of iter_changes. (Robert Collins)

* The PackRepository, RepositoryPackCollection, NewPack classes have a
  slightly changed interface to support different index types; as a
  result other users of these classes need to supply the index types
  they want. (Robert Collins)

Testing
*******

* ``bzrlib.tests.repository_implementations`` has been renamed to
  ``bzrlib.tests.per_repository`` so that we have a common structure
  (and it is shorter). (John Arbash Meinel, #239343)

* ``LocalTransport.abspath()`` now returns a drive letter if the
  transport has one, fixing numerous tests on Windows.
  (Mark Hammond)

* PreviewTree is now tested via intertree_implementations.
  (Aaron Bentley)

* The full test suite is passing again on OSX.
  (Guillermo Gonzalez, Vincent Ladeuil)

* The full test suite passes when run with ``-Eallow_debug``.
  (Andrew Bennetts)

Internals
*********

* A new hook, ``Branch.open``, has been added, which is called when
  branch objects are opened. (Robert Collins)

* ``bzrlib.osutils._walkdirs_utf8`` has been refactored into common
  tree walking, and modular directory listing code to aid future
  performance optimisations and refactoring. (Robert Collins)

* ``bzrlib.trace.debug_memory`` can be used to get a quick memory dump
  in the middle of processing. It only reports memory if
  ``/proc/PID/status`` is available. (John Arbash Meinel)

* New method ``RevisionSpec.as_tree`` for representing the revision
  specifier as a revision tree object. (Lukáš Lalinský)

* New race-free method on MutableTree ``get_file_with_stat`` for use
  when generating stat cache results. (Robert Collins)

* New win32utils.get_local_appdata_location() provides access to a local
  directory for storing data.  (Mark Hammond)

* To be compatible with python-2.6 a few new rules should be
  observed. 'message' attribute can't be used anymore in exception
  classes, 'sha' and 'md5' modules have been deprecated (use
  osutils.[md5|sha]), object__init__ and object.__new__ don't accept
  parameters anymore.
  (Vincent Ladeuil)


bzr 1.7.1
#########

:Released:  2008-10-01

No changes from 1.7.1rc1.


bzr 1.7.1rc1
############

:Released: 2008-09-24

This release just includes an update to how the merge algorithm handles
file paths when we encounter complex history.

Features
********

* If we encounter a criss-cross in history, use information from
  direct Least Common Ancestors to resolve inventory shape (locations
  of files, adds, deletes, etc). This is similar in concept to using
  ``--lca`` for merging file texts, only applied to paths.
  (John Arbash Meinel)


bzr 1.7
#######

:Released: 2008-09-23

This release includes many bug fixes and a few performance and feature
improvements.  ``bzr rm`` will now scan for missing files and remove them,
like how ``bzr add`` scans for unknown files and adds them. A bit more
polish has been applied to the stacking code. The b-tree indexing code has
been brought in, with an eye on using it in a future repository format.
There are only minor installer changes since bzr-1.7rc2.

Features
********

* Some small updates to the win32 installer. Include localization
  files found in plugins, and include the builtin distutils as part of
  packaging qbzr. (Mark Hammond)


bzr 1.7rc2
##########

:Released: 2008-09-17

A few bug fixes from 1.7rc1. The biggest change is a new
``RemoteBranch.get_stacked_on_url`` rpc. This allows clients that are
trying to access a Stacked branch over the smart protocol, to properly
connect to the stacked-on location.

Bug Fixes
*********

* Branching from a shared repository on a smart server into a new
  repository now preserves the repository format.
  (Andrew Bennetts, #269214)

* Branching from a stacked branch via ``bzr+ssh`` can properly connect
  to the stacked-on branch.  (Martin Pool, #261315)

* ``bzr init`` no longer re-opens the BzrDir multiple times.
  (Vincent Ladeuil)

* Fix '_in_buffer' AttributeError when using the -Dhpss debug flag.
  (Andrew Bennetts)


bzr 1.7rc1
##########

:Released: 2008-09-09

This release candidate for bzr 1.7 has several bug fixes and a few
performance and feature improvements.  ``bzr rm`` will now scan for
missing files and remove them, like how ``bzr add`` scans for unknown
files and adds them. A bit more polish has been applied to the stacking
code. The b-tree indexing code has been brought in, with an eye on using
it in a future repository format.


Changes
*******

* ``bzr export`` can now export a subdirectory of a project.
  (Robert Collins)

* ``bzr remove-tree`` will now refuse to remove a tree with uncommitted
  changes, unless the ``--force`` option is specified.
  (Lukáš Lalinský, #74101)

* ``bzr rm`` will now scan for files that are missing and remove just
  them automatically, much as ``bzr add`` scans for new files that
  are not ignored and adds them automatically. (Robert Collins)

Features
********

* Support for GSSAPI authentication when using FTP as documented in
  RFC2228. (Jelmer Vernooij, #49623)

* Add support for IPv6 in the smart server. (Jelmer Vernooij, #165014)

Improvements
************

* A url like ``log+file:///tmp`` will log all access to that Transport
  to ``.bzr.log``, which may help in debugging or profiling.
  (Martin Pool)

* ``bzr branch`` and ``bzr push`` use the default stacking policy if the
  branch format supports it. (Aaron Bentley)

* ``bzr init`` and ``bzr init-repo`` will now print out the same as
  ``bzr info`` if it completed successfully.
  (Marius Kruger)

* ``bzr uncommit`` logs the old tip revision id, and displays how to
  restore the branch to that tip using ``bzr pull``.  This allows you
  to recover if you realize you uncommitted the wrong thing.
  (John Arbash Meinel)

* Fix problems in accessing stacked repositories over ``bzr://``.
  (Martin Pool, #261315)

* ``SFTPTransport.readv()`` was accidentally using ``list += string``,
  which 'works', but adds each character separately to the list,
  rather than using ``list.append(string)``. Fixing this makes the
  SFTP transport a little bit faster (~20%) and use a bit less memory.
  (John Arbash Meinel)

* When reading index files, if we happen to read the whole file in a
  single request treat it as a ``_buffer_all`` request. This happens
  most often on small indexes over remote transports, where we default
  to reading 64kB. It saves a round trip for each small index during
  fetch operations. Also, if we have read more than 50% of an index
  file, trigger a ``_buffer_all`` on the next request. This works
  around some inefficiencies because reads don't fall neatly on page
  boundaries, so we would ignore those bytes, but request them again
  later. This could trigger a total read size of more than the whole
  file. (John Arbash Meinel)

Bug Fixes
*********

* ``bzr rm`` is now aliased to ``bzr del`` for the convenience of svn
  users. (Robert Collins, #205416)

* Catch the infamous "select/poll returned error" which occurs when
  pycurl try to send a body request to an HTTP/1.0 server which has
  already refused to handle the request. (Vincent Ladeuil, #225020)

* Fix ``ObjectNotLocked`` errors when using various commands
  (including ``bzr cat`` and ``bzr annotate``) in combination with a
  smart server URL.  (Andrew Bennetts, #237067)

* ``FTPTransport.stat()`` would return ``0000`` as the permission bits
  for the containing ``.bzr/`` directory (it does not implement
  permissions). This would cause us to set all subdirectories to
  ``0700`` and files to ``0600`` rather than leaving them unmodified.
  Now we ignore ``0000`` as the permissions and assume they are
  invalid. (John Arbash Meinel, #259855)

* Merging from a previously joined branch will no longer cause
  a traceback. (Jelmer Vernooij, #203376)

* Pack operations on windows network shares will work even with large
  files. (Robert Collins, #255656)

* Running ``bzr st PATH_TO_TREE`` will no longer suppress merge
  status. Status is also about 7% faster on mozilla sized trees
  when the path to the root of the tree has been given. Users of
  the internal ``show_tree_status`` function should be aware that
  the show_pending flag is now authoritative for showing pending
  merges, as it was originally. (Robert Collins, #225204)

* Set valid default _param_name for Option so that ListOption can embed
  '-' in names. (Vincent Ladeuil, #263249)

* Show proper error rather than traceback when an unknown revision
  id is specified to ``bzr cat-revision``. (Jelmer Vernooij, #175569)

* Trailing text in the dirstate file could cause the C dirstate parser
  to try to allocate an invalid amount of memory. We now properly
  check and test for parsing a dirstate with invalid trailing data.
  (John Arbash Meinel, #186014)

* Unexpected error responses from a smart server no longer cause the
  client to traceback.  (Andrew Bennetts, #263527)

* Use a Windows api function to get a Unicode host name, rather than
  assuming the host name is ascii.
  (Mark Hammond, John Arbash Meinel, #256550)

* ``WorkingTree4`` trees will now correctly report missing-and-new
  paths in the output of ``iter_changes``. (Robert Collins)

Documentation
*************

* Updated developer documentation.  (Martin Pool)

API Changes
***********

* Exporters now take 4 parameters. (Robert Collins)

* ``Tree.iter_changes`` will now return False for the content change
  field when a file is missing in the basis tree and not present in
  the target tree. Previously it returned True unconditionally.
  (Robert Collins)

* The deprecated ``Branch.abspath`` and unimplemented
  ``Branch.rename_one`` and ``Branch.move`` were removed. (Jelmer Vernooij)

* BzrDir.clone_on_transport implementations must now accept a stacked_on
  parameter.  (Aaron Bentley)

* BzrDir.cloning_metadir implementations must now take a require_stacking
  parameter.  (Aaron Bentley)

Testing
*******

* ``addCleanup`` now takes ``*arguments`` and ``**keyword_arguments``
  which are then passed to the cleanup callable as it is run. In
  addition, addCleanup no longer requires that the callables passed to
  it be unique. (Jonathan Lange)

* Fix some tests that fail on Windows because files are deleted while
  still in use.
  (Mark Hammond)

* ``selftest``'s ``--starting-with`` option can now use predefined
  prefixes so that one can say ``bzr selftest -s bp.loom`` instead of
  ``bzr selftest -s bzrlib.plugins.loom``. (Vincent Ladeuil)

* ``selftest``'s ``--starting-with`` option now accepts multiple values.
  (Vincent Ladeuil)

Internals
*********

* A new plugin interface, ``bzrlib.log.log_adapters``, has been added.
  This allows dynamic log output filtering by plugins.
  (Robert Collins)

* ``bzrlib.btree_index`` is now available, providing a b-tree index
  layer. The design is memory conservative (limited memory cache),
  faster to seek (approx 100 nodes per page, gives 100-way fan out),
  and stores compressed pages allowing more keys per page.
  (Robert Collins, John Arbash Meinel)

* ``bzrlib.diff.DiffTree.show_diff`` now skips changes where the kind
  is unknown in both source and target.
  (Robert Collins, Aaron Bentley)

* ``GraphIndexBuilder.add_node`` and ``BTreeBuilder`` have been
  streamlined a bit. This should make creating large indexes faster.
  (In benchmarking, it now takes less time to create a BTree index than
  it takes to read the GraphIndex one.) (John Arbash Meinel)

* Mail clients for `bzr send` are now listed in a registry.  This
  allows plugins to add new clients by registering them with
  ``bzrlib.mail_client.mail_client_registry``.  All of the built-in
  clients now use this mechanism.  (Neil Martinsen-Burrell)


bzr 1.6.1
#########

:Released: 2008-09-05

A couple regressions were found in the 1.6 release. There was a
performance issue when using ``bzr+ssh`` to branch large repositories,
and some problems with stacking and ``rich-root`` capable repositories.


bzr 1.6.1rc2
############

:Released: 2008-09-03

Bug Fixes
*********

* Copying between ``rich-root`` and ``rich-root-pack`` (and vice
  versa) was accidentally using the inter-model fetcher, instead of
  recognizing that both were 'rich root' formats.
  (John Arbash Meinel, #264321)


bzr 1.6.1rc1
############

:Released: 2008-08-29

This release fixes a few regressions found in the 1.6 client. Fetching
changes was using an O(N^2) buffering algorithm, so for large projects it
would cause memory thrashing. There is also a specific problem with the
``--1.6-rich-root`` format, which prevented stacking on top of
``--rich-root-pack`` repositories, and could allow users to accidentally
fetch experimental data (``-subtree``) without representing it properly.
The ``--1.6-rich-root`` format has been deprecated and users are
recommended to upgrade to ``--1.6.1-rich-root`` immediately.  Also we
re-introduced a workaround for users who have repositories with incorrect
nodes (not possible if you only used official releases).
I should also clarify that none of this is data loss level issues, but
still sufficient enough to warrant an updated release.

Bug Fixes
*********

* ``RemoteTransport.readv()`` was being inefficient about how it
  buffered the readv data and processed it. It would keep appending to
  the same string (causing many copies) and then pop bytes out of the
  start of the string (causing more copies).
  With this patch "bzr+ssh://local" can improve dramatically,
  especially for projects with large files.
  (John Arbash Meinel)

* Revision texts were always meant to be stored as fulltexts. There
  was a bug in a bzr.dev version that would accidentally create deltas
  when copying from a Pack repo to a Knit repo. This has been fixed,
  but to support those repositories, we know always request full texts
  for Revision texts. (John Arbash Meinel, #261339)

* The previous ``--1.6-rich-root`` format used an incorrect xml
  serializer, which would accidentally support fetching from a
  repository that supported subtrees, even though the local one would
  not. We deprecated that format, and introduced a new one that uses
  the correct serializer ``--1.6.1-rich-root``.
  (John Arbash Meinel, #262333)


bzr 1.6
#######

:Released: 2008-08-25

Finally, the long awaited bzr 1.6 has been released. This release includes
new features like Stacked Branches, improved weave merge, and an updated
server protocol (now on v3) which will allow for better cross version
compatibility. With this release we have deprecated Knit format
repositories, and recommend that users upgrade them, we will continue to
support reading and writing them for the forseeable future, but we will
not be tuning them for performance as pack repositories have proven to be
better at scaling. This will also be the first release to bundle
TortoiseBzr in the standalone Windows installer.


bzr 1.6rc5
##########

:Released: 2008-08-19

Bug Fixes
*********

* Disable automatic detection of stacking based on a containing
  directory of the target. It interacted badly with push, and needs a
  bit more work to get the edges polished before it should happen
  automatically. (John Arbash Meinel, #259275)
  (This change was reverted when merged to bzr.dev)


bzr 1.6rc4
##########

:Released: 2008-08-18

Bug Fixes
*********

* Fix a regression in knit => pack fetching.  We had a logic
  inversion, causing the fetch to insert fulltexts in random order,
  rather than preserving deltas.  (John Arbash Meinel, #256757)


bzr 1.6rc3
##########

:Released: 2008-08-14

Changes
*******

* Disable reading ``.bzrrules`` as a per-branch rule preferences
  file. The feature was not quite ready for a full release.
  (Robert Collins)

Improvements
************

* Update the windows installer to bundle TortoiseBzr and ``qbzr``
  into the standalone installer. This will be the first official
  windows release that installs Tortoise by default.
  (Mark Hammond)

Bug Fixes
*********

* Fix a regression in ``bzr+http`` support. There was a missing
  function (``_read_line``) that needed to be carried over from
  ``bzr+ssh`` support. (Andrew Bennetts)

* ``GraphIndex`` objects will internally read an entire index if more
  than 1/20th of their keyspace is requested in a single operation.
  This largely mitigates a performance regression in ``bzr log FILE``
  and completely corrects the performance regression in ``bzr log``.
  The regression was caused by removing an accomodation which had been
  supporting the index format in use. A newer index format is in
  development which is substantially faster. (Robert Collins)


bzr 1.6rc2
##########

:Released: 2008-08-13

This release candidate has a few minor bug fixes, and some regression
fixes for Windows.

Bug Fixes
*********

* ``bzr upgrade`` on remote branches accessed via bzr:// and
  bzr+ssh:// now works.  (Andrew Bennetts)

* Change the ``get_format_description()`` strings for
  ``RepositoryFormatKnitPack5`` et al to be single line messages.
  (Aaron Bentley)

* Fix for a regression on Win32 where we would try to call
  ``os.listdir()`` on a file and not catch the exception properly.
  (Windows raises a different exception.) This would manifest in
  places like ``bzr rm file`` or ``bzr switch``.
  (Mark Hammond, John Arbash Meinel)

* ``Inventory.copy()`` was failing to set the revision property for
  the root entry. (Jelmer Vernooij)

* sftp transport: added missing ``FileExists`` case to
  ``_translate_io_exception`` (Christophe Troestler, #123475)

* The help for ``bzr ignored`` now suggests ``bzr ls --ignored`` for
  scripting use. (Robert Collins, #3834)

* The default ``annotate`` logic will now always assign the
  last-modified value of a line to one of the revisions that modified
  it, rather than a merge revision. This would happen when both sides
  claimed to have modified the line resulting in the same text. The
  choice is arbitrary but stable, so merges in different directions
  will get the same results.  (John Arbash Meinel, #232188)


bzr 1.6rc1
##########

:Released: 2008-08-06

This release candidate for bzr 1.6 solidifies the new branch stacking
feature.  Bazaar now recommends that users upgrade all knit repositories,
because later formats are much faster.  However, we plan to continue read/write and
upgrade support for knit repostories for the forseeable future.  Several
other bugs and performance issues were fixed.

Changes
*******

* Knit format repositories are deprecated and bzr will now emit
  warnings whenever it encounters one.  Use ``bzr upgrade`` to upgrade
  knit repositories to pack format.  (Andrew Bennetts)

Improvements
************

* ``bzr check`` can now be told which elements at a location it should
  check.  (Daniel Watkins)

* Commit now supports ``--exclude`` (or ``-x``) to exclude some files
  from the commit. (Robert Collins, #3117)

* Fetching data between repositories that have the same model but no
  optimised fetcher will not reserialise all the revisions, increasing
  performance. (Robert Collins, John Arbash Meinel)

* Give a more specific error when target branch is not reachable.
  (James Westby)

* Implemented a custom ``walkdirs_utf8`` implementation for win32.
  This uses a pyrex extension to get direct access to the
  ``FindFirstFileW`` style apis, rather than using ``listdir`` +
  ``lstat``. Shows a very strong improvement in commands like
  ``status`` and ``diff`` which have to iterate the working tree.
  Anywhere from 2x-6x faster depending on the size of the tree (bigger
  trees, bigger benefit.) (John Arbash Meinel)

* New registry for log properties handles  and the method in
  LongLogFormatter to display the custom properties returned by the
  registered handlers. (Guillermo Gonzalez, #162469)

Bug Fixes
*********

* Add more tests that stacking does not create deltas spanning
  physical repository boundaries.
  (Martin Pool, #252428)

* Better message about incompatible repositories.
  (Martin Pool, #206258)

* ``bzr branch --stacked`` ensures the destination branch format can
  support stacking, even if the origin does not.
  (Martin Pool)

* ``bzr export`` no longer exports ``.bzrrules``.
  (Ian Clatworthy)

* ``bzr serve --directory=/`` now correctly allows the whole
  filesystem to be accessed on Windows, not just the root of the drive
  that Python is running from.
  (Adrian Wilkins, #240910)

* Deleting directories by hand before running ``bzr rm`` will not
  cause subsequent errors in ``bzr st`` and ``bzr commit``.
  (Robert Collins, #150438)

* Fix a test case that was failing if encoding wasn't UTF-8.
  (John Arbash Meinel, #247585)

* Fix "no buffer space available" error when branching with the new
  smart server protocol to or from Windows.
  (Andrew Bennetts, #246180)

* Fixed problem in branching from smart server.
  (#249256, Michael Hudson, Martin Pool)

* Handle a file turning in to a directory in TreeTransform.
  (James Westby, #248448)

API Changes
***********

* ``MutableTree.commit`` has an extra optional keywork parameter
  ``exclude`` that will be unconditionally supplied by the command
  line UI - plugins that add tree formats may need an update.
  (Robert Collins)

* The API minimum version for plugin compatibility has been raised to
  1.6 - there are significant changes throughout the code base.
  (Robert Collins)

* The generic fetch code now uses three attributes on Repository objects
  to control fetch. The streams requested are controlled via :
  ``_fetch_order`` and ``_fetch_uses_deltas``. Setting these
  appropriately allows different repository implementations to recieve
  data in their optimial form. If the ``_fetch_reconcile`` is set then
  a reconcile operation is triggered at the end of the fetch.
  (Robert Collins)

* The ``put_on_disk`` and ``get_tar_item`` methods in
  ``InventoryEntry`` were deprecated. (Ian Clatworthy)

* ``Repository.is_shared`` doesn't take a read lock. It didn't
  need one in the first place (nobody cached the value, and
  ``RemoteRepository`` wasn't taking one either). This saves a round
  trip when probing Pack repositories, as they read the ``pack-names``
  file when locked. And during probe, locking the repo isn't very
  useful. (John Arbash Meinel)

Internals
*********

* ``bzrlib.branchbuilder.BranchBuilder`` is now much more capable of
  putting together a real history without having to create a full
  WorkingTree. It is recommended that tests that are not directly
  testing the WorkingTree use BranchBuilder instead.  See
  ``BranchBuilder.build_snapshot`` or
  ``TestCaseWithMemoryTree.make_branch_builder``.  (John Arbash Meinel)

* ``bzrlib.builtins.internal_tree_files`` broken into two giving a new
  helper ``safe_relpath_files`` - used by the new ``exclude``
  parameter to commit. (Robert Collins)

* Make it easier to introduce new WorkingTree formats.
  (Ian Clatworthy)

* The code for exporting trees was refactored not to use the
  deprecated ``InventoryEntry`` methods. (Ian Clatworthy)

* RuleSearchers return () instead of [] now when there are no matches.
  (Ian Clatworthy)


bzr 1.6beta3
############

:Released: 2008-07-17

This release adds a new 'stacked branches' feature allowing branches to
share storage without being in the same repository or on the same machine.
(See the user guide for more details.)  It also adds a new hook, improved
weaves, aliases for related locations, faster bzr+ssh push, and several
bug fixes.

Features
********

* New ``pre_change_branch_tip`` hook that is called before the
  branch tip is moved, while the branch is write-locked.  See the User
  Reference for signature details.  (Andrew Bennetts)

* Rule-based preferences can now be defined for selected files in
  selected branches, allowing commands and plugins to provide
  custom behaviour for files matching defined patterns.
  See ``Rule-based preferences`` (part of ``Configuring Bazaar``)
  in the User Guide and ``bzr help rules`` for more information.
  (Ian Clatworthy)

* Sites may suggest a branch to stack new branches on.  (Aaron Bentley)

* Stacked branches are now supported. See ``bzr help branch`` and
  ``bzr help push``.  Branches must be in the ``development1`` format
  to stack, though the stacked-on branch can be of any format.
  (Robert Collins)

Improvements
************

* ``bzr export --format=tgz --root=NAME -`` to export a gzipped tarball
  to stdout; also ``tar`` and ``tbz2``.
  (Martin Pool)

* ``bzr (re)merge --weave`` will now use a standard Weave algorithm,
  rather than the annotation-based merge it was using. It does so by
  building up a Weave of the important texts, without needing to build
  the full ancestry. (John Arbash Meinel, #238895)

* ``bzr send`` documents and better supports ``emacsclient`` (proper
  escaping of mail headers and handling of the MUA Mew).
  (Christophe Troestler)

* Remembered locations can be specified by aliases, e.g. :parent, :public,
  :submit.  (Aaron Bentley)

* The smart protocol now has improved support for setting branches'
  revision info directly.  This makes operations like push
  faster.  The new request method name is
  ``Branch.set_last_revision_ex``.  (Andrew Bennetts)

Bug Fixes
*********

* Bazaar is now able to be a client to the web server of IIS 6 and 7.
  The broken implementations of RFC822 in Python and RFC2046 in IIS
  combined with boundary-line checking in Bazaar previously made this
  impossible. (NB, IIS 5 does not suffer from this problem).
  (Adrian Wilkins, #247585)

* ``bzr log --long`` with a ghost in your mainline now handles that
  ghost properly. (John Arbash Meinel, #243536)

* ``check`` handles the split-up .bzr layout correctly, so no longer
  requires a branch to be present.
  (Daniel Watkins, #64783)

* Clearer message about how to set the PYTHONPATH if bzrlib can't be
  loaded.
  (Martin Pool, #205230)

* Errors about missing libraries are now shown without a traceback,
  and with a suggestion to install the library.  The full traceback is
  still in ``.bzr.log`` and can be shown with ``-Derror``.
  (Martin Pool, #240161)

* Fetch from a stacked branch copies all required data.
  (Aaron Bentley, #248506)

* Handle urls such as ftp://user@host.com@www.host.com where the user
  name contains an @.
  (Neil Martinsen-Burrell, #228058)

* ``needs_read_lock`` and ``needs_write_lock`` now suppress an error during
  ``unlock`` if there was an error in the original function. This helps
  most when there is a failure with a smart server action, since often the
  connection closes and we cannot unlock.
  (Andrew Bennetts, John Arbash Meinel, #125784)

* Obsolete hidden command ``bzr fetch`` removed.
  (Martin Pool, #172870)

* Raise the correct exception when doing ``-rbefore:0`` or ``-c0``.
  (John Arbash Meinel, #239933)

* You can now compare file revisions in Windows diff programs from
  Cygwin Bazaar.
  (Matt McClure, #209281)

* revision_history now tolerates mainline ghosts for Branch format 6.
  (Aaron Bentley, #235055)

* Set locale from environment for third party libs.
  (Martin von Gagern, #128496)

Documentation
*************

* Added *Using stacked branches* to the User Guide.
  (Ian Clatworthy)

* Updated developer documentation.
  (Martin Pool)

Testing
*******

* ``-Dmemory`` will cause /proc/PID/status to be catted before bzr
  exits, allowing low-key analysis of peak memory use. (Robert Collins)

* ``TestCaseWithTransport.make_branch_and_tree`` tries harder to return
  a tree with a ``branch`` attribute of the right format.  This was
  preventing some ``RemoteBranch`` tests from actually running with
  ``RemoteBranch`` instances.  (Andrew Bennetts)

API Changes
***********

* Removed ``Repository.text_store``, ``control_store``, etc.  Instead,
  there are new attributes ``texts, inventories, revisions,
  signatures``, each of which is a ``VersionedFiles``.  See the
  Repository docstring for more details.
  (Robert Collins)

* ``Branch.pull`` now accepts an ``_override_hook_target`` optional
  parameter.  If you have a subclass of ``Branch`` that overrides
  ``pull`` then you should add this parameter.  (Andrew Bennetts)

* ``bzrlib.check.check()`` has been deprecated in favour of the more
  aptly-named ``bzrlib.check.check_branch()``.
  (Daniel Watkins)

* ``Tree.print_file`` and ``Repository.print_file`` are deprecated.
  These methods are bad APIs because they write directly to sys.stdout.
  bzrlib does not use them internally, and there are no direct tests
  for them. (Alexander Belchenko)

Internals
*********

* ``cat`` command no longer uses ``Tree.print_file()`` internally.
  (Alexander Belchenko)

* New class method ``BzrDir.open_containing_tree_branch_or_repository``
  which eases the discovery of the tree, the branch and the repository
  containing a given location.
  (Daniel Watkins)

* New ``versionedfile.KeyMapper`` interface to abstract out the access to
  underlying .knit/.kndx etc files in repositories with partitioned
  storage. (Robert Collins)

* Obsolete developer-use command ``weave-join`` has been removed.
  (Robert Collins)

* ``RemoteToOtherFetcher`` and ``get_data_stream_for_search`` removed,
  to support new ``VersionedFiles`` layering.
  (Robert Collins)


bzr 1.6beta2
############

:Released: 2008-06-10

This release contains further progress towards our 1.6 goals of shallow
repositories, and contains a fix for some user-affecting bugs in the
repository layer.  Building working trees during checkout and branch is
now faster.

Bug Fixes
*********

* Avoid KnitCorrupt error extracting inventories from some repositories.
  (The data is not corrupt; an internal check is detecting a problem
  reading from the repository.)
  (Martin Pool, Andrew Bennetts, Robert Collins, #234748)

* ``bzr status`` was breaking if you merged the same revision twice.
  (John Arbash Meinel, #235407)

* Fix infinite loop consuming 100% CPU when a connection is lost while
  reading a response body via the smart protocol v1 or v2.
  (Andrew Bennetts)

* Inserting a bundle which changes the contents of a file with no trailing
  end of line, causing a knit snapshot in a 'knits' repository will no longer
  cause KnitCorrupt. (Robert Collins)

* ``RemoteBranch.pull`` needs to return the ``self._real_branch``'s
  pull result. It was instead just returning None, which breaks ``bzr
  pull``. (John Arbash Meinel, #238149)

* Sanitize branch nick before using it as an attachment filename in
  ``bzr send``. (Lukáš Lalinský, #210218)

* Squash ``inv_entry.symlink_target`` to a plain string when
  generating DirState details. This prevents from getting a
  ``UnicodeError`` when you have symlinks and non-ascii filenames.
  (John Arbash Meinel, #135320)

Improvements
************

* Added the 'alias' command to set/unset and display aliases. (Tim Penhey)

* ``added``, ``modified``, and ``unknowns`` behaviour made consistent (all three
  now quote paths where required). Added ``--null`` option to ``added`` and
  ``modified`` (for null-separated unknowns, use ``ls --unknown --null``)
  (Adrian Wilkins)

* Faster branching (1.09x) and lightweight checkouts (1.06x) on large trees.
  (Ian Clatworthy, Aaron Bentley)

Documentation
*************

* Added *Bazaar Zen* section to the User Guide. (Ian Clatworthy)

Testing
*******

* Fix the test HTTPServer to be isolated from chdir calls made while it is
  running, allowing it to be used in blackbox tests. (Robert Collins)

API Changes
***********

* ``WorkingTree.set_parent_(ids/trees)`` will now filter out revisions
  which are in the ancestry of other revisions. So if you merge the same
  tree twice, or merge an ancestor of an existing merge, it will only
  record the newest. (If you merge a descendent, it will replace its
  ancestor). (John Arbash Meinel, #235407)

* ``RepositoryPolicy.__init__`` now requires stack_on and stack_on_pwd,
  through the derived classes do not.  (Aaron Bentley)

Internals
*********

* ``bzrlib.bzrdir.BzrDir.sprout`` now accepts ``stacked`` to control
  creating stacked branches. (Robert Collins)

* Knit record serialisation is now stricter on what it will accept, to
  guard against potential internal bugs, or broken input. (Robert Collins)

bzr 1.6beta1
############

:Released: 2008-06-02

Commands that work on the revision history such as push, pull, missing,
uncommit and log are now substantially faster.  This release adds a
translation of some of the user documentation into Spanish.  (Contributions of
other translations would be very welcome.)  Bazaar 1.6beta1 adds a new network
protocol which is used by default and which allows for more efficient transfers
and future extensions.


Notes When Upgrading
********************

* There is a new version of the network protocol used for bzr://, bzr+ssh://
  and bzr+http:// connections.  This will allow more efficient requests and
  responses, and more graceful fallback when a server is too old to
  recognise a request from a more recent client.  Bazaar 1.6 will
  interoperate with 0.16 and later versions, but servers should be upgraded
  when possible.  Bazaar 1.6 no longer interoperates with 0.15 and earlier via
  these protocols.  Use alternatives like SFTP or upgrade those servers.
  (Andrew Bennetts, #83935)

Changes
*******

* Deprecation warnings will not be suppressed when running ``bzr selftest``
  so that developers can see if their code is using deprecated functions.
  (John Arbash Meinel)

Features
********

* Adding ``-Derror`` will now display a traceback when a plugin fails to
  load. (James Westby)

Improvements
************

* ``bzr branch/push/pull -r XXX`` now have a helper function for finding
  the revno of the new revision (``Graph.find_distance_to_null``). This
  should make something like ``bzr branch -r -100`` in a shared, no-trees
  repository much snappier. (John Arbash Meinel)

* ``bzr log --short -r X..Y`` no longer needs to access the full revision
  history. This makes it noticeably faster when logging the last few
  revisions. (John Arbash Meinel)

* ``bzr ls`` now accepts ``-V`` as an alias for ``--versioned``.
  (Jerad Cramp, #165086)

* ``bzr missing`` uses the new ``Graph.find_unique_ancestors`` and
  ``Graph.find_differences`` to determine missing revisions without having
  to search the whole ancestry. (John Arbash Meinel, #174625)

* ``bzr uncommit`` now uses partial history access, rather than always
  extracting the full revision history for a branch. This makes it
  resolve the appropriate revisions much faster (in testing it drops
  uncommit from 1.5s => 0.4s). It also means ``bzr log --short`` is one
  step closer to not using full revision history.
  (John Arbash Meinel, #172649)

Bugfixes
********

* ``bzr merge --lca`` should handle when two revisions have no common
  ancestor other than NULL_REVISION. (John Arbash Meinel, #235715)

* ``bzr status`` was breaking if you merged the same revision twice.
  (John Arbash Meinel, #235407)

* ``bzr push`` with both ``--overwrite`` and ``-r NNN`` options no longer
  fails.  (Andrew Bennetts, #234229)

* Correctly track the base URL of a smart medium when using bzr+http://
  URLs, which was causing spurious "No repository present" errors with
  branches in shared repositories accessed over bzr+http.
  (Andrew Bennetts, #230550)

* Define ``_remote_is_at_least_1_2`` on ``SmartClientMedium`` so that all
  implementations have the attribute.  Fixes 'PyCurlTransport' object has no
  attribute '_remote_is_at_least_1_2' attribute errors.
  (Andrew Bennetts, #220806)

* Failure to delete an obsolete pack file should just give a warning
  message, not a fatal error.  It may for example fail if the file is still
  in use by another process.
  (Martin Pool)

* Fix MemoryError during large fetches over HTTP by limiting the amount of
  data we try to read per ``recv`` call.  The problem was observed with
  Windows and a proxy, but might affect other environments as well.
  (Eric Holmberg, #215426)

* Handle old merge directives correctly in Merger.from_mergeable.  Stricter
  get_parent_map requirements exposed a latent bug here.  (Aaron Bentley)

* Issue a warning and ignore passwords declared in authentication.conf when
  used for an ssh scheme (sftp or bzr+ssh).
  (Vincent Ladeuil, #203186)

* Make both http implementations raise appropriate exceptions on 403
  Forbidden when POSTing smart requests.
  (Vincent Ladeuil, #230223)

* Properly *title* header names in http requests instead of capitalizing
  them.
  (Vincent Ladeuil, #229076)

* The "Unable to obtain lock" error message now also suggests using
  ``bzr break-lock`` to fix it.  (Martin Albisetti, #139202)

* Treat an encoding of '' as ascii; this can happen when bzr is run
  under vim on Mac OS X.
  (Neil Martinsen-Burrell)

* ``VersionedFile.make_mpdiffs()`` was raising an exception that wasn't in
  scope. (Daniel Fischer #235687)

Documentation
*************

* Added directory structure and started translation of docs in spanish.
  (Martin Albisetti, Lucio Albenga)

* Incorporate feedback from Jelmer Vernooij and Neil Martinsen-Burrell
  on the plugin and integration chapters of the User Guide.
  (Ian Clatworthy)

* More Bazaar developer documentation about packaging and release process,
  and about use of Python reprs.
  (Martin Pool, Martin Albisetti)

* Updated Tortise strategy document. (Mark Hammond)

Testing
*******

* ``bzrlib.tests.adapt_tests`` was broken and unused - it has been fixed.
  (Robert Collins)

* Fix the test HTTPServer to be isolated from chdir calls made while it is
  running, allowing it to be used in blackbox tests. (Robert Collins)

* New helper function for splitting test suites
  ``split_suite_by_condition``. (Robert Collins)

Internals
*********

* ``Branch.missing_revisions`` has been deprecated. Similar functionality
  can be obtained using ``bzrlib.missing.find_unmerged``. The api was
  fairly broken, and the function was unused, so we are getting rid of it.
  (John Arbash Meinel)

API Changes
***********

* ``Branch.abspath`` is deprecated; use the Tree or Transport
  instead.  (Martin Pool)

* ``Branch.update_revisions`` now takes an optional ``Graph``
  object. This can be used by ``update_revisions`` when it is
  checking ancestry, and allows callers to prefer request to go to a
  local branch.  (John Arbash Meinel)

* Branch, Repository, Tree and BzrDir should expose a Transport as an
  attribute if they have one, rather than having it indirectly accessible
  as ``.control_files._transport``.  This doesn't add a requirement
  to support a Transport in cases where it was not needed before;
  it just simplifies the way it is reached.  (Martin Pool)

* ``bzr missing --mine-only`` will return status code 0 if you have no
  new revisions, but the remote does. Similarly for ``--theirs-only``.
  The new code only checks one side, so it doesn't know if the other
  side has changes. This seems more accurate with the request anyway.
  It also changes the output to print '[This|Other] branch is up to
  date.' rather than displaying nothing.  (John Arbash Meinel)

* ``LockableFiles.put_utf8``, ``put_bytes`` and ``controlfilename``
  are now deprecated in favor of using Transport operations.
  (Martin Pool)

* Many methods on ``VersionedFile``, ``Repository`` and in
  ``bzrlib.revision``  deprecated before bzrlib 1.5 have been removed.
  (Robert Collins)

* ``RevisionSpec.wants_revision_history`` can be set to False for a given
  ``RevisionSpec``. This will disable the existing behavior of passing in
  the full revision history to ``self._match_on``. Useful for specs that
  don't actually need access to the full history. (John Arbash Meinel)

* The constructors of ``SmartClientMedium`` and its subclasses now require a
  ``base`` parameter.  ``SmartClientMedium`` implementations now also need
  to provide a ``remote_path_from_transport`` method.  (Andrew Bennetts)

* The default permissions for creating new files and directories
  should now be obtained from ``BzrDir._get_file_mode()`` and
  ``_get_dir_mode()``, rather than from LockableFiles.  The ``_set_file_mode``
  and ``_set_dir_mode`` variables on LockableFiles which were advertised
  as a way for plugins to control this are no longer consulted.
  (Martin Pool)

* ``VersionedFile.join`` is deprecated. This method required local
  instances of both versioned file objects and was thus hostile to being
  used for streaming from a smart server. The new get_record_stream and
  insert_record_stream are meant to efficiently replace this method.
  (Robert Collins)

* ``WorkingTree.set_parent_(ids/trees)`` will now filter out revisions
  which are in the ancestry of other revisions. So if you merge the same
  tree twice, or merge an ancestor of an existing merge, it will only
  record the newest. (If you merge a descendent, it will replace its
  ancestor). (John Arbash Meinel, #235407)

* ``WorkingTreeFormat2.stub_initialize_remote`` is now private.
  (Martin Pool)


bzr 1.5
#######

:Released: 2008-05-16

This release of Bazaar includes several updates to the documentation, and fixes
to prepare for making rich root support the default format. Many bugs have been
squashed, including fixes to log, bzr+ssh inter-operation with older servers.

Changes
*******

* Suppress deprecation warnings when bzrlib is a 'final' release. This way
  users of packaged software won't be bothered with DeprecationWarnings,
  but developers and testers will still see them. (John Arbash Meinel)

Documentation
*************

* Incorporate feedback from Jelmer Vernooij and Neil Martinsen-Burrell
  on the plugin and integration chapters of the User Guide.
  (Ian Clatworthy)


bzr 1.5rc1
##########

:Released: 2008-05-09

Changes
*******

* Broader support of GNU Emacs mail clients. Set
  ``mail_client=emacsclient`` in your bazaar.conf and ``send`` will pop the
  bundle in a mail buffer according to the value of ``mail-user-agent``
  variable. (Xavier Maillard)

Improvements
************

* Diff now handles revision specs like "branch:" and "submit:" more
  efficiently.  (Aaron Bentley, #202928)

* More friendly error given when attempt to start the smart server
  on an address already in use. (Andrea Corbellini, #200575)

* Pull completes much faster when there is nothing to pull.
  (Aaron Bentley)

Bugfixes
********

* Authentication.conf can define sections without password.
  (Vincent Ladeuil, #199440)

* Avoid muttering every time a child update does not cause a progress bar
  update. (John Arbash Meinel, #213771)

* ``Branch.reconcile()`` is now implemented. This allows ``bzr reconcile``
  to fix when a Branch has a non-canonical mainline history. ``bzr check``
  also detects this condition. (John Arbash Meinel, #177855)

* ``bzr log -r ..X bzr://`` was failing, because it was getting a request
  for ``revision_id=None`` which was not a string.
  (John Arbash Meinel, #211661)

* ``bzr commit`` now works with Microsoft's FTP service.
  (Andreas Deininger)

* Catch definitions outside sections in authentication.conf.
  (Vincent Ladeuil, #217650)

* Conversion from non-rich-root to rich-root(-pack) updates inventory
  sha1s, even when bundles are used.  (Aaron Bentley, #181391)

* Conversion from non-rich-root to rich-root(-pack) works correctly even
  though search keys are not topologically sorted.  (Aaron Bentley)

* Conversion from non-rich-root to rich-root(-pack) works even when a
  parent revision has a different root id.  (Aaron Bentley, #177874)

* Disable strace testing until strace is fixed (see bug #103133) and emit a
  warning when selftest ends to remind us of leaking tests.
  (Vincent Ladeuil, #226769)

* Fetching all revisions from a repository does not cause pack collisions.
  (Robert Collins, Aaron Bentley, #212908)

* Fix error about "attempt to add line-delta in non-delta knit".
  (Andrew Bennetts, #217701)

* Pushing a branch in "dirstate" format (Branch5) over bzr+ssh would break
  if the remote server was < version 1.2. This was due to a bug in the
  RemoteRepository.get_parent_map() fallback code.
  (John Arbash Meinel, #214894)

* Remove leftover code in ``bzr_branch`` that inappropriately creates
  a ``branch-name`` file in the branch control directory.
  (Martin Pool)

* Set SO_REUSEADDR on server sockets of ``bzr serve`` to avoid problems
  rebinding the socket when starting the server a second time.
  (John Arbash Meinel, Martin Pool, #164288)

* Severe performance degradation in fetching from knit repositories to
  knits and packs due to parsing the entire revisions.kndx on every graph
  walk iteration fixed by using the Repository.get_graph API.  There was
  another regression in knit => knit fetching which re-read the index for
  every revision each side had in common.
  (Robert Collins, John Arbash Meinel)

* When logging the changes to a particular file, there was a bug if there
  were ghosts in the revision ancestry. (John Arbash Meinel, #209948)

* xs4all's ftp server returns a temporary error when trying to list an
  empty directory, rather than returning an empty list. Adding a
  workaround so that we don't get spurious failures.
  (John Arbash Meinel, #215522)

Documentation
*************

* Expanded the User Guide to include new chapters on popular plugins and
  integrating Bazaar into your environment. The *Best practices* chapter
  was renamed to *Miscellaneous topics* as suggested by community
  feedback as well. (Ian Clatworthy)

* Document outlining strategies for TortoiseBzr. (Mark Hammond)

* Improved the documentation on hooks. (Ian Clatworthy)

* Update authentication docs regarding ssh agents.
  (Vincent Ladeuil, #183705)

Testing
*******

* Add ``thread_name_suffix`` parameter to SmartTCPServer_for_testing, to
  make it easy to identify which test spawned a thread with an unhandled
  exception. (Andrew Bennetts)

* New ``--debugflag``/``-E`` option to ``bzr selftest`` for setting
  options for debugging tests, these are complementary to the -D
  options.  The ``-Dselftest_debug`` global option has been replaced by the
  ``-E=allow_debug`` option for selftest. (Andrew Bennetts)

* Parameterised test ids are preserved correctly to aid diagnosis of test
  failures. (Robert Collins, Andrew Bennetts)

* selftest now accepts --starting-with <id> to load only the tests whose id
  starts with the one specified. This greatly speeds up running the test
  suite on a limited set of tests and can be used to run the tests for a
  single module, a single class or even a single test.  (Vincent Ladeuil)

* The test suite modules have been modified to define load_tests() instead
  of test_suite(). That speeds up selective loading (via --load-list)
  significantly and provides many examples on how to migrate (grep for
  load_tests).  (Vincent Ladeuil)

Internals
*********

* ``Hooks.install_hook`` is now deprecated in favour of
  ``Hooks.install_named_hook`` which adds a required ``name`` parameter, to
  avoid having to call ``Hooks.name_hook``. (Daniel Watkins)

* Implement xml8 serializer.  (Aaron Bentley)

* New form ``@deprecated_method(deprecated_in(1, 5, 0))`` for making
  deprecation wrappers.  (Martin Pool)

* ``Repository.revision_parents`` is now deprecated in favour of
  ``Repository.get_parent_map([revid])[revid]``. (Jelmer Vernooij)

* The Python ``assert`` statement is no longer used in Bazaar source, and
  a test checks this.  (Martin Pool)

API Changes
***********

* ``bzrlib.status.show_pending_merges`` requires the repository to be
  locked by the caller. Callers should have been doing it anyway, but it
  will now raise an exception if they do not. (John Arbash Meinel)

* Repository.get_data_stream, Repository.get_data_stream_for_search(),
  Repository.get_deltas_for_revsions(), Repository.revision_trees(),
  Repository.item_keys_introduced_by() no longer take read locks.
  (Aaron Bentley)

* ``LockableFiles.get_utf8`` and ``.get`` are deprecated, as a start
  towards removing LockableFiles and ``.control_files`` entirely.
  (Martin Pool)

* Methods deprecated prior to 1.1 have been removed.
  (Martin Pool)


bzr 1.4 
#######

:Released: 2008-04-28

This release of Bazaar includes handy improvements to the speed of log and
status, new options for several commands, improved documentation, and better
hooks, including initial code for server-side hooks.  A number of bugs have
been fixed, particularly in interoperability between different formats or
different releases of Bazaar over there network.  There's been substantial
internal work in both the repository and network code to enable new features
and faster performance.

Bug Fixes
*********

* Pushing a branch in "dirstate" format (Branch5) over bzr+ssh would break
  if the remote server was < version 1.2.  This was due to a bug in the
  RemoteRepository.get_parent_map() fallback code.
  (John Arbash Meinel, Andrew Bennetts, #214894)


bzr 1.4rc2
##########

:Released: 2008-04-21

Bug Fixes
*********

* ``bzr log -r ..X bzr://`` was failing, because it was getting a request
  for ``revision_id=None`` which was not a string.
  (John Arbash Meinel, #211661)

* Fixed a bug in handling ghost revisions when logging changes in a
  particular file.  (John Arbash Meinel, #209948)

* Fix error about "attempt to add line-delta in non-delta knit".
  (Andrew Bennetts, #205156)

* Fixed performance degradation in fetching from knit repositories to
  knits and packs due to parsing the entire revisions.kndx on every graph
  walk iteration fixed by using the Repository.get_graph API.  There was
  another regression in knit => knit fetching which re-read the index for
  every revision each side had in common.
  (Robert Collins, John Arbash Meinel)


bzr 1.4rc1
##########

:Released: 2008-04-11

Changes
*******

* bzr main script cannot be imported (Benjamin Peterson)

* On Linux bzr additionally looks for plugins in arch-independent site
  directory. (Toshio Kuratomi)

* The ``set_rh`` branch hook is now deprecated. Please migrate
  any plugins using this hook to use an alternative, e.g.
  ``post_change_branch_tip``. (Ian Clatworthy)

* When a plugin cannot be loaded as the file path is not a valid
  python module name bzr will now strip a ``bzr_`` prefix from the
  front of the suggested name, as many plugins (e.g. bzr-svn)
  want to be installed without this prefix. It is a common mistake
  to have a folder named "bzr-svn" for that plugin, especially
  as this is what bzr branch lp:bzr-svn will give you. (James Westby,
  Andrew Cowie)

* UniqueIntegerBugTracker now appends bug-ids instead of joining
  them to the base URL. Plugins that register bug trackers may
  need a trailing / added to the base URL if one is not already there.
  (James Wesby, Andrew Cowie)

Features
********

* Added start_commit hook for mutable trees. (Jelmer Vernooij, #186422)

* ``status`` now accepts ``--no-pending`` to show the status without
  listing pending merges, which speeds up the command a lot on large
  histories.  (James Westby, #202830)

* New ``post_change_branch_tip`` hook that is called after the
  branch tip is moved but while the branch is still write-locked.
  See the User Reference for signature details.
  (Ian Clatworthy, James Henstridge)

* Reconfigure can convert a branch to be standalone or to use a shared
  repository.  (Aaron Bentley)

Improvements
************

* The smart protocol now has support for setting branches' revision info
  directly.  This should make operations like push slightly faster, and is a
  step towards server-side hooks.  The new request method name is
  ``Branch.set_last_revision_info``.  (Andrew Bennetts)

* ``bzr commit --fixes`` now recognises "gnome" as a tag by default.
  (James Westby, Andrew Cowie)

* ``bzr switch`` will attempt to find branches to switch to relative to the
  current branch. E.g. ``bzr switch branchname`` will look for
  ``current_branch/../branchname``. (Robert Collins, Jelmer Vernooij,
  Wouter van Heyst)

* Diff is now more specific about execute-bit changes it describes
  (Chad Miller)

* Fetching data over HTTP is a bit faster when urllib is used.  This is done
  by forcing it to recv 64k at a time when reading lines in HTTP headers,
  rather than just 1 byte at a time.  (Andrew Bennetts)

* Log --short and --line are much faster when -r is not specified.
  (Aaron Bentley)

* Merge is faster.  We no longer check a file's existence unnecessarily
  when merging the execute bit.  (Aaron Bentley)

* ``bzr status`` on an explicit list of files no longer shows pending
  merges, making it much faster on large trees. (John Arbash Meinel)

* The launchpad directory service now warns the user if they have not set
  their launchpad login and are trying to resolve a URL using it, just
  in case they want to do a write operation with it.  (James Westby)

* The smart protocol client is slightly faster, because it now only queries
  the server for the protocol version once per connection.  Also, the HTTP
  transport will now automatically probe for and use a smart server if
  one is present.  You can use the new ``nosmart+`` transport decorator
  to get the old behaviour.  (Andrew Bennetts)

* The ``version`` command takes a ``--short`` option to print just the
  version number, for easier use in scripts.  (Martin Pool)

* Various operations with revision specs and commands that calculate
  revnos and revision ids are faster.  (John A. Meinel, Aaron Bentley)

Bugfixes
********

* Add ``root_client_path`` parameter to SmartWSGIApp and
  SmartServerRequest.  This makes it possible to publish filesystem
  locations that don't exactly match URL paths. SmartServerRequest
  subclasses should use the new ``translate_client_path`` and
  ``transport_from_client_path`` methods when dealing with paths received
  from a client to take this into account.  (Andrew Bennetts, #124089)

* ``bzr mv a b`` can be now used also to rename previously renamed
  directories, not only files. (Lukáš Lalinský, #107967)

* ``bzr uncommit --local`` can now remove revisions from the local
  branch to be symmetric with ``bzr commit --local``.
  (John Arbash Meinel, #93412)

* Don't ask for a password if there is no real terminal.
  (Alexander Belchenko, #69851)

* Fix a bug causing a ValueError crash in ``parse_line_delta_iter`` when
  fetching revisions from a knit to pack repository or vice versa using
  bzr:// (including over http or ssh).
  (#208418, Andrew Bennetts, Martin Pool, Robert Collins)

* Fixed ``_get_line`` in ``bzrlib.smart.medium``, which was buggy.  Also
  fixed ``_get_bytes`` in the same module to use the push back buffer.
  These bugs had no known impact in normal use, but were problematic for
  developers working on the code, and were likely to cause real bugs sooner
  or later.  (Andrew Bennetts)

* Implement handling of basename parameter for DefaultMail.  (James Westby)

* Incompatibility with Paramiko versions newer than 1.7.2 was fixed.
  (Andrew Bennetts, #213425)

* Launchpad locations (lp: URLs) can be pulled.  (Aaron Bentley, #181945)

* Merges that add files to deleted root directories complete.  They
  do create conflicts.  (Aaron Bentley, #210092)

* vsftp's return ``550 RNFR command failed.`` supported.
  (Marcus Trautwig, #129786)

Documentation
*************

* Improved documentation on send/merge relationship. (Peter Schuller)

* Minor fixes to the User Guide. (Matthew Fuller)

* Reduced the evangelism in the User Guide. (Ian Clatworthy)

* Added Integrating with Bazaar document for developers (Martin Albisetti)

API Breaks
**********

* Attempting to pull data from a ghost aware repository (e.g. knits) into a
  non-ghost aware repository such as weaves will now fail if there are
  ghosts.  (Robert Collins)

* ``KnitVersionedFile`` no longer accepts an ``access_mode`` parameter, and
  now requires the ``index`` and ``access_method`` parameters to be
  supplied. A compatible shim has been kept in the new function
  ``knit.make_file_knit``. (Robert Collins)

* Log formatters must now provide log_revision instead of show and
  show_merge_revno methods. The latter had been deprecated since the 0.17
  release. (James Westby)

* ``LoopbackSFTP`` is now called ``SocketAsChannelAdapter``.
  (Andrew Bennetts)

* ``osutils.backup_file`` is removed. (Alexander Belchenko)

* ``Repository.get_revision_graph`` is deprecated, with no replacement
  method. The method was size(history) and not desirable. (Robert Collins)

* ``revision.revision_graph`` is deprecated, with no replacement function.
  The function was size(history) and not desirable. (Robert Collins)

* ``Transport.get_shared_medium`` is deprecated.  Use
  ``Transport.get_smart_medium`` instead.  (Andrew Bennetts)

* ``VersionedFile`` factories now accept a get_scope parameter rather
  than using a call to ``transaction_finished``, allowing the removal of
  the fixed list of versioned files per repository. (Robert Collins)

* ``VersionedFile.annotate_iter`` is deprecated. While in principle this
  allowed lower memory use, all users of annotations wanted full file
  annotations, and there is no storage format suitable for incremental
  line-by-line annotation. (Robert Collins)

* ``VersionedFile.clone_text`` is deprecated. This performance optimisation
  is no longer used - reading the content of a file that is undergoing a
  file level merge to identical state on two branches is rare enough, and
  not expensive enough to special case. (Robert Collins)

* ``VersionedFile.clear_cache`` and ``enable_cache`` are deprecated.
  These methods added significant complexity to the ``VersionedFile``
  implementation, but were only used for optimising fetches from knits -
  which can be done from outside the knit layer, or via a caching
  decorator. As knits are not the default format, the complexity is no
  longer worth paying. (Robert Collins)

* ``VersionedFile.create_empty`` is removed. This method presupposed a
  sensible mapping to a transport for individual files, but pack backed
  versioned files have no such mapping. (Robert Collins)

* ``VersionedFile.get_graph`` is deprecated, with no replacement method.
  The method was size(history) and not desirable. (Robert Collins)

* ``VersionedFile.get_graph_with_ghosts`` is deprecated, with no
  replacement method.  The method was size(history) and not desirable.
  (Robert Collins)

* ``VersionedFile.get_parents`` is deprecated, please use
  ``VersionedFile.get_parent_map``. (Robert Collins)

* ``VersionedFile.get_sha1`` is deprecated, please use
  ``VersionedFile.get_sha1s``. (Robert Collins)

* ``VersionedFile.has_ghost`` is now deprecated, as it is both expensive
  and unused outside of a single test. (Robert Collins)

* ``VersionedFile.iter_parents`` is now deprecated in favour of
  ``get_parent_map`` which can be used to instantiate a Graph on a
  VersionedFile. (Robert Collins)

* ``VersionedFileStore`` no longer uses the transaction parameter given
  to most methods; amongst other things this means that the
  get_weave_or_empty method no longer guarantees errors on a missing weave
  in a readonly transaction, and no longer caches versioned file instances
  which reduces memory pressure (but requires more careful management by
  callers to preserve performance). (Robert Collins)

Testing
*******

* New -Dselftest_debug flag disables clearing of the debug flags during
  tests.  This is useful if you want to use e.g. -Dhpss to help debug a
  failing test.  Be aware that using this feature is likely to cause
  spurious test failures if used with the full suite. (Andrew Bennetts)

* selftest --load-list now uses a new more agressive test loader that will
  avoid loading unneeded modules and building their tests. Plugins can use
  this new loader by defining a load_tests function instead of a test_suite
  function. (a forthcoming patch will provide many examples on how to
  implement this).
  (Vincent Ladeuil)

* selftest --load-list now does some sanity checks regarding duplicate test
  IDs and tests present in the list but not found in the actual test suite.
  (Vincent Ladeuil)

* Slightly more concise format for the selftest progress bar, so there's
  more space to show the test name.  (Martin Pool) ::

    [2500/10884, 1fail, 3miss in 1m29s] test_revisionnamespaces.TestRev

* The test suite takes much less memory to run, and is a bit faster.  This
  is done by clearing most attributes of TestCases after running them, if
  they succeeded.  (Andrew Bennetts)

Internals
*********

* Added ``_build_client_protocol`` to ``_SmartClient``.  (Andrew Bennetts)

* Added basic infrastructure for automatic plugin suggestion.
  (Martin Albisetti)

* If a ``LockableFiles`` object is not explicitly unlocked (for example
  because of a missing ``try/finally`` block, it will give a warning but
  not automatically unlock itself.  (Previously they did.)  This
  sometimes caused knock-on errors if for example the network connection
  had already failed, and should not be relied upon by code.
  (Martin Pool, #109520)

* ``make dist`` target to build a release tarball, and also
  ``check-dist-tarball`` and ``dist-upload-escudero``.  (Martin Pool)

* The ``read_response_tuple`` method of ``SmartClientRequestProtocol*``
  classes will now raise ``UnknownSmartMethod`` when appropriate, so that
  callers don't need to try distinguish unknown request errors from other
  errors.  (Andrew Bennetts)

* ``set_make_working_trees`` is now implemented provided on all repository
  implementations (Aaron Bentley)

* ``VersionedFile`` now has a new method ``get_parent_map`` which, like
  ``Graph.get_parent_map`` returns a dict of key:parents. (Robert Collins)


bzr 1.3.1
#########

:Released: 2008-04-09

No changes from 1.3.1rc1.


bzr 1.3.1rc1
############

:Released: 2008-04-04

Bug Fixes
*********

* Fix a bug causing a ValueError crash in ``parse_line_delta_iter`` when
  fetching revisions from a knit to pack repository or vice versa using
  bzr:// (including over http or ssh).
  (#208418, Andrew Bennetts, Martin Pool, Robert Collins)


bzr 1.3
#######

:Released: 2008-03-20

Bazaar has become part of the GNU project <http://www.gnu.org>

Many operations that act on history, including ``log`` and ``annotate`` are now
substantially faster.  Several bugs have been fixed and several new options and
features have been added.

Testing
*******

* Avoid spurious failure of ``TestVersion.test_version`` matching
  directory names.
  (#202778, Martin Pool)


bzr 1.3rc1
##########

:Released: 2008-03-16

Notes When Upgrading
********************

* The backup directory created by ``upgrade`` is now called
  ``backup.bzr``, not ``.bzr.backup``. (Martin Albisetti)

Changes
*******

* A new repository format 'development' has been added. This format will
  represent the latest 'in-progress' format that the bzr developers are
  interested in getting early-adopter testing and feedback on.
  ``doc/developers/development-repo.txt`` has detailed information.
  (Robert Collins)

* BZR_LOG environment variable controls location of .bzr.log trace file.
  User can suppress writing messages to .bzr.log by using '/dev/null'
  filename (on Linux) or 'NUL' (on Windows). If BZR_LOG variable
  is not defined but BZR_HOME is defined then default location
  for .bzr.log trace file is ``$BZR_HOME/.bzr.log``.
  (Alexander Belchenko, #106117)

* ``launchpad`` builtin plugin now shipped as separate part in standalone
  bzr.exe, installed to ``C:\Program Files\Bazaar\plugins`` directory,
  and standalone installer allows user to skip installation of this plugin.
  (Alexander Belchenko)

* Restore auto-detection of plink.exe on Windows. (Dmitry Vasiliev)

* Version number is now shown as "1.2" or "1.2pr2", without zeroed or
  missing final fields.  (Martin Pool)

Features
********

* ``branch`` and ``checkout`` can hard-link working tree files, which is
  faster and saves space.  (Aaron Bentley)

* ``bzr send`` will now also look at the ``child_submit_to`` setting in
  the submit branch to determine the email address to send to.
  (Jelmer Vernooij)

Improvements
************

* BzrBranch._lefthand_history is faster on pack repos.  (Aaron Bentley)

* Branch6.generate_revision_history is faster.  (Aaron Bentley)

* Directory services can now be registered, allowing special URLs to be
  dereferenced into real URLs.  This is a generalization and cleanup of
  the lp: transport lookup.  (Aaron Bentley)

* Merge directives that are automatically attached to emails have nicer
  filenames, based on branch-nick + revno. (Aaron Bentley)

* ``push`` has a ``--revision`` option, to specify what revision to push up
  to.  (Daniel Watkins)

* Significantly reducing execution time and network traffic for trivial
  case of running ``bzr missing`` command for two identical branches.
  (Alexander Belchenko)

* Speed up operations that look at the revision graph (such as 'bzr log').
  ``KnitPackRepositor.get_revision_graph`` uses ``Graph.iter_ancestry`` to
  extract the revision history. This allows filtering ghosts while
  stepping instead of needing to peek ahead. (John Arbash Meinel)

* The ``hooks`` command lists installed hooks, to assist in debugging.
  (Daniel Watkins)

* Updates to how ``annotate`` work. Should see a measurable improvement in
  performance and memory consumption for file with a lot of merges.
  Also, correctly handle when a line is introduced by both parents (it
  should be attributed to the first merge which notices this, and not
  to all subsequent merges.) (John Arbash Meinel)

Bugfixes
********

* Autopacking no longer holds the full set of inventory lines in
  memory while copying. For large repositories, this can amount to
  hundreds of MB of ram consumption.
  (Ian Clatworthy, John Arbash Meinel)

* Cherrypicking when using ``--format=merge3`` now explictly excludes
  BASE lines. (John Arbash Meinel, #151731)

* Disable plink's interactive prompt for password.
  (#107593, Dmitry Vasiliev)

* Encode command line arguments from unicode to user_encoding before
  invoking external mail client in `bzr send` command.
  (#139318, Alexander Belchenko)

* Fixed problem connecting to ``bzr+https://`` servers.
  (#198793, John Ferlito)

* Improved error reporting in the Launchpad plugin. (Daniel Watkins,
  #196618)

* Include quick-start-summary.svg file to python-based installer(s)
  for Windows. (#192924, Alexander Belchenko)

* lca merge now respects specified files. (Aaron Bentley)

* Make version-info --custom imply --all. (#195560, James Westby)

* ``merge --preview`` now works for merges that add or modify
  symlinks (James Henstridge)

* Redirecting the output from ``bzr merge`` (when the remembered
  location is used) now works. (John Arbash Meinel)

* setup.py script explicitly checks for Python version.
  (Jari Aalto, Alexander Belchenko, #200569)

* UnknownFormatErrors no longer refer to branches regardless of kind of
  unknown format. (Daniel Watkins, #173980)

* Upgrade bundled ConfigObj to version 4.5.2, which properly quotes #
  signs, among other small improvements. (Matt Nordhoff, #86838)

* Use correct indices when emitting LCA conflicts.  This fixes IndexError
  errors.  (Aaron Bentley, #196780)

Documentation
*************

* Explained how to use ``version-info --custom`` in the User Guide.
  (Neil Martinsen-Burrell)

API Breaks
**********

* Support for loading plugins from zip files and
  ``bzrlib.plugin.load_from_zip()`` function are deprecated.
  (Alexander Belchenko)

Testing
*******

* Added missing blackbox tests for ``modified`` (Adrian Wilkins)

* The branch interface tests were invalid for branches using rich-root
  repositories because the empty string is not a valid file-id.
  (Robert Collins)

Internals
*********

* ``Graph.iter_ancestry`` returns the ancestry of revision ids. Similar to
  ``Repository.get_revision_graph()`` except it includes ghosts and you can
  stop part-way through. (John Arbash Meinel)

* New module ``tools/package_mf.py`` provide custom module finder for
  python packages (improves standard python library's modulefinder.py)
  used by ``setup.py`` script while building standalone bzr.exe.
  (Alexander Belchenko)

* New remote method ``RemoteBzrDir.find_repositoryV2`` adding support for
  detecting external lookup support on remote repositories. This method is
  now attempted first when lookup up repositories, leading to an extra
  round trip on older bzr smart servers. (Robert Collins)

* Repository formats have a new supported-feature attribute
  ``supports_external_lookups`` used to indicate repositories which support
  falling back to other repositories when they have partial data.
  (Robert Collins)

* ``Repository.get_revision_graph_with_ghosts`` and
  ``bzrlib.revision.(common_ancestor,MultipleRevisionSources,common_graph)``
  have been deprecated.  (John Arbash Meinel)

* ``Tree.iter_changes`` is now a public API, replacing the work-in-progress
  ``Tree._iter_changes``. The api is now considered stable and ready for
  external users.  (Aaron Bentley)

* The bzrdir format registry now accepts an ``alias`` keyword to
  register_metadir, used to indicate that a format name is an alias for
  some other format and thus should not be reported when describing the
  format. (Robert Collins)


bzr 1.2
#######

:Released: 2008-02-15

Bug Fixes
*********

* Fix failing test in Launchpad plugin. (Martin Pool)


bzr 1.2rc1
##########

:Released: 2008-02-13

Notes When Upgrading
********************

* Fetching via the smart protocol may need to reconnect once during a fetch
  if the remote server is running Bazaar 1.1 or earlier, because the client
  attempts to use more efficient requests that confuse older servers.  You
  may be required to re-enter a password or passphrase when this happens.
  This won't happen if the server is upgraded to Bazaar 1.2.
  (Andrew Bennetts)

Changes
*******

* Fetching via bzr+ssh will no longer fill ghosts by default (this is
  consistent with pack-0.92 fetching over SFTP). (Robert Collins)

* Formatting of ``bzr plugins`` output is changed to be more human-
  friendly. Full path of plugins locations will be shown only with
  ``--verbose`` command-line option. (Alexander Belchenko)

* ``merge`` now prefers to use the submit branch, but will fall back to
  parent branch.  For many users, this has no effect.  But some users who
  pull and merge on the same branch will notice a change.  This change
  makes it easier to work on a branch on two different machines, pulling
  between the machines, while merging from the upstream.
  ``merge --remember`` can now be used to set the submit_branch.
  (Aaron Bentley)

Features
********

* ``merge --preview`` produces a diff of the changes merge would make,
  but does not actually perform the merge.  (Aaron Bentley)

* New smart method ``Repository.get_parent_map`` for getting revision
  parent data. This returns additional parent information topologically
  adjacent to the requested data to reduce round trip latency impacts.
  (Robert Collins)

* New smart method, ``Repository.stream_revisions_chunked``, for fetching
  revision data that streams revision data via a chunked encoding.  This
  avoids buffering large amounts of revision data on the server and on the
  client, and sends less data to the server to request the revisions.
  (Andrew Bennetts, Robert Collins, #178353)

* The launchpad plugin now handles lp urls of the form
  ``lp://staging/``, ``lp://demo/``, ``lp://dev/`` to use the appropriate
  launchpad instance to do the resolution of the branch identities.
  This is primarily of use to Launchpad developers, but can also
  be used by other users who want to try out Launchpad as
  a branch location without messing up their public Launchpad
  account.  Branches that are pushed to the staging environment
  have an expected lifetime of one day. (Tim Penhey)

Improvements
************

* Creating a new branch no longer tries to read the entire revision-history
  unnecessarily over smart server operations. (Robert Collins)

* Fetching between different repository formats with compatible models now
  takes advantage of the smart method to stream revisions.  (Andrew Bennetts)

* The ``--coverage`` option is now global, rather specific to ``bzr
  selftest``.  (Andrew Bennetts)

* The ``register-branch`` command will now use the public url of the branch
  containing the current directory, if one has been set and no explicit
  branch is provided.  (Robert Collins)

* Tweak the ``reannotate`` code path to optimize the 2-parent case.
  Speeds up ``bzr annotate`` with a pack repository by approx 3:2.
  (John Arbash Meinel)

Bugfixes
********

* Calculate remote path relative to the shared medium in _SmartClient.  This
  is related to the problem in bug #124089.  (Andrew Bennetts)

* Cleanly handle connection errors in smart protocol version two, the same
  way as they are handled by version one.  (Andrew Bennetts)

* Clearer error when ``version-info --custom`` is used without
  ``--template`` (Lukáš Lalinský)

* Don't raise UnavailableFeature during test setup when medusa is not
  available or tearDown is never called leading to nasty side effects.
  (#137823, Vincent Ladeuil)

* If a plugin's test suite cannot be loaded, for example because of a syntax
  error in the tests, then ``selftest`` fails, rather than just printing
  a warning.  (Martin Pool, #189771)

* List possible values for BZR_SSH environment variable in env-variables
  help topic. (Alexander Belchenko, #181842)

* New methods ``push_log_file`` and ``pop_log_file`` to intercept messages:
  popping the log redirection now precisely restores the previous state,
  which makes it easier to use bzr log output from other programs.
  TestCaseInTempDir no longer depends on a log redirection being established
  by the test framework, which lets bzr tests cleanly run from a normal
  unittest runner.
  (#124153, #124849, Martin Pool, Jonathan Lange)

* ``pull --quiet`` is now more quiet, in particular a message is no longer
  printed when the remembered pull location is used. (James Westby,
  #185907)

* ``reconfigure`` can safely be interrupted while fetching.
  (Aaron Bentley, #179316)

* ``reconfigure`` preserves tags when converting to and from lightweight
  checkouts.  (Aaron Bentley, #182040)

* Stop polluting /tmp when running selftest.
  (Vincent Ladeuil, #123363)

* Switch from NFKC => NFC for normalization checks. NFC allows a few
  more characters which should be considered valid.
  (John Arbash Meinel, #185458)

* The launchpad plugin now uses the ``edge`` xmlrpc server to avoid
  interacting badly with a bug on the launchpad side. (Robert Collins)

* Unknown hostnames when connecting to a ``bzr://`` URL no longer cause
  tracebacks.  (Andrew Bennetts, #182849)

API Breaks
**********

* Classes implementing Merge types like Merge3Merger must now accept (and
  honour) a do_merge flag in their constructor.  (Aaron Bentley)

* ``Repository.add_inventory`` and ``add_revision`` now require the caller
  to previously take a write lock (and start a write group.)
  (Martin Pool)

Testing
*******

* selftest now accepts --load-list <file> to load a test id list. This
  speeds up running the test suite on a limited set of tests.
  (Vincent Ladeuil)

Internals
*********

* Add a new method ``get_result`` to graph search objects. The resulting
  ``SearchResult`` can be used to recreate the search later, which will
  be useful in reducing network traffic. (Robert Collins)

* Use convenience function to check whether two repository handles
  are referring to the same repository in ``Repository.get_graph``.
  (Jelmer Vernooij, #187162)

* Fetching now passes the find_ghosts flag through to the
  ``InterRepository.missing_revision_ids`` call consistently for all
  repository types. This will enable faster missing revision discovery with
  bzr+ssh. (Robert Collins)

* Fix error handling in Repository.insert_data_stream. (Lukas Lalinsky)

* ``InterRepository.missing_revision_ids`` is now deprecated in favour of
  ``InterRepository.search_missing_revision_ids`` which returns a
  ``bzrlib.graph.SearchResult`` suitable for making requests from the smart
  server. (Robert Collins)

* New error ``NoPublicBranch`` for commands that need a public branch to
  operate. (Robert Collins)

* New method ``iter_inventories`` on Repository for access to many
  inventories. This is primarily used by the ``revision_trees`` method, as
  direct access to inventories is discouraged. (Robert Collins)

* New method ``next_with_ghosts`` on the Graph breadth-first-search objects
  which will split out ghosts and present parents into two separate sets,
  useful for code which needs to be aware of ghosts (e.g. fetching data
  cares about ghosts during revision selection). (Robert Collins)

* Record a timestamp against each mutter to the trace file, relative to the
  first import of bzrlib.  (Andrew Bennetts)

* ``Repository.get_data_stream`` is now deprecated in favour of
  ``Repository.get_data_stream_for_search`` which allows less network
  traffic when requesting data streams over a smart server. (Robert Collins)

* ``RemoteBzrDir._get_tree_branch`` no longer triggers ``_ensure_real``,
  removing one round trip on many network operations. (Robert Collins)

* RemoteTransport's ``recommended_page_size`` method now returns 64k, like
  SFTPTransport and HttpTransportBase.  (Andrew Bennetts)

* Repository has a new method ``has_revisions`` which signals the presence
  of many revisions by returning a set of the revisions listed which are
  present. This can be done by index queries without reading data for parent
  revision names etc. (Robert Collins)


bzr 1.1
#######

:Released: 2008-01-15

(no changes from 1.1rc1)

bzr 1.1rc1
##########

:Released: 2008-01-05

Changes
*******

* Dotted revision numbers have been revised. Instead of growing longer with
  nested branches the branch number just increases. (eg instead of 1.1.1.1.1
  we now report 1.2.1.) This helps scale long lived branches which have many
  feature branches merged between them. (John Arbash Meinel)

* The syntax ``bzr diff branch1 branch2`` is no longer supported.
  Use ``bzr diff branch1 --new branch2`` instead. This change has
  been made to remove the ambiguity where ``branch2`` is in fact a
  specific file to diff within ``branch1``.

Features
********

* New option to use custom template-based formats in  ``bzr version-info``.
  (Lukáš Lalinský)

* diff '--using' allows an external diff tool to be used for files.
  (Aaron Bentley)

* New "lca" merge-type for fast everyday merging that also supports
  criss-cross merges.  (Aaron Bentley)

Improvements
************

* ``annotate`` now doesn't require a working tree. (Lukáš Lalinský,
  #90049)

* ``branch`` and ``checkout`` can now use files from a working tree to
  to speed up the process.  For checkout, this requires the new
  --files-from flag.  (Aaron Bentley)

* ``bzr diff`` now sorts files in alphabetical order.  (Aaron Bentley)

* ``bzr diff`` now works on branches without working trees. Tree-less
  branches can also be compared to each other and to working trees using
  the new diff options ``--old`` and ``--new``. Diffing between branches,
  with or without trees, now supports specific file filtering as well.
  (Ian Clatworthy, #6700)

* ``bzr pack`` now orders revision texts in topological order, with newest
  at the start of the file, promoting linear reads for ``bzr log`` and the
  like. This partially fixes #154129. (Robert Collins)

* Merge directives now fetch prerequisites from the target branch if
  needed.  (Aaron Bentley)

* pycurl now handles digest authentication.
  (Vincent Ladeuil)

* ``reconfigure`` can now convert from repositories.  (Aaron Bentley)

* ``-l`` is now a short form for ``--limit`` in ``log``.  (Matt Nordhoff)

* ``merge`` now warns when merge directives cause cherrypicks.
  (Aaron Bentley)

* ``split`` now supported, to enable splitting large trees into smaller
  pieces.  (Aaron Bentley)

Bugfixes
********

* Avoid AttributeError when unlocking a pack repository when an error occurs.
  (Martin Pool, #180208)

* Better handle short reads when processing multiple range requests.
  (Vincent Ladeuil, #179368)

* build_tree acceleration uses the correct path when a file has been moved.
  (Aaron Bentley)

* ``commit`` now succeeds when a checkout and its master branch share a
  repository.  (Aaron Bentley, #177592)

* Fixed error reporting of unsupported timezone format in
  ``log --timezone``. (Lukáš Lalinský, #178722)

* Fixed Unicode encoding error in ``ignored`` when the output is
  redirected to a pipe. (Lukáš Lalinský)

* Fix traceback when sending large response bodies over the smart protocol
  on Windows. (Andrew Bennetts, #115781)

* Fix ``urlutils.relative_url`` for the case of two ``file:///`` URLs
  pointed to different logical drives on Windows.
  (Alexander Belchenko, #90847)

* HTTP test servers are now compatible with the http protocol version 1.1.
  (Vincent Ladeuil, #175524)

* _KnitParentsProvider.get_parent_map now handles requests for ghosts
  correctly, instead of erroring or attributing incorrect parents to ghosts.
  (Aaron Bentley)

* ``merge --weave --uncommitted`` now works.  (Aaron Bentley)

* pycurl authentication handling was broken and incomplete. Fix handling of
  user:pass embedded in the urls.
  (Vincent Ladeuil, #177643)

* Files inside non-directories are now handled like other conflict types.
  (Aaron Bentley, #177390)

* ``reconfigure`` is able to convert trees into lightweight checkouts.
  (Aaron Bentley)

* Reduce lockdir timeout to 0 when running ``bzr serve``.  (Andrew Bennetts,
  #148087)

* Test that the old ``version_info_format`` functions still work, even
  though they are deprecated. (John Arbash Meinel, ShenMaq, #177872)

* Transform failures no longer cause ImmortalLimbo errors (Aaron Bentley,
  #137681)

* ``uncommit`` works even when the commit messages of revisions to be
  removed use characters not supported in the terminal encoding.
  (Aaron Bentley)

* When dumb http servers return whole files instead of the requested ranges,
  read the remaining bytes by chunks to avoid overflowing network buffers.
  (Vincent Ladeuil, #175886)

Documentation
*************

* Minor tweaks made to the bug tracker integration documentation.
  (Ian Clatworthy)

* Reference material has now be moved out of the User Guide and added
  to the User Reference. The User Reference has gained 4 sections as
  a result: Authenication Settings, Configuration Settings, Conflicts
  and Hooks. All help topics are now dumped into text format in the
  doc/en/user-reference directory for those who like browsing that
  information in their editor. (Ian Clatworthy)

* *Using Bazaar with Launchpad* tutorial added. (Ian Clatworthy)

Internals
*********

* find_* methods available for BzrDirs, Branches and WorkingTrees.
  (Aaron Bentley)

* Help topics can now be loaded from files.
  (Ian Clatworthy, Alexander Belchenko)

* get_parent_map now always provides tuples as its output.  (Aaron Bentley)

* Parent Providers should now implement ``get_parent_map`` returning a
  dictionary instead of ``get_parents`` returning a list.
  ``Graph.get_parents`` is now deprecated. (John Arbash Meinel,
  Robert Collins)

* Patience Diff now supports arbitrary python objects, as long as they
  support ``hash()``. (John Arbash Meinel)

* Reduce selftest overhead to establish test names by memoization.
  (Vincent Ladeuil)

API Breaks
**********

Testing
*******

* Modules can now customise their tests by defining a ``load_tests``
  attribute. ``pydoc bzrlib.tests.TestUtil.TestLoader.loadTestsFromModule``
  for the documentation on this attribute. (Robert Collins)

* New helper function ``bzrlib.tests.condition_id_re`` which helps
  filter tests based on a regular expression search on the tests id.
  (Robert Collins)

* New helper function ``bzrlib.tests.condition_isinstance`` which helps
  filter tests based on class. (Robert Collins)

* New helper function ``bzrlib.tests.exclude_suite_by_condition`` which
  generalises the ``exclude_suite_by_re`` function. (Robert Collins)

* New helper function ``bzrlib.tests.filter_suite_by_condition`` which
  generalises the ``filter_suite_by_re`` function. (Robert Collins)

* New helper method ``bzrlib.tests.exclude_tests_by_re`` which gives a new
  TestSuite that does not contain tests from the input that matched a
  regular expression. (Robert Collins)

* New helper method ``bzrlib.tests.randomize_suite`` which returns a
  randomized copy of the input suite. (Robert Collins)

* New helper method ``bzrlib.tests.split_suite_by_re`` which splits a test
  suite into two according to a regular expression. (Robert Collins)

* Parametrize all http tests for the transport implementations, the http
  protocol versions (1.0 and 1.1) and the authentication schemes.
  (Vincent Ladeuil)

* The ``exclude_pattern`` and ``random_order`` parameters to the function
  ``bzrlib.tests.filter_suite_by_re`` have been deprecated. (Robert Collins)

* The method ``bzrlib.tests.sort_suite_by_re`` has been deprecated. It is
  replaced by the new helper methods added in this release. (Robert Collins)


bzr 1.0
#######

:Released: 2007-12-14

Documentation
*************

* More improvements and fixes to the User Guide.  (Ian Clatworthy)

* Add information on cherrypicking/rebasing to the User Guide.
  (Ian Clatworthy)

* Improve bug tracker integration documentation. (Ian Clatworthy)

* Minor edits to ``Bazaar in five minutes`` from David Roberts and
  to the rebasing section of the User Guide from Aaron Bentley.
  (Ian Clatworthy)


bzr 1.0rc3
##########

:Released: 2007-12-11

Changes
*******

* If a traceback occurs, users are now asked to report the bug
  through Launchpad (https://bugs.launchpad.net/bzr/), rather than
  by mail to the mailing list.
  (Martin Pool)

Bugfixes
********

* Fix Makefile rules for doc generation. (Ian Clatworthy, #175207)

* Give more feedback during long http downloads by making readv deliver data
  as it arrives for urllib, and issue more requests for pycurl. High latency
  networks are better handled by urllib, the pycurl implementation give more
  feedback but also incur more latency.
  (Vincent Ladeuil, #173010)

* Implement _make_parents_provider on RemoteRepository, allowing generating
  bundles against branches on a smart server.  (Andrew Bennetts, #147836)

Documentation
*************

* Improved user guide.  (Ian Clatworthy)

* The single-page quick reference guide is now available as a PDF.
  (Ian Clatworthy)

Internals
*********

* readv urllib http implementation is now a real iterator above the
  underlying socket and deliver data as soon as it arrives. 'get' still
  wraps its output in a StringIO.
  (Vincent Ladeuil)


bzr 1.0rc2
##########

:Released: 2007-12-07

Improvements
************

* Added a --coverage option to selftest. (Andrew Bennetts)

* Annotate merge (merge-type=weave) now supports cherrypicking.
  (Aaron Bentley)

* ``bzr commit`` now doesn't print the revision number twice. (Matt
  Nordhoff, #172612)

* New configuration option ``bugtracker_<tracker_abbrevation>_url`` to
  define locations of bug trackers that are not directly supported by
  bzr or a plugin. The URL will be treated as a template and ``{id}``
  placeholders will be replaced by specific bug IDs.  (Lukáš Lalinský)

* Support logging single merge revisions with short and line log formatters.
  (Kent Gibson)

* User Guide enhanced with suggested readability improvements from
  Matt Revell and corrections from John Arbash Meinel. (Ian Clatworthy)

* Quick Start Guide renamed to Quick Start Card, moved down in
  the catalog, provided in pdf and png format and updated to refer
  to ``send`` instead of ``bundle``. (Ian Clatworthy, #165080)

* ``switch`` can now be used on heavyweight checkouts as well as
  lightweight ones. After switching a heavyweight checkout, the
  local branch is a mirror/cache of the new bound branch and
  uncommitted changes in the working tree are merged. As a safety
  check, if there are local commits in a checkout which have not
  been committed to the previously bound branch, then ``switch``
  fails unless the ``--force`` option is given. This option is
  now also required if the branch a lightweight checkout is pointing
  to has been moved. (Ian Clatworthy)

Internals
*********

* New -Dhttp debug option reports http connections, requests and responses.
  (Vincent Ladeuil)

* New -Dmerge debug option, which emits merge plans for merge-type=weave.

Bugfixes
********

* Better error message when running ``bzr cat`` on a non-existant branch.
  (Lukáš Lalinský, #133782)

* Catch OSError 17 (file exists) in final phase of tree transform and show
  filename to user.
  (Alexander Belchenko, #111758)

* Catch ShortReadvErrors while using pycurl. Also make readv more robust by
  allowing multiple GET requests to be issued if too many ranges are
  required.
  (Vincent Ladeuil, #172701)

* Check for missing basis texts when fetching from packs to packs.
  (John Arbash Meinel, #165290)

* Fall back to showing e-mail in ``log --short/--line`` if the
  committer/author has only e-mail. (Lukáš Lalinský, #157026)

API Breaks
**********

* Deprecate not passing a ``location`` argument to commit reporters'
  ``started`` methods. (Matt Nordhoff)


bzr 1.0rc1
##########

:Released: 2007-11-30

Notes When Upgrading
********************

* The default repository format is now ``pack-0.92``.  This
  default is used when creating new repositories with ``init`` and
  ``init-repo``, and when branching over bzr+ssh or bzr+hpss.
  (See https://bugs.launchpad.net/bugs/164626)

  This format can be read and written by Bazaar 0.92 and later, and
  data can be transferred to and from older formats.

  To upgrade, please reconcile your repository (``bzr reconcile``), and then
  upgrade (``bzr upgrade``).

  ``pack-0.92`` offers substantially better scaling and performance than the
  previous knits format. Some operations are slower where the code already
  had bad scaling characteristics under knits, the pack format makes such
  operations more visible as part of being more scalable overall. We will
  correct such operations over the coming releases and encourage the filing
  of bugs on any operation which you observe to be slower in a packs
  repository. One particular case that we do not intend to fix is pulling
  data from a pack repository into a knit repository over a high latency
  link;  downgrading such data requires reinsertion of the file texts, and
  this is a classic space/time tradeoff. The current implementation is
  conservative on memory usage because we need to support converting data
  from any tree without problems.
  (Robert Collins, Martin Pool, #164476)

Changes
*******

* Disable detection of plink.exe as possible ssh vendor. Plink vendor
  still available if user selects it explicitly with BZR_SSH environment
  variable. (Alexander Belchenko, workaround for bug #107593)

* The pack format is now accessible as "pack-0.92", or "pack-0.92-subtree"
  to enable the subtree functions (for example, for bzr-svn).
  (Martin Pool)

Features
********

* New ``authentication.conf`` file holding the password or other credentials
  for remote servers. This can be used for ssh, sftp, smtp and other
  supported transports.
  (Vincent Ladeuil)

* New rich-root and rich-root-pack formats, recording the same data about
  tree roots that's recorded for all other directories.
  (Aaron Bentley, #164639)

* ``pack-0.92`` repositories can now be reconciled.
  (Robert Collins, #154173)

* ``switch`` command added for changing the branch a lightweight checkout
  is associated with and updating the tree to reflect the latest content
  accordingly. This command was previously part of the BzrTools plug-in.
  (Ian Clatworthy, Aaron Bentley, David Allouche)

* ``reconfigure`` command can now convert branches, trees, or checkouts to
  lightweight checkouts.  (Aaron Bentley)

Performance
***********

* Commit updates the state of the working tree via a delta rather than
  supplying entirely new basis trees. For commit of a single specified file
  this reduces the wall clock time for commit by roughly a 30%.
  (Robert Collins, Martin Pool)

* Commit with many automatically found deleted paths no longer performs
  linear scanning for the children of those paths during inventory
  iteration. This should fix commit performance blowing out when many such
  paths occur during commit. (Robert Collins, #156491)

* Fetch with pack repositories will no longer read the entire history graph.
  (Robert Collins, #88319)

* Revert takes out an appropriate lock when reverting to a basis tree, and
  does not read the basis inventory twice. (Robert Collins)

* Diff does not require an inventory to be generated on dirstate trees.
  (Aaron Bentley, #149254)

* New annotate merge (--merge-type=weave) implementation is fast on
  versionedfiles withough cached annotations, e.g. pack-0.92.
  (Aaron Bentley)

Improvements
************

* ``bzr merge`` now warns when it encounters a criss-cross merge.
  (Aaron Bentley)

* ``bzr send`` now doesn't require the target e-mail address to be
  specified on the command line if an interactive e-mail client is used.
  (Lukáš Lalinský)

* ``bzr tags`` now prints the revision number for each tag, instead of
  the revision id, unless --show-ids is passed. In addition, tags can be
  sorted chronologically instead of lexicographically with --sort=time.
  (Adeodato Simó, #120231)

* Windows standalone version of bzr is able to load system-wide plugins from
  "plugins" subdirectory in installation directory. In addition standalone
  installer write to the registry (HKLM\SOFTWARE\Bazaar) useful info
  about paths and bzr version. (Alexander Belchenko, #129298)

Documentation
*************

Bug Fixes
*********

* A progress bar has been added for knitpack -> knitpack fetching.
  (Robert Collins, #157789, #159147)

* Branching from a branch via smart server now preserves the repository
  format. (Andrew Bennetts,  #164626)

* ``commit`` is now able to invoke an external editor in a non-ascii
  directory. (Daniel Watkins, #84043)

* Catch connection errors for ftp.
  (Vincent Ladeuil, #164567)

* ``check`` no longer reports spurious unreferenced text versions.
  (Robert Collins, John A Meinel, #162931, #165071)

* Conflicts are now resolved recursively by ``revert``.
  (Aaron Bentley, #102739)

* Detect invalid transport reuse attempts by catching invalid URLs.
  (Vincent Ladeuil, #161819)

* Deleting a file without removing it shows a correct diff, not a traceback.
  (Aaron Bentley)

* Do no use timeout in HttpServer anymore.
  (Vincent Ladeuil, #158972).

* Don't catch the exceptions related to the http pipeline status before
  retrying an http request or some programming errors may be masked.
  (Vincent Ladeuil, #160012)

* Fix ``bzr rm`` to not delete modified and ignored files.
  (Lukáš Lalinský, #172598)

* Fix exception when revisionspec contains merge revisons but log
  formatter doesn't support merge revisions. (Kent Gibson, #148908)

* Fix exception when ScopeReplacer is assigned to before any members have
  been retrieved.  (Aaron Bentley)

* Fix multiple connections during checkout --lightweight.
  (Vincent Ladeuil, #159150)

* Fix possible error in insert_data_stream when copying between
  pack repositories over bzr+ssh or bzr+http.
  KnitVersionedFile.get_data_stream now makes sure that requested
  compression parents are sent before any delta hunks that depend
  on them.
  (Martin Pool, #164637)

* Fix typo in limiting offsets coalescing for http, leading to
  whole files being downloaded instead of parts.
  (Vincent Ladeuil, #165061)

* FTP server errors don't error in the error handling code.
  (Robert Collins, #161240)

* Give a clearer message when a pull fails because the source needs
  to be reconciled.
  (Martin Pool, #164443)

* It is clearer when a plugin cannot be loaded because of its name, and a
  suggestion for an acceptable name is given. (Daniel Watkins, #103023)

* Leave port as None in transport objects if user doesn't
  specify a port in urls.
  (vincent Ladeuil, #150860)

* Make sure Repository.fetch(self) is properly a no-op for all
  Repository implementations. (John Arbash Meinel, #158333)

* Mark .bzr directories as "hidden" on Windows.
  (Alexander Belchenko, #71147)

* ``merge --uncommitted`` can now operate on a single file.
  (Aaron Bentley, Lukáš Lalinský, #136890)

* Obsolete packs are now cleaned up by pack and autopack operations.
  (Robert Collins, #153789)

* Operations pulling data from a smart server where the underlying
  repositories are not both annotated/both unannotated will now work.
  (Robert Collins, #165304).

* Reconcile now shows progress bars. (Robert Collins, #159351)

* ``RemoteBranch`` was not initializing ``self._revision_id_to_revno_map``
  properly. (John Arbash Meinel, #162486)

* Removing an already-removed file reports the file does not exist. (Daniel
  Watkins, #152811)

* Rename on Windows is able to change filename case.
  (Alexander Belchenko, #77740)

* Return error instead of a traceback for ``bzr log -r0``.
  (Kent Gibson, #133751)

* Return error instead of a traceback when bzr is unable to create
  symlink on some platforms (e.g. on Windows).
  (Alexander Belchenko, workaround for #81689)

* Revert doesn't crash when restoring a single file from a deleted
  directory. (Aaron Bentley)

* Stderr output via logging mechanism now goes through encoded wrapper
  and no more uses utf-8, but terminal encoding instead. So all unicode
  strings now should be readable in non-utf-8 terminal.
  (Alexander Belchenko, #54173)

* The error message when ``move --after`` should be used makes how to do so
  clearer. (Daniel Watkins, #85237)

* Unicode-safe output from ``bzr info``. The output will be encoded
  using the terminal encoding and unrepresentable characters will be
  replaced by '?'. (Lukáš Lalinský, #151844)

* Working trees are no longer created when pushing into a local no-trees
  repo. (Daniel Watkins, #50582)

* Upgrade util/configobj to version 4.4.0.
  (Vincent Ladeuil, #151208).

* Wrap medusa ftp test server as an FTPServer feature.
  (Vincent Ladeuil, #157752)

API Breaks
**********

* ``osutils.backup_file`` is deprecated. Actually it's not used in bzrlib
  during very long time. (Alexander Belchenko)

* The return value of
  ``VersionedFile.iter_lines_added_or_present_in_versions`` has been
  changed. Previously it was an iterator of lines, now it is an iterator of
  (line, version_id) tuples. This change has been made to aid reconcile and
  fetch operations. (Robert Collins)

* ``bzrlib.repository.get_versioned_file_checker`` is now private.
  (Robert Collins)

* The Repository format registry default has been removed; it was previously
  obsoleted by the bzrdir format default, which implies a default repository
  format.
  (Martin Pool)

Internals
*********

* Added ``ContainerSerialiser`` and ``ContainerPushParser`` to
  ``bzrlib.pack``.  These classes provide more convenient APIs for generating
  and parsing containers from streams rather than from files.  (Andrew
  Bennetts)

* New module ``lru_cache`` providing a cache for use by tasks that need
  semi-random access to large amounts of data. (John A Meinel)

* InventoryEntry.diff is now deprecated.  Please use diff.DiffTree instead.


bzr 0.92
########

:Released: 2007-11-05

Changes
*******

  * New uninstaller on Win32.  (Alexander Belchenko)


bzr 0.92rc1
###########

:Released: 2007-10-29

Changes
*******

* ``bzr`` now returns exit code 4 if an internal error occurred, and
  3 if a normal error occurred.  (Martin Pool)

* ``pull``, ``merge`` and ``push`` will no longer silently correct some
  repository index errors that occured as a result of the Weave disk format.
  Instead the ``reconcile`` command needs to be run to correct those
  problems if they exist (and it has been able to fix most such problems
  since bzr 0.8). Some new problems have been identified during this release
  and you should run ``bzr check`` once on every repository to see if you
  need to reconcile. If you cannot ``pull`` or ``merge`` from a remote
  repository due to mismatched parent errors - a symptom of index errors -
  you should simply take a full copy of that remote repository to a clean
  directory outside any local repositories, then run reconcile on it, and
  finally pull from it locally. (And naturally email the repositories owner
  to ask them to upgrade and run reconcile).
  (Robert Collins)

Features
********

* New ``knitpack-experimental`` repository format. This is interoperable with
  the ``dirstate-tags`` format but uses a smarter storage design that greatly
  speeds up many operations, both local and remote. This new format can be
  used as an option to the ``init``, ``init-repository`` and ``upgrade``
  commands. (Robert Collins)

* For users of bzr-svn (and those testing the prototype subtree support) that
  wish to try packs, a new ``knitpack-subtree-experimental`` format has also
  been added. This is interoperable with the ``dirstate-subtrees`` format.
  (Robert Collins)

* New ``reconfigure`` command. (Aaron Bentley)

* New ``revert --forget-merges`` command, which removes the record of a pending
  merge without affecting the working tree contents.  (Martin Pool)

* New ``bzr_remote_path`` configuration variable allows finer control of
  remote bzr locations than BZR_REMOTE_PATH environment variable.
  (Aaron Bentley)

* New ``launchpad-login`` command to tell Bazaar your Launchpad
  user ID.  This can then be used by other functions of the
  Launchpad plugin. (James Henstridge)

Performance
***********

* Commit in quiet mode is now slightly faster as the information to
  output is no longer calculated. (Ian Clatworthy)

* Commit no longer checks for new text keys during insertion when the
  revision id was deterministically unique. (Robert Collins)

* Committing a change which is not a merge and does not change the number of
  files in the tree is faster by utilising the data about whether files are
  changed to determine if the tree is unchanged rather than recalculating
  it at the end of the commit process. (Robert Collins)

* Inventory serialisation no longer double-sha's the content.
  (Robert Collins)

* Knit text reconstruction now avoids making copies of the lines list for
  interim texts when building a single text. The new ``apply_delta`` method
  on ``KnitContent`` aids this by allowing modification of the revision id
  such objects represent. (Robert Collins)

* Pack indices are now partially parsed for specific key lookup using a
  bisection approach. (Robert Collins)

* Partial commits are now approximately 40% faster by walking over the
  unselected current tree more efficiently. (Robert Collins)

* XML inventory serialisation takes 20% less time while being stricter about
  the contents. (Robert Collins)

* Graph ``heads()`` queries have been fixed to no longer access all history
  unnecessarily. (Robert Collins)

Improvements
************

* ``bzr+https://`` smart server across https now supported.
  (John Ferlito, Martin Pool, #128456)

* Mutt is now a supported mail client; set ``mail_client=mutt`` in your
  bazaar.conf and ``send`` will use mutt. (Keir Mierle)

* New option ``-c``/``--change`` for ``merge`` command for cherrypicking
  changes from one revision. (Alexander Belchenko, #141368)

* Show encodings, locale and list of plugins in the traceback message.
  (Martin Pool, #63894)

* Experimental directory formats can now be marked with
  ``experimental = True`` during registration. (Ian Clatworthy)

Documentation
*************

* New *Bazaar in Five Minutes* guide.  (Matthew Revell)

* The hooks reference documentation is now converted to html as expected.
  (Ian Clatworthy)

Bug Fixes
*********

* Connection error reporting for the smart server has been fixed to
  display a user friendly message instead of a traceback.
  (Ian Clatworthy, #115601)

* Make sure to use ``O_BINARY`` when opening files to check their
  sha1sum. (Alexander Belchenko, John Arbash Meinel, #153493)

* Fix a problem with Win32 handling of the executable bit.
  (John Arbash Meinel, #149113)

* ``bzr+ssh://`` and ``sftp://`` URLs that do not specify ports explicitly
  no longer assume that means port 22.  This allows people using OpenSSH to
  override the default port in their ``~/.ssh/config`` if they wish.  This
  fixes a bug introduced in bzr 0.91.  (Andrew Bennetts, #146715)

* Commands reporting exceptions can now be profiled and still have their
  data correctly dumped to a file. For example, a ``bzr commit`` with
  no changes still reports the operation as pointless but doing so no
  longer throws away the profiling data if this command is run with
  ``--lsprof-file callgrind.out.ci`` say. (Ian Clatworthy)

* Fallback to ftp when paramiko is not installed and sftp can't be used for
  ``tests/commands`` so that the test suite is still usable without
  paramiko.
  (Vincent Ladeuil, #59150)

* Fix commit ordering in corner case. (Aaron Bentley, #94975)

* Fix long standing bug in partial commit when there are renames
  left in tree. (Robert Collins, #140419)

* Fix selftest semi-random noise during http related tests.
  (Vincent Ladeuil, #140614)

* Fix typo in ftp.py making the reconnection fail on temporary errors.
  (Vincent Ladeuil, #154259)

* Fix failing test by comparing real paths to cover the case where the TMPDIR
  contains a symbolic link.
  (Vincent Ladeuil, #141382).

* Fix log against smart server branches that don't support tags.
  (James Westby, #140615)

* Fix pycurl http implementation by defining error codes from
  pycurl instead of relying on an old curl definition.
  (Vincent Ladeuil, #147530)

* Fix 'unprintable error' message when displaying BzrCheckError and
  some other exceptions on Python 2.5.
  (Martin Pool, #144633)

* Fix ``Inventory.copy()`` and add test for it. (Jelmer Vernooij)

* Handles default value for ListOption in cmd_commit.
  (Vincent Ladeuil, #140432)

* HttpServer and FtpServer need to be closed properly or a listening socket
  will remain opened.
  (Vincent Ladeuil, #140055)

* Monitor the .bzr directory created in the top level test
  directory to detect leaking tests.
  (Vincent Ladeuil, #147986)

* The basename, not the full path, is now used when checking whether
  the profiling dump file begins with ``callgrind.out`` or not. This
  fixes a bug reported by Aaron Bentley on IRC. (Ian Clatworthy)

* Trivial fix for invoking command ``reconfigure`` without arguments.
  (Rob Weir, #141629)

* ``WorkingTree.rename_one`` will now raise an error if normalisation of the
  new path causes bzr to be unable to access the file. (Robert Collins)

* Correctly detect a NoSuchFile when using a filezilla server. (Gary van der
  Merwe)

API Breaks
**********

* ``bzrlib.index.GraphIndex`` now requires a size parameter to the
  constructor, for enabling bisection searches. (Robert Collins)

* ``CommitBuilder.record_entry_contents`` now requires the root entry of a
  tree be supplied to it, previously failing to do so would trigger a
  deprecation warning. (Robert Collins)

* ``KnitVersionedFile.add*`` will no longer cache added records even when
  enable_cache() has been called - the caching feature is now exclusively for
  reading existing data. (Robert Collins)

* ``ReadOnlyLockError`` is deprecated; ``LockFailed`` is usually more
  appropriate.  (Martin Pool)

* Removed ``bzrlib.transport.TransportLogger`` - please see the new
  ``trace+`` transport instead. (Robert Collins)

* Removed previously deprecated varargs interface to ``TestCase.run_bzr`` and
  deprecated methods ``TestCase.capture`` and ``TestCase.run_bzr_captured``.
  (Martin Pool)

* Removed previous deprecated ``basis_knit`` parameter to the
  ``KnitVersionedFile`` constructor. (Robert Collins)

* Special purpose method ``TestCase.run_bzr_decode`` is moved to the test_non_ascii
  class that needs it.
  (Martin Pool)

* The class ``bzrlib.repofmt.knitrepo.KnitRepository3`` has been folded into
  ``KnitRepository`` by parameters to the constructor. (Robert Collins)

* The ``VersionedFile`` interface now allows content checks to be bypassed
  by supplying check_content=False.  This saves nearly 30% of the minimum
  cost to store a version of a file. (Robert Collins)

* Tree's with bad state such as files with no length or sha will no longer
  be silently accepted by the repository XML serialiser. To serialise
  inventories without such data, pass working=True to write_inventory.
  (Robert Collins)

* ``VersionedFile.fix_parents`` has been removed as a harmful API.
  ``VersionedFile.join`` will no longer accept different parents on either
  side of a join - it will either ignore them, or error, depending on the
  implementation. See notes when upgrading for more information.
  (Robert Collins)

Internals
*********

* ``bzrlib.transport.Transport.put_file`` now returns the number of bytes
  put by the method call, to allow avoiding stat-after-write or
  housekeeping in callers. (Robert Collins)

* ``bzrlib.xml_serializer.Serializer`` is now responsible for checking that
  mandatory attributes are present on serialisation and deserialisation.
  This fixes some holes in API usage and allows better separation between
  physical storage and object serialisation. (Robert Collins)

* New class ``bzrlib.errors.InternalBzrError`` which is just a convenient
  shorthand for deriving from BzrError and setting internal_error = True.
  (Robert Collins)

* New method ``bzrlib.mutabletree.update_to_one_parent_via_delta`` for
  moving the state of a parent tree to a new version via a delta rather than
  a complete replacement tree. (Robert Collins)

* New method ``bzrlib.osutils.minimum_path_selection`` useful for removing
  duplication from user input, when a user mentions both a path and an item
  contained within that path. (Robert Collins)

* New method ``bzrlib.repository.Repository.is_write_locked`` useful for
  determining if a repository is write locked. (Robert Collins)

* New method on ``bzrlib.tree.Tree`` ``path_content_summary`` provides a
  tuple containing the key information about a path for commit processing
  to complete. (Robert Collins)

* New method on xml serialisers, write_inventory_to_lines, which matches the
  API used by knits for adding content. (Robert Collins)

* New module ``bzrlib.bisect_multi`` with generic multiple-bisection-at-once
  logic, currently only available for byte-based lookup
  (``bisect_multi_bytes``). (Robert Collins)

* New helper ``bzrlib.tuned_gzip.bytes_to_gzip`` which takes a byte string
  and returns a gzipped version of the same. This is used to avoid a bunch
  of api friction during adding of knit hunks. (Robert Collins)

* New parameter on ``bzrlib.transport.Transport.readv``
  ``adjust_for_latency`` which changes readv from returning strictly the
  requested data to inserted return larger ranges and in forward read order
  to reduce the effect of network latency. (Robert Collins)

* New parameter yield_parents on ``Inventory.iter_entries_by_dir`` which
  causes the parents of a selected id to be returned recursively, so all the
  paths from the root down to each element of selected_file_ids are
  returned. (Robert Collins)

* Knit joining has been enhanced to support plain to annotated conversion
  and annotated to plain conversion. (Ian Clatworthy)

* The CommitBuilder method ``record_entry_contents`` now returns summary
  information about the effect of the commit on the repository. This tuple
  contains an inventory delta item if the entry changed from the basis, and a
  boolean indicating whether a new file graph node was recorded.
  (Robert Collins)

* The python path used in the Makefile can now be overridden.
  (Andrew Bennetts, Ian Clatworthy)

Testing
*******

* New transport implementation ``trace+`` which is useful for testing,
  logging activity taken to its _activity attribute. (Robert Collins)

* When running bzr commands within the test suite, internal exceptions are
  not caught and reported in the usual way, but rather allowed to propagate
  up and be visible to the test suite.  A new API ``run_bzr_catch_user_errors``
  makes this behavior available to other users.
  (Martin Pool)

* New method ``TestCase.call_catch_warnings`` for testing methods that
  raises a Python warning.  (Martin Pool)


bzr 0.91
########

:Released: 2007-09-26

Bug Fixes
*********

* Print a warning instead of aborting the ``python setup.py install``
  process if building of a C extension is not possible.
  (Lukáš Lalinský, Alexander Belchenko)

* Fix commit ordering in corner case (Aaron Bentley, #94975)

* Fix ''bzr info bzr://host/'' and other operations on ''bzr://' URLs with
  an implicit port.  We were incorrectly raising PathNotChild due to
  inconsistent treatment of the ''_port'' attribute on the Transport object.
  (Andrew Bennetts, #133965)

* Make RemoteRepository.sprout cope gracefully with servers that don't
  support the ``Repository.tarball`` request.
  (Andrew Bennetts)


bzr 0.91rc2
###########

:Released: 2007-09-11

* Replaced incorrect tarball for previous release; a debug statement was left
  in bzrlib/remote.py.


bzr 0.91rc1
###########

:Released: 2007-09-11

Changes
*******

* The default branch and repository format has changed to
  ``dirstate-tags``, so tag commands are active by default.
  This format is compatible with Bazaar 0.15 and later.
  This incidentally fixes bug #126141.
  (Martin Pool)

* ``--quiet`` or ``-q`` is no longer a global option. If present, it
  must now appear after the command name. Scripts doing things like
  ``bzr -q missing`` need to be rewritten as ``bzr missing -q``.
  (Ian Clatworthy)

Features
********

* New option ``--author`` in ``bzr commit`` to specify the author of the
  change, if it's different from the committer. ``bzr log`` and
  ``bzr annotate`` display the author instead of the committer.
  (Lukáš Lalinský)

* In addition to global options and command specific options, a set of
  standard options are now supported. Standard options are legal for
  all commands. The initial set of standard options are:

  * ``--help`` or ``-h`` - display help message
  * ``--verbose`` or ``-v`` - display additional information
  * ``--quiet``  or ``-q`` - only output warnings and errors.

  Unlike global options, standard options can be used in aliases and
  may have command-specific help. (Ian Clatworthy)

* Verbosity level processing has now been unified. If ``--verbose``
  or ``-v`` is specified on the command line multiple times, the
  verbosity level is made positive the first time then increased.
  If ``--quiet`` or ``-q`` is specified on the command line
  multiple times, the verbosity level is made negative the first
  time then decreased. To get the default verbosity level of zero,
  either specify none of the above , ``--no-verbose`` or ``--no-quiet``.
  Note that most commands currently ignore the magnitude of the
  verbosity level but do respect *quiet vs normal vs verbose* when
  generating output. (Ian Clatworthy)

* ``Branch.hooks`` now supports ``pre_commit`` hook. The hook's signature
  is documented in BranchHooks constructor. (Nam T. Nguyen, #102747)

* New ``Repository.stream_knit_data_for_revisions`` request added to the
  network protocol for greatly reduced roundtrips when retrieving a set of
  revisions. (Andrew Bennetts)

Bug Fixes
*********

* ``bzr plugins`` now lists the version number for each plugin in square
  brackets after the path. (Robert Collins, #125421)

* Pushing, pulling and branching branches with subtree references was not
  copying the subtree weave, preventing the file graph from being accessed
  and causing errors in commits in clones. (Robert Collins)

* Suppress warning "integer argument expected, got float" from Paramiko,
  which sometimes caused false test failures.  (Martin Pool)

* Fix bug in bundle 4 that could cause attempts to write data to wrong
  versionedfile.  (Aaron Bentley)

* Diffs generated using "diff -p" no longer break the patch parser.
  (Aaron Bentley)

* get_transport treats an empty possible_transports list the same as a non-
  empty one.  (Aaron Bentley)

* patch verification for merge directives is reactivated, and works with
  CRLF and CR files.  (Aaron Bentley)

* Accept ..\ as a path in revision specifiers. This fixes for example
  "-r branch:..\other-branch" on Windows.  (Lukáš Lalinský)

* ``BZR_PLUGIN_PATH`` may now contain trailing slashes.
  (Blake Winton, #129299)

* man page no longer lists hidden options (#131667, Aaron Bentley)

* ``uncommit --help`` now explains the -r option adequately.  (Daniel
  Watkins, #106726)

* Error messages are now better formatted with parameters (such as
  filenames) quoted when necessary. This avoids confusion when directory
  names ending in a '.' at the end of messages were confused with a
  full stop that may or not have been there. (Daniel Watkins, #129791)

* Fix ``status FILE -r X..Y``. (Lukáš Lalinský)

* If a particular command is an alias, ``help`` will show the alias
  instead of claiming there is no help for said alias. (Daniel Watkins,
  #133548)

* TreeTransform-based operations, like pull, merge, revert, and branch,
  now roll back if they encounter an error.  (Aaron Bentley, #67699)

* ``bzr commit`` now exits cleanly if a character unsupported by the
  current encoding is used in the commit message.  (Daniel Watkins,
  #116143)

* bzr send uses default values for ranges when only half of an elipsis
  is specified ("-r..5" or "-r5..").  (#61685, Aaron Bentley)

* Avoid trouble when Windows ssh calls itself 'plink' but no plink
  binary is present.  (Martin Albisetti, #107155)

* ``bzr remove`` should remove clean subtrees.  Now it will remove (without
  needing ``--force``) subtrees that contain no files with text changes or
  modified files.  With ``--force`` it removes the subtree regardless of
  text changes or unknown files. Directories with renames in or out (but
  not changed otherwise) will now be removed without needing ``--force``.
  Unknown ignored files will be deleted without needing ``--force``.
  (Marius Kruger, #111665)

* When two plugins conflict, the source of both the losing and now the
  winning definition is shown.  (Konstantin Mikhaylov, #5454)

* When committing to a branch, the location being committed to is
  displayed.  (Daniel Watkins, #52479)

* ``bzr --version`` takes care about encoding of stdout, especially
  when output is redirected. (Alexander Belchenko, #131100)

* Prompt for an ftp password if none is provided.
  (Vincent Ladeuil, #137044)

* Reuse bound branch associated transport to avoid multiple
  connections.
  (Vincent Ladeuil, #128076, #131396)

* Overwrite conflicting tags by ``push`` and ``pull`` if the
  ``--overwrite`` option is specified.  (Lukáš Lalinský, #93947)

* In checkouts, tags are copied into the master branch when created,
  changed or deleted, and are copied into the checkout when it is
  updated.  (Martin Pool, #93856, #93860)

* Print a warning instead of aborting the ``python setup.py install``
  process if building of a C extension is not possible.
  (Lukáš Lalinský, Alexander Belchenko)

Improvements
************

* Add the option "--show-diff" to the commit command in order to display
  the diff during the commit log creation. (Goffredo Baroncelli)

* ``pull`` and ``merge`` are much faster at installing bundle format 4.
  (Aaron Bentley)

* ``pull -v`` no longer includes deltas, making it much faster.
  (Aaron Bentley)

* ``send`` now sends the directive as an attachment by default.
  (Aaron Bentley, Lukáš Lalinský, Alexander Belchenko)

* Documentation updates (Martin Albisetti)

* Help on debug flags is now included in ``help global-options``.
  (Daniel Watkins, #124853)

* Parameters passed on the command line are checked to ensure they are
  supported by the encoding in use. (Daniel Watkins)

* The compression used within the bzr repository has changed from zlib
  level 9 to the zlib default level. This improves commit performance with
  only a small increase in space used (and in some cases a reduction in
  space). (Robert Collins)

* Initial commit no longer SHAs files twice and now reuses the path
  rather than looking it up again, making it faster.
  (Ian Clatworthy)

* New option ``-c``/``--change`` for ``diff`` and ``status`` to show
  changes in one revision.  (Lukáš Lalinský)

* If versioned files match a given ignore pattern, a warning is now
  given. (Daniel Watkins, #48623)

* ``bzr status`` now has -S as a short name for --short and -V as a
  short name for --versioned. These have been added to assist users
  migrating from Subversion: ``bzr status -SV`` is now like
  ``svn status -q``.  (Daniel Watkins, #115990)

* Added C implementation of  ``PatienceSequenceMatcher``, which is about
  10x faster than the Python version. This speeds up commands that
  need file diffing, such as ``bzr commit`` or ``bzr diff``.
  (Lukáš Lalinský)

* HACKING has been extended with a large section on core developer tasks.
  (Ian Clatworthy)

* Add ``branches`` and ``standalone-trees`` as online help topics and
  include them as Concepts within the User Reference.
  (Paul Moore, Ian Clatworthy)

* ``check`` can detect versionedfile parent references that are
  inconsistent with revision and inventory info, and ``reconcile`` can fix
  them.  These faulty references were generated by 0.8-era releases,
  so repositories which were manipulated by old bzrs should be
  checked, and possibly reconciled ASAP.  (Aaron Bentley, Andrew Bennetts)

API Breaks
**********

* ``Branch.append_revision`` is removed altogether; please use
  ``Branch.set_last_revision_info`` instead.  (Martin Pool)

* CommitBuilder now advertises itself as requiring the root entry to be
  supplied. This only affects foreign repository implementations which reuse
  CommitBuilder directly and have changed record_entry_contents to require
  that the root not be supplied. This should be precisely zero plugins
  affected. (Robert Collins)

* The ``add_lines`` methods on ``VersionedFile`` implementations has changed
  its return value to include the sha1 and length of the inserted text. This
  allows the avoidance of double-sha1 calculations during commit.
  (Robert Collins)

* ``Transport.should_cache`` has been removed.  It was not called in the
  previous release.  (Martin Pool)

Testing
*******

* Tests may now raise TestNotApplicable to indicate they shouldn't be
  run in a particular scenario.  (Martin Pool)

* New function multiply_tests_from_modules to give a simpler interface
  to test parameterization.  (Martin Pool, Robert Collins)

* ``Transport.should_cache`` has been removed.  It was not called in the
  previous release.  (Martin Pool)

* NULL_REVISION is returned to indicate the null revision, not None.
  (Aaron Bentley)

* Use UTF-8 encoded StringIO for log tests to avoid failures on
  non-ASCII committer names.  (Lukáš Lalinský)

Internals
*********

* ``bzrlib.plugin.all_plugins`` has been deprecated in favour of
  ``bzrlib.plugin.plugins()`` which returns PlugIn objects that provide
  useful functionality for determining the path of a plugin, its tests, and
  its version information. (Robert Collins)

* Add the option user_encoding to the function 'show_diff_trees()'
  in order to move the user encoding at the UI level. (Goffredo Baroncelli)

* Add the function make_commit_message_template_encoded() and the function
  edit_commit_message_encoded() which handle encoded strings.
  This is done in order to mix the commit messages (which is a unicode
  string), and the diff which is a raw string. (Goffredo Baroncelli)

* CommitBuilder now defaults to using add_lines_with_ghosts, reducing
  overhead on non-weave repositories which don't require all parents to be
  present. (Robert Collins)

* Deprecated method ``find_previous_heads`` on
  ``bzrlib.inventory.InventoryEntry``. This has been superseded by the use
  of ``parent_candidates`` and a separate heads check via the repository
  API. (Robert Collins)

* New trace function ``mutter_callsite`` will print out a subset of the
  stack to the log, which can be useful for gathering debug details.
  (Robert Collins)

* ``bzrlib.pack.ContainerWriter`` now tracks how many records have been
  added via a public attribute records_written. (Robert Collins)

* New method ``bzrlib.transport.Transport.get_recommended_page_size``.
  This provides a hint to users of transports as to the reasonable
  minimum data to read. In principle this can take latency and
  bandwidth into account on a per-connection basis, but for now it
  just has hard coded values based on the url. (e.g. http:// has a large
  page size, file:// has a small one.) (Robert Collins)

* New method on ``bzrlib.transport.Transport`` ``open_write_stream`` allows
  incremental addition of data to a file without requiring that all the
  data be buffered in memory. (Robert Collins)

* New methods on ``bzrlib.knit.KnitVersionedFile``:
  ``get_data_stream(versions)``, ``insert_data_stream(stream)`` and
  ``get_format_signature()``.  These provide some infrastructure for
  efficiently streaming the knit data for a set of versions over the smart
  protocol.

* Knits with no annotation cache still produce correct annotations.
  (Aaron Bentley)

* Three new methods have been added to ``bzrlib.trace``:
  ``set_verbosity_level``, ``get_verbosity_level`` and ``is_verbose``.
  ``set_verbosity_level`` expects a numeric value: negative for quiet,
  zero for normal, positive for verbose. The size of the number can be
  used to determine just how quiet or verbose the application should be.
  The existing ``be_quiet`` and ``is_quiet`` routines have been
  integrated into this new scheme. (Ian Clatworthy)

* Options can now be delcared with a ``custom_callback`` parameter. If
  set, this routine is called after the option is processed. This feature
  is now used by the standard options ``verbose`` and ``quiet`` so that
  setting one implicitly resets the other. (Ian Clatworthy)

* Rather than declaring a new option from scratch in order to provide
  custom help, a centrally registered option can be decorated using the
  new ``bzrlib.Option.custom_help`` routine. In particular, this routine
  is useful when declaring better help for the ``verbose`` and ``quiet``
  standard options as the base definition of these is now more complex
  than before thanks to their use of a custom callback. (Ian Clatworthy)

* Tree._iter_changes(specific_file=[]) now iterates through no files,
  instead of iterating through all files.  None is used to iterate through
  all files.  (Aaron Bentley)

* WorkingTree.revert() now accepts None to revert all files.  The use of
  [] to revert all files is deprecated.  (Aaron Bentley)


bzr 0.90
########

:Released: 2007-08-28

Improvements
************

* Documentation is now organized into multiple directories with a level
  added for different languages or locales. Added the Mini Tutorial
  and Quick Start Summary (en) documents from the Wiki, improving the
  content and readability of the former. Formatted NEWS as Release Notes
  complete with a Table of Conents, one heading per release. Moved the
  Developer Guide into the main document catalog and provided a link
  from the developer document catalog back to the main one.
  (Ian Clatworthy, Sabin Iacob, Alexander Belchenko)


API Changes
***********

* The static convenience method ``BzrDir.create_repository``
  is deprecated.  Callers should instead create a ``BzrDir`` instance
  and call ``create_repository`` on that.  (Martin Pool)


bzr 0.90rc1
###########

:Released: 2007-08-14

Bugfixes
********

* ``bzr init`` should connect to the remote location one time only.  We
  have been connecting several times because we forget to pass around the
  Transport object. This modifies ``BzrDir.create_branch_convenience``,
  so that we can give it the Transport we already have.
  (John Arbash Meinel, Vincent Ladeuil, #111702)

* Get rid of sftp connection cache (get rid of the FTP one too).
  (Vincent Ladeuil, #43731)

* bzr branch {local|remote} remote don't try to create a working tree
  anymore.
  (Vincent Ladeuil, #112173)

* All identified multiple connections for a single bzr command have been
  fixed. See bzrlib/tests/commands directory.
  (Vincent Ladeuil)

* ``bzr rm`` now does not insist on ``--force`` to delete files that
  have been renamed but not otherwise modified.  (Marius Kruger,
  #111664)

* ``bzr selftest --bench`` no longer emits deprecation warnings
  (Lukáš Lalinský)

* ``bzr status`` now honours FILE parameters for conflict lists
  (Aaron Bentley, #127606)

* ``bzr checkout`` now honours -r when reconstituting a working tree.
  It also honours -r 0.  (Aaron Bentley, #127708)

* ``bzr add *`` no more fails on Windows if working tree contains
  non-ascii file names. (Kuno Meyer, #127361)

* allow ``easy_install bzr`` runs without fatal errors.
  (Alexander Belchenko, #125521)

* Graph._filter_candidate_lca does not raise KeyError if a candidate
  is eliminated just before it would normally be examined.  (Aaron Bentley)

* SMTP connection failures produce a nice message, not a traceback.
  (Aaron Bentley)

Improvements
************

* Don't show "dots" progress indicators when run non-interactively, such
  as from cron.  (Martin Pool)

* ``info`` now formats locations more nicely and lists "submit" and
  "public" branches (Aaron Bentley)

* New ``pack`` command that will trigger database compression within
  the repository (Robert Collins)

* Implement ``_KnitIndex._load_data`` in a pyrex extension. The pyrex
  version is approximately 2-3x faster at parsing a ``.kndx`` file.
  Which yields a measurable improvement for commands which have to
  read from the repository, such as a 1s => 0.75s improvement in
  ``bzr diff`` when there are changes to be shown.  (John Arbash Meinel)

* Merge is now faster.  Depending on the scenario, it can be more than 2x
  faster. (Aaron Bentley)

* Give a clearer warning, and allow ``python setup.py install`` to
  succeed even if pyrex is not available.
  (John Arbash Meinel)

* ``DirState._read_dirblocks`` now has an optional Pyrex
  implementation. This improves the speed of any command that has to
  read the entire DirState. (``diff``, ``status``, etc, improve by
  about 10%).
  ``bisect_dirblocks`` has also been improved, which helps all
  ``_get_entry`` type calls (whenever we are searching for a
  particular entry in the in-memory DirState).
  (John Arbash Meinel)

* ``bzr pull`` and ``bzr push`` no longer do a complete walk of the
  branch revision history for ui display unless -v is supplied.
  (Robert Collins)

* ``bzr log -rA..B`` output shifted to the left margin if the log only
  contains merge revisions. (Kent Gibson)

* The ``plugins`` command is now public with improved help.
  (Ian Clatworthy)

* New bundle and merge directive formats are faster to generate, and

* Annotate merge now works when there are local changes. (Aaron Bentley)

* Commit now only shows the progress in terms of directories instead of
  entries. (Ian Clatworthy)

* Fix ``KnitRepository.get_revision_graph`` to not request the graph 2
  times. This makes ``get_revision_graph`` 2x faster. (John Arbash
  Meinel)

* Fix ``VersionedFile.get_graph()`` to avoid using
  ``set.difference_update(other)``, which has bad scaling when
  ``other`` is large. This improves ``VF.get_graph([version_id])`` for
  a 12.5k graph from 2.9s down to 200ms. (John Arbash Meinel)

* The ``--lsprof-file`` option now generates output for KCacheGrind if
  the file starts with ``callgrind.out``. This matches the default file
  filtering done by KCacheGrind's Open Dialog. (Ian Clatworthy)

* Fix ``bzr update`` to avoid an unnecessary
  ``branch.get_master_branch`` call, which avoids 1 extra connection
  to the remote server. (Partial fix for #128076, John Arbash Meinel)

* Log errors from the smart server in the trace file, to make debugging
  test failures (and live failures!) easier.  (Andrew Bennetts)

* The HTML version of the man page has been superceded by a more
  comprehensive manual called the Bazaar User Reference. This manual
  is completed generated from the online help topics. As part of this
  change, limited reStructuredText is now explicitly supported in help
  topics and command help with 'unnatural' markup being removed prior
  to display by the online help or inclusion in the man page.
  (Ian Clatworthy)

* HTML documentation now use files extension ``*.html``
  (Alexander Belchenko)

* The cache of ignore definitions is now cleared in WorkingTree.unlock()
  so that changes to .bzrignore aren't missed. (#129694, Daniel Watkins)

* ``bzr selftest --strict`` fails if there are any missing features or
  expected test failures. (Daniel Watkins, #111914)

* Link to registration survey added to README. (Ian Clatworthy)

* Windows standalone installer show link to registration survey
  when installation finished. (Alexander Belchenko)

Library API Breaks
******************

* Deprecated dictionary ``bzrlib.option.SHORT_OPTIONS`` removed.
  Options are now required to provide a help string and it must
  comply with the style guide by being one or more sentences with an
  initial capital and final period. (Martin Pool)

* KnitIndex.get_parents now returns tuples. (Robert Collins)

* Ancient unused ``Repository.text_store`` attribute has been removed.
  (Robert Collins)

* The ``bzrlib.pack`` interface has changed to use tuples of bytestrings
  rather than just bytestrings, making it easier to represent multiple
  element names. As this interface was not used by any internal facilities
  since it was introduced in 0.18 no API compatibility is being preserved.
  The serialised form of these packs is identical with 0.18 when a single
  element tuple is in use. (Robert Collins)

Internals
*********

* merge now uses ``iter_changes`` to calculate changes, which makes room for
  future performance increases.  It is also more consistent with other
  operations that perform comparisons, and reduces reliance on
  Tree.inventory.  (Aaron Bentley)

* Refactoring of transport classes connected to a remote server.
  ConnectedTransport is a new class that serves as a basis for all
  transports needing to connect to a remote server.  transport.split_url
  have been deprecated, use the static method on the object instead. URL
  tests have been refactored too.
  (Vincent Ladeuil)

* Better connection sharing for ConnectedTransport objects.
  transport.get_transport() now accepts a 'possible_transports' parameter.
  If a newly requested transport can share a connection with one of the
  list, it will.
  (Vincent Ladeuil)

* Most functions now accept ``bzrlib.revision.NULL_REVISION`` to indicate
  the null revision, and consider using ``None`` for this purpose
  deprecated.  (Aaron Bentley)

* New ``index`` module with abstract index functionality. This will be
  used during the planned changes in the repository layer. Currently the
  index layer provides a graph aware immutable index, a builder for the
  same index type to allow creating them, and finally a composer for
  such indices to allow the use of many indices in a single query. The
  index performance is not optimised, however the API is stable to allow
  development on top of the index. (Robert Collins)

* ``bzrlib.dirstate.cmp_by_dirs`` can be used to compare two paths by
  their directory sections. This is equivalent to comparing
  ``path.split('/')``, only without having to split the paths.
  This has a Pyrex implementation available.
  (John Arbash Meinel)

* New transport decorator 'unlistable+' which disables the list_dir
  functionality for testing.

* Deprecated ``change_entry`` in transform.py. (Ian Clatworthy)

* RevisionTree.get_weave is now deprecated.  Tree.plan_merge is now used
  for performing annotate-merge.  (Aaron Bentley)

* New EmailMessage class to create email messages. (Adeodato Simó)

* Unused functions on the private interface KnitIndex have been removed.
  (Robert Collins)

* New ``knit.KnitGraphIndex`` which provides a ``KnitIndex`` layered on top
  of a ``index.GraphIndex``. (Robert Collins)

* New ``knit.KnitVersionedFile.iter_parents`` method that allows querying
  the parents of many knit nodes at once, reducing round trips to the
  underlying index. (Robert Collins)

* Graph now has an is_ancestor method, various bits use it.
  (Aaron Bentley)

* The ``-Dhpss`` flag now includes timing information. As well as
  logging when a new connection is opened. (John Arbash Meinel)

* ``bzrlib.pack.ContainerWriter`` now returns an offset, length tuple to
  callers when inserting data, allowing generation of readv style access
  during pack creation, without needing a separate pass across the output
  pack to gather such details. (Robert Collins)

* ``bzrlib.pack.make_readv_reader`` allows readv based access to pack
  files that are stored on a transport. (Robert Collins)

* New ``Repository.has_same_location`` method that reports if two
  repository objects refer to the same repository (although with some risk
  of false negatives).  (Andrew Bennetts)

* InterTree.compare now passes require_versioned on correctly.
  (Marius Kruger)

* New methods on Repository - ``start_write_group``,
  ``commit_write_group``, ``abort_write_group`` and ``is_in_write_group`` -
  which provide a clean hook point for transactional Repositories - ones
  where all the data for a fetch or commit needs to be made atomically
  available in one step. This allows the write lock to remain while making
  a series of data insertions.  (e.g. data conversion). (Robert Collins)

* In ``bzrlib.knit`` the internal interface has been altered to use
  3-tuples (index, pos, length) rather than two-tuples (pos, length) to
  describe where data in a knit is, allowing knits to be split into
  many files. (Robert Collins)

* ``bzrlib.knit._KnitData`` split into cache management and physical access
  with two access classes - ``_PackAccess`` and ``_KnitAccess`` defined.
  The former provides access into a .pack file, and the latter provides the
  current production repository form of .knit files. (Robert Collins)

Testing
*******

* Remove selftest ``--clean-output``, ``--numbered-dirs`` and
  ``--keep-output`` options, which are obsolete now that tests
  are done within directories in $TMPDIR.  (Martin Pool)

* The SSH_AUTH_SOCK environment variable is now reset to avoid
  interaction with any running ssh agents.  (Jelmer Vernooij, #125955)

* run_bzr_subprocess handles parameters the same way as run_bzr:
  either a string or a list of strings should be passed as the first
  parameter.  Varargs-style parameters are deprecated. (Aaron Bentley)


bzr 0.18
########

:Released:  2007-07-17

Bugfixes
********

* Fix 'bzr add' crash under Win32 (Kuno Meyer)


bzr 0.18rc1
###########

:Released:  2007-07-10

Bugfixes
********

* Do not suppress pipe errors, etc. in non-display commands
  (Alexander Belchenko, #87178)

* Display a useful error message when the user requests to annotate
  a file that is not present in the specified revision.
  (James Westby, #122656)

* Commands that use status flags now have a reference to 'help
  status-flags'.  (Daniel Watkins, #113436)

* Work around python-2.4.1 inhability to correctly parse the
  authentication header.
  (Vincent Ladeuil, #121889)

* Use exact encoding for merge directives. (Adeodato Simó, #120591)

* Fix tempfile permissions error in smart server tar bundling under
  Windows. (Martin _, #119330)

* Fix detection of directory entries in the inventory. (James Westby)

* Fix handling of http code 400: Bad Request When issuing too many ranges.
  (Vincent Ladeuil, #115209)

* Issue a CONNECT request when connecting to an https server
  via a proxy to enable SSL tunneling.
  (Vincent Ladeuil, #120678)

* Fix ``bzr log -r`` to support selecting merge revisions, both
  individually and as part of revision ranges.
  (Kent Gibson, #4663)

* Don't leave cruft behind when failing to acquire a lockdir.
  (Martin Pool, #109169)

* Don't use the '-f' strace option during tests.
  (Vincent Ladeuil, #102019).

* Warn when setting ``push_location`` to a value that will be masked by
  locations.conf.  (Aaron Bentley, #122286)

* Fix commit ordering in corner case (Aaron Bentley, #94975)

*  Make annotate behave in a non-ASCII world (Adeodato Simó).

Improvements
************

* The --lsprof-file option now dumps a text rendering of the profiling
  information if the filename ends in ".txt". It will also convert the
  profiling information to a format suitable for KCacheGrind if the
  output filename ends in ".callgrind". Fixes to the lsprofcalltree
  conversion process by Jean Paul Calderone and Itamar were also merged.
  See http://ddaa.net/blog/python/lsprof-calltree. (Ian Clatworthy)

* ``info`` now defaults to non-verbose mode, displaying only paths and
  abbreviated format info.  ``info -v`` displays all the information
  formerly displayed by ``info``.  (Aaron Bentley, Adeodato Simó)

* ``bzr missing`` now has better option names ``--this`` and ``--other``.
  (Elliot Murphy)

* The internal ``weave-list`` command has become ``versionedfile-list``,
  and now lists knits as well as weaves.  (Aaron Bentley)

* Automatic merge base selection uses a faster algorithm that chooses
  better bases in criss-cross merge situations (Aaron Bentley)

* Progress reporting in ``commit`` has been improved. The various logical
  stages are now reported on as follows, namely:

  * Collecting changes [Entry x/y] - Stage n/m
  * Saving data locally - Stage n/m
  * Uploading data to master branch - Stage n/m
  * Updating the working tree - Stage n/m
  * Running post commit hooks - Stage n/m

  If there is no master branch, the 3rd stage is omitted and the total
  number of stages is adjusted accordingly.

  Each hook that is run after commit is listed with a name (as hooks
  can be slow it is useful feedback).
  (Ian Clatworthy, Robert Collins)

* Various operations that are now faster due to avoiding unnecessary
  topological sorts. (Aaron Bentley)

* Make merge directives robust against broken bundles. (Aaron Bentley)

* The lsprof filename note is emitted via trace.note(), not standard
  output.  (Aaron Bentley)

* ``bzrlib`` now exports explicit API compatibility information to assist
  library users and plugins. See the ``bzrlib.api`` module for details.
  (Robert Collins)

* Remove unnecessary lock probes when acquiring a lockdir.
  (Martin Pool)

* ``bzr --version`` now shows the location of the bzr log file, which
  is especially useful on Windows.  (Martin Pool)

* -D now supports hooks to get debug tracing of hooks (though its currently
  minimal in nature). (Robert Collins)

* Long log format reports deltas on merge revisions.
  (John Arbash Meinel, Kent Gibson)

* Make initial push over ftp more resilient. (John Arbash Meinel)

* Print a summary of changes for update just like pull does.
  (Daniel Watkins, #113990)

* Add a -Dhpss option to trace smart protocol requests and responses.
  (Andrew Bennetts)

Library API Breaks
******************

* Testing cleanups -
  ``bzrlib.repository.RepositoryTestProviderAdapter`` has been moved
  to ``bzrlib.tests.repository_implementations``;
  ``bzrlib.repository.InterRepositoryTestProviderAdapter`` has been moved
  to ``bzrlib.tests.interrepository_implementations``;
  ``bzrlib.transport.TransportTestProviderAdapter`` has moved to
  ``bzrlib.tests.test_transport_implementations``.
  ``bzrlib.branch.BranchTestProviderAdapter`` has moved to
  ``bzrlib.tests.branch_implementations``.
  ``bzrlib.bzrdir.BzrDirTestProviderAdapter`` has moved to
  ``bzrlib.tests.bzrdir_implementations``.
  ``bzrlib.versionedfile.InterVersionedFileTestProviderAdapter`` has moved
  to ``bzrlib.tests.interversionedfile_implementations``.
  ``bzrlib.store.revision.RevisionStoreTestProviderAdapter`` has moved to
  ``bzrlib.tests.revisionstore_implementations``.
  ``bzrlib.workingtree.WorkingTreeTestProviderAdapter`` has moved to
  ``bzrlib.tests.workingtree_implementations``.
  These changes are an API break in the testing infrastructure only.
  (Robert Collins)

* Relocate TestCaseWithRepository to be more central. (Robert Collins)

* ``bzrlib.add.smart_add_tree`` will no longer perform glob expansion on
  win32. Callers of the function should do this and use the new
  ``MutableTree.smart_add`` method instead. (Robert Collins)

* ``bzrlib.add.glob_expand_for_win32`` is now
  ``bzrlib.win32utils.glob_expand``.  (Robert Collins)

* ``bzrlib.add.FastPath`` is now private and moved to
  ``bzrlib.mutabletree._FastPath``. (Robert Collins, Martin Pool)

* ``LockDir.wait`` removed.  (Martin Pool)

* The ``SmartServer`` hooks API has changed for the ``server_started`` and
  ``server_stopped`` hooks. The first parameter is now an iterable of
  backing URLs rather than a single URL. This is to reflect that many
  URLs may map to the external URL of the server. E.g. the server interally
  may have a chrooted URL but also the local file:// URL will be at the
  same location. (Robert Collins)

Internals
*********

* New SMTPConnection class to unify email handling.  (Adeodato Simó)

* Fix documentation of BzrError. (Adeodato Simó)

* Make BzrBadParameter an internal error. (Adeodato Simó)

* Remove use of 'assert False' to raise an exception unconditionally.
  (Martin Pool)

* Give a cleaner error when failing to decode knit index entry.
  (Martin Pool)

* TreeConfig would mistakenly search the top level when asked for options
  from a section. It now respects the section argument and only
  searches the specified section. (James Westby)

* Improve ``make api-docs`` output. (John Arbash Meinel)

* Use os.lstat rather than os.stat for osutils.make_readonly and
  osutils.make_writeable. This makes the difftools plugin more
  robust when dangling symlinks are found. (Elliot Murphy)

* New ``-Dlock`` option to log (to ~/.bzr.log) information on when
  lockdirs are taken or released.  (Martin Pool)

* ``bzrlib`` Hooks are now nameable using ``Hooks.name_hook``. This
  allows a nicer UI when hooks are running as the current hook can
  be displayed. (Robert Collins)

* ``Transport.get`` has had its interface made more clear for ease of use.
  Retrieval of a directory must now fail with either 'PathError' at open
  time, or raise 'ReadError' on a read. (Robert Collins)

* New method ``_maybe_expand_globs`` on the ``Command`` class for
  dealing with unexpanded glob lists - e.g. on the win32 platform. This
  was moved from ``bzrlib.add._prepare_file_list``. (Robert Collins)

* ``bzrlib.add.smart_add`` and ``bzrlib.add.smart_add_tree`` are now
  deprecated in favour of ``MutableTree.smart_add``. (Robert Collins,
  Martin Pool)

* New method ``external_url`` on Transport for obtaining the url to
  hand to external processes. (Robert Collins)

* Teach windows installers to build pyrex/C extensions.
  (Alexander Belchenko)

Testing
*******

* Removed the ``--keep-output`` option from selftest and clean up test
  directories as they're used.  This reduces the IO load from
  running the test suite and cuts the time by about half.
  (Andrew Bennetts, Martin Pool)

* Add scenarios as a public attribute on the TestAdapter classes to allow
  modification of the generated scenarios before adaption and easier
  testing. (Robert Collins)

* New testing support class ``TestScenarioApplier`` which multiplies
  out a single teste by a list of supplied scenarios. (RobertCollins)

* Setting ``repository_to_test_repository`` on a repository_implementations
  test will cause it to be called during repository creation, allowing the
  testing of repository classes which are not based around the Format
  concept. For example a repository adapter can be tested in this manner,
  by altering the repository scenarios to include a scenario that sets this
  attribute during the test parameterisation in
  ``bzrlib.tests.repository.repository_implementations``. (Robert Collins)

* Clean up many of the APIs for blackbox testing of Bazaar.  The standard
  interface is now self.run_bzr.  The command to run can be passed as
  either a list of parameters, a string containing the command line, or
  (deprecated) varargs parameters.  (Martin Pool)

* The base TestCase now isolates tests from -D parameters by clearing
  ``debug.debug_flags`` and restores it afterwards. (Robert Collins)

* Add a relpath parameter to get_transport methods in test framework to
  avoid useless cloning.
  (Vincent Ladeuil, #110448)


bzr 0.17
########

:Released:  2007-06-18

Bugfixes
********

* Fix crash of commit due to wrong lookup of filesystem encoding.
  (Colin Watson, #120647)

* Revert logging just to stderr in commit as broke unicode filenames.
  (Aaron Bentley, Ian Clatworthy, #120930)


bzr 0.17rc1
###########

:Released:  2007-06-12

Notes When Upgrading
********************

* The kind() and is_executable() APIs on the WorkingTree interface no
  longer implicitly (read) locks and unlocks the tree. This *might*
  impact some plug-ins and tools using this part of the API. If you find
  an issue that may be caused by this change, please let us know,
  particularly the plug-in/tool maintainer. If encountered, the API
  fix is to surround kind() and is_executable() calls with lock_read()
  and unlock() like so::

    work_tree.lock_read()
    try:
        kind = work_tree.kind(...)
    finally:
        work_tree.unlock()

Internals
*********
* Rework of LogFormatter API to provide beginning/end of log hooks and to
  encapsulate the details of the revision to be logged in a LogRevision
  object.
  In long log formats, merge revision ids are only shown when --show-ids
  is specified, and are labelled "revision-id:", as per mainline
  revisions, instead of "merged:". (Kent Gibson)

* New ``BranchBuilder`` API which allows the construction of particular
  histories quickly. Useful for testing and potentially other applications
  too. (Robert Collins)

Improvements
************

* There are two new help topics, working-trees and repositories that
  attempt to explain these concepts. (James Westby, John Arbash Meinel,
  Aaron Bentley)

* Added ``bzr log --limit`` to report a limited number of revisions.
  (Kent Gibson, #3659)

* Revert does not try to preserve file contents that were originally
  produced by reverting to a historical revision.  (Aaron Bentley)

* ``bzr log --short`` now includes ``[merge]`` for revisions which
  have more than one parent. This is a small improvement to help
  understanding what changes have occurred
  (John Arbash Meinel, #83887)

* TreeTransform avoids many renames when contructing large trees,
  improving speed.  3.25x speedups have been observed for construction of
  kernel-sized-trees, and checkouts are 1.28x faster.  (Aaron Bentley)

* Commit on large trees is now faster. In my environment, a commit of
  a small change to the Mozilla tree (55k files) has dropped from
  66 seconds to 32 seconds. For a small tree of 600 files, commit of a
  small change is 33% faster. (Ian Clatworthy)

* New --create-prefix option to bzr init, like for push.  (Daniel Watkins,
  #56322)

Bugfixes
********

* ``bzr push`` should only connect to the remote location one time.
  We have been connecting 3 times because we forget to pass around
  the Transport object. This adds ``BzrDir.clone_on_transport()``, so
  that we can pass in the Transport that we already have.
  (John Arbash Meinel, #75721)

* ``DirState.set_state_from_inventory()`` needs to properly order
  based on split paths, not just string paths.
  (John Arbash Meinel, #115947)

* Let TestUIFactoy encode the password prompt with its own stdout.
  (Vincent Ladeuil, #110204)

* pycurl should take use the range header that takes the range hint
  into account.
  (Vincent Ladeuil, #112719)

* WorkingTree4.get_file_sha1 no longer raises an exception when invoked
  on a missing file.  (Aaron Bentley, #118186)

* WorkingTree.remove works correctly with tree references, and when pwd is
  not the tree root. (Aaron Bentley)

* Merge no longer fails when a file is renamed in one tree and deleted
  in the other. (Aaron Bentley, #110279)

* ``revision-info`` now accepts dotted revnos, doesn't require a tree,
  and defaults to the last revision (Matthew Fuller, #90048)

* Tests no longer fail when BZR_REMOTE_PATH is set in the environment.
  (Daniel Watkins, #111958)

* ``bzr branch -r revid:foo`` can be used to branch any revision in
  your repository. (Previously Branch6 only supported revisions in your
  mainline). (John Arbash Meinel, #115343)

bzr 0.16
########

:Released:  2007-05-07

Bugfixes
********

* Handle when you have 2 directories with similar names, but one has a
  hyphen. (``'abc'`` versus ``'abc-2'``). The WT4._iter_changes
  iterator was using direct comparison and ``'abc/a'`` sorts after
  ``'abc-2'``, but ``('abc', 'a')`` sorts before ``('abc-2',)``.
  (John Arbash Meinel, #111227)

* Handle when someone renames a file on disk without telling bzr.
  Previously we would report the first file as missing, but not show
  the new unknown file. (John Arbash Meinel, #111288)

* Avoid error when running hooks after pulling into or pushing from
  a branch bound to a smartserver branch.  (Martin Pool, #111968)

Improvements
************

* Move developer documentation to doc/developers/. This reduces clutter in
  the root of the source tree and allows HACKING to be split into multiple
  files. (Robert Collins, Alexander Belchenko)

* Clean up the ``WorkingTree4._iter_changes()`` internal loops as well as
  ``DirState.update_entry()``. This optimizes the core logic for ``bzr
  diff`` and ``bzr status`` significantly improving the speed of
  both. (John Arbash Meinel)

bzr 0.16rc2
###########

:Released:  2007-04-30

Bugfixes
********

* Handle the case when you delete a file, and then rename another file
  on top of it. Also handle the case of ``bzr rm --keep foo``. ``bzr
  status`` should show the removed file and an unknown file in its
  place. (John Arbash Meinel, #109993)

* Bundles properly read and write revision properties that have an
  empty value. And when the value is not ASCII.
  (John Arbash Meinel, #109613)

* Fix the bzr commit message to be in text mode.
  (Alexander Belchenko, #110901)

* Also handle when you rename a file and create a file where it used
  to be. (John Arbash Meinel, #110256)

* ``WorkingTree4._iter_changes`` should not descend into unversioned
  directories. (John Arbash Meinel, #110399)

bzr 0.16rc1
###########

:Released:  2007-04-26

Notes When Upgrading
********************

* ``bzr remove`` and ``bzr rm`` will now remove the working file, if
  it could be recovered again.
  This has been done for consistency with svn and the unix rm command.
  The old ``remove`` behaviour has been retained in the new option
  ``bzr remove --keep``, which will just stop versioning the file,
  but not delete it.
  ``bzr remove --force`` have been added which will always delete the
  files.
  ``bzr remove`` is also more verbose.
  (Marius Kruger, #82602)

Improvements
************

* Merge directives can now be supplied as input to `merge` and `pull`,
  like bundles can.  (Aaron Bentley)

* Sending the SIGQUIT signal to bzr, which can be done on Unix by
  pressing Control-Backslash, drops bzr into a debugger.  Type ``'c'``
  to continue.  This can be disabled by setting the environment variable
  ``BZR_SIGQUIT_PDB=0``.  (Martin Pool)

* selftest now supports --list-only to list tests instead of running
  them. (Ian Clatworthy)

* selftest now supports --exclude PATTERN (or -x PATTERN) to exclude
  tests with names that match that regular expression.
  (Ian Clatworthy, #102679)

* selftest now supports --randomize SEED to run tests in a random order.
  SEED is typically the value 'now' meaning 'use the current time'.
  (Ian Clatworthy, #102686)

* New option ``--fixes`` to commit, which stores bug fixing annotations as
  revision properties. Built-in support for Launchpad, Debian, Trac and
  Bugzilla bug trackers. (Jonathan Lange, James Henstridge, Robert Collins)

* New API, ``bzrlib.bugtracker.tracker_registry``, for adding support for
  other bug trackers to ``fixes``. (Jonathan Lange, James Henstridge,
  Robert Collins)

* ``selftest`` has new short options ``-f`` and ``-1``.  (Martin
  Pool)

* ``bzrlib.tsort.MergeSorter`` optimizations. Change the inner loop
  into using local variables instead of going through ``self._var``.
  Improves the time to ``merge_sort`` a 10k revision graph by
  approximately 40% (~700->400ms).  (John Arbash Meinel)

* ``make docs`` now creates a man page at ``man1/bzr.1`` fixing bug 107388.
  (Robert Collins)

* ``bzr help`` now provides cross references to other help topics using
  the _see_also facility on command classes. Likewise the bzr_man
  documentation, and the bzr.1 man page also include this information.
  (Robert Collins)

* Tags are now included in logs, that use the long log formatter.
  (Erik Bågfors, Alexander Belchenko)

* ``bzr help`` provides a clearer message when a help topic cannot be
  found. (Robert Collins, #107656)

* ``bzr help`` now accepts optional prefixes for command help. The help
  for all commands can now be found at ``bzr help commands/COMMANDNAME``
  as well as ``bzr help COMMANDNAME`` (which only works for commands
  where the name is not the same as a more general help topic).
  (Robert Collins)

* ``bzr help PLUGINNAME`` will now return the module docstring from the
  plugin PLUGINNAME. (Robert Collins, #50408)

* New help topic ``urlspec`` which lists the availables transports.
  (Goffredo Baroncelli)

* doc/server.txt updated to document the default bzr:// port
  and also update the blurb about the hpss' current status.
  (Robert Collins, #107125).

* ``bzr serve`` now listens on interface 0.0.0.0 by default, making it
  serve out to the local LAN (and anyone in the world that can reach the
  machine running ``bzr serve``. (Robert Collins, #98918)

* A new smart server protocol version has been added.  It prefixes requests
  and responses with an explicit version identifier so that future protocol
  revisions can be dealt with gracefully.  (Andrew Bennetts, Robert Collins)

* The bzr protocol version 2 indicates success or failure in every response
  without depending on particular commands encoding that consistently,
  allowing future client refactorings to be much more robust about error
  handling. (Robert Collins, Martin Pool, Andrew Bennetts)

* The smart protocol over HTTP client has been changed to always post to the
  same ``.bzr/smart`` URL under the original location when it can.  This allows
  HTTP servers to only have to pass URLs ending in .bzr/smart to the smart
  server handler, and not arbitrary ``.bzr/*/smart`` URLs.  (Andrew Bennetts)

* digest authentication is now supported for proxies and HTTP by the urllib
  based http implementation. Tested against Apache 2.0.55 and Squid
  2.6.5. Basic and digest authentication are handled coherently for HTTP
  and proxy: if the user is provided in the url (bzr command line for HTTP,
  proxy environment variables for proxies), the password is prompted for
  (only once). If the password is provided, it is taken into account. Once
  the first authentication is successful, all further authentication
  roundtrips are avoided by preventively setting the right authentication
  header(s).
  (Vincent Ladeuil).

Internals
*********

* bzrlib API compatability with 0.8 has been dropped, cleaning up some
  code paths. (Robert Collins)

* Change the format of chroot urls so that they can be safely manipulated
  by generic url utilities without causing the resulting urls to have
  escaped the chroot. A side effect of this is that creating a chroot
  requires an explicit action using a ChrootServer.
  (Robert Collins, Andrew Bennetts)

* Deprecate ``Branch.get_root_id()`` because branches don't have root ids,
  rather than fixing bug #96847.  (Aaron Bentley)

* ``WorkingTree.apply_inventory_delta`` provides a better alternative to
  ``WorkingTree._write_inventory``.  (Aaron Bentley)

* Convenience method ``TestCase.expectFailure`` ensures that known failures
  do not silently pass.  (Aaron Bentley)

* ``Transport.local_abspath`` now raises ``NotLocalUrl`` rather than
  ``TransportNotPossible``. (Martin Pool, Ian Clatworthy)

* New SmartServer hooks facility. There are two initial hooks documented
  in ``bzrlib.transport.smart.SmartServerHooks``. The two initial hooks allow
  plugins to execute code upon server startup and shutdown.
  (Robert Collins).

* SmartServer in standalone mode will now close its listening socket
  when it stops, rather than waiting for garbage collection. This primarily
  fixes test suite hangs when a test tries to connect to a shutdown server.
  It may also help improve behaviour when dealing with a server running
  on a specific port (rather than dynamically assigned ports).
  (Robert Collins)

* Move most SmartServer code into a new package, bzrlib/smart.
  bzrlib/transport/remote.py contains just the Transport classes that used
  to be in bzrlib/transport/smart.py.  (Andrew Bennetts)

* urllib http implementation avoid roundtrips associated with
  401 (and 407) errors once the authentication succeeds.
  (Vincent Ladeuil).

* urlib http now supports querying the user for a proxy password if
  needed. Realm is shown in the prompt for both HTTP and proxy
  authentication when the user is required to type a password.
  (Vincent Ladeuil).

* Renamed SmartTransport (and subclasses like SmartTCPTransport) to
  RemoteTransport (and subclasses to RemoteTCPTransport, etc).  This is more
  consistent with its new home in ``bzrlib/transport/remote.py``, and because
  it's not really a "smart" transport, just one that does file operations
  via remote procedure calls.  (Andrew Bennetts)

* The ``lock_write`` method of ``LockableFiles``, ``Repository`` and
  ``Branch`` now accept a ``token`` keyword argument, so that separate
  instances of those objects can share a lock if it has the right token.
  (Andrew Bennetts, Robert Collins)

* New method ``get_branch_reference`` on ``BzrDir`` allows the detection of
  branch references - which the smart server component needs.

* The Repository API ``make_working_trees`` is now permitted to return
  False when ``set_make_working_trees`` is not implemented - previously
  an unimplemented ``set_make_working_trees`` implied the result True
  from ``make_working_trees``. This has been changed to accomodate the
  smart server, where it does not make sense (at this point) to ever
  make working trees by default. (Robert Collins)

* Command objects can now declare related help topics by having _see_also
  set to a list of related topic. (Robert Collins)

* ``bzrlib.help`` now delegates to the Command class for Command specific
  help. (Robert Collins)

* New class ``TransportListRegistry``, derived from the Registry class, which
  simplifies tracking the available Transports. (Goffredo Baroncelli)

* New function ``Branch.get_revision_id_to_revno_map`` which will
  return a dictionary mapping revision ids to dotted revnos. Since
  dotted revnos are defined in the context of the branch tip, it makes
  sense to generate them from a ``Branch`` object.
  (John Arbash Meinel)

* Fix the 'Unprintable error' message display to use the repr of the
  exception that prevented printing the error because the str value
  for it is often not useful in debugging (e.g. KeyError('foo') has a
  str() of 'foo' but a repr of 'KeyError('foo')' which is much more
  useful. (Robert Collins)

* ``urlutils.normalize_url`` now unescapes unreserved characters, such as "~".
  (Andrew Bennetts)

Bugfixes
********

* Don't fail bundle selftest if email has 'two' embedded.
  (Ian Clatworthy, #98510)

* Remove ``--verbose`` from ``bzr bundle``. It didn't work anyway.
  (Robert Widhopf-Fenk, #98591)

* Remove ``--basis`` from the checkout/branch commands - it didn't work
  properly and is no longer beneficial.
  (Robert Collins, #53675, #43486)

* Don't produce encoding error when adding duplicate files.
  (Aaron Bentley)

* Fix ``bzr log <file>`` so it only logs the revisions that changed
  the file, and does it faster.
  (Kent Gibson, John Arbash Meinel, #51980, #69477)

* Fix ``InterDirstateTre._iter_changes`` to handle when we come across
  an empty versioned directory, which now has files in it.
  (John Arbash Meinel, #104257)

* Teach ``common_ancestor`` to shortcut when the tip of one branch is
  inside the ancestry of the other. Saves a lot of graph processing
  (with an ancestry of 16k revisions, ``bzr merge ../already-merged``
  changes from 2m10s to 13s).  (John Arbash Meinel, #103757)

* Fix ``show_diff_trees`` to handle the case when a file is modified,
  and the containing directory is renamed. (The file path is different
  in this versus base, but it isn't marked as a rename).
  (John Arbash Meinel, #103870)

* FTP now works even when the FTP server does not support atomic rename.
  (Aaron Bentley, #89436)

* Correct handling in bundles and merge directives of timezones with
  that are not an integer number of hours offset from UTC.  Always
  represent the epoch time in UTC to avoid problems with formatting
  earlier times on win32.  (Martin Pool, Alexander Belchenko, John
  Arbash Meinel)

* Typo in the help for ``register-branch`` fixed. (Robert Collins, #96770)

* "dirstate" and "dirstate-tags" formats now produce branches compatible
  with old versions of bzr. (Aaron Bentley, #107168))

* Handle moving a directory when children have been added, removed,
  and renamed. (John Arbash Meinel, #105479)

* Don't preventively use basic authentication for proxy before receiving a
  407 error. Otherwise people willing to use other authentication schemes
  may expose their password in the clear (or nearly). This add one
  roundtrip in case basic authentication should be used, but plug the
  security hole.
  (Vincent Ladeuil)

* Handle http and proxy digest authentication.
  (Vincent Ladeuil, #94034).

Testing
*******

* Added ``bzrlib.strace.strace`` which will strace a single callable and
  return a StraceResult object which contains just the syscalls involved
  in running it. (Robert Collins)

* New test method ``reduceLockdirTimeout`` to drop the default (ui-centric)
  default time down to one suitable for tests. (Andrew Bennetts)

* Add new ``vfs_transport_factory`` attribute on tests which provides the
  common vfs backing for both the readonly and readwrite transports.
  This allows the RemoteObject tests to back onto local disk or memory,
  and use the existing ``transport_server`` attribute all tests know about
  to be the smart server transport. This in turn allows tests to
  differentiate between 'transport to access the branch', and
  'transport which is a VFS' - which matters in Remote* tests.
  (Robert Collins, Andrew Bennetts)

* The ``make_branch_and_tree`` method for tests will now create a
  lightweight checkout for the tree if the ``vfs_transport_factory`` is not
  a LocalURLServer. (Robert Collins, Andrew Bennetts)

* Branch implementation tests have been audited to ensure that all urls
  passed to Branch APIs use proper urls, except when local-disk paths
  are intended. This is so that tests correctly access the test transport
  which is often not equivalent to local disk in Remote* tests. As part
  of this many tests were adjusted to remove dependencies on local disk
  access.
  (Robert Collins, Andrew Bennetts)

* Mark bzrlib.tests and bzrlib.tests.TestUtil as providing assertFOO helper
  functions by adding a ``__unittest`` global attribute. (Robert Collins,
  Andrew Bennetts, Martin Pool, Jonathan Lange)

* Refactored proxy and authentication handling to simplify the
  implementation of new auth schemes for both http and proxy.
  (Vincent Ladeuil)

bzr 0.15
########

:Released: 2007-04-01

Bugfixes
********

* Handle incompatible repositories as a user issue when fetching.
  (Aaron Bentley)

* Don't give a recommendation to upgrade when branching or
  checking out a branch that contains an old-format working tree.
  (Martin Pool)

bzr 0.15rc3
###########

:Released:  2007-03-26

Changes
*******

* A warning is now displayed when opening working trees in older
  formats, to encourage people to upgrade to WorkingTreeFormat4.
  (Martin Pool)

Improvements
************

* HTTP redirections are now taken into account when a branch (or a
  bundle) is accessed for the first time. A message is issued at each
  redirection to inform the user. In the past, http redirections were
  silently followed for each request which significantly degraded the
  performances. The http redirections are not followed anymore by
  default, instead a RedirectRequested exception is raised. For bzrlib
  users needing to follow http redirections anyway,
  ``bzrlib.transport.do_catching_redirections`` provide an easy transition
  path.  (vila)

Internals
*********

* Added ``ReadLock.temporary_write_lock()`` to allow upgrading an OS read
  lock to an OS write lock. Linux can do this without unlocking, Win32
  needs to unlock in between. (John Arbash Meinel)

* New parameter ``recommend_upgrade`` to ``BzrDir.open_workingtree``
  to silence (when false) warnings about opening old formats.
  (Martin Pool)

* Fix minor performance regression with bzr-0.15 on pre-dirstate
  trees. (We were reading the working inventory too many times).
  (John Arbash Meinel)

* Remove ``Branch.get_transaction()`` in favour of a simple cache of
  ``revision_history``.  Branch subclasses should override
  ``_gen_revision_history`` rather than ``revision_history`` to make use of
  this cache, and call ``_clear_revision_history_cache`` and
  ``_cache_revision_history`` at appropriate times. (Andrew Bennetts)

Bugfixes
********

* Take ``smtp_server`` from user config into account.
  (vila, #92195)

* Restore Unicode filename handling for versioned and unversioned files.
  (John Arbash Meinel, #92608)

* Don't fail during ``bzr commit`` if a file is marked removed, and
  the containing directory is auto-removed.  (John Arbash Meinel, #93681)

* ``bzr status FILENAME`` failed on Windows because of an uncommon
  errno. (``ERROR_DIRECTORY == 267 != ENOTDIR``).
  (Wouter van Heyst, John Arbash Meinel, #90819)

* ``bzr checkout source`` should create a local branch in the same
  format as source. (John Arbash Meinel, #93854)

* ``bzr commit`` with a kind change was failing to update the
  last-changed-revision for directories.  The
  InventoryDirectory._unchanged only looked at the ``parent_id`` and name,
  ignoring the fact that the kind could have changed, too.
  (John Arbash Meinel, #90111)

* ``bzr mv dir/subdir other`` was incorrectly updating files inside
  the directory. So that there was a chance it would break commit,
  etc. (John Arbash Meinel, #94037)

* Correctly handles mutiple permanent http redirections.
  (vila, #88780)

bzr 0.15rc2
###########

:Released:  2007-03-14

Notes When Upgrading
********************

* Release 0.15rc2 of bzr changes the ``bzr init-repo`` command to
  default to ``--trees`` instead of ``--no-trees``.
  Existing shared repositories are not affected.

Improvements
************

* New ``merge-directive`` command to generate machine- and human-readable
  merge requests.  (Aaron Bentley)

* New ``submit:`` revision specifier makes it easy to diff against the
  common ancestor with the submit location (Aaron Bentley)

* Added support for Putty's SSH implementation. (Dmitry Vasiliev)

* Added ``bzr status --versioned`` to report only versioned files,
  not unknowns. (Kent Gibson)

* Merge now autodetects the correct line-ending style for its conflict
  markers.  (Aaron Bentley)

Internals
*********

* Refactored SSH vendor registration into SSHVendorManager class.
  (Dmitry Vasiliev)

Bugfixes
********

* New ``--numbered-dirs`` option to ``bzr selftest`` to use
  numbered dirs for TestCaseInTempDir. This is default behavior
  on Windows. Anyone can force named dirs on Windows
  with ``--no-numbered-dirs``. (Alexander Belchenko)

* Fix ``RevisionSpec_revid`` to handle the Unicode strings passed in
  from the command line. (Marien Zwart, #90501)

* Fix ``TreeTransform._iter_changes`` when both the source and
  destination are missing. (Aaron Bentley, #88842)

* Fix commit of merges with symlinks in dirstate trees.
  (Marien Zwart)

* Switch the ``bzr init-repo`` default from --no-trees to --trees.
  (Wouter van Heyst, #53483)


bzr 0.15rc1
###########

:Released:  2007-03-07

Surprises
*********

* The default disk format has changed. Please run 'bzr upgrade' in your
  working trees to upgrade. This new default is compatible for network
  operations, but not for local operations. That is, if you have two
  versions of bzr installed locally, after upgrading you can only use the
  bzr 0.15 version. This new default does not enable tags or nested-trees
  as they are incompatible with bzr versions before 0.15 over the network.

* For users of bzrlib: Two major changes have been made to the working tree
  api in bzrlib. The first is that many methods and attributes, including
  the inventory attribute, are no longer valid for use until one of
  ``lock_read``/``lock_write``/``lock_tree_write`` has been called,
  and become invalid again after unlock is called. This has been done
  to improve performance and correctness as part of the dirstate
  development.
  (Robert Collins, John A Meinel, Martin Pool, and others).

* For users of bzrlib: The attribute 'tree.inventory' should be considered
  readonly. Previously it was possible to directly alter this attribute, or
  its contents, and have the tree notice this. This has been made
  unsupported - it may work in some tree formats, but in the newer dirstate
  format such actions will have no effect and will be ignored, or even
  cause assertions. All operations possible can still be carried out by a
  combination of the tree API, and the bzrlib.transform API. (Robert
  Collins, John A Meinel, Martin Pool, and others).

Improvements
************

* Support for OS Windows 98. Also .bzr.log on any windows system
  saved in My Documents folder. (Alexander Belchenko)

* ``bzr mv`` enhanced to support already moved files.
  In the past the mv command would have failed if the source file doesn't
  exist. In this situation ``bzr mv`` would now detect that the file has
  already moved and update the repository accordingly, if the target file
  does exist.
  A new option ``--after`` has been added so that if two files already
  exist, you could notify Bazaar that you have moved a (versioned) file
  and replaced it with another. Thus in this case ``bzr move --after``
  will only update the Bazaar identifier.
  (Steffen Eichenberg, Marius Kruger)

* ``ls`` now works on treeless branches and remote branches.
  (Aaron Bentley)

* ``bzr help global-options`` describes the global options.
  (Aaron Bentley)

* ``bzr pull --overwrite`` will now correctly overwrite checkouts.
  (Robert Collins)

* Files are now allowed to change kind (e.g. from file to symlink).
  Supported by ``commit``, ``revert`` and ``status``
  (Aaron Bentley)

* ``inventory`` and ``unknowns`` hidden in favour of ``ls``
  (Aaron Bentley)

* ``bzr help checkouts`` descibes what checkouts are and some possible
  uses of them. (James Westby, Aaron Bentley)

* A new ``-d`` option to push, pull and merge overrides the default
  directory.  (Martin Pool)

* Branch format 6: smaller, and potentially faster than format 5.  Supports
  ``append_history_only`` mode, where the log view and revnos do not change,
  except by being added to.  Stores policy settings in
  ".bzr/branch/branch.conf".

* ``append_only`` branches:  Format 6 branches may be configured so that log
  view and revnos are always consistent.  Either create the branch using
  "bzr init --append-revisions-only" or edit the config file as descriped
  in docs/configuration.txt.

* rebind: Format 6 branches retain the last-used bind location, so if you
  "bzr unbind", you can "bzr bind" to bind to the previously-selected
  bind location.

* Builtin tags support, created and deleted by the ``tag`` command and
  stored in the branch.  Tags can be accessed with the revisionspec
  ``-rtag:``, and listed with ``bzr tags``.  Tags are not versioned
  at present. Tags require a network incompatible upgrade. To perform this
  upgrade, run ``bzr upgrade --dirstate-tags`` in your branch and
  repositories. (Martin Pool)

* The ``bzr://`` transport now has a well-known port number, 4155,
  which it will use by default.  (Andrew Bennetts, Martin Pool)

* Bazaar now looks for user-installed plugins before looking for site-wide
  plugins. (Jonathan Lange)

* ``bzr resolve`` now detects and marks resolved text conflicts.
  (Aaron Bentley)

Internals
*********

* Internally revision ids and file ids are now passed around as utf-8
  bytestrings, rather than treating them as Unicode strings. This has
  performance benefits for Knits, since we no longer need to decode the
  revision id for each line of content, nor for each entry in the index.
  This will also help with the future dirstate format.
  (John Arbash Meinel)

* Reserved ids (any revision-id ending in a colon) are rejected by
  versionedfiles, repositories, branches, and working trees
  (Aaron Bentley)

* Minor performance improvement by not creating a ProgressBar for
  every KnitIndex we create. (about 90ms for a bzr.dev tree)
  (John Arbash Meinel)

* New easier to use Branch hooks facility. There are five initial hooks,
  all documented in bzrlib.branch.BranchHooks.__init__ - ``'set_rh'``,
  ``'post_push'``, ``'post_pull'``, ``'post_commit'``,
  ``'post_uncommit'``. These hooks fire after the matching operation
  on a branch has taken place, and were originally added for the
  branchrss plugin. (Robert Collins)

* New method ``Branch.push()`` which should be used when pushing from a
  branch as it makes performance and policy decisions to match the UI
  level command ``push``. (Robert Collins).

* Add a new method ``Tree.revision_tree`` which allows access to cached
  trees for arbitrary revisions. This allows the in development dirstate
  tree format to provide access to the callers to cached copies of
  inventory data which are cheaper to access than inventories from the
  repository.
  (Robert Collins, Martin Pool)

* New ``Branch.last_revision_info`` method, this is being done to allow
  optimization of requests for both the number of revisions and the last
  revision of a branch with smartservers and potentially future branch
  formats. (Wouter van Heyst, Robert Collins)

* Allow ``'import bzrlib.plugins.NAME'`` to work when the plugin NAME has not
  yet been loaded by ``load_plugins()``. This allows plugins to depend on each
  other for code reuse without requiring users to perform file-renaming
  gymnastics. (Robert Collins)

* New Repository method ``'gather_stats'`` for statistic data collection.
  This is expected to grow to cover a number of related uses mainly
  related to bzr info. (Robert Collins)

* Log formatters are now managed with a registry.
  ``log.register_formatter`` continues to work, but callers accessing
  the FORMATTERS dictionary directly will not.

* Allow a start message to be passed to the ``edit_commit_message``
  function.  This will be placed in the message offered to the user
  for editing above the separator. It allows a template commit message
  to be used more easily. (James Westby)

* ``GPGStrategy.sign()`` will now raise ``BzrBadParameterUnicode`` if
  you pass a Unicode string rather than an 8-bit string. Callers need
  to be updated to encode first. (John Arbash Meinel)

* Branch.push, pull, merge now return Result objects with information
  about what happened, rather than a scattering of various methods.  These
  are also passed to the post hooks.  (Martin Pool)

* File formats and architecture is in place for managing a forest of trees
  in bzr, and splitting up existing trees into smaller subtrees, and
  finally joining trees to make a larger tree. This is the first iteration
  of this support, and the user-facing aspects still require substantial
  work.  If you wish to experiment with it, use ``bzr upgrade
  --dirstate-with-subtree`` in your working trees and repositories.
  You can use the hidden commands ``split`` and ``join`` and to create
  and manipulate nested trees, but please consider using the nested-trees
  branch, which contains substantial UI improvements, instead.
  http://code.aaronbentley.com/bzr/bzrrepo/nested-trees/
  (Aaron Bentley, Martin Pool, Robert Collins).

Bugfixes
********

* ``bzr annotate`` now uses dotted revnos from the viewpoint of the
  branch, rather than the last changed revision of the file.
  (John Arbash Meinel, #82158)

* Lock operations no longer hang if they encounter a permission problem.
  (Aaron Bentley)

* ``bzr push`` can resume a push that was canceled before it finished.
  Also, it can push even if the target directory exists if you supply
  the ``--use-existing-dir`` flag.
  (John Arbash Meinel, #30576, #45504)

* Fix http proxy authentication when user and an optional
  password appears in the ``*_proxy`` vars. (Vincent Ladeuil,
  #83954).

* ``bzr log branch/file`` works for local treeless branches
  (Aaron Bentley, #84247)

* Fix problem with UNC paths on Windows 98. (Alexander Belchenko, #84728)

* Searching location of CA bundle for PyCurl in env variable
  (``CURL_CA_BUNDLE``), and on win32 along the PATH.
  (Alexander Belchenko, #82086)

* ``bzr init`` works with unicode argument LOCATION.
  (Alexander Belchenko, #85599)

* Raise ``DependencyNotPresent`` if pycurl do not support https.
  (Vincent Ladeuil, #85305)

* Invalid proxy env variables should not cause a traceback.
  (Vincent Ladeuil, #87765)

* Ignore patterns normalised to use '/' path separator.
  (Kent Gibson, #86451)

* bzr rocks. It sure does! Fix case. (Vincent Ladeuil, #78026)

* Fix bzrtools shelve command for removed lines beginning with "--"
  (Johan Dahlberg, #75577)

Testing
*******

* New ``--first`` option to ``bzr selftest`` to run specified tests
  before the rest of the suite.  (Martin Pool)


bzr 0.14
########

:Released:  2007-01-23

Improvements
************

* ``bzr help global-options`` describes the global options. (Aaron Bentley)

Bug Fixes
*********

* Skip documentation generation tests if the tools to do so are not
  available. Fixes running selftest for installled copies of bzr.
  (John Arbash Meinel, #80330)

* Fix the code that discovers whether bzr is being run from it's
  working tree to handle the case when it isn't but the directory
  it is in is below a repository. (James Westby, #77306)


bzr 0.14rc1
###########

:Released:  2007-01-16

Improvements
************

* New connection: ``bzr+http://`` which supports tunnelling the smart
  protocol over an HTTP connection. If writing is enabled on the bzr
  server, then you can write over the http connection.
  (Andrew Bennetts, John Arbash Meinel)

* Aliases now support quotation marks, so they can contain whitespace
  (Marius Kruger)

* PyCurlTransport now use a single curl object. By specifying explicitly
  the 'Range' header, we avoid the need to use two different curl objects
  (and two connections to the same server). (Vincent Ladeuil)

* ``bzr commit`` does not prompt for a message until it is very likely to
  succeed.  (Aaron Bentley)

* ``bzr conflicts`` now takes --text to list pathnames of text conflicts
  (Aaron Bentley)

* Fix ``iter_lines_added_or_present_in_versions`` to use a set instead
  of a list while checking if a revision id was requested. Takes 10s
  off of the ``fileids_affected_by_revision_ids`` time, which is 10s
  of the ``bzr branch`` time. Also improve ``fileids_...`` time by
  filtering lines with a regex rather than multiple ``str.find()``
  calls. (saves another 300ms) (John Arbash Meinel)

* Policy can be set for each configuration key. This allows keys to be
  inherited properly across configuration entries. For example, this
  should enable you to do::

    [/home/user/project]
    push_location = sftp://host/srv/project/
    push_location:policy = appendpath

  And then a branch like ``/home/user/project/mybranch`` should get an
  automatic push location of ``sftp://host/srv/project/mybranch``.
  (James Henstridge)

* Added ``bzr status --short`` to make status report svn style flags
  for each file.  For example::

    $ bzr status --short
    A  foo
    A  bar
    D  baz
    ?  wooley

* 'bzr selftest --clean-output' allows easily clean temporary tests
  directories without running tests. (Alexander Belchenko)

* ``bzr help hidden-commands`` lists all hidden commands. (Aaron Bentley)

* ``bzr merge`` now has an option ``--pull`` to fall back to pull if
  local is fully merged into remote. (Jan Hudec)

* ``bzr help formats`` describes available directory formats. (Aaron Bentley)

Internals
*********

* A few tweaks directly to ``fileids_affected_by_revision_ids`` to
  help speed up processing, as well allowing to extract unannotated
  lines. Between the two ``fileids_affected_by_revision_ids`` is
  improved by approx 10%. (John Arbash Meinel)

* Change Revision serialization to only write out millisecond
  resolution. Rather than expecting floating point serialization to
  preserve more resolution than we need. (Henri Weichers, Martin Pool)

* Test suite ends cleanly on Windows.  (Vincent Ladeuil)

* When ``encoding_type`` attribute of class Command is equal to 'exact',
  force sys.stdout to be a binary stream on Windows, and therefore
  keep exact line-endings (without LF -> CRLF conversion).
  (Alexander Belchenko)

* Single-letter short options are no longer globally declared.  (Martin
  Pool)

* Before using detected user/terminal encoding bzr should check
  that Python has corresponding codec. (Alexander Belchenko)

* Formats for end-user selection are provided via a FormatRegistry (Aaron Bentley)

Bug Fixes
*********

* ``bzr missing --verbose`` was showing adds/removals in the wrong
  direction. (John Arbash Meinel)

* ``bzr annotate`` now defaults to showing dotted revnos for merged
  revisions. It cuts them off at a depth of 12 characters, but you can
  supply ``--long`` to see the full number. You can also use
  ``--show-ids`` to display the original revision ids, rather than
  revision numbers and committer names. (John Arbash Meinel, #75637)

* bzr now supports Win32 UNC path (e.g. ``\HOST\path``.
  (Alexander Belchenko, #57869)

* Win32-specific: output of cat, bundle and diff commands don't mangle
  line-endings (Alexander Belchenko, #55276)

* Replace broken fnmatch based ignore pattern matching with custom pattern
  matcher.
  (Kent Gibson, Jan Hudec #57637)

* pycurl and urllib can detect short reads at different places. Update
  the test suite to test more cases. Also detect http error code 416
  which was raised for that specific bug. Also enhance the urllib
  robustness by detecting invalid ranges (and pycurl's one by detecting
  short reads during the initial GET). (Vincent Ladeuil, #73948)

* The urllib connection sharing interacts badly with urllib2
  proxy setting (the connections didn't go thru the proxy
  anymore). Defining a proper ProxyHandler solves the
  problem.  (Vincent Ladeuil, #74759)

* Use urlutils to generate relative URLs, not osutils
  (Aaron Bentley, #76229)

* ``bzr status`` in a readonly directory should work without giving
  lots of errors. (John Arbash Meinel, #76299)

* Mention the revisionspec topic for the revision option help.
  (Wouter van Heyst, #31663)

* Allow plugins import from zip archives.
  (Alexander Belchenko, #68124)


bzr 0.13
########

:Released:  2006-12-05

No changes from 0.13rc


bzr 0.13rc1
###########

:Released:  2006-11-27

Improvements
************

* New command ``bzr remove-tree`` allows the removal of the working
  tree from a branch.
  (Daniel Silverstone)

* urllib uses shared keep-alive connections, so http
  operations are substantially faster.
  (Vincent Ladeuil, #53654)

* ``bzr export`` allows an optional branch parameter, to export a bzr
  tree from some other url. For example:
  ``bzr export bzr.tar.gz http://bazaar-vcs.org/bzr/bzr.dev``
  (Daniel Silverstone)

* Added ``bzr help topics`` to the bzr help system. This gives a
  location for general information, outside of a specific command.
  This includes updates for ``bzr help revisionspec`` the first topic
  included. (Goffredo Baroncelli, John Arbash Meinel, #42714)

* WSGI-compatible HTTP smart server.  See ``doc/http_smart_server.txt``.
  (Andrew Bennetts)

* Knit files will now cache full texts only when the size of the
  deltas is as large as the size of the fulltext. (Or after 200
  deltas, whichever comes first). This has the most benefit on large
  files with small changes, such as the inventory for a large project.
  (eg For a project with 2500 files, and 7500 revisions, it changes
  the size of inventory.knit from 11MB to 5.4MB) (John Arbash Meinel)

Internals
*********

* New -D option given before the command line turns on debugging output
  for particular areas.  -Derror shows tracebacks on all errors.
  (Martin Pool)

* Clean up ``bzr selftest --benchmark bundle`` to correct an import,
  and remove benchmarks that take longer than 10min to run.
  (John Arbash Meinel)

* Use ``time.time()`` instead of ``time.clock()`` to decide on
  progress throttling. Because ``time.clock()`` is actually CPU time,
  so over a high-latency connection, too many updates get throttled.
  (John Arbash Meinel)

* ``MemoryTransport.list_dir()`` would strip the first character for
  files or directories in root directory. (John Arbash Meinel)

* New method ``get_branch_reference`` on 'BzrDir' allows the detection of
  branch references - which the smart server component needs.

* New ``ChrootTransportDecorator``, accessible via the ``chroot+`` url
  prefix.  It disallows any access to locations above a set URL.  (Andrew
  Bennetts)

Bug Fixes
*********

* Now ``_KnitIndex`` properly decode revision ids when loading index data.
  And optimize the knit index parsing code.
  (Dmitry Vasiliev, John Arbash Meinel)

* ``bzrlib/bzrdir.py`` was directly referencing ``bzrlib.workingtree``,
  without importing it. This prevented ``bzr upgrade`` from working
  unless a plugin already imported ``bzrlib.workingtree``
  (John Arbash Meinel, #70716)

* Suppress the traceback on invalid URLs (Vincent Ladeuil, #70803).

* Give nicer error message when an http server returns a 403
  error code. (Vincent Ladeuil, #57644).

* When a multi-range http GET request fails, try a single
  range one. If it fails too, forget about ranges. Remember that until
  the death of the transport and propagates that to the clones.
  (Vincent Ladeuil, #62276, #62029).

* Handles user/passwords supplied in url from command
  line (for the urllib implementation). Don't request already
  known passwords (Vincent Ladeuil, #42383, #44647, #48527)

* ``_KnitIndex.add_versions()`` dictionary compresses revision ids as they
  are added. This fixes bug where fetching remote revisions records
  them as full references rather than integers.
  (John Arbash Meinel, #64789)

* ``bzr ignore`` strips trailing slashes in patterns.
  Also ``bzr ignore`` rejects absolute paths. (Kent Gibson, #4559)

* ``bzr ignore`` takes multiple arguments. (Cheuksan Edward Wang, #29488)

* mv correctly handles paths that traverse symlinks.
  (Aaron Bentley, #66964)

* Give nicer looking error messages when failing to connect over ssh.
  (John Arbash Meinel, #49172)

* Pushing to a remote branch does not currently update the remote working
  tree. After a remote push, ``bzr status`` and ``bzr diff`` on the remote
  machine now show that the working tree is out of date.
  (Cheuksan Edward Wang #48136)

* Use patiencediff instead of difflib for determining deltas to insert
  into knits. This avoids the O(N^3) behavior of difflib. Patience
  diff should be O(N^2). (Cheuksan Edward Wang, #65714)

* Running ``bzr log`` on nonexistent file gives an error instead of the
  entire log history. (Cheuksan Edward Wang #50793)

* ``bzr cat`` can look up contents of removed or renamed files. If the
  pathname is ambiguous, i.e. the files in the old and new trees have
  different id's, the default is the file in the new tree. The user can
  use "--name-from-revision" to select the file in the old tree.
  (Cheuksan Edward Wang, #30190)

Testing
*******

* TestingHTTPRequestHandler really handles the Range header
  (previously it was ignoring it and returning the whole file,).

bzr 0.12
########

:Released:  2006-10-30

Internals
*********

* Clean up ``bzr selftest --benchmark bundle`` to correct an import,
  and remove benchmarks that take longer than 10min to run.
  (John Arbash Meinel)

bzr 0.12rc1
###########

:Released:  2006-10-23

Improvements
************

* ``bzr log`` now shows dotted-decimal revision numbers for all revisions,
  rather than just showing a decimal revision number for revisions on the
  mainline. These revision numbers are not yet accepted as input into bzr
  commands such as log, diff etc. (Robert Collins)

* revisions can now be specified using dotted-decimal revision numbers.
  For instance, ``bzr diff -r 1.2.1..1.2.3``. (Robert Collins)

* ``bzr help commands`` output is now shorter (Aaron Bentley)

* ``bzr`` now uses lazy importing to reduce the startup time. This has
  a moderate effect on lots of actions, especially ones that have
  little to do. For example ``bzr rocks`` time is down to 116ms from
  283ms. (John Arbash Meinel)

* New Registry class to provide name-to-object registry-like support,
  for example for schemes where plugins can register new classes to
  do certain tasks (e.g. log formatters). Also provides lazy registration
  to allow modules to be loaded on request.
  (John Arbash Meinel, Adeodato Simó)

API Incompatability
*******************

* LogFormatter subclasses show now expect the 'revno' parameter to
  show() to be a string rather than an int. (Robert Collins)

Internals
*********

* ``TestCase.run_bzr``, ``run_bzr_captured``, and ``run_bzr_subprocess``
  can take a ``working_dir='foo'`` parameter, which will change directory
  for the command. (John Arbash Meinel)

* ``bzrlib.lazy_regex.lazy_compile`` can be used to create a proxy
  around a regex, which defers compilation until first use.
  (John Arbash Meinel)

* ``TestCase.run_bzr_subprocess`` defaults to supplying the
  ``--no-plugins`` parameter to ensure test reproducability, and avoid
  problems with system-wide installed plugins. (John Arbash Meinel)

* Unique tree root ids are now supported. Newly created trees still
  use the common root id for compatibility with bzr versions before 0.12.
  (Aaron Bentley)

* ``WorkingTree.set_root_id(None)`` is now deprecated. Please
  pass in ``inventory.ROOT_ID`` if you want the default root id value.
  (Robert Collins, John Arbash Meinel)

* New method ``WorkingTree.flush()`` which will write the current memory
  inventory out to disk. At the same time, ``read_working_inventory`` will
  no longer trash the current tree inventory if it has been modified within
  the current lock, and the tree will now ``flush()`` automatically on
  ``unlock()``. ``WorkingTree.set_root_id()`` has been updated to take
  advantage of this functionality. (Robert Collins, John Arbash Meinel)

* ``bzrlib.tsort.merge_sorted`` now accepts ``generate_revnos``. This
  parameter will cause it to add another column to its output, which
  contains the dotted-decimal revno for each revision, as a tuple.
  (Robert Collins)

* ``LogFormatter.show_merge`` is deprecated in favour of
  ``LogFormatter.show_merge_revno``. (Robert Collins)

Bug Fixes
*********

* Avoid circular imports by creating a deprecated function for
  ``bzrlib.tree.RevisionTree``. Callers should have been using
  ``bzrlib.revisontree.RevisionTree`` anyway. (John Arbash Meinel,
  #66349)

* Don't use ``socket.MSG_WAITALL`` as it doesn't exist on all
  platforms. (Martin Pool, #66356)

* Don't require ``Content-Type`` in range responses. Assume they are a
  single range if ``Content-Type`` does not exist.
  (John Arbash Meinel, #62473)

* bzr branch/pull no longer complain about progress bar cleanup when
  interrupted during fetch.  (Aaron Bentley, #54000)

* ``WorkingTree.set_parent_trees()`` uses the trees to directly write
  the basis inventory, rather than going through the repository. This
  allows us to have 1 inventory read, and 2 inventory writes when
  committing a new tree. (John Arbash Meinel)

* When reverting, files that are not locally modified that do not exist
  in the target are deleted, not just unversioned (Aaron Bentley)

* When trying to acquire a lock, don't fail immediately. Instead, try
  a few times (up to 1 hour) before timing out. Also, report why the
  lock is unavailable (John Arbash Meinel, #43521, #49556)

* Leave HttpTransportBase daughter classes decides how they
  implement cloning. (Vincent Ladeuil, #61606)

* diff3 does not indicate conflicts on clean merge. (Aaron Bentley)

* If a commit fails, the commit message is stored in a file at the root of
  the tree for later commit. (Cheuksan Edward Wang, Stefan Metzmacher,
  #32054)

Testing
*******

* New test base class TestCaseWithMemoryTransport offers memory-only
  testing facilities: its not suitable for tests that need to mutate disk
  state, but most tests should not need that and should be converted to
  TestCaseWithMemoryTransport. (Robert Collins)

* ``TestCase.make_branch_and_memory_tree`` now takes a format
  option to set the BzrDir, Repository and Branch formats of the
  created objects. (Robert Collins, John Arbash Meinel)

bzr 0.11
########

:Released:  2006-10-02

* Smart server transport test failures on windows fixed. (Lukáš Lalinský).

bzr 0.11rc2
###########

:Released:  2006-09-27

Bug Fixes
*********

* Test suite hangs on windows fixed. (Andrew Bennets, Alexander Belchenko).

* Commit performance regression fixed. (Aaron Bentley, Robert Collins, John
  Arbash Meinel).

bzr 0.11rc1
###########

:Released:  2006-09-25

Improvements
************

* Knit files now wait to create their contents until the first data is
  added. The old code used to create an empty .knit and a .kndx with just
  the header. However, this caused a lot of extra round trips over sftp.
  This can change the time for ``bzr push`` to create a new remote branch
  from 160s down to 100s. This also affects ``bzr commit`` performance when
  adding new files, ``bzr commit`` on a new kernel-like tree drops from 50s
  down to 40s (John Arbash Meinel, #44692)

* When an entire subtree has been deleted, commit will now report that
  just the top of the subtree has been deleted, rather than reporting
  all the individual items. (Robert Collins)

* Commit performs one less XML parse. (Robert Collins)

* ``bzr checkout`` now operates on readonly branches as well
  as readwrite branches. This fixes bug #39542. (Robert Collins)

* ``bzr bind`` no longer synchronises history with the master branch.
  Binding should be followed by an update or push to synchronise the
  two branches. This is closely related to the fix for bug #39542.
  (Robert Collins)

* ``bzrlib.lazy_import.lazy_import`` function to create on-demand
  objects.  This allows all imports to stay at the global scope, but
  modules will not actually be imported if they are not used.
  (John Arbash Meinel)

* Support ``bzr://`` and ``bzr+ssh://`` urls to work with the new RPC-based
  transport which will be used with the upcoming high-performance smart
  server. The new command ``bzr serve`` will invoke bzr in server mode,
  which processes these requests. (Andrew Bennetts, Robert Collins, Martin
  Pool)

* New command ``bzr version-info`` which can be used to get a summary
  of the current state of the tree. This is especially useful as part
  of a build commands. See ``doc/version_info.txt`` for more information
  (John Arbash Meinel)

Bug Fixes
*********

* ``'bzr inventory [FILE...]'`` allows restricting the file list to a
  specific set of files. (John Arbash Meinel, #3631)

* Don't abort when annotating empty files (John Arbash Meinel, #56814)

* Add ``Stanza.to_unicode()`` which can be passed to another Stanza
  when nesting stanzas. Also, add ``read_stanza_unicode`` to handle when
  reading a nested Stanza. (John Arbash Meinel)

* Transform._set_mode() needs to stat the right file.
  (John Arbash Meinel, #56549)

* Raise WeaveFormatError rather than StopIteration when trying to read
  an empty Weave file. (John Arbash Meinel, #46871)

* Don't access e.code for generic URLErrors, only HTTPErrors have .code.
  (Vincent Ladeuil, #59835)

* Handle boundary="" lines properly to allow access through a Squid proxy.
  (John Arbash Meinel, #57723)

* revert now removes newly-added directories (Aaron Bentley, #54172)

* ``bzr upgrade sftp://`` shouldn't fail to upgrade v6 branches if there
  isn't a working tree. (David Allouche, #40679)

* Give nicer error messages when a user supplies an invalid --revision
  parameter. (John Arbash Meinel, #55420)

* Handle when LANG is not recognized by python. Emit a warning, but
  just revert to using 'ascii'. (John Arbash Meinel, #35392)

* Don't use ``preexec_fn`` on win32, as it is not supported by subprocess.
  (John Arbash Meinel)

* Skip specific tests when the dependencies aren't met. This includes
  some ``setup.py`` tests when ``python-dev`` is not available, and
  some tests that depend on paramiko. (John Arbash Meinel, Mattheiu Moy)

* Fallback to Paramiko properly, if no ``ssh`` executable exists on
  the system. (Andrew Bennetts, John Arbash Meinel)

* ``Branch.bind(other_branch)`` no longer takes a write lock on the
  other branch, and will not push or pull between the two branches.
  API users will need to perform a push or pull or update operation if they
  require branch synchronisation to take place. (Robert Collins, #47344)

* When creating a tarball or zipfile export, export unicode names as utf-8
  paths. This may not work perfectly on all platforms, but has the best
  chance of working in the common case. (John Arbash Meinel, #56816)

* When committing, only files that exist in working tree or basis tree
  may be specified (Aaron Bentley, #50793)

Portability
***********

* Fixes to run on Python 2.5 (Brian M. Carlson, Martin Pool, Marien Zwart)

Internals
*********

* TestCaseInTempDir now creates a separate directory for HOME, rather
  than having HOME set to the same location as the working directory.
  (John Arbash Meinel)

* ``run_bzr_subprocess()`` can take an optional ``env_changes={}`` parameter,
  which will update os.environ inside the spawned child. It also can
  take a ``universal_newlines=True``, which helps when checking the output
  of the command. (John Arbash Meinel)

* Refactor SFTP vendors to allow easier re-use when ssh is used.
  (Andrew Bennetts)

* ``Transport.list_dir()`` and ``Transport.iter_files_recursive()`` should always
  return urlescaped paths. This is now tested (there were bugs in a few
  of the transports) (Andrew Bennetts, David Allouche, John Arbash Meinel)

* New utility function ``symbol_versioning.deprecation_string``. Returns the
  formatted string for a callable, deprecation format pair. (Robert Collins)

* New TestCase helper applyDeprecated. This allows you to call a callable
  which is deprecated without it spewing to the screen, just by supplying
  the deprecation format string issued for it. (Robert Collins)

* Transport.append and Transport.put have been deprecated in favor of
  ``.append_bytes``, ``.append_file``, ``.put_bytes``, and
  ``.put_file``. This removes the ambiguity in what type of object the
  functions take.  ``Transport.non_atomic_put_{bytes,file}`` has also
  been added. Which works similarly to ``Transport.append()`` except for
  SFTP, it doesn't have a round trip when opening the file. Also, it
  provides functionality for creating a parent directory when trying
  to create a file, rather than raise NoSuchFile and forcing the
  caller to repeat their request.
  (John Arbash Meinel)

* WorkingTree has a new api ``unversion`` which allow the unversioning of
  entries by their file id. (Robert Collins)

* ``WorkingTree.pending_merges`` is deprecated.  Please use the
  ``get_parent_ids`` (introduced in 0.10) method instead. (Robert Collins)

* WorkingTree has a new ``lock_tree_write`` method which locks the branch for
  read rather than write. This is appropriate for actions which only need
  the branch data for reference rather than mutation. A new decorator
  ``needs_tree_write_lock`` is provided in the workingtree module. Like the
  ``needs_read_lock`` and ``needs_write_lock`` decorators this allows static
  declaration of the locking requirements of a function to ensure that
  a lock is taken out for casual scripts. (Robert Collins, #54107)

* All WorkingTree methods which write to the tree, but not to the branch
  have been converted to use ``needs_tree_write_lock`` rather than
  ``needs_write_lock``. Also converted is the revert, conflicts and tree
  transform modules. This provides a modest performance improvement on
  metadir style trees, due to the reduce lock-acquisition, and a more
  significant performance improvement on lightweight checkouts from
  remote branches, where trivial operations used to pay a significant
  penalty. It also provides the basis for allowing readonly checkouts.
  (Robert Collins)

* Special case importing the standard library 'copy' module. This shaves
  off 40ms of startup time, while retaining compatibility. See:
  ``bzrlib/inspect_for_copy.py`` for more details. (John Arbash Meinel)

* WorkingTree has a new parent class MutableTree which represents the
  specialisations of Tree which are able to be altered. (Robert Collins)

* New methods mkdir and ``put_file_bytes_non_atomic`` on MutableTree that
  mutate the tree and its contents. (Robert Collins)

* Transport behaviour at the root of the URL is now defined and tested.
  (Andrew Bennetts, Robert Collins)

Testing
*******

* New test helper classs MemoryTree. This is typically accessed via
  ``self.make_branch_and_memory_tree()`` in test cases. (Robert Collins)

* Add ``start_bzr_subprocess`` and ``stop_bzr_subprocess`` to allow test
  code to continue running concurrently with a subprocess of bzr.
  (Andrew Bennetts, Robert Collins)

* Add a new method ``Transport.get_smart_client()``. This is provided to
  allow upgrades to a richer interface than the VFS one provided by
  Transport. (Andrew Bennetts, Martin Pool)

bzr 0.10
########

:Released:  2006-08-29

Improvements
************
* 'merge' now takes --uncommitted, to apply uncommitted changes from a
  tree.  (Aaron Bentley)

* 'bzr add --file-ids-from' can be used to specify another path to use
  for creating file ids, rather than generating all new ones. Internally,
  the 'action' passed to ``smart_add_tree()`` can return ``file_ids`` that
  will be used, rather than having bzrlib generate new ones.
  (John Arbash Meinel, #55781)

* ``bzr selftest --benchmark`` now allows a ``--cache-dir`` parameter.
  This will cache some of the intermediate trees, and decrease the
  setup time for benchmark tests. (John Arbash Meinel)

* Inverse forms are provided for all boolean options.  For example,
  --strict has --no-strict, --no-recurse has --recurse (Aaron Bentley)

* Serialize out Inventories directly, rather than using ElementTree.
  Writing out a kernel sized inventory drops from 2s down to ~350ms.
  (Robert Collins, John Arbash Meinel)

Bug Fixes
*********

* Help diffutils 2.8.4 get along with binary tests (Marien Zwart: #57614)

* Change LockDir so that if the lock directory doesn't exist when
  ``lock_write()`` is called, an attempt will be made to create it.
  (John Arbash Meinel, #56974)

* ``bzr uncommit`` preserves pending merges. (John Arbash Meinel, #57660)

* Active FTP transport now works as intended. (ghozzy, #56472)

* Really fix mutter() so that it won't ever raise a UnicodeError.
  It means it is possible for ~/.bzr.log to contain non UTF-8 characters.
  But it is a debugging log, not a real user file.
  (John Arbash Meinel, #56947, #53880)

* Change Command handle to allow Unicode command and options.
  At present we cannot register Unicode command names, so we will get
  BzrCommandError('unknown command'), or BzrCommandError('unknown option')
  But that is better than a UnicodeError + a traceback.
  (John Arbash Meinel, #57123)

* Handle TZ=UTC properly when reading/writing revisions.
  (John Arbash Meinel, #55783, #56290)

* Use ``GPG_TTY`` to allow gpg --cl to work with gpg-agent in a pipeline,
  (passing text to sign in on stdin). (John Arbash Meinel, #54468)

* External diff does the right thing for binaries even in foreign
  languages. (John Arbash Meinel, #56307)

* Testament handles more cases when content is unicode. Specific bug was
  in handling of revision properties.
  (John Arbash Meinel, Holger Krekel, #54723)

* The bzr selftest was failing on installed versions due to a bug in a new
  test helper. (John Arbash Meinel, Robert Collins, #58057)

Internals
*********

* ``bzrlib.cache_utf8`` contains ``encode()`` and ``decode()`` functions
  which can be used to cache the conversion between utf8 and Unicode.
  Especially helpful for some of the knit annotation code, which has to
  convert revision ids to utf8 to annotate lines in storage.
  (John Arbash Meinel)

* ``setup.py`` now searches the filesystem to find all packages which
  need to be installed. This should help make the life of packagers
  easier. (John Arbash Meinel)

bzr 0.9.0
#########

:Released:  2006-08-11

Surprises
*********

* The hard-coded built-in ignore rules have been removed. There are
  now two rulesets which are enforced. A user global one in
  ``~/.bazaar/ignore`` which will apply to every tree, and the tree
  specific one '.bzrignore'.
  ``~/.bazaar/ignore`` will be created if it does not exist, but with
  a more conservative list than the old default.
  This fixes bugs with default rules being enforced no matter what.
  The old list of ignore rules from bzr is available by
  running 'bzr ignore --old-default-rules'.
  (Robert Collins, Martin Pool, John Arbash Meinel)

* 'branches.conf' has been changed to 'locations.conf', since it can apply
  to more locations than just branch locations.
  (Aaron Bentley)

Improvements
************

* The revision specifier "revno:" is extended to accept the syntax
  revno:N:branch. For example,
  revno:42:http://bazaar-vcs.org/bzr/bzr.dev/ means revision 42 in
  bzr.dev.  (Matthieu Moy)

* Tests updates to ensure proper URL handling, UNICODE support, and
  proper printing when the user's terminal encoding cannot display
  the path of a file that has been versioned.
  ``bzr branch`` can take a target URL rather than only a local directory.
  ``Branch.get_parent()/set_parent()`` now save a relative path if possible,
  and normalize the parent based on root, allowing access across
  different transports. (John Arbash Meinel, Wouter van Heyst, Martin Pool)
  (Malone #48906, #42699, #40675, #5281, #3980, #36363, #43689,
  #42517, #42514)

* On Unix, detect terminal width using an ioctl not just $COLUMNS.
  Use terminal width for single-line logs from ``bzr log --line`` and
  pending-merge display.  (Robert Widhopf-Fenk, Gustavo Niemeyer)
  (Malone #3507)

* On Windows, detect terminal width using GetConsoleScreenBufferInfo.
  (Alexander Belchenko)

* Speedup improvement for 'date:'-revision search. (Guillaume Pinot).

* Show the correct number of revisions pushed when pushing a new branch.
  (Robert Collins).

* 'bzr selftest' now shows a progress bar with the number of tests, and
  progress made. 'make check' shows tests in -v mode, to be more useful
  for the PQM status window. (Robert Collins).
  When using a progress bar, failed tests are printed out, rather than
  being overwritten by the progress bar until the suite finishes.
  (John Arbash Meinel)

* 'bzr selftest --benchmark' will run a new benchmarking selftest.
  'bzr selftest --benchmark --lsprof-timed' will use lsprofile to generate
  profile data for the individual profiled calls, allowing for fine
  grained analysis of performance.
  (Robert Collins, Martin Pool).

* 'bzr commit' shows a progress bar. This is useful for commits over sftp
  where commit can take an appreciable time. (Robert Collins)

* 'bzr add' is now less verbose in telling you what ignore globs were
  matched by files being ignored. Instead it just tells you how many
  were ignored (because you might reasonably be expecting none to be
  ignored). 'bzr add -v' is unchanged and will report every ignored
  file. (Robert Collins).

* ftp now has a test server if medusa is installed. As part of testing,
  ftp support has been improved, including support for supplying a
  non-standard port. (John Arbash Meinel).

* 'bzr log --line' shows the revision number, and uses only the
  first line of the log message (#5162, Alexander Belchenko;
  Matthieu Moy)

* 'bzr status' has had the --all option removed. The 'bzr ls' command
  should be used to retrieve all versioned files. (Robert Collins)

* 'bzr bundle OTHER/BRANCH' will create a bundle which can be sent
  over email, and applied on the other end, while maintaining ancestry.
  This bundle can be applied with either 'bzr merge' or 'bzr pull',
  the same way you would apply another branch.
  (John Arbash Meinel, Aaron Bentley)

* 'bzr whoami' can now be used to set your identity from the command line,
  for a branch or globally.  (Robey Pointer)

* 'bzr checkout' now aliased to 'bzr co', and 'bzr annotate' to 'bzr ann'.
  (Michael Ellerman)

* 'bzr revert DIRECTORY' now reverts the contents of the directory as well.
  (Aaron Bentley)

* 'bzr get sftp://foo' gives a better error when paramiko is not present.
  Also updates things like 'http+pycurl://' if pycurl is not present.
  (John Arbash Meinel) (Malone #47821, #52204)

* New env variable ``BZR_PROGRESS_BAR``, sets the default progress bar type.
  Can be set to 'none' or 'dummy' to disable the progress bar, 'dots' or
  'tty' to create the respective type. (John Arbash Meinel, #42197, #51107)

* Improve the help text for 'bzr diff' to explain what various options do.
  (John Arbash Meinel, #6391)

* 'bzr uncommit -r 10' now uncommits revisions 11.. rather than uncommitting
  revision 10. This makes -r10 more in line with what other commands do.
  'bzr uncommit' also now saves the pending merges of the revisions that
  were removed. So it is safe to uncommit after a merge, fix something,
  and commit again. (John Arbash Meinel, #32526, #31426)

* 'bzr init' now also works on remote locations.
  (Wouter van Heyst, #48904)

* HTTP support has been updated. When using pycurl we now support
  connection keep-alive, which reduces dns requests and round trips.
  And for both urllib and pycurl we support multi-range requests,
  which decreases the number of round-trips. Performance results for
  ``bzr branch http://bazaar-vcs.org/bzr/bzr.dev/`` indicate
  http branching is now 2-3x faster, and ``bzr pull`` in an existing
  branch is as much as 4x faster.
  (Michael Ellerman, Johan Rydberg, John Arbash Meinel, #46768)

* Performance improvements for sftp. Branching and pulling are now up to
  2x faster. Utilize paramiko.readv() support for async requests if it
  is available (paramiko > 1.6) (John Arbash Meinel)

Bug Fixes
*********

* Fix shadowed definition of TestLocationConfig that caused some
  tests not to run.
  (Erik Bågfors, Michael Ellerman, Martin Pool, #32587)

* Fix unnecessary requirement of sign-my-commits that it be run from
  a working directory.  (Martin Pool, Robert Collins)

* 'bzr push location' will only remember the push location if it succeeds
  in connecting to the remote location. (John Arbash Meinel, #49742)

* 'bzr revert' no longer toggles the executable bit on win32
  (John Arbash Meinel, #45010)

* Handle broken pipe under win32 correctly. (John Arbash Meinel)

* sftp tests now work correctly on win32 if you have a newer paramiko
  (John Arbash Meinel)

* Cleanup win32 test suite, and general cleanup of places where
  file handles were being held open. (John Arbash Meinel)

* When specifying filenames for 'diff -r x..y', the name of the file in the
  working directory can be used, even if its name is different in both x
  and y.

* File-ids containing single- or double-quotes are handled correctly by
  push. (Aaron Bentley, #52227)

* Normalize unicode filenames to ensure cross-platform consistency.
  (John Arbash Meinel, #43689)

* The argument parser can now handle '-' as an argument. Currently
  no code interprets it specially (it is mostly handled as a file named
  '-'). But plugins, and future operations can use it.
  (John Arbash meinel, #50984)

* Bundles can properly read binary files with a plain '\r' in them.
  (John Arbash Meinel, #51927)

* Tuning ``iter_entries()`` to be more efficient (John Arbash Meinel, #5444)

* Lots of win32 fixes (the test suite passes again).
  (John Arbash Meinel, #50155)

* Handle openbsd returning None for sys.getfilesystemencoding() (#41183)

* Support ftp APPE (append) to allow Knits to be used over ftp (#42592)

* Removals are only committed if they match the filespec (or if there is
  no filespec).  (#46635, Aaron Bentley)

* smart-add recurses through all supplied directories
  (John Arbash Meinel, #52578)

* Make the bundle reader extra lines before and after the bundle text.
  This allows you to parse an email with the bundle inline.
  (John Arbash Meinel, #49182)

* Change the file id generator to squash a little bit more. Helps when
  working with long filenames on windows. (Also helps for unicode filenames
  not generating hidden files). (John Arbash Meinel, #43801)

* Restore terminal mode on C-c while reading sftp password.  (#48923,
  Nicholas Allen, Martin Pool)

* Timestamps are rounded to 1ms, and revision entries can be recreated
  exactly. (John Arbash Meinel, Jamie Wilkinson, #40693)

* Branch.base has changed to a URL, but ~/.bazaar/locations.conf should
  use local paths, since it is user visible (John Arbash Meinel, #53653)

* ``bzr status foo`` when foo was unversioned used to cause a full delta
  to be generated (John Arbash Meinel, #53638)

* When reading revision properties, an empty value should be considered
  the empty string, not None (John Arbash Meinel, #47782)

* ``bzr diff --diff-options`` can now handle binary files being changed.
  Also, the output is consistent when --diff-options is not supplied.
  (John Arbash Meinel, #54651, #52930)

* Use the right suffixes for loading plugins (John Arbash Meinel, #51810)

* Fix ``Branch.get_parent()`` to handle the case when the parent is not
  accessible (John Arbash Meinel, #52976)

Internals
*********

* Combine the ignore rules into a single regex rather than looping over
  them to reduce the threshold where  N^2 behaviour occurs in operations
  like status. (Jan Hudec, Robert Collins).

* Appending to ``bzrlib.DEFAULT_IGNORE`` is now deprecated. Instead, use
  one of the add functions in bzrlib.ignores. (John Arbash Meinel)

* 'bzr push' should only push the ancestry of the current revision, not
  all of the history in the repository. This is especially important for
  shared repositories. (John Arbash Meinel)

* ``bzrlib.delta.compare_trees`` now iterates in alphabetically sorted order,
  rather than randomly walking the inventories. (John Arbash Meinel)

* Doctests are now run in temporary directories which are cleaned up when
  they finish, rather than using special ScratchDir/ScratchBranch objects.
  (Martin Pool)

* Split ``check`` into separate methods on the branch and on the repository,
  so that it can be specialized in ways that are useful or efficient for
  different formats.  (Martin Pool, Robert Collins)

* Deprecate ``Repository.all_revision_ids``; most methods don't really need
  the global revision graph but only that part leading up to a particular
  revision.  (Martin Pool, Robert Collins)

* Add a BzrDirFormat ``control_formats`` list which allows for control formats
  that do not use '.bzr' to store their data - i.e. '.svn', '.hg' etc.
  (Robert Collins, Jelmer Vernooij).

* ``bzrlib.diff.external_diff`` can be redirected to any file-like object.
  Uses subprocess instead of spawnvp.
  (James Henstridge, John Arbash Meinel, #4047, #48914)

* New command line option '--profile-imports', which will install a custom
  importer to log time to import modules and regex compilation time to
  sys.stderr (John Arbash Meinel)

* 'EmptyTree' is now deprecated, please use ``repository.revision_tree(None)``
  instead. (Robert Collins)

* "RevisionTree" is now in bzrlib/revisiontree.py. (Robert Collins)

bzr 0.8.2
#########

:Released:  2006-05-17

Bug Fixes
*********

* setup.py failed to install launchpad plugin.  (Martin Pool)

bzr 0.8.1
#########

:Released:  2006-05-16

Bug Fixes
*********

* Fix failure to commit a merge in a checkout.  (Martin Pool,
  Robert Collins, Erik Bågfors, #43959)

* Nicer messages from 'commit' in the case of renames, and correct
  messages when a merge has occured. (Robert Collins, Martin Pool)

* Separate functionality from assert statements as they are skipped in
  optimized mode of python. Add the same check to pending merges.
  (Olaf Conradi, #44443)

Changes
*******

* Do not show the None revision in output of bzr ancestry. (Olaf Conradi)

* Add info on standalone branches without a working tree.
  (Olaf Conradi, #44155)

* Fix bug in knits when raising InvalidRevisionId. (Olaf Conradi, #44284)

Changes
*******

* Make editor invocation comply with Debian Policy. First check
  environment variables VISUAL and EDITOR, then try editor from
  alternatives system. If that all fails, fall back to the pre-defined
  list of editors. (Olaf Conradi, #42904)

New Features
************

* New 'register-branch' command registers a public branch into
  Launchpad.net, where it can be associated with bugs, etc.
  (Martin Pool, Bjorn Tillenius, Robert Collins)

Internals
*********

* New public api in InventoryEntry - ``describe_change(old, new)`` which
  provides a human description of the changes between two old and
  new. (Robert Collins, Martin Pool)

Testing
*******

* Fix test case for bzr info in upgrading a standalone branch to metadir,
  uses bzrlib api now. (Olaf Conradi)

bzr 0.8
#######

:Released:  2006-05-08

Notes When Upgrading
********************

Release 0.8 of bzr introduces a new format for history storage, called
'knit', as an evolution of to the 'weave' format used in 0.7.  Local
and remote operations are faster using knits than weaves.  Several
operations including 'init', 'init-repo', and 'upgrade' take a
--format option that controls this.  Branching from an existing branch
will keep the same format.

It is possible to merge, pull and push between branches of different
formats but this is slower than moving data between homogenous
branches.  It is therefore recommended (but not required) that you
upgrade all branches for a project at the same time.  Information on
formats is shown by 'bzr info'.

bzr 0.8 now allows creation of 'repositories', which hold the history
of files and revisions for several branches.  Previously bzr kept all
the history for a branch within the .bzr directory at the root of the
branch, and this is still the default.  To create a repository, use
the new 'bzr init-repo' command.  Branches exist as directories under
the repository and contain just a small amount of information
indicating the current revision of the branch.

bzr 0.8 also supports 'checkouts', which are similar to in cvs and
subversion.  Checkouts are associated with a branch (optionally in a
repository), which contains all the historical information.  The
result is that a checkout can be deleted without losing any
already-committed revisions.  A new 'update' command is also available.

Repositories and checkouts are not supported with the 0.7 storage
format.  To use them you must upgrad to either knits, or to the
'metaweave' format, which uses weaves but changes the .bzr directory
arrangement.


Improvements
************

* sftp paths can now be relative, or local, according to the lftp
  convention. Paths now take the form::

      sftp://user:pass@host:port/~/relative/path
      or
      sftp://user:pass@host:port/absolute/path

* The FTP transport now tries to reconnect after a temporary
  failure. ftp put is made atomic. (Matthieu Moy)

* The FTP transport now maintains a pool of connections, and
  reuses them to avoid multiple connections to the same host (like
  sftp did). (Daniel Silverstone)

* The ``bzr_man.py`` file has been removed. To create the man page now,
  use ``./generate_docs.py man``. The new program can also create other files.
  Run ``python generate_docs.py --help`` for usage information.
  (Hans Ulrich Niedermann & James Blackwell).

* Man Page now gives full help (James Blackwell).
  Help also updated to reflect user config now being stored in .bazaar
  (Hans Ulrich Niedermann)

* It's now possible to set aliases in bazaar.conf (Erik Bågfors)

* Pull now accepts a --revision argument (Erik Bågfors)

* ``bzr re-sign`` now allows multiple revisions to be supplied on the command
  line. You can now use the following command to sign all of your old
  commits::

    find .bzr/revision-store// -name my@email-* \
      | sed 's/.*\/\/..\///' \
      | xargs bzr re-sign

* Upgrade can now upgrade over the network. (Robert Collins)

* Two new commands 'bzr checkout' and 'bzr update' allow for CVS/SVN-alike
  behaviour.  By default they will cache history in the checkout, but
  with --lightweight almost all data is kept in the master branch.
  (Robert Collins)

* 'revert' unversions newly-versioned files, instead of deleting them.

* 'merge' is more robust.  Conflict messages have changed.

* 'merge' and 'revert' no longer clobber existing files that end in '~' or
  '.moved'.

* Default log format can be set in configuration and plugins can register
  their own formatters. (Erik Bågfors)

* New 'reconcile' command will check branch consistency and repair indexes
  that can become out of sync in pre 0.8 formats. (Robert Collins,
  Daniel Silverstone)

* New 'bzr init --format' and 'bzr upgrade --format' option to control
  what storage format is created or produced.  (Robert Collins,
  Martin Pool)

* Add parent location to 'bzr info', if there is one.  (Olaf Conradi)

* New developer commands 'weave-list' and 'weave-join'.  (Martin Pool)

* New 'init-repository' command, plus support for repositories in 'init'
  and 'branch' (Aaron Bentley, Erik Bågfors, Robert Collins)

* Improve output of 'info' command. Show all relevant locations related to
  working tree, branch and repository. Use kibibytes for binary quantities.
  Fix off-by-one error in missing revisions of working tree.  Make 'info'
  work on branches, repositories and remote locations.  Show locations
  relative to the shared repository, if applicable.  Show locking status
  of locations.  (Olaf Conradi)

* Diff and merge now safely handle binary files. (Aaron Bentley)

* 'pull' and 'push' now normalise the revision history, so that any two
  branches with the same tip revision will have the same output from 'log'.
  (Robert Collins)

* 'merge' accepts --remember option to store parent location, like 'push'
  and 'pull'. (Olaf Conradi)

* bzr status and diff when files given as arguments do not exist
  in the relevant trees.  (Martin Pool, #3619)

* Add '.hg' to the default ignore list.  (Martin Pool)

* 'knit' is now the default disk format. This improves disk performance and
  utilization, increases incremental pull performance, robustness with SFTP
  and allows checkouts over SFTP to perform acceptably.
  The initial Knit code was contributed by Johan Rydberg based on a
  specification by Martin Pool.
  (Robert Collins, Aaron Bentley, Johan Rydberg, Martin Pool).

* New tool to generate all-in-one html version of the manual.  (Alexander
  Belchenko)

* Hitting CTRL-C while doing an SFTP push will no longer cause stale locks
  to be left in the SFTP repository. (Robert Collins, Martin Pool).

* New option 'diff --prefix' to control how files are named in diff
  output, with shortcuts '-p0' and '-p1' corresponding to the options for
  GNU patch.  (Alexander Belchenko, Goffredo Baroncelli, Martin Pool)

* Add --revision option to 'annotate' command.  (Olaf Conradi)

* If bzr shows an unexpected revision-history after pulling (perhaps due
  to a reweave) it can now be corrected by 'bzr reconcile'.
  (Robert Collins)

Changes
*******

* Commit is now verbose by default, and shows changed filenames and the
  new revision number.  (Robert Collins, Martin Pool)

* Unify 'mv', 'move', 'rename'.  (Matthew Fuller, #5379)

* 'bzr -h' shows help.  (Martin Pool, Ian Bicking, #35940)

* Make 'pull' and 'push' remember location on failure using --remember.
  (Olaf Conradi)

* For compatibility, make old format for using weaves inside metadir
  available as 'metaweave' format.  Rename format 'metadir' to 'default'.
  Clean up help for option --format in commands 'init', 'init-repo' and
  'upgrade'.  (Olaf Conradi)

Internals
*********

* The internal storage of history, and logical branch identity have now
  been split into Branch, and Repository. The common locking and file
  management routines are now in bzrlib.lockablefiles.
  (Aaron Bentley, Robert Collins, Martin Pool)

* Transports can now raise DependencyNotPresent if they need a library
  which is not installed, and then another implementation will be
  tried.  (Martin Pool)

* Remove obsolete (and no-op) `decode` parameter to `Transport.get`.
  (Martin Pool)

* Using Tree Transform for merge, revert, tree-building

* WorkingTree.create, Branch.create, ``WorkingTree.create_standalone``,
  Branch.initialize are now deprecated. Please see ``BzrDir.create_*`` for
  replacement API's. (Robert Collins)

* New BzrDir class represents the .bzr control directory and manages
  formatting issues. (Robert Collins)

* New repository.InterRepository class encapsulates Repository to
  Repository actions and allows for clean selection of optimised code
  paths. (Robert Collins)

* ``bzrlib.fetch.fetch`` and ``bzrlib.fetch.greedy_fetch`` are now
  deprecated, please use ``branch.fetch`` or ``repository.fetch``
  depending on your needs. (Robert Collins)

* deprecated methods now have a ``is_deprecated`` flag on them that can
  be checked, if you need to determine whether a given callable is
  deprecated at runtime. (Robert Collins)

* Progress bars are now nested - see
  ``bzrlib.ui.ui_factory.nested_progress_bar``.
  (Robert Collins, Robey Pointer)

* New API call ``get_format_description()`` for each type of format.
  (Olaf Conradi)

* Changed ``branch.set_parent()`` to accept None to remove parent.
  (Olaf Conradi)

* Deprecated BzrError AmbiguousBase.  (Olaf Conradi)

* WorkingTree.branch is now a read only property.  (Robert Collins)

* bzrlib.ui.text.TextUIFactory now accepts a ``bar_type`` parameter which
  can be None or a factory that will create a progress bar. This is
  useful for testing or for overriding the bzrlib.progress heuristic.
  (Robert Collins)

* New API method ``get_physical_lock_status()`` to query locks present on a
  transport.  (Olaf Conradi)

* Repository.reconcile now takes a thorough keyword parameter to allow
  requesting an indepth reconciliation, rather than just a data-loss
  check. (Robert Collins)

* ``bzrlib.ui.ui_factory protocol`` now supports ``get_boolean`` to prompt
  the user for yes/no style input. (Robert Collins)

Testing
*******

* SFTP tests now shortcut the SSH negotiation, reducing test overhead
  for testing SFTP protocol support. (Robey Pointer)

* Branch formats are now tested once per implementation (see ``bzrlib.
  tests.branch_implementations``. This is analagous to the transport
  interface tests, and has been followed up with working tree,
  repository and BzrDir tests. (Robert Collins)

* New test base class TestCaseWithTransport provides a transport aware
  test environment, useful for testing any transport-interface using
  code. The test suite option --transport controls the transport used
  by this class (when its not being used as part of implementation
  contract testing). (Robert Collins)

* Close logging handler on disabling the test log. This will remove the
  handler from the internal list inside python's logging module,
  preventing shutdown from closing it twice.  (Olaf Conradi)

* Move test case for uncommit to blackbox tests.  (Olaf Conradi)

* ``run_bzr`` and ``run_bzr_captured`` now accept a 'stdin="foo"'
  parameter which will provide String("foo") to the command as its stdin.

bzr 0.7
#######

:Released: 2006-01-09

Changes
*******

* .bzrignore is excluded from exports, on the grounds that it's a bzr
  internal-use file and may not be wanted.  (Jamie Wilkinson)

* The "bzr directories" command were removed in favor of the new
  --kind option to the "bzr inventory" command.  To list all
  versioned directories, now use "bzr inventory --kind directory".
  (Johan Rydberg)

* Under Windows configuration directory is now ``%APPDATA%\bazaar\2.0``
  by default. (John Arbash Meinel)

* The parent of Bzr configuration directory can be set by ``BZR_HOME``
  environment variable. Now the path for it is searched in ``BZR_HOME``,
  then in HOME. Under Windows the order is: ``BZR_HOME``, ``APPDATA``
  (usually points to ``C:\Documents and Settings\User Name\Application Data``),
  ``HOME``. (John Arbash Meinel)

* Plugins with the same name in different directories in the bzr plugin
  path are no longer loaded: only the first successfully loaded one is
  used. (Robert Collins)

* Use systems' external ssh command to open connections if possible.
  This gives better integration with user settings such as ProxyCommand.
  (James Henstridge)

* Permissions on files underneath .bzr/ are inherited from the .bzr
  directory. So for a shared repository, simply doing 'chmod -R g+w .bzr/'
  will mean that future file will be created with group write permissions.

* configure.in and config.guess are no longer in the builtin default
  ignore list.

* '.sw[nop]' pattern ignored, to ignore vim swap files for nameless
  files.  (John Arbash Meinel, Martin Pool)

Improvements
************

* "bzr INIT dir" now initializes the specified directory, and creates
  it if it does not exist.  (John Arbash Meinel)

* New remerge command (Aaron Bentley)

* Better zsh completion script.  (Steve Borho)

* 'bzr diff' now returns 1 when there are changes in the working
  tree. (Robert Collins)

* 'bzr push' now exists and can push changes to a remote location.
  This uses the transport infrastructure, and can store the remote
  location in the ~/.bazaar/branches.conf configuration file.
  (Robert Collins)

* Test directories are only kept if the test fails and the user requests
  that they be kept.

* Tweaks to short log printing

* Added branch nicks, new nick command, printing them in log output.
  (Aaron Bentley)

* If ``$BZR_PDB`` is set, pop into the debugger when an uncaught exception
  occurs.  (Martin Pool)

* Accept 'bzr resolved' (an alias for 'bzr resolve'), as this is
  the same as Subversion.  (Martin Pool)

* New ftp transport support (on ftplib), for ftp:// and aftp://
  URLs.  (Daniel Silverstone)

* Commit editor temporary files now start with ``bzr_log.``, to allow
  text editors to match the file name and set up appropriate modes or
  settings.  (Magnus Therning)

* Improved performance when integrating changes from a remote weave.
  (Goffredo Baroncelli)

* Sftp will attempt to cache the connection, so it is more likely that
  a connection will be reused, rather than requiring multiple password
  requests.

* bzr revno now takes an optional argument indicating the branch whose
  revno should be printed.  (Michael Ellerman)

* bzr cat defaults to printing the last version of the file.
  (Matthieu Moy, #3632)

* New global option 'bzr --lsprof COMMAND' runs bzr under the lsprof
  profiler.  (Denys Duchier)

* Faster commits by reading only the headers of affected weave files.
  (Denys Duchier)

* 'bzr add' now takes a --dry-run parameter which shows you what would be
  added, but doesn't actually add anything. (Michael Ellerman)

* 'bzr add' now lists how many files were ignored per glob.  add --verbose
  lists the specific files.  (Aaron Bentley)

* 'bzr missing' now supports displaying changes in diverged trees and can
  be limited to show what either end of the comparison is missing.
  (Aaron Bently, with a little prompting from Daniel Silverstone)

Bug Fixes
*********

* SFTP can walk up to the root path without index errors. (Robert Collins)

* Fix bugs in running bzr with 'python -O'.  (Martin Pool)

* Error when run with -OO

* Fix bug in reporting http errors that don't have an http error code.
  (Martin Pool)

* Handle more cases of pipe errors in display commands

* Change status to 3 for all errors

* Files that are added and unlinked before committing are completely
  ignored by diff and status

* Stores with some compressed texts and some uncompressed texts are now
  able to be used. (John A Meinel)

* Fix for bzr pull failing sometimes under windows

* Fix for sftp transport under windows when using interactive auth

* Show files which are both renamed and modified as such in 'bzr
  status' output.  (Daniel Silverstone, #4503)

* Make annotate cope better with revisions committed without a valid
  email address.  (Marien Zwart)

* Fix representation of tab characters in commit messages.
  (Harald Meland)

* List of plugin directories in ``BZR_PLUGIN_PATH`` environment variable is
  now parsed properly under Windows. (Alexander Belchenko)

* Show number of revisions pushed/pulled/merged. (Robey Pointer)

* Keep a cached copy of the basis inventory to speed up operations
  that need to refer to it.  (Johan Rydberg, Martin Pool)

* Fix bugs in bzr status display of non-ascii characters.
  (Martin Pool)

* Remove Makefile.in from default ignore list.
  (Tollef Fog Heen, Martin Pool, #6413)

* Fix failure in 'bzr added'.  (Nathan McCallum, Martin Pool)

Testing
*******

* Fix selftest asking for passwords when there are no SFTP keys.
  (Robey Pointer, Jelmer Vernooij)

* Fix selftest run with 'python -O'.  (Martin Pool)

* Fix HTTP tests under Windows. (John Arbash Meinel)

* Make tests work even if HOME is not set (Aaron Bentley)

* Updated ``build_tree`` to use fixed line-endings for tests which read
  the file cotents and compare. Make some tests use this to pass under
  Windows. (John Arbash Meinel)

* Skip stat and symlink tests under Windows. (Alexander Belchenko)

* Delay in selftest/testhashcash is now issued under win32 and Cygwin.
  (John Arbash Meinel)

* Use terminal width to align verbose test output.  (Martin Pool)

* Blackbox tests are maintained within the bzrlib.tests.blackbox directory.
  If adding a new test script please add that to
  ``bzrlib.tests.blackbox.__init__``. (Robert Collins)

* Much better error message if one of the test suites can't be
  imported.  (Martin Pool)

* Make check now runs the test suite twice - once with the default locale,
  and once with all locales forced to C, to expose bugs. This is not
  trivially done within python, so for now its only triggered by running
  Make check. Integrators and packagers who wish to check for full
  platform support should run 'make check' to test the source.
  (Robert Collins)

* Tests can now run TestSkipped if they can't execute for any reason.
  (Martin Pool) (NB: TestSkipped should only be raised for correctable
  reasons - see the wiki spec ImprovingBzrTestSuite).

* Test sftp with relative, absolute-in-homedir and absolute-not-in-homedir
  paths for the transport tests. Introduce blackbox remote sftp tests that
  test the same permutations. (Robert Collins, Robey Pointer)

* Transport implementation tests are now independent of the local file
  system, which allows tests for esoteric transports, and for features
  not available in the local file system. They also repeat for variations
  on the URL scheme that can introduce issues in the transport code,
  see bzrlib.transport.TransportTestProviderAdapter() for this.
  (Robert Collins).

* ``TestCase.build_tree`` uses the transport interface to build trees,
  pass in a transport parameter to give it an existing connection.
  (Robert Collins).

Internals
*********

* WorkingTree.pull has been split across Branch and WorkingTree,
  to allow Branch only pulls. (Robert Collins)

* ``commands.display_command`` now returns the result of the decorated
  function. (Robert Collins)

* LocationConfig now has a ``set_user_option(key, value)`` call to save
  a setting in its matching location section (a new one is created
  if needed). (Robert Collins)

* Branch has two new methods, ``get_push_location`` and
  ``set_push_location`` to respectively, get and set the push location.
  (Robert Collins)

* ``commands.register_command`` now takes an optional flag to signal that
  the registrant is planning to decorate an existing command. When
  given multiple plugins registering a command is not an error, and
  the original command class (whether built in or a plugin based one) is
  returned to the caller. There is a new error 'MustUseDecorated' for
  signalling when a wrapping command should switch to the original
  version. (Robert Collins)

* Some option parsing errors will raise 'BzrOptionError', allowing
  granular detection for decorating commands. (Robert Collins).

* ``Branch.read_working_inventory`` has moved to
  ``WorkingTree.read_working_inventory``. This necessitated changes to
  ``Branch.get_root_id``, and a move of ``Branch.set_inventory`` to
  WorkingTree as well. To make it clear that a WorkingTree cannot always
  be obtained ``Branch.working_tree()`` will raise
  ``errors.NoWorkingTree`` if one cannot be obtained. (Robert Collins)

* All pending merges operations from Branch are now on WorkingTree.
  (Robert Collins)

* The follow operations from Branch have moved to WorkingTree::

      add()
      commit()
      move()
      rename_one()
      unknowns()

  (Robert Collins)

* ``bzrlib.add.smart_add_branch`` is now ``smart_add_tree``. (Robert Collins)

* New "rio" serialization format, similar to rfc-822. (Martin Pool)

* Rename selftests to ``bzrlib.tests.test_foo``.  (John A Meinel, Martin
  Pool)

* ``bzrlib.plugin.all_plugins`` has been changed from an attribute to a
  query method. (Robert Collins)

* New options to read only the table-of-contents of a weave.
  (Denys Duchier)

* Raise NoSuchFile when someone tries to add a non-existant file.
  (Michael Ellerman)

* Simplify handling of DivergedBranches in ``cmd_pull()``.
  (Michael Ellerman)

* Branch.controlfile* logic has moved to lockablefiles.LockableFiles, which
  is exposed as ``Branch().control_files``. Also this has been altered with the
  controlfile pre/suffix replaced by simple method names like 'get' and
  'put'. (Aaron Bentley, Robert Collins).

* Deprecated functions and methods can now be marked as such using the
  ``bzrlib.symbol_versioning`` module. Marked method have their docstring
  updated and will issue a DeprecationWarning using the warnings module
  when they are used. (Robert Collins)

* ``bzrlib.osutils.safe_unicode`` now exists to provide parameter coercion
  for functions that need unicode strings. (Robert Collins)

bzr 0.6
#######

:Released: 2005-10-28

Improvements
************

* pull now takes --verbose to show you what revisions are added or removed
  (John A Meinel)

* merge now takes a --show-base option to include the base text in
  conflicts.
  (Aaron Bentley)

* The config files are now read using ConfigObj, so '=' should be used as
  a separator, not ':'.
  (Aaron Bentley)

* New 'bzr commit --strict' option refuses to commit if there are
  any unknown files in the tree.  To commit, make sure all files are
  either ignored, added, or deleted.  (Michael Ellerman)

* The config directory is now ~/.bazaar, and there is a single file
  ~/.bazaar/bazaar.conf storing email, editor and other preferences.
  (Robert Collins)

* 'bzr add' no longer takes a --verbose option, and a --quiet option
  has been added that suppresses all output.

* Improved zsh completion support in contrib/zsh, from Clint
  Adams.

* Builtin 'bzr annotate' command, by Martin Pool with improvements from
  Goffredo Baroncelli.

* 'bzr check' now accepts -v for verbose reporting, and checks for
  ghosts in the branch. (Robert Collins)

* New command 're-sign' which will regenerate the gpg signature for
  a revision. (Robert Collins)

* If you set ``check_signatures=require`` for a path in
  ``~/.bazaar/branches.conf`` then bzr will invoke your
  ``gpg_signing_command`` (defaults to gpg) and record a digital signature
  of your commit. (Robert Collins)

* New sftp transport, based on Paramiko.  (Robey Pointer)

* 'bzr pull' now accepts '--clobber' which will discard local changes
  and make this branch identical to the source branch. (Robert Collins)

* Just give a quieter warning if a plugin can't be loaded, and
  put the details in .bzr.log.  (Martin Pool)

* 'bzr branch' will now set the branch-name to the last component of the
  output directory, if one was supplied.

* If the option ``post_commit`` is set to one (or more) python function
  names (must be in the bzrlib namespace), then they will be invoked
  after the commit has completed, with the branch and ``revision_id`` as
  parameters. (Robert Collins)

* Merge now has a retcode of 1 when conflicts occur. (Robert Collins)

* --merge-type weave is now supported for file contents.  Tree-shape
  changes are still three-way based.  (Martin Pool, Aaron Bentley)

* 'bzr check' allows the first revision on revision-history to have
  parents - something that is expected for cheap checkouts, and occurs
  when conversions from baz do not have all history.  (Robert Collins).

* 'bzr merge' can now graft unrelated trees together, if your specify
  0 as a base. (Aaron Bentley)

* 'bzr commit branch' and 'bzr commit branch/file1 branch/file2' now work
  (Aaron Bentley)

* Add '.sconsign*' to default ignore list.  (Alexander Belchenko)

* 'bzr merge --reprocess' minimizes conflicts

Testing
*******

* The 'bzr selftest --pattern' option for has been removed, now
  test specifiers on the command line can be simple strings, or
  regexps, or both. (Robert Collins)

* Passing -v to selftest will now show the time each test took to
  complete, which will aid in analysing performance regressions and
  related questions. (Robert Collins)

* 'bzr selftest' runs all tests, even if one fails, unless '--one'
  is given. (Martin Pool)

* There is a new method for TestCaseInTempDir, assertFileEqual, which
  will check that a given content is equal to the content of the named
  file. (Robert Collins)

* Fix test suite's habit of leaving many temporary log files in $TMPDIR.
  (Martin Pool)

Internals
*********

* New 'testament' command and concept for making gpg-signatures
  of revisions that are not tied to a particular internal
  representation.  (Martin Pool).

* Per-revision properties ('revprops') as key-value associated
  strings on each revision created when the revision is committed.
  Intended mainly for the use of external tools.  (Martin Pool).

* Config options have moved from bzrlib.osutils to bzrlib.config.
  (Robert Collins)

* Improved command line option definitions allowing explanations
  for individual options, among other things.  Contributed by
  Magnus Therning.

* Config options have moved from bzrlib.osutils to bzrlib.config.
  Configuration is now done via the config.Config interface:
  Depending on whether you have a Branch, a Location or no information
  available, construct a ``*Config``, and use its ``signature_checking``,
  ``username`` and ``user_email`` methods. (Robert Collins)

* Plugins are now loaded under bzrlib.plugins, not bzrlib.plugin, and
  they are made available for other plugins to use. You should not
  import other plugins during the ``__init__`` of your plugin though, as
  no ordering is guaranteed, and the plugins directory is not on the
  python path. (Robert Collins)

* Branch.relpath has been moved to WorkingTree.relpath. WorkingTree no
  no longer takes an inventory, rather it takes an option branch
  parameter, and if None is given will open the branch at basedir
  implicitly. (Robert Collins)

* Cleaner exception structure and error reporting.  Suggested by
  Scott James Remnant.  (Martin Pool)

* Branch.remove has been moved to WorkingTree, which has also gained
  ``lock_read``, ``lock_write`` and ``unlock`` methods for convenience.
  (Robert Collins)

* Two decorators, ``needs_read_lock`` and ``needs_write_lock`` have been
  added to the branch module. Use these to cause a function to run in a
  read or write lock respectively. (Robert Collins)

* ``Branch.open_containing`` now returns a tuple (Branch, relative-path),
  which allows direct access to the common case of 'get me this file
  from its branch'. (Robert Collins)

* Transports can register using ``register_lazy_transport``, and they
  will be loaded when first used.  (Martin Pool)

* 'pull' has been factored out of the command as ``WorkingTree.pull()``.
  A new option to WorkingTree.pull has been added, clobber, which will
  ignore diverged history and pull anyway.
  (Robert Collins)

* config.Config has a ``get_user_option`` call that accepts an option name.
  This will be looked up in branches.conf and bazaar.conf as normal.
  It is intended that this be used by plugins to support options -
  options of built in programs should have specific methods on the config.
  (Robert Collins)

* ``merge.merge_inner`` now has tempdir as an optional parameter.
  (Robert Collins)

* Tree.kind is not recorded at the top level of the hierarchy, as it was
  missing on EmptyTree, leading to a bug with merge on EmptyTrees.
  (Robert Collins)

* ``WorkingTree.__del__`` has been removed, it was non deterministic and not
  doing what it was intended to. See ``WorkingTree.__init__`` for a comment
  about future directions. (Robert Collins/Martin Pool)

* bzrlib.transport.http has been modified so that only 404 urllib errors
  are returned as NoSuchFile. Other exceptions will propagate as normal.
  This allows debuging of actual errors. (Robert Collins)

* bzrlib.transport.Transport now accepts *ONLY* url escaped relative paths
  to apis like 'put', 'get' and 'has'. This is to provide consistent
  behaviour - it operates on url's only. (Robert Collins)

* Transports can register using ``register_lazy_transport``, and they
  will be loaded when first used.  (Martin Pool)

* ``merge_flex`` no longer calls ``conflict_handler.finalize()``, instead that
  is called by ``merge_inner``. This is so that the conflict count can be
  retrieved (and potentially manipulated) before returning to the caller
  of ``merge_inner``. Likewise 'merge' now returns the conflict count to the
  caller. (Robert Collins)

* ``revision.revision_graph`` can handle having only partial history for
  a revision - that is no revisions in the graph with no parents.
  (Robert Collins).

* New ``builtins.branch_files`` uses the standard ``file_list`` rules to
  produce a branch and a list of paths, relative to that branch
  (Aaron Bentley)

* New TestCase.addCleanup facility.

* New ``bzrlib.version_info`` tuple (similar to ``sys.version_info``),
  which can be used by programs importing bzrlib.

Bug Fixes
*********

* Better handling of branches in directories with non-ascii names.
  (Joel Rosdahl, Panagiotis Papadakos)

* Upgrades of trees with no commits will not fail due to accessing
  [-1] in the revision-history. (Andres Salomon)


bzr 0.1.1
#########

:Released: 2005-10-12

Bug Fixes
*********

* Fix problem in pulling over http from machines that do not
  allow directories to be listed.

* Avoid harmless warning about invalid hash cache after
  upgrading branch format.

Performance
***********

* Avoid some unnecessary http operations in branch and pull.


bzr 0.1
#######

:Released: 2005-10-11

Notes
*****

* 'bzr branch' over http initially gives a very high estimate
  of completion time but it should fall as the first few
  revisions are pulled in.  branch is still slow on
  high-latency connections.

Bug Fixes
*********

* bzr-man.py has been updated to work again. Contributed by
  Rob Weir.

* Locking is now done with fcntl.lockf which works with NFS
  file systems. Contributed by Harald Meland.

* When a merge encounters a file that has been deleted on
  one side and modified on the other, the old contents are
  written out to foo.BASE and foo.SIDE, where SIDE is this
  or OTHER. Contributed by Aaron Bentley.

* Export was choosing incorrect file paths for the content of
  the tarball, this has been fixed by Aaron Bentley.

* Commit will no longer commit without a log message, an
  error is returned instead. Contributed by Jelmer Vernooij.

* If you commit a specific file in a sub directory, any of its
  parent directories that are added but not listed will be
  automatically included. Suggested by Michael Ellerman.

* bzr commit and upgrade did not correctly record new revisions
  for files with only a change to their executable status.
  bzr will correct this when it encounters it. Fixed by
  Robert Collins

* HTTP tests now force off the use of ``http_proxy`` for the duration.
  Contributed by Gustavo Niemeyer.

* Fix problems in merging weave-based branches that have
  different partial views of history.

* Symlink support: working with symlinks when not in the root of a
  bzr tree was broken, patch from Scott James Remnant.

Improvements
************

* 'branch' now accepts a --basis parameter which will take advantage
  of local history when making a new branch. This allows faster
  branching of remote branches. Contributed by Aaron Bentley.

* New tree format based on weave files, called version 5.
  Existing branches can be upgraded to this format using
  'bzr upgrade'.

* Symlinks are now versionable. Initial patch by
  Erik Toubro Nielsen, updated to head by Robert Collins.

* Executable bits are tracked on files. Patch from Gustavo
  Niemeyer.

* 'bzr status' now shows unknown files inside a selected directory.
  Patch from Heikki Paajanen.

* Merge conflicts are recorded in .bzr. Two new commands 'conflicts'
  and 'resolve' have needed added, which list and remove those
  merge conflicts respectively. A conflicted tree cannot be committed
  in. Contributed by Aaron Bentley.

* 'rm' is now an alias for 'remove'.

* Stores now split out their content in a single byte prefixed hash,
  dropping the density of files per directory by 256. Contributed by
  Gustavo Niemeyer.

* 'bzr diff -r branch:URL' will now perform a diff between two branches.
  Contributed by Robert Collins.

* 'bzr log' with the default formatter will show merged revisions,
  indented to the right. Initial implementation contributed by Gustavo
  Niemeyer, made incremental by Robert Collins.


Internals
*********

* Test case failures have the exception printed after the log
  for your viewing pleasure.

* InventoryEntry is now an abstract base class, use one of the
  concrete InventoryDirectory etc classes instead.

* Branch raises an UnsupportedFormatError when it detects a
  bzr branch it cannot understand. This allows for precise
  handling of such circumstances.

* Remove RevisionReference class; ``Revision.parent_ids`` is now simply a
  list of their ids and ``parent_sha1s`` is a list of their corresponding
  sha1s (for old branches only at the moment.)

* New method-object style interface for Commit() and Fetch().

* Renamed ``Branch.last_patch()`` to ``Branch.last_revision()``, since
  we call them revisions not patches.

* Move ``copy_branch`` to ``bzrlib.clone.copy_branch``.  The destination
  directory is created if it doesn't exist.

* Inventories now identify the files which were present by
  giving the revision *of that file*.

* Inventory and Revision XML contains a version identifier.
  This must be consistent with the overall branch version
  but allows for more flexibility in future upgrades.

Testing
*******

* Removed testsweet module so that tests can be run after
  bzr installed by 'bzr selftest'.

* 'bzr selftest' command-line arguments can now be partial ids
  of tests to run, e.g. ``bzr selftest test_weave``


bzr 0.0.9
#########

:Released: 2005-09-23

Bug Fixes
*********

* Fixed "branch -r" option.

* Fix remote access to branches containing non-compressed history.
  (Robert Collins).

* Better reliability of http server tests.  (John Arbash-Meinel)

* Merge graph maximum distance calculation fix.  (Aaron Bentley)

* Various minor bug in windows support have been fixed, largely in the
  test suite. Contributed by Alexander Belchenko.

Improvements
************

* Status now accepts a -r argument to give status between chosen
  revisions. Contributed by Heikki Paajanen.

* Revision arguments no longer use +/-/= to control ranges, instead
  there is a 'before' namespace, which limits the successive namespace.
  For example '$ bzr log -r date:yesterday..before:date:today' will
  select everything from yesterday and before today. Contributed by
  Robey Pointer

* There is now a bzr.bat file created by distutils when building on
  Windows. Contributed by Alexander Belchenko.

Internals
*********

* Removed uuid() as it was unused.

* Improved 'fetch' code for pulling revisions from one branch into
  another (used by pull, merged, etc.)


bzr 0.0.8
#########

:Released: 2005-09-20


Improvements
************

* Adding a file whose parent directory is not versioned will
  implicitly add the parent, and so on up to the root. This means
  you should never need to explictly add a directory, they'll just
  get added when you add a file in the directory.  Contributed by
  Michael Ellerman.

* Ignore ``.DS_Store`` (contains Mac metadata) by default.
  (Nir Soffer)

* If you set ``BZR_EDITOR`` in the environment, it is checked in
  preference to EDITOR and the config file for the interactive commit
  editing program. Related to this is a bugfix where a missing program
  set in EDITOR would cause editing to fail, now the fallback program
  for the operating system is still tried.

* Files that are not directories/symlinks/regular files will no longer
  cause bzr to fail, it will just ignore them by default. You cannot add
  them to the tree though - they are not versionable.


Internals
*********

* Refactor xml packing/unpacking.

Bug Fixes
*********

* Fixed 'bzr mv' by Ollie Rutherfurd.

* Fixed strange error when trying to access a nonexistent http
  branch.

* Make sure that the hashcache gets written out if it can't be
  read.


Portability
***********

* Various Windows fixes from Ollie Rutherfurd.

* Quieten warnings about locking; patch from Matt Lavin.


bzr-0.0.7
#########

:Released: 2005-09-02

New Features
************

* ``bzr shell-complete`` command contributed by Clint Adams to
  help with intelligent shell completion.

* New expert command ``bzr find-merge-base`` for debugging merges.


Enhancements
************

* Much better merge support.

* merge3 conflicts are now reported with markers like '<<<<<<<'
  (seven characters) which is the same as CVS and pleases things
  like emacs smerge.


Bug Fixes
*********

* ``bzr upgrade`` no longer fails when trying to fix trees that
  mention revisions that are not present.

* Fixed bugs in listing plugins from ``bzr plugins``.

* Fix case of $EDITOR containing options for the editor.

* Fix log -r refusing to show the last revision.
  (Patch from Goffredo Baroncelli.)


Changes
*******

* ``bzr log --show-ids`` shows the revision ids of all parents.

* Externally provided commands on your $BZRPATH no longer need
  to recognize --bzr-usage to work properly, and can just handle
  --help themselves.


Library
*******

* Changed trace messages to go through the standard logging
  framework, so that they can more easily be redirected by
  libraries.



bzr-0.0.6
#########

:Released: 2005-08-18

New Features
************

* Python plugins, automatically loaded from the directories on
  ``BZR_PLUGIN_PATH`` or ``~/.bzr.conf/plugins`` by default.

* New 'bzr mkdir' command.

* Commit mesage is fetched from an editor if not given on the
  command line; patch from Torsten Marek.

* ``bzr log -m FOO`` displays commits whose message matches regexp
  FOO.

* ``bzr add`` with no arguments adds everything under the current directory.

* ``bzr mv`` does move or rename depending on its arguments, like
  the Unix command.

* ``bzr missing`` command shows a summary of the differences
  between two trees.  (Merged from John Arbash-Meinel.)

* An email address for commits to a particular tree can be
  specified by putting it into .bzr/email within a branch.  (Based
  on a patch from Heikki Paajanen.)


Enhancements
************

* Faster working tree operations.


Changes
*******

* 3rd-party modules shipped with bzr are copied within the bzrlib
  python package, so that they can be installed by the setup
  script without clashing with anything already existing on the
  system.  (Contributed by Gustavo Niemeyer.)

* Moved plugins directory to bzrlib/, so that there's a standard
  plugin directory which is not only installed with bzr itself but
  is also available when using bzr from the development tree.
  ``BZR_PLUGIN_PATH`` and ``DEFAULT_PLUGIN_PATH`` are then added to the
  standard plugins directory.

* When exporting to a tarball with ``bzr export --format tgz``, put
  everything under a top directory rather than dumping it into the
  current directory.   This can be overridden with the ``--root``
  option.  Patch from William Dodé and John Meinel.

* New ``bzr upgrade`` command to upgrade the format of a branch,
  replacing ``bzr check --update``.

* Files within store directories are no longer marked readonly on
  disk.

* Changed ``bzr log`` output to a more compact form suggested by
  John A Meinel.  Old format is available with the ``--long`` or
  ``-l`` option, patched by William Dodé.

* By default the commit command refuses to record a revision with
  no changes unless the ``--unchanged`` option is given.

* The ``--no-plugins``, ``--profile`` and ``--builtin`` command
  line options must come before the command name because they
  affect what commands are available; all other options must come
  after the command name because their interpretation depends on
  it.

* ``branch`` and ``clone`` added as aliases for ``branch``.

* Default log format is back to the long format; the compact one
  is available with ``--short``.


Bug Fixes
*********

* Fix bugs in committing only selected files or within a subdirectory.


bzr-0.0.5
#########

:Released:  2005-06-15

Changes
*******

* ``bzr`` with no command now shows help rather than giving an
  error.  Suggested by Michael Ellerman.

* ``bzr status`` output format changed, because svn-style output
  doesn't really match the model of bzr.  Now files are grouped by
  status and can be shown with their IDs.  ``bzr status --all``
  shows all versioned files and unknown files but not ignored files.

* ``bzr log`` runs from most-recent to least-recent, the reverse
  of the previous order.  The previous behaviour can be obtained
  with the ``--forward`` option.

* ``bzr inventory`` by default shows only filenames, and also ids
  if ``--show-ids`` is given, in which case the id is the second
  field.


Enhancements
************

* New 'bzr whoami --email' option shows only the email component
  of the user identification, from Jo Vermeulen.

* New ``bzr ignore PATTERN`` command.

* Nicer error message for broken pipe, interrupt and similar
  conditions that don't indicate an internal error.

* Add ``.*.sw[nop] .git .*.tmp *,v`` to default ignore patterns.

* Per-branch locks keyed on ``.bzr/branch-lock``, available in
  either read or write mode.

* New option ``bzr log --show-ids`` shows revision and file ids.

* New usage ``bzr log FILENAME`` shows only revisions that
  affected that file.

* Changed format for describing changes in ``bzr log -v``.

* New option ``bzr commit --file`` to take a message from a file,
  suggested by LarstiQ.

* New syntax ``bzr status [FILE...]`` contributed by Bartosz
  Oler.  File may be in a branch other than the working directory.

* ``bzr log`` and ``bzr root`` can be given an http URL instead of
  a filename.

* Commands can now be defined by external programs or scripts
  in a directory on $BZRPATH.

* New "stat cache" avoids reading the contents of files if they
  haven't changed since the previous time.

* If the Python interpreter is too old, try to find a better one
  or give an error.  Based on a patch from Fredrik Lundh.

* New optional parameter ``bzr info [BRANCH]``.

* New form ``bzr commit SELECTED`` to commit only selected files.

* New form ``bzr log -r FROM:TO`` shows changes in selected
  range; contributed by John A Meinel.

* New option ``bzr diff --diff-options 'OPTS'`` allows passing
  options through to an external GNU diff.

* New option ``bzr add --no-recurse`` to add a directory but not
  their contents.

* ``bzr --version`` now shows more information if bzr is being run
  from a branch.


Bug Fixes
*********

* Fixed diff format so that added and removed files will be
  handled properly by patch.  Fix from Lalo Martins.

* Various fixes for files whose names contain spaces or other
  metacharacters.


Testing
*******

* Converted black-box test suites from Bourne shell into Python;
  now run using ``./testbzr``.  Various structural improvements to
  the tests.

* testbzr by default runs the version of bzr found in the same
  directory as the tests, or the one given as the first parameter.

* testbzr also runs the internal tests, so the only command
  required to check is just ``./testbzr``.

* testbzr requires python2.4, but can be used to test bzr running
  under a different version.

* Tests added for many other changes in this release.


Internal
********

* Included ElementTree library upgraded to 1.2.6 by Fredrik Lundh.

* Refactor command functions into Command objects based on HCT by
  Scott James Remnant.

* Better help messages for many commands.

* Expose ``bzrlib.open_tracefile()`` to start the tracefile; until
  this is called trace messages are just discarded.

* New internal function ``find_touching_revisions()`` and hidden
  command touching-revisions trace the changes to a given file.

* Simpler and faster ``compare_inventories()`` function.

* ``bzrlib.open_tracefile()`` takes a tracefilename parameter.

* New AtomicFile class.

* New developer commands ``added``, ``modified``.


Portability
***********

* Cope on Windows on python2.3 by using the weaker random seed.
  2.4 is now only recommended.


bzr-0.0.4
#########

:Released:  2005-04-22

Enhancements
************

* 'bzr diff' optionally takes a list of files to diff.  Still a bit
  basic.  Patch from QuantumG.

* More default ignore patterns.

* New 'bzr log --verbose' shows a list of files changed in the
  changeset.  Patch from Sebastian Cote.

* Roll over ~/.bzr.log if it gets too large.

* Command abbreviations 'ci', 'st', 'stat', '?' based on a patch
  by Jason Diamon.

* New 'bzr help commands' based on a patch from Denys Duchier.


Changes
*******

* User email is determined by looking at $BZREMAIL or ~/.bzr.email
  or $EMAIL.  All are decoded by the locale preferred encoding.
  If none of these are present user@hostname is used.  The host's
  fully-qualified name is not used because that tends to fail when
  there are DNS problems.

* New 'bzr whoami' command instead of username user-email.


Bug Fixes
*********

* Make commit safe for hardlinked bzr trees.

* Some Unicode/locale fixes.

* Partial workaround for ``difflib.unified_diff`` not handling
  trailing newlines properly.


Internal
********

* Allow docstrings for help to be in PEP0257 format.  Patch from
  Matt Brubeck.

* More tests in test.sh.

* Write profile data to a temporary file not into working
  directory and delete it when done.

* Smaller .bzr.log with process ids.


Portability
***********

* Fix opening of ~/.bzr.log on Windows.  Patch from Andrew
  Bennetts.

* Some improvements in handling paths on Windows, based on a patch
  from QuantumG.


bzr-0.0.3
#########

:Released:  2005-04-06

Enhancements
************

* New "directories" internal command lists versioned directories
  in the tree.

* Can now say "bzr commit --help".

* New "rename" command to rename one file to a different name
  and/or directory.

* New "move" command to move one or more files into a different
  directory.

* New "renames" command lists files renamed since base revision.

* New cat command contributed by janmar.

Changes
*******

* .bzr.log is placed in $HOME (not pwd) and is always written in
  UTF-8.  (Probably not a completely good long-term solution, but
  will do for now.)

Portability
***********

* Workaround for difflib bug in Python 2.3 that causes an
  exception when comparing empty files.  Reported by Erik Toubro
  Nielsen.

Internal
********

* Refactored inventory storage to insert a root entry at the top.

Testing
*******

* Start of shell-based black-box testing in test.sh.


bzr-0.0.2.1
###########

Portability
***********

* Win32 fixes from Steve Brown.


bzr-0.0.2
#########

:Codename: "black cube"
:Released: 2005-03-31

Enhancements
************

* Default ignore list extended (see bzrlib/__init__.py).

* Patterns in .bzrignore are now added to the default ignore list,
  rather than replacing it.

* Ignore list isn't reread for every file.

* More help topics.

* Reinstate the 'bzr check' command to check invariants of the
  branch.

* New 'ignored' command lists which files are ignored and why;
  'deleted' lists files deleted in the current working tree.

* Performance improvements.

* New global --profile option.

* Ignore patterns like './config.h' now correctly match files in
  the root directory only.


bzr-0.0.1
#########

:Released:  2005-03-26

Enhancements
************

* More information from info command.

* Can now say "bzr help COMMAND" for more detailed help.

* Less file flushing and faster performance when writing logs and
  committing to stores.

* More useful verbose output from some commands.

Bug Fixes
*********

* Fix inverted display of 'R' and 'M' during 'commit -v'.

Portability
***********

* Include a subset of ElementTree-1.2.20040618 to make
  installation easier.

* Fix time.localtime call to work with Python 2.3 (the minimum
  supported).


bzr-0.0.0.69
############

:Released:  2005-03-22

Enhancements
************

* First public release.

* Storage of local versions: init, add, remove, rm, info, log,
  diff, status, etc.


..
   vim: tw=74 ft=rst ff=unix<|MERGE_RESOLUTION|>--- conflicted
+++ resolved
@@ -14,7 +14,6 @@
 Bug Fixes
 *********
 
-<<<<<<< HEAD
 * Allow syscalls to automatically restart when ``TextUIFactory``'s
   SIGWINCH handler is invoked, avoiding ``EINTR`` errors during blocking
   IO, which are often poorly handled by Python's libraries and parts of
@@ -22,9 +21,8 @@
 
 * Avoid ``malloc(0)`` in ``patiencediff``, which is non-portable.
   (Martin Pool, #331095)
-=======
+
 * Fix plugin packaging on Windows. (Ian Clatworthy, #524162)
->>>>>>> 5482f388
 
 * Fix stub sftp test server to call os.getcwdu().
   (Vincent Ladeuil, #526211, #526353)
