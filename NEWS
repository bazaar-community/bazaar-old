bzr 0.8rc1  2006-04-14

  IMPROVEMENTS:

    * Sftp paths can now be relative, or local, according to the lftp
      convention. Paths now take the form:
      sftp://user:pass@host:port/~/relative/path
      or
      sftp://user:pass@host:port/absolute/path

    * The FTP transport now tries to reconnect after a temporary
      failure. ftp put is made atomic. (Matthieu Moy)

    * The FTP transport now maintains a pool of connections, and
      reuses them to avoid multiple connections to the same host (like
      sftp did). (Daniel Silverstone)

    * The bzr_man.py file has been removed. To create the man page now,
      use ./generate_docs.py man. The new program can also create other files.
      Run "python generate_docs.py --help" for usage information. (Hans
      Ulrich Niedermann & James Blackwell).

    * Man Page now gives full help (James Blackwell). Help also updated to 
      reflect user config now being stored in .bazaar (Hans Ulrich
      Niedermann)

    * It's now possible to set aliases in bazaar.conf (Erik Bågfors)

    * Pull now accepts a --revision argument (Erik Bågfors)

    * 'bzr re-sign' now allows multiple revisions to be supplied on the command
      line. You can now use the following command to sign all of your old commits.
        find .bzr/revision-store// -name my@email-* \
          | sed 's/.*\/\/..\///' \
          | xargs bzr re-sign

    * Upgrade can now upgrade over the network. (Robert Collins)

    * Two new commands 'bzr checkout' and 'bzr update' allow for CVS/SVN-alike
      behaviour.  By default they will cache history in the checkout, but
      with --lightweight almost all data is kept in the master branch.
      (Robert Collins)

    * 'revert' unversions newly-versioned files, instead of deleting them.

    * 'merge' is more robust.  Conflict messages have changed.

    * 'merge' and 'revert' no longer clobber existing files that end in '~' or
      '.moved'.

    * Default log format can be set in configuration and plugins can register
      their own formatters. (Erik Bågfors)

    * New 'reconcile' command will check branch consistency and repair indexes
      that can become out of sync in pre 0.8 formats. (Robert Collins,
      Daniel Silverstone)

    * New 'bzr init --format' and 'bzr upgrade --format' option to control 
      what storage format is created or produced.  (Robert Collins, 
      Martin Pool)

    * Add parent location to 'bzr info', if there is one.  (Olaf Conradi)

    * New developer commands 'weave-list' and 'weave-join'.  (Martin Pool)

    * New 'init-repository' command, plus support for repositories in 'init'
      and 'branch' (Aaron Bentley, Erik Bågfors, Robert Collins)

    * Improve output of 'info' command. Show all relevant locations related to
      working tree, branch and repository. Use kibibytes for binary quantities.
      Fix off-by-one error in missing revisions of working tree.  Make 'info'
      work on branches, repositories and remote locations.  Show locations
      relative to the shared repository, if applicable.  Show locking status
      of locations.  (Olaf Conradi)

    * Diff and merge now safely handle binary files. (Aaron Bentley)

    * 'pull' and 'push' now normalise the revision history, so that any two
      branches with the same tip revision will have the same output from 'log'.
      (Robert Collins)

    * 'merge' accepts --remember option to store parent location, like 'push'
      and 'pull'. (Olaf Conradi)

    * bzr status and diff when files given as arguments do not exist
      in the relevant trees.  (Martin Pool, #3619)

    * Add '.hg' to the default ignore list.  (Martin Pool)

    * 'knit' is now the default disk format. This improves disk performance and
      utilization, increases incremental pull performance, robustness with SFTP
      and allows checkouts over SFTP to perform acceptably. 
      The initial Knit code was contributed by Johan Rydberg based on a
      specification by Martin Pool.
      (Robert Collins, Aaron Bentley, John Rydberg, Martin Pool).

    * New tool to generate all-in-one html version of the manual.  (Alexander
      Belchenko)

    * Hitting CTRL-C while doing an SFTP push will no longer cause stale locks
      to be left in the SFTP repository. (Robert Collins, Martin Pool).

    * New option 'diff --diff-prefix' to control how files are named in diff
      output.  (Alexander Belchenko, Goffredo Baroncelli)

    * Add --revision option to 'annotate' command.  (Olaf Conradi)

    * If bzr shows an unexpected revision-history after pulling (perhaps due
      to a reweave) it can now be corrected by 'bzr reconcile'.
      (Robert Collins)

  CHANGES:

    * Commit is now verbose by default, and shows changed filenames and the 
      new revision number.  (Robert Collins, Martin Pool)

    * Unify 'mv', 'move', 'rename'.  (#5379, Matthew Fuller)

    * 'bzr -h' shows help.  (#35940, Martin Pool, Ian Bicking)

    * Make 'pull' and 'push' remember location on failure using --remember.
      (Olaf Conradi)

    * For compatibility, make old format for using weaves inside metadir
      available as 'metaweave' format.  Rename format 'metadir' to 'default'.
      Clean up help for option --format in commands 'init', 'init-repo' and
      'upgrade'.  (Olaf Conradi)

  INTERNALS:
  
    * The internal storage of history, and logical branch identity have now
      been split into Branch, and Repository. The common locking and file 
      management routines are now in bzrlib.lockablefiles. 
      (Aaron Bentley, Robert Collins, Martin Pool)

    * Transports can now raise DependencyNotPresent if they need a library
      which is not installed, and then another implementation will be 
      tried.  (Martin Pool)

    * Remove obsolete (and no-op) `decode` parameter to `Transport.get`.  
      (Martin Pool)

    * Using Tree Transform for merge, revert, tree-building

    * WorkingTree.create, Branch.create, WorkingTree.create_standalone,
      Branch.initialize are now deprecated. Please see BzrDir.create_* for
      replacement API's. (Robert Collins)

    * New BzrDir class represents the .bzr control directory and manages
      formatting issues. (Robert Collins)

    * New repository.InterRepository class encapsulates Repository to 
      Repository actions and allows for clean selection of optimised code
      paths. (Robert Collins)

    * bzrlib.fetch.fetch and bzrlib.fetch.greedy_fetch are now deprecated,
      please use 'branch.fetch' or 'repository.fetch' depending on your
      needs. (Robert Collins)

    * deprecated methods now have a 'is_deprecated' flag on them that can
      be checked, if you need to determine whether a given callable is 
      deprecated at runtime. (Robert Collins)

    * Progress bars are now nested - see
      bzrlib.ui.ui_factory.nested_progress_bar. (Robert Collins, Robey Pointer)

    * New API call get_format_description() for each type of format.
      (Olaf Conradi)

    * Changed branch.set_parent() to accept None to remove parent.
      (Olaf Conradi)

    * Deprecated BzrError AmbiguousBase.  (Olaf Conradi)

    * WorkingTree.branch is now a read only property.  (Robert Collins)

    * bzrlib.ui.text.TextUIFactory now accepts a bar_type parameter which
      can be None or a factory that will create a progress bar. This is
      useful for testing or for overriding the bzrlib.progress heuristic.
      (Robert Collins)

<<<<<<< HEAD
    * New API method get_physical_lock_status() to query locks present on a
      transport.  (Olaf Conradi)
=======
    * Repository.reconcile now takes a thorough keyword parameter to allow
      requesting an indepth reconciliation, rather than just a data-loss 
      check. (Robert Collins)
>>>>>>> 2b4661a2

  TESTING:

    * SFTP tests now shortcut the SSH negotiation, reducing test overhead
      for testing SFTP protocol support. (Robey Pointer)

    * Branch formats are now tested once per implementation (see bzrlib.
      tests.branch_implementations. This is analagous to the transport
      interface tests, and has been followed up with working tree,
      repository and BzrDir tests. (Robert Collins)

    * New test base class TestCaseWithTransport provides a transport aware
      test environment, useful for testing any transport-interface using
      code. The test suite option --transport controls the transport used
      by this class (when its not being used as part of implementation
      contract testing). (Robert Collins)

    * Close logging handler on disabling the test log. This will remove the
      handler from the internal list inside python's logging module,
      preventing shutdown from closing it twice.  (Olaf Conradi)

    * Move test case for uncommit to blackbox tests.  (Olaf Conradi)

bzr 0.7rc1 2006-01-09

  CHANGES:

    * .bzrignore is excluded from exports, on the grounds that it's a bzr 
      internal-use file and may not be wanted.  (Jamie Wilkinson)

    * The "bzr directories" command were removed in favor of the new
      --kind option to the "bzr inventory" command.  To list all 
      versioned directories, now use "bzr inventory --kind directory".  
      (Johan Rydberg)

    * Under Windows configuration directory is now %APPDATA%\bazaar\2.0
      by default. (John Arbash Meinel)

    * The parent of Bzr configuration directory can be set by BZR_HOME
      environment variable. Now the path for it is searched in BZR_HOME, then
      in HOME. Under Windows the order is: BZR_HOME, APPDATA (usually
      points to C:\Documents and Settings\User Name\Application Data), HOME.
      (John Arbash Meinel)

    * Plugins with the same name in different directories in the bzr plugin
      path are no longer loaded: only the first successfully loaded one is
      used. (Robert Collins)

    * Use systems' external ssh command to open connections if possible.  
      This gives better integration with user settings such as ProxyCommand.
      (James Henstridge)

    * Permissions on files underneath .bzr/ are inherited from the .bzr 
      directory. So for a shared repository, simply doing 'chmod -R g+w .bzr/'
      will mean that future file will be created with group write permissions.

    * configure.in and config.guess are no longer in the builtin default 
      ignore list.

    * '.sw[nop]' pattern ignored, to ignore vim swap files for nameless
      files.  (John Arbash Meinel, Martin Pool)

  IMPROVEMENTS:

    * "bzr INIT dir" now initializes the specified directory, and creates 
      it if it does not exist.  (John Arbash Meinel)

    * New remerge command (Aaron Bentley)

    * Better zsh completion script.  (Steve Borho)

    * 'bzr diff' now returns 1 when there are changes in the working 
      tree. (Robert Collins)

    * 'bzr push' now exists and can push changes to a remote location. 
      This uses the transport infrastructure, and can store the remote
      location in the ~/.bazaar/branches.conf configuration file.
      (Robert Collins)

    * Test directories are only kept if the test fails and the user requests
      that they be kept.

    * Tweaks to short log printing

    * Added branch nicks, new nick command, printing them in log output. 
      (Aaron Bentley)

    * If $BZR_PDB is set, pop into the debugger when an uncaught exception 
      occurs.  (Martin Pool)

    * Accept 'bzr resolved' (an alias for 'bzr resolve'), as this is
      the same as Subversion.  (Martin Pool)

    * New ftp transport support (on ftplib), for ftp:// and aftp:// 
      URLs.  (Daniel Silverstone)

    * Commit editor temporary files now start with 'bzr_log.', to allow 
      text editors to match the file name and set up appropriate modes or 
      settings.  (Magnus Therning)

    * Improved performance when integrating changes from a remote weave.  
      (Goffredo Baroncelli)

    * Sftp will attempt to cache the connection, so it is more likely that
      a connection will be reused, rather than requiring multiple password
      requests.

    * bzr revno now takes an optional argument indicating the branch whose
      revno should be printed.  (Michael Ellerman)

    * bzr cat defaults to printing the last version of the file.  
      (#3632, Matthieu Moy)

    * New global option 'bzr --lsprof COMMAND' runs bzr under the lsprof 
      profiler.  (Denys Duchier)

    * Faster commits by reading only the headers of affected weave files. 
      (Denys Duchier)

    * 'bzr add' now takes a --dry-run parameter which shows you what would be
      added, but doesn't actually add anything. (Michael Ellerman)

    * 'bzr add' now lists how many files were ignored per glob.  add --verbose
      lists the specific files.  (Aaron Bentley)

    * 'bzr missing' now supports displaying changes in diverged trees and can
      be limited to show what either end of the comparison is missing.
      (Aaron Bently, with a little prompting from Daniel Silverstone)

  BUG FIXES:

    * SFTP can walk up to the root path without index errors. (Robert Collins)

    * Fix bugs in running bzr with 'python -O'.  (Martin Pool)

    * Error when run with -OO

    * Fix bug in reporting http errors that don't have an http error code.
      (Martin Pool)

    * Handle more cases of pipe errors in display commands

    * Change status to 3 for all errors

    * Files that are added and unlinked before committing are completely
      ignored by diff and status

    * Stores with some compressed texts and some uncompressed texts are now
      able to be used. (John A Meinel)

    * Fix for bzr pull failing sometimes under windows

    * Fix for sftp transport under windows when using interactive auth

    * Show files which are both renamed and modified as such in 'bzr 
      status' output.  (#4503, Daniel Silverstone)

    * Make annotate cope better with revisions committed without a valid 
      email address.  (Marien Zwart)

    * Fix representation of tab characters in commit messages.  (Harald 
      Meland)

    * List of plugin directories in BZR_PLUGIN_PATH environment variable is
      now parsed properly under Windows. (Alexander Belchenko)

    * Show number of revisions pushed/pulled/merged. (Robey Pointer)

    * Keep a cached copy of the basis inventory to speed up operations 
      that need to refer to it.  (Johan Rydberg, Martin Pool)

    * Fix bugs in bzr status display of non-ascii characters.  (Martin 
      Pool)

    * Remove Makefile.in from default ignore list.  (#6413, Tollef Fog 
      Heen, Martin Pool)

    * Fix failure in 'bzr added'.  (Nathan McCallum, Martin Pool)

  TESTING:

    * Fix selftest asking for passwords when there are no SFTP keys.  
      (Robey Pointer, Jelmer Vernooij) 

    * Fix selftest run with 'python -O'.  (Martin Pool)

    * Fix HTTP tests under Windows. (John Arbash Meinel)

    * Make tests work even if HOME is not set (Aaron Bentley)

    * Updated build_tree to use fixed line-endings for tests which read 
      the file cotents and compare. Make some tests use this to pass under
      Windows. (John Arbash Meinel)

    * Skip stat and symlink tests under Windows. (Alexander Belchenko)

    * Delay in selftest/testhashcash is now issued under win32 and Cygwin.
      (John Arbash Meinel)

    * Use terminal width to align verbose test output.  (Martin Pool)

    * Blackbox tests are maintained within the bzrlib.tests.blackbox directory.
      If adding a new test script please add that to
      bzrlib.tests.blackbox.__init__. (Robert Collins)

    * Much better error message if one of the test suites can't be 
      imported.  (Martin Pool)

    * Make check now runs the test suite twice - once with the default locale,
      and once with all locales forced to C, to expose bugs. This is not 
      trivially done within python, so for now its only triggered by running
      Make check. Integrators and packagers who wish to check for full 
      platform support should run 'make check' to test the source.
      (Robert Collins)

    * Tests can now run TestSkipped if they can't execute for any reason.
      (Martin Pool) (NB: TestSkipped should only be raised for correctable
      reasons - see the wiki spec ImprovingBzrTestSuite).

    * Test sftp with relative, absolute-in-homedir and absolute-not-in-homedir
      paths for the transport tests. Introduce blackbox remote sftp tests that
      test the same permutations. (Robert Collins, Robey Pointer)

    * Transport implementation tests are now independent of the local file
      system, which allows tests for esoteric transports, and for features
      not available in the local file system. They also repeat for variations
      on the URL scheme that can introduce issues in the transport code,
      see bzrlib.transport.TransportTestProviderAdapter() for this.
      (Robert Collins).

    * TestCase.build_tree uses the transport interface to build trees, pass
      in a transport parameter to give it an existing connection.
      (Robert Collins).

  INTERNALS:

    * WorkingTree.pull has been split across Branch and WorkingTree,
      to allow Branch only pulls. (Robert Collins)

    * commands.display_command now returns the result of the decorated 
      function. (Robert Collins)

    * LocationConfig now has a set_user_option(key, value) call to save
      a setting in its matching location section (a new one is created
      if needed). (Robert Collins)

    * Branch has two new methods, get_push_location and set_push_location
      to respectively, get and set the push location. (Robert Collins)

    * commands.register_command now takes an optional flag to signal that
      the registrant is planning to decorate an existing command. When 
      given multiple plugins registering a command is not an error, and
      the original command class (whether built in or a plugin based one) is
      returned to the caller. There is a new error 'MustUseDecorated' for
      signalling when a wrapping command should switch to the original
      version. (Robert Collins)

    * Some option parsing errors will raise 'BzrOptionError', allowing 
      granular detection for decorating commands. (Robert Collins).

    * Branch.read_working_inventory has moved to
      WorkingTree.read_working_inventory. This necessitated changes to
      Branch.get_root_id, and a move of Branch.set_inventory to WorkingTree
      as well. To make it clear that a WorkingTree cannot always be obtained
      Branch.working_tree() will raise 'errors.NoWorkingTree' if one cannot
      be obtained. (Robert Collins)

    * All pending merges operations from Branch are now on WorkingTree.
      (Robert Collins)

    * The follow operations from Branch have moved to WorkingTree:
      add()
      commit()
      move()
      rename_one()
      unknowns()
      (Robert Collins)

    * bzrlib.add.smart_add_branch is now smart_add_tree. (Robert Collins)

    * New "rio" serialization format, similar to rfc-822. (Martin Pool)

    * Rename selftests to `bzrlib.tests.test_foo`.  (John A Meinel, Martin 
      Pool)

    * bzrlib.plugin.all_plugins has been changed from an attribute to a 
      query method. (Robert Collins)
 
    * New options to read only the table-of-contents of a weave.  
      (Denys Duchier)

    * Raise NoSuchFile when someone tries to add a non-existant file.
      (Michael Ellerman)

    * Simplify handling of DivergedBranches in cmd_pull().
      (Michael Ellerman)
		   
   
    * Branch.controlfile* logic has moved to lockablefiles.LockableFiles, which
      is exposed as Branch().control_files. Also this has been altered with the
      controlfile pre/suffix replaced by simple method names like 'get' and
      'put'. (Aaron Bentley, Robert Collins).

    * Deprecated functions and methods can now be marked as such using the 
      bzrlib.symbol_versioning module. Marked method have their docstring
      updated and will issue a DeprecationWarning using the warnings module
      when they are used. (Robert Collins)

    * bzrlib.osutils.safe_unicode now exists to provide parameter coercion
      for functions that need unicode strings. (Robert Collins)

bzr 0.6 2005-10-28

  IMPROVEMENTS:
  
    * pull now takes --verbose to show you what revisions are added or removed
      (John A Meinel)

    * merge now takes a --show-base option to include the base text in
      conflicts.
      (Aaron Bentley)

    * The config files are now read using ConfigObj, so '=' should be used as
      a separator, not ':'.
      (Aaron Bentley)

    * New 'bzr commit --strict' option refuses to commit if there are 
      any unknown files in the tree.  To commit, make sure all files are 
      either ignored, added, or deleted.  (Michael Ellerman)

    * The config directory is now ~/.bazaar, and there is a single file 
      ~/.bazaar/bazaar.conf storing email, editor and other preferences.
      (Robert Collins)

    * 'bzr add' no longer takes a --verbose option, and a --quiet option
      has been added that suppresses all output.

    * Improved zsh completion support in contrib/zsh, from Clint
      Adams.

    * Builtin 'bzr annotate' command, by Martin Pool with improvements from 
      Goffredo Baroncelli.
    
    * 'bzr check' now accepts -v for verbose reporting, and checks for
      ghosts in the branch. (Robert Collins)

    * New command 're-sign' which will regenerate the gpg signature for 
      a revision. (Robert Collins)

    * If you set check_signatures=require for a path in 
      ~/.bazaar/branches.conf then bzr will invoke your
      gpg_signing_command (defaults to gpg) and record a digital signature
      of your commit. (Robert Collins)

    * New sftp transport, based on Paramiko.  (Robey Pointer)

    * 'bzr pull' now accepts '--clobber' which will discard local changes
      and make this branch identical to the source branch. (Robert Collins)

    * Just give a quieter warning if a plugin can't be loaded, and 
      put the details in .bzr.log.  (Martin Pool)

    * 'bzr branch' will now set the branch-name to the last component of the
      output directory, if one was supplied.

    * If the option 'post_commit' is set to one (or more) python function
      names (must be in the bzrlib namespace), then they will be invoked
      after the commit has completed, with the branch and revision_id as
      parameters. (Robert Collins)

    * Merge now has a retcode of 1 when conflicts occur. (Robert Collins)

    * --merge-type weave is now supported for file contents.  Tree-shape
      changes are still three-way based.  (Martin Pool, Aaron Bentley)

    * 'bzr check' allows the first revision on revision-history to have
      parents - something that is expected for cheap checkouts, and occurs
      when conversions from baz do not have all history.  (Robert Collins).

   * 'bzr merge' can now graft unrelated trees together, if your specify
     0 as a base. (Aaron Bentley)

   * 'bzr commit branch' and 'bzr commit branch/file1 branch/file2' now work
     (Aaron Bentley)

    * Add '.sconsign*' to default ignore list.  (Alexander Belchenko)

   * 'bzr merge --reprocess' minimizes conflicts

  TESTING:

    * The 'bzr selftest --pattern' option for has been removed, now 
      test specifiers on the command line can be simple strings, or 
      regexps, or both. (Robert Collins)

    * Passing -v to selftest will now show the time each test took to 
      complete, which will aid in analysing performance regressions and
      related questions. (Robert Collins)

    * 'bzr selftest' runs all tests, even if one fails, unless '--one'
      is given. (Martin Pool)

    * There is a new method for TestCaseInTempDir, assertFileEqual, which
      will check that a given content is equal to the content of the named
      file. (Robert Collins)

    * Fix test suite's habit of leaving many temporary log files in $TMPDIR.
      (Martin Pool)

  INTERNALS:

    * New 'testament' command and concept for making gpg-signatures 
      of revisions that are not tied to a particular internal
      representation.  (Martin Pool).

    * Per-revision properties ('revprops') as key-value associated 
      strings on each revision created when the revision is committed.
      Intended mainly for the use of external tools.  (Martin Pool).

    * Config options have moved from bzrlib.osutils to bzrlib.config.
      (Robert Collins)

    * Improved command line option definitions allowing explanations
      for individual options, among other things.  Contributed by 
      Magnus Therning.

    * Config options have moved from bzrlib.osutils to bzrlib.config.
      Configuration is now done via the config.Config interface:
      Depending on whether you have a Branch, a Location or no information
      available, construct a *Config, and use its signature_checking,
      username and user_email methods. (Robert Collins)

    * Plugins are now loaded under bzrlib.plugins, not bzrlib.plugin, and
      they are made available for other plugins to use. You should not 
      import other plugins during the __init__ of your plugin though, as 
      no ordering is guaranteed, and the plugins directory is not on the
      python path. (Robert Collins)

    * Branch.relpath has been moved to WorkingTree.relpath. WorkingTree no
      no longer takes an inventory, rather it takes an option branch
      parameter, and if None is given will open the branch at basedir 
      implicitly. (Robert Collins)

    * Cleaner exception structure and error reporting.  Suggested by 
      Scott James Remnant.  (Martin Pool)

    * Branch.remove has been moved to WorkingTree, which has also gained
      lock_read, lock_write and unlock methods for convenience. (Robert
      Collins)

    * Two decorators, needs_read_lock and needs_write_lock have been added
      to the branch module. Use these to cause a function to run in a
      read or write lock respectively. (Robert Collins)

    * Branch.open_containing now returns a tuple (Branch, relative-path),
      which allows direct access to the common case of 'get me this file
      from its branch'. (Robert Collins)

    * Transports can register using register_lazy_transport, and they 
      will be loaded when first used.  (Martin Pool)

    * 'pull' has been factored out of the command as WorkingTree.pull().
      A new option to WorkingTree.pull has been added, clobber, which will
      ignore diverged history and pull anyway.
      (Robert Collins)

    * config.Config has a 'get_user_option' call that accepts an option name.
      This will be looked up in branches.conf and bazaar.conf as normal.
      It is intended that this be used by plugins to support options - 
      options of built in programs should have specific methods on the config.
      (Robert Collins)

    * merge.merge_inner now has tempdir as an optional parameter. (Robert
      Collins)

    * Tree.kind is not recorded at the top level of the hierarchy, as it was
      missing on EmptyTree, leading to a bug with merge on EmptyTrees.
      (Robert Collins)

    * WorkingTree.__del__ has been removed, it was non deterministic and not 
      doing what it was intended to. See WorkingTree.__init__ for a comment
      about future directions. (Robert Collins/Martin Pool)

    * bzrlib.transport.http has been modified so that only 404 urllib errors
      are returned as NoSuchFile. Other exceptions will propogate as normal.
      This allows debuging of actual errors. (Robert Collins)

    * bzrlib.transport.Transport now accepts *ONLY* url escaped relative paths
      to apis like 'put', 'get' and 'has'. This is to provide consistent
      behaviour - it operates on url's only. (Robert Collins)

    * Transports can register using register_lazy_transport, and they 
      will be loaded when first used.  (Martin Pool)

    * 'merge_flex' no longer calls conflict_handler.finalize(), instead that
      is called by merge_inner. This is so that the conflict count can be 
      retrieved (and potentially manipulated) before returning to the caller
      of merge_inner. Likewise 'merge' now returns the conflict count to the
      caller. (Robert Collins)

    * 'revision.revision_graph can handle having only partial history for
      a revision - that is no revisions in the graph with no parents.
      (Robert Collins).

    * New builtins.branch_files uses the standard file_list rules to produce
      a branch and a list of paths, relative to that branch (Aaron Bentley)

    * New TestCase.addCleanup facility.

    * New bzrlib.version_info tuple (similar to sys.version_info), which can
      be used by programs importing bzrlib.

  BUG FIXES:

    * Better handling of branches in directories with non-ascii names. 
      (Joel Rosdahl, Panagiotis Papadakos)

    * Upgrades of trees with no commits will not fail due to accessing
      [-1] in the revision-history. (Andres Salomon)


bzr 0.1.1 2005-10-12

  BUG FIXES:

    * Fix problem in pulling over http from machines that do not 
      allow directories to be listed.

    * Avoid harmless warning about invalid hash cache after 
      upgrading branch format.

  PERFORMANCE: 
  
    * Avoid some unnecessary http operations in branch and pull.


bzr 0.1 2005-10-11

  NOTES:

    * 'bzr branch' over http initially gives a very high estimate
      of completion time but it should fall as the first few 
      revisions are pulled in.  branch is still slow on 
      high-latency connections.

  BUG FIXES:
  
    * bzr-man.py has been updated to work again. Contributed by
      Rob Weir.

    * Locking is now done with fcntl.lockf which works with NFS
      file systems. Contributed by Harald Meland.

    * When a merge encounters a file that has been deleted on
      one side and modified on the other, the old contents are
      written out to foo.BASE and foo.SIDE, where SIDE is this
      or OTHER. Contributed by Aaron Bentley.

    * Export was choosing incorrect file paths for the content of
      the tarball, this has been fixed by Aaron Bentley.

    * Commit will no longer commit without a log message, an 
      error is returned instead. Contributed by Jelmer Vernooij.

    * If you commit a specific file in a sub directory, any of its
      parent directories that are added but not listed will be 
      automatically included. Suggested by Michael Ellerman.

    * bzr commit and upgrade did not correctly record new revisions
      for files with only a change to their executable status.
      bzr will correct this when it encounters it. Fixed by
      Robert Collins

    * HTTP tests now force off the use of http_proxy for the duration.
      Contributed by Gustavo Niemeyer.

    * Fix problems in merging weave-based branches that have 
      different partial views of history.

    * Symlink support: working with symlinks when not in the root of a 
      bzr tree was broken, patch from Scott James Remnant.


  IMPROVEMENTS:

    * 'branch' now accepts a --basis parameter which will take advantage
      of local history when making a new branch. This allows faster 
      branching of remote branches. Contributed by Aaron Bentley.

    * New tree format based on weave files, called version 5.
      Existing branches can be upgraded to this format using 
      'bzr upgrade'.

    * Symlinks are now versionable. Initial patch by 
      Erik Toubro Nielsen, updated to head by Robert Collins.

    * Executable bits are tracked on files. Patch from Gustavo
      Niemeyer.

    * 'bzr status' now shows unknown files inside a selected directory.
      Patch from Heikki Paajanen.

    * Merge conflicts are recorded in .bzr. Two new commands 'conflicts'
      and 'resolve' have needed added, which list and remove those 
      merge conflicts respectively. A conflicted tree cannot be committed
      in. Contributed by Aaron Bentley.

    * 'rm' is now an alias for 'remove'.

    * Stores now split out their content in a single byte prefixed hash,
      dropping the density of files per directory by 256. Contributed by
      Gustavo Niemeyer.

    * 'bzr diff -r branch:URL' will now perform a diff between two branches.
      Contributed by Robert Collins.

    * 'bzr log' with the default formatter will show merged revisions,
      indented to the right. Initial implementation contributed by Gustavo
      Niemeyer, made incremental by Robert Collins.


  INTERNALS:

    * Test case failures have the exception printed after the log 
      for your viewing pleasure.

    * InventoryEntry is now an abstract base class, use one of the
      concrete InventoryDirectory etc classes instead.

    * Branch raises an UnsupportedFormatError when it detects a 
      bzr branch it cannot understand. This allows for precise
      handling of such circumstances.


  TESTING:

    * Removed testsweet module so that tests can be run after 
      bzr installed by 'bzr selftest'.

    * 'bzr selftest' command-line arguments can now be partial ids
      of tests to run, e.g. 'bzr selftest test_weave'

      
bzr 0.0.9 2005-09-23

  BUG FIXES:

    * Fixed "branch -r" option.

    * Fix remote access to branches containing non-compressed history.
      (Robert Collins).

    * Better reliability of http server tests.  (John Arbash-Meinel)

    * Merge graph maximum distance calculation fix.  (Aaron Bentley)
   
    * Various minor bug in windows support have been fixed, largely in the
      test suite. Contributed by Alexander Belchenko.

  IMPROVEMENTS:

    * Status now accepts a -r argument to give status between chosen
      revisions. Contributed by Heikki Paajanen.

    * Revision arguments no longer use +/-/= to control ranges, instead
      there is a 'before' namespace, which limits the successive namespace.
      For example '$ bzr log -r date:yesterday..before:date:today' will
      select everything from yesterday and before today. Contributed by
      Robey Pointer

    * There is now a bzr.bat file created by distutils when building on 
      Windows. Contributed by Alexander Belchenko.

  INTERNALS:

    * Removed uuid() as it was unused.

    * Improved 'fetch' code for pulling revisions from one branch into
      another (used by pull, merged, etc.)


bzr 0.0.8 2005-09-20

  IMPROVEMENTS:

    * Adding a file whose parent directory is not versioned will
      implicitly add the parent, and so on up to the root. This means
      you should never need to explictly add a directory, they'll just
      get added when you add a file in the directory.  Contributed by
      Michael Ellerman.

    * Ignore .DS_Store (contains Mac metadata) by default.  Patch from
      Nir Soffer.

    * If you set BZR_EDITOR in the environment, it is checked in
      preference to EDITOR and the config file for the interactive commit
      editing program. Related to this is a bugfix where a missing program
      set in EDITOR would cause editing to fail, now the fallback program
      for the operating system is still tried.

    * Files that are not directories/symlinks/regular files will no longer
      cause bzr to fail, it will just ignore them by default. You cannot add
      them to the tree though - they are not versionable.


  INTERNALS:

    * Refactor xml packing/unpacking.

  BUG FIXES: 

    * Fixed 'bzr mv' by Ollie Rutherfurd.

    * Fixed strange error when trying to access a nonexistent http
      branch.

    * Make sure that the hashcache gets written out if it can't be
      read.


  PORTABILITY:

    * Various Windows fixes from Ollie Rutherfurd.

    * Quieten warnings about locking; patch from Matt Lavin.


bzr-0.0.7 2005-09-02

  NEW FEATURES:

    * ``bzr shell-complete`` command contributed by Clint Adams to
      help with intelligent shell completion.

    * New expert command ``bzr find-merge-base`` for debugging merges.


  ENHANCEMENTS:

    * Much better merge support.

    * merge3 conflicts are now reported with markers like '<<<<<<<'
      (seven characters) which is the same as CVS and pleases things
      like emacs smerge.


  BUG FIXES:

    * ``bzr upgrade`` no longer fails when trying to fix trees that
      mention revisions that are not present.

    * Fixed bugs in listing plugins from ``bzr plugins``.

    * Fix case of $EDITOR containing options for the editor.

    * Fix log -r refusing to show the last revision.
      (Patch from Goffredo Baroncelli.)


  CHANGES:

    * ``bzr log --show-ids`` shows the revision ids of all parents.

    * Externally provided commands on your $BZRPATH no longer need
      to recognize --bzr-usage to work properly, and can just handle
      --help themselves.


  LIBRARY:

    * Changed trace messages to go through the standard logging
      framework, so that they can more easily be redirected by
      libraries.



bzr-0.0.6 2005-08-18

  NEW FEATURES:

    * Python plugins, automatically loaded from the directories on
      BZR_PLUGIN_PATH or ~/.bzr.conf/plugins by default.

    * New 'bzr mkdir' command.

    * Commit mesage is fetched from an editor if not given on the
      command line; patch from Torsten Marek.

    * ``bzr log -m FOO`` displays commits whose message matches regexp 
      FOO.
      
    * ``bzr add`` with no arguments adds everything under the current directory.

    * ``bzr mv`` does move or rename depending on its arguments, like
      the Unix command.

    * ``bzr missing`` command shows a summary of the differences
      between two trees.  (Merged from John Arbash-Meinel.)

    * An email address for commits to a particular tree can be
      specified by putting it into .bzr/email within a branch.  (Based
      on a patch from Heikki Paajanen.)


  ENHANCEMENTS:

    * Faster working tree operations.


  CHANGES:

    * 3rd-party modules shipped with bzr are copied within the bzrlib
      python package, so that they can be installed by the setup
      script without clashing with anything already existing on the
      system.  (Contributed by Gustavo Niemeyer.)

    * Moved plugins directory to bzrlib/, so that there's a standard
      plugin directory which is not only installed with bzr itself but
      is also available when using bzr from the development tree.
      BZR_PLUGIN_PATH and DEFAULT_PLUGIN_PATH are then added to the
      standard plugins directory.

    * When exporting to a tarball with ``bzr export --format tgz``, put 
      everything under a top directory rather than dumping it into the
      current directory.   This can be overridden with the ``--root`` 
      option.  Patch from William Dodé and John Meinel.

    * New ``bzr upgrade`` command to upgrade the format of a branch,
      replacing ``bzr check --update``.

    * Files within store directories are no longer marked readonly on
      disk.

    * Changed ``bzr log`` output to a more compact form suggested by
      John A Meinel.  Old format is available with the ``--long`` or
      ``-l`` option, patched by William Dodé.

    * By default the commit command refuses to record a revision with
      no changes unless the ``--unchanged`` option is given.

    * The ``--no-plugins``, ``--profile`` and ``--builtin`` command
      line options must come before the command name because they 
      affect what commands are available; all other options must come 
      after the command name because their interpretation depends on
      it.

    * ``branch`` and ``clone`` added as aliases for ``branch``.

    * Default log format is back to the long format; the compact one
      is available with ``--short``.
      
      
  BUG FIXES:
  
    * Fix bugs in committing only selected files or within a subdirectory.


bzr-0.0.5  2005-06-15
  
  CHANGES:

    * ``bzr`` with no command now shows help rather than giving an
      error.  Suggested by Michael Ellerman.

    * ``bzr status`` output format changed, because svn-style output
      doesn't really match the model of bzr.  Now files are grouped by
      status and can be shown with their IDs.  ``bzr status --all``
      shows all versioned files and unknown files but not ignored files.

    * ``bzr log`` runs from most-recent to least-recent, the reverse
      of the previous order.  The previous behaviour can be obtained
      with the ``--forward`` option.
        
    * ``bzr inventory`` by default shows only filenames, and also ids
      if ``--show-ids`` is given, in which case the id is the second
      field.


  ENHANCEMENTS:

    * New 'bzr whoami --email' option shows only the email component
      of the user identification, from Jo Vermeulen.

    * New ``bzr ignore PATTERN`` command.

    * Nicer error message for broken pipe, interrupt and similar
      conditions that don't indicate an internal error.

    * Add ``.*.sw[nop] .git .*.tmp *,v`` to default ignore patterns.

    * Per-branch locks keyed on ``.bzr/branch-lock``, available in
      either read or write mode.

    * New option ``bzr log --show-ids`` shows revision and file ids.

    * New usage ``bzr log FILENAME`` shows only revisions that
      affected that file.

    * Changed format for describing changes in ``bzr log -v``.

    * New option ``bzr commit --file`` to take a message from a file,
      suggested by LarstiQ.

    * New syntax ``bzr status [FILE...]`` contributed by Bartosz
      Oler.  File may be in a branch other than the working directory.

    * ``bzr log`` and ``bzr root`` can be given an http URL instead of
      a filename.

    * Commands can now be defined by external programs or scripts
      in a directory on $BZRPATH.

    * New "stat cache" avoids reading the contents of files if they 
      haven't changed since the previous time.

    * If the Python interpreter is too old, try to find a better one
      or give an error.  Based on a patch from Fredrik Lundh.

    * New optional parameter ``bzr info [BRANCH]``.

    * New form ``bzr commit SELECTED`` to commit only selected files.

    * New form ``bzr log -r FROM:TO`` shows changes in selected
      range; contributed by John A Meinel.

    * New option ``bzr diff --diff-options 'OPTS'`` allows passing
      options through to an external GNU diff.

    * New option ``bzr add --no-recurse`` to add a directory but not
      their contents.

    * ``bzr --version`` now shows more information if bzr is being run
      from a branch.

  
  BUG FIXES:

    * Fixed diff format so that added and removed files will be
      handled properly by patch.  Fix from Lalo Martins.

    * Various fixes for files whose names contain spaces or other
      metacharacters.


  TESTING:

    * Converted black-box test suites from Bourne shell into Python;
      now run using ``./testbzr``.  Various structural improvements to
      the tests.

    * testbzr by default runs the version of bzr found in the same
      directory as the tests, or the one given as the first parameter.

    * testbzr also runs the internal tests, so the only command
      required to check is just ``./testbzr``.

    * testbzr requires python2.4, but can be used to test bzr running
      under a different version.

    * Tests added for many other changes in this release.


  INTERNAL:

    * Included ElementTree library upgraded to 1.2.6 by Fredrik Lundh.

    * Refactor command functions into Command objects based on HCT by
      Scott James Remnant.

    * Better help messages for many commands.

    * Expose bzrlib.open_tracefile() to start the tracefile; until
      this is called trace messages are just discarded.

    * New internal function find_touching_revisions() and hidden
      command touching-revisions trace the changes to a given file.

    * Simpler and faster compare_inventories() function.

    * bzrlib.open_tracefile() takes a tracefilename parameter.

    * New AtomicFile class.

    * New developer commands ``added``, ``modified``.


  PORTABILITY:

    * Cope on Windows on python2.3 by using the weaker random seed.
      2.4 is now only recommended.


bzr-0.0.4  2005-04-22

  ENHANCEMENTS:

    * 'bzr diff' optionally takes a list of files to diff.  Still a bit
      basic.  Patch from QuantumG.

    * More default ignore patterns.

    * New 'bzr log --verbose' shows a list of files changed in the
      changeset.  Patch from Sebastian Cote.

    * Roll over ~/.bzr.log if it gets too large.

    * Command abbreviations 'ci', 'st', 'stat', '?' based on a patch
      by Jason Diamon.

    * New 'bzr help commands' based on a patch from Denys Duchier.


  CHANGES:

    * User email is determined by looking at $BZREMAIL or ~/.bzr.email
      or $EMAIL.  All are decoded by the locale preferred encoding.
      If none of these are present user@hostname is used.  The host's
      fully-qualified name is not used because that tends to fail when
      there are DNS problems.

    * New 'bzr whoami' command instead of username user-email.


  BUG FIXES: 

    * Make commit safe for hardlinked bzr trees.

    * Some Unicode/locale fixes.

    * Partial workaround for difflib.unified_diff not handling
      trailing newlines properly.


  INTERNAL:

    * Allow docstrings for help to be in PEP0257 format.  Patch from
      Matt Brubeck.

    * More tests in test.sh.

    * Write profile data to a temporary file not into working
      directory and delete it when done.

    * Smaller .bzr.log with process ids.


  PORTABILITY:

    * Fix opening of ~/.bzr.log on Windows.  Patch from Andrew
      Bennetts.

    * Some improvements in handling paths on Windows, based on a patch
      from QuantumG.


bzr-0.0.3  2005-04-06

  ENHANCEMENTS:

    * New "directories" internal command lists versioned directories
      in the tree.

    * Can now say "bzr commit --help".

    * New "rename" command to rename one file to a different name
      and/or directory.

    * New "move" command to move one or more files into a different
      directory.

    * New "renames" command lists files renamed since base revision.

    * New cat command contributed by janmar.

  CHANGES:

    * .bzr.log is placed in $HOME (not pwd) and is always written in
      UTF-8.  (Probably not a completely good long-term solution, but
      will do for now.)

  PORTABILITY:

    * Workaround for difflib bug in Python 2.3 that causes an
      exception when comparing empty files.  Reported by Erik Toubro
      Nielsen.

  INTERNAL:

    * Refactored inventory storage to insert a root entry at the top.

  TESTING:

    * Start of shell-based black-box testing in test.sh.


bzr-0.0.2.1

  PORTABILITY:

    * Win32 fixes from Steve Brown.


bzr-0.0.2  "black cube"  2005-03-31

  ENHANCEMENTS:

    * Default ignore list extended (see bzrlib/__init__.py).

    * Patterns in .bzrignore are now added to the default ignore list,
      rather than replacing it.

    * Ignore list isn't reread for every file.

    * More help topics.

    * Reinstate the 'bzr check' command to check invariants of the
      branch.

    * New 'ignored' command lists which files are ignored and why;
      'deleted' lists files deleted in the current working tree.

    * Performance improvements.

    * New global --profile option.
    
    * Ignore patterns like './config.h' now correctly match files in
      the root directory only.


bzr-0.0.1  2005-03-26

  ENHANCEMENTS:

    * More information from info command.

    * Can now say "bzr help COMMAND" for more detailed help.

    * Less file flushing and faster performance when writing logs and
      committing to stores.

    * More useful verbose output from some commands.

  BUG FIXES:

    * Fix inverted display of 'R' and 'M' during 'commit -v'.

  PORTABILITY:

    * Include a subset of ElementTree-1.2.20040618 to make
      installation easier.

    * Fix time.localtime call to work with Python 2.3 (the minimum
      supported).


bzr-0.0.0.69  2005-03-22

  ENHANCEMENTS:

    * First public release.

    * Storage of local versions: init, add, remove, rm, info, log,
      diff, status, etc.<|MERGE_RESOLUTION|>--- conflicted
+++ resolved
@@ -179,14 +179,12 @@
       useful for testing or for overriding the bzrlib.progress heuristic.
       (Robert Collins)
 
-<<<<<<< HEAD
     * New API method get_physical_lock_status() to query locks present on a
       transport.  (Olaf Conradi)
-=======
+
     * Repository.reconcile now takes a thorough keyword parameter to allow
       requesting an indepth reconciliation, rather than just a data-loss 
       check. (Robert Collins)
->>>>>>> 2b4661a2
 
   TESTING:
 
