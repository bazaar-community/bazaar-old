--- conflicted
+++ resolved
@@ -32,13 +32,13 @@
 
   IMPROVEMENTS:
 
-<<<<<<< HEAD
     * Default log format can be set in configuration and plugins can register
       their own formatters. (Erik Bågfors)
-=======
+
+  IMPROVEMENTS:
+
     * pull now accepts a --revision argument (Erik Bågfors)
 
->>>>>>> 42652225
 
 bzr 0.7rc1 2006-01-09
 
