--------------------
Bazaar Release Notes
--------------------

.. contents::


IN DEVELOPMENT
--------------

  IMPROVEMENTS:

    * ``bzr export --format=tgz --root=NAME -`` to export a gzipped tarball 
      to stdout; also ``tar`` and ``tbz2``.
      (Martin Pool)

  BUGFIXES:

    * Clearer message about how to set the PYTHONPATH if bzrlib can't be
      loaded. 
      (Martin Pool, #205230)

    * Errors about missing libraries are now shown without a traceback,
      and with a suggestion to install the library.  The full traceback is 
      still in ``.bzr.log`` and can be shown with ``-Derror``.
      (Martin Pool, #240161)

    * Handle urls such as ftp://user@host.com@www.host.com where the user
      name contains an @.
      (Neil Martinsen-Burrell, #228058)

    * ``needs_read_lock`` and ``needs_write_lock`` now suppress an error during
      ``unlock`` if there was an error in the original function. This helps
      most when there is a failure with a smart server action, since often the
      connection closes and we cannot unlock.
      (Andrew Bennetts, John Arbash Meinel, #125784)

    * Obsolete hidden command ``bzr fetch`` removed.
      (Martin Pool, #172870)

    * Raise the correct exception when doing ``-rbefore:0`` or ``-c0``.
      (John Arbash Meinel, #239933)

    * You can now compare file revisions in Windows diff programs from 
      Cygwin Bazaar.
      (Matt McClure, #209281)

    * revision_history now tolerates mainline ghosts for Branch format 6.
      (Aaron Bentley, #235055)

  DOCUMENTATION:

    * Updated developer documentation.
      (Martin Pool)

  TESTING:

   * ``TestCaseWithTransport.make_branch_and_tree`` tries harder to return
     a tree with a ``branch`` attribute of the right format.  This was
     preventing some ``RemoteBranch`` tests from actually running with
     ``RemoteBranch`` instances.  (Andrew Bennetts)

  API CHANGES:

    * ``Branch.pull`` now accepts an ``_override_hook_target`` optional
      parameter.  If you have a subclass of ``Branch`` that overrides
      ``pull`` then you should add this parameter.  (Andrew Bennetts)

  INTERNALS:


bzr 1.6beta2 2008-06-10
-----------------------

This release contains further progress towards our 1.6 goals of shallow
repositories, and contains a fix for some user-affecting bugs in the
repository layer.  Building working trees during checkout and branch is
now faster.

  BUG FIXES:

    * Avoid KnitCorrupt error extracting inventories from some repositories.
      (The data is not corrupt; an internal check is detecting a problem
      reading from the repository.)
      (Martin Pool, Andrew Bennetts, Robert Collins, #234748)

    * ``bzr status`` was breaking if you merged the same revision twice.
      (John Arbash Meinel, #235407)

    * Fix infinite loop consuming 100% CPU when a connection is lost while
      reading a response body via the smart protocol v1 or v2.
      (Andrew Bennetts)
      
    * Inserting a bundle which changes the contents of a file with no trailing
      end of line, causing a knit snapshot in a 'knits' repository will no longer
      cause KnitCorrupt. (Robert Collins)

    * ``RemoteBranch.pull`` needs to return the ``self._real_branch``'s
      pull result. It was instead just returning None, which breaks ``bzr
      pull``. (John Arbash Meinel, #238149)

    * Sanitize branch nick before using it as an attachment filename in
      ``bzr send``. (Lukáš Lalinský, #210218)

    * Squash ``inv_entry.symlink_target`` to a plain string when
      generating DirState details. This prevents from getting a
      ``UnicodeError`` when you have symlinks and non-ascii filenames.
      (John Arbash Meinel, #135320)

  IMPROVEMENTS:

    * Added the 'alias' command to set/unset and display aliases. (Tim Penhey)

    * ``added``, ``modified``, and ``unknowns`` behaviour made consistent (all three
      now quote paths where required). Added ``--null`` option to ``added`` and 
      ``modified`` (for null-separated unknowns, use ``ls --unknown --null``)
      (Adrian Wilkins)

    * Faster branching (1.09x) and lightweight checkouts (1.06x) on large trees.
      (Ian Clatworthy, Aaron Bentley)

  DOCUMENTATION:

    * Added *Bazaar Zen* section to the User Guide. (Ian Clatworthy)

  TESTING:

    * Fix the test HTTPServer to be isolated from chdir calls made while it is
      running, allowing it to be used in blackbox tests. (Robert Collins)

  API CHANGES:

    * ``WorkingTree.set_parent_(ids/trees)`` will now filter out revisions
      which are in the ancestry of other revisions. So if you merge the same
      tree twice, or merge an ancestor of an existing merge, it will only
      record the newest. (If you merge a descendent, it will replace its
      ancestor). (John Arbash Meinel, #235407)

  INTERNALS:

    * Knit record serialisation is now stricter on what it will accept, to
      guard against potential internal bugs, or broken input. (Robert Collins)


bzr 1.6beta1 2008-06-02
-----------------------


Commands that work on the revision history such as push, pull, missing,
uncommit and log are now substantially faster.  This release adds a
translation of some of the user documentation into Spanish.  (Contributions of
other translations would be very welcome.)  Bazaar 1.6beta1 adds a new network
protocol which is used by default and which allows for more efficient transfers
and future extensions.


  NOTES WHEN UPGRADING:

    * There is a new version of the network protocol used for bzr://, bzr+ssh://
      and bzr+http:// connections.  This will allow more efficient requests and
      responses, and more graceful fallback when a server is too old to
      recognise a request from a more recent client.  Bazaar 1.6 will
      interoperate with 0.16 and later versions, but servers should be upgraded
      when possible.  Bazaar 1.6 no longer interoperates with 0.15 and earlier via
      these protocols.  Use alternatives like SFTP or upgrade those servers.
      (Andrew Bennetts, #83935)

  CHANGES:

    * Deprecation warnings will not be suppressed when running ``bzr selftest``
      so that developers can see if their code is using deprecated functions.
      (John Arbash Meinel)

  FEATURES:

<<<<<<< HEAD
    * Rule-based preferences can now be defined for selected files in
      selected branches, allowing commands and plugins to provide
      custom behaviour for files matching defined patterns.
      See ``Rule-based preferences`` (part of ``Configuring Bazaar``)
      in the User Guide and ``bzr help rules`` for more information.
      (Ian Clatworthy)
=======
    * Adding ``-Derror`` will now display a traceback when a plugin fails to
      load. (James Westby)
>>>>>>> 2a66657b

  IMPROVEMENTS:

    * ``bzr branch/push/pull -r XXX`` now have a helper function for finding
      the revno of the new revision (``Graph.find_distance_to_null``). This
      should make something like ``bzr branch -r -100`` in a shared, no-trees
      repository much snappier. (John Arbash Meinel)

    * ``bzr log --short -r X..Y`` no longer needs to access the full revision
      history. This makes it noticeably faster when logging the last few
      revisions. (John Arbash Meinel)

    * ``bzr ls`` now accepts ``-V`` as an alias for ``--versioned``. 
      (Jerad Cramp, #165086)

    * ``bzr missing`` uses the new ``Graph.find_unique_ancestors`` and
      ``Graph.find_differences`` to determine missing revisions without having
      to search the whole ancestry. (John Arbash Meinel, #174625)

    * ``bzr uncommit`` now uses partial history access, rather than always
      extracting the full revision history for a branch. This makes it
      resolve the appropriate revisions much faster (in testing it drops
      uncommit from 1.5s => 0.4s). It also means ``bzr log --short`` is one
      step closer to not using full revision history.
      (John Arbash Meinel, #172649)

  BUGFIXES:

    * ``bzr merge --lca`` should handle when two revisions have no common
      ancestor other than NULL_REVISION. (John Arbash Meinel, #235715)

    * ``bzr status`` was breaking if you merged the same revision twice.
      (John Arbash Meinel, #235407)

    * ``bzr push`` with both ``--overwrite`` and ``-r NNN`` options no longer
      fails.  (Andrew Bennetts, #234229)
      
    * Correctly track the base URL of a smart medium when using bzr+http://
      URLs, which was causing spurious "No repository present" errors with
      branches in shared repositories accessed over bzr+http.
      (Andrew Bennetts, #230550)

    * Define ``_remote_is_at_least_1_2`` on ``SmartClientMedium`` so that all
      implementations have the attribute.  Fixes 'PyCurlTransport' object has no
      attribute '_remote_is_at_least_1_2' attribute errors.
      (Andrew Bennetts, #220806)

    * Failure to delete an obsolete pack file should just give a warning
      message, not a fatal error.  It may for example fail if the file is still
      in use by another process.
      (Martin Pool)
      
    * Fix MemoryError during large fetches over HTTP by limiting the amount of
      data we try to read per ``recv`` call.  The problem was observed with
      Windows and a proxy, but might affect other environments as well.
      (Eric Holmberg, #215426)

    * Handle old merge directives correctly in Merger.from_mergeable.  Stricter
      get_parent_map requirements exposed a latent bug here.  (Aaron Bentley)

    * Issue a warning and ignore passwords declared in authentication.conf when
      used for an ssh scheme (sftp or bzr+ssh).
      (Vincent Ladeuil, #203186)

    * Make both http implementations raise appropriate exceptions on 403
      Forbidden when POSTing smart requests.
      (Vincent Ladeuil, #230223)

    * Properly *title* header names in http requests instead of capitalizing
      them.
      (Vincent Ladeuil, #229076)

    * The "Unable to obtain lock" error message now also suggests using
      ``bzr break-lock`` to fix it.  (Martin Albisetti, #139202)

    * Treat an encoding of '' as ascii; this can happen when bzr is run
      under vim on Mac OS X.
      (Neil Martinsen-Burrell)

    * ``VersionedFile.make_mpdiffs()`` was raising an exception that wasn't in
      scope. (Daniel Fischer #235687)

  DOCUMENTATION:

    * Added directory structure and started translation of docs in spanish.
      (Martin Albisetti, Lucio Albenga)

    * Incorporate feedback from Jelmer Vernooij and Neil Martinsen-Burrell
      on the plugin and integration chapters of the User Guide.
      (Ian Clatworthy)

    * More Bazaar developer documentation about packaging and release process,
      and about use of Python reprs.
      (Martin Pool, Martin Albisetti)

    * Updated Tortise strategy document. (Mark Hammond)

  TESTING:

    * ``bzrlib.tests.adapt_tests`` was broken and unused - it has been fixed.
      (Robert Collins)

    * Fix the test HTTPServer to be isolated from chdir calls made while it is
      running, allowing it to be used in blackbox tests. (Robert Collins)

    * New helper function for splitting test suites
      ``split_suite_by_condition``. (Robert Collins)

  INTERNALS:

    * ``Branch.missing_revisions`` has been deprecated. Similar functionality
      can be obtained using ``bzrlib.missing.find_unmerged``. The api was
      fairly broken, and the function was unused, so we are getting rid of it.
      (John Arbash Meinel)

  API CHANGES:

    * ``Branch.abspath`` is deprecated; use the Tree or Transport 
      instead.  (Martin Pool)

    * ``Branch.update_revisions`` now takes an optional ``Graph``
      object. This can be used by ``update_revisions`` when it is
      checking ancestry, and allows callers to prefer request to go to a
      local branch.  (John Arbash Meinel)

    * Branch, Repository, Tree and BzrDir should expose a Transport as an
      attribute if they have one, rather than having it indirectly accessible
      as ``.control_files._transport``.  This doesn't add a requirement
      to support a Transport in cases where it was not needed before;
      it just simplifies the way it is reached.  (Martin Pool)

    * ``bzr missing --mine-only`` will return status code 0 if you have no
      new revisions, but the remote does. Similarly for ``--theirs-only``.
      The new code only checks one side, so it doesn't know if the other
      side has changes. This seems more accurate with the request anyway.
      It also changes the output to print '[This|Other] branch is up to
      date.' rather than displaying nothing.  (John Arbash Meinel)

    * ``LockableFiles.put_utf8``, ``put_bytes`` and ``controlfilename``
      are now deprecated in favor of using Transport operations.
      (Martin Pool)

    * Many methods on ``VersionedFile``, ``Repository`` and in
      ``bzrlib.revision``  deprecated before bzrlib 1.5 have been removed.
      (Robert Collins)

    * ``RevisionSpec.wants_revision_history`` can be set to False for a given
      ``RevisionSpec``. This will disable the existing behavior of passing in
      the full revision history to ``self._match_on``. Useful for specs that
      don't actually need access to the full history. (John Arbash Meinel)

    * The constructors of ``SmartClientMedium`` and its subclasses now require a
      ``base`` parameter.  ``SmartClientMedium`` implementations now also need
      to provide a ``remote_path_from_transport`` method.  (Andrew Bennetts)
      
    * The default permissions for creating new files and directories 
      should now be obtained from ``BzrDir._get_file_mode()`` and 
      ``_get_dir_mode()``, rather than from LockableFiles.  The ``_set_file_mode``
      and ``_set_dir_mode`` variables on LockableFiles which were advertised
      as a way for plugins to control this are no longer consulted.
      (Martin Pool)

    * ``VersionedFile.join`` is deprecated. This method required local
      instances of both versioned file objects and was thus hostile to being
      used for streaming from a smart server. The new get_record_stream and
      insert_record_stream are meant to efficiently replace this method.
      (Robert Collins)

    * ``WorkingTree.set_parent_(ids/trees)`` will now filter out revisions
      which are in the ancestry of other revisions. So if you merge the same
      tree twice, or merge an ancestor of an existing merge, it will only
      record the newest. (If you merge a descendent, it will replace its
      ancestor). (John Arbash Meinel, #235407)

    * ``WorkingTreeFormat2.stub_initialize_remote`` is now private.
      (Martin Pool) 


bzr 1.5 2008-05-16
------------------

This release of Bazaar includes several updates to the documentation, and fixes
to prepare for making rich root support the default format. Many bugs have been
squashed, including fixes to log, bzr+ssh inter-operation with older servers.

  CHANGES:

    * Suppress deprecation warnings when bzrlib is a 'final' release. This way
      users of packaged software won't be bothered with DeprecationWarnings,
      but developers and testers will still see them. (John Arbash Meinel)

  DOCUMENTATION:

    * Incorporate feedback from Jelmer Vernooij and Neil Martinsen-Burrell
      on the plugin and integration chapters of the User Guide.
      (Ian Clatworthy)


bzr 1.5rc1 2008-05-09
---------------------

  NOTES WHEN UPGRADING:

  CHANGES:

    * Broader support of GNU Emacs mail clients. Set
      ``mail_client=emacsclient`` in your bazaar.conf and ``send`` will pop the
      bundle in a mail buffer according to the value of ``mail-user-agent``
      variable. (Xavier Maillard)

  FEATURES:

  IMPROVEMENTS:

    * Diff now handles revision specs like "branch:" and "submit:" more
      efficiently.  (Aaron Bentley, #202928)

    * More friendly error given when attempt to start the smart server
      on an address already in use. (Andrea Corbellini, #200575)

    * Pull completes much faster when there is nothing to pull.
      (Aaron Bentley)

  BUGFIXES:

    * Authentication.conf can define sections without password.
      (Vincent Ladeuil, #199440)

    * Avoid muttering every time a child update does not cause a progress bar
      update. (John Arbash Meinel, #213771)

    * ``Branch.reconcile()`` is now implemented. This allows ``bzr reconcile``
      to fix when a Branch has a non-canonical mainline history. ``bzr check``
      also detects this condition. (John Arbash Meinel, #177855)

    * ``bzr log -r ..X bzr://`` was failing, because it was getting a request
      for ``revision_id=None`` which was not a string.
      (John Arbash Meinel, #211661)

    * ``bzr commit`` now works with Microsoft's FTP service.
      (Andreas Deininger)

    * Catch definitions outside sections in authentication.conf.
      (Vincent Ladeuil, #217650)

    * Conversion from non-rich-root to rich-root(-pack) updates inventory
      sha1s, even when bundles are used.  (Aaron Bentley, #181391)

    * Conversion from non-rich-root to rich-root(-pack) works correctly even
      though search keys are not topologically sorted.  (Aaron Bentley)

    * Conversion from non-rich-root to rich-root(-pack) works even when a
      parent revision has a different root id.  (Aaron Bentley, #177874)

    * Disable strace testing until strace is fixed (see bug #103133) and emit a
      warning when selftest ends to remind us of leaking tests.
      (Vincent Ladeuil, #226769)

    * Fetching all revisions from a repository does not cause pack collisions.
      (Robert Collins, Aaron Bentley, #212908)

    * Fix error about "attempt to add line-delta in non-delta knit".
      (Andrew Bennetts, #217701)

    * Pushing a branch in "dirstate" format (Branch5) over bzr+ssh would break
      if the remote server was < version 1.2. This was due to a bug in the
      RemoteRepository.get_parent_map() fallback code.
      (John Arbash Meinel, #214894)

    * Remove leftover code in ``bzr_branch`` that inappropriately creates 
      a ``branch-name`` file in the branch control directory.
      (Martin Pool)

    * Set SO_REUSEADDR on server sockets of ``bzr serve`` to avoid problems
      rebinding the socket when starting the server a second time.
      (John Arbash Meinel, Martin Pool, #164288)

    * Severe performance degradation in fetching from knit repositories to
      knits and packs due to parsing the entire revisions.kndx on every graph
      walk iteration fixed by using the Repository.get_graph API.  There was
      another regression in knit => knit fetching which re-read the index for
      every revision each side had in common.
      (Robert Collins, John Arbash Meinel)

    * When logging the changes to a particular file, there was a bug if there
      were ghosts in the revision ancestry. (John Arbash Meinel, #209948)

    * xs4all's ftp server returns a temporary error when trying to list an
      empty directory, rather than returning an empty list. Adding a
      workaround so that we don't get spurious failures.
      (John Arbash Meinel, #215522)

  DOCUMENTATION:

    * Expanded the User Guide to include new chapters on popular plugins and
      integrating Bazaar into your environment. The *Best practices* chapter
      was renamed to *Miscellaneous topics* as suggested by community
      feedback as well. (Ian Clatworthy)

    * Document outlining strategies for TortoiseBzr. (Mark Hammond)

    * Improved the documentation on hooks. (Ian Clatworthy)

    * Update authentication docs regarding ssh agents.
      (Vincent Ladeuil, #183705)

  TESTING:

    * Add ``thread_name_suffix`` parameter to SmartTCPServer_for_testing, to
      make it easy to identify which test spawned a thread with an unhandled
      exception. (Andrew Bennetts)

    * New ``--debugflag``/``-E`` option to ``bzr selftest`` for setting
      options for debugging tests, these are complementary to the the -D
      options.  The ``-Dselftest_debug`` global option has been replaced by the
      ``-E=allow_debug`` option for selftest. (Andrew Bennetts)

    * Parameterised test ids are preserved correctly to aid diagnosis of test
      failures. (Robert Collins, Andrew Bennetts)

    * selftest now accepts --starting-with <id> to load only the tests whose id
      starts with the one specified. This greatly speeds up running the test
      suite on a limited set of tests and can be used to run the tests for a
      single module, a single class or even a single test.  (Vincent Ladeuil)

    * The test suite modules have been modified to define load_tests() instead
      of test_suite(). That speeds up selective loading (via --load-list)
      significantly and provides many examples on how to migrate (grep for
      load_tests).  (Vincent Ladeuil)

  INTERNALS:

    * ``Hooks.install_hook`` is now deprecated in favour of
      ``Hooks.install_named_hook`` which adds a required ``name`` parameter, to
      avoid having to call ``Hooks.name_hook``. (Daniel Watkins)

    * Implement xml8 serializer.  (Aaron Bentley)

    * New form ``@deprecated_method(deprecated_in(1, 5, 0))`` for making 
      deprecation wrappers.  (Martin Pool)

    * ``Repository.revision_parents`` is now deprecated in favour of 
      ``Repository.get_parent_map([revid])[revid]``. (Jelmer Vernooij)

    * The Python ``assert`` statement is no longer used in Bazaar source, and 
      a test checks this.  (Martin Pool)

  API CHANGES:

    * ``bzrlib.status.show_pending_merges`` requires the repository to be
      locked by the caller. Callers should have been doing it anyway, but it
      will now raise an exception if they do not. (John Arbash Meinel)

    * Repository.get_data_stream, Repository.get_data_stream_for_search(),
      Repository.get_deltas_for_revsions(), Repository.revision_trees(),
      Repository.item_keys_introduced_by() no longer take read locks.
      (Aaron Bentley)

    * ``LockableFiles.get_utf8`` and ``.get`` are deprecated, as a start
      towards removing LockableFiles and ``.control_files`` entirely.
      (Martin Pool)

    * Methods deprecated prior to 1.1 have been removed.
      (Martin Pool)


bzr 1.4 2008-04-28
------------------

This release of Bazaar includes handy improvements to the speed of log and
status, new options for several commands, improved documentation, and better
hooks, including initial code for server-side hooks.  A number of bugs have
been fixed, particularly in interoperability between different formats or
different releases of Bazaar over there network.  There's been substantial
internal work in both the repository and network code to enable new features
and faster performance.

  BUG FIXES:

    * Pushing a branch in "dirstate" format (Branch5) over bzr+ssh would break
      if the remote server was < version 1.2.  This was due to a bug in the
      RemoteRepository.get_parent_map() fallback code.
      (John Arbash Meinel, Andrew Bennetts, #214894)


bzr 1.4rc2 2008-04-21
---------------------

  BUG FIXES:

    * ``bzr log -r ..X bzr://`` was failing, because it was getting a request
      for ``revision_id=None`` which was not a string.
      (John Arbash Meinel, #211661)

    * Fixed a bug in handling ghost revisions when logging changes in a 
      particular file.  (John Arbash Meinel, #209948)

    * Fix error about "attempt to add line-delta in non-delta knit".
      (Andrew Bennetts, #205156)

    * Fixed performance degradation in fetching from knit repositories to
      knits and packs due to parsing the entire revisions.kndx on every graph
      walk iteration fixed by using the Repository.get_graph API.  There was
      another regression in knit => knit fetching which re-read the index for
      every revision each side had in common.
      (Robert Collins, John Arbash Meinel)


bzr 1.4rc1 2008-04-11
---------------------

  CHANGES:

   * bzr main script cannot be imported (Benjamin Peterson)

   * On Linux bzr additionally looks for plugins in arch-independent site
     directory. (Toshio Kuratomi)

   * The ``set_rh`` branch hook is now deprecated. Please migrate
     any plugins using this hook to use an alternative, e.g.
     ``post_change_branch_tip``. (Ian Clatworthy)

   * When a plugin cannot be loaded as the file path is not a valid
     python module name bzr will now strip a ``bzr_`` prefix from the
     front of the suggested name, as many plugins (e.g. bzr-svn)
     want to be installed without this prefix. It is a common mistake
     to have a folder named "bzr-svn" for that plugin, especially
     as this is what bzr branch lp:bzr-svn will give you. (James Westby,
     Andrew Cowie)

   * UniqueIntegerBugTracker now appends bug-ids instead of joining
     them to the base URL. Plugins that register bug trackers may
     need a trailing / added to the base URL if one is not already there.
     (James Wesby, Andrew Cowie)

  FEATURES:

    * Added start_commit hook for mutable trees. (Jelmer Vernooij, #186422)

    * ``status`` now accepts ``--no-pending`` to show the status without
      listing pending merges, which speeds up the command a lot on large
      histories.  (James Westby, #202830)

    * New ``post_change_branch_tip`` hook that is called after the
      branch tip is moved but while the branch is still write-locked.
      See the User Reference for signature details.
      (Ian Clatworthy, James Henstridge)

    * Reconfigure can convert a branch to be standalone or to use a shared
      repository.  (Aaron Bentley)

  IMPROVEMENTS:

    * The smart protocol now has support for setting branches' revision info
      directly.  This should make operations like push slightly faster, and is a
      step towards server-side hooks.  The new request method name is
      ``Branch.set_last_revision_info``.  (Andrew Bennetts)

    * ``bzr commit --fixes`` now recognises "gnome" as a tag by default.
      (James Westby, Andrew Cowie)

    * ``bzr switch`` will attempt to find branches to switch to relative to the
      current branch. E.g. ``bzr switch branchname`` will look for
      ``current_branch/../branchname``. (Robert Collins, Jelmer Vernooij,
      Wouter van Heyst)

    * Diff is now more specific about execute-bit changes it describes
      (Chad Miller)

    * Fetching data over HTTP is a bit faster when urllib is used.  This is done
      by forcing it to recv 64k at a time when reading lines in HTTP headers,
      rather than just 1 byte at a time.  (Andrew Bennetts)

    * Log --short and --line are much faster when -r is not specified.
      (Aaron Bentley)

    * Merge is faster.  We no longer check a file's existence unnecessarily
      when merging the execute bit.  (Aaron Bentley)

    * ``bzr status`` on an explicit list of files no longer shows pending
      merges, making it much faster on large trees. (John Arbash Meinel)

    * The launchpad directory service now warns the user if they have not set
      their launchpad login and are trying to resolve a URL using it, just
      in case they want to do a write operation with it.  (James Westby)

    * The smart protocol client is slightly faster, because it now only queries
      the server for the protocol version once per connection.  Also, the HTTP
      transport will now automatically probe for and use a smart server if
      one is present.  You can use the new ``nosmart+`` transport decorator
      to get the old behaviour.  (Andrew Bennetts)

    * The ``version`` command takes a ``--short`` option to print just the
      version number, for easier use in scripts.  (Martin Pool)

    * Various operations with revision specs and commands that calculate
      revnos and revision ids are faster.  (John A. Meinel, Aaron Bentley)

  BUGFIXES:

    * Add ``root_client_path`` parameter to SmartWSGIApp and
      SmartServerRequest.  This makes it possible to publish filesystem
      locations that don't exactly match URL paths. SmartServerRequest
      subclasses should use the new ``translate_client_path`` and
      ``transport_from_client_path`` methods when dealing with paths received
      from a client to take this into account.  (Andrew Bennetts, #124089)

    * ``bzr mv a b`` can be now used also to rename previously renamed
      directories, not only files. (Lukáš Lalinský, #107967)

    * ``bzr uncommit --local`` can now remove revisions from the local
      branch to be symmetric with ``bzr commit --local``.
      (John Arbash Meinel, #93412)

    * Don't ask for a password if there is no real terminal.
      (Alexander Belchenko, #69851)

    * Fix a bug causing a ValueError crash in ``parse_line_delta_iter`` when
      fetching revisions from a knit to pack repository or vice versa using
      bzr:// (including over http or ssh).
      (#208418, Andrew Bennetts, Martin Pool, Robert Collins)

    * Fixed ``_get_line`` in ``bzrlib.smart.medium``, which was buggy.  Also
      fixed ``_get_bytes`` in the same module to use the push back buffer.
      These bugs had no known impact in normal use, but were problematic for
      developers working on the code, and were likely to cause real bugs sooner
      or later.  (Andrew Bennetts)

    * Implement handling of basename parameter for DefaultMail.  (James Westby)

    * Incompatibility with Paramiko versions newer than 1.7.2 was fixed.
      (Andrew Bennetts, #213425)

    * Launchpad locations (lp: URLs) can be pulled.  (Aaron Bentley, #181945)

    * Merges that add files to deleted root directories complete.  They
      do create conflicts.  (Aaron Bentley, #210092)

    * vsftp's return ``550 RNFR command failed.`` supported.
      (Marcus Trautwig, #129786)

  DOCUMENTATION:

    * Improved documentation on send/merge relationship. (Peter Schuller)

    * Minor fixes to the User Guide. (Matthew Fuller)

    * Reduced the evangelism in the User Guide. (Ian Clatworthy)

    * Added Integrating with Bazaar document for developers (Martin Albisetti)

  API BREAKS:

    * Attempting to pull data from a ghost aware repository (e.g. knits) into a
      non-ghost aware repository such as weaves will now fail if there are
      ghosts.  (Robert Collins)

    * ``KnitVersionedFile`` no longer accepts an ``access_mode`` parameter, and
      now requires the ``index`` and ``access_method`` parameters to be
      supplied. A compatible shim has been kept in the new function
      ``knit.make_file_knit``. (Robert Collins)

    * Log formatters must now provide log_revision instead of show and
      show_merge_revno methods. The latter had been deprecated since the 0.17
      release. (James Westby)

    * ``LoopbackSFTP`` is now called ``SocketAsChannelAdapter``.
      (Andrew Bennetts)

    * ``osutils.backup_file`` is removed. (Alexander Belchenko)

    * ``Repository.get_revision_graph`` is deprecated, with no replacement
      method. The method was size(history) and not desirable. (Robert Collins)

    * ``revision.revision_graph`` is deprecated, with no replacement function.
      The function was size(history) and not desirable. (Robert Collins)

    * ``Transport.get_shared_medium`` is deprecated.  Use
      ``Transport.get_smart_medium`` instead.  (Andrew Bennetts)

    * ``VersionedFile`` factories now accept a get_scope parameter rather
      than using a call to ``transaction_finished``, allowing the removal of
      the fixed list of versioned files per repository. (Robert Collins)

    * ``VersionedFile.annotate_iter`` is deprecated. While in principle this
      allowed lower memory use, all users of annotations wanted full file 
      annotations, and there is no storage format suitable for incremental
      line-by-line annotation. (Robert Collins)

    * ``VersionedFile.clone_text`` is deprecated. This performance optimisation
      is no longer used - reading the content of a file that is undergoing a
      file level merge to identical state on two branches is rare enough, and
      not expensive enough to special case. (Robert Collins)

    * ``VersionedFile.clear_cache`` and ``enable_cache`` are deprecated.
      These methods added significant complexity to the ``VersionedFile``
      implementation, but were only used for optimising fetches from knits - 
      which can be done from outside the knit layer, or via a caching
      decorator. As knits are not the default format, the complexity is no
      longer worth paying. (Robert Collins)

    * ``VersionedFile.create_empty`` is removed. This method presupposed a
      sensible mapping to a transport for individual files, but pack backed
      versioned files have no such mapping. (Robert Collins)

    * ``VersionedFile.get_graph`` is deprecated, with no replacement method.
      The method was size(history) and not desirable. (Robert Collins)

    * ``VersionedFile.get_graph_with_ghosts`` is deprecated, with no
      replacement method.  The method was size(history) and not desirable.
      (Robert Collins)

    * ``VersionedFile.get_parents`` is deprecated, please use
      ``VersionedFile.get_parent_map``. (Robert Collins)

    * ``VersionedFile.get_sha1`` is deprecated, please use
      ``VersionedFile.get_sha1s``. (Robert Collins)

    * ``VersionedFile.has_ghost`` is now deprecated, as it is both expensive
      and unused outside of a single test. (Robert Collins)

    * ``VersionedFile.iter_parents`` is now deprecated in favour of
      ``get_parent_map`` which can be used to instantiate a Graph on a
      VersionedFile. (Robert Collins)

    * ``VersionedFileStore`` no longer uses the transaction parameter given
      to most methods; amongst other things this means that the
      get_weave_or_empty method no longer guarantees errors on a missing weave
      in a readonly transaction, and no longer caches versioned file instances
      which reduces memory pressure (but requires more careful management by
      callers to preserve performance). (Robert Collins)

  TESTING:

    * New -Dselftest_debug flag disables clearing of the debug flags during
      tests.  This is useful if you want to use e.g. -Dhpss to help debug a
      failing test.  Be aware that using this feature is likely to cause
      spurious test failures if used with the full suite. (Andrew Bennetts)

    * selftest --load-list now uses a new more agressive test loader that will
      avoid loading unneeded modules and building their tests. Plugins can use
      this new loader by defining a load_tests function instead of a test_suite
      function. (a forthcoming patch will provide many examples on how to
      implement this).
      (Vincent Ladeuil)

    * selftest --load-list now does some sanity checks regarding duplicate test
      IDs and tests present in the list but not found in the actual test suite.
      (Vincent Ladeuil)

    * Slightly more concise format for the selftest progress bar, so there's
      more space to show the test name.  (Martin Pool) ::

        [2500/10884, 1fail, 3miss in 1m29s] test_revisionnamespaces.TestRev

    * The test suite takes much less memory to run, and is a bit faster.  This
      is done by clearing most attributes of TestCases after running them, if
      they succeeded.  (Andrew Bennetts)

  INTERNALS:

    * Added ``_build_client_protocol`` to ``_SmartClient``.  (Andrew Bennetts)

    * Added basic infrastructure for automatic plugin suggestion.
      (Martin Albisetti)

    * If a ``LockableFiles`` object is not explicitly unlocked (for example
      because of a missing ``try/finally`` block, it will give a warning but
      not automatically unlock itself.  (Previously they did.)  This
      sometimes caused knock-on errors if for example the network connection
      had already failed, and should not be relied upon by code. 
      (Martin Pool, #109520)

    * ``make dist`` target to build a release tarball, and also 
      ``check-dist-tarball`` and ``dist-upload-escudero``.  (Martin Pool)

    * The ``read_response_tuple`` method of ``SmartClientRequestProtocol*``
      classes will now raise ``UnknownSmartMethod`` when appropriate, so that
      callers don't need to try distinguish unknown request errors from other
      errors.  (Andrew Bennetts)

    * ``set_make_working_trees`` is now implemented provided on all repository
      implementations (Aaron Bentley)

    * ``VersionedFile`` now has a new method ``get_parent_map`` which, like
      ``Graph.get_parent_map`` returns a dict of key:parents. (Robert Collins)


bzr 1.3.1 2008-04-09
--------------------

  No changes from 1.3.1rc1.


bzr 1.3rc1 2008-04-04
---------------------

  BUG FIXES:

    * Fix a bug causing a ValueError crash in ``parse_line_delta_iter`` when
      fetching revisions from a knit to pack repository or vice versa using
      bzr:// (including over http or ssh).  
      (#208418, Andrew Bennetts, Martin Pool, Robert Collins)


bzr 1.3 2008-03-20
------------------

Bazaar has become part of the GNU project <http://www.gnu.org>

Many operations that act on history, including ``log`` and ``annotate`` are now
substantially faster.  Several bugs have been fixed and several new options and
features have been added.

  TESTING:

    * Avoid spurious failure of ``TestVersion.test_version`` matching
      directory names.
      (#202778, Martin Pool)


bzr 1.3rc1 2008-03-16
---------------------

  NOTES WHEN UPGRADING:

    * The backup directory created by ``upgrade`` is now called
      ``backup.bzr``, not ``.bzr.backup``. (Martin Albisetti)

  CHANGES:

    * A new repository format 'development' has been added. This format will
      represent the latest 'in-progress' format that the bzr developers are
      interested in getting early-adopter testing and feedback on.
      ``doc/developers/development-repo.txt`` has detailed information.
      (Robert Collins)

    * BZR_LOG environment variable controls location of .bzr.log trace file. 
      User can suppress writing messages to .bzr.log by using '/dev/null'
      filename (on Linux) or 'NUL' (on Windows). If BZR_LOG variable 
      is not defined but BZR_HOME is defined then default location
      for .bzr.log trace file is ``$BZR_HOME/.bzr.log``.
      (Alexander Belchenko)

    * ``launchpad`` builtin plugin now shipped as separate part in standalone
      bzr.exe, installed to ``C:\Program Files\Bazaar\plugins`` directory, 
      and standalone installer allows user to skip installation of this plugin.
      (Alexander Belchenko)

    * Restore auto-detection of plink.exe on Windows. (Dmitry Vasiliev)

    * Version number is now shown as "1.2" or "1.2pr2", without zeroed or
      missing final fields.  (Martin Pool)

  FEATURES:

    * ``branch`` and ``checkout`` can hard-link working tree files, which is
      faster and saves space.  (Aaron Bentley)

    * ``bzr send`` will now also look at the ``child_submit_to`` setting in
      the submit branch to determine the email address to send to. 
      (Jelmer Vernooij)

  IMPROVEMENTS:

    * BzrBranch._lefthand_history is faster on pack repos.  (Aaron Bentley)

    * Branch6.generate_revision_history is faster.  (Aaron Bentley)

    * Directory services can now be registered, allowing special URLs to be
      dereferenced into real URLs.  This is a generalization and cleanup of
      the lp: transport lookup.  (Aaron Bentley)

    * Merge directives that are automatically attached to emails have nicer
      filenames, based on branch-nick + revno. (Aaron Bentley)

    * ``push`` has a ``--revision`` option, to specify what revision to push up
      to.  (Daniel Watkins)

    * Significantly reducing execution time and network traffic for trivial 
      case of running ``bzr missing`` command for two identical branches.
      (Alexander Belchenko)

    * Speed up operations that look at the revision graph (such as 'bzr log').
      ``KnitPackRepositor.get_revision_graph`` uses ``Graph.iter_ancestry`` to
      extract the revision history. This allows filtering ghosts while
      stepping instead of needing to peek ahead. (John Arbash Meinel)

    * The ``hooks`` command lists installed hooks, to assist in debugging.
      (Daniel Watkins)

    * Updates to how ``annotate`` work. Should see a measurable improvement in
      performance and memory consumption for file with a lot of merges.
      Also, correctly handle when a line is introduced by both parents (it
      should be attributed to the first merge which notices this, and not
      to all subsequent merges.) (John Arbash Meinel)

  BUGFIXES:

    * Autopacking no longer holds the full set of inventory lines in
      memory while copying. For large repositories, this can amount to
      hundreds of MB of ram consumption.
      (Ian Clatworthy, John Arbash Meinel)

    * Cherrypicking when using ``--format=merge3`` now explictly excludes
      BASE lines. (John Arbash Meinel, #151731)

    * Disable plink's interactive prompt for password.
      (#107593, Dmitry Vasiliev)

    * Encode command line arguments from unicode to user_encoding before
      invoking external mail client in `bzr send` command.
      (#139318, Alexander Belchenko)

    * Fixed problem connecting to ``bzr+https://`` servers.
      (#198793, John Ferlito)

    * Improved error reporting in the Launchpad plugin. (Daniel Watkins,
      #196618)

    * Include quick-start-summary.svg file to python-based installer(s)
      for Windows. (#192924, Alexander Belchenko)

    * lca merge now respects specified files. (Aaron Bentley)

    * Make version-info --custom imply --all. (#195560, James Westby)

    * ``merge --preview`` now works for merges that add or modify
      symlinks (James Henstridge)

    * Redirecting the output from ``bzr merge`` (when the remembered
      location is used) now works. (John Arbash Meinel)

    * setup.py script explicitly checks for Python version.
      (Jari Aalto, Alexander Belchenko, #200569)

    * UnknownFormatErrors no longer refer to branches regardless of kind of
      unknown format. (Daniel Watkins, #173980)

    * Upgrade bundled ConfigObj to version 4.5.2, which properly quotes #
      signs, among other small improvements. (Matt Nordhoff, #86838)

    * Use correct indices when emitting LCA conflicts.  This fixes IndexError
      errors.  (Aaron Bentley, #196780)

  DOCUMENTATION:

    * Explained how to use ``version-info --custom`` in the User Guide.
      (Neil Martinsen-Burrell)

  API BREAKS:

    * Support for loading plugins from zip files and
      ``bzrlib.plugin.load_from_zip()`` function are deprecated.
      (Alexander Belchenko)

  TESTING:
    
    * Added missing blackbox tests for ``modified`` (Adrian Wilkins)

    * The branch interface tests were invalid for branches using rich-root
      repositories because the empty string is not a valid file-id.
      (Robert Collins)

  INTERNALS:

    * ``Graph.iter_ancestry`` returns the ancestry of revision ids. Similar to
      ``Repository.get_revision_graph()`` except it includes ghosts and you can
      stop part-way through. (John Arbash Meinel)

    * New module ``tools/package_mf.py`` provide custom module finder for
      python packages (improves standard python library's modulefinder.py)
      used by ``setup.py`` script while building standalone bzr.exe.
      (Alexander Belchenko)

    * New remote method ``RemoteBzrDir.find_repositoryV2`` adding support for
      detecting external lookup support on remote repositories. This method is
      now attempted first when lookup up repositories, leading to an extra 
      round trip on older bzr smart servers. (Robert Collins)
 
    * Repository formats have a new supported-feature attribute
      ``supports_external_lookups`` used to indicate repositories which support
      falling back to other repositories when they have partial data.
      (Robert Collins)

    * ``Repository.get_revision_graph_with_ghosts`` and
      ``bzrlib.revision.(common_ancestor,MultipleRevisionSources,common_graph)``
      have been deprecated.  (John Arbash Meinel)

    * ``Tree.iter_changes`` is now a public API, replacing the work-in-progress
      ``Tree._iter_changes``. The api is now considered stable and ready for
      external users.  (Aaron Bentley)

    * The bzrdir format registry now accepts an ``alias`` keyword to
      register_metadir, used to indicate that a format name is an alias for
      some other format and thus should not be reported when describing the
      format. (Robert Collins)


bzr 1.2 2008-02-15
------------------

  BUG FIXES:

    * Fix failing test in Launchpad plugin. (Martin Pool)


bzr 1.2rc1 2008-02-13
---------------------

  NOTES WHEN UPGRADING:
  
    * Fetching via the smart protocol may need to reconnect once during a fetch
      if the remote server is running Bazaar 1.1 or earlier, because the client
      attempts to use more efficient requests that confuse older servers.  You
      may be required to re-enter a password or passphrase when this happens.
      This won't happen if the server is upgraded to Bazaar 1.2.
      (Andrew Bennetts)

  CHANGES:

    * Fetching via bzr+ssh will no longer fill ghosts by default (this is
      consistent with pack-0.92 fetching over SFTP). (Robert Collins)

    * Formatting of ``bzr plugins`` output is changed to be more human-
      friendly. Full path of plugins locations will be shown only with
      ``--verbose`` command-line option. (Alexander Belchenko)

    * ``merge`` now prefers to use the submit branch, but will fall back to
      parent branch.  For many users, this has no effect.  But some users who
      pull and merge on the same branch will notice a change.  This change
      makes it easier to work on a branch on two different machines, pulling
      between the machines, while merging from the upstream.
      ``merge --remember`` can now be used to set the submit_branch.
      (Aaron Bentley)

  FEATURES:

    * ``merge --preview`` produces a diff of the changes merge would make,
      but does not actually perform the merge.  (Aaron Bentley)

    * New smart method ``Repository.get_parent_map`` for getting revision
      parent data. This returns additional parent information topologically
      adjacent to the requested data to reduce round trip latency impacts.
      (Robert Collins)

    * New smart method, ``Repository.stream_revisions_chunked``, for fetching
      revision data that streams revision data via a chunked encoding.  This
      avoids buffering large amounts of revision data on the server and on the
      client, and sends less data to the server to request the revisions.
      (Andrew Bennetts, Robert Collins, #178353)

    * The launchpad plugin now handles lp urls of the form
      ``lp://staging/``, ``lp://demo/``, ``lp://dev/`` to use the appropriate
      launchpad instance to do the resolution of the branch identities.
      This is primarily of use to Launchpad developers, but can also
      be used by other users who want to try out Launchpad as
      a branch location without messing up their public Launchpad
      account.  Branches that are pushed to the staging environment
      have an expected lifetime of one day. (Tim Penhey)

  IMPROVEMENTS:

    * Creating a new branch no longer tries to read the entire revision-history
      unnecessarily over smart server operations. (Robert Collins)

    * Fetching between different repository formats with compatible models now
      takes advantage of the smart method to stream revisions.  (Andrew Bennetts)

    * The ``--coverage`` option is now global, rather specific to ``bzr
      selftest``.  (Andrew Bennetts)

    * The ``register-branch`` command will now use the public url of the branch
      containing the current directory, if one has been set and no explicit
      branch is provided.  (Robert Collins)

    * Tweak the ``reannotate`` code path to optimize the 2-parent case.
      Speeds up ``bzr annotate`` with a pack repository by approx 3:2.
      (John Arbash Meinel)

  BUGFIXES:

    * Calculate remote path relative to the shared medium in _SmartClient.  This
      is related to the problem in bug #124089.  (Andrew Bennetts)

    * Cleanly handle connection errors in smart protocol version two, the same
      way as they are handled by version one.  (Andrew Bennetts)

    * Clearer error when ``version-info --custom`` is used without
      ``--template`` (Lukáš Lalinský)

    * Don't raise UnavailableFeature during test setup when medusa is not
      available or tearDown is never called leading to nasty side effects.
      (#137823, Vincent Ladeuil)

    * If a plugin's test suite cannot be loaded, for example because of a syntax
      error in the tests, then ``selftest`` fails, rather than just printing 
      a warning.  (Martin Pool, #189771)
      
    * List possible values for BZR_SSH environment variable in env-variables
      help topic. (Alexander Belchenko, #181842)

    * New methods ``push_log_file`` and ``pop_log_file`` to intercept messages:
      popping the log redirection now precisely restores the previous state,
      which makes it easier to use bzr log output from other programs.
      TestCaseInTempDir no longer depends on a log redirection being established
      by the test framework, which lets bzr tests cleanly run from a normal
      unittest runner.
      (#124153, #124849, Martin Pool, Jonathan Lange)

    * ``pull --quiet`` is now more quiet, in particular a message is no longer
      printed when the remembered pull location is used. (James Westby,
      #185907)

    * ``reconfigure`` can safely be interrupted while fetching.
      (Aaron Bentley, #179316)

    * ``reconfigure`` preserves tags when converting to and from lightweight
      checkouts.  (Aaron Bentley, #182040)

    * Stop polluting /tmp when running selftest.
      (Vincent Ladeuil, #123623)

    * Switch from NFKC => NFC for normalization checks. NFC allows a few
      more characters which should be considered valid.
      (John Arbash Meinel, #185458)

    * The launchpad plugin now uses the ``edge`` xmlrpc server to avoid
      interacting badly with a bug on the launchpad side. (Robert Collins)

    * Unknown hostnames when connecting to a ``bzr://`` URL no longer cause
      tracebacks.  (Andrew Bennetts, #182849)

  API BREAKS:

    * Classes implementing Merge types like Merge3Merger must now accept (and
      honour) a do_merge flag in their constructor.  (Aaron Bentley)

    * ``Repository.add_inventory`` and ``add_revision`` now require the caller
      to previously take a write lock (and start a write group.)
      (Martin Pool)

  TESTING:

    * selftest now accepts --load-list <file> to load a test id list. This
      speeds up running the test suite on a limited set of tests.
      (Vincent Ladeuil)

  INTERNALS:

    * Add a new method ``get_result`` to graph search objects. The resulting
      ``SearchResult`` can be used to recreate the search later, which will
      be useful in reducing network traffic. (Robert Collins)

    * Use convenience function to check whether two repository handles 
      are referring to the same repository in ``Repository.get_graph``. 
      (Jelmer Vernooij, #187162)

    * Fetching now passes the find_ghosts flag through to the 
      ``InterRepository.missing_revision_ids`` call consistently for all
      repository types. This will enable faster missing revision discovery with
      bzr+ssh. (Robert Collins)

    * Fix error handling in Repository.insert_data_stream. (Lukas Lalinsky)

    * ``InterRepository.missing_revision_ids`` is now deprecated in favour of
      ``InterRepository.search_missing_revision_ids`` which returns a 
      ``bzrlib.graph.SearchResult`` suitable for making requests from the smart
      server. (Robert Collins)

    * New error ``NoPublicBranch`` for commands that need a public branch to
      operate. (Robert Collins)
 
    * New method ``iter_inventories`` on Repository for access to many
      inventories. This is primarily used by the ``revision_trees`` method, as
      direct access to inventories is discouraged. (Robert Collins)
 
    * New method ``next_with_ghosts`` on the Graph breadth-first-search objects
      which will split out ghosts and present parents into two separate sets,
      useful for code which needs to be aware of ghosts (e.g. fetching data
      cares about ghosts during revision selection). (Robert Collins)

    * Record a timestamp against each mutter to the trace file, relative to the
      first import of bzrlib.  (Andrew Bennetts)

    * ``Repository.get_data_stream`` is now deprecated in favour of
      ``Repository.get_data_stream_for_search`` which allows less network
      traffic when requesting data streams over a smart server. (Robert Collins)

    * ``RemoteBzrDir._get_tree_branch`` no longer triggers ``_ensure_real``,
      removing one round trip on many network operations. (Robert Collins)

    * RemoteTransport's ``recommended_page_size`` method now returns 64k, like
      SFTPTransport and HttpTransportBase.  (Andrew Bennetts)

    * Repository has a new method ``has_revisions`` which signals the presence
      of many revisions by returning a set of the revisions listed which are
      present. This can be done by index queries without reading data for parent
      revision names etc. (Robert Collins)


bzr 1.1 2008-01-15
------------------

(no changes from 1.1rc1)

bzr 1.1rc1 2008-01-05
---------------------

  CHANGES:
   
   * Dotted revision numbers have been revised. Instead of growing longer with
     nested branches the branch number just increases. (eg instead of 1.1.1.1.1
     we now report 1.2.1.) This helps scale long lived branches which have many
     feature branches merged between them. (John Arbash Meinel)

   * The syntax ``bzr diff branch1 branch2`` is no longer supported.
     Use ``bzr diff branch1 --new branch2`` instead. This change has
     been made to remove the ambiguity where ``branch2`` is in fact a
     specific file to diff within ``branch1``.

  FEATURES:

   * New option to use custom template-based formats in  ``bzr version-info``.
     (Lukáš Lalinský)

   * diff '--using' allows an external diff tool to be used for files.
     (Aaron Bentley)

   * New "lca" merge-type for fast everyday merging that also supports
     criss-cross merges.  (Aaron Bentley)

  IMPROVEMENTS:

   * ``annotate`` now doesn't require a working tree. (Lukáš Lalinský,
     #90049)

   * ``branch`` and ``checkout`` can now use files from a working tree to
     to speed up the process.  For checkout, this requires the new
     --files-from flag.  (Aaron Bentley)

   * ``bzr diff`` now sorts files in alphabetical order.  (Aaron Bentley)

   * ``bzr diff`` now works on branches without working trees. Tree-less
     branches can also be compared to each other and to working trees using
     the new diff options ``--old`` and ``--new``. Diffing between branches,
     with or without trees, now supports specific file filtering as well.
     (Ian Clatworthy, #6700)

   * ``bzr pack`` now orders revision texts in topological order, with newest
     at the start of the file, promoting linear reads for ``bzr log`` and the
     like. This partially fixes #154129. (Robert Collins)

   * Merge directives now fetch prerequisites from the target branch if
     needed.  (Aaron Bentley)

   * pycurl now handles digest authentication.
     (Vincent Ladeuil)

   * ``reconfigure`` can now convert from repositories.  (Aaron Bentley)

   * ``-l`` is now a short form for ``--limit`` in ``log``.  (Matt Nordhoff)

   * ``merge`` now warns when merge directives cause cherrypicks.
     (Aaron Bentley)

   * ``split`` now supported, to enable splitting large trees into smaller
     pieces.  (Aaron Bentley)

  BUGFIXES:

   * Avoid AttributeError when unlocking a pack repository when an error occurs.
     (Martin Pool, #180208)

   * Better handle short reads when processing multiple range requests.
     (Vincent Ladeuil, #179368)

   * build_tree acceleration uses the correct path when a file has been moved.
     (Aaron Bentley)

   * ``commit`` now succeeds when a checkout and its master branch share a
     repository.  (Aaron Bentley, #177592)

   * Fixed error reporting of unsupported timezone format in
     ``log --timezone``. (Lukáš Lalinský, #178722)

   * Fixed Unicode encoding error in ``ignored`` when the output is
     redirected to a pipe. (Lukáš Lalinský)

   * Fix traceback when sending large response bodies over the smart protocol
     on Windows. (Andrew Bennetts, #115781)

   * Fix ``urlutils.relative_url`` for the case of two ``file:///`` URLs
     pointed to different logical drives on Windows.
     (Alexander Belchenko, #90847)

   * HTTP test servers are now compatible with the http protocol version 1.1.
     (Vincent Ladeuil, #175524)

   * _KnitParentsProvider.get_parent_map now handles requests for ghosts
     correctly, instead of erroring or attributing incorrect parents to ghosts.
     (Aaron Bentley)

   * ``merge --weave --uncommitted`` now works.  (Aaron Bentley)

   * pycurl authentication handling was broken and incomplete. Fix handling of
     user:pass embedded in the urls.
     (Vincent Ladeuil, #177643)

   * Files inside non-directories are now handled like other conflict types.
     (Aaron Bentley, #177390)

   * ``reconfigure`` is able to convert trees into lightweight checkouts.
     (Aaron Bentley)

   * Reduce lockdir timeout to 0 when running ``bzr serve``.  (Andrew Bennetts,
     #148087)

   * Test that the old ``version_info_format`` functions still work, even
     though they are deprecated. (John Arbash Meinel, ShenMaq, #177872)

   * Transform failures no longer cause ImmortalLimbo errors (Aaron Bentley,
     #137681)

   * ``uncommit`` works even when the commit messages of revisions to be
     removed use characters not supported in the terminal encoding.
     (Aaron Bentley)

   * When dumb http servers return whole files instead of the requested ranges,
     read the remaining bytes by chunks to avoid overflowing network buffers.
     (Vincent Ladeuil, #175886)

  DOCUMENTATION:

   * Minor tweaks made to the bug tracker integration documentation.
     (Ian Clatworthy)

   * Reference material has now be moved out of the User Guide and added
     to the User Reference. The User Reference has gained 4 sections as
     a result: Authenication Settings, Configuration Settings, Conflicts
     and Hooks. All help topics are now dumped into text format in the
     doc/en/user-reference directory for those who like browsing that
     information in their editor. (Ian Clatworthy)

   * *Using Bazaar with Launchpad* tutorial added. (Ian Clatworthy)

  INTERNALS:

    * find_* methods available for BzrDirs, Branches and WorkingTrees.
      (Aaron Bentley)

    * Help topics can now be loaded from files. 
      (Ian Clatworthy, Alexander Belchenko)

    * get_parent_map now always provides tuples as its output.  (Aaron Bentley)

    * Parent Providers should now implement ``get_parent_map`` returning a
      dictionary instead of ``get_parents`` returning a list.
      ``Graph.get_parents`` is now deprecated. (John Arbash Meinel,
      Robert Collins)

    * Patience Diff now supports arbitrary python objects, as long as they
      support ``hash()``. (John Arbash Meinel)

    * Reduce selftest overhead to establish test names by memoization.
      (Vincent Ladeuil)

  API BREAKS:

  TESTING:

   * Modules can now customise their tests by defining a ``load_tests``
     attribute. ``pydoc bzrlib.tests.TestUtil.TestLoader.loadTestsFromModule``
     for the documentation on this attribute. (Robert Collins)

   * New helper function ``bzrlib.tests.condition_id_re`` which helps
     filter tests based on a regular expression search on the tests id.
     (Robert Collins)
    
   * New helper function ``bzrlib.tests.condition_isinstance`` which helps
     filter tests based on class. (Robert Collins)
    
   * New helper function ``bzrlib.tests.exclude_suite_by_condition`` which
     generalises the ``exclude_suite_by_re`` function. (Robert Collins)

   * New helper function ``bzrlib.tests.filter_suite_by_condition`` which
     generalises the ``filter_suite_by_re`` function. (Robert Collins)

   * New helper method ``bzrlib.tests.exclude_tests_by_re`` which gives a new
     TestSuite that does not contain tests from the input that matched a
     regular expression. (Robert Collins)

   * New helper method ``bzrlib.tests.randomize_suite`` which returns a
     randomized copy of the input suite. (Robert Collins)

   * New helper method ``bzrlib.tests.split_suite_by_re`` which splits a test
     suite into two according to a regular expression. (Robert Collins)

   * Parametrize all http tests for the transport implementations, the http
     protocol versions (1.0 and 1.1) and the authentication schemes.
     (Vincent Ladeuil) 

   * The ``exclude_pattern`` and ``random_order`` parameters to the function
     ``bzrlib.tests.filter_suite_by_re`` have been deprecated. (Robert Collins)

   * The method ``bzrlib.tests.sort_suite_by_re`` has been deprecated. It is 
     replaced by the new helper methods added in this release. (Robert Collins)


bzr 1.0 2007-12-14
------------------

  DOCUMENTATION:

   * More improvements and fixes to the User Guide.  (Ian Clatworthy)

   * Add information on cherrypicking/rebasing to the User Guide.
     (Ian Clatworthy)

   * Improve bug tracker integration documentation. (Ian Clatworthy)

   * Minor edits to ``Bazaar in five minutes`` from David Roberts and
     to the rebasing section of the User Guide from Aaron Bentley.
     (Ian Clatworthy)


bzr 1.0rc3 2007-12-11
---------------------

  CHANGES:
   
   * If a traceback occurs, users are now asked to report the bug 
     through Launchpad (https://bugs.launchpad.net/bzr/), rather than 
     by mail to the mailing list.
     (Martin Pool)

  BUGFIXES:

   * Fix Makefile rules for doc generation. (Ian Clatworthy, #175207)

   * Give more feedback during long http downloads by making readv deliver data
     as it arrives for urllib, and issue more requests for pycurl. High latency
     networks are better handled by urllib, the pycurl implementation give more
     feedback but also incur more latency.
     (Vincent Ladeuil, #173010)

   * Implement _make_parents_provider on RemoteRepository, allowing generating
     bundles against branches on a smart server.  (Andrew Bennetts, #147836)

  DOCUMENTATION:

   * Improved user guide.  (Ian Clatworthy)

   * The single-page quick reference guide is now available as a PDF.
     (Ian Clatworthy)

  INTERNALS:

    * readv urllib http implementation is now a real iterator above the
      underlying socket and deliver data as soon as it arrives. 'get' still
      wraps its output in a StringIO.
      (Vincent Ladeuil)


bzr 1.0rc2 2007-12-07
---------------------

  IMPROVEMENTS:

   * Added a --coverage option to selftest. (Andrew Bennetts)

   * Annotate merge (merge-type=weave) now supports cherrypicking.
     (Aaron Bentley)

   * ``bzr commit`` now doesn't print the revision number twice. (Matt
     Nordhoff, #172612)

   * New configuration option ``bugtracker_<tracker_abbrevation>_url`` to
     define locations of bug trackers that are not directly supported by
     bzr or a plugin. The URL will be treated as a template and ``{id}``
     placeholders will be replaced by specific bug IDs.  (Lukáš Lalinský)

   * Support logging single merge revisions with short and line log formatters.
     (Kent Gibson)

   * User Guide enhanced with suggested readability improvements from
     Matt Revell and corrections from John Arbash Meinel. (Ian Clatworthy)

   * Quick Start Guide renamed to Quick Start Card, moved down in
     the catalog, provided in pdf and png format and updated to refer
     to ``send`` instead of ``bundle``. (Ian Clatworthy, #165080)

   * ``switch`` can now be used on heavyweight checkouts as well as
     lightweight ones. After switching a heavyweight checkout, the
     local branch is a mirror/cache of the new bound branch and
     uncommitted changes in the working tree are merged. As a safety
     check, if there are local commits in a checkout which have not
     been committed to the previously bound branch, then ``switch``
     fails unless the ``--force`` option is given. This option is
     now also required if the branch a lightweight checkout is pointing
     to has been moved. (Ian Clatworthy)

  INTERNALS:

    * New -Dhttp debug option reports http connections, requests and responses.
      (Vincent Ladeuil)

    * New -Dmerge debug option, which emits merge plans for merge-type=weave.

  BUGFIXES:

   * Better error message when running ``bzr cat`` on a non-existant branch.
     (Lukáš Lalinský, #133782)

   * Catch OSError 17 (file exists) in final phase of tree transform and show
     filename to user.
     (Alexander Belchenko, #111758)

   * Catch ShortReadvErrors while using pycurl. Also make readv more robust by
     allowing multiple GET requests to be issued if too many ranges are
     required.
     (Vincent Ladeuil, #172701)

   * Check for missing basis texts when fetching from packs to packs.
     (John Arbash Meinel, #165290)

   * Fall back to showing e-mail in ``log --short/--line`` if the 
     committer/author has only e-mail. (Lukáš Lalinský, #157026)

  API BREAKS:

   * Deprecate not passing a ``location`` argument to commit reporters'
     ``started`` methods. (Matt Nordhoff)


bzr 1.0rc1 2007-11-30
---------------------

  NOTES WHEN UPGRADING:

   * The default repository format is now ``pack-0.92``.  This 
     default is used when creating new repositories with ``init`` and 
     ``init-repo``, and when branching over bzr+ssh or bzr+hpss. 
     (See https://bugs.launchpad.net/bugs/164626)

     This format can be read and written by Bazaar 0.92 and later, and 
     data can be transferred to and from older formats.

     To upgrade, please reconcile your repository (``bzr reconcile``), and then
     upgrade (``bzr upgrade``). 
     
     ``pack-0.92`` offers substantially better scaling and performance than the
     previous knits format. Some operations are slower where the code already
     had bad scaling characteristics under knits, the pack format makes such
     operations more visible as part of being more scalable overall. We will
     correct such operations over the coming releases and encourage the filing
     of bugs on any operation which you observe to be slower in a packs
     repository. One particular case that we do not intend to fix is pulling
     data from a pack repository into a knit repository over a high latency
     link;  downgrading such data requires reinsertion of the file texts, and
     this is a classic space/time tradeoff. The current implementation is
     conservative on memory usage because we need to support converting data
     from any tree without problems.  
     (Robert Collins, Martin Pool, #164476)

  CHANGES:

   * Disable detection of plink.exe as possible ssh vendor. Plink vendor
     still available if user selects it explicitly with BZR_SSH environment
     variable. (Alexander Belchenko, workaround for bug #107593)

   * The pack format is now accessible as "pack-0.92", or "pack-0.92-subtree" 
     to enable the subtree functions (for example, for bzr-svn).  
     See http://doc.bazaar-vcs.org/latest/developer/packrepo.html
     (Martin Pool)

  FEATURES:

   * New ``authentication.conf`` file holding the password or other credentials
     for remote servers. This can be used for ssh, sftp, smtp and other 
     supported transports.
     (Vincent Ladeuil)

   * New rich-root and rich-root-pack formats, recording the same data about
     tree roots that's recorded for all other directories.
     (Aaron Bentley, #164639)

   * ``pack-0.92`` repositories can now be reconciled.
     (Robert Collins, #154173)

   * ``switch`` command added for changing the branch a lightweight checkout
     is associated with and updating the tree to reflect the latest content
     accordingly. This command was previously part of the BzrTools plug-in.
     (Ian Clatworthy, Aaron Bentley, David Allouche)

   * ``reconfigure`` command can now convert branches, trees, or checkouts to
     lightweight checkouts.  (Aaron Bentley)

  PERFORMANCE:

   * Commit updates the state of the working tree via a delta rather than
     supplying entirely new basis trees. For commit of a single specified file
     this reduces the wall clock time for commit by roughly a 30%.
     (Robert Collins, Martin Pool)

   * Commit with many automatically found deleted paths no longer performs
     linear scanning for the children of those paths during inventory
     iteration. This should fix commit performance blowing out when many such
     paths occur during commit. (Robert Collins, #156491)

   * Fetch with pack repositories will no longer read the entire history graph.
     (Robert Collins, #88319)

   * Revert takes out an appropriate lock when reverting to a basis tree, and
     does not read the basis inventory twice. (Robert Collins)

   * Diff does not require an inventory to be generated on dirstate trees.
     (Aaron Bentley, #149254)

   * New annotate merge (--merge-type=weave) implementation is fast on
     versionedfiles withough cached annotations, e.g. pack-0.92.
     (Aaron Bentley)

  IMPROVEMENTS:

   * ``bzr merge`` now warns when it encounters a criss-cross merge.
     (Aaron Bentley)

   * ``bzr send`` now doesn't require the target e-mail address to be
     specified on the command line if an interactive e-mail client is used.
     (Lukáš Lalinský)

   * ``bzr tags`` now prints the revision number for each tag, instead of
     the revision id, unless --show-ids is passed. In addition, tags can be
     sorted chronologically instead of lexicographically with --sort=time.
     (Adeodato Simó, #120231)

   * Windows standalone version of bzr is able to load system-wide plugins from
     "plugins" subdirectory in installation directory. In addition standalone
     installer write to the registry (HKLM\SOFTWARE\Bazaar) useful info 
     about paths and bzr version. (Alexander Belchenko, #129298)

  DOCUMENTATION:

  BUG FIXES:

   * A progress bar has been added for knitpack -> knitpack fetching.
     (Robert Collins, #157789, #159147)

   * Branching from a branch via smart server now preserves the repository
     format. (Andrew Bennetts,  #164626)
     
   * ``commit`` is now able to invoke an external editor in a non-ascii
     directory. (Daniel Watkins, #84043)

   * Catch connection errors for ftp.
     (Vincent Ladeuil, #164567)

   * ``check`` no longer reports spurious unreferenced text versions.
     (Robert Collins, John A Meinel, #162931, #165071)

   * Conflicts are now resolved recursively by ``revert``.
     (Aaron Bentley, #102739)

   * Detect invalid transport reuse attempts by catching invalid URLs.
     (Vincent Ladeuil, #161819)

   * Deleting a file without removing it shows a correct diff, not a traceback.
     (Aaron Bentley)

   * Do no use timeout in HttpServer anymore.
     (Vincent Ladeuil, #158972).

   * Don't catch the exceptions related to the http pipeline status before
     retrying an http request or some programming errors may be masked.
     (Vincent Ladeuil, #160012)

   * Fix ``bzr rm`` to not delete modified and ignored files.
     (Lukáš Lalinský, #172598)

   * Fix exception when revisionspec contains merge revisons but log
     formatter doesn't support merge revisions. (Kent Gibson, #148908)

   * Fix exception when ScopeReplacer is assigned to before any members have
     been retrieved.  (Aaron Bentley)

   * Fix multiple connections during checkout --lightweight.
     (Vincent Ladeuil, #159150)

   * Fix possible error in insert_data_stream when copying between 
     pack repositories over bzr+ssh or bzr+http.  
     KnitVersionedFile.get_data_stream now makes sure that requested
     compression parents are sent before any delta hunks that depend 
     on them.
     (Martin Pool, #164637)

   * Fix typo in limiting offsets coalescing for http, leading to
     whole files being downloaded instead of parts.
     (Vincent Ladeuil, #165061)

   * FTP server errors don't error in the error handling code.
     (Robert Collins, #161240)

   * Give a clearer message when a pull fails because the source needs
     to be reconciled.
     (Martin Pool, #164443)

   * It is clearer when a plugin cannot be loaded because of its name, and a
     suggestion for an acceptable name is given. (Daniel Watkins, #103023)

   * Leave port as None in transport objects if user doesn't
     specify a port in urls.
     (vincent Ladeuil, #150860)

   * Make sure Repository.fetch(self) is properly a no-op for all
     Repository implementations. (John Arbash Meinel, #158333)

   * Mark .bzr directories as "hidden" on Windows.
     (Alexander Belchenko, #71147)

   * ``merge --uncommitted`` can now operate on a single file.
     (Aaron Bentley, Lukáš Lalinský, #136890)

   * Obsolete packs are now cleaned up by pack and autopack operations.
     (Robert Collins, #153789)

   * Operations pulling data from a smart server where the underlying
     repositories are not both annotated/both unannotated will now work.
     (Robert Collins, #165304).

   * Reconcile now shows progress bars. (Robert Collins, #159351)

   * ``RemoteBranch`` was not initializing ``self._revision_id_to_revno_map``
     properly. (John Arbash Meinel, #162486)

   * Removing an already-removed file reports the file does not exist. (Daniel
     Watkins, #152811)

   * Rename on Windows is able to change filename case.
     (Alexander Belchenko, #77740)

   * Return error instead of a traceback for ``bzr log -r0``.
     (Kent Gibson, #133751)

   * Return error instead of a traceback when bzr is unable to create
     symlink on some platforms (e.g. on Windows).
     (Alexander Belchenko, workaround for #81689)

   * Revert doesn't crash when restoring a single file from a deleted
     directory. (Aaron Bentley)

   * Stderr output via logging mechanism now goes through encoded wrapper
     and no more uses utf-8, but terminal encoding instead. So all unicode
     strings now should be readable in non-utf-8 terminal.
     (Alexander Belchenko, #54173)

   * The error message when ``move --after`` should be used makes how to do so
     clearer. (Daniel Watkins, #85237)

   * Unicode-safe output from ``bzr info``. The output will be encoded
     using the terminal encoding and unrepresentable characters will be
     replaced by '?'. (Lukáš Lalinský, #151844)

   * Working trees are no longer created when pushing into a local no-trees
     repo. (Daniel Watkins, #50582)

   * Upgrade util/configobj to version 4.4.0.
     (Vincent Ladeuil, #151208).

   * Wrap medusa ftp test server as an FTPServer feature.
     (Vincent Ladeuil, #157752)

  API BREAKS:

   * ``osutils.backup_file`` is deprecated. Actually it's not used in bzrlib
     during very long time. (Alexander Belchenko)

   * The return value of
     ``VersionedFile.iter_lines_added_or_present_in_versions`` has been
     changed. Previously it was an iterator of lines, now it is an iterator of
     (line, version_id) tuples. This change has been made to aid reconcile and
     fetch operations. (Robert Collins)

   * ``bzrlib.repository.get_versioned_file_checker`` is now private.
     (Robert Collins)

   * The Repository format registry default has been removed; it was previously
     obsoleted by the bzrdir format default, which implies a default repository
     format.
     (Martin Pool)

  INTERNALS:

   * Added ``ContainerSerialiser`` and ``ContainerPushParser`` to
     ``bzrlib.pack``.  These classes provide more convenient APIs for generating
     and parsing containers from streams rather than from files.  (Andrew
     Bennetts)

   * New module ``lru_cache`` providing a cache for use by tasks that need
     semi-random access to large amounts of data. (John A Meinel)

   * InventoryEntry.diff is now deprecated.  Please use diff.DiffTree instead.

  TESTING:


bzr 0.92 2007-11-05
-------------------

  CHANGES:

  * New uninstaller on Win32.  (Alexander Belchenko)


bzr 0.92rc1 2007-10-29
----------------------

  NOTES WHEN UPGRADING:

  CHANGES:
  
   * ``bzr`` now returns exit code 4 if an internal error occurred, and 
     3 if a normal error occurred.  (Martin Pool)

   * ``pull``, ``merge`` and ``push`` will no longer silently correct some
     repository index errors that occured as a result of the Weave disk format.
     Instead the ``reconcile`` command needs to be run to correct those
     problems if they exist (and it has been able to fix most such problems
     since bzr 0.8). Some new problems have been identified during this release
     and you should run ``bzr check`` once on every repository to see if you
     need to reconcile. If you cannot ``pull`` or ``merge`` from a remote
     repository due to mismatched parent errors - a symptom of index errors -
     you should simply take a full copy of that remote repository to a clean
     directory outside any local repositories, then run reconcile on it, and
     finally pull from it locally. (And naturally email the repositories owner
     to ask them to upgrade and run reconcile).
     (Robert Collins)

  FEATURES:

   * New ``knitpack-experimental`` repository format. This is interoperable with
     the ``dirstate-tags`` format but uses a smarter storage design that greatly
     speeds up many operations, both local and remote. This new format can be
     used as an option to the ``init``, ``init-repository`` and ``upgrade``
     commands. See http://doc.bazaar-vcs.org/0.92/developers/knitpack.html
     for further details. (Robert Collins)

   * For users of bzr-svn (and those testing the prototype subtree support) that
     wish to try packs, a new ``knitpack-subtree-experimental`` format has also
     been added. This is interoperable with the ``dirstate-subtrees`` format.
     (Robert Collins)

   * New ``reconfigure`` command. (Aaron Bentley)

   * New ``revert --forget-merges`` command, which removes the record of a pending 
     merge without affecting the working tree contents.  (Martin Pool)

   * New ``bzr_remote_path`` configuration variable allows finer control of
     remote bzr locations than BZR_REMOTE_PATH environment variable.
     (Aaron Bentley)

   * New ``launchpad-login`` command to tell Bazaar your Launchpad
     user ID.  This can then be used by other functions of the
     Launchpad plugin. (James Henstridge)

  PERFORMANCE:

   * Commit in quiet mode is now slightly faster as the information to
     output is no longer calculated. (Ian Clatworthy)

   * Commit no longer checks for new text keys during insertion when the
     revision id was deterministically unique. (Robert Collins)

   * Committing a change which is not a merge and does not change the number of
     files in the tree is faster by utilising the data about whether files are
     changed to determine if the tree is unchanged rather than recalculating
     it at the end of the commit process. (Robert Collins)

   * Inventory serialisation no longer double-sha's the content.
     (Robert Collins)

   * Knit text reconstruction now avoids making copies of the lines list for
     interim texts when building a single text. The new ``apply_delta`` method
     on ``KnitContent`` aids this by allowing modification of the revision id
     such objects represent. (Robert Collins)

   * Pack indices are now partially parsed for specific key lookup using a
     bisection approach. (Robert Collins)

   * Partial commits are now approximately 40% faster by walking over the
     unselected current tree more efficiently. (Robert Collins)

   * XML inventory serialisation takes 20% less time while being stricter about
     the contents. (Robert Collins)

   * Graph ``heads()`` queries have been fixed to no longer access all history
     unnecessarily. (Robert Collins)

  IMPROVEMENTS:

   * ``bzr+https://`` smart server across https now supported. 
     (John Ferlito, Martin Pool, #128456)

   * Mutt is now a supported mail client; set ``mail_client=mutt`` in your
     bazaar.conf and ``send`` will use mutt. (Keir Mierle)

   * New option ``-c``/``--change`` for ``merge`` command for cherrypicking 
     changes from one revision. (Alexander Belchenko, #141368)

   * Show encodings, locale and list of plugins in the traceback message.
     (Martin Pool, #63894)

   * Experimental directory formats can now be marked with
     ``experimental = True`` during registration. (Ian Clatworthy)

  DOCUMENTATION:

   * New *Bazaar in Five Minutes* guide.  (Matthew Revell)

   * The hooks reference documentation is now converted to html as expected.
     (Ian Clatworthy)

  BUG FIXES:

   * Connection error reporting for the smart server has been fixed to
     display a user friendly message instead of a traceback.
     (Ian Clatworthy, #115601)

   * Make sure to use ``O_BINARY`` when opening files to check their
     sha1sum. (Alexander Belchenko, John Arbash Meinel, #153493)

   * Fix a problem with Win32 handling of the executable bit.
     (John Arbash Meinel, #149113)

   * ``bzr+ssh://`` and ``sftp://`` URLs that do not specify ports explicitly
     no longer assume that means port 22.  This allows people using OpenSSH to
     override the default port in their ``~/.ssh/config`` if they wish.  This
     fixes a bug introduced in bzr 0.91.  (Andrew Bennetts, #146715)

   * Commands reporting exceptions can now be profiled and still have their
     data correctly dumped to a file. For example, a ``bzr commit`` with
     no changes still reports the operation as pointless but doing so no
     longer throws away the profiling data if this command is run with
     ``--lsprof-file callgrind.out.ci`` say. (Ian Clatworthy)

   * Fallback to ftp when paramiko is not installed and sftp can't be used for
     ``tests/commands`` so that the test suite is still usable without
     paramiko.
     (Vincent Ladeuil, #59150)

   * Fix commit ordering in corner case. (Aaron Bentley, #94975)

   * Fix long standing bug in partial commit when there are renames 
     left in tree. (Robert Collins, #140419)

   * Fix selftest semi-random noise during http related tests.
     (Vincent Ladeuil, #140614)

   * Fix typo in ftp.py making the reconnection fail on temporary errors.
     (Vincent Ladeuil, #154259)

   * Fix failing test by comparing real paths to cover the case where the TMPDIR
     contains a symbolic link.
     (Vincent Ladeuil, #141382).

   * Fix log against smart server branches that don't support tags.
     (James Westby, #140615)

   * Fix pycurl http implementation by defining error codes from
     pycurl instead of relying on an old curl definition.
     (Vincent Ladeuil, #147530)

   * Fix 'unprintable error' message when displaying BzrCheckError and 
     some other exceptions on Python 2.5.
     (Martin Pool, #144633)

   * Fix ``Inventory.copy()`` and add test for it. (Jelmer Vernooij)

   * Handles default value for ListOption in cmd_commit.
     (Vincent Ladeuil, #140432)

   * HttpServer and FtpServer need to be closed properly or a listening socket
     will remain opened.
     (Vincent Ladeuil, #140055)

   * Monitor the .bzr directory created in the top level test
     directory to detect leaking tests.
     (Vincent Ladeuil, #147986)

   * The basename, not the full path, is now used when checking whether
     the profiling dump file begins with ``callgrind.out`` or not. This
     fixes a bug reported by Aaron Bentley on IRC. (Ian Clatworthy)

   * Trivial fix for invoking command ``reconfigure`` without arguments.
     (Rob Weir, #141629)

   * ``WorkingTree.rename_one`` will now raise an error if normalisation of the
     new path causes bzr to be unable to access the file. (Robert Collins)

   * Correctly detect a NoSuchFile when using a filezilla server. (Gary van der
     Merwe)

  API BREAKS:

   * ``bzrlib.index.GraphIndex`` now requires a size parameter to the
     constructor, for enabling bisection searches. (Robert Collins)

   * ``CommitBuilder.record_entry_contents`` now requires the root entry of a
     tree be supplied to it, previously failing to do so would trigger a
     deprecation warning. (Robert Collins)

   * ``KnitVersionedFile.add*`` will no longer cache added records even when
     enable_cache() has been called - the caching feature is now exclusively for
     reading existing data. (Robert Collins)

   * ``ReadOnlyLockError`` is deprecated; ``LockFailed`` is usually more 
     appropriate.  (Martin Pool)

   * Removed ``bzrlib.transport.TransportLogger`` - please see the new
     ``trace+`` transport instead. (Robert Collins)

   * Removed previously deprecated varargs interface to ``TestCase.run_bzr`` and
     deprecated methods ``TestCase.capture`` and ``TestCase.run_bzr_captured``.
     (Martin Pool)

   * Removed previous deprecated ``basis_knit`` parameter to the
     ``KnitVersionedFile`` constructor. (Robert Collins)

   * Special purpose method ``TestCase.run_bzr_decode`` is moved to the test_non_ascii 
     class that needs it.
     (Martin Pool)

   * The class ``bzrlib.repofmt.knitrepo.KnitRepository3`` has been folded into
     ``KnitRepository`` by parameters to the constructor. (Robert Collins)

   * The ``VersionedFile`` interface now allows content checks to be bypassed
     by supplying check_content=False.  This saves nearly 30% of the minimum
     cost to store a version of a file. (Robert Collins)

   * Tree's with bad state such as files with no length or sha will no longer
     be silently accepted by the repository XML serialiser. To serialise
     inventories without such data, pass working=True to write_inventory.
     (Robert Collins)

   * ``VersionedFile.fix_parents`` has been removed as a harmful API.
     ``VersionedFile.join`` will no longer accept different parents on either
     side of a join - it will either ignore them, or error, depending on the
     implementation. See notes when upgrading for more information.
     (Robert Collins)

  INTERNALS:

   * ``bzrlib.transport.Transport.put_file`` now returns the number of bytes
     put by the method call, to allow avoiding stat-after-write or
     housekeeping in callers. (Robert Collins)

   * ``bzrlib.xml_serializer.Serializer`` is now responsible for checking that
     mandatory attributes are present on serialisation and deserialisation.
     This fixes some holes in API usage and allows better separation between
     physical storage and object serialisation. (Robert Collins)

   * New class ``bzrlib.errors.InternalBzrError`` which is just a convenient
     shorthand for deriving from BzrError and setting internal_error = True.
     (Robert Collins)

   * New method ``bzrlib.mutabletree.update_to_one_parent_via_delta`` for
     moving the state of a parent tree to a new version via a delta rather than
     a complete replacement tree. (Robert Collins)

   * New method ``bzrlib.osutils.minimum_path_selection`` useful for removing
     duplication from user input, when a user mentions both a path and an item
     contained within that path. (Robert Collins)

   * New method ``bzrlib.repository.Repository.is_write_locked`` useful for
     determining if a repository is write locked. (Robert Collins)

   * New method on ``bzrlib.tree.Tree`` ``path_content_summary`` provides a
     tuple containing the key information about a path for commit processing
     to complete. (Robert Collins)

   * New method on xml serialisers, write_inventory_to_lines, which matches the
     API used by knits for adding content. (Robert Collins)

   * New module ``bzrlib.bisect_multi`` with generic multiple-bisection-at-once
     logic, currently only available for byte-based lookup
     (``bisect_multi_bytes``). (Robert Collins)

   * New helper ``bzrlib.tuned_gzip.bytes_to_gzip`` which takes a byte string
     and returns a gzipped version of the same. This is used to avoid a bunch
     of api friction during adding of knit hunks. (Robert Collins)

   * New parameter on ``bzrlib.transport.Transport.readv``
     ``adjust_for_latency`` which changes readv from returning strictly the
     requested data to inserted return larger ranges and in forward read order
     to reduce the effect of network latency. (Robert Collins)

   * New parameter yield_parents on ``Inventory.iter_entries_by_dir`` which
     causes the parents of a selected id to be returned recursively, so all the
     paths from the root down to each element of selected_file_ids are
     returned. (Robert Collins)

   * Knit joining has been enhanced to support plain to annotated conversion
     and annotated to plain conversion. (Ian Clatworthy)

   * The CommitBuilder method ``record_entry_contents`` now returns summary
     information about the effect of the commit on the repository. This tuple
     contains an inventory delta item if the entry changed from the basis, and a
     boolean indicating whether a new file graph node was recorded.
     (Robert Collins)

   * The python path used in the Makefile can now be overridden.
     (Andrew Bennetts, Ian Clatworthy)

  TESTING:

   * New transport implementation ``trace+`` which is useful for testing,
     logging activity taken to its _activity attribute. (Robert Collins)

   * When running bzr commands within the test suite, internal exceptions are
     not caught and reported in the usual way, but rather allowed to propagate
     up and be visible to the test suite.  A new API ``run_bzr_catch_user_errors``
     makes this behavior available to other users.
     (Martin Pool)

   * New method ``TestCase.call_catch_warnings`` for testing methods that 
     raises a Python warning.  (Martin Pool)


bzr 0.91 2007-09-26
-------------------

  BUG FIXES:

   * Print a warning instead of aborting the ``python setup.py install``
     process if building of a C extension is not possible.
     (Lukáš Lalinský, Alexander Belchenko)

   * Fix commit ordering in corner case (Aaron Bentley, #94975)

   * Fix ''bzr info bzr://host/'' and other operations on ''bzr://' URLs with
     an implicit port.  We were incorrectly raising PathNotChild due to
     inconsistent treatment of the ''_port'' attribute on the Transport object.
     (Andrew Bennetts, #133965)

   * Make RemoteRepository.sprout cope gracefully with servers that don't
     support the ``Repository.tarball`` request.
     (Andrew Bennetts)


bzr 0.91rc2 2007-09-11
----------------------

   * Replaced incorrect tarball for previous release; a debug statement was left 
     in bzrlib/remote.py.


bzr 0.91rc1 2007-09-11
----------------------

  CHANGES:

   * The default branch and repository format has changed to 
     ``dirstate-tags``, so tag commands are active by default.
     This format is compatible with Bazaar 0.15 and later.
     This incidentally fixes bug #126141.
     (Martin Pool)

   * ``--quiet`` or ``-q`` is no longer a global option. If present, it
     must now appear after the command name. Scripts doing things like
     ``bzr -q missing`` need to be rewritten as ``bzr missing -q``.
     (Ian Clatworthy)

  FEATURES:

   * New option ``--author`` in ``bzr commit`` to specify the author of the
     change, if it's different from the committer. ``bzr log`` and
     ``bzr annotate`` display the author instead of the committer.
     (Lukáš Lalinský)

   * In addition to global options and command specific options, a set of
     standard options are now supported. Standard options are legal for
     all commands. The initial set of standard options are:
     
     * ``--help`` or ``-h`` - display help message
     * ``--verbose`` or ``-v`` - display additional information
     * ``--quiet``  or ``-q`` - only output warnings and errors.

     Unlike global options, standard options can be used in aliases and
     may have command-specific help. (Ian Clatworthy)

   * Verbosity level processing has now been unified. If ``--verbose``
     or ``-v`` is specified on the command line multiple times, the
     verbosity level is made positive the first time then increased.
     If ``--quiet`` or ``-q`` is specified on the command line
     multiple times, the verbosity level is made negative the first
     time then decreased. To get the default verbosity level of zero,
     either specify none of the above , ``--no-verbose`` or ``--no-quiet``.
     Note that most commands currently ignore the magnitude of the
     verbosity level but do respect *quiet vs normal vs verbose* when
     generating output. (Ian Clatworthy)

   * ``Branch.hooks`` now supports ``pre_commit`` hook. The hook's signature
     is documented in BranchHooks constructor. (Nam T. Nguyen, #102747)

   * New ``Repository.stream_knit_data_for_revisions`` request added to the
     network protocol for greatly reduced roundtrips when retrieving a set of
     revisions. (Andrew Bennetts)

  BUG FIXES:

   * ``bzr plugins`` now lists the version number for each plugin in square
     brackets after the path. (Robert Collins, #125421)

   * Pushing, pulling and branching branches with subtree references was not
     copying the subtree weave, preventing the file graph from being accessed
     and causing errors in commits in clones. (Robert Collins)

   * Suppress warning "integer argument expected, got float" from Paramiko,
     which sometimes caused false test failures.  (Martin Pool)

   * Fix bug in bundle 4 that could cause attempts to write data to wrong
     versionedfile.  (Aaron Bentley)

   * Diffs generated using "diff -p" no longer break the patch parser.
     (Aaron Bentley)

   * get_transport treats an empty possible_transports list the same as a non-
     empty one.  (Aaron Bentley)

   * patch verification for merge directives is reactivated, and works with
     CRLF and CR files.  (Aaron Bentley)

   * Accept ..\ as a path in revision specifiers. This fixes for example
     "-r branch:..\other-branch" on Windows.  (Lukáš Lalinský) 

   * ``BZR_PLUGIN_PATH`` may now contain trailing slashes.
     (Blake Winton, #129299)

   * man page no longer lists hidden options (#131667, Aaron Bentley)

   * ``uncommit --help`` now explains the -r option adequately.  (Daniel
     Watkins, #106726)

   * Error messages are now better formatted with parameters (such as
     filenames) quoted when necessary. This avoids confusion when directory
     names ending in a '.' at the end of messages were confused with a
     full stop that may or not have been there. (Daniel Watkins, #129791)

   * Fix ``status FILE -r X..Y``. (Lukáš Lalinský)

   * If a particular command is an alias, ``help`` will show the alias
     instead of claiming there is no help for said alias. (Daniel Watkins,
     #133548)

   * TreeTransform-based operations, like pull, merge, revert, and branch,
     now roll back if they encounter an error.  (Aaron Bentley, #67699)

   * ``bzr commit`` now exits cleanly if a character unsupported by the
     current encoding is used in the commit message.  (Daniel Watkins,
     #116143)

   * bzr send uses default values for ranges when only half of an elipsis
     is specified ("-r..5" or "-r5..").  (#61685, Aaron Bentley)

   * Avoid trouble when Windows ssh calls itself 'plink' but no plink
     binary is present.  (Martin Albisetti, #107155)

   * ``bzr remove`` should remove clean subtrees.  Now it will remove (without
     needing ``--force``) subtrees that contain no files with text changes or
     modified files.  With ``--force`` it removes the subtree regardless of
     text changes or unknown files. Directories with renames in or out (but
     not changed otherwise) will now be removed without needing ``--force``.
     Unknown ignored files will be deleted without needing ``--force``.
     (Marius Kruger, #111665)

   * When two plugins conflict, the source of both the losing and now the
     winning definition is shown.  (Konstantin Mikhaylov, #5454)

   * When committing to a branch, the location being committed to is
     displayed.  (Daniel Watkins, #52479)

   * ``bzr --version`` takes care about encoding of stdout, especially
     when output is redirected. (Alexander Belchenko, #131100)

   * Prompt for an ftp password if none is provided.
     (Vincent Ladeuil, #137044)

   * Reuse bound branch associated transport to avoid multiple
     connections.
     (Vincent Ladeuil, #128076, #131396)

   * Overwrite conflicting tags by ``push`` and ``pull`` if the
     ``--overwrite`` option is specified.  (Lukáš Lalinský, #93947)

   * In checkouts, tags are copied into the master branch when created,
     changed or deleted, and are copied into the checkout when it is 
     updated.  (Martin Pool, #93856, #93860)

   * Print a warning instead of aborting the ``python setup.py install``
     process if building of a C extension is not possible.
     (Lukáš Lalinský, Alexander Belchenko)

  IMPROVEMENTS:

   * Add the option "--show-diff" to the commit command in order to display
     the diff during the commit log creation. (Goffredo Baroncelli)

   * ``pull`` and ``merge`` are much faster at installing bundle format 4.
     (Aaron Bentley)

   * ``pull -v`` no longer includes deltas, making it much faster.
     (Aaron Bentley)

   * ``send`` now sends the directive as an attachment by default.
     (Aaron Bentley, Lukáš Lalinský, Alexander Belchenko)

   * Documentation updates (Martin Albisetti)

   * Help on debug flags is now included in ``help global-options``.
     (Daniel Watkins, #124853)

   * Parameters passed on the command line are checked to ensure they are
     supported by the encoding in use. (Daniel Watkins)

   * The compression used within the bzr repository has changed from zlib
     level 9 to the zlib default level. This improves commit performance with
     only a small increase in space used (and in some cases a reduction in
     space). (Robert Collins)

   * Initial commit no longer SHAs files twice and now reuses the path
     rather than looking it up again, making it faster.
     (Ian Clatworthy)

   * New option ``-c``/``--change`` for ``diff`` and ``status`` to show
     changes in one revision.  (Lukáš Lalinský)

   * If versioned files match a given ignore pattern, a warning is now
     given. (Daniel Watkins, #48623)

   * ``bzr status`` now has -S as a short name for --short and -V as a
     short name for --versioned. These have been added to assist users
     migrating from Subversion: ``bzr status -SV`` is now like
     ``svn status -q``.  (Daniel Watkins, #115990)

   * Added C implementation of  ``PatienceSequenceMatcher``, which is about
     10x faster than the Python version. This speeds up commands that
     need file diffing, such as ``bzr commit`` or ``bzr diff``.
     (Lukáš Lalinský)

   * HACKING has been extended with a large section on core developer tasks.
     (Ian Clatworthy)

   * Add ``branches`` and ``standalone-trees`` as online help topics and
     include them as Concepts within the User Reference.
     (Paul Moore, Ian Clatworthy)

    * ``check`` can detect versionedfile parent references that are
      inconsistent with revision and inventory info, and ``reconcile`` can fix
      them.  These faulty references were generated by 0.8-era releases,
      so repositories which were manipulated by old bzrs should be
      checked, and possibly reconciled ASAP.  (Aaron Bentley, Andrew Bennetts)

  API BREAKS:

   * ``Branch.append_revision`` is removed altogether; please use 
     ``Branch.set_last_revision_info`` instead.  (Martin Pool)

   * CommitBuilder now advertises itself as requiring the root entry to be
     supplied. This only affects foreign repository implementations which reuse
     CommitBuilder directly and have changed record_entry_contents to require
     that the root not be supplied. This should be precisely zero plugins
     affected. (Robert Collins)

   * The ``add_lines`` methods on ``VersionedFile`` implementations has changed
     its return value to include the sha1 and length of the inserted text. This
     allows the avoidance of double-sha1 calculations during commit.
     (Robert Collins)

   * ``Transport.should_cache`` has been removed.  It was not called in the
     previous release.  (Martin Pool)

  TESTING:

   * Tests may now raise TestNotApplicable to indicate they shouldn't be 
     run in a particular scenario.  (Martin Pool)

   * New function multiply_tests_from_modules to give a simpler interface
     to test parameterization.  (Martin Pool, Robert Collins)

   * ``Transport.should_cache`` has been removed.  It was not called in the
     previous release.  (Martin Pool)

   * NULL_REVISION is returned to indicate the null revision, not None.
     (Aaron Bentley)

   * Use UTF-8 encoded StringIO for log tests to avoid failures on
     non-ASCII committer names.  (Lukáš Lalinský)

  INTERNALS:

   * ``bzrlib.plugin.all_plugins`` has been deprecated in favour of
     ``bzrlib.plugin.plugins()`` which returns PlugIn objects that provide
     useful functionality for determining the path of a plugin, its tests, and
     its version information. (Robert Collins)

   * Add the option user_encoding to the function 'show_diff_trees()'
     in order to move the user encoding at the UI level. (Goffredo Baroncelli)

   * Add the function make_commit_message_template_encoded() and the function
     edit_commit_message_encoded() which handle encoded strings.
     This is done in order to mix the commit messages (which is a unicode
     string), and the diff which is a raw string. (Goffredo Baroncelli)

   * CommitBuilder now defaults to using add_lines_with_ghosts, reducing
     overhead on non-weave repositories which don't require all parents to be
     present. (Robert Collins)

   * Deprecated method ``find_previous_heads`` on
     ``bzrlib.inventory.InventoryEntry``. This has been superseded by the use
     of ``parent_candidates`` and a separate heads check via the repository
     API. (Robert Collins)

   * New trace function ``mutter_callsite`` will print out a subset of the
     stack to the log, which can be useful for gathering debug details.
     (Robert Collins)

   * ``bzrlib.pack.ContainerWriter`` now tracks how many records have been
     added via a public attribute records_written. (Robert Collins)

   * New method ``bzrlib.transport.Transport.get_recommended_page_size``.
     This provides a hint to users of transports as to the reasonable
     minimum data to read. In principle this can take latency and
     bandwidth into account on a per-connection basis, but for now it
     just has hard coded values based on the url. (e.g. http:// has a large
     page size, file:// has a small one.) (Robert Collins)

   * New method on ``bzrlib.transport.Transport`` ``open_write_stream`` allows
     incremental addition of data to a file without requiring that all the
     data be buffered in memory. (Robert Collins)

   * New methods on ``bzrlib.knit.KnitVersionedFile``:
     ``get_data_stream(versions)``, ``insert_data_stream(stream)`` and
     ``get_format_signature()``.  These provide some infrastructure for
     efficiently streaming the knit data for a set of versions over the smart
     protocol.

   * Knits with no annotation cache still produce correct annotations.
     (Aaron Bentley)

   * Three new methods have been added to ``bzrlib.trace``:
     ``set_verbosity_level``, ``get_verbosity_level`` and ``is_verbose``.
     ``set_verbosity_level`` expects a numeric value: negative for quiet,
     zero for normal, positive for verbose. The size of the number can be
     used to determine just how quiet or verbose the application should be.
     The existing ``be_quiet`` and ``is_quiet`` routines have been
     integrated into this new scheme. (Ian Clatworthy)

   * Options can now be delcared with a ``custom_callback`` parameter. If
     set, this routine is called after the option is processed. This feature
     is now used by the standard options ``verbose`` and ``quiet`` so that
     setting one implicitly resets the other. (Ian Clatworthy)

   * Rather than declaring a new option from scratch in order to provide
     custom help, a centrally registered option can be decorated using the
     new ``bzrlib.Option.custom_help`` routine. In particular, this routine
     is useful when declaring better help for the ``verbose`` and ``quiet``
     standard options as the base definition of these is now more complex
     than before thanks to their use of a custom callback. (Ian Clatworthy)
      
    * Tree._iter_changes(specific_file=[]) now iterates through no files,
      instead of iterating through all files.  None is used to iterate through
      all files.  (Aaron Bentley)

    * WorkingTree.revert() now accepts None to revert all files.  The use of
      [] to revert all files is deprecated.  (Aaron Bentley)


bzr 0.90 2007-08-28
-------------------

  IMPROVEMENTS:

    * Documentation is now organized into multiple directories with a level
      added for different languages or locales. Added the Mini Tutorial
      and Quick Start Summary (en) documents from the Wiki, improving the
      content and readability of the former. Formatted NEWS as Release Notes
      complete with a Table of Conents, one heading per release. Moved the
      Developer Guide into the main document catalog and provided a link
      from the developer document catalog back to the main one.
      (Ian Clatworthy, Sabin Iacob, Alexander Belchenko)


  API CHANGES:

    * The static convenience method ``BzrDir.create_repository``
      is deprecated.  Callers should instead create a ``BzrDir`` instance
      and call ``create_repository`` on that.  (Martin Pool)


bzr 0.90rc1 2007-08-14
----------------------

  BUGFIXES:

    * ``bzr init`` should connect to the remote location one time only.  We
      have been connecting several times because we forget to pass around the
      Transport object. This modifies ``BzrDir.create_branch_convenience``,
      so that we can give it the Transport we already have.
      (John Arbash Meinel, Vincent Ladeuil, #111702)

    * Get rid of sftp connection cache (get rid of the FTP one too).
      (Vincent Ladeuil, #43731)

    * bzr branch {local|remote} remote don't try to create a working tree
      anymore.
      (Vincent Ladeuil, #112173)

    * All identified multiple connections for a single bzr command have been
      fixed. See bzrlib/tests/commands directory.
      (Vincent Ladeuil)

    * ``bzr rm`` now does not insist on ``--force`` to delete files that
      have been renamed but not otherwise modified.  (Marius Kruger,
      #111664)

    * ``bzr selftest --bench`` no longer emits deprecation warnings
      (Lukáš Lalinský)

    * ``bzr status`` now honours FILE parameters for conflict lists
      (Aaron Bentley, #127606)

    * ``bzr checkout`` now honours -r when reconstituting a working tree.
      It also honours -r 0.  (Aaron Bentley, #127708)

    * ``bzr add *`` no more fails on Windows if working tree contains
      non-ascii file names. (Kuno Meyer, #127361)

    * allow ``easy_install bzr`` runs without fatal errors. 
      (Alexander Belchenko, #125521)

    * Graph._filter_candidate_lca does not raise KeyError if a candidate
      is eliminated just before it would normally be examined.  (Aaron Bentley)

    * SMTP connection failures produce a nice message, not a traceback.
      (Aaron Bentley)

  IMPROVEMENTS:

    * Don't show "dots" progress indicators when run non-interactively, such
      as from cron.  (Martin Pool)

    * ``info`` now formats locations more nicely and lists "submit" and
      "public" branches (Aaron Bentley)

    * New ``pack`` command that will trigger database compression within
      the repository (Robert Collins)

    * Implement ``_KnitIndex._load_data`` in a pyrex extension. The pyrex
      version is approximately 2-3x faster at parsing a ``.kndx`` file.
      Which yields a measurable improvement for commands which have to
      read from the repository, such as a 1s => 0.75s improvement in
      ``bzr diff`` when there are changes to be shown.  (John Arbash Meinel)

    * Merge is now faster.  Depending on the scenario, it can be more than 2x
      faster. (Aaron Bentley)

    * Give a clearer warning, and allow ``python setup.py install`` to
      succeed even if pyrex is not available.
      (John Arbash Meinel)

    * ``DirState._read_dirblocks`` now has an optional Pyrex
      implementation. This improves the speed of any command that has to
      read the entire DirState. (``diff``, ``status``, etc, improve by
      about 10%).
      ``bisect_dirblocks`` has also been improved, which helps all
      ``_get_entry`` type calls (whenever we are searching for a
      particular entry in the in-memory DirState).
      (John Arbash Meinel)

    * ``bzr pull`` and ``bzr push`` no longer do a complete walk of the 
      branch revision history for ui display unless -v is supplied.
      (Robert Collins)

    * ``bzr log -rA..B`` output shifted to the left margin if the log only 
      contains merge revisions. (Kent Gibson) 

    * The ``plugins`` command is now public with improved help.
      (Ian Clatworthy)

    * New bundle and merge directive formats are faster to generate, and

    * Annotate merge now works when there are local changes. (Aaron Bentley)

    * Commit now only shows the progress in terms of directories instead of
      entries. (Ian Clatworthy)

    * Fix ``KnitRepository.get_revision_graph`` to not request the graph 2
      times. This makes ``get_revision_graph`` 2x faster. (John Arbash
      Meinel)

    * Fix ``VersionedFile.get_graph()`` to avoid using
      ``set.difference_update(other)``, which has bad scaling when
      ``other`` is large. This improves ``VF.get_graph([version_id])`` for
      a 12.5k graph from 2.9s down to 200ms. (John Arbash Meinel)

    * The ``--lsprof-file`` option now generates output for KCacheGrind if
      the file starts with ``callgrind.out``. This matches the default file
      filtering done by KCacheGrind's Open Dialog. (Ian Clatworthy)

    * Fix ``bzr update`` to avoid an unnecessary
      ``branch.get_master_branch`` call, which avoids 1 extra connection
      to the remote server. (Partial fix for #128076, John Arbash Meinel)

    * Log errors from the smart server in the trace file, to make debugging 
      test failures (and live failures!) easier.  (Andrew Bennetts)

    * The HTML version of the man page has been superceded by a more
      comprehensive manual called the Bazaar User Reference. This manual
      is completed generated from the online help topics. As part of this
      change, limited reStructuredText is now explicitly supported in help
      topics and command help with 'unnatural' markup being removed prior
      to display by the online help or inclusion in the man page.
      (Ian Clatworthy)

    * HTML documentation now use files extension ``*.html``
      (Alexander Belchenko)

    * The cache of ignore definitions is now cleared in WorkingTree.unlock()
      so that changes to .bzrignore aren't missed. (#129694, Daniel Watkins)

    * ``bzr selftest --strict`` fails if there are any missing features or
      expected test failures. (Daniel Watkins, #111914)

    * Link to registration survey added to README. (Ian Clatworthy)

    * Windows standalone installer show link to registration survey
      when installation finished. (Alexander Belchenko)

  LIBRARY API BREAKS:

    * Deprecated dictionary ``bzrlib.option.SHORT_OPTIONS`` removed.
      Options are now required to provide a help string and it must
      comply with the style guide by being one or more sentences with an
      initial capital and final period. (Martin Pool)

    * KnitIndex.get_parents now returns tuples. (Robert Collins)

    * Ancient unused ``Repository.text_store`` attribute has been removed.
      (Robert Collins)

    * The ``bzrlib.pack`` interface has changed to use tuples of bytestrings
      rather than just bytestrings, making it easier to represent multiple
      element names. As this interface was not used by any internal facilities
      since it was introduced in 0.18 no API compatibility is being preserved.
      The serialised form of these packs is identical with 0.18 when a single
      element tuple is in use. (Robert Collins)

  INTERNALS:

    * merge now uses ``iter_changes`` to calculate changes, which makes room for
      future performance increases.  It is also more consistent with other
      operations that perform comparisons, and reduces reliance on
      Tree.inventory.  (Aaron Bentley)

    * Refactoring of transport classes connected to a remote server.
      ConnectedTransport is a new class that serves as a basis for all
      transports needing to connect to a remote server.  transport.split_url
      have been deprecated, use the static method on the object instead. URL
      tests have been refactored too.
      (Vincent Ladeuil)

    * Better connection sharing for ConnectedTransport objects.
      transport.get_transport() now accepts a 'possible_transports' parameter.
      If a newly requested transport can share a connection with one of the
      list, it will.
      (Vincent Ladeuil)

    * Most functions now accept ``bzrlib.revision.NULL_REVISION`` to indicate
      the null revision, and consider using ``None`` for this purpose
      deprecated.  (Aaron Bentley)

    * New ``index`` module with abstract index functionality. This will be
      used during the planned changes in the repository layer. Currently the
      index layer provides a graph aware immutable index, a builder for the
      same index type to allow creating them, and finally a composer for
      such indices to allow the use of many indices in a single query. The
      index performance is not optimised, however the API is stable to allow
      development on top of the index. (Robert Collins)

    * ``bzrlib.dirstate.cmp_by_dirs`` can be used to compare two paths by
      their directory sections. This is equivalent to comparing
      ``path.split('/')``, only without having to split the paths.
      This has a Pyrex implementation available.
      (John Arbash Meinel)

    * New transport decorator 'unlistable+' which disables the list_dir
      functionality for testing.

    * Deprecated ``change_entry`` in transform.py. (Ian Clatworthy)

    * RevisionTree.get_weave is now deprecated.  Tree.plan_merge is now used
      for performing annotate-merge.  (Aaron Bentley)

    * New EmailMessage class to create email messages. (Adeodato Simó)

    * Unused functions on the private interface KnitIndex have been removed.
      (Robert Collins)

    * New ``knit.KnitGraphIndex`` which provides a ``KnitIndex`` layered on top
      of a ``index.GraphIndex``. (Robert Collins)

    * New ``knit.KnitVersionedFile.iter_parents`` method that allows querying
      the parents of many knit nodes at once, reducing round trips to the 
      underlying index. (Robert Collins)

    * Graph now has an is_ancestor method, various bits use it.
      (Aaron Bentley)

    * The ``-Dhpss`` flag now includes timing information. As well as
      logging when a new connection is opened. (John Arbash Meinel)

    * ``bzrlib.pack.ContainerWriter`` now returns an offset, length tuple to
      callers when inserting data, allowing generation of readv style access
      during pack creation, without needing a separate pass across the output
      pack to gather such details. (Robert Collins)

    * ``bzrlib.pack.make_readv_reader`` allows readv based access to pack
      files that are stored on a transport. (Robert Collins)

    * New ``Repository.has_same_location`` method that reports if two
      repository objects refer to the same repository (although with some risk
      of false negatives).  (Andrew Bennetts)

    * InterTree.compare now passes require_versioned on correctly.
      (Marius Kruger)

    * New methods on Repository - ``start_write_group``,
      ``commit_write_group``, ``abort_write_group`` and ``is_in_write_group`` -
      which provide a clean hook point for transactional Repositories - ones
      where all the data for a fetch or commit needs to be made atomically
      available in one step. This allows the write lock to remain while making
      a series of data insertions.  (e.g. data conversion). (Robert Collins)

    * In ``bzrlib.knit`` the internal interface has been altered to use
      3-tuples (index, pos, length) rather than two-tuples (pos, length) to
      describe where data in a knit is, allowing knits to be split into 
      many files. (Robert Collins)

    * ``bzrlib.knit._KnitData`` split into cache management and physical access
      with two access classes - ``_PackAccess`` and ``_KnitAccess`` defined.
      The former provides access into a .pack file, and the latter provides the
      current production repository form of .knit files. (Robert Collins)

  TESTING:

    * Remove selftest ``--clean-output``, ``--numbered-dirs`` and
      ``--keep-output`` options, which are obsolete now that tests
      are done within directories in $TMPDIR.  (Martin Pool)

    * The SSH_AUTH_SOCK environment variable is now reset to avoid 
      interaction with any running ssh agents.  (Jelmer Vernooij, #125955)

    * run_bzr_subprocess handles parameters the same way as run_bzr:
      either a string or a list of strings should be passed as the first
      parameter.  Varargs-style parameters are deprecated. (Aaron Bentley)


bzr 0.18  2007-07-17
--------------------

  BUGFIXES:

    * Fix 'bzr add' crash under Win32 (Kuno Meyer)


bzr 0.18rc1  2007-07-10
-----------------------

  BUGFIXES:

    * Do not suppress pipe errors, etc. in non-display commands
      (Alexander Belchenko, #87178)

    * Display a useful error message when the user requests to annotate
      a file that is not present in the specified revision.
      (James Westby, #122656)

    * Commands that use status flags now have a reference to 'help
      status-flags'.  (Daniel Watkins, #113436)

    * Work around python-2.4.1 inhability to correctly parse the
      authentication header.
      (Vincent Ladeuil, #121889)

    * Use exact encoding for merge directives. (Adeodato Simó, #120591)

    * Fix tempfile permissions error in smart server tar bundling under
      Windows. (Martin _, #119330)

    * Fix detection of directory entries in the inventory. (James Westby)

    * Fix handling of http code 400: Bad Request When issuing too many ranges.
      (Vincent Ladeuil, #115209)

    * Issue a CONNECT request when connecting to an https server
      via a proxy to enable SSL tunneling.
      (Vincent Ladeuil, #120678)

    * Fix ``bzr log -r`` to support selecting merge revisions, both 
      individually and as part of revision ranges.
      (Kent Gibson, #4663)
 
    * Don't leave cruft behind when failing to acquire a lockdir.
      (Martin Pool, #109169)

    * Don't use the '-f' strace option during tests.
      (Vincent Ladeuil, #102019).

    * Warn when setting ``push_location`` to a value that will be masked by
      locations.conf.  (Aaron Bentley, #122286)

    * Fix commit ordering in corner case (Aaron Bentley, #94975)

    *  Make annotate behave in a non-ASCII world (Adeodato Simó).

  IMPROVEMENTS:

    * The --lsprof-file option now dumps a text rendering of the profiling
      information if the filename ends in ".txt". It will also convert the
      profiling information to a format suitable for KCacheGrind if the
      output filename ends in ".callgrind". Fixes to the lsprofcalltree
      conversion process by Jean Paul Calderone and Itamar were also merged.
      See http://ddaa.net/blog/python/lsprof-calltree. (Ian Clatworthy)

    * ``info`` now defaults to non-verbose mode, displaying only paths and
      abbreviated format info.  ``info -v`` displays all the information
      formerly displayed by ``info``.  (Aaron Bentley, Adeodato Simó)

    * ``bzr missing`` now has better option names ``--this`` and ``--other``.
      (Elliot Murphy)

    * The internal ``weave-list`` command has become ``versionedfile-list``,
      and now lists knits as well as weaves.  (Aaron Bentley)

    * Automatic merge base selection uses a faster algorithm that chooses
      better bases in criss-cross merge situations (Aaron Bentley)

    * Progress reporting in ``commit`` has been improved. The various logical
      stages are now reported on as follows, namely:

      * Collecting changes [Entry x/y] - Stage n/m
      * Saving data locally - Stage n/m
      * Uploading data to master branch - Stage n/m
      * Updating the working tree - Stage n/m
      * Running post commit hooks - Stage n/m
      
      If there is no master branch, the 3rd stage is omitted and the total
      number of stages is adjusted accordingly.

      Each hook that is run after commit is listed with a name (as hooks
      can be slow it is useful feedback).
      (Ian Clatworthy, Robert Collins)

    * Various operations that are now faster due to avoiding unnecessary
      topological sorts. (Aaron Bentley)

    * Make merge directives robust against broken bundles. (Aaron Bentley)

    * The lsprof filename note is emitted via trace.note(), not standard
      output.  (Aaron Bentley)

    * ``bzrlib`` now exports explicit API compatibility information to assist
      library users and plugins. See the ``bzrlib.api`` module for details.
      (Robert Collins)

    * Remove unnecessary lock probes when acquiring a lockdir.
      (Martin Pool)

    * ``bzr --version`` now shows the location of the bzr log file, which
      is especially useful on Windows.  (Martin Pool)

    * -D now supports hooks to get debug tracing of hooks (though its currently
      minimal in nature). (Robert Collins)

    * Long log format reports deltas on merge revisions. 
      (John Arbash Meinel, Kent Gibson)

    * Make initial push over ftp more resilient. (John Arbash Meinel)

    * Print a summary of changes for update just like pull does.
      (Daniel Watkins, #113990)

    * Add a -Dhpss option to trace smart protocol requests and responses.
      (Andrew Bennetts)

  LIBRARY API BREAKS:

    * Testing cleanups - 
      ``bzrlib.repository.RepositoryTestProviderAdapter`` has been moved
      to ``bzrlib.tests.repository_implementations``;
      ``bzrlib.repository.InterRepositoryTestProviderAdapter`` has been moved
      to ``bzrlib.tests.interrepository_implementations``;
      ``bzrlib.transport.TransportTestProviderAdapter`` has moved to 
      ``bzrlib.tests.test_transport_implementations``.
      ``bzrlib.branch.BranchTestProviderAdapter`` has moved to
      ``bzrlib.tests.branch_implementations``.
      ``bzrlib.bzrdir.BzrDirTestProviderAdapter`` has moved to 
      ``bzrlib.tests.bzrdir_implementations``.
      ``bzrlib.versionedfile.InterVersionedFileTestProviderAdapter`` has moved
      to ``bzrlib.tests.interversionedfile_implementations``.
      ``bzrlib.store.revision.RevisionStoreTestProviderAdapter`` has moved to
      ``bzrlib.tests.revisionstore_implementations``.
      ``bzrlib.workingtree.WorkingTreeTestProviderAdapter`` has moved to
      ``bzrlib.tests.workingtree_implementations``.
      These changes are an API break in the testing infrastructure only.
      (Robert Collins)

    * Relocate TestCaseWithRepository to be more central. (Robert Collins)

    * ``bzrlib.add.smart_add_tree`` will no longer perform glob expansion on
      win32. Callers of the function should do this and use the new
      ``MutableTree.smart_add`` method instead. (Robert Collins)

    * ``bzrlib.add.glob_expand_for_win32`` is now
      ``bzrlib.win32utils.glob_expand``.  (Robert Collins)

    * ``bzrlib.add.FastPath`` is now private and moved to 
      ``bzrlib.mutabletree._FastPath``. (Robert Collins, Martin Pool)

    * ``LockDir.wait`` removed.  (Martin Pool)

    * The ``SmartServer`` hooks API has changed for the ``server_started`` and
      ``server_stopped`` hooks. The first parameter is now an iterable of
      backing URLs rather than a single URL. This is to reflect that many
      URLs may map to the external URL of the server. E.g. the server interally
      may have a chrooted URL but also the local file:// URL will be at the 
      same location. (Robert Collins)

  INTERNALS:

    * New SMTPConnection class to unify email handling.  (Adeodato Simó)

    * Fix documentation of BzrError. (Adeodato Simó)

    * Make BzrBadParameter an internal error. (Adeodato Simó)

    * Remove use of 'assert False' to raise an exception unconditionally.
      (Martin Pool)

    * Give a cleaner error when failing to decode knit index entry.
      (Martin Pool)

    * TreeConfig would mistakenly search the top level when asked for options
      from a section. It now respects the section argument and only
      searches the specified section. (James Westby)

    * Improve ``make api-docs`` output. (John Arbash Meinel)

    * Use os.lstat rather than os.stat for osutils.make_readonly and
      osutils.make_writeable. This makes the difftools plugin more
      robust when dangling symlinks are found. (Elliot Murphy)

    * New ``-Dlock`` option to log (to ~/.bzr.log) information on when 
      lockdirs are taken or released.  (Martin Pool)

    * ``bzrlib`` Hooks are now nameable using ``Hooks.name_hook``. This 
      allows a nicer UI when hooks are running as the current hook can
      be displayed. (Robert Collins)

    * ``Transport.get`` has had its interface made more clear for ease of use.
      Retrieval of a directory must now fail with either 'PathError' at open
      time, or raise 'ReadError' on a read. (Robert Collins)

    * New method ``_maybe_expand_globs`` on the ``Command`` class for 
      dealing with unexpanded glob lists - e.g. on the win32 platform. This
      was moved from ``bzrlib.add._prepare_file_list``. (Robert Collins)

    * ``bzrlib.add.smart_add`` and ``bzrlib.add.smart_add_tree`` are now
      deprecated in favour of ``MutableTree.smart_add``. (Robert Collins,
      Martin Pool)

    * New method ``external_url`` on Transport for obtaining the url to
      hand to external processes. (Robert Collins)

    * Teach windows installers to build pyrex/C extensions.
      (Alexander Belchenko)

  TESTING:

    * Removed the ``--keep-output`` option from selftest and clean up test
      directories as they're used.  This reduces the IO load from 
      running the test suite and cuts the time by about half.
      (Andrew Bennetts, Martin Pool)

    * Add scenarios as a public attribute on the TestAdapter classes to allow
      modification of the generated scenarios before adaption and easier
      testing. (Robert Collins)

    * New testing support class ``TestScenarioApplier`` which multiplies
      out a single teste by a list of supplied scenarios. (RobertCollins)

    * Setting ``repository_to_test_repository`` on a repository_implementations
      test will cause it to be called during repository creation, allowing the
      testing of repository classes which are not based around the Format
      concept. For example a repository adapter can be tested in this manner,
      by altering the repository scenarios to include a scenario that sets this
      attribute during the test parameterisation in
      ``bzrlib.tests.repository.repository_implementations``. (Robert Collins)

    * Clean up many of the APIs for blackbox testing of Bazaar.  The standard 
      interface is now self.run_bzr.  The command to run can be passed as
      either a list of parameters, a string containing the command line, or
      (deprecated) varargs parameters.  (Martin Pool)

    * The base TestCase now isolates tests from -D parameters by clearing
      ``debug.debug_flags`` and restores it afterwards. (Robert Collins)

    * Add a relpath parameter to get_transport methods in test framework to
      avoid useless cloning.
      (Vincent Ladeuil, #110448)


bzr 0.17  2007-06-18
--------------------

  BUGFIXES:

    * Fix crash of commit due to wrong lookup of filesystem encoding.
      (Colin Watson, #120647)

    * Revert logging just to stderr in commit as broke unicode filenames.
      (Aaron Bentley, Ian Clatworthy, #120930)


bzr 0.17rc1  2007-06-12
-----------------------

  NOTES WHEN UPGRADING:

    * The kind() and is_executable() APIs on the WorkingTree interface no
      longer implicitly (read) locks and unlocks the tree. This *might*
      impact some plug-ins and tools using this part of the API. If you find
      an issue that may be caused by this change, please let us know,
      particularly the plug-in/tool maintainer. If encountered, the API
      fix is to surround kind() and is_executable() calls with lock_read()
      and unlock() like so::

        work_tree.lock_read()
        try:
            kind = work_tree.kind(...)
        finally:
            work_tree.unlock()

  INTERNALS:
    * Rework of LogFormatter API to provide beginning/end of log hooks and to
      encapsulate the details of the revision to be logged in a LogRevision
      object.
      In long log formats, merge revision ids are only shown when --show-ids
      is specified, and are labelled "revision-id:", as per mainline
      revisions, instead of "merged:". (Kent Gibson)

    * New ``BranchBuilder`` API which allows the construction of particular
      histories quickly. Useful for testing and potentially other applications
      too. (Robert Collins)

  IMPROVEMENTS:
  
    * There are two new help topics, working-trees and repositories that
      attempt to explain these concepts. (James Westby, John Arbash Meinel,
      Aaron Bentley)

    * Added ``bzr log --limit`` to report a limited number of revisions.
      (Kent Gibson, #3659)

    * Revert does not try to preserve file contents that were originally
      produced by reverting to a historical revision.  (Aaron Bentley)

    * ``bzr log --short`` now includes ``[merge]`` for revisions which
      have more than one parent. This is a small improvement to help
      understanding what changes have occurred
      (John Arbash Meinel, #83887)

    * TreeTransform avoids many renames when contructing large trees,
      improving speed.  3.25x speedups have been observed for construction of
      kernel-sized-trees, and checkouts are 1.28x faster.  (Aaron Bentley)

    * Commit on large trees is now faster. In my environment, a commit of
      a small change to the Mozilla tree (55k files) has dropped from
      66 seconds to 32 seconds. For a small tree of 600 files, commit of a
      small change is 33% faster. (Ian Clatworthy)

    * New --create-prefix option to bzr init, like for push.  (Daniel Watkins,
      #56322)

  BUGFIXES:

    * ``bzr push`` should only connect to the remote location one time.
      We have been connecting 3 times because we forget to pass around
      the Transport object. This adds ``BzrDir.clone_on_transport()``, so
      that we can pass in the Transport that we already have.
      (John Arbash Meinel, #75721)

    * ``DirState.set_state_from_inventory()`` needs to properly order
      based on split paths, not just string paths.
      (John Arbash Meinel, #115947)

    * Let TestUIFactoy encode the password prompt with its own stdout.
      (Vincent Ladeuil, #110204)

    * pycurl should take use the range header that takes the range hint
      into account.
      (Vincent Ladeuil, #112719)

    * WorkingTree4.get_file_sha1 no longer raises an exception when invoked
      on a missing file.  (Aaron Bentley, #118186)

    * WorkingTree.remove works correctly with tree references, and when pwd is
      not the tree root. (Aaron Bentley)

    * Merge no longer fails when a file is renamed in one tree and deleted
      in the other. (Aaron Bentley, #110279)

    * ``revision-info`` now accepts dotted revnos, doesn't require a tree,
      and defaults to the last revision (Matthew Fuller, #90048)

    * Tests no longer fail when BZR_REMOTE_PATH is set in the environment.
      (Daniel Watkins, #111958)

    * ``bzr branch -r revid:foo`` can be used to branch any revision in
      your repository. (Previously Branch6 only supported revisions in your
      mainline). (John Arbash Meinel, #115343)

bzr 0.16  2007-05-07
--------------------
  
  BUGFIXES:

    * Handle when you have 2 directories with similar names, but one has a
      hyphen. (``'abc'`` versus ``'abc-2'``). The WT4._iter_changes
      iterator was using direct comparison and ``'abc/a'`` sorts after
      ``'abc-2'``, but ``('abc', 'a')`` sorts before ``('abc-2',)``.
      (John Arbash Meinel, #111227)

    * Handle when someone renames a file on disk without telling bzr.
      Previously we would report the first file as missing, but not show
      the new unknown file. (John Arbash Meinel, #111288)

    * Avoid error when running hooks after pulling into or pushing from
      a branch bound to a smartserver branch.  (Martin Pool, #111968)

  IMPROVEMENTS:

    * Move developer documentation to doc/developers/. This reduces clutter in
      the root of the source tree and allows HACKING to be split into multiple
      files. (Robert Collins, Alexander Belchenko)

    * Clean up the ``WorkingTree4._iter_changes()`` internal loops as well as
      ``DirState.update_entry()``. This optimizes the core logic for ``bzr
      diff`` and ``bzr status`` significantly improving the speed of
      both. (John Arbash Meinel)

bzr 0.16rc2  2007-04-30
-----------------------

  BUGFIXES:

    * Handle the case when you delete a file, and then rename another file
      on top of it. Also handle the case of ``bzr rm --keep foo``. ``bzr
      status`` should show the removed file and an unknown file in its
      place. (John Arbash Meinel, #109993)

    * Bundles properly read and write revision properties that have an
      empty value. And when the value is not ASCII.
      (John Arbash Meinel, #109613)

    * Fix the bzr commit message to be in text mode.
      (Alexander Belchenko, #110901)

    * Also handle when you rename a file and create a file where it used
      to be. (John Arbash Meinel, #110256)

    * ``WorkingTree4._iter_changes`` should not descend into unversioned
      directories. (John Arbash Meinel, #110399)

bzr 0.16rc1  2007-04-26
-----------------------

  NOTES WHEN UPGRADING:

    * ``bzr remove`` and ``bzr rm`` will now remove the working file, if
      it could be recovered again.
      This has been done for consistency with svn and the unix rm command.
      The old ``remove`` behaviour has been retained in the new option
      ``bzr remove --keep``, which will just stop versioning the file,
      but not delete it.
      ``bzr remove --force`` have been added which will always delete the
      files.
      ``bzr remove`` is also more verbose.
      (Marius Kruger, #82602)

  IMPROVEMENTS:

    * Merge directives can now be supplied as input to `merge` and `pull`,
      like bundles can.  (Aaron Bentley)

    * Sending the SIGQUIT signal to bzr, which can be done on Unix by
      pressing Control-Backslash, drops bzr into a debugger.  Type ``'c'``
      to continue.  This can be disabled by setting the environment variable
      ``BZR_SIGQUIT_PDB=0``.  (Martin Pool)

    * selftest now supports --list-only to list tests instead of running
      them. (Ian Clatworthy)

    * selftest now supports --exclude PATTERN (or -x PATTERN) to exclude
      tests with names that match that regular expression.
      (Ian Clatworthy, #102679)

    * selftest now supports --randomize SEED to run tests in a random order.
      SEED is typically the value 'now' meaning 'use the current time'.
      (Ian Clatworthy, #102686)

    * New option ``--fixes`` to commit, which stores bug fixing annotations as
      revision properties. Built-in support for Launchpad, Debian, Trac and
      Bugzilla bug trackers. (Jonathan Lange, James Henstridge, Robert Collins)

    * New API, ``bzrlib.bugtracker.tracker_registry``, for adding support for
      other bug trackers to ``fixes``. (Jonathan Lange, James Henstridge,
      Robert Collins)

    * ``selftest`` has new short options ``-f`` and ``-1``.  (Martin
      Pool)

    * ``bzrlib.tsort.MergeSorter`` optimizations. Change the inner loop
      into using local variables instead of going through ``self._var``.
      Improves the time to ``merge_sort`` a 10k revision graph by
      approximately 40% (~700->400ms).  (John Arbash Meinel)

    * ``make docs`` now creates a man page at ``man1/bzr.1`` fixing bug 107388.
      (Robert Collins)

    * ``bzr help`` now provides cross references to other help topics using
      the _see_also facility on command classes. Likewise the bzr_man
      documentation, and the bzr.1 man page also include this information.
      (Robert Collins)

    * Tags are now included in logs, that use the long log formatter. 
      (Erik Bågfors, Alexander Belchenko)

    * ``bzr help`` provides a clearer message when a help topic cannot be
      found. (Robert Collins, #107656)

    * ``bzr help`` now accepts optional prefixes for command help. The help
      for all commands can now be found at ``bzr help commands/COMMANDNAME``
      as well as ``bzr help COMMANDNAME`` (which only works for commands 
      where the name is not the same as a more general help topic). 
      (Robert Collins)

    * ``bzr help PLUGINNAME`` will now return the module docstring from the
      plugin PLUGINNAME. (Robert Collins, #50408)

    * New help topic ``urlspec`` which lists the availables transports.
      (Goffredo Baroncelli)

    * doc/server.txt updated to document the default bzr:// port
      and also update the blurb about the hpss' current status.
      (Robert Collins, #107125).

    * ``bzr serve`` now listens on interface 0.0.0.0 by default, making it
      serve out to the local LAN (and anyone in the world that can reach the
      machine running ``bzr serve``. (Robert Collins, #98918)

    * A new smart server protocol version has been added.  It prefixes requests
      and responses with an explicit version identifier so that future protocol
      revisions can be dealt with gracefully.  (Andrew Bennetts, Robert Collins)

    * The bzr protocol version 2 indicates success or failure in every response
      without depending on particular commands encoding that consistently,
      allowing future client refactorings to be much more robust about error
      handling. (Robert Collins, Martin Pool, Andrew Bennetts)

    * The smart protocol over HTTP client has been changed to always post to the
      same ``.bzr/smart`` URL under the original location when it can.  This allows
      HTTP servers to only have to pass URLs ending in .bzr/smart to the smart
      server handler, and not arbitrary ``.bzr/*/smart`` URLs.  (Andrew Bennetts)

    * digest authentication is now supported for proxies and HTTP by the urllib
      based http implementation. Tested against Apache 2.0.55 and Squid
      2.6.5. Basic and digest authentication are handled coherently for HTTP
      and proxy: if the user is provided in the url (bzr command line for HTTP,
      proxy environment variables for proxies), the password is prompted for
      (only once). If the password is provided, it is taken into account. Once
      the first authentication is successful, all further authentication
      roundtrips are avoided by preventively setting the right authentication
      header(s).
      (Vincent Ladeuil).

  INTERNALS:

    * bzrlib API compatability with 0.8 has been dropped, cleaning up some
      code paths. (Robert Collins)

    * Change the format of chroot urls so that they can be safely manipulated
      by generic url utilities without causing the resulting urls to have
      escaped the chroot. A side effect of this is that creating a chroot
      requires an explicit action using a ChrootServer.
      (Robert Collins, Andrew Bennetts)

    * Deprecate ``Branch.get_root_id()`` because branches don't have root ids,
      rather than fixing bug #96847.  (Aaron Bentley)

    * ``WorkingTree.apply_inventory_delta`` provides a better alternative to
      ``WorkingTree._write_inventory``.  (Aaron Bentley)

    * Convenience method ``TestCase.expectFailure`` ensures that known failures
      do not silently pass.  (Aaron Bentley)

    * ``Transport.local_abspath`` now raises ``NotLocalUrl`` rather than 
      ``TransportNotPossible``. (Martin Pool, Ian Clatworthy)

    * New SmartServer hooks facility. There are two initial hooks documented
      in ``bzrlib.transport.smart.SmartServerHooks``. The two initial hooks allow
      plugins to execute code upon server startup and shutdown.
      (Robert Collins).

    * SmartServer in standalone mode will now close its listening socket
      when it stops, rather than waiting for garbage collection. This primarily
      fixes test suite hangs when a test tries to connect to a shutdown server.
      It may also help improve behaviour when dealing with a server running
      on a specific port (rather than dynamically assigned ports).
      (Robert Collins)

    * Move most SmartServer code into a new package, bzrlib/smart.
      bzrlib/transport/remote.py contains just the Transport classes that used
      to be in bzrlib/transport/smart.py.  (Andrew Bennetts)

    * urllib http implementation avoid roundtrips associated with
      401 (and 407) errors once the authentication succeeds.
      (Vincent Ladeuil).

    * urlib http now supports querying the user for a proxy password if
      needed. Realm is shown in the prompt for both HTTP and proxy
      authentication when the user is required to type a password. 
      (Vincent Ladeuil).

    * Renamed SmartTransport (and subclasses like SmartTCPTransport) to
      RemoteTransport (and subclasses to RemoteTCPTransport, etc).  This is more
      consistent with its new home in ``bzrlib/transport/remote.py``, and because
      it's not really a "smart" transport, just one that does file operations
      via remote procedure calls.  (Andrew Bennetts)
 
    * The ``lock_write`` method of ``LockableFiles``, ``Repository`` and
      ``Branch`` now accept a ``token`` keyword argument, so that separate
      instances of those objects can share a lock if it has the right token.
      (Andrew Bennetts, Robert Collins)

    * New method ``get_branch_reference`` on ``BzrDir`` allows the detection of
      branch references - which the smart server component needs.

    * The Repository API ``make_working_trees`` is now permitted to return
      False when ``set_make_working_trees`` is not implemented - previously
      an unimplemented ``set_make_working_trees`` implied the result True
      from ``make_working_trees``. This has been changed to accomodate the
      smart server, where it does not make sense (at this point) to ever
      make working trees by default. (Robert Collins)

    * Command objects can now declare related help topics by having _see_also
      set to a list of related topic. (Robert Collins)

    * ``bzrlib.help`` now delegates to the Command class for Command specific
      help. (Robert Collins)

    * New class ``TransportListRegistry``, derived from the Registry class, which 
      simplifies tracking the available Transports. (Goffredo Baroncelli)

    * New function ``Branch.get_revision_id_to_revno_map`` which will
      return a dictionary mapping revision ids to dotted revnos. Since
      dotted revnos are defined in the context of the branch tip, it makes
      sense to generate them from a ``Branch`` object.
      (John Arbash Meinel)

    * Fix the 'Unprintable error' message display to use the repr of the 
      exception that prevented printing the error because the str value
      for it is often not useful in debugging (e.g. KeyError('foo') has a
      str() of 'foo' but a repr of 'KeyError('foo')' which is much more
      useful. (Robert Collins)

    * ``urlutils.normalize_url`` now unescapes unreserved characters, such as "~".
      (Andrew Bennetts)

  BUGFIXES:

    * Don't fail bundle selftest if email has 'two' embedded.  
      (Ian Clatworthy, #98510)

    * Remove ``--verbose`` from ``bzr bundle``. It didn't work anyway.
      (Robert Widhopf-Fenk, #98591)

    * Remove ``--basis`` from the checkout/branch commands - it didn't work
      properly and is no longer beneficial.
      (Robert Collins, #53675, #43486)

    * Don't produce encoding error when adding duplicate files.
      (Aaron Bentley)

    * Fix ``bzr log <file>`` so it only logs the revisions that changed
      the file, and does it faster.
      (Kent Gibson, John Arbash Meinel, #51980, #69477)
 
    * Fix ``InterDirstateTre._iter_changes`` to handle when we come across
      an empty versioned directory, which now has files in it.
      (John Arbash Meinel, #104257)

    * Teach ``common_ancestor`` to shortcut when the tip of one branch is
      inside the ancestry of the other. Saves a lot of graph processing
      (with an ancestry of 16k revisions, ``bzr merge ../already-merged``
      changes from 2m10s to 13s).  (John Arbash Meinel, #103757)

    * Fix ``show_diff_trees`` to handle the case when a file is modified,
      and the containing directory is renamed. (The file path is different
      in this versus base, but it isn't marked as a rename).
      (John Arbash Meinel, #103870)

    * FTP now works even when the FTP server does not support atomic rename.
      (Aaron Bentley, #89436)

    * Correct handling in bundles and merge directives of timezones with
      that are not an integer number of hours offset from UTC.  Always 
      represent the epoch time in UTC to avoid problems with formatting 
      earlier times on win32.  (Martin Pool, Alexander Belchenko, John
      Arbash Meinel)

    * Typo in the help for ``register-branch`` fixed. (Robert Collins, #96770)

    * "dirstate" and "dirstate-tags" formats now produce branches compatible
      with old versions of bzr. (Aaron Bentley, #107168))

    * Handle moving a directory when children have been added, removed,
      and renamed. (John Arbash Meinel, #105479)

    * Don't preventively use basic authentication for proxy before receiving a
      407 error. Otherwise people willing to use other authentication schemes
      may expose their password in the clear (or nearly). This add one
      roundtrip in case basic authentication should be used, but plug the
      security hole.
      (Vincent Ladeuil)

    * Handle http and proxy digest authentication.
      (Vincent Ladeuil, #94034).

  TESTING:

    * Added ``bzrlib.strace.strace`` which will strace a single callable and
      return a StraceResult object which contains just the syscalls involved
      in running it. (Robert Collins)

    * New test method ``reduceLockdirTimeout`` to drop the default (ui-centric)
      default time down to one suitable for tests. (Andrew Bennetts)

    * Add new ``vfs_transport_factory`` attribute on tests which provides the 
      common vfs backing for both the readonly and readwrite transports.
      This allows the RemoteObject tests to back onto local disk or memory,
      and use the existing ``transport_server`` attribute all tests know about
      to be the smart server transport. This in turn allows tests to 
      differentiate between 'transport to access the branch', and 
      'transport which is a VFS' - which matters in Remote* tests.
      (Robert Collins, Andrew Bennetts)

    * The ``make_branch_and_tree`` method for tests will now create a 
      lightweight checkout for the tree if the ``vfs_transport_factory`` is not
      a LocalURLServer. (Robert Collins, Andrew Bennetts)

    * Branch implementation tests have been audited to ensure that all urls 
      passed to Branch APIs use proper urls, except when local-disk paths
      are intended. This is so that tests correctly access the test transport
      which is often not equivalent to local disk in Remote* tests. As part
      of this many tests were adjusted to remove dependencies on local disk
      access.
      (Robert Collins, Andrew Bennetts)

    * Mark bzrlib.tests and bzrlib.tests.TestUtil as providing assertFOO helper
      functions by adding a ``__unittest`` global attribute. (Robert Collins,
      Andrew Bennetts, Martin Pool, Jonathan Lange)

    * Refactored proxy and authentication handling to simplify the
      implementation of new auth schemes for both http and proxy. 
      (Vincent Ladeuil)

bzr 0.15 2007-04-01
-------------------

  BUGFIXES:

    * Handle incompatible repositories as a user issue when fetching.
      (Aaron Bentley)

    * Don't give a recommendation to upgrade when branching or 
      checking out a branch that contains an old-format working tree.
      (Martin Pool)

bzr 0.15rc3  2007-03-26
-----------------------

  CHANGES:
 
    * A warning is now displayed when opening working trees in older 
      formats, to encourage people to upgrade to WorkingTreeFormat4.
      (Martin Pool)

  IMPROVEMENTS:

    * HTTP redirections are now taken into account when a branch (or a
      bundle) is accessed for the first time. A message is issued at each
      redirection to inform the user. In the past, http redirections were
      silently followed for each request which significantly degraded the
      performances. The http redirections are not followed anymore by
      default, instead a RedirectRequested exception is raised. For bzrlib
      users needing to follow http redirections anyway,
      ``bzrlib.transport.do_catching_redirections`` provide an easy transition
      path.  (vila)

  INTERNALS:

    * Added ``ReadLock.temporary_write_lock()`` to allow upgrading an OS read
      lock to an OS write lock. Linux can do this without unlocking, Win32
      needs to unlock in between. (John Arbash Meinel)
 
    * New parameter ``recommend_upgrade`` to ``BzrDir.open_workingtree``
      to silence (when false) warnings about opening old formats.
      (Martin Pool)

    * Fix minor performance regression with bzr-0.15 on pre-dirstate
      trees. (We were reading the working inventory too many times).
      (John Arbash Meinel)

    * Remove ``Branch.get_transaction()`` in favour of a simple cache of
      ``revision_history``.  Branch subclasses should override
      ``_gen_revision_history`` rather than ``revision_history`` to make use of
      this cache, and call ``_clear_revision_history_cache`` and
      ``_cache_revision_history`` at appropriate times. (Andrew Bennetts)

  BUGFIXES:

    * Take ``smtp_server`` from user config into account.
      (vila, #92195)

    * Restore Unicode filename handling for versioned and unversioned files.
      (John Arbash Meinel, #92608)

    * Don't fail during ``bzr commit`` if a file is marked removed, and
      the containing directory is auto-removed.  (John Arbash Meinel, #93681)

    * ``bzr status FILENAME`` failed on Windows because of an uncommon
      errno. (``ERROR_DIRECTORY == 267 != ENOTDIR``).
      (Wouter van Heyst, John Arbash Meinel, #90819)

    * ``bzr checkout source`` should create a local branch in the same
      format as source. (John Arbash Meinel, #93854)

    * ``bzr commit`` with a kind change was failing to update the
      last-changed-revision for directories.  The
      InventoryDirectory._unchanged only looked at the ``parent_id`` and name,
      ignoring the fact that the kind could have changed, too.
      (John Arbash Meinel, #90111)

    * ``bzr mv dir/subdir other`` was incorrectly updating files inside
      the directory. So that there was a chance it would break commit,
      etc. (John Arbash Meinel, #94037)
 
    * Correctly handles mutiple permanent http redirections.
      (vila, #88780)

bzr 0.15rc2  2007-03-14
-----------------------

  NOTES WHEN UPGRADING:
        
    * Release 0.15rc2 of bzr changes the ``bzr init-repo`` command to
      default to ``--trees`` instead of ``--no-trees``.
      Existing shared repositories are not affected.

  IMPROVEMENTS:

    * New ``merge-directive`` command to generate machine- and human-readable
      merge requests.  (Aaron Bentley)

    * New ``submit:`` revision specifier makes it easy to diff against the
      common ancestor with the submit location (Aaron Bentley)

    * Added support for Putty's SSH implementation. (Dmitry Vasiliev)

    * Added ``bzr status --versioned`` to report only versioned files, 
      not unknowns. (Kent Gibson)

    * Merge now autodetects the correct line-ending style for its conflict
      markers.  (Aaron Bentley)

  INTERNALS:

    * Refactored SSH vendor registration into SSHVendorManager class.
      (Dmitry Vasiliev)

  BUGFIXES:

    * New ``--numbered-dirs`` option to ``bzr selftest`` to use
      numbered dirs for TestCaseInTempDir. This is default behavior
      on Windows. Anyone can force named dirs on Windows
      with ``--no-numbered-dirs``. (Alexander Belchenko)

    * Fix ``RevisionSpec_revid`` to handle the Unicode strings passed in
      from the command line. (Marien Zwart, #90501)

    * Fix ``TreeTransform._iter_changes`` when both the source and
      destination are missing. (Aaron Bentley, #88842)

    * Fix commit of merges with symlinks in dirstate trees.
      (Marien Zwart)
    
    * Switch the ``bzr init-repo`` default from --no-trees to --trees. 
      (Wouter van Heyst, #53483)


bzr 0.15rc1  2007-03-07
-----------------------

  SURPRISES:

    * The default disk format has changed. Please run 'bzr upgrade' in your
      working trees to upgrade. This new default is compatible for network
      operations, but not for local operations. That is, if you have two
      versions of bzr installed locally, after upgrading you can only use the
      bzr 0.15 version. This new default does not enable tags or nested-trees
      as they are incompatible with bzr versions before 0.15 over the network.

    * For users of bzrlib: Two major changes have been made to the working tree
      api in bzrlib. The first is that many methods and attributes, including
      the inventory attribute, are no longer valid for use until one of
      ``lock_read``/``lock_write``/``lock_tree_write`` has been called,
      and become invalid again after unlock is called. This has been done
      to improve performance and correctness as part of the dirstate
      development.
      (Robert Collins, John A Meinel, Martin Pool, and others).

    * For users of bzrlib: The attribute 'tree.inventory' should be considered
      readonly. Previously it was possible to directly alter this attribute, or
      its contents, and have the tree notice this. This has been made
      unsupported - it may work in some tree formats, but in the newer dirstate
      format such actions will have no effect and will be ignored, or even
      cause assertions. All operations possible can still be carried out by a
      combination of the tree API, and the bzrlib.transform API. (Robert
      Collins, John A Meinel, Martin Pool, and others).

  IMPROVEMENTS:

    * Support for OS Windows 98. Also .bzr.log on any windows system
      saved in My Documents folder. (Alexander Belchenko)

    * ``bzr mv`` enhanced to support already moved files.
      In the past the mv command would have failed if the source file doesn't
      exist. In this situation ``bzr mv`` would now detect that the file has
      already moved and update the repository accordingly, if the target file
      does exist.
      A new option ``--after`` has been added so that if two files already
      exist, you could notify Bazaar that you have moved a (versioned) file
      and replaced it with another. Thus in this case ``bzr move --after``
      will only update the Bazaar identifier.
      (Steffen Eichenberg, Marius Kruger)

    * ``ls`` now works on treeless branches and remote branches.
      (Aaron Bentley)

    * ``bzr help global-options`` describes the global options.
      (Aaron Bentley)

    * ``bzr pull --overwrite`` will now correctly overwrite checkouts.
      (Robert Collins)

    * Files are now allowed to change kind (e.g. from file to symlink).
      Supported by ``commit``, ``revert`` and ``status``
      (Aaron Bentley)

    * ``inventory`` and ``unknowns`` hidden in favour of ``ls``
      (Aaron Bentley)

    * ``bzr help checkouts`` descibes what checkouts are and some possible
      uses of them. (James Westby, Aaron Bentley)

    * A new ``-d`` option to push, pull and merge overrides the default 
      directory.  (Martin Pool)

    * Branch format 6: smaller, and potentially faster than format 5.  Supports
      ``append_history_only`` mode, where the log view and revnos do not change,
      except by being added to.  Stores policy settings in
      ".bzr/branch/branch.conf".

    * ``append_only`` branches:  Format 6 branches may be configured so that log
      view and revnos are always consistent.  Either create the branch using
      "bzr init --append-revisions-only" or edit the config file as descriped
      in docs/configuration.txt.

    * rebind: Format 6 branches retain the last-used bind location, so if you
      "bzr unbind", you can "bzr bind" to bind to the previously-selected
      bind location.

    * Builtin tags support, created and deleted by the ``tag`` command and
      stored in the branch.  Tags can be accessed with the revisionspec
      ``-rtag:``, and listed with ``bzr tags``.  Tags are not versioned 
      at present. Tags require a network incompatible upgrade. To perform this
      upgrade, run ``bzr upgrade --dirstate-tags`` in your branch and
      repositories. (Martin Pool)

    * The ``bzr://`` transport now has a well-known port number, 4155,
      which it will use by default.  (Andrew Bennetts, Martin Pool)

    * Bazaar now looks for user-installed plugins before looking for site-wide
      plugins. (Jonathan Lange)

    * ``bzr resolve`` now detects and marks resolved text conflicts.
      (Aaron Bentley)

  INTERNALS:

    * Internally revision ids and file ids are now passed around as utf-8
      bytestrings, rather than treating them as Unicode strings. This has
      performance benefits for Knits, since we no longer need to decode the
      revision id for each line of content, nor for each entry in the index.
      This will also help with the future dirstate format.
      (John Arbash Meinel)

    * Reserved ids (any revision-id ending in a colon) are rejected by
      versionedfiles, repositories, branches, and working trees
      (Aaron Bentley)

    * Minor performance improvement by not creating a ProgressBar for
      every KnitIndex we create. (about 90ms for a bzr.dev tree)
      (John Arbash Meinel)

    * New easier to use Branch hooks facility. There are five initial hooks,
      all documented in bzrlib.branch.BranchHooks.__init__ - ``'set_rh'``,
      ``'post_push'``, ``'post_pull'``, ``'post_commit'``,
      ``'post_uncommit'``. These hooks fire after the matching operation
      on a branch has taken place, and were originally added for the
      branchrss plugin. (Robert Collins)

    * New method ``Branch.push()`` which should be used when pushing from a
      branch as it makes performance and policy decisions to match the UI
      level command ``push``. (Robert Collins).

    * Add a new method ``Tree.revision_tree`` which allows access to cached
      trees for arbitrary revisions. This allows the in development dirstate
      tree format to provide access to the callers to cached copies of 
      inventory data which are cheaper to access than inventories from the
      repository.
      (Robert Collins, Martin Pool)

    * New ``Branch.last_revision_info`` method, this is being done to allow
      optimization of requests for both the number of revisions and the last
      revision of a branch with smartservers and potentially future branch
      formats. (Wouter van Heyst, Robert Collins)

    * Allow ``'import bzrlib.plugins.NAME'`` to work when the plugin NAME has not
      yet been loaded by ``load_plugins()``. This allows plugins to depend on each
      other for code reuse without requiring users to perform file-renaming
      gymnastics. (Robert Collins)

    * New Repository method ``'gather_stats'`` for statistic data collection.
      This is expected to grow to cover a number of related uses mainly
      related to bzr info. (Robert Collins)

    * Log formatters are now managed with a registry.
      ``log.register_formatter`` continues to work, but callers accessing
      the FORMATTERS dictionary directly will not.

    * Allow a start message to be passed to the ``edit_commit_message``
      function.  This will be placed in the message offered to the user
      for editing above the separator. It allows a template commit message
      to be used more easily. (James Westby)

    * ``GPGStrategy.sign()`` will now raise ``BzrBadParameterUnicode`` if
      you pass a Unicode string rather than an 8-bit string. Callers need
      to be updated to encode first. (John Arbash Meinel)

    * Branch.push, pull, merge now return Result objects with information
      about what happened, rather than a scattering of various methods.  These
      are also passed to the post hooks.  (Martin Pool)

    * File formats and architecture is in place for managing a forest of trees
      in bzr, and splitting up existing trees into smaller subtrees, and
      finally joining trees to make a larger tree. This is the first iteration
      of this support, and the user-facing aspects still require substantial
      work.  If you wish to experiment with it, use ``bzr upgrade
      --dirstate-with-subtree`` in your working trees and repositories.
      You can use the hidden commands ``split`` and ``join`` and to create
      and manipulate nested trees, but please consider using the nested-trees
      branch, which contains substantial UI improvements, instead.
      http://code.aaronbentley.com/bzr/bzrrepo/nested-trees/
      (Aaron Bentley, Martin Pool, Robert Collins).

  BUGFIXES:

    * ``bzr annotate`` now uses dotted revnos from the viewpoint of the
      branch, rather than the last changed revision of the file.
      (John Arbash Meinel, #82158)

    * Lock operations no longer hang if they encounter a permission problem.
      (Aaron Bentley)

    * ``bzr push`` can resume a push that was canceled before it finished.
      Also, it can push even if the target directory exists if you supply
      the ``--use-existing-dir`` flag.
      (John Arbash Meinel, #30576, #45504)

    * Fix http proxy authentication when user and an optional
      password appears in the ``*_proxy`` vars. (Vincent Ladeuil,
      #83954).

    * ``bzr log branch/file`` works for local treeless branches
      (Aaron Bentley, #84247)

    * Fix problem with UNC paths on Windows 98. (Alexander Belchenko, #84728)

    * Searching location of CA bundle for PyCurl in env variable
      (``CURL_CA_BUNDLE``), and on win32 along the PATH.
      (Alexander Belchenko, #82086)

    * ``bzr init`` works with unicode argument LOCATION.
      (Alexander Belchenko, #85599)

    * Raise ``DependencyNotPresent`` if pycurl do not support https. 
      (Vincent Ladeuil, #85305)

    * Invalid proxy env variables should not cause a traceback.
      (Vincent Ladeuil, #87765)

    * Ignore patterns normalised to use '/' path separator.
      (Kent Gibson, #86451)

    * bzr rocks. It sure does! Fix case. (Vincent Ladeuil, #78026)

    * Fix bzrtools shelve command for removed lines beginning with "--"
      (Johan Dahlberg, #75577)

  TESTING:

    * New ``--first`` option to ``bzr selftest`` to run specified tests
      before the rest of the suite.  (Martin Pool)


bzr 0.14  2007-01-23
--------------------

  IMPROVEMENTS:

    * ``bzr help global-options`` describes the global options. (Aaron Bentley)

  BUG FIXES:
    
    * Skip documentation generation tests if the tools to do so are not
      available. Fixes running selftest for installled copies of bzr. 
      (John Arbash Meinel, #80330)

    * Fix the code that discovers whether bzr is being run from it's
      working tree to handle the case when it isn't but the directory
      it is in is below a repository. (James Westby, #77306)


bzr 0.14rc1  2007-01-16
-----------------------

  IMPROVEMENTS:

    * New connection: ``bzr+http://`` which supports tunnelling the smart
      protocol over an HTTP connection. If writing is enabled on the bzr
      server, then you can write over the http connection.
      (Andrew Bennetts, John Arbash Meinel)

    * Aliases now support quotation marks, so they can contain whitespace
      (Marius Kruger)

    * PyCurlTransport now use a single curl object. By specifying explicitly
      the 'Range' header, we avoid the need to use two different curl objects
      (and two connections to the same server). (Vincent Ladeuil)

    * ``bzr commit`` does not prompt for a message until it is very likely to
      succeed.  (Aaron Bentley)

    * ``bzr conflicts`` now takes --text to list pathnames of text conflicts
      (Aaron Bentley)

    * Fix ``iter_lines_added_or_present_in_versions`` to use a set instead
      of a list while checking if a revision id was requested. Takes 10s
      off of the ``fileids_affected_by_revision_ids`` time, which is 10s
      of the ``bzr branch`` time. Also improve ``fileids_...`` time by
      filtering lines with a regex rather than multiple ``str.find()``
      calls. (saves another 300ms) (John Arbash Meinel)

    * Policy can be set for each configuration key. This allows keys to be
      inherited properly across configuration entries. For example, this
      should enable you to do::
        
        [/home/user/project]
        push_location = sftp://host/srv/project/
        push_location:policy = appendpath

      And then a branch like ``/home/user/project/mybranch`` should get an
      automatic push location of ``sftp://host/srv/project/mybranch``.
      (James Henstridge)

    * Added ``bzr status --short`` to make status report svn style flags
      for each file.  For example::

        $ bzr status --short
        A  foo
        A  bar
        D  baz
        ?  wooley

    * 'bzr selftest --clean-output' allows easily clean temporary tests 
      directories without running tests. (Alexander Belchenko)

    * ``bzr help hidden-commands`` lists all hidden commands. (Aaron Bentley)

    * ``bzr merge`` now has an option ``--pull`` to fall back to pull if
      local is fully merged into remote. (Jan Hudec)

    * ``bzr help formats`` describes available directory formats. (Aaron Bentley)

  INTERNALS:

    * A few tweaks directly to ``fileids_affected_by_revision_ids`` to
      help speed up processing, as well allowing to extract unannotated
      lines. Between the two ``fileids_affected_by_revision_ids`` is
      improved by approx 10%. (John Arbash Meinel)

    * Change Revision serialization to only write out millisecond
      resolution. Rather than expecting floating point serialization to
      preserve more resolution than we need. (Henri Weichers, Martin Pool)

    * Test suite ends cleanly on Windows.  (Vincent Ladeuil)

    * When ``encoding_type`` attribute of class Command is equal to 'exact', 
      force sys.stdout to be a binary stream on Windows, and therefore
      keep exact line-endings (without LF -> CRLF conversion).
      (Alexander Belchenko)

    * Single-letter short options are no longer globally declared.  (Martin
      Pool)

    * Before using detected user/terminal encoding bzr should check
      that Python has corresponding codec. (Alexander Belchenko)

    * Formats for end-user selection are provided via a FormatRegistry (Aaron Bentley)

  BUG FIXES:

    * ``bzr missing --verbose`` was showing adds/removals in the wrong
      direction. (John Arbash Meinel)

    * ``bzr annotate`` now defaults to showing dotted revnos for merged
      revisions. It cuts them off at a depth of 12 characters, but you can
      supply ``--long`` to see the full number. You can also use
      ``--show-ids`` to display the original revision ids, rather than
      revision numbers and committer names. (John Arbash Meinel, #75637)

    * bzr now supports Win32 UNC path (e.g. ``\HOST\path``. 
      (Alexander Belchenko, #57869)

    * Win32-specific: output of cat, bundle and diff commands don't mangle
      line-endings (Alexander Belchenko, #55276)

    * Replace broken fnmatch based ignore pattern matching with custom pattern
      matcher.
      (Kent Gibson, Jan Hudec #57637)

    * pycurl and urllib can detect short reads at different places. Update
      the test suite to test more cases. Also detect http error code 416
      which was raised for that specific bug. Also enhance the urllib
      robustness by detecting invalid ranges (and pycurl's one by detecting
      short reads during the initial GET). (Vincent Ladeuil, #73948)

    * The urllib connection sharing interacts badly with urllib2
      proxy setting (the connections didn't go thru the proxy
      anymore). Defining a proper ProxyHandler solves the
      problem.  (Vincent Ladeuil, #74759)

    * Use urlutils to generate relative URLs, not osutils 
      (Aaron Bentley, #76229)

    * ``bzr status`` in a readonly directory should work without giving
      lots of errors. (John Arbash Meinel, #76299)

    * Mention the revisionspec topic for the revision option help.
      (Wouter van Heyst, #31663)

    * Allow plugins import from zip archives.
      (Alexander Belchenko, #68124)


bzr 0.13  2006-12-05
--------------------
    
  No changes from 0.13rc1
    
bzr 0.13rc1  2006-11-27
-----------------------

  IMPROVEMENTS:

    * New command ``bzr remove-tree`` allows the removal of the working
      tree from a branch.
      (Daniel Silverstone)

    * urllib uses shared keep-alive connections, so http 
      operations are substantially faster.
      (Vincent Ladeuil, #53654)

    * ``bzr export`` allows an optional branch parameter, to export a bzr
      tree from some other url. For example:
      ``bzr export bzr.tar.gz http://bazaar-vcs.org/bzr/bzr.dev``
      (Daniel Silverstone)

    * Added ``bzr help topics`` to the bzr help system. This gives a
      location for general information, outside of a specific command.
      This includes updates for ``bzr help revisionspec`` the first topic
      included. (Goffredo Baroncelli, John Arbash Meinel, #42714)

    * WSGI-compatible HTTP smart server.  See ``doc/http_smart_server.txt``.
      (Andrew Bennetts)

    * Knit files will now cache full texts only when the size of the
      deltas is as large as the size of the fulltext. (Or after 200
      deltas, whichever comes first). This has the most benefit on large
      files with small changes, such as the inventory for a large project.
      (eg For a project with 2500 files, and 7500 revisions, it changes
      the size of inventory.knit from 11MB to 5.4MB) (John Arbash Meinel)

  INTERNALS:

    * New -D option given before the command line turns on debugging output
      for particular areas.  -Derror shows tracebacks on all errors.
      (Martin Pool)

    * Clean up ``bzr selftest --benchmark bundle`` to correct an import,
      and remove benchmarks that take longer than 10min to run.
      (John Arbash Meinel)

    * Use ``time.time()`` instead of ``time.clock()`` to decide on
      progress throttling. Because ``time.clock()`` is actually CPU time,
      so over a high-latency connection, too many updates get throttled.
      (John Arbash Meinel)

    * ``MemoryTransport.list_dir()`` would strip the first character for
      files or directories in root directory. (John Arbash Meinel)

    * New method ``get_branch_reference`` on 'BzrDir' allows the detection of 
      branch references - which the smart server component needs.
  
    * New ``ChrootTransportDecorator``, accessible via the ``chroot+`` url
      prefix.  It disallows any access to locations above a set URL.  (Andrew
      Bennetts)

  BUG FIXES:

    * Now ``_KnitIndex`` properly decode revision ids when loading index data.
      And optimize the knit index parsing code. 
      (Dmitry Vasiliev, John Arbash Meinel)

    * ``bzrlib/bzrdir.py`` was directly referencing ``bzrlib.workingtree``,
      without importing it. This prevented ``bzr upgrade`` from working
      unless a plugin already imported ``bzrlib.workingtree``
      (John Arbash Meinel, #70716)

    * Suppress the traceback on invalid URLs (Vincent Ladeuil, #70803).

    * Give nicer error message when an http server returns a 403
      error code. (Vincent Ladeuil, #57644).

    * When a multi-range http GET request fails, try a single
      range one. If it fails too, forget about ranges. Remember that until 
      the death of the transport and propagates that to the clones.
      (Vincent Ladeuil, #62276, #62029).

    * Handles user/passwords supplied in url from command
      line (for the urllib implementation). Don't request already
      known passwords (Vincent Ladeuil, #42383, #44647, #48527)

    * ``_KnitIndex.add_versions()`` dictionary compresses revision ids as they
      are added. This fixes bug where fetching remote revisions records
      them as full references rather than integers.
      (John Arbash Meinel, #64789)

    * ``bzr ignore`` strips trailing slashes in patterns.
      Also ``bzr ignore`` rejects absolute paths. (Kent Gibson, #4559)

    * ``bzr ignore`` takes multiple arguments. (Cheuksan Edward Wang, #29488)

    * mv correctly handles paths that traverse symlinks. 
      (Aaron Bentley, #66964)

    * Give nicer looking error messages when failing to connect over ssh.
      (John Arbash Meinel, #49172)

    * Pushing to a remote branch does not currently update the remote working
      tree. After a remote push, ``bzr status`` and ``bzr diff`` on the remote
      machine now show that the working tree is out of date.
      (Cheuksan Edward Wang #48136)

    * Use patiencediff instead of difflib for determining deltas to insert
      into knits. This avoids the O(N^3) behavior of difflib. Patience
      diff should be O(N^2). (Cheuksan Edward Wang, #65714)

    * Running ``bzr log`` on nonexistent file gives an error instead of the
      entire log history. (Cheuksan Edward Wang #50793)

    * ``bzr cat`` can look up contents of removed or renamed files. If the
      pathname is ambiguous, i.e. the files in the old and new trees have
      different id's, the default is the file in the new tree. The user can
      use "--name-from-revision" to select the file in the old tree.
      (Cheuksan Edward Wang, #30190)

  TESTING:

    * TestingHTTPRequestHandler really handles the Range header
      (previously it was ignoring it and returning the whole file,).

bzr 0.12  2006-10-30
--------------------

  INTERNALS:

    * Clean up ``bzr selftest --benchmark bundle`` to correct an import,
      and remove benchmarks that take longer than 10min to run.
      (John Arbash Meinel)
  
bzr 0.12rc1  2006-10-23
-----------------------

  IMPROVEMENTS:

    * ``bzr log`` now shows dotted-decimal revision numbers for all revisions,
      rather than just showing a decimal revision number for revisions on the
      mainline. These revision numbers are not yet accepted as input into bzr
      commands such as log, diff etc. (Robert Collins)

    * revisions can now be specified using dotted-decimal revision numbers.
      For instance, ``bzr diff -r 1.2.1..1.2.3``. (Robert Collins)

    * ``bzr help commands`` output is now shorter (Aaron Bentley)

    * ``bzr`` now uses lazy importing to reduce the startup time. This has
      a moderate effect on lots of actions, especially ones that have
      little to do. For example ``bzr rocks`` time is down to 116ms from
      283ms. (John Arbash Meinel)

    * New Registry class to provide name-to-object registry-like support,
      for example for schemes where plugins can register new classes to
      do certain tasks (e.g. log formatters). Also provides lazy registration
      to allow modules to be loaded on request.
      (John Arbash Meinel, Adeodato Simó)

  API INCOMPATABILITY:
  
    * LogFormatter subclasses show now expect the 'revno' parameter to 
      show() to be a string rather than an int. (Robert Collins)

  INTERNALS:

    * ``TestCase.run_bzr``, ``run_bzr_captured``, and ``run_bzr_subprocess``
      can take a ``working_dir='foo'`` parameter, which will change directory 
      for the command. (John Arbash Meinel)

    * ``bzrlib.lazy_regex.lazy_compile`` can be used to create a proxy
      around a regex, which defers compilation until first use. 
      (John Arbash Meinel)

    * ``TestCase.run_bzr_subprocess`` defaults to supplying the
      ``--no-plugins`` parameter to ensure test reproducability, and avoid
      problems with system-wide installed plugins. (John Arbash Meinel)

    * Unique tree root ids are now supported. Newly created trees still
      use the common root id for compatibility with bzr versions before 0.12.
      (Aaron Bentley)

    * ``WorkingTree.set_root_id(None)`` is now deprecated. Please
      pass in ``inventory.ROOT_ID`` if you want the default root id value.
      (Robert Collins, John Arbash Meinel)

    * New method ``WorkingTree.flush()`` which will write the current memory
      inventory out to disk. At the same time, ``read_working_inventory`` will
      no longer trash the current tree inventory if it has been modified within
      the current lock, and the tree will now ``flush()`` automatically on
      ``unlock()``. ``WorkingTree.set_root_id()`` has been updated to take
      advantage of this functionality. (Robert Collins, John Arbash Meinel)

    * ``bzrlib.tsort.merge_sorted`` now accepts ``generate_revnos``. This
      parameter will cause it to add another column to its output, which
      contains the dotted-decimal revno for each revision, as a tuple.
      (Robert Collins)

    * ``LogFormatter.show_merge`` is deprecated in favour of
      ``LogFormatter.show_merge_revno``. (Robert Collins)

  BUG FIXES:

    * Avoid circular imports by creating a deprecated function for
      ``bzrlib.tree.RevisionTree``. Callers should have been using
      ``bzrlib.revisontree.RevisionTree`` anyway. (John Arbash Meinel,
      #63360, #66349)

    * Don't use ``socket.MSG_WAITALL`` as it doesn't exist on all
      platforms. (Martin Pool, #66356)

    * Don't require ``Content-Type`` in range responses. Assume they are a
      single range if ``Content-Type`` does not exist.
      (John Arbash Meinel, #62473)

    * bzr branch/pull no longer complain about progress bar cleanup when
      interrupted during fetch.  (Aaron Bentley, #54000)

    * ``WorkingTree.set_parent_trees()`` uses the trees to directly write
      the basis inventory, rather than going through the repository. This
      allows us to have 1 inventory read, and 2 inventory writes when
      committing a new tree. (John Arbash Meinel)

    * When reverting, files that are not locally modified that do not exist
      in the target are deleted, not just unversioned (Aaron Bentley)

    * When trying to acquire a lock, don't fail immediately. Instead, try
      a few times (up to 1 hour) before timing out. Also, report why the
      lock is unavailable (John Arbash Meinel, #43521, #49556)

    * Leave HttpTransportBase daughter classes decides how they
      implement cloning. (Vincent Ladeuil, #61606)

    * diff3 does not indicate conflicts on clean merge. (Aaron Bentley)

    * If a commit fails, the commit message is stored in a file at the root of
      the tree for later commit. (Cheuksan Edward Wang, Stefan Metzmacher,
      #32054)

  TESTING:

    * New test base class TestCaseWithMemoryTransport offers memory-only
      testing facilities: its not suitable for tests that need to mutate disk
      state, but most tests should not need that and should be converted to
      TestCaseWithMemoryTransport. (Robert Collins)

    * ``TestCase.make_branch_and_memory_tree`` now takes a format
      option to set the BzrDir, Repository and Branch formats of the
      created objects. (Robert Collins, John Arbash Meinel)

bzr 0.11  2006-10-02
--------------------

    * Smart server transport test failures on windows fixed. (Lukáš Lalinský).

bzr 0.11rc2  2006-09-27
-----------------------

  BUG FIXES:

    * Test suite hangs on windows fixed. (Andrew Bennets, Alexander Belchenko).
    
    * Commit performance regression fixed. (Aaron Bentley, Robert Collins, John
      Arbash Meinel).

bzr 0.11rc1  2006-09-25
-----------------------

  IMPROVEMENTS:

    * Knit files now wait to create their contents until the first data is
      added. The old code used to create an empty .knit and a .kndx with just
      the header. However, this caused a lot of extra round trips over sftp.
      This can change the time for ``bzr push`` to create a new remote branch
      from 160s down to 100s. This also affects ``bzr commit`` performance when
      adding new files, ``bzr commit`` on a new kernel-like tree drops from 50s
      down to 40s (John Arbash Meinel, #44692)

    * When an entire subtree has been deleted, commit will now report that
      just the top of the subtree has been deleted, rather than reporting
      all the individual items. (Robert Collins)

    * Commit performs one less XML parse. (Robert Collins)

    * ``bzr checkout`` now operates on readonly branches as well
      as readwrite branches. This fixes bug #39542. (Robert Collins)

    * ``bzr bind`` no longer synchronises history with the master branch.
      Binding should be followed by an update or push to synchronise the 
      two branches. This is closely related to the fix for bug #39542.
      (Robert Collins)

    * ``bzrlib.lazy_import.lazy_import`` function to create on-demand 
      objects.  This allows all imports to stay at the global scope, but
      modules will not actually be imported if they are not used.
      (John Arbash Meinel)

    * Support ``bzr://`` and ``bzr+ssh://`` urls to work with the new RPC-based
      transport which will be used with the upcoming high-performance smart
      server. The new command ``bzr serve`` will invoke bzr in server mode,
      which processes these requests. (Andrew Bennetts, Robert Collins, Martin
      Pool)

    * New command ``bzr version-info`` which can be used to get a summary
      of the current state of the tree. This is especially useful as part
      of a build commands. See ``doc/version_info.txt`` for more information 
      (John Arbash Meinel)

  BUG FIXES:

    * ``'bzr inventory [FILE...]'`` allows restricting the file list to a
      specific set of files. (John Arbash Meinel, #3631)

    * Don't abort when annotating empty files (John Arbash Meinel, #56814)

    * Add ``Stanza.to_unicode()`` which can be passed to another Stanza
      when nesting stanzas. Also, add ``read_stanza_unicode`` to handle when
      reading a nested Stanza. (John Arbash Meinel)

    * Transform._set_mode() needs to stat the right file. 
      (John Arbash Meinel, #56549)

    * Raise WeaveFormatError rather than StopIteration when trying to read
      an empty Weave file. (John Arbash Meinel, #46871)

    * Don't access e.code for generic URLErrors, only HTTPErrors have .code.
      (Vincent Ladeuil, #59835)

    * Handle boundary="" lines properly to allow access through a Squid proxy.
      (John Arbash Meinel, #57723)

    * revert now removes newly-added directories (Aaron Bentley, #54172)

    * ``bzr upgrade sftp://`` shouldn't fail to upgrade v6 branches if there 
      isn't a working tree. (David Allouche, #40679)

    * Give nicer error messages when a user supplies an invalid --revision
      parameter. (John Arbash Meinel, #55420)

    * Handle when LANG is not recognized by python. Emit a warning, but
      just revert to using 'ascii'. (John Arbash Meinel, #35392)

    * Don't use ``preexec_fn`` on win32, as it is not supported by subprocess.
      (John Arbash Meinel)

    * Skip specific tests when the dependencies aren't met. This includes
      some ``setup.py`` tests when ``python-dev`` is not available, and
      some tests that depend on paramiko. (John Arbash Meinel, Mattheiu Moy)

    * Fallback to Paramiko properly, if no ``ssh`` executable exists on
      the system. (Andrew Bennetts, John Arbash Meinel)

    * ``Branch.bind(other_branch)`` no longer takes a write lock on the
      other branch, and will not push or pull between the two branches.
      API users will need to perform a push or pull or update operation if they
      require branch synchronisation to take place. (Robert Collins, #47344)

    * When creating a tarball or zipfile export, export unicode names as utf-8
      paths. This may not work perfectly on all platforms, but has the best
      chance of working in the common case. (John Arbash Meinel, #56816)

    * When committing, only files that exist in working tree or basis tree
      may be specified (Aaron Bentley, #50793)

  PORTABILITY:

    * Fixes to run on Python 2.5 (Brian M. Carlson, Martin Pool, Marien Zwart)

  INTERNALS:

    * TestCaseInTempDir now creates a separate directory for HOME, rather
      than having HOME set to the same location as the working directory.
      (John Arbash Meinel)

    * ``run_bzr_subprocess()`` can take an optional ``env_changes={}`` parameter,
      which will update os.environ inside the spawned child. It also can
      take a ``universal_newlines=True``, which helps when checking the output
      of the command. (John Arbash Meinel)

    * Refactor SFTP vendors to allow easier re-use when ssh is used. 
      (Andrew Bennetts)

    * ``Transport.list_dir()`` and ``Transport.iter_files_recursive()`` should always
      return urlescaped paths. This is now tested (there were bugs in a few
      of the transports) (Andrew Bennetts, David Allouche, John Arbash Meinel)

    * New utility function ``symbol_versioning.deprecation_string``. Returns the
      formatted string for a callable, deprecation format pair. (Robert Collins)

    * New TestCase helper applyDeprecated. This allows you to call a callable
      which is deprecated without it spewing to the screen, just by supplying
      the deprecation format string issued for it. (Robert Collins)

    * Transport.append and Transport.put have been deprecated in favor of
      ``.append_bytes``, ``.append_file``, ``.put_bytes``, and
      ``.put_file``. This removes the ambiguity in what type of object the
      functions take.  ``Transport.non_atomic_put_{bytes,file}`` has also
      been added. Which works similarly to ``Transport.append()`` except for
      SFTP, it doesn't have a round trip when opening the file. Also, it
      provides functionality for creating a parent directory when trying
      to create a file, rather than raise NoSuchFile and forcing the
      caller to repeat their request.
      (John Arbash Meinel)

    * WorkingTree has a new api ``unversion`` which allow the unversioning of
      entries by their file id. (Robert Collins)

    * ``WorkingTree.pending_merges`` is deprecated.  Please use the
      ``get_parent_ids`` (introduced in 0.10) method instead. (Robert Collins)

    * WorkingTree has a new ``lock_tree_write`` method which locks the branch for
      read rather than write. This is appropriate for actions which only need
      the branch data for reference rather than mutation. A new decorator
      ``needs_tree_write_lock`` is provided in the workingtree module. Like the
      ``needs_read_lock`` and ``needs_write_lock`` decorators this allows static 
      declaration of the locking requirements of a function to ensure that
      a lock is taken out for casual scripts. (Robert Collins, #54107)

    * All WorkingTree methods which write to the tree, but not to the branch
      have been converted to use ``needs_tree_write_lock`` rather than 
      ``needs_write_lock``. Also converted is the revert, conflicts and tree
      transform modules. This provides a modest performance improvement on 
      metadir style trees, due to the reduce lock-acquisition, and a more
      significant performance improvement on lightweight checkouts from 
      remote branches, where trivial operations used to pay a significant 
      penalty. It also provides the basis for allowing readonly checkouts.
      (Robert Collins)

    * Special case importing the standard library 'copy' module. This shaves
      off 40ms of startup time, while retaining compatibility. See:
      ``bzrlib/inspect_for_copy.py`` for more details. (John Arbash Meinel)

    * WorkingTree has a new parent class MutableTree which represents the 
      specialisations of Tree which are able to be altered. (Robert Collins)

    * New methods mkdir and ``put_file_bytes_non_atomic`` on MutableTree that
      mutate the tree and its contents. (Robert Collins)

    * Transport behaviour at the root of the URL is now defined and tested.
      (Andrew Bennetts, Robert Collins)

  TESTING:

    * New test helper classs MemoryTree. This is typically accessed via
      ``self.make_branch_and_memory_tree()`` in test cases. (Robert Collins)
      
    * Add ``start_bzr_subprocess`` and ``stop_bzr_subprocess`` to allow test
      code to continue running concurrently with a subprocess of bzr.
      (Andrew Bennetts, Robert Collins)

    * Add a new method ``Transport.get_smart_client()``. This is provided to
      allow upgrades to a richer interface than the VFS one provided by
      Transport. (Andrew Bennetts, Martin Pool)

bzr 0.10  2006-08-29
--------------------
  
  IMPROVEMENTS:
    * 'merge' now takes --uncommitted, to apply uncommitted changes from a
      tree.  (Aaron Bentley)
  
    * 'bzr add --file-ids-from' can be used to specify another path to use
      for creating file ids, rather than generating all new ones. Internally,
      the 'action' passed to ``smart_add_tree()`` can return ``file_ids`` that
      will be used, rather than having bzrlib generate new ones.
      (John Arbash Meinel, #55781)

    * ``bzr selftest --benchmark`` now allows a ``--cache-dir`` parameter.
      This will cache some of the intermediate trees, and decrease the
      setup time for benchmark tests. (John Arbash Meinel)

    * Inverse forms are provided for all boolean options.  For example,
      --strict has --no-strict, --no-recurse has --recurse (Aaron Bentley)

    * Serialize out Inventories directly, rather than using ElementTree.
      Writing out a kernel sized inventory drops from 2s down to ~350ms.
      (Robert Collins, John Arbash Meinel)

  BUG FIXES:

    * Help diffutils 2.8.4 get along with binary tests (Marien Zwart: #57614)

    * Change LockDir so that if the lock directory doesn't exist when
      ``lock_write()`` is called, an attempt will be made to create it.
      (John Arbash Meinel, #56974)

    * ``bzr uncommit`` preserves pending merges. (John Arbash Meinel, #57660)

    * Active FTP transport now works as intended. (ghozzy, #56472)

    * Really fix mutter() so that it won't ever raise a UnicodeError.
      It means it is possible for ~/.bzr.log to contain non UTF-8 characters.
      But it is a debugging log, not a real user file.
      (John Arbash Meinel, #56947, #53880)

    * Change Command handle to allow Unicode command and options.
      At present we cannot register Unicode command names, so we will get
      BzrCommandError('unknown command'), or BzrCommandError('unknown option')
      But that is better than a UnicodeError + a traceback.
      (John Arbash Meinel, #57123)

    * Handle TZ=UTC properly when reading/writing revisions.
      (John Arbash Meinel, #55783, #56290)

    * Use ``GPG_TTY`` to allow gpg --cl to work with gpg-agent in a pipeline,
      (passing text to sign in on stdin). (John Arbash Meinel, #54468)

    * External diff does the right thing for binaries even in foreign 
      languages. (John Arbash Meinel, #56307)

    * Testament handles more cases when content is unicode. Specific bug was
      in handling of revision properties.
      (John Arbash Meinel, Holger Krekel, #54723)

    * The bzr selftest was failing on installed versions due to a bug in a new
      test helper. (John Arbash Meinel, Robert Collins, #58057)

  INTERNALS:

    * ``bzrlib.cache_utf8`` contains ``encode()`` and ``decode()`` functions
      which can be used to cache the conversion between utf8 and Unicode.
      Especially helpful for some of the knit annotation code, which has to
      convert revision ids to utf8 to annotate lines in storage.
      (John Arbash Meinel)

    * ``setup.py`` now searches the filesystem to find all packages which
      need to be installed. This should help make the life of packagers
      easier. (John Arbash Meinel)

bzr 0.9.0  2006-08-11
---------------------

  SURPRISES:

   * The hard-coded built-in ignore rules have been removed. There are
     now two rulesets which are enforced. A user global one in 
     ``~/.bazaar/ignore`` which will apply to every tree, and the tree
     specific one '.bzrignore'.
     ``~/.bazaar/ignore`` will be created if it does not exist, but with
     a more conservative list than the old default.
     This fixes bugs with default rules being enforced no matter what. 
     The old list of ignore rules from bzr is available by
     running 'bzr ignore --old-default-rules'.
     (Robert Collins, Martin Pool, John Arbash Meinel)

   * 'branches.conf' has been changed to 'locations.conf', since it can apply
     to more locations than just branch locations.
     (Aaron Bentley)
   
  IMPROVEMENTS:

   * The revision specifier "revno:" is extended to accept the syntax
     revno:N:branch. For example,
     revno:42:http://bazaar-vcs.org/bzr/bzr.dev/ means revision 42 in
     bzr.dev.  (Matthieu Moy)

   * Tests updates to ensure proper URL handling, UNICODE support, and
     proper printing when the user's terminal encoding cannot display 
     the path of a file that has been versioned.
     ``bzr branch`` can take a target URL rather than only a local directory.
     ``Branch.get_parent()/set_parent()`` now save a relative path if possible,
     and normalize the parent based on root, allowing access across
     different transports. (John Arbash Meinel, Wouter van Heyst, Martin Pool)
     (Malone #48906, #42699, #40675, #5281, #3980, #36363, #43689,
     #42517, #42514)

   * On Unix, detect terminal width using an ioctl not just $COLUMNS.
     Use terminal width for single-line logs from ``bzr log --line`` and
     pending-merge display.  (Robert Widhopf-Fenk, Gustavo Niemeyer)
     (Malone #3507)

   * On Windows, detect terminal width using GetConsoleScreenBufferInfo.
     (Alexander Belchenko)

   * Speedup improvement for 'date:'-revision search. (Guillaume Pinot).

   * Show the correct number of revisions pushed when pushing a new branch.
     (Robert Collins).

   * 'bzr selftest' now shows a progress bar with the number of tests, and 
     progress made. 'make check' shows tests in -v mode, to be more useful
     for the PQM status window. (Robert Collins).
     When using a progress bar, failed tests are printed out, rather than
     being overwritten by the progress bar until the suite finishes.
     (John Arbash Meinel)

   * 'bzr selftest --benchmark' will run a new benchmarking selftest.
     'bzr selftest --benchmark --lsprof-timed' will use lsprofile to generate
     profile data for the individual profiled calls, allowing for fine
     grained analysis of performance.
     (Robert Collins, Martin Pool).

   * 'bzr commit' shows a progress bar. This is useful for commits over sftp
     where commit can take an appreciable time. (Robert Collins)

   * 'bzr add' is now less verbose in telling you what ignore globs were
     matched by files being ignored. Instead it just tells you how many 
     were ignored (because you might reasonably be expecting none to be
     ignored). 'bzr add -v' is unchanged and will report every ignored
     file. (Robert Collins).

   * ftp now has a test server if medusa is installed. As part of testing,
     ftp support has been improved, including support for supplying a
     non-standard port. (John Arbash Meinel).

   * 'bzr log --line' shows the revision number, and uses only the
     first line of the log message (#5162, Alexander Belchenko;
     Matthieu Moy)

   * 'bzr status' has had the --all option removed. The 'bzr ls' command
     should be used to retrieve all versioned files. (Robert Collins)

   * 'bzr bundle OTHER/BRANCH' will create a bundle which can be sent
     over email, and applied on the other end, while maintaining ancestry.
     This bundle can be applied with either 'bzr merge' or 'bzr pull',
     the same way you would apply another branch.
     (John Arbash Meinel, Aaron Bentley)
  
   * 'bzr whoami' can now be used to set your identity from the command line,
     for a branch or globally.  (Robey Pointer)

   * 'bzr checkout' now aliased to 'bzr co', and 'bzr annotate' to 'bzr ann'.
     (Michael Ellerman)

   * 'bzr revert DIRECTORY' now reverts the contents of the directory as well.
     (Aaron Bentley)

   * 'bzr get sftp://foo' gives a better error when paramiko is not present.
     Also updates things like 'http+pycurl://' if pycurl is not present.
     (John Arbash Meinel) (Malone #47821, #52204)

   * New env variable ``BZR_PROGRESS_BAR``, sets the default progress bar type.
     Can be set to 'none' or 'dummy' to disable the progress bar, 'dots' or 
     'tty' to create the respective type. (John Arbash Meinel, #42197, #51107)

   * Improve the help text for 'bzr diff' to explain what various options do.
     (John Arbash Meinel, #6391)

   * 'bzr uncommit -r 10' now uncommits revisions 11.. rather than uncommitting
     revision 10. This makes -r10 more in line with what other commands do.
     'bzr uncommit' also now saves the pending merges of the revisions that
     were removed. So it is safe to uncommit after a merge, fix something,
     and commit again. (John Arbash Meinel, #32526, #31426)

   * 'bzr init' now also works on remote locations.
     (Wouter van Heyst, #48904)

   * HTTP support has been updated. When using pycurl we now support 
     connection keep-alive, which reduces dns requests and round trips.
     And for both urllib and pycurl we support multi-range requests, 
     which decreases the number of round-trips. Performance results for
     ``bzr branch http://bazaar-vcs.org/bzr/bzr.dev/`` indicate
     http branching is now 2-3x faster, and ``bzr pull`` in an existing 
     branch is as much as 4x faster.
     (Michael Ellerman, Johan Rydberg, John Arbash Meinel, #46768)

   * Performance improvements for sftp. Branching and pulling are now up to
     2x faster. Utilize paramiko.readv() support for async requests if it
     is available (paramiko > 1.6) (John Arbash Meinel)

  BUG FIXES:

    * Fix shadowed definition of TestLocationConfig that caused some 
      tests not to run.
      (Erik Bågfors, Michael Ellerman, Martin Pool, #32587)

    * Fix unnecessary requirement of sign-my-commits that it be run from
      a working directory.  (Martin Pool, Robert Collins)

    * 'bzr push location' will only remember the push location if it succeeds
      in connecting to the remote location. (John Arbash Meinel, #49742)

    * 'bzr revert' no longer toggles the executable bit on win32
      (John Arbash Meinel, #45010)

    * Handle broken pipe under win32 correctly. (John Arbash Meinel)
    
    * sftp tests now work correctly on win32 if you have a newer paramiko
      (John Arbash Meinel)

    * Cleanup win32 test suite, and general cleanup of places where
      file handles were being held open. (John Arbash Meinel)

    * When specifying filenames for 'diff -r x..y', the name of the file in the
      working directory can be used, even if its name is different in both x
      and y.

    * File-ids containing single- or double-quotes are handled correctly by
      push. (Aaron Bentley, #52227)

    * Normalize unicode filenames to ensure cross-platform consistency.
      (John Arbash Meinel, #43689)

    * The argument parser can now handle '-' as an argument. Currently
      no code interprets it specially (it is mostly handled as a file named 
      '-'). But plugins, and future operations can use it.
      (John Arbash meinel, #50984)

    * Bundles can properly read binary files with a plain '\r' in them.
      (John Arbash Meinel, #51927)

    * Tuning ``iter_entries()`` to be more efficient (John Arbash Meinel, #5444)

    * Lots of win32 fixes (the test suite passes again).
      (John Arbash Meinel, #50155)

    * Handle openbsd returning None for sys.getfilesystemencoding() (#41183) 

    * Support ftp APPE (append) to allow Knits to be used over ftp (#42592)

    * Removals are only committed if they match the filespec (or if there is
      no filespec).  (#46635, Aaron Bentley)

    * smart-add recurses through all supplied directories 
      (John Arbash Meinel, #52578)

    * Make the bundle reader extra lines before and after the bundle text.
      This allows you to parse an email with the bundle inline.
      (John Arbash Meinel, #49182)

    * Change the file id generator to squash a little bit more. Helps when
      working with long filenames on windows. (Also helps for unicode filenames
      not generating hidden files). (John Arbash Meinel, #43801)

    * Restore terminal mode on C-c while reading sftp password.  (#48923, 
      Nicholas Allen, Martin Pool)

    * Timestamps are rounded to 1ms, and revision entries can be recreated
      exactly. (John Arbash Meinel, Jamie Wilkinson, #40693)

    * Branch.base has changed to a URL, but ~/.bazaar/locations.conf should
      use local paths, since it is user visible (John Arbash Meinel, #53653)

    * ``bzr status foo`` when foo was unversioned used to cause a full delta
      to be generated (John Arbash Meinel, #53638)

    * When reading revision properties, an empty value should be considered
      the empty string, not None (John Arbash Meinel, #47782)

    * ``bzr diff --diff-options`` can now handle binary files being changed.
      Also, the output is consistent when --diff-options is not supplied.
      (John Arbash Meinel, #54651, #52930)

    * Use the right suffixes for loading plugins (John Arbash Meinel, #51810)

    * Fix ``Branch.get_parent()`` to handle the case when the parent is not 
      accessible (John Arbash Meinel, #52976)

  INTERNALS:

    * Combine the ignore rules into a single regex rather than looping over
      them to reduce the threshold where  N^2 behaviour occurs in operations
      like status. (Jan Hudec, Robert Collins).

    * Appending to ``bzrlib.DEFAULT_IGNORE`` is now deprecated. Instead, use
      one of the add functions in bzrlib.ignores. (John Arbash Meinel)

    * 'bzr push' should only push the ancestry of the current revision, not
      all of the history in the repository. This is especially important for
      shared repositories. (John Arbash Meinel)

    * ``bzrlib.delta.compare_trees`` now iterates in alphabetically sorted order,
      rather than randomly walking the inventories. (John Arbash Meinel)

    * Doctests are now run in temporary directories which are cleaned up when
      they finish, rather than using special ScratchDir/ScratchBranch objects.
      (Martin Pool)

    * Split ``check`` into separate methods on the branch and on the repository,
      so that it can be specialized in ways that are useful or efficient for
      different formats.  (Martin Pool, Robert Collins)

    * Deprecate ``Repository.all_revision_ids``; most methods don't really need
      the global revision graph but only that part leading up to a particular
      revision.  (Martin Pool, Robert Collins)

    * Add a BzrDirFormat ``control_formats`` list which allows for control formats
      that do not use '.bzr' to store their data - i.e. '.svn', '.hg' etc.
      (Robert Collins, Jelmer Vernooij).

    * ``bzrlib.diff.external_diff`` can be redirected to any file-like object.
      Uses subprocess instead of spawnvp.
      (James Henstridge, John Arbash Meinel, #4047, #48914)

    * New command line option '--profile-imports', which will install a custom
      importer to log time to import modules and regex compilation time to 
      sys.stderr (John Arbash Meinel)

    * 'EmptyTree' is now deprecated, please use ``repository.revision_tree(None)``
      instead. (Robert Collins)

    * "RevisionTree" is now in bzrlib/revisiontree.py. (Robert Collins)

bzr 0.8.2  2006-05-17
---------------------
  
  BUG FIXES:
   
    * setup.py failed to install launchpad plugin.  (Martin Pool)

bzr 0.8.1  2006-05-16
---------------------

  BUG FIXES:

    * Fix failure to commit a merge in a checkout.  (Martin Pool, 
      Robert Collins, Erik Bågfors, #43959)

    * Nicer messages from 'commit' in the case of renames, and correct
      messages when a merge has occured. (Robert Collins, Martin Pool)

    * Separate functionality from assert statements as they are skipped in
      optimized mode of python. Add the same check to pending merges.
      (Olaf Conradi, #44443)

  CHANGES:

    * Do not show the None revision in output of bzr ancestry. (Olaf Conradi)

    * Add info on standalone branches without a working tree.
      (Olaf Conradi, #44155)

    * Fix bug in knits when raising InvalidRevisionId. (Olaf Conradi, #44284)

  CHANGES:

    * Make editor invocation comply with Debian Policy. First check
      environment variables VISUAL and EDITOR, then try editor from
      alternatives system. If that all fails, fall back to the pre-defined
      list of editors. (Olaf Conradi, #42904)

  NEW FEATURES:

    * New 'register-branch' command registers a public branch into 
      Launchpad.net, where it can be associated with bugs, etc.
      (Martin Pool, Bjorn Tillenius, Robert Collins)

  INTERNALS:

    * New public api in InventoryEntry - ``describe_change(old, new)`` which
      provides a human description of the changes between two old and
      new. (Robert Collins, Martin Pool)

  TESTING:

    * Fix test case for bzr info in upgrading a standalone branch to metadir,
      uses bzrlib api now. (Olaf Conradi)

bzr 0.8  2006-05-08
-------------------

  NOTES WHEN UPGRADING:

    Release 0.8 of bzr introduces a new format for history storage, called
    'knit', as an evolution of to the 'weave' format used in 0.7.  Local 
    and remote operations are faster using knits than weaves.  Several
    operations including 'init', 'init-repo', and 'upgrade' take a 
    --format option that controls this.  Branching from an existing branch
    will keep the same format.

    It is possible to merge, pull and push between branches of different
    formats but this is slower than moving data between homogenous
    branches.  It is therefore recommended (but not required) that you
    upgrade all branches for a project at the same time.  Information on
    formats is shown by 'bzr info'.

    bzr 0.8 now allows creation of 'repositories', which hold the history 
    of files and revisions for several branches.  Previously bzr kept all
    the history for a branch within the .bzr directory at the root of the
    branch, and this is still the default.  To create a repository, use
    the new 'bzr init-repo' command.  Branches exist as directories under
    the repository and contain just a small amount of information
    indicating the current revision of the branch.

    bzr 0.8 also supports 'checkouts', which are similar to in cvs and
    subversion.  Checkouts are associated with a branch (optionally in a
    repository), which contains all the historical information.  The
    result is that a checkout can be deleted without losing any
    already-committed revisions.  A new 'update' command is also available. 

    Repositories and checkouts are not supported with the 0.7 storage
    format.  To use them you must upgrad to either knits, or to the
    'metaweave' format, which uses weaves but changes the .bzr directory
    arrangement.
    

  IMPROVEMENTS:

    * Sftp paths can now be relative, or local, according to the lftp
      convention. Paths now take the form::

          sftp://user:pass@host:port/~/relative/path
          or
          sftp://user:pass@host:port/absolute/path

    * The FTP transport now tries to reconnect after a temporary
      failure. ftp put is made atomic. (Matthieu Moy)

    * The FTP transport now maintains a pool of connections, and
      reuses them to avoid multiple connections to the same host (like
      sftp did). (Daniel Silverstone)

    * The ``bzr_man.py`` file has been removed. To create the man page now,
      use ``./generate_docs.py man``. The new program can also create other files.
      Run ``python generate_docs.py --help`` for usage information.
      (Hans Ulrich Niedermann & James Blackwell).

    * Man Page now gives full help (James Blackwell).
      Help also updated to reflect user config now being stored in .bazaar
      (Hans Ulrich Niedermann)

    * It's now possible to set aliases in bazaar.conf (Erik Bågfors)

    * Pull now accepts a --revision argument (Erik Bågfors)

    * ``bzr re-sign`` now allows multiple revisions to be supplied on the command
      line. You can now use the following command to sign all of your old
      commits::

        find .bzr/revision-store// -name my@email-* \
          | sed 's/.*\/\/..\///' \
          | xargs bzr re-sign

    * Upgrade can now upgrade over the network. (Robert Collins)

    * Two new commands 'bzr checkout' and 'bzr update' allow for CVS/SVN-alike
      behaviour.  By default they will cache history in the checkout, but
      with --lightweight almost all data is kept in the master branch.
      (Robert Collins)

    * 'revert' unversions newly-versioned files, instead of deleting them.

    * 'merge' is more robust.  Conflict messages have changed.

    * 'merge' and 'revert' no longer clobber existing files that end in '~' or
      '.moved'.

    * Default log format can be set in configuration and plugins can register
      their own formatters. (Erik Bågfors)

    * New 'reconcile' command will check branch consistency and repair indexes
      that can become out of sync in pre 0.8 formats. (Robert Collins,
      Daniel Silverstone)

    * New 'bzr init --format' and 'bzr upgrade --format' option to control 
      what storage format is created or produced.  (Robert Collins, 
      Martin Pool)

    * Add parent location to 'bzr info', if there is one.  (Olaf Conradi)

    * New developer commands 'weave-list' and 'weave-join'.  (Martin Pool)

    * New 'init-repository' command, plus support for repositories in 'init'
      and 'branch' (Aaron Bentley, Erik Bågfors, Robert Collins)

    * Improve output of 'info' command. Show all relevant locations related to
      working tree, branch and repository. Use kibibytes for binary quantities.
      Fix off-by-one error in missing revisions of working tree.  Make 'info'
      work on branches, repositories and remote locations.  Show locations
      relative to the shared repository, if applicable.  Show locking status
      of locations.  (Olaf Conradi)

    * Diff and merge now safely handle binary files. (Aaron Bentley)

    * 'pull' and 'push' now normalise the revision history, so that any two
      branches with the same tip revision will have the same output from 'log'.
      (Robert Collins)

    * 'merge' accepts --remember option to store parent location, like 'push'
      and 'pull'. (Olaf Conradi)

    * bzr status and diff when files given as arguments do not exist
      in the relevant trees.  (Martin Pool, #3619)

    * Add '.hg' to the default ignore list.  (Martin Pool)

    * 'knit' is now the default disk format. This improves disk performance and
      utilization, increases incremental pull performance, robustness with SFTP
      and allows checkouts over SFTP to perform acceptably. 
      The initial Knit code was contributed by Johan Rydberg based on a
      specification by Martin Pool.
      (Robert Collins, Aaron Bentley, Johan Rydberg, Martin Pool).

    * New tool to generate all-in-one html version of the manual.  (Alexander
      Belchenko)

    * Hitting CTRL-C while doing an SFTP push will no longer cause stale locks
      to be left in the SFTP repository. (Robert Collins, Martin Pool).

    * New option 'diff --prefix' to control how files are named in diff
      output, with shortcuts '-p0' and '-p1' corresponding to the options for 
      GNU patch.  (Alexander Belchenko, Goffredo Baroncelli, Martin Pool)

    * Add --revision option to 'annotate' command.  (Olaf Conradi)

    * If bzr shows an unexpected revision-history after pulling (perhaps due
      to a reweave) it can now be corrected by 'bzr reconcile'.
      (Robert Collins)

  CHANGES:

    * Commit is now verbose by default, and shows changed filenames and the 
      new revision number.  (Robert Collins, Martin Pool)

    * Unify 'mv', 'move', 'rename'.  (Matthew Fuller, #5379)

    * 'bzr -h' shows help.  (Martin Pool, Ian Bicking, #35940)

    * Make 'pull' and 'push' remember location on failure using --remember.
      (Olaf Conradi)

    * For compatibility, make old format for using weaves inside metadir
      available as 'metaweave' format.  Rename format 'metadir' to 'default'.
      Clean up help for option --format in commands 'init', 'init-repo' and
      'upgrade'.  (Olaf Conradi)

  INTERNALS:
  
    * The internal storage of history, and logical branch identity have now
      been split into Branch, and Repository. The common locking and file 
      management routines are now in bzrlib.lockablefiles. 
      (Aaron Bentley, Robert Collins, Martin Pool)

    * Transports can now raise DependencyNotPresent if they need a library
      which is not installed, and then another implementation will be 
      tried.  (Martin Pool)

    * Remove obsolete (and no-op) `decode` parameter to `Transport.get`.  
      (Martin Pool)

    * Using Tree Transform for merge, revert, tree-building

    * WorkingTree.create, Branch.create, ``WorkingTree.create_standalone``,
      Branch.initialize are now deprecated. Please see ``BzrDir.create_*`` for
      replacement API's. (Robert Collins)

    * New BzrDir class represents the .bzr control directory and manages
      formatting issues. (Robert Collins)

    * New repository.InterRepository class encapsulates Repository to 
      Repository actions and allows for clean selection of optimised code
      paths. (Robert Collins)

    * ``bzrlib.fetch.fetch`` and ``bzrlib.fetch.greedy_fetch`` are now
      deprecated, please use ``branch.fetch`` or ``repository.fetch``
      depending on your needs. (Robert Collins)

    * deprecated methods now have a ``is_deprecated`` flag on them that can
      be checked, if you need to determine whether a given callable is 
      deprecated at runtime. (Robert Collins)

    * Progress bars are now nested - see
      ``bzrlib.ui.ui_factory.nested_progress_bar``.
      (Robert Collins, Robey Pointer)

    * New API call ``get_format_description()`` for each type of format.
      (Olaf Conradi)

    * Changed ``branch.set_parent()`` to accept None to remove parent.
      (Olaf Conradi)

    * Deprecated BzrError AmbiguousBase.  (Olaf Conradi)

    * WorkingTree.branch is now a read only property.  (Robert Collins)

    * bzrlib.ui.text.TextUIFactory now accepts a ``bar_type`` parameter which
      can be None or a factory that will create a progress bar. This is
      useful for testing or for overriding the bzrlib.progress heuristic.
      (Robert Collins)

    * New API method ``get_physical_lock_status()`` to query locks present on a
      transport.  (Olaf Conradi)

    * Repository.reconcile now takes a thorough keyword parameter to allow
      requesting an indepth reconciliation, rather than just a data-loss 
      check. (Robert Collins)

    * ``bzrlib.ui.ui_factory protocol`` now supports ``get_boolean`` to prompt
      the user for yes/no style input. (Robert Collins)

  TESTING:

    * SFTP tests now shortcut the SSH negotiation, reducing test overhead
      for testing SFTP protocol support. (Robey Pointer)

    * Branch formats are now tested once per implementation (see ``bzrlib.
      tests.branch_implementations``. This is analagous to the transport
      interface tests, and has been followed up with working tree,
      repository and BzrDir tests. (Robert Collins)

    * New test base class TestCaseWithTransport provides a transport aware
      test environment, useful for testing any transport-interface using
      code. The test suite option --transport controls the transport used
      by this class (when its not being used as part of implementation
      contract testing). (Robert Collins)

    * Close logging handler on disabling the test log. This will remove the
      handler from the internal list inside python's logging module,
      preventing shutdown from closing it twice.  (Olaf Conradi)

    * Move test case for uncommit to blackbox tests.  (Olaf Conradi)

    * ``run_bzr`` and ``run_bzr_captured`` now accept a 'stdin="foo"'
      parameter which will provide String("foo") to the command as its stdin.

bzr 0.7 2006-01-09
------------------

  CHANGES:

    * .bzrignore is excluded from exports, on the grounds that it's a bzr 
      internal-use file and may not be wanted.  (Jamie Wilkinson)

    * The "bzr directories" command were removed in favor of the new
      --kind option to the "bzr inventory" command.  To list all 
      versioned directories, now use "bzr inventory --kind directory".  
      (Johan Rydberg)

    * Under Windows configuration directory is now ``%APPDATA%\bazaar\2.0``
      by default. (John Arbash Meinel)

    * The parent of Bzr configuration directory can be set by ``BZR_HOME``
      environment variable. Now the path for it is searched in ``BZR_HOME``,
      then in HOME. Under Windows the order is: ``BZR_HOME``, ``APPDATA``
      (usually points to ``C:\Documents and Settings\User Name\Application Data``),
      ``HOME``. (John Arbash Meinel)

    * Plugins with the same name in different directories in the bzr plugin
      path are no longer loaded: only the first successfully loaded one is
      used. (Robert Collins)

    * Use systems' external ssh command to open connections if possible.  
      This gives better integration with user settings such as ProxyCommand.
      (James Henstridge)

    * Permissions on files underneath .bzr/ are inherited from the .bzr 
      directory. So for a shared repository, simply doing 'chmod -R g+w .bzr/'
      will mean that future file will be created with group write permissions.

    * configure.in and config.guess are no longer in the builtin default 
      ignore list.

    * '.sw[nop]' pattern ignored, to ignore vim swap files for nameless
      files.  (John Arbash Meinel, Martin Pool)

  IMPROVEMENTS:

    * "bzr INIT dir" now initializes the specified directory, and creates 
      it if it does not exist.  (John Arbash Meinel)

    * New remerge command (Aaron Bentley)

    * Better zsh completion script.  (Steve Borho)

    * 'bzr diff' now returns 1 when there are changes in the working 
      tree. (Robert Collins)

    * 'bzr push' now exists and can push changes to a remote location. 
      This uses the transport infrastructure, and can store the remote
      location in the ~/.bazaar/branches.conf configuration file.
      (Robert Collins)

    * Test directories are only kept if the test fails and the user requests
      that they be kept.

    * Tweaks to short log printing

    * Added branch nicks, new nick command, printing them in log output. 
      (Aaron Bentley)

    * If ``$BZR_PDB`` is set, pop into the debugger when an uncaught exception 
      occurs.  (Martin Pool)

    * Accept 'bzr resolved' (an alias for 'bzr resolve'), as this is
      the same as Subversion.  (Martin Pool)

    * New ftp transport support (on ftplib), for ftp:// and aftp:// 
      URLs.  (Daniel Silverstone)

    * Commit editor temporary files now start with ``bzr_log.``, to allow 
      text editors to match the file name and set up appropriate modes or 
      settings.  (Magnus Therning)

    * Improved performance when integrating changes from a remote weave.  
      (Goffredo Baroncelli)

    * Sftp will attempt to cache the connection, so it is more likely that
      a connection will be reused, rather than requiring multiple password
      requests.

    * bzr revno now takes an optional argument indicating the branch whose
      revno should be printed.  (Michael Ellerman)

    * bzr cat defaults to printing the last version of the file.  
      (Matthieu Moy, #3632)

    * New global option 'bzr --lsprof COMMAND' runs bzr under the lsprof 
      profiler.  (Denys Duchier)

    * Faster commits by reading only the headers of affected weave files. 
      (Denys Duchier)

    * 'bzr add' now takes a --dry-run parameter which shows you what would be
      added, but doesn't actually add anything. (Michael Ellerman)

    * 'bzr add' now lists how many files were ignored per glob.  add --verbose
      lists the specific files.  (Aaron Bentley)

    * 'bzr missing' now supports displaying changes in diverged trees and can
      be limited to show what either end of the comparison is missing.
      (Aaron Bently, with a little prompting from Daniel Silverstone)

  BUG FIXES:

    * SFTP can walk up to the root path without index errors. (Robert Collins)

    * Fix bugs in running bzr with 'python -O'.  (Martin Pool)

    * Error when run with -OO

    * Fix bug in reporting http errors that don't have an http error code.
      (Martin Pool)

    * Handle more cases of pipe errors in display commands

    * Change status to 3 for all errors

    * Files that are added and unlinked before committing are completely
      ignored by diff and status

    * Stores with some compressed texts and some uncompressed texts are now
      able to be used. (John A Meinel)

    * Fix for bzr pull failing sometimes under windows

    * Fix for sftp transport under windows when using interactive auth

    * Show files which are both renamed and modified as such in 'bzr 
      status' output.  (Daniel Silverstone, #4503)

    * Make annotate cope better with revisions committed without a valid 
      email address.  (Marien Zwart)

    * Fix representation of tab characters in commit messages.
      (Harald Meland)

    * List of plugin directories in ``BZR_PLUGIN_PATH`` environment variable is
      now parsed properly under Windows. (Alexander Belchenko)

    * Show number of revisions pushed/pulled/merged. (Robey Pointer)

    * Keep a cached copy of the basis inventory to speed up operations 
      that need to refer to it.  (Johan Rydberg, Martin Pool)

    * Fix bugs in bzr status display of non-ascii characters.
      (Martin Pool)

    * Remove Makefile.in from default ignore list.
      (Tollef Fog Heen, Martin Pool, #6413)

    * Fix failure in 'bzr added'.  (Nathan McCallum, Martin Pool)

  TESTING:

    * Fix selftest asking for passwords when there are no SFTP keys.  
      (Robey Pointer, Jelmer Vernooij) 

    * Fix selftest run with 'python -O'.  (Martin Pool)

    * Fix HTTP tests under Windows. (John Arbash Meinel)

    * Make tests work even if HOME is not set (Aaron Bentley)

    * Updated ``build_tree`` to use fixed line-endings for tests which read 
      the file cotents and compare. Make some tests use this to pass under
      Windows. (John Arbash Meinel)

    * Skip stat and symlink tests under Windows. (Alexander Belchenko)

    * Delay in selftest/testhashcash is now issued under win32 and Cygwin.
      (John Arbash Meinel)

    * Use terminal width to align verbose test output.  (Martin Pool)

    * Blackbox tests are maintained within the bzrlib.tests.blackbox directory.
      If adding a new test script please add that to
      ``bzrlib.tests.blackbox.__init__``. (Robert Collins)

    * Much better error message if one of the test suites can't be 
      imported.  (Martin Pool)

    * Make check now runs the test suite twice - once with the default locale,
      and once with all locales forced to C, to expose bugs. This is not 
      trivially done within python, so for now its only triggered by running
      Make check. Integrators and packagers who wish to check for full 
      platform support should run 'make check' to test the source.
      (Robert Collins)

    * Tests can now run TestSkipped if they can't execute for any reason.
      (Martin Pool) (NB: TestSkipped should only be raised for correctable
      reasons - see the wiki spec ImprovingBzrTestSuite).

    * Test sftp with relative, absolute-in-homedir and absolute-not-in-homedir
      paths for the transport tests. Introduce blackbox remote sftp tests that
      test the same permutations. (Robert Collins, Robey Pointer)

    * Transport implementation tests are now independent of the local file
      system, which allows tests for esoteric transports, and for features
      not available in the local file system. They also repeat for variations
      on the URL scheme that can introduce issues in the transport code,
      see bzrlib.transport.TransportTestProviderAdapter() for this.
      (Robert Collins).

    * ``TestCase.build_tree`` uses the transport interface to build trees,
      pass in a transport parameter to give it an existing connection.
      (Robert Collins).

  INTERNALS:

    * WorkingTree.pull has been split across Branch and WorkingTree,
      to allow Branch only pulls. (Robert Collins)

    * ``commands.display_command`` now returns the result of the decorated 
      function. (Robert Collins)

    * LocationConfig now has a ``set_user_option(key, value)`` call to save
      a setting in its matching location section (a new one is created
      if needed). (Robert Collins)

    * Branch has two new methods, ``get_push_location`` and
      ``set_push_location`` to respectively, get and set the push location.
      (Robert Collins)

    * ``commands.register_command`` now takes an optional flag to signal that
      the registrant is planning to decorate an existing command. When 
      given multiple plugins registering a command is not an error, and
      the original command class (whether built in or a plugin based one) is
      returned to the caller. There is a new error 'MustUseDecorated' for
      signalling when a wrapping command should switch to the original
      version. (Robert Collins)

    * Some option parsing errors will raise 'BzrOptionError', allowing 
      granular detection for decorating commands. (Robert Collins).

    * ``Branch.read_working_inventory`` has moved to
      ``WorkingTree.read_working_inventory``. This necessitated changes to
      ``Branch.get_root_id``, and a move of ``Branch.set_inventory`` to
      WorkingTree as well. To make it clear that a WorkingTree cannot always
      be obtained ``Branch.working_tree()`` will raise
      ``errors.NoWorkingTree`` if one cannot be obtained. (Robert Collins)

    * All pending merges operations from Branch are now on WorkingTree.
      (Robert Collins)

    * The follow operations from Branch have moved to WorkingTree::

          add()
          commit()
          move()
          rename_one()
          unknowns()

      (Robert Collins)

    * ``bzrlib.add.smart_add_branch`` is now ``smart_add_tree``. (Robert Collins)

    * New "rio" serialization format, similar to rfc-822. (Martin Pool)

    * Rename selftests to ``bzrlib.tests.test_foo``.  (John A Meinel, Martin 
      Pool)

    * ``bzrlib.plugin.all_plugins`` has been changed from an attribute to a 
      query method. (Robert Collins)
 
    * New options to read only the table-of-contents of a weave.  
      (Denys Duchier)

    * Raise NoSuchFile when someone tries to add a non-existant file.
      (Michael Ellerman)

    * Simplify handling of DivergedBranches in ``cmd_pull()``.
      (Michael Ellerman)
   
    * Branch.controlfile* logic has moved to lockablefiles.LockableFiles, which
      is exposed as ``Branch().control_files``. Also this has been altered with the
      controlfile pre/suffix replaced by simple method names like 'get' and
      'put'. (Aaron Bentley, Robert Collins).

    * Deprecated functions and methods can now be marked as such using the 
      ``bzrlib.symbol_versioning`` module. Marked method have their docstring
      updated and will issue a DeprecationWarning using the warnings module
      when they are used. (Robert Collins)

    * ``bzrlib.osutils.safe_unicode`` now exists to provide parameter coercion
      for functions that need unicode strings. (Robert Collins)

bzr 0.6 2005-10-28
------------------

  IMPROVEMENTS:
  
    * pull now takes --verbose to show you what revisions are added or removed
      (John A Meinel)

    * merge now takes a --show-base option to include the base text in
      conflicts.
      (Aaron Bentley)

    * The config files are now read using ConfigObj, so '=' should be used as
      a separator, not ':'.
      (Aaron Bentley)

    * New 'bzr commit --strict' option refuses to commit if there are 
      any unknown files in the tree.  To commit, make sure all files are 
      either ignored, added, or deleted.  (Michael Ellerman)

    * The config directory is now ~/.bazaar, and there is a single file 
      ~/.bazaar/bazaar.conf storing email, editor and other preferences.
      (Robert Collins)

    * 'bzr add' no longer takes a --verbose option, and a --quiet option
      has been added that suppresses all output.

    * Improved zsh completion support in contrib/zsh, from Clint
      Adams.

    * Builtin 'bzr annotate' command, by Martin Pool with improvements from 
      Goffredo Baroncelli.
    
    * 'bzr check' now accepts -v for verbose reporting, and checks for
      ghosts in the branch. (Robert Collins)

    * New command 're-sign' which will regenerate the gpg signature for 
      a revision. (Robert Collins)

    * If you set ``check_signatures=require`` for a path in 
      ``~/.bazaar/branches.conf`` then bzr will invoke your
      ``gpg_signing_command`` (defaults to gpg) and record a digital signature
      of your commit. (Robert Collins)

    * New sftp transport, based on Paramiko.  (Robey Pointer)

    * 'bzr pull' now accepts '--clobber' which will discard local changes
      and make this branch identical to the source branch. (Robert Collins)

    * Just give a quieter warning if a plugin can't be loaded, and 
      put the details in .bzr.log.  (Martin Pool)

    * 'bzr branch' will now set the branch-name to the last component of the
      output directory, if one was supplied.

    * If the option ``post_commit`` is set to one (or more) python function
      names (must be in the bzrlib namespace), then they will be invoked
      after the commit has completed, with the branch and ``revision_id`` as
      parameters. (Robert Collins)

    * Merge now has a retcode of 1 when conflicts occur. (Robert Collins)

    * --merge-type weave is now supported for file contents.  Tree-shape
      changes are still three-way based.  (Martin Pool, Aaron Bentley)

    * 'bzr check' allows the first revision on revision-history to have
      parents - something that is expected for cheap checkouts, and occurs
      when conversions from baz do not have all history.  (Robert Collins).

   * 'bzr merge' can now graft unrelated trees together, if your specify
     0 as a base. (Aaron Bentley)

   * 'bzr commit branch' and 'bzr commit branch/file1 branch/file2' now work
     (Aaron Bentley)

    * Add '.sconsign*' to default ignore list.  (Alexander Belchenko)

   * 'bzr merge --reprocess' minimizes conflicts

  TESTING:

    * The 'bzr selftest --pattern' option for has been removed, now 
      test specifiers on the command line can be simple strings, or 
      regexps, or both. (Robert Collins)

    * Passing -v to selftest will now show the time each test took to 
      complete, which will aid in analysing performance regressions and
      related questions. (Robert Collins)

    * 'bzr selftest' runs all tests, even if one fails, unless '--one'
      is given. (Martin Pool)

    * There is a new method for TestCaseInTempDir, assertFileEqual, which
      will check that a given content is equal to the content of the named
      file. (Robert Collins)

    * Fix test suite's habit of leaving many temporary log files in $TMPDIR.
      (Martin Pool)

  INTERNALS:

    * New 'testament' command and concept for making gpg-signatures 
      of revisions that are not tied to a particular internal
      representation.  (Martin Pool).

    * Per-revision properties ('revprops') as key-value associated 
      strings on each revision created when the revision is committed.
      Intended mainly for the use of external tools.  (Martin Pool).

    * Config options have moved from bzrlib.osutils to bzrlib.config.
      (Robert Collins)

    * Improved command line option definitions allowing explanations
      for individual options, among other things.  Contributed by 
      Magnus Therning.

    * Config options have moved from bzrlib.osutils to bzrlib.config.
      Configuration is now done via the config.Config interface:
      Depending on whether you have a Branch, a Location or no information
      available, construct a ``*Config``, and use its ``signature_checking``,
      ``username`` and ``user_email`` methods. (Robert Collins)

    * Plugins are now loaded under bzrlib.plugins, not bzrlib.plugin, and
      they are made available for other plugins to use. You should not 
      import other plugins during the ``__init__`` of your plugin though, as 
      no ordering is guaranteed, and the plugins directory is not on the
      python path. (Robert Collins)

    * Branch.relpath has been moved to WorkingTree.relpath. WorkingTree no
      no longer takes an inventory, rather it takes an option branch
      parameter, and if None is given will open the branch at basedir 
      implicitly. (Robert Collins)

    * Cleaner exception structure and error reporting.  Suggested by 
      Scott James Remnant.  (Martin Pool)

    * Branch.remove has been moved to WorkingTree, which has also gained
      ``lock_read``, ``lock_write`` and ``unlock`` methods for convenience.
      (Robert Collins)

    * Two decorators, ``needs_read_lock`` and ``needs_write_lock`` have been
      added to the branch module. Use these to cause a function to run in a
      read or write lock respectively. (Robert Collins)

    * ``Branch.open_containing`` now returns a tuple (Branch, relative-path),
      which allows direct access to the common case of 'get me this file
      from its branch'. (Robert Collins)

    * Transports can register using ``register_lazy_transport``, and they 
      will be loaded when first used.  (Martin Pool)

    * 'pull' has been factored out of the command as ``WorkingTree.pull()``.
      A new option to WorkingTree.pull has been added, clobber, which will
      ignore diverged history and pull anyway.
      (Robert Collins)

    * config.Config has a ``get_user_option`` call that accepts an option name.
      This will be looked up in branches.conf and bazaar.conf as normal.
      It is intended that this be used by plugins to support options - 
      options of built in programs should have specific methods on the config.
      (Robert Collins)

    * ``merge.merge_inner`` now has tempdir as an optional parameter.
      (Robert Collins)

    * Tree.kind is not recorded at the top level of the hierarchy, as it was
      missing on EmptyTree, leading to a bug with merge on EmptyTrees.
      (Robert Collins)

    * ``WorkingTree.__del__`` has been removed, it was non deterministic and not 
      doing what it was intended to. See ``WorkingTree.__init__`` for a comment
      about future directions. (Robert Collins/Martin Pool)

    * bzrlib.transport.http has been modified so that only 404 urllib errors
      are returned as NoSuchFile. Other exceptions will propogate as normal.
      This allows debuging of actual errors. (Robert Collins)

    * bzrlib.transport.Transport now accepts *ONLY* url escaped relative paths
      to apis like 'put', 'get' and 'has'. This is to provide consistent
      behaviour - it operates on url's only. (Robert Collins)

    * Transports can register using ``register_lazy_transport``, and they 
      will be loaded when first used.  (Martin Pool)

    * ``merge_flex`` no longer calls ``conflict_handler.finalize()``, instead that
      is called by ``merge_inner``. This is so that the conflict count can be 
      retrieved (and potentially manipulated) before returning to the caller
      of ``merge_inner``. Likewise 'merge' now returns the conflict count to the
      caller. (Robert Collins)

    * ``revision.revision_graph`` can handle having only partial history for
      a revision - that is no revisions in the graph with no parents.
      (Robert Collins).

    * New ``builtins.branch_files`` uses the standard ``file_list`` rules to
      produce a branch and a list of paths, relative to that branch
      (Aaron Bentley)

    * New TestCase.addCleanup facility.

    * New ``bzrlib.version_info`` tuple (similar to ``sys.version_info``),
      which can be used by programs importing bzrlib.

  BUG FIXES:

    * Better handling of branches in directories with non-ascii names. 
      (Joel Rosdahl, Panagiotis Papadakos)

    * Upgrades of trees with no commits will not fail due to accessing
      [-1] in the revision-history. (Andres Salomon)


bzr 0.1.1 2005-10-12
--------------------

  BUG FIXES:

    * Fix problem in pulling over http from machines that do not 
      allow directories to be listed.

    * Avoid harmless warning about invalid hash cache after 
      upgrading branch format.

  PERFORMANCE: 
  
    * Avoid some unnecessary http operations in branch and pull.


bzr 0.1 2005-10-11
------------------

  NOTES:

    * 'bzr branch' over http initially gives a very high estimate
      of completion time but it should fall as the first few 
      revisions are pulled in.  branch is still slow on 
      high-latency connections.

  BUG FIXES:
  
    * bzr-man.py has been updated to work again. Contributed by
      Rob Weir.

    * Locking is now done with fcntl.lockf which works with NFS
      file systems. Contributed by Harald Meland.

    * When a merge encounters a file that has been deleted on
      one side and modified on the other, the old contents are
      written out to foo.BASE and foo.SIDE, where SIDE is this
      or OTHER. Contributed by Aaron Bentley.

    * Export was choosing incorrect file paths for the content of
      the tarball, this has been fixed by Aaron Bentley.

    * Commit will no longer commit without a log message, an 
      error is returned instead. Contributed by Jelmer Vernooij.

    * If you commit a specific file in a sub directory, any of its
      parent directories that are added but not listed will be 
      automatically included. Suggested by Michael Ellerman.

    * bzr commit and upgrade did not correctly record new revisions
      for files with only a change to their executable status.
      bzr will correct this when it encounters it. Fixed by
      Robert Collins

    * HTTP tests now force off the use of ``http_proxy`` for the duration.
      Contributed by Gustavo Niemeyer.

    * Fix problems in merging weave-based branches that have 
      different partial views of history.

    * Symlink support: working with symlinks when not in the root of a 
      bzr tree was broken, patch from Scott James Remnant.

  IMPROVEMENTS:

    * 'branch' now accepts a --basis parameter which will take advantage
      of local history when making a new branch. This allows faster 
      branching of remote branches. Contributed by Aaron Bentley.

    * New tree format based on weave files, called version 5.
      Existing branches can be upgraded to this format using 
      'bzr upgrade'.

    * Symlinks are now versionable. Initial patch by 
      Erik Toubro Nielsen, updated to head by Robert Collins.

    * Executable bits are tracked on files. Patch from Gustavo
      Niemeyer.

    * 'bzr status' now shows unknown files inside a selected directory.
      Patch from Heikki Paajanen.

    * Merge conflicts are recorded in .bzr. Two new commands 'conflicts'
      and 'resolve' have needed added, which list and remove those 
      merge conflicts respectively. A conflicted tree cannot be committed
      in. Contributed by Aaron Bentley.

    * 'rm' is now an alias for 'remove'.

    * Stores now split out their content in a single byte prefixed hash,
      dropping the density of files per directory by 256. Contributed by
      Gustavo Niemeyer.

    * 'bzr diff -r branch:URL' will now perform a diff between two branches.
      Contributed by Robert Collins.

    * 'bzr log' with the default formatter will show merged revisions,
      indented to the right. Initial implementation contributed by Gustavo
      Niemeyer, made incremental by Robert Collins.


  INTERNALS:

    * Test case failures have the exception printed after the log 
      for your viewing pleasure.

    * InventoryEntry is now an abstract base class, use one of the
      concrete InventoryDirectory etc classes instead.

    * Branch raises an UnsupportedFormatError when it detects a 
      bzr branch it cannot understand. This allows for precise
      handling of such circumstances.

    * Remove RevisionReference class; ``Revision.parent_ids`` is now simply a
      list of their ids and ``parent_sha1s`` is a list of their corresponding
      sha1s (for old branches only at the moment.)

    * New method-object style interface for Commit() and Fetch().

    * Renamed ``Branch.last_patch()`` to ``Branch.last_revision()``, since
      we call them revisions not patches.

    * Move ``copy_branch`` to ``bzrlib.clone.copy_branch``.  The destination
      directory is created if it doesn't exist.

    * Inventories now identify the files which were present by 
      giving the revision *of that file*.

    * Inventory and Revision XML contains a version identifier.  
      This must be consistent with the overall branch version
      but allows for more flexibility in future upgrades.

  TESTING:

    * Removed testsweet module so that tests can be run after 
      bzr installed by 'bzr selftest'.

    * 'bzr selftest' command-line arguments can now be partial ids
      of tests to run, e.g. ``bzr selftest test_weave``

      
bzr 0.0.9 2005-09-23
--------------------

  BUG FIXES:

    * Fixed "branch -r" option.

    * Fix remote access to branches containing non-compressed history.
      (Robert Collins).

    * Better reliability of http server tests.  (John Arbash-Meinel)

    * Merge graph maximum distance calculation fix.  (Aaron Bentley)
   
    * Various minor bug in windows support have been fixed, largely in the
      test suite. Contributed by Alexander Belchenko.

  IMPROVEMENTS:

    * Status now accepts a -r argument to give status between chosen
      revisions. Contributed by Heikki Paajanen.

    * Revision arguments no longer use +/-/= to control ranges, instead
      there is a 'before' namespace, which limits the successive namespace.
      For example '$ bzr log -r date:yesterday..before:date:today' will
      select everything from yesterday and before today. Contributed by
      Robey Pointer

    * There is now a bzr.bat file created by distutils when building on 
      Windows. Contributed by Alexander Belchenko.

  INTERNALS:

    * Removed uuid() as it was unused.

    * Improved 'fetch' code for pulling revisions from one branch into
      another (used by pull, merged, etc.)


bzr 0.0.8 2005-09-20
--------------------

  IMPROVEMENTS:

    * Adding a file whose parent directory is not versioned will
      implicitly add the parent, and so on up to the root. This means
      you should never need to explictly add a directory, they'll just
      get added when you add a file in the directory.  Contributed by
      Michael Ellerman.

    * Ignore ``.DS_Store`` (contains Mac metadata) by default.
      (Nir Soffer)

    * If you set ``BZR_EDITOR`` in the environment, it is checked in
      preference to EDITOR and the config file for the interactive commit
      editing program. Related to this is a bugfix where a missing program
      set in EDITOR would cause editing to fail, now the fallback program
      for the operating system is still tried.

    * Files that are not directories/symlinks/regular files will no longer
      cause bzr to fail, it will just ignore them by default. You cannot add
      them to the tree though - they are not versionable.


  INTERNALS:

    * Refactor xml packing/unpacking.

  BUG FIXES: 

    * Fixed 'bzr mv' by Ollie Rutherfurd.

    * Fixed strange error when trying to access a nonexistent http
      branch.

    * Make sure that the hashcache gets written out if it can't be
      read.


  PORTABILITY:

    * Various Windows fixes from Ollie Rutherfurd.

    * Quieten warnings about locking; patch from Matt Lavin.


bzr-0.0.7 2005-09-02
--------------------

  NEW FEATURES:

    * ``bzr shell-complete`` command contributed by Clint Adams to
      help with intelligent shell completion.

    * New expert command ``bzr find-merge-base`` for debugging merges.


  ENHANCEMENTS:

    * Much better merge support.

    * merge3 conflicts are now reported with markers like '<<<<<<<'
      (seven characters) which is the same as CVS and pleases things
      like emacs smerge.


  BUG FIXES:

    * ``bzr upgrade`` no longer fails when trying to fix trees that
      mention revisions that are not present.

    * Fixed bugs in listing plugins from ``bzr plugins``.

    * Fix case of $EDITOR containing options for the editor.

    * Fix log -r refusing to show the last revision.
      (Patch from Goffredo Baroncelli.)


  CHANGES:

    * ``bzr log --show-ids`` shows the revision ids of all parents.

    * Externally provided commands on your $BZRPATH no longer need
      to recognize --bzr-usage to work properly, and can just handle
      --help themselves.


  LIBRARY:

    * Changed trace messages to go through the standard logging
      framework, so that they can more easily be redirected by
      libraries.



bzr-0.0.6 2005-08-18
--------------------

  NEW FEATURES:

    * Python plugins, automatically loaded from the directories on
      ``BZR_PLUGIN_PATH`` or ``~/.bzr.conf/plugins`` by default.

    * New 'bzr mkdir' command.

    * Commit mesage is fetched from an editor if not given on the
      command line; patch from Torsten Marek.

    * ``bzr log -m FOO`` displays commits whose message matches regexp 
      FOO.
      
    * ``bzr add`` with no arguments adds everything under the current directory.

    * ``bzr mv`` does move or rename depending on its arguments, like
      the Unix command.

    * ``bzr missing`` command shows a summary of the differences
      between two trees.  (Merged from John Arbash-Meinel.)

    * An email address for commits to a particular tree can be
      specified by putting it into .bzr/email within a branch.  (Based
      on a patch from Heikki Paajanen.)


  ENHANCEMENTS:

    * Faster working tree operations.


  CHANGES:

    * 3rd-party modules shipped with bzr are copied within the bzrlib
      python package, so that they can be installed by the setup
      script without clashing with anything already existing on the
      system.  (Contributed by Gustavo Niemeyer.)

    * Moved plugins directory to bzrlib/, so that there's a standard
      plugin directory which is not only installed with bzr itself but
      is also available when using bzr from the development tree.
      ``BZR_PLUGIN_PATH`` and ``DEFAULT_PLUGIN_PATH`` are then added to the
      standard plugins directory.

    * When exporting to a tarball with ``bzr export --format tgz``, put 
      everything under a top directory rather than dumping it into the
      current directory.   This can be overridden with the ``--root`` 
      option.  Patch from William Dodé and John Meinel.

    * New ``bzr upgrade`` command to upgrade the format of a branch,
      replacing ``bzr check --update``.

    * Files within store directories are no longer marked readonly on
      disk.

    * Changed ``bzr log`` output to a more compact form suggested by
      John A Meinel.  Old format is available with the ``--long`` or
      ``-l`` option, patched by William Dodé.

    * By default the commit command refuses to record a revision with
      no changes unless the ``--unchanged`` option is given.

    * The ``--no-plugins``, ``--profile`` and ``--builtin`` command
      line options must come before the command name because they 
      affect what commands are available; all other options must come 
      after the command name because their interpretation depends on
      it.

    * ``branch`` and ``clone`` added as aliases for ``branch``.

    * Default log format is back to the long format; the compact one
      is available with ``--short``.
      
      
  BUG FIXES:
  
    * Fix bugs in committing only selected files or within a subdirectory.


bzr-0.0.5  2005-06-15
---------------------
  
  CHANGES:

    * ``bzr`` with no command now shows help rather than giving an
      error.  Suggested by Michael Ellerman.

    * ``bzr status`` output format changed, because svn-style output
      doesn't really match the model of bzr.  Now files are grouped by
      status and can be shown with their IDs.  ``bzr status --all``
      shows all versioned files and unknown files but not ignored files.

    * ``bzr log`` runs from most-recent to least-recent, the reverse
      of the previous order.  The previous behaviour can be obtained
      with the ``--forward`` option.
        
    * ``bzr inventory`` by default shows only filenames, and also ids
      if ``--show-ids`` is given, in which case the id is the second
      field.


  ENHANCEMENTS:

    * New 'bzr whoami --email' option shows only the email component
      of the user identification, from Jo Vermeulen.

    * New ``bzr ignore PATTERN`` command.

    * Nicer error message for broken pipe, interrupt and similar
      conditions that don't indicate an internal error.

    * Add ``.*.sw[nop] .git .*.tmp *,v`` to default ignore patterns.

    * Per-branch locks keyed on ``.bzr/branch-lock``, available in
      either read or write mode.

    * New option ``bzr log --show-ids`` shows revision and file ids.

    * New usage ``bzr log FILENAME`` shows only revisions that
      affected that file.

    * Changed format for describing changes in ``bzr log -v``.

    * New option ``bzr commit --file`` to take a message from a file,
      suggested by LarstiQ.

    * New syntax ``bzr status [FILE...]`` contributed by Bartosz
      Oler.  File may be in a branch other than the working directory.

    * ``bzr log`` and ``bzr root`` can be given an http URL instead of
      a filename.

    * Commands can now be defined by external programs or scripts
      in a directory on $BZRPATH.

    * New "stat cache" avoids reading the contents of files if they 
      haven't changed since the previous time.

    * If the Python interpreter is too old, try to find a better one
      or give an error.  Based on a patch from Fredrik Lundh.

    * New optional parameter ``bzr info [BRANCH]``.

    * New form ``bzr commit SELECTED`` to commit only selected files.

    * New form ``bzr log -r FROM:TO`` shows changes in selected
      range; contributed by John A Meinel.

    * New option ``bzr diff --diff-options 'OPTS'`` allows passing
      options through to an external GNU diff.

    * New option ``bzr add --no-recurse`` to add a directory but not
      their contents.

    * ``bzr --version`` now shows more information if bzr is being run
      from a branch.

  
  BUG FIXES:

    * Fixed diff format so that added and removed files will be
      handled properly by patch.  Fix from Lalo Martins.

    * Various fixes for files whose names contain spaces or other
      metacharacters.


  TESTING:

    * Converted black-box test suites from Bourne shell into Python;
      now run using ``./testbzr``.  Various structural improvements to
      the tests.

    * testbzr by default runs the version of bzr found in the same
      directory as the tests, or the one given as the first parameter.

    * testbzr also runs the internal tests, so the only command
      required to check is just ``./testbzr``.

    * testbzr requires python2.4, but can be used to test bzr running
      under a different version.

    * Tests added for many other changes in this release.


  INTERNAL:

    * Included ElementTree library upgraded to 1.2.6 by Fredrik Lundh.

    * Refactor command functions into Command objects based on HCT by
      Scott James Remnant.

    * Better help messages for many commands.

    * Expose ``bzrlib.open_tracefile()`` to start the tracefile; until
      this is called trace messages are just discarded.

    * New internal function ``find_touching_revisions()`` and hidden
      command touching-revisions trace the changes to a given file.

    * Simpler and faster ``compare_inventories()`` function.

    * ``bzrlib.open_tracefile()`` takes a tracefilename parameter.

    * New AtomicFile class.

    * New developer commands ``added``, ``modified``.


  PORTABILITY:

    * Cope on Windows on python2.3 by using the weaker random seed.
      2.4 is now only recommended.


bzr-0.0.4  2005-04-22
---------------------

  ENHANCEMENTS:

    * 'bzr diff' optionally takes a list of files to diff.  Still a bit
      basic.  Patch from QuantumG.

    * More default ignore patterns.

    * New 'bzr log --verbose' shows a list of files changed in the
      changeset.  Patch from Sebastian Cote.

    * Roll over ~/.bzr.log if it gets too large.

    * Command abbreviations 'ci', 'st', 'stat', '?' based on a patch
      by Jason Diamon.

    * New 'bzr help commands' based on a patch from Denys Duchier.


  CHANGES:

    * User email is determined by looking at $BZREMAIL or ~/.bzr.email
      or $EMAIL.  All are decoded by the locale preferred encoding.
      If none of these are present user@hostname is used.  The host's
      fully-qualified name is not used because that tends to fail when
      there are DNS problems.

    * New 'bzr whoami' command instead of username user-email.


  BUG FIXES: 

    * Make commit safe for hardlinked bzr trees.

    * Some Unicode/locale fixes.

    * Partial workaround for ``difflib.unified_diff`` not handling
      trailing newlines properly.


  INTERNAL:

    * Allow docstrings for help to be in PEP0257 format.  Patch from
      Matt Brubeck.

    * More tests in test.sh.

    * Write profile data to a temporary file not into working
      directory and delete it when done.

    * Smaller .bzr.log with process ids.


  PORTABILITY:

    * Fix opening of ~/.bzr.log on Windows.  Patch from Andrew
      Bennetts.

    * Some improvements in handling paths on Windows, based on a patch
      from QuantumG.


bzr-0.0.3  2005-04-06
---------------------

  ENHANCEMENTS:

    * New "directories" internal command lists versioned directories
      in the tree.

    * Can now say "bzr commit --help".

    * New "rename" command to rename one file to a different name
      and/or directory.

    * New "move" command to move one or more files into a different
      directory.

    * New "renames" command lists files renamed since base revision.

    * New cat command contributed by janmar.

  CHANGES:

    * .bzr.log is placed in $HOME (not pwd) and is always written in
      UTF-8.  (Probably not a completely good long-term solution, but
      will do for now.)

  PORTABILITY:

    * Workaround for difflib bug in Python 2.3 that causes an
      exception when comparing empty files.  Reported by Erik Toubro
      Nielsen.

  INTERNAL:

    * Refactored inventory storage to insert a root entry at the top.

  TESTING:

    * Start of shell-based black-box testing in test.sh.


bzr-0.0.2.1
-----------

  PORTABILITY:

    * Win32 fixes from Steve Brown.


bzr-0.0.2  "black cube"  2005-03-31
-----------------------------------

  ENHANCEMENTS:

    * Default ignore list extended (see bzrlib/__init__.py).

    * Patterns in .bzrignore are now added to the default ignore list,
      rather than replacing it.

    * Ignore list isn't reread for every file.

    * More help topics.

    * Reinstate the 'bzr check' command to check invariants of the
      branch.

    * New 'ignored' command lists which files are ignored and why;
      'deleted' lists files deleted in the current working tree.

    * Performance improvements.

    * New global --profile option.
    
    * Ignore patterns like './config.h' now correctly match files in
      the root directory only.


bzr-0.0.1  2005-03-26
---------------------

  ENHANCEMENTS:

    * More information from info command.

    * Can now say "bzr help COMMAND" for more detailed help.

    * Less file flushing and faster performance when writing logs and
      committing to stores.

    * More useful verbose output from some commands.

  BUG FIXES:

    * Fix inverted display of 'R' and 'M' during 'commit -v'.

  PORTABILITY:

    * Include a subset of ElementTree-1.2.20040618 to make
      installation easier.

    * Fix time.localtime call to work with Python 2.3 (the minimum
      supported).


bzr-0.0.0.69  2005-03-22
------------------------

  ENHANCEMENTS:

    * First public release.

    * Storage of local versions: init, add, remove, rm, info, log,
      diff, status, etc.

..
   vim: tw=74 ft=rst ff=unix<|MERGE_RESOLUTION|>--- conflicted
+++ resolved
@@ -7,6 +7,15 @@
 
 IN DEVELOPMENT
 --------------
+
+  FEATURES:
+
+    * Rule-based preferences can now be defined for selected files in
+      selected branches, allowing commands and plugins to provide
+      custom behaviour for files matching defined patterns.
+      See ``Rule-based preferences`` (part of ``Configuring Bazaar``)
+      in the User Guide and ``bzr help rules`` for more information.
+      (Ian Clatworthy)
 
   IMPROVEMENTS:
 
@@ -173,17 +182,8 @@
 
   FEATURES:
 
-<<<<<<< HEAD
-    * Rule-based preferences can now be defined for selected files in
-      selected branches, allowing commands and plugins to provide
-      custom behaviour for files matching defined patterns.
-      See ``Rule-based preferences`` (part of ``Configuring Bazaar``)
-      in the User Guide and ``bzr help rules`` for more information.
-      (Ian Clatworthy)
-=======
     * Adding ``-Derror`` will now display a traceback when a plugin fails to
       load. (James Westby)
->>>>>>> 2a66657b
 
   IMPROVEMENTS:
 
