--- conflicted
+++ resolved
@@ -14,6 +14,9 @@
       attempt to explain these concepts. (James Westby, John Arbash Meinel,
       Aaron Bentley)
 
+    * Added ``bzr log --limit`` to report a limited number of revisions.
+      (Kent Gibson, #3659)
+
   BUGFIXES:
 
     * ``bzr push`` should only connect to the remote location one time.
@@ -62,7 +65,6 @@
       empty value. And when the value is not ASCII.
       (John Arbash Meinel, #109613)
 
-<<<<<<< HEAD
     * Fix the bzr commit message to be in text mode.
       (Alexander Belchenko, #110901)
 
@@ -71,11 +73,6 @@
 
     * ``WorkingTree4._iter_changes`` should not descend into unversioned
       directories. (John Arbash Meinel, #110399)
-=======
-    * Added ``bzr log --limit`` to report a limited number of revisions.
-      (Kent Gibson, #3659)
-
->>>>>>> d4339765
 
 bzr 0.16rc1  2007-04-26
 
