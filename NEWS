--- conflicted
+++ resolved
@@ -1,10 +1,8 @@
 IN DEVELOPMENT
   
   IMPROVEMENTS:
-<<<<<<< HEAD
-    Merge now takes --uncommit, to apply uncommitted changes from a tree.
-    (Aaron Bentley)
-=======
+    * 'merge' now takes --uncommitted, to apply uncommitted changes from a
+      tree.  (Aaron Bentley)
   
     * 'bzr add --file-ids-from' can be used to specify another path to use
       for creating file ids, rather than generating all new ones. Internally,
@@ -15,7 +13,6 @@
     * ``bzr selftest --benchmark`` now allows a ``--cache-dir`` parameter.
       This will cache some of the intermediate trees, and decrease the
       setup time for benchmark tests. (John Arbash Meinel)
->>>>>>> 0e934ce5
 
   BUG FIXES:
 
