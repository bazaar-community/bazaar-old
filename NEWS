IN DEVELOPMENT

bzr 0.15 (not finalised)

  CHANGES:
 
    * A warning is now displayed when opening working trees in older 
      formats, to encourage people to upgrade to WorkingTreeFormat4.
      (Martin Pool)

  INTERNALS:

    * Added ``ReadLock.temporary_write_lock()`` to allow upgrading an OS read
      lock to an OS write lock. Linux can do this without unlocking, Win32
      needs to unlock in between. (John Arbash Meinel)
 
    * New parameter ``recommend_upgrade`` to BzrDir.open_workingtree 
      to silence (when false) warnings about opening old formats.
      (Martin Pool)

    * Fix minor performance regression with bzr-0.15 on pre-dirstate
      trees. (We were reading the working inventory too many times).
      (John Arbash Meinel)

  BUGFIXES:

    * Take smtp_server from user config into account.
      (vila, #92195)

    * Restore Unicode filename handling for versioned and unversioned files.
      (John Arbash Meinel, #92608)

    * Don't fail during ``bzr commit`` if a file is marked removed, and
      the containing directory is auto-removed.  (John Arbash Meinel, #93681)

    * ``bzr status FILENAME`` failed on Windows because of an uncommon
      errno. (``ERROR_DIRECTORY == 267 != ENOTDIR``).
      (Wouter van Heyst, John Arbash Meinel, #90819)

    * ``bzr checkout source`` should create a local branch in the same
      format as source. (John Arbash Meinel, #93854)

<<<<<<< HEAD
    * ``bzr commit`` with a kind change was failing to update the
      last-changed-revision for directories.  The
      InventoryDirectory._unchanged only looked at the parent_id and name,
      ignoring the fact that the kind could have changed, too.
      (John Arbash Meinel, #90111)
=======
    * ``bzr mv dir/subdir other`` was incorrectly updating files inside
      the directory. So that there was a chance it would break commit,
      etc. (John Arbash Meinel, #94037)
>>>>>>> 54631082
 

bzr 0.15rc2  2007-03-14

  NOTES WHEN UPGRADING:
        
    * Release 0.15rc2 of bzr changes the ``bzr init-repo`` command to
      default to ``--trees`` instead of ``--no-trees``.
      Existing shared repositories are not affected.

  IMPROVEMENTS:

    * New ``merge-directive`` command to generate machine- and human-readable
      merge requests.  (Aaron Bentley)

    * New ``submit:`` revision specifier makes it easy to diff against the
      common ancestor with the submit location (Aaron Bentley)

    * Added support for Putty's SSH implementation. (Dmitry Vasiliev)

    * Added ``bzr status --versioned`` to report only versioned files, 
      not unknowns. (Kent Gibson)

    * Merge now autodetects the correct line-ending style for its conflict
      markers.  (Aaron Bentley)

  INTERNALS:

    * Refactored SSH vendor registration into SSHVendorManager class.
      (Dmitry Vasiliev)

  BUGFIXES:

    * New ``--numbered-dirs`` option to ``bzr selftest`` to use
      numbered dirs for TestCaseInTempDir. This is default behavior
      on Windows. Anyone can force named dirs on Windows
      with ``--no-numbered-dirs``. (Alexander Belchenko)

    * Fix ``RevisionSpec_revid`` to handle the Unicode strings passed in
      from the command line. (Marien Zwart, #90501)

    * Fix ``TreeTransform._iter_changes`` when both the source and
      destination are missing. (Aaron Bentley, #88842)

    * Fix commit of merges with symlinks in dirstate trees.
      (Marien Zwart)
    
    * Switch the ``bzr init-repo`` default from --no-trees to --trees. 
      (Wouter van Heyst, #53483)


bzr 0.15rc1  2007-03-07

  SURPRISES:

    * The default disk format has changed. Please run 'bzr upgrade' in your
      working trees to upgrade. This new default is compatible for network
      operations, but not for local operations. That is, if you have two
      versions of bzr installed locally, after upgrading you can only use the
      bzr 0.15 version. This new default does not enable tags or nested-trees
      as they are incompatible with bzr versions before 0.15 over the network.

    * For users of bzrlib: Two major changes have been made to the working tree
      api in bzrlib. The first is that many methods and attributes, including
      the inventory attribute, are no longer valid for use until one of
      lock_read/lock_write/lock_tree_write has been called, and become invalid
      again after unlock is called. This has been done to improve performance
      and correctness as part of the dirstate development. (Robert Collins,
      John A Meinel, Martin Pool, and others).

    * For users of bzrlib: The attribute 'tree.inventory' should be considered
      readonly. Previously it was possible to directly alter this attribute, or
      its contents, and have the tree notice this. This has been made
      unsupported - it may work in some tree formats, but in the newer dirstate
      format such actions will have no effect and will be ignored, or even
      cause assertions. All operations possible can still be carried out by a
      combination of the tree API, and the bzrlib.transform API. (Robert
      Collins, John A Meinel, Martin Pool, and others).

  IMPROVEMENTS:

    * Support for OS Windows 98. Also .bzr.log on any windows system
      saved in My Documents folder. (Alexander Belchenko)

    * ``bzr mv`` enhanced to support already moved files.
      In the past the mv command would have failed if the source file doesn't
      exist. In this situation ``bzr mv`` would now detect that the file has
      already moved and update the repository accordingly, if the target file
      does exist.
      A new option ``--after`` has been added so that if two files already
      exist, you could notify Bazaar that you have moved a (versioned) file
      and replaced it with another. Thus in this case ``bzr move --after``
      will only update the Bazaar identifier.
      (Steffen Eichenberg, Marius Kruger)

    * ``ls`` now works on treeless branches and remote branches.
      (Aaron Bentley)

    * ``bzr help global-options`` describes the global options.
      (Aaron Bentley)

    * ``bzr pull --overwrite`` will now correctly overwrite checkouts.
      (Robert Collins)

    * Files are now allowed to change kind (e.g. from file to symlink).
      Supported by ``commit``, ``revert`` and ``status``
      (Aaron Bentley)

    * ``inventory`` and ``unknowns`` hidden in favour of ``ls``
      (Aaron Bentley)

    * ``bzr help checkouts`` descibes what checkouts are and some possible
      uses of them. (James Westby, Aaron Bentley)

    * A new ``-d`` option to push, pull and merge overrides the default 
      directory.  (Martin Pool)

    * Branch format 6: smaller, and potentially faster than format 5.  Supports
      "append_history_only" mode, where the log view and revnos do not change,
      except by being added to.  Stores policy settings in
      ".bzr/branch/branch.conf".

    * append_only branches:  Format 6 branches may be configured so that log
      view and revnos are always consistent.  Either create the branch using
      "bzr init --append-revisions-only" or edit the config file as descriped
      in docs/configuration.txt.

    * rebind: Format 6 branches retain the last-used bind location, so if you
      "bzr unbind", you can "bzr bind" to bind to the previously-selected
      bind location.

    * Builtin tags support, created and deleted by the ``tag`` command and
      stored in the branch.  Tags can be accessed with the revisionspec
      ``-rtag:``, and listed with ``bzr tags``.  Tags are not versioned 
      at present. Tags require a network incompatible upgrade. To perform this
      upgrade, run ``bzr upgrade --dirstate-tags`` in your branch and
      repositories. (Martin Pool)

    * The bzr:// transport now has a well-known port number, 4155, which it will
      use by default.  (Andrew Bennetts, Martin Pool)

    * Bazaar now looks for user-installed plugins before looking for site-wide
      plugins. (Jonathan Lange)

    * ``bzr resolve`` now detects and marks resolved text conflicts.
      (Aaron Bentley)

  INTERNALS:

    * Internally revision ids and file ids are now passed around as utf-8
      bytestrings, rather than treating them as Unicode strings. This has
      performance benefits for Knits, since we no longer need to decode the
      revision id for each line of content, nor for each entry in the index.
      This will also help with the future dirstate format.
      (John Arbash Meinel)

    * Reserved ids (any revision-id ending in a colon) are rejected by
      versionedfiles, repositories, branches, and working trees
      (Aaron Bentley)

    * Minor performance improvement by not creating a ProgressBar for
      every KnitIndex we create. (about 90ms for a bzr.dev tree)
      (John Arbash Meinel)

    * New easier to use Branch hooks facility. There are five initial hooks,
      all documented in bzrlib.branch.BranchHooks.__init__ - 'set_rh',
      'post_push', 'post_pull', 'post_commit', 'post_uncommit'. These hooks
      fire after the matching operation on a branch has taken place, and were
      originally added for the branchrss plugin. (Robert Collins)

    * New method ``Branch.push()`` which should be used when pushing from a
      branch as it makes performance and policy decisions to match the UI
      level command ``push``. (Robert Collins).

    * Add a new method ``Tree.revision_tree`` which allows access to cached
      trees for arbitrary revisions. This allows the in development dirstate
      tree format to provide access to the callers to cached copies of 
      inventory data which are cheaper to access than inventories from the
      repository.
      (Robert Collins, Martin Pool)

    * New Branch.last_revision_info method, this is being done to allow
      optimization of requests for both the number of revisions and the last
      revision of a branch with smartservers and potentially future branch
      formats. (Wouter van Heyst, Robert Collins)

    * Allow 'import bzrlib.plugins.NAME' to work when the plugin NAME has not
      yet been loaded by load_plugins(). This allows plugins to depend on each
      other for code reuse without requiring users to perform file-renaming
      gymnastics. (Robert Collins)

    * New Repository method 'gather_stats' for statistic data collection.
      This is expected to grow to cover a number of related uses mainly
      related to bzr info. (Robert Collins)

    * Log formatters are now managed with a registry.
      ``log.register_formatter`` continues to work, but callers accessing
      the FORMATTERS dictionary directly will not.

    * Allow a start message to be passed to the ``edit_commit_message``
      function.  This will be placed in the message offered to the user
      for editing above the separator. It allows a template commit message
      to be used more easily. (James Westby)

    * ``GPGStrategy.sign()`` will now raise ``BzrBadParameterUnicode`` if
      you pass a Unicode string rather than an 8-bit string. Callers need
      to be updated to encode first. (John Arbash Meinel)

    * Branch.push, pull, merge now return Result objects with information
      about what happened, rather than a scattering of various methods.  These
      are also passed to the post hooks.  (Martin Pool)

    * File formats and architecture is in place for managing a forest of trees
      in bzr, and splitting up existing trees into smaller subtrees, and
      finally joining trees to make a larger tree. This is the first iteration
      of this support, and the user-facing aspects still require substantial
      work.  If you wish to experiment with it, use ``bzr upgrade
      --dirstate-with-subtree`` in your working trees and repositories.
      You can use the hidden commands ``split`` and ``join`` and to create
      and manipulate nested trees, but please consider using the nested-trees
      branch, which contains substantial UI improvements, instead.
      http://code.aaronbentley.com/bzr/bzrrepo/nested-trees/
      (Aaron Bentley, Martin Pool, Robert Collins).

  BUGFIXES:

    * ``bzr annotate`` now uses dotted revnos from the viewpoint of the
      branch, rather than the last changed revision of the file.
      (John Arbash Meinel, #82158)

    * Lock operations no longer hang if they encounter a permission problem.
      (Aaron Bentley)

    * ``bzr push`` can resume a push that was canceled before it finished.
      Also, it can push even if the target directory exists if you supply
      the ``--use-existing-dir`` flag.
      (John Arbash Meinel, #30576, #45504)

    * Fix http proxy authentication when user and an optional
      password appears in the ``*_proxy`` vars. (Vincent Ladeuil,
      #83954).

    * ``bzr log branch/file`` works for local treeless branches
      (Aaron Bentley, #84247)

    * Fix problem with UNC paths on Windows 98. (Alexander Belchenko, #84728)

    * Searching location of CA bundle for PyCurl in env variable (CURL_CA_BUNDLE),
      and on win32 along the PATH. (Alexander Belchenko, #82086)

    * ``bzr init`` works with unicode argument LOCATION.
      (Alexander Belchenko, #85599)

    * Raise DependencyNotPresent if pycurl do not support https. (Vincent
      Ladeuil, #85305)

    * Invalid proxy env variables should not cause a traceback.
      (Vincent Ladeuil, #87765)

    * Ignore patterns normalised to use '/' path separator.
      (Kent Gibson, #86451)

    * bzr rocks. It sure does! Fix case. (Vincent Ladeuil, #78026)

    * Fix bzrtools shelve command for removed lines beginning with "--"
      (Johan Dahlberg, #75577)

  TESTING:

    * New ``--first`` option to ``bzr selftest`` to run specified tests
      before the rest of the suite.  (Martin Pool)


bzr 0.14  2007-01-23

  IMPROVEMENTS:

    * ``bzr help global-options`` describes the global options. (Aaron Bentley)

  BUG FIXES:
    
    * Skip documentation generation tests if the tools to do so are not
      available. Fixes running selftest for installled copies of bzr. 
      (John Arbash Meinel, #80330)

    * Fix the code that discovers whether bzr is being run from it's
      working tree to handle the case when it isn't but the directory
      it is in is below a repository. (James Westby, #77306)


bzr 0.14rc1  2007-01-16

  IMPROVEMENTS:

    * New connection: ``bzr+http://`` which supports tunnelling the smart
      protocol over an HTTP connection. If writing is enabled on the bzr
      server, then you can write over the http connection.
      (Andrew Bennetts, John Arbash Meinel)

    * Aliases now support quotation marks, so they can contain whitespace
      (Marius Kruger)

    * PyCurlTransport now use a single curl object. By specifying explicitly
      the 'Range' header, we avoid the need to use two different curl objects
      (and two connections to the same server). (Vincent Ladeuil)

    * ``bzr commit`` does not prompt for a message until it is very likely to
      succeed.  (Aaron Bentley)

    * ``bzr conflicts`` now takes --text to list pathnames of text conflicts
      (Aaron Bentley)

    * Fix ``iter_lines_added_or_present_in_versions`` to use a set instead
      of a list while checking if a revision id was requested. Takes 10s
      off of the ``fileids_affected_by_revision_ids`` time, which is 10s
      of the ``bzr branch`` time. Also improve ``fileids_...`` time by
      filtering lines with a regex rather than multiple ``str.find()``
      calls. (saves another 300ms) (John Arbash Meinel)

    * Policy can be set for each configuration key. This allows keys to be
      inherited properly across configuration entries. For example, this
      should enable you to do::
        
        [/home/user/project]
        push_location = sftp://host/srv/project/
        push_location:policy = appendpath

      And then a branch like ``/home/user/project/mybranch`` should get an
      automatic push location of ``sftp://host/srv/project/mybranch``.
      (James Henstridge)

    * Added ``bzr status --short`` to make status report svn style flags
      for each file.  For example::

        $ bzr status --short
        A  foo
        A  bar
        D  baz
        ?  wooley

    * 'bzr selftest --clean-output' allows easily clean temporary tests 
      directories without running tests. (Alexander Belchenko)

    * ``bzr help hidden-commands`` lists all hidden commands. (Aaron Bentley)

    * ``bzr merge`` now has an option ``--pull`` to fall back to pull if
      local is fully merged into remote. (Jan Hudec)

    * ``bzr help formats`` describes available directory formats. (Aaron Bentley)

  INTERNALS:

    * A few tweaks directly to ``fileids_affected_by_revision_ids`` to
      help speed up processing, as well allowing to extract unannotated
      lines. Between the two ``fileids_affected_by_revision_ids`` is
      improved by approx 10%. (John Arbash Meinel)

    * Change Revision serialization to only write out millisecond
      resolution. Rather than expecting floating point serialization to
      preserve more resolution than we need. (Henri Weichers, Martin Pool)

    * Test suite ends cleanly on Windows.  (Vincent Ladeuil)

    * When 'encoding_type' attribute of class Command is equal to 'exact', 
      force sys.stdout to be a binary stream on Windows, and therefore
      keep exact line-endings (without LF -> CRLF conversion).
      (Alexander Belchenko)

    * Single-letter short options are no longer globally declared.  (Martin
      Pool)

    * Before using detected user/terminal encoding bzr should check
      that Python has corresponding codec. (Alexander Belchenko)

    * Formats for end-user selection are provided via a FormatRegistry (Aaron Bentley)

  BUG FIXES:

    * ``bzr missing --verbose`` was showing adds/removals in the wrong
      direction. (John Arbash Meinel)

    * ``bzr annotate`` now defaults to showing dotted revnos for merged
      revisions. It cuts them off at a depth of 12 characters, but you can
      supply ``--long`` to see the full number. You can also use
      ``--show-ids`` to display the original revision ids, rather than
      revision numbers and committer names. (John Arbash Meinel, #75637)

    * bzr now supports Win32 UNC path (e.g. \\HOST\path). 
      (Alexander Belchenko, #57869)

    * Win32-specific: output of cat, bundle and diff commands don't mangle
      line-endings (Alexander Belchenko, #55276)

    * Replace broken fnmatch based ignore pattern matching with custom pattern
      matcher.
      (Kent Gibson, Jan Hudec #57637)

    * pycurl and urllib can detect short reads at different places. Update
      the test suite to test more cases. Also detect http error code 416
      which was raised for that specific bug. Also enhance the urllib
      robustness by detecting invalid ranges (and pycurl's one by detecting
      short reads during the initial GET). (Vincent Ladeuil, #73948)

    * The urllib connection sharing interacts badly with urllib2
      proxy setting (the connections didn't go thru the proxy
      anymore). Defining a proper ProxyHandler solves the
      problem.  (Vincent Ladeuil, #74759)

    * Use urlutils to generate relative URLs, not osutils 
      (Aaron Bentley, #76229)

    * ``bzr status`` in a readonly directory should work without giving
      lots of errors. (John Arbash Meinel, #76299)

    * Mention the revisionspec topic for the revision option help.
      (Wouter van Heyst, #31663)

    * Allow plugins import from zip archives.
      (Alexander Belchenko, #68124)


bzr 0.13  2006-12-05
    
  No changes from 0.13rc1
    
bzr 0.13rc1  2006-11-27

  IMPROVEMENTS:

    * New command ``bzr remove-tree`` allows the removal of the working
      tree from a branch.
      (Daniel Silverstone)

    * urllib uses shared keep-alive connections, so http 
      operations are substantially faster.
      (Vincent Ladeuil, #53654)

    * ``bzr export`` allows an optional branch parameter, to export a bzr
      tree from some other url. For example:
      ``bzr export bzr.tar.gz http://bazaar-vcs.org/bzr/bzr.dev``
      (Daniel Silverstone)

    * Added ``bzr help topics`` to the bzr help system. This gives a
      location for general information, outside of a specific command.
      This includes updates for ``bzr help revisionspec`` the first topic
      included. (Goffredo Baroncelli, John Arbash Meinel, #42714)

    * WSGI-compatible HTTP smart server.  See ``doc/http_smart_server.txt``.
      (Andrew Bennetts)

    * Knit files will now cache full texts only when the size of the
      deltas is as large as the size of the fulltext. (Or after 200
      deltas, whichever comes first). This has the most benefit on large
      files with small changes, such as the inventory for a large project.
      (eg For a project with 2500 files, and 7500 revisions, it changes
      the size of inventory.knit from 11MB to 5.4MB) (John Arbash Meinel)

  INTERNALS:

    * New -D option given before the command line turns on debugging output
      for particular areas.  -Derror shows tracebacks on all errors.
      (Martin Pool)

    * Clean up ``bzr selftest --benchmark bundle`` to correct an import,
      and remove benchmarks that take longer than 10min to run.
      (John Arbash Meinel)

    * Use ``time.time()`` instead of ``time.clock()`` to decide on
      progress throttling. Because ``time.clock()`` is actually CPU time,
      so over a high-latency connection, too many updates get throttled.
      (John Arbash Meinel)

    * ``MemoryTransport.list_dir()`` would strip the first character for
      files or directories in root directory. (John Arbash Meinel)
  
    * New ``ChrootTransportDecorator``, accessible via the ``chroot+`` url
      prefix.  It disallows any access to locations above a set URL.  (Andrew
      Bennetts)

  BUG FIXES:

    * Now _KnitIndex properly decode revision ids when loading index data.
      And optimize the knit index parsing code.  (Dmitry Vasiliev, John
      Arbash Meinel)

    * ``bzrlib/bzrdir.py`` was directly referencing ``bzrlib.workingtree``,
      without importing it. This prevented ``bzr upgrade`` from working
      unless a plugin already imported ``bzrlib.workingtree``
      (John Arbash Meinel, #70716)

    * Suppress the traceback on invalid URLs (Vincent Ladeuil, #70803).

    * Give nicer error message when an http server returns a 403
      error code. (Vincent Ladeuil, #57644).

    * When a multi-range http GET request fails, try a single
      range one. If it fails too, forget about ranges. Remember that until 
      the death of the transport and propagates that to the clones.
      (Vincent Ladeuil, #62276, #62029).

    * Handles user/passwords supplied in url from command
      line (for the urllib implementation). Don't request already
      known passwords (Vincent Ladeuil, #42383, #44647, #48527)

    * _KnitIndex.add_versions() dictionary compresses revision ids as they
      are added. This fixes bug where fetching remote revisions records
      them as full references rather than integers. (John Arbash Meinel,
      #64789)

    * ``bzr ignore`` strips trailing slashes in patterns.
      Also ``bzr ignore`` rejects absolute paths. (Kent Gibson, #4559)

    * ``bzr ignore`` takes multiple arguments. (Cheuksan Edward Wang, #29488)

    * mv correctly handles paths that traverse symlinks. 
      (Aaron Bentley, #66964)

    * Give nicer looking error messages when failing to connect over ssh.
      (John Arbash Meinel, #49172)

    * Pushing to a remote branch does not currently update the remote working
      tree. After a remote push, ``bzr status`` and ``bzr diff`` on the remote
      machine now show that the working tree is out of date.
      (Cheuksan Edward Wang #48136)

    * Use patiencediff instead of difflib for determining deltas to insert
      into knits. This avoids the O(N^3) behavior of difflib. Patience
      diff should be O(N^2). (Cheuksan Edward Wang, #65714)

    * Running ``bzr log`` on nonexistent file gives an error instead of the
      entire log history. (Cheuksan Edward Wang #50793)

    * ``bzr cat`` can look up contents of removed or renamed files. If the
      pathname is ambiguous, i.e. the files in the old and new trees have
      different id's, the default is the file in the new tree. The user can
      use "--name-from-revision" to select the file in the old tree.
      (Cheuksan Edward Wang, #30190)

  TESTING:

    * TestingHTTPRequestHandler really handles the Range header
      (previously it was ignoring it and returning the whole file,).

bzr 0.12  2006-10-30

  INTERNALS:

    * Clean up ``bzr selftest --benchmark bundle`` to correct an import,
      and remove benchmarks that take longer than 10min to run.
      (John Arbash Meinel)
  
bzr 0.12rc1  2006-10-23

  IMPROVEMENTS:

    * ``bzr log`` now shows dotted-decimal revision numbers for all revisions,
      rather than just showing a decimal revision number for revisions on the
      mainline. These revision numbers are not yet accepted as input into bzr
      commands such as log, diff etc. (Robert Collins)

    * revisions can now be specified using dotted-decimal revision numbers.
      For instance, ``bzr diff -r 1.2.1..1.2.3``. (Robert Collins)

    * ``bzr help commands`` output is now shorter (Aaron Bentley)

    * ``bzr`` now uses lazy importing to reduce the startup time. This has
      a moderate effect on lots of actions, especially ones that have
      little to do. For example ``bzr rocks`` time is down to 116ms from
      283ms. (John Arbash Meinel)

    * New Registry class to provide name-to-object registry-like support,
      for example for schemes where plugins can register new classes to
      do certain tasks (e.g. log formatters). Also provides lazy registration
      to allow modules to be loaded on request. (John Arbash Meinel, Adeodato
      Simó)

  API INCOMPATABILITY:
  
    * LogFormatter subclasses show now expect the 'revno' parameter to 
      show() to be a string rather than an int. (Robert Collins)

  INTERNALS:

    * ``TestCase.run_bzr``, ``run_bzr_captured``, and ``run_bzr_subprocess``
      can take a ``working_dir='foo'`` parameter, which will change directory 
      for the command. (John Arbash Meinel)

    * ``bzrlib.lazy_regex.lazy_compile`` can be used to create a proxy
      around a regex, which defers compilation until first use. 
      (John Arbash Meinel)

    * ``TestCase.run_bzr_subprocess`` defaults to supplying the
      ``--no-plugins`` parameter to ensure test reproducability, and avoid
      problems with system-wide installed plugins. (John Arbash Meinel)

    * Unique tree root ids are now supported. Newly created trees still
      use the common root id for compatibility with bzr versions before 0.12.
      (Aaron Bentley)

    * ``WorkingTree.set_root_id(None)`` is now deprecated. Please
      pass in inventory.ROOT_ID if you want the default root id value.
      (Robert Collins, John Arbash Meinel)

    * New method ``WorkingTree.flush()`` which will write the current memory
      inventory out to disk. At the same time, read_working_inventory will
      no longer trash the current tree inventory if it has been modified within
      the current lock, and the tree will now ``flush()`` automatically on
      ``unlock()``. ``WorkingTree.set_root_id()`` has been updated to take
      advantage of this functionality. (Robert Collins, John Arbash Meinel)

    * ``bzrlib.tsort.merge_sorted`` now accepts ``generate_revnos``. This
      parameter will cause it to add another column to its output, which
      contains the dotted-decimal revno for each revision, as a tuple.
      (Robert Collins)

    * ``LogFormatter.show_merge`` is deprecated in favour of
      ``LogFormatter.show_merge_revno``. (Robert Collins)

  BUG FIXES:

    * Avoid circular imports by creating a deprecated function for
      ``bzrlib.tree.RevisionTree``. Callers should have been using
      ``bzrlib.revisontree.RevisionTree`` anyway. (John Arbash Meinel,
      #63360, #66349)

    * Don't use ``socket.MSG_WAITALL`` as it doesn't exist on all
      platforms. (Martin Pool, #66356)

    * Don't require ``Content-Type`` in range responses. Assume they are a
      single range if ``Content-Type`` does not exist.
      (John Arbash Meinel, #62473)

    * bzr branch/pull no longer complain about progress bar cleanup when
      interrupted during fetch.  (Aaron Bentley, #54000)

    * ``WorkingTree.set_parent_trees()`` uses the trees to directly write
      the basis inventory, rather than going through the repository. This
      allows us to have 1 inventory read, and 2 inventory writes when
      committing a new tree. (John Arbash Meinel)

    * When reverting, files that are not locally modified that do not exist
      in the target are deleted, not just unversioned (Aaron Bentley)

    * When trying to acquire a lock, don't fail immediately. Instead, try
      a few times (up to 1 hour) before timing out. Also, report why the
      lock is unavailable (John Arbash Meinel, #43521, #49556)

    * Leave HttpTransportBase daughter classes decides how they
      implement cloning. (Vincent Ladeuil, #61606)

    * diff3 does not indicate conflicts on clean merge. (Aaron Bentley)

    * If a commit fails, the commit message is stored in a file at the root of
      the tree for later commit. (Cheuksan Edward Wang, Stefan Metzmacher,
      #32054)

  TESTING:

    * New test base class TestCaseWithMemoryTransport offers memory-only
      testing facilities: its not suitable for tests that need to mutate disk
      state, but most tests should not need that and should be converted to
      TestCaseWithMemoryTransport. (Robert Collins)

    * ``TestCase.make_branch_and_memory_tree`` now takes a format
      option to set the BzrDir, Repository and Branch formats of the
      created objects. (Robert Collins, John Arbash Meinel)

bzr 0.11  2006-10-02

    * Smart server transport test failures on windows fixed. (Lukáš Lalinský).

bzr 0.11rc2  2006-09-27

  BUG FIXES:

    * Test suite hangs on windows fixed. (Andrew Bennets, Alexander Belchenko).
    
    * Commit performance regression fixed. (Aaron Bentley, Robert Collins, John
      Arbash Meinel).

bzr 0.11rc1  2006-09-25

  IMPROVEMENTS:

    * Knit files now wait to create their contents until the first data is
      added. The old code used to create an empty .knit and a .kndx with just
      the header. However, this caused a lot of extra round trips over sftp.
      This can change the time for ``bzr push`` to create a new remote branch
      from 160s down to 100s. This also affects ``bzr commit`` performance when
      adding new files, ``bzr commit`` on a new kernel-like tree drops from 50s
      down to 40s (John Arbash Meinel, #44692)

    * When an entire subtree has been deleted, commit will now report that
      just the top of the subtree has been deleted, rather than reporting
      all the individual items. (Robert Collins)

    * Commit performs one less XML parse. (Robert Collins)

    * ``bzr checkout`` now operates on readonly branches as well
      as readwrite branches. This fixes bug #39542. (Robert Collins)

    * ``bzr bind`` no longer synchronises history with the master branch.
      Binding should be followed by an update or push to synchronise the 
      two branches. This is closely related to the fix for bug #39542.
      (Robert Collins)

    * ``bzrlib.lazy_import.lazy_import`` function to create on-demand 
      objects.  This allows all imports to stay at the global scope, but
      modules will not actually be imported if they are not used.
      (John Arbash Meinel)

    * Support bzr:// and bzr+ssh:// urls to work with the new RPC-based
      transport which will be used with the upcoming high-performance smart
      server. The new command ``bzr serve`` will invoke bzr in server mode,
      which processes these requests. (Andrew Bennetts, Robert Collins, Martin
      Pool)

    * New command ``bzr version-info`` which can be used to get a summary
      of the current state of the tree. This is especially useful as part
      of a build commands. See ``doc/version_info.txt`` for more information 
      (John Arbash Meinel)

  BUG FIXES:

    * 'bzr inventory [FILE...]' allows restricting the file list to a
      specific set of files. (John Arbash Meinel, #3631)

    * Don't abort when annotating empty files (John Arbash Meinel, #56814)

    * Add ``Stanza.to_unicode()`` which can be passed to another Stanza
      when nesting stanzas. Also, add ``read_stanza_unicode`` to handle when
      reading a nested Stanza. (John Arbash Meinel)

    * Transform._set_mode() needs to stat the right file. 
      (John Arbash Meinel, #56549)

    * Raise WeaveFormatError rather than StopIteration when trying to read
      an empty Weave file. (John Arbash Meinel, #46871)

    * Don't access e.code for generic URLErrors, only HTTPErrors have .code.
      (Vincent Ladeuil, #59835)

    * Handle boundary="" lines properly to allow access through a Squid proxy.
      (John Arbash Meinel, #57723)

    * revert now removes newly-added directories (Aaron Bentley, #54172)

    * ``bzr upgrade sftp://`` shouldn't fail to upgrade v6 branches if there 
      isn't a working tree. (David Allouche, #40679)

    * Give nicer error messages when a user supplies an invalid --revision
      parameter. (John Arbash Meinel, #55420)

    * Handle when LANG is not recognized by python. Emit a warning, but
      just revert to using 'ascii'. (John Arbash Meinel, #35392)

    * Don't use preexec_fn on win32, as it is not supported by subprocess.
      (John Arbash Meinel)

    * Skip specific tests when the dependencies aren't met. This includes
      some ``setup.py`` tests when ``python-dev`` is not available, and
      some tests that depend on paramiko. (John Arbash Meinel, Mattheiu Moy)

    * Fallback to Paramiko properly, if no ``ssh`` executable exists on
      the system. (Andrew Bennetts, John Arbash Meinel)

    * ``Branch.bind(other_branch)`` no longer takes a write lock on the
      other branch, and will not push or pull between the two branches.
      API users will need to perform a push or pull or update operation if they
      require branch synchronisation to take place. (Robert Collins, #47344)

    * When creating a tarball or zipfile export, export unicode names as utf-8
      paths. This may not work perfectly on all platforms, but has the best
      chance of working in the common case. (John Arbash Meinel, #56816)

    * When committing, only files that exist in working tree or basis tree
      may be specified (Aaron Bentley, #50793)

  PORTABILITY:

    * Fixes to run on Python 2.5 (Brian M. Carlson, Martin Pool, Marien Zwart)

  INTERNALS:

    * TestCaseInTempDir now creates a separate directory for HOME, rather
      than having HOME set to the same location as the working directory.
      (John Arbash Meinel)

    * run_bzr_subprocess() can take an optional 'env_changes={}' parameter,
      which will update os.environ inside the spawned child. It also can
      take a 'universal_newlines=True', which helps when checking the output
      of the command. (John Arbash Meinel)

    * Refactor SFTP vendors to allow easier re-use when ssh is used. 
      (Andrew Bennetts)

    * Transport.list_dir() and Transport.iter_files_recursive() should always
      return urlescaped paths. This is now tested (there were bugs in a few
      of the transports) (Andrew Bennetts, David Allouche, John Arbash Meinel)

    * New utility function symbol_versioning.deprecation_string. Returns the
      formatted string for a callable, deprecation format pair. (Robert Collins)

    * New TestCase helper applyDeprecated. This allows you to call a callable
      which is deprecated without it spewing to the screen, just by supplying
      the deprecation format string issued for it. (Robert Collins)

    * Transport.append and Transport.put have been deprecated in favor of
      .append_bytes, .append_file, .put_bytes, and .put_file. This removes the
      ambiguity in what type of object the functions take.
      Transport.non_atomic_put_{bytes,file} has also been added. Which works
      similarly to Transport.append() except for SFTP, it doesn't have a round
      trip when opening the file. Also, it provides functionality for creating
      a parent directory when trying to create a file, rather than raise
      NoSuchFile and forcing the caller to repeat their request.
      (John Arbash Meinel)

    * WorkingTree has a new api ``unversion`` which allow the unversioning of
      entries by their file id. (Robert Collins)

    * WorkingTree.pending_merges is deprecated.  Please use the get_parent_ids
      (introduced in 0.10) method instead. (Robert Collins)

    * WorkingTree has a new lock_tree_write method which locks the branch for
      read rather than write. This is appropriate for actions which only need
      the branch data for reference rather than mutation. A new decorator
      needs_tree_write_lock is provided in the workingtree module. Like the
      needs_read_lock and needs_write_lock decorators this allows static 
      declaration of the locking requirements of a function to ensure that
      a lock is taken out for casual scripts. (Robert Collins, #54107)

    * All WorkingTree methods which write to the tree, but not to the branch
      have been converted to use ``needs_tree_write_lock`` rather than 
      ``needs_write_lock``. Also converted is the revert, conflicts and tree
      transform modules. This provides a modest performance improvement on 
      metadir style trees, due to the reduce lock-acquisition, and a more
      significant performance improvement on lightweight checkouts from 
      remote branches, where trivial operations used to pay a significant 
      penalty. It also provides the basis for allowing readonly checkouts.
      (Robert Collins)

    * Special case importing the standard library 'copy' module. This shaves
      off 40ms of startup time, while retaining compatibility. See:
      ``bzrlib/inspect_for_copy.py`` for more details. (John Arbash Meinel)

    * WorkingTree has a new parent class MutableTree which represents the 
      specialisations of Tree which are able to be altered. (Robert Collins)

    * New methods mkdir and put_file_bytes_non_atomic on MutableTree that
      mutate the tree and its contents. (Robert Collins)

    * Transport behaviour at the root of the URL is now defined and tested.
      (Andrew Bennetts, Robert Collins)

  TESTING:

    * New test helper classs MemoryTree. This is typically accessed via
      ``self.make_branch_and_memory_tree()`` in test cases. (Robert Collins)
      
    * Add start_bzr_subprocess and stop_bzr_subprocess to allow test code to
      continue running concurrently with a subprocess of bzr. (Andrew Bennetts,
      Robert Collins)

    * Add a new method ``Transport.get_smart_client()``. This is provided to
      allow upgrades to a richer interface than the VFS one provided by
      Transport. (Andrew Bennetts, Martin Pool)

bzr 0.10  2006-08-29
  
  IMPROVEMENTS:
    * 'merge' now takes --uncommitted, to apply uncommitted changes from a
      tree.  (Aaron Bentley)
  
    * 'bzr add --file-ids-from' can be used to specify another path to use
      for creating file ids, rather than generating all new ones. Internally,
      the 'action' passed to smart_add_tree() can return file_ids that
      will be used, rather than having bzrlib generate new ones.
      (John Arbash Meinel, #55781)

    * ``bzr selftest --benchmark`` now allows a ``--cache-dir`` parameter.
      This will cache some of the intermediate trees, and decrease the
      setup time for benchmark tests. (John Arbash Meinel)

    * Inverse forms are provided for all boolean options.  For example,
      --strict has --no-strict, --no-recurse has --recurse (Aaron Bentley)

    * Serialize out Inventories directly, rather than using ElementTree.
      Writing out a kernel sized inventory drops from 2s down to ~350ms.
      (Robert Collins, John Arbash Meinel)

  BUG FIXES:

    * Help diffutils 2.8.4 get along with binary tests (Marien Zwart: #57614)

    * Change LockDir so that if the lock directory doesn't exist when
      lock_write() is called, an attempt will be made to create it.
      (John Arbash Meinel, #56974)

    * ``bzr uncommit`` preserves pending merges. (John Arbash Meinel, #57660)

    * Active FTP transport now works as intended. (ghozzy, #56472)

    * Really fix mutter() so that it won't ever raise a UnicodeError.
      It means it is possible for ~/.bzr.log to contain non UTF-8 characters.
      But it is a debugging log, not a real user file.
      (John Arbash Meinel, #56947, #53880)

    * Change Command handle to allow Unicode command and options.
      At present we cannot register Unicode command names, so we will get
      BzrCommandError('unknown command'), or BzrCommandError('unknown option')
      But that is better than a UnicodeError + a traceback.
      (John Arbash Meinel, #57123)

    * Handle TZ=UTC properly when reading/writing revisions.
      (John Arbash Meinel, #55783, #56290)

    * Use GPG_TTY to allow gpg --cl to work with gpg-agent in a pipeline,
      (passing text to sign in on stdin). (John Arbash Meinel, #54468)

    * External diff does the right thing for binaries even in foreign 
      languages. (John Arbash Meinel, #56307)

    * Testament handles more cases when content is unicode. Specific bug was
      in handling of revision properties. (John Arbash Meinel, Holger Krekel,
      #54723)

    * The bzr selftest was failing on installed versions due to a bug in a new
      test helper. (John Arbash Meinel, Robert Collins, #58057)

  INTERNALS:

    * ``bzrlib.cache_utf8`` contains ``encode()`` and ``decode()`` functions
      which can be used to cache the conversion between utf8 and Unicode.
      Especially helpful for some of the knit annotation code, which has to
      convert revision ids to utf8 to annotate lines in storage.
      (John Arbash Meinel)

    * ``setup.py`` now searches the filesystem to find all packages which
      need to be installed. This should help make the life of packagers
      easier. (John Arbash Meinel)

bzr 0.9.0  2006-08-11

  SURPRISES:

   * The hard-coded built-in ignore rules have been removed. There are
     now two rulesets which are enforced. A user global one in 
     ~/.bazaar/ignore which will apply to every tree, and the tree
     specific one '.bzrignore'.
     ~/.bazaar/ignore will be created if it does not exist, but with
     a more conservative list than the old default.
     This fixes bugs with default rules being enforced no matter what. 
     The old list of ignore rules from bzr is available by
     running 'bzr ignore --old-default-rules'.
     (Robert Collins, Martin Pool, John Arbash Meinel)

   * 'branches.conf' has been changed to 'locations.conf', since it can apply
     to more locations than just branch locations.
     (Aaron Bentley)
   
  IMPROVEMENTS:

   * The revision specifier "revno:" is extended to accept the syntax
     revno:N:branch. For example,
     revno:42:http://bazaar-vcs.org/bzr/bzr.dev/ means revision 42 in
     bzr.dev.  (Matthieu Moy)

   * Tests updates to ensure proper URL handling, UNICODE support, and
     proper printing when the user's terminal encoding cannot display 
     the path of a file that has been versioned.
     ``bzr branch`` can take a target URL rather than only a local directory.
     Branch.get_parent()/set_parent() now save a relative path if possible,
     and normalize the parent based on root, allowing access across
     different transports. (John Arbash Meinel, Wouter van Heyst, Martin Pool)
     (Malone #48906, #42699, #40675, #5281, #3980, #36363, #43689,
     #42517, #42514)

   * On Unix, detect terminal width using an ioctl not just $COLUMNS.
     Use terminal width for single-line logs from ``bzr log --line`` and
     pending-merge display.  (Robert Widhopf-Fenk, Gustavo Niemeyer)
     (Malone #3507)

   * On Windows, detect terminal width using GetConsoleScreenBufferInfo.
     (Alexander Belchenko)

   * Speedup improvement for 'date:'-revision search. (Guillaume Pinot).

   * Show the correct number of revisions pushed when pushing a new branch.
     (Robert Collins).

   * 'bzr selftest' now shows a progress bar with the number of tests, and 
     progress made. 'make check' shows tests in -v mode, to be more useful
     for the PQM status window. (Robert Collins).
     When using a progress bar, failed tests are printed out, rather than
     being overwritten by the progress bar until the suite finishes.
     (John Arbash Meinel)

   * 'bzr selftest --benchmark' will run a new benchmarking selftest.
     'bzr selftest --benchmark --lsprof-timed' will use lsprofile to generate
     profile data for the individual profiled calls, allowing for fine
     grained analysis of performance.
     (Robert Collins, Martin Pool).

   * 'bzr commit' shows a progress bar. This is useful for commits over sftp
     where commit can take an appreciable time. (Robert Collins)

   * 'bzr add' is now less verbose in telling you what ignore globs were
     matched by files being ignored. Instead it just tells you how many 
     were ignored (because you might reasonably be expecting none to be
     ignored). 'bzr add -v' is unchanged and will report every ignored
     file. (Robert Collins).

   * ftp now has a test server if medusa is installed. As part of testing,
     ftp support has been improved, including support for supplying a
     non-standard port. (John Arbash Meinel).

   * 'bzr log --line' shows the revision number, and uses only the
     first line of the log message (#5162, Alexander Belchenko;
     Matthieu Moy)

   * 'bzr status' has had the --all option removed. The 'bzr ls' command
     should be used to retrieve all versioned files. (Robert Collins)

   * 'bzr bundle OTHER/BRANCH' will create a bundle which can be sent
     over email, and applied on the other end, while maintaining ancestry.
     This bundle can be applied with either 'bzr merge' or 'bzr pull',
     the same way you would apply another branch.
     (John Arbash Meinel, Aaron Bentley)
  
   * 'bzr whoami' can now be used to set your identity from the command line,
     for a branch or globally.  (Robey Pointer)

   * 'bzr checkout' now aliased to 'bzr co', and 'bzr annotate' to 'bzr ann'.
     (Michael Ellerman)

   * 'bzr revert DIRECTORY' now reverts the contents of the directory as well.
     (Aaron Bentley)

   * 'bzr get sftp://foo' gives a better error when paramiko is not present.
     Also updates things like 'http+pycurl://' if pycurl is not present.
     (John Arbash Meinel) (Malone #47821, #52204)

   * New env variable BZR_PROGRESS_BAR, sets the default progress bar type.
     Can be set to 'none' or 'dummy' to disable the progress bar, 'dots' or 
     'tty' to create the respective type. (John Arbash Meinel, #42197, #51107)

   * Improve the help text for 'bzr diff' to explain what various options do.
     (John Arbash Meinel, #6391)

   * 'bzr uncommit -r 10' now uncommits revisions 11.. rather than uncommitting
     revision 10. This makes -r10 more in line with what other commands do.
     'bzr uncommit' also now saves the pending merges of the revisions that
     were removed. So it is safe to uncommit after a merge, fix something,
     and commit again. (John Arbash Meinel, #32526, #31426)

   * 'bzr init' now also works on remote locations.
     (Wouter van Heyst, #48904)

   * HTTP support has been updated. When using pycurl we now support 
     connection keep-alive, which reduces dns requests and round trips.
     And for both urllib and pycurl we support multi-range requests, 
     which decreases the number of round-trips. Performance results for
     ``bzr branch http://bazaar-vcs.org/bzr/bzr.dev/`` indicate
     http branching is now 2-3x faster, and ``bzr pull`` in an existing 
     branch is as much as 4x faster.
     (Michael Ellerman, Johan Rydberg, John Arbash Meinel, #46768)

   * Performance improvements for sftp. Branching and pulling are now up to
     2x faster. Utilize paramiko.readv() support for async requests if it
     is available (paramiko > 1.6) (John Arbash Meinel)

  BUG FIXES:

    * Fix shadowed definition of TestLocationConfig that caused some 
      tests not to run.  (#32587, Erik Bågfors, Michael Ellerman, 
      Martin Pool)

    * Fix unnecessary requirement of sign-my-commits that it be run from
      a working directory.  (Martin Pool, Robert Collins)

    * 'bzr push location' will only remember the push location if it succeeds
      in connecting to the remote location. (#49742, John Arbash Meinel)

    * 'bzr revert' no longer toggles the executable bit on win32
      (#45010, John Arbash Meinel)

    * Handle broken pipe under win32 correctly. (John Arbash Meinel)
    
    * sftp tests now work correctly on win32 if you have a newer paramiko
      (John Arbash Meinel)

    * Cleanup win32 test suite, and general cleanup of places where
      file handles were being held open. (John Arbash Meinel)

    * When specifying filenames for 'diff -r x..y', the name of the file in the
      working directory can be used, even if its name is different in both x
      and y.

    * File-ids containing single- or double-quotes are handled correctly by
      push.  (#52227, Aaron Bentley)

    * Normalize unicode filenames to ensure cross-platform consistency.
      (John Arbash Meinel, #43689)

    * The argument parser can now handle '-' as an argument. Currently
      no code interprets it specially (it is mostly handled as a file named 
      '-'). But plugins, and future operations can use it.
      (John Arbash meinel, #50984)

    * Bundles can properly read binary files with a plain '\r' in them.
      (John Arbash Meinel, #51927)

    * Tuning iter_entries() to be more efficient (John Arbash Meinel, #5444)

    * Lots of win32 fixes (the test suite passes again).
      (John Arbash Meinel, #50155)

    * Handle openbsd returning None for sys.getfilesystemencoding() (#41183) 

    * Support ftp APPE (append) to allow Knits to be used over ftp (#42592)

    * Removals are only committed if they match the filespec (or if there is
      no filespec).  (#46635, Aaron Bentley)

    * smart-add recurses through all supplied directories 
      (John Arbash Meinel, #52578)

    * Make the bundle reader extra lines before and after the bundle text.
      This allows you to parse an email with the bundle inline.
      (John Arbash Meinel, #49182)

    * Change the file id generator to squash a little bit more. Helps when
      working with long filenames on windows. (Also helps for unicode filenames
      not generating hidden files). (John Arbash Meinel, #43801)

    * Restore terminal mode on C-c while reading sftp password.  (#48923, 
      Nicholas Allen, Martin Pool)

    * Timestamps are rounded to 1ms, and revision entries can be recreated
      exactly. (John Arbash Meinel, Jamie Wilkinson, #40693)

    * Branch.base has changed to a URL, but ~/.bazaar/locations.conf should
      use local paths, since it is user visible (John Arbash Meinel, #53653)

    * ``bzr status foo`` when foo was unversioned used to cause a full delta
      to be generated (John Arbash Meinel, #53638)

    * When reading revision properties, an empty value should be considered
      the empty string, not None (John Arbash Meinel, #47782)

    * ``bzr diff --diff-options`` can now handle binary files being changed.
      Also, the output is consistent when --diff-options is not supplied.
      (John Arbash Meinel, #54651, #52930)

    * Use the right suffixes for loading plugins (John Arbash Meinel, #51810)

    * Fix Branch.get_parent() to handle the case when the parent is not 
      accessible (John Arbash Meinel, #52976)

  INTERNALS:

    * Combine the ignore rules into a single regex rather than looping over
      them to reduce the threshold where  N^2 behaviour occurs in operations
      like status. (Jan Hudec, Robert Collins).

    * Appending to bzrlib.DEFAULT_IGNORE is now deprecated. Instead, use
      one of the add functions in bzrlib.ignores. (John Arbash Meinel)

    * 'bzr push' should only push the ancestry of the current revision, not
      all of the history in the repository. This is especially important for
      shared repositories. (John Arbash Meinel)

    * bzrlib.delta.compare_trees now iterates in alphabetically sorted order,
      rather than randomly walking the inventories. (John Arbash Meinel)

    * Doctests are now run in temporary directories which are cleaned up when
      they finish, rather than using special ScratchDir/ScratchBranch objects.
      (Martin Pool)

    * Split ``check`` into separate methods on the branch and on the repository,
      so that it can be specialized in ways that are useful or efficient for
      different formats.  (Martin Pool, Robert Collins)

    * Deprecate Repository.all_revision_ids; most methods don't really need
      the global revision graph but only that part leading up to a particular
      revision.  (Martin Pool, Robert Collins)

    * Add a BzrDirFormat control_formats list which allows for control formats
      that do not use '.bzr' to store their data - i.e. '.svn', '.hg' etc.
      (Robert Collins, Jelmer Vernooij).

    * bzrlib.diff.external_diff can be redirected to any file-like object.
      Uses subprocess instead of spawnvp.
      (#4047, #48914, James Henstridge, John Arbash Meinel)

    * New command line option '--profile-imports', which will install a custom
      importer to log time to import modules and regex compilation time to 
      sys.stderr (John Arbash Meinel)

    * 'EmptyTree' is now deprecated, please use repository.revision_tree(None)
      instead. (Robert Collins)

    * "RevisionTree" is now in bzrlib/revisiontree.py. (Robert Collins)

bzr 0.8.2  2006-05-17
  
  BUG FIXES:
   
    * setup.py failed to install launchpad plugin.  (Martin Pool)

bzr 0.8.1  2006-05-16

  BUG FIXES:

    * Fix failure to commit a merge in a checkout.  (Martin Pool, 
      Robert Collins, Erik Bågfors, #43959)

    * Nicer messages from 'commit' in the case of renames, and correct
      messages when a merge has occured. (Robert Collins, Martin Pool)

    * Separate functionality from assert statements as they are skipped in
      optimized mode of python. Add the same check to pending merges.
      (#44443, Olaf Conradi)

  CHANGES:

    * Do not show the None revision in output of bzr ancestry. (Olaf Conradi)

    * Add info on standalone branches without a working tree.
      (#44155, Olaf Conradi)

    * Fix bug in knits when raising InvalidRevisionId. (#44284, Olaf Conradi)

  CHANGES:

    * Make editor invocation comply with Debian Policy. First check
      environment variables VISUAL and EDITOR, then try editor from
      alternatives system. If that all fails, fall back to the pre-defined
      list of editors. (#42904, Olaf Conradi)

  NEW FEATURES:

    * New 'register-branch' command registers a public branch into 
      Launchpad.net, where it can be associated with bugs, etc.
      (Martin Pool, Bjorn Tillenius, Robert Collins)

  INTERNALS:

    * New public api in InventoryEntry - 'describe_change(old, new)' which
      provides a human description of the changes between two old and
      new. (Robert Collins, Martin Pool)

  TESTING:

    * Fix test case for bzr info in upgrading a standalone branch to metadir,
      uses bzrlib api now. (Olaf Conradi)

bzr 0.8  2006-05-08

  NOTES WHEN UPGRADING:

    Release 0.8 of bzr introduces a new format for history storage, called
    'knit', as an evolution of to the 'weave' format used in 0.7.  Local 
    and remote operations are faster using knits than weaves.  Several
    operations including 'init', 'init-repo', and 'upgrade' take a 
    --format option that controls this.  Branching from an existing branch
    will keep the same format.

    It is possible to merge, pull and push between branches of different
    formats but this is slower than moving data between homogenous
    branches.  It is therefore recommended (but not required) that you
    upgrade all branches for a project at the same time.  Information on
    formats is shown by 'bzr info'.

    bzr 0.8 now allows creation of 'repositories', which hold the history 
    of files and revisions for several branches.  Previously bzr kept all
    the history for a branch within the .bzr directory at the root of the
    branch, and this is still the default.  To create a repository, use
    the new 'bzr init-repo' command.  Branches exist as directories under
    the repository and contain just a small amount of information
    indicating the current revision of the branch.

    bzr 0.8 also supports 'checkouts', which are similar to in cvs and
    subversion.  Checkouts are associated with a branch (optionally in a
    repository), which contains all the historical information.  The
    result is that a checkout can be deleted without losing any
    already-committed revisions.  A new 'update' command is also available. 

    Repositories and checkouts are not supported with the 0.7 storage
    format.  To use them you must upgrad to either knits, or to the
    'metaweave' format, which uses weaves but changes the .bzr directory
    arrangement.
    

  IMPROVEMENTS:

    * Sftp paths can now be relative, or local, according to the lftp
      convention. Paths now take the form:
      sftp://user:pass@host:port/~/relative/path
      or
      sftp://user:pass@host:port/absolute/path

    * The FTP transport now tries to reconnect after a temporary
      failure. ftp put is made atomic. (Matthieu Moy)

    * The FTP transport now maintains a pool of connections, and
      reuses them to avoid multiple connections to the same host (like
      sftp did). (Daniel Silverstone)

    * The bzr_man.py file has been removed. To create the man page now,
      use ./generate_docs.py man. The new program can also create other files.
      Run "python generate_docs.py --help" for usage information. (Hans
      Ulrich Niedermann & James Blackwell).

    * Man Page now gives full help (James Blackwell). Help also updated to 
      reflect user config now being stored in .bazaar (Hans Ulrich
      Niedermann)

    * It's now possible to set aliases in bazaar.conf (Erik Bågfors)

    * Pull now accepts a --revision argument (Erik Bågfors)

    * 'bzr re-sign' now allows multiple revisions to be supplied on the command
      line. You can now use the following command to sign all of your old
      commits::

        find .bzr/revision-store// -name my@email-* \
          | sed 's/.*\/\/..\///' \
          | xargs bzr re-sign

    * Upgrade can now upgrade over the network. (Robert Collins)

    * Two new commands 'bzr checkout' and 'bzr update' allow for CVS/SVN-alike
      behaviour.  By default they will cache history in the checkout, but
      with --lightweight almost all data is kept in the master branch.
      (Robert Collins)

    * 'revert' unversions newly-versioned files, instead of deleting them.

    * 'merge' is more robust.  Conflict messages have changed.

    * 'merge' and 'revert' no longer clobber existing files that end in '~' or
      '.moved'.

    * Default log format can be set in configuration and plugins can register
      their own formatters. (Erik Bågfors)

    * New 'reconcile' command will check branch consistency and repair indexes
      that can become out of sync in pre 0.8 formats. (Robert Collins,
      Daniel Silverstone)

    * New 'bzr init --format' and 'bzr upgrade --format' option to control 
      what storage format is created or produced.  (Robert Collins, 
      Martin Pool)

    * Add parent location to 'bzr info', if there is one.  (Olaf Conradi)

    * New developer commands 'weave-list' and 'weave-join'.  (Martin Pool)

    * New 'init-repository' command, plus support for repositories in 'init'
      and 'branch' (Aaron Bentley, Erik Bågfors, Robert Collins)

    * Improve output of 'info' command. Show all relevant locations related to
      working tree, branch and repository. Use kibibytes for binary quantities.
      Fix off-by-one error in missing revisions of working tree.  Make 'info'
      work on branches, repositories and remote locations.  Show locations
      relative to the shared repository, if applicable.  Show locking status
      of locations.  (Olaf Conradi)

    * Diff and merge now safely handle binary files. (Aaron Bentley)

    * 'pull' and 'push' now normalise the revision history, so that any two
      branches with the same tip revision will have the same output from 'log'.
      (Robert Collins)

    * 'merge' accepts --remember option to store parent location, like 'push'
      and 'pull'. (Olaf Conradi)

    * bzr status and diff when files given as arguments do not exist
      in the relevant trees.  (Martin Pool, #3619)

    * Add '.hg' to the default ignore list.  (Martin Pool)

    * 'knit' is now the default disk format. This improves disk performance and
      utilization, increases incremental pull performance, robustness with SFTP
      and allows checkouts over SFTP to perform acceptably. 
      The initial Knit code was contributed by Johan Rydberg based on a
      specification by Martin Pool.
      (Robert Collins, Aaron Bentley, Johan Rydberg, Martin Pool).

    * New tool to generate all-in-one html version of the manual.  (Alexander
      Belchenko)

    * Hitting CTRL-C while doing an SFTP push will no longer cause stale locks
      to be left in the SFTP repository. (Robert Collins, Martin Pool).

    * New option 'diff --prefix' to control how files are named in diff
      output, with shortcuts '-p0' and '-p1' corresponding to the options for 
      GNU patch.  (Alexander Belchenko, Goffredo Baroncelli, Martin Pool)

    * Add --revision option to 'annotate' command.  (Olaf Conradi)

    * If bzr shows an unexpected revision-history after pulling (perhaps due
      to a reweave) it can now be corrected by 'bzr reconcile'.
      (Robert Collins)

  CHANGES:

    * Commit is now verbose by default, and shows changed filenames and the 
      new revision number.  (Robert Collins, Martin Pool)

    * Unify 'mv', 'move', 'rename'.  (#5379, Matthew Fuller)

    * 'bzr -h' shows help.  (#35940, Martin Pool, Ian Bicking)

    * Make 'pull' and 'push' remember location on failure using --remember.
      (Olaf Conradi)

    * For compatibility, make old format for using weaves inside metadir
      available as 'metaweave' format.  Rename format 'metadir' to 'default'.
      Clean up help for option --format in commands 'init', 'init-repo' and
      'upgrade'.  (Olaf Conradi)

  INTERNALS:
  
    * The internal storage of history, and logical branch identity have now
      been split into Branch, and Repository. The common locking and file 
      management routines are now in bzrlib.lockablefiles. 
      (Aaron Bentley, Robert Collins, Martin Pool)

    * Transports can now raise DependencyNotPresent if they need a library
      which is not installed, and then another implementation will be 
      tried.  (Martin Pool)

    * Remove obsolete (and no-op) `decode` parameter to `Transport.get`.  
      (Martin Pool)

    * Using Tree Transform for merge, revert, tree-building

    * WorkingTree.create, Branch.create, WorkingTree.create_standalone,
      Branch.initialize are now deprecated. Please see BzrDir.create_* for
      replacement API's. (Robert Collins)

    * New BzrDir class represents the .bzr control directory and manages
      formatting issues. (Robert Collins)

    * New repository.InterRepository class encapsulates Repository to 
      Repository actions and allows for clean selection of optimised code
      paths. (Robert Collins)

    * bzrlib.fetch.fetch and bzrlib.fetch.greedy_fetch are now deprecated,
      please use 'branch.fetch' or 'repository.fetch' depending on your
      needs. (Robert Collins)

    * deprecated methods now have a 'is_deprecated' flag on them that can
      be checked, if you need to determine whether a given callable is 
      deprecated at runtime. (Robert Collins)

    * Progress bars are now nested - see
      bzrlib.ui.ui_factory.nested_progress_bar. (Robert Collins, Robey Pointer)

    * New API call get_format_description() for each type of format.
      (Olaf Conradi)

    * Changed branch.set_parent() to accept None to remove parent.
      (Olaf Conradi)

    * Deprecated BzrError AmbiguousBase.  (Olaf Conradi)

    * WorkingTree.branch is now a read only property.  (Robert Collins)

    * bzrlib.ui.text.TextUIFactory now accepts a bar_type parameter which
      can be None or a factory that will create a progress bar. This is
      useful for testing or for overriding the bzrlib.progress heuristic.
      (Robert Collins)

    * New API method get_physical_lock_status() to query locks present on a
      transport.  (Olaf Conradi)

    * Repository.reconcile now takes a thorough keyword parameter to allow
      requesting an indepth reconciliation, rather than just a data-loss 
      check. (Robert Collins)

    * bzrlib.ui.ui_factory protocol now supports 'get_boolean' to prompt
      the user for yes/no style input. (Robert Collins)

  TESTING:

    * SFTP tests now shortcut the SSH negotiation, reducing test overhead
      for testing SFTP protocol support. (Robey Pointer)

    * Branch formats are now tested once per implementation (see bzrlib.
      tests.branch_implementations. This is analagous to the transport
      interface tests, and has been followed up with working tree,
      repository and BzrDir tests. (Robert Collins)

    * New test base class TestCaseWithTransport provides a transport aware
      test environment, useful for testing any transport-interface using
      code. The test suite option --transport controls the transport used
      by this class (when its not being used as part of implementation
      contract testing). (Robert Collins)

    * Close logging handler on disabling the test log. This will remove the
      handler from the internal list inside python's logging module,
      preventing shutdown from closing it twice.  (Olaf Conradi)

    * Move test case for uncommit to blackbox tests.  (Olaf Conradi)

    * run_bzr and run_bzr_captured now accept a 'stdin="foo"' parameter which
      will provide String("foo") to the command as its stdin.

bzr 0.7 2006-01-09

  CHANGES:

    * .bzrignore is excluded from exports, on the grounds that it's a bzr 
      internal-use file and may not be wanted.  (Jamie Wilkinson)

    * The "bzr directories" command were removed in favor of the new
      --kind option to the "bzr inventory" command.  To list all 
      versioned directories, now use "bzr inventory --kind directory".  
      (Johan Rydberg)

    * Under Windows configuration directory is now %APPDATA%\bazaar\2.0
      by default. (John Arbash Meinel)

    * The parent of Bzr configuration directory can be set by BZR_HOME
      environment variable. Now the path for it is searched in BZR_HOME, then
      in HOME. Under Windows the order is: BZR_HOME, APPDATA (usually
      points to C:\Documents and Settings\User Name\Application Data), HOME.
      (John Arbash Meinel)

    * Plugins with the same name in different directories in the bzr plugin
      path are no longer loaded: only the first successfully loaded one is
      used. (Robert Collins)

    * Use systems' external ssh command to open connections if possible.  
      This gives better integration with user settings such as ProxyCommand.
      (James Henstridge)

    * Permissions on files underneath .bzr/ are inherited from the .bzr 
      directory. So for a shared repository, simply doing 'chmod -R g+w .bzr/'
      will mean that future file will be created with group write permissions.

    * configure.in and config.guess are no longer in the builtin default 
      ignore list.

    * '.sw[nop]' pattern ignored, to ignore vim swap files for nameless
      files.  (John Arbash Meinel, Martin Pool)

  IMPROVEMENTS:

    * "bzr INIT dir" now initializes the specified directory, and creates 
      it if it does not exist.  (John Arbash Meinel)

    * New remerge command (Aaron Bentley)

    * Better zsh completion script.  (Steve Borho)

    * 'bzr diff' now returns 1 when there are changes in the working 
      tree. (Robert Collins)

    * 'bzr push' now exists and can push changes to a remote location. 
      This uses the transport infrastructure, and can store the remote
      location in the ~/.bazaar/branches.conf configuration file.
      (Robert Collins)

    * Test directories are only kept if the test fails and the user requests
      that they be kept.

    * Tweaks to short log printing

    * Added branch nicks, new nick command, printing them in log output. 
      (Aaron Bentley)

    * If $BZR_PDB is set, pop into the debugger when an uncaught exception 
      occurs.  (Martin Pool)

    * Accept 'bzr resolved' (an alias for 'bzr resolve'), as this is
      the same as Subversion.  (Martin Pool)

    * New ftp transport support (on ftplib), for ftp:// and aftp:// 
      URLs.  (Daniel Silverstone)

    * Commit editor temporary files now start with 'bzr_log.', to allow 
      text editors to match the file name and set up appropriate modes or 
      settings.  (Magnus Therning)

    * Improved performance when integrating changes from a remote weave.  
      (Goffredo Baroncelli)

    * Sftp will attempt to cache the connection, so it is more likely that
      a connection will be reused, rather than requiring multiple password
      requests.

    * bzr revno now takes an optional argument indicating the branch whose
      revno should be printed.  (Michael Ellerman)

    * bzr cat defaults to printing the last version of the file.  
      (#3632, Matthieu Moy)

    * New global option 'bzr --lsprof COMMAND' runs bzr under the lsprof 
      profiler.  (Denys Duchier)

    * Faster commits by reading only the headers of affected weave files. 
      (Denys Duchier)

    * 'bzr add' now takes a --dry-run parameter which shows you what would be
      added, but doesn't actually add anything. (Michael Ellerman)

    * 'bzr add' now lists how many files were ignored per glob.  add --verbose
      lists the specific files.  (Aaron Bentley)

    * 'bzr missing' now supports displaying changes in diverged trees and can
      be limited to show what either end of the comparison is missing.
      (Aaron Bently, with a little prompting from Daniel Silverstone)

  BUG FIXES:

    * SFTP can walk up to the root path without index errors. (Robert Collins)

    * Fix bugs in running bzr with 'python -O'.  (Martin Pool)

    * Error when run with -OO

    * Fix bug in reporting http errors that don't have an http error code.
      (Martin Pool)

    * Handle more cases of pipe errors in display commands

    * Change status to 3 for all errors

    * Files that are added and unlinked before committing are completely
      ignored by diff and status

    * Stores with some compressed texts and some uncompressed texts are now
      able to be used. (John A Meinel)

    * Fix for bzr pull failing sometimes under windows

    * Fix for sftp transport under windows when using interactive auth

    * Show files which are both renamed and modified as such in 'bzr 
      status' output.  (#4503, Daniel Silverstone)

    * Make annotate cope better with revisions committed without a valid 
      email address.  (Marien Zwart)

    * Fix representation of tab characters in commit messages.  (Harald 
      Meland)

    * List of plugin directories in BZR_PLUGIN_PATH environment variable is
      now parsed properly under Windows. (Alexander Belchenko)

    * Show number of revisions pushed/pulled/merged. (Robey Pointer)

    * Keep a cached copy of the basis inventory to speed up operations 
      that need to refer to it.  (Johan Rydberg, Martin Pool)

    * Fix bugs in bzr status display of non-ascii characters.  (Martin 
      Pool)

    * Remove Makefile.in from default ignore list.  (#6413, Tollef Fog 
      Heen, Martin Pool)

    * Fix failure in 'bzr added'.  (Nathan McCallum, Martin Pool)

  TESTING:

    * Fix selftest asking for passwords when there are no SFTP keys.  
      (Robey Pointer, Jelmer Vernooij) 

    * Fix selftest run with 'python -O'.  (Martin Pool)

    * Fix HTTP tests under Windows. (John Arbash Meinel)

    * Make tests work even if HOME is not set (Aaron Bentley)

    * Updated build_tree to use fixed line-endings for tests which read 
      the file cotents and compare. Make some tests use this to pass under
      Windows. (John Arbash Meinel)

    * Skip stat and symlink tests under Windows. (Alexander Belchenko)

    * Delay in selftest/testhashcash is now issued under win32 and Cygwin.
      (John Arbash Meinel)

    * Use terminal width to align verbose test output.  (Martin Pool)

    * Blackbox tests are maintained within the bzrlib.tests.blackbox directory.
      If adding a new test script please add that to
      bzrlib.tests.blackbox.__init__. (Robert Collins)

    * Much better error message if one of the test suites can't be 
      imported.  (Martin Pool)

    * Make check now runs the test suite twice - once with the default locale,
      and once with all locales forced to C, to expose bugs. This is not 
      trivially done within python, so for now its only triggered by running
      Make check. Integrators and packagers who wish to check for full 
      platform support should run 'make check' to test the source.
      (Robert Collins)

    * Tests can now run TestSkipped if they can't execute for any reason.
      (Martin Pool) (NB: TestSkipped should only be raised for correctable
      reasons - see the wiki spec ImprovingBzrTestSuite).

    * Test sftp with relative, absolute-in-homedir and absolute-not-in-homedir
      paths for the transport tests. Introduce blackbox remote sftp tests that
      test the same permutations. (Robert Collins, Robey Pointer)

    * Transport implementation tests are now independent of the local file
      system, which allows tests for esoteric transports, and for features
      not available in the local file system. They also repeat for variations
      on the URL scheme that can introduce issues in the transport code,
      see bzrlib.transport.TransportTestProviderAdapter() for this.
      (Robert Collins).

    * TestCase.build_tree uses the transport interface to build trees, pass
      in a transport parameter to give it an existing connection.
      (Robert Collins).

  INTERNALS:

    * WorkingTree.pull has been split across Branch and WorkingTree,
      to allow Branch only pulls. (Robert Collins)

    * commands.display_command now returns the result of the decorated 
      function. (Robert Collins)

    * LocationConfig now has a set_user_option(key, value) call to save
      a setting in its matching location section (a new one is created
      if needed). (Robert Collins)

    * Branch has two new methods, get_push_location and set_push_location
      to respectively, get and set the push location. (Robert Collins)

    * commands.register_command now takes an optional flag to signal that
      the registrant is planning to decorate an existing command. When 
      given multiple plugins registering a command is not an error, and
      the original command class (whether built in or a plugin based one) is
      returned to the caller. There is a new error 'MustUseDecorated' for
      signalling when a wrapping command should switch to the original
      version. (Robert Collins)

    * Some option parsing errors will raise 'BzrOptionError', allowing 
      granular detection for decorating commands. (Robert Collins).

    * Branch.read_working_inventory has moved to
      WorkingTree.read_working_inventory. This necessitated changes to
      Branch.get_root_id, and a move of Branch.set_inventory to WorkingTree
      as well. To make it clear that a WorkingTree cannot always be obtained
      Branch.working_tree() will raise 'errors.NoWorkingTree' if one cannot
      be obtained. (Robert Collins)

    * All pending merges operations from Branch are now on WorkingTree.
      (Robert Collins)

    * The follow operations from Branch have moved to WorkingTree:
      add()
      commit()
      move()
      rename_one()
      unknowns()
      (Robert Collins)

    * bzrlib.add.smart_add_branch is now smart_add_tree. (Robert Collins)

    * New "rio" serialization format, similar to rfc-822. (Martin Pool)

    * Rename selftests to `bzrlib.tests.test_foo`.  (John A Meinel, Martin 
      Pool)

    * bzrlib.plugin.all_plugins has been changed from an attribute to a 
      query method. (Robert Collins)
 
    * New options to read only the table-of-contents of a weave.  
      (Denys Duchier)

    * Raise NoSuchFile when someone tries to add a non-existant file.
      (Michael Ellerman)

    * Simplify handling of DivergedBranches in cmd_pull().
      (Michael Ellerman)
		   
   
    * Branch.controlfile* logic has moved to lockablefiles.LockableFiles, which
      is exposed as Branch().control_files. Also this has been altered with the
      controlfile pre/suffix replaced by simple method names like 'get' and
      'put'. (Aaron Bentley, Robert Collins).

    * Deprecated functions and methods can now be marked as such using the 
      bzrlib.symbol_versioning module. Marked method have their docstring
      updated and will issue a DeprecationWarning using the warnings module
      when they are used. (Robert Collins)

    * bzrlib.osutils.safe_unicode now exists to provide parameter coercion
      for functions that need unicode strings. (Robert Collins)

bzr 0.6 2005-10-28

  IMPROVEMENTS:
  
    * pull now takes --verbose to show you what revisions are added or removed
      (John A Meinel)

    * merge now takes a --show-base option to include the base text in
      conflicts.
      (Aaron Bentley)

    * The config files are now read using ConfigObj, so '=' should be used as
      a separator, not ':'.
      (Aaron Bentley)

    * New 'bzr commit --strict' option refuses to commit if there are 
      any unknown files in the tree.  To commit, make sure all files are 
      either ignored, added, or deleted.  (Michael Ellerman)

    * The config directory is now ~/.bazaar, and there is a single file 
      ~/.bazaar/bazaar.conf storing email, editor and other preferences.
      (Robert Collins)

    * 'bzr add' no longer takes a --verbose option, and a --quiet option
      has been added that suppresses all output.

    * Improved zsh completion support in contrib/zsh, from Clint
      Adams.

    * Builtin 'bzr annotate' command, by Martin Pool with improvements from 
      Goffredo Baroncelli.
    
    * 'bzr check' now accepts -v for verbose reporting, and checks for
      ghosts in the branch. (Robert Collins)

    * New command 're-sign' which will regenerate the gpg signature for 
      a revision. (Robert Collins)

    * If you set check_signatures=require for a path in 
      ~/.bazaar/branches.conf then bzr will invoke your
      gpg_signing_command (defaults to gpg) and record a digital signature
      of your commit. (Robert Collins)

    * New sftp transport, based on Paramiko.  (Robey Pointer)

    * 'bzr pull' now accepts '--clobber' which will discard local changes
      and make this branch identical to the source branch. (Robert Collins)

    * Just give a quieter warning if a plugin can't be loaded, and 
      put the details in .bzr.log.  (Martin Pool)

    * 'bzr branch' will now set the branch-name to the last component of the
      output directory, if one was supplied.

    * If the option 'post_commit' is set to one (or more) python function
      names (must be in the bzrlib namespace), then they will be invoked
      after the commit has completed, with the branch and revision_id as
      parameters. (Robert Collins)

    * Merge now has a retcode of 1 when conflicts occur. (Robert Collins)

    * --merge-type weave is now supported for file contents.  Tree-shape
      changes are still three-way based.  (Martin Pool, Aaron Bentley)

    * 'bzr check' allows the first revision on revision-history to have
      parents - something that is expected for cheap checkouts, and occurs
      when conversions from baz do not have all history.  (Robert Collins).

   * 'bzr merge' can now graft unrelated trees together, if your specify
     0 as a base. (Aaron Bentley)

   * 'bzr commit branch' and 'bzr commit branch/file1 branch/file2' now work
     (Aaron Bentley)

    * Add '.sconsign*' to default ignore list.  (Alexander Belchenko)

   * 'bzr merge --reprocess' minimizes conflicts

  TESTING:

    * The 'bzr selftest --pattern' option for has been removed, now 
      test specifiers on the command line can be simple strings, or 
      regexps, or both. (Robert Collins)

    * Passing -v to selftest will now show the time each test took to 
      complete, which will aid in analysing performance regressions and
      related questions. (Robert Collins)

    * 'bzr selftest' runs all tests, even if one fails, unless '--one'
      is given. (Martin Pool)

    * There is a new method for TestCaseInTempDir, assertFileEqual, which
      will check that a given content is equal to the content of the named
      file. (Robert Collins)

    * Fix test suite's habit of leaving many temporary log files in $TMPDIR.
      (Martin Pool)

  INTERNALS:

    * New 'testament' command and concept for making gpg-signatures 
      of revisions that are not tied to a particular internal
      representation.  (Martin Pool).

    * Per-revision properties ('revprops') as key-value associated 
      strings on each revision created when the revision is committed.
      Intended mainly for the use of external tools.  (Martin Pool).

    * Config options have moved from bzrlib.osutils to bzrlib.config.
      (Robert Collins)

    * Improved command line option definitions allowing explanations
      for individual options, among other things.  Contributed by 
      Magnus Therning.

    * Config options have moved from bzrlib.osutils to bzrlib.config.
      Configuration is now done via the config.Config interface:
      Depending on whether you have a Branch, a Location or no information
      available, construct a ``*Config``, and use its ``signature_checking``,
      ``username`` and ``user_email`` methods. (Robert Collins)

    * Plugins are now loaded under bzrlib.plugins, not bzrlib.plugin, and
      they are made available for other plugins to use. You should not 
      import other plugins during the __init__ of your plugin though, as 
      no ordering is guaranteed, and the plugins directory is not on the
      python path. (Robert Collins)

    * Branch.relpath has been moved to WorkingTree.relpath. WorkingTree no
      no longer takes an inventory, rather it takes an option branch
      parameter, and if None is given will open the branch at basedir 
      implicitly. (Robert Collins)

    * Cleaner exception structure and error reporting.  Suggested by 
      Scott James Remnant.  (Martin Pool)

    * Branch.remove has been moved to WorkingTree, which has also gained
      lock_read, lock_write and unlock methods for convenience. (Robert
      Collins)

    * Two decorators, needs_read_lock and needs_write_lock have been added
      to the branch module. Use these to cause a function to run in a
      read or write lock respectively. (Robert Collins)

    * Branch.open_containing now returns a tuple (Branch, relative-path),
      which allows direct access to the common case of 'get me this file
      from its branch'. (Robert Collins)

    * Transports can register using register_lazy_transport, and they 
      will be loaded when first used.  (Martin Pool)

    * 'pull' has been factored out of the command as WorkingTree.pull().
      A new option to WorkingTree.pull has been added, clobber, which will
      ignore diverged history and pull anyway.
      (Robert Collins)

    * config.Config has a 'get_user_option' call that accepts an option name.
      This will be looked up in branches.conf and bazaar.conf as normal.
      It is intended that this be used by plugins to support options - 
      options of built in programs should have specific methods on the config.
      (Robert Collins)

    * merge.merge_inner now has tempdir as an optional parameter. (Robert
      Collins)

    * Tree.kind is not recorded at the top level of the hierarchy, as it was
      missing on EmptyTree, leading to a bug with merge on EmptyTrees.
      (Robert Collins)

    * WorkingTree.__del__ has been removed, it was non deterministic and not 
      doing what it was intended to. See WorkingTree.__init__ for a comment
      about future directions. (Robert Collins/Martin Pool)

    * bzrlib.transport.http has been modified so that only 404 urllib errors
      are returned as NoSuchFile. Other exceptions will propogate as normal.
      This allows debuging of actual errors. (Robert Collins)

    * bzrlib.transport.Transport now accepts *ONLY* url escaped relative paths
      to apis like 'put', 'get' and 'has'. This is to provide consistent
      behaviour - it operates on url's only. (Robert Collins)

    * Transports can register using register_lazy_transport, and they 
      will be loaded when first used.  (Martin Pool)

    * 'merge_flex' no longer calls conflict_handler.finalize(), instead that
      is called by merge_inner. This is so that the conflict count can be 
      retrieved (and potentially manipulated) before returning to the caller
      of merge_inner. Likewise 'merge' now returns the conflict count to the
      caller. (Robert Collins)

    * 'revision.revision_graph can handle having only partial history for
      a revision - that is no revisions in the graph with no parents.
      (Robert Collins).

    * New builtins.branch_files uses the standard file_list rules to produce
      a branch and a list of paths, relative to that branch (Aaron Bentley)

    * New TestCase.addCleanup facility.

    * New bzrlib.version_info tuple (similar to sys.version_info), which can
      be used by programs importing bzrlib.

  BUG FIXES:

    * Better handling of branches in directories with non-ascii names. 
      (Joel Rosdahl, Panagiotis Papadakos)

    * Upgrades of trees with no commits will not fail due to accessing
      [-1] in the revision-history. (Andres Salomon)


bzr 0.1.1 2005-10-12

  BUG FIXES:

    * Fix problem in pulling over http from machines that do not 
      allow directories to be listed.

    * Avoid harmless warning about invalid hash cache after 
      upgrading branch format.

  PERFORMANCE: 
  
    * Avoid some unnecessary http operations in branch and pull.


bzr 0.1 2005-10-11

  NOTES:

    * 'bzr branch' over http initially gives a very high estimate
      of completion time but it should fall as the first few 
      revisions are pulled in.  branch is still slow on 
      high-latency connections.

  BUG FIXES:
  
    * bzr-man.py has been updated to work again. Contributed by
      Rob Weir.

    * Locking is now done with fcntl.lockf which works with NFS
      file systems. Contributed by Harald Meland.

    * When a merge encounters a file that has been deleted on
      one side and modified on the other, the old contents are
      written out to foo.BASE and foo.SIDE, where SIDE is this
      or OTHER. Contributed by Aaron Bentley.

    * Export was choosing incorrect file paths for the content of
      the tarball, this has been fixed by Aaron Bentley.

    * Commit will no longer commit without a log message, an 
      error is returned instead. Contributed by Jelmer Vernooij.

    * If you commit a specific file in a sub directory, any of its
      parent directories that are added but not listed will be 
      automatically included. Suggested by Michael Ellerman.

    * bzr commit and upgrade did not correctly record new revisions
      for files with only a change to their executable status.
      bzr will correct this when it encounters it. Fixed by
      Robert Collins

    * HTTP tests now force off the use of http_proxy for the duration.
      Contributed by Gustavo Niemeyer.

    * Fix problems in merging weave-based branches that have 
      different partial views of history.

    * Symlink support: working with symlinks when not in the root of a 
      bzr tree was broken, patch from Scott James Remnant.

  IMPROVEMENTS:

    * 'branch' now accepts a --basis parameter which will take advantage
      of local history when making a new branch. This allows faster 
      branching of remote branches. Contributed by Aaron Bentley.

    * New tree format based on weave files, called version 5.
      Existing branches can be upgraded to this format using 
      'bzr upgrade'.

    * Symlinks are now versionable. Initial patch by 
      Erik Toubro Nielsen, updated to head by Robert Collins.

    * Executable bits are tracked on files. Patch from Gustavo
      Niemeyer.

    * 'bzr status' now shows unknown files inside a selected directory.
      Patch from Heikki Paajanen.

    * Merge conflicts are recorded in .bzr. Two new commands 'conflicts'
      and 'resolve' have needed added, which list and remove those 
      merge conflicts respectively. A conflicted tree cannot be committed
      in. Contributed by Aaron Bentley.

    * 'rm' is now an alias for 'remove'.

    * Stores now split out their content in a single byte prefixed hash,
      dropping the density of files per directory by 256. Contributed by
      Gustavo Niemeyer.

    * 'bzr diff -r branch:URL' will now perform a diff between two branches.
      Contributed by Robert Collins.

    * 'bzr log' with the default formatter will show merged revisions,
      indented to the right. Initial implementation contributed by Gustavo
      Niemeyer, made incremental by Robert Collins.


  INTERNALS:

    * Test case failures have the exception printed after the log 
      for your viewing pleasure.

    * InventoryEntry is now an abstract base class, use one of the
      concrete InventoryDirectory etc classes instead.

    * Branch raises an UnsupportedFormatError when it detects a 
      bzr branch it cannot understand. This allows for precise
      handling of such circumstances.


  TESTING:

    * Removed testsweet module so that tests can be run after 
      bzr installed by 'bzr selftest'.

    * 'bzr selftest' command-line arguments can now be partial ids
      of tests to run, e.g. 'bzr selftest test_weave'

      
bzr 0.0.9 2005-09-23

  BUG FIXES:

    * Fixed "branch -r" option.

    * Fix remote access to branches containing non-compressed history.
      (Robert Collins).

    * Better reliability of http server tests.  (John Arbash-Meinel)

    * Merge graph maximum distance calculation fix.  (Aaron Bentley)
   
    * Various minor bug in windows support have been fixed, largely in the
      test suite. Contributed by Alexander Belchenko.

  IMPROVEMENTS:

    * Status now accepts a -r argument to give status between chosen
      revisions. Contributed by Heikki Paajanen.

    * Revision arguments no longer use +/-/= to control ranges, instead
      there is a 'before' namespace, which limits the successive namespace.
      For example '$ bzr log -r date:yesterday..before:date:today' will
      select everything from yesterday and before today. Contributed by
      Robey Pointer

    * There is now a bzr.bat file created by distutils when building on 
      Windows. Contributed by Alexander Belchenko.

  INTERNALS:

    * Removed uuid() as it was unused.

    * Improved 'fetch' code for pulling revisions from one branch into
      another (used by pull, merged, etc.)


bzr 0.0.8 2005-09-20

  IMPROVEMENTS:

    * Adding a file whose parent directory is not versioned will
      implicitly add the parent, and so on up to the root. This means
      you should never need to explictly add a directory, they'll just
      get added when you add a file in the directory.  Contributed by
      Michael Ellerman.

    * Ignore .DS_Store (contains Mac metadata) by default.  Patch from
      Nir Soffer.

    * If you set BZR_EDITOR in the environment, it is checked in
      preference to EDITOR and the config file for the interactive commit
      editing program. Related to this is a bugfix where a missing program
      set in EDITOR would cause editing to fail, now the fallback program
      for the operating system is still tried.

    * Files that are not directories/symlinks/regular files will no longer
      cause bzr to fail, it will just ignore them by default. You cannot add
      them to the tree though - they are not versionable.


  INTERNALS:

    * Refactor xml packing/unpacking.

  BUG FIXES: 

    * Fixed 'bzr mv' by Ollie Rutherfurd.

    * Fixed strange error when trying to access a nonexistent http
      branch.

    * Make sure that the hashcache gets written out if it can't be
      read.


  PORTABILITY:

    * Various Windows fixes from Ollie Rutherfurd.

    * Quieten warnings about locking; patch from Matt Lavin.


bzr-0.0.7 2005-09-02

  NEW FEATURES:

    * ``bzr shell-complete`` command contributed by Clint Adams to
      help with intelligent shell completion.

    * New expert command ``bzr find-merge-base`` for debugging merges.


  ENHANCEMENTS:

    * Much better merge support.

    * merge3 conflicts are now reported with markers like '<<<<<<<'
      (seven characters) which is the same as CVS and pleases things
      like emacs smerge.


  BUG FIXES:

    * ``bzr upgrade`` no longer fails when trying to fix trees that
      mention revisions that are not present.

    * Fixed bugs in listing plugins from ``bzr plugins``.

    * Fix case of $EDITOR containing options for the editor.

    * Fix log -r refusing to show the last revision.
      (Patch from Goffredo Baroncelli.)


  CHANGES:

    * ``bzr log --show-ids`` shows the revision ids of all parents.

    * Externally provided commands on your $BZRPATH no longer need
      to recognize --bzr-usage to work properly, and can just handle
      --help themselves.


  LIBRARY:

    * Changed trace messages to go through the standard logging
      framework, so that they can more easily be redirected by
      libraries.



bzr-0.0.6 2005-08-18

  NEW FEATURES:

    * Python plugins, automatically loaded from the directories on
      BZR_PLUGIN_PATH or ~/.bzr.conf/plugins by default.

    * New 'bzr mkdir' command.

    * Commit mesage is fetched from an editor if not given on the
      command line; patch from Torsten Marek.

    * ``bzr log -m FOO`` displays commits whose message matches regexp 
      FOO.
      
    * ``bzr add`` with no arguments adds everything under the current directory.

    * ``bzr mv`` does move or rename depending on its arguments, like
      the Unix command.

    * ``bzr missing`` command shows a summary of the differences
      between two trees.  (Merged from John Arbash-Meinel.)

    * An email address for commits to a particular tree can be
      specified by putting it into .bzr/email within a branch.  (Based
      on a patch from Heikki Paajanen.)


  ENHANCEMENTS:

    * Faster working tree operations.


  CHANGES:

    * 3rd-party modules shipped with bzr are copied within the bzrlib
      python package, so that they can be installed by the setup
      script without clashing with anything already existing on the
      system.  (Contributed by Gustavo Niemeyer.)

    * Moved plugins directory to bzrlib/, so that there's a standard
      plugin directory which is not only installed with bzr itself but
      is also available when using bzr from the development tree.
      BZR_PLUGIN_PATH and DEFAULT_PLUGIN_PATH are then added to the
      standard plugins directory.

    * When exporting to a tarball with ``bzr export --format tgz``, put 
      everything under a top directory rather than dumping it into the
      current directory.   This can be overridden with the ``--root`` 
      option.  Patch from William Dodé and John Meinel.

    * New ``bzr upgrade`` command to upgrade the format of a branch,
      replacing ``bzr check --update``.

    * Files within store directories are no longer marked readonly on
      disk.

    * Changed ``bzr log`` output to a more compact form suggested by
      John A Meinel.  Old format is available with the ``--long`` or
      ``-l`` option, patched by William Dodé.

    * By default the commit command refuses to record a revision with
      no changes unless the ``--unchanged`` option is given.

    * The ``--no-plugins``, ``--profile`` and ``--builtin`` command
      line options must come before the command name because they 
      affect what commands are available; all other options must come 
      after the command name because their interpretation depends on
      it.

    * ``branch`` and ``clone`` added as aliases for ``branch``.

    * Default log format is back to the long format; the compact one
      is available with ``--short``.
      
      
  BUG FIXES:
  
    * Fix bugs in committing only selected files or within a subdirectory.


bzr-0.0.5  2005-06-15
  
  CHANGES:

    * ``bzr`` with no command now shows help rather than giving an
      error.  Suggested by Michael Ellerman.

    * ``bzr status`` output format changed, because svn-style output
      doesn't really match the model of bzr.  Now files are grouped by
      status and can be shown with their IDs.  ``bzr status --all``
      shows all versioned files and unknown files but not ignored files.

    * ``bzr log`` runs from most-recent to least-recent, the reverse
      of the previous order.  The previous behaviour can be obtained
      with the ``--forward`` option.
        
    * ``bzr inventory`` by default shows only filenames, and also ids
      if ``--show-ids`` is given, in which case the id is the second
      field.


  ENHANCEMENTS:

    * New 'bzr whoami --email' option shows only the email component
      of the user identification, from Jo Vermeulen.

    * New ``bzr ignore PATTERN`` command.

    * Nicer error message for broken pipe, interrupt and similar
      conditions that don't indicate an internal error.

    * Add ``.*.sw[nop] .git .*.tmp *,v`` to default ignore patterns.

    * Per-branch locks keyed on ``.bzr/branch-lock``, available in
      either read or write mode.

    * New option ``bzr log --show-ids`` shows revision and file ids.

    * New usage ``bzr log FILENAME`` shows only revisions that
      affected that file.

    * Changed format for describing changes in ``bzr log -v``.

    * New option ``bzr commit --file`` to take a message from a file,
      suggested by LarstiQ.

    * New syntax ``bzr status [FILE...]`` contributed by Bartosz
      Oler.  File may be in a branch other than the working directory.

    * ``bzr log`` and ``bzr root`` can be given an http URL instead of
      a filename.

    * Commands can now be defined by external programs or scripts
      in a directory on $BZRPATH.

    * New "stat cache" avoids reading the contents of files if they 
      haven't changed since the previous time.

    * If the Python interpreter is too old, try to find a better one
      or give an error.  Based on a patch from Fredrik Lundh.

    * New optional parameter ``bzr info [BRANCH]``.

    * New form ``bzr commit SELECTED`` to commit only selected files.

    * New form ``bzr log -r FROM:TO`` shows changes in selected
      range; contributed by John A Meinel.

    * New option ``bzr diff --diff-options 'OPTS'`` allows passing
      options through to an external GNU diff.

    * New option ``bzr add --no-recurse`` to add a directory but not
      their contents.

    * ``bzr --version`` now shows more information if bzr is being run
      from a branch.

  
  BUG FIXES:

    * Fixed diff format so that added and removed files will be
      handled properly by patch.  Fix from Lalo Martins.

    * Various fixes for files whose names contain spaces or other
      metacharacters.


  TESTING:

    * Converted black-box test suites from Bourne shell into Python;
      now run using ``./testbzr``.  Various structural improvements to
      the tests.

    * testbzr by default runs the version of bzr found in the same
      directory as the tests, or the one given as the first parameter.

    * testbzr also runs the internal tests, so the only command
      required to check is just ``./testbzr``.

    * testbzr requires python2.4, but can be used to test bzr running
      under a different version.

    * Tests added for many other changes in this release.


  INTERNAL:

    * Included ElementTree library upgraded to 1.2.6 by Fredrik Lundh.

    * Refactor command functions into Command objects based on HCT by
      Scott James Remnant.

    * Better help messages for many commands.

    * Expose bzrlib.open_tracefile() to start the tracefile; until
      this is called trace messages are just discarded.

    * New internal function find_touching_revisions() and hidden
      command touching-revisions trace the changes to a given file.

    * Simpler and faster compare_inventories() function.

    * bzrlib.open_tracefile() takes a tracefilename parameter.

    * New AtomicFile class.

    * New developer commands ``added``, ``modified``.


  PORTABILITY:

    * Cope on Windows on python2.3 by using the weaker random seed.
      2.4 is now only recommended.


bzr-0.0.4  2005-04-22

  ENHANCEMENTS:

    * 'bzr diff' optionally takes a list of files to diff.  Still a bit
      basic.  Patch from QuantumG.

    * More default ignore patterns.

    * New 'bzr log --verbose' shows a list of files changed in the
      changeset.  Patch from Sebastian Cote.

    * Roll over ~/.bzr.log if it gets too large.

    * Command abbreviations 'ci', 'st', 'stat', '?' based on a patch
      by Jason Diamon.

    * New 'bzr help commands' based on a patch from Denys Duchier.


  CHANGES:

    * User email is determined by looking at $BZREMAIL or ~/.bzr.email
      or $EMAIL.  All are decoded by the locale preferred encoding.
      If none of these are present user@hostname is used.  The host's
      fully-qualified name is not used because that tends to fail when
      there are DNS problems.

    * New 'bzr whoami' command instead of username user-email.


  BUG FIXES: 

    * Make commit safe for hardlinked bzr trees.

    * Some Unicode/locale fixes.

    * Partial workaround for difflib.unified_diff not handling
      trailing newlines properly.


  INTERNAL:

    * Allow docstrings for help to be in PEP0257 format.  Patch from
      Matt Brubeck.

    * More tests in test.sh.

    * Write profile data to a temporary file not into working
      directory and delete it when done.

    * Smaller .bzr.log with process ids.


  PORTABILITY:

    * Fix opening of ~/.bzr.log on Windows.  Patch from Andrew
      Bennetts.

    * Some improvements in handling paths on Windows, based on a patch
      from QuantumG.


bzr-0.0.3  2005-04-06

  ENHANCEMENTS:

    * New "directories" internal command lists versioned directories
      in the tree.

    * Can now say "bzr commit --help".

    * New "rename" command to rename one file to a different name
      and/or directory.

    * New "move" command to move one or more files into a different
      directory.

    * New "renames" command lists files renamed since base revision.

    * New cat command contributed by janmar.

  CHANGES:

    * .bzr.log is placed in $HOME (not pwd) and is always written in
      UTF-8.  (Probably not a completely good long-term solution, but
      will do for now.)

  PORTABILITY:

    * Workaround for difflib bug in Python 2.3 that causes an
      exception when comparing empty files.  Reported by Erik Toubro
      Nielsen.

  INTERNAL:

    * Refactored inventory storage to insert a root entry at the top.

  TESTING:

    * Start of shell-based black-box testing in test.sh.


bzr-0.0.2.1

  PORTABILITY:

    * Win32 fixes from Steve Brown.


bzr-0.0.2  "black cube"  2005-03-31

  ENHANCEMENTS:

    * Default ignore list extended (see bzrlib/__init__.py).

    * Patterns in .bzrignore are now added to the default ignore list,
      rather than replacing it.

    * Ignore list isn't reread for every file.

    * More help topics.

    * Reinstate the 'bzr check' command to check invariants of the
      branch.

    * New 'ignored' command lists which files are ignored and why;
      'deleted' lists files deleted in the current working tree.

    * Performance improvements.

    * New global --profile option.
    
    * Ignore patterns like './config.h' now correctly match files in
      the root directory only.


bzr-0.0.1  2005-03-26

  ENHANCEMENTS:

    * More information from info command.

    * Can now say "bzr help COMMAND" for more detailed help.

    * Less file flushing and faster performance when writing logs and
      committing to stores.

    * More useful verbose output from some commands.

  BUG FIXES:

    * Fix inverted display of 'R' and 'M' during 'commit -v'.

  PORTABILITY:

    * Include a subset of ElementTree-1.2.20040618 to make
      installation easier.

    * Fix time.localtime call to work with Python 2.3 (the minimum
      supported).


bzr-0.0.0.69  2005-03-22

  ENHANCEMENTS:

    * First public release.

    * Storage of local versions: init, add, remove, rm, info, log,
      diff, status, etc.<|MERGE_RESOLUTION|>--- conflicted
+++ resolved
@@ -40,17 +40,15 @@
     * ``bzr checkout source`` should create a local branch in the same
       format as source. (John Arbash Meinel, #93854)
 
-<<<<<<< HEAD
     * ``bzr commit`` with a kind change was failing to update the
       last-changed-revision for directories.  The
       InventoryDirectory._unchanged only looked at the parent_id and name,
       ignoring the fact that the kind could have changed, too.
       (John Arbash Meinel, #90111)
-=======
+
     * ``bzr mv dir/subdir other`` was incorrectly updating files inside
       the directory. So that there was a chance it would break commit,
       etc. (John Arbash Meinel, #94037)
->>>>>>> 54631082
  
 
 bzr 0.15rc2  2007-03-14
