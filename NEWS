--- conflicted
+++ resolved
@@ -71,13 +71,11 @@
     * Redirecting the output from ``bzr merge`` (when the remembered
       location is used) now works. (John Arbash Meinel)
 
-<<<<<<< HEAD
     * setup.py script explicitly checks for Python version.
       (Jari Aalto, Alexander Belchenko, #200569)
-=======
+
     * UnknownFormatErrors no longer refer to branches regardless of kind of
       unknown format. (Daniel Watkins, #173980)
->>>>>>> cff6a48e
 
     * Upgrade bundled ConfigObj to version 4.5.2, which properly quotes #
       signs, among other small improvements. (Matt Nordhoff, #86838)
