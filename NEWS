--------------------
Bazaar Release Notes
--------------------

.. contents::


IN DEVELOPMENT
--------------

  NOTES WHEN UPGRADING:

  CHANGES:

   * When a plugin cannot be loaded as the file path is not a valid
     python module name bzr will now strip a ``bzr_`` prefix from the
     front of the suggested name, as many plugins (e.g. bzr-svn)
     want to be installed without this prefix. It is a common mistake
     to have a folder named "bzr-svn" for that plugin, especially
     as this is what bzr branch lp:bzr-svn will give you. (James Westby,
     Andrew Cowie)

  FEATURES:

  IMPROVEMENTS:

    * Fetching data over HTTP is a bit faster when urllib is used.  This is done
      by forcing it to recv 64k at a time when reading lines in HTTP headers,
      rather than just 1 byte at a time.  (Andrew Bennetts)

    * Merge is faster.  We no longer check a file's existence unnecessarily
      when merging the execute bit.  (Aaron Bentley)

    * Diff is now more specific about execute-bit changes it describes
      (Chad Miller)

  BUGFIXES:

    * ``bzr mv a b`` can be now used also to rename previously renamed
      directories, not only files. (Lukáš Lalinský, #107967)

    * ``bzr uncommit --local`` can now remove revisions from the local
      branch to be symmetric with ``bzr commit --local``.
      (John Arbash Meinel, #93412)

    * Don't ask for a password if there is no real terminal.
      (Alexander Belchenko, #69851)

    * Implement handling of basename parameter for DefaultMail.  (James Westby)

  DOCUMENTATION:

  API BREAKS:

<<<<<<< HEAD
    * Attempting to pull data from a ghost aware repository (e.g. knits) into a
      non-ghost aware repository such as weaves will now fail if there are
      ghosts.  (Robert Collins)

    * ``VersionedFile.get_parents`` is deprecated, please use
      ``VersionedFile.get_parent_map``. (Robert Collins)
=======
    * Log formatters must now provide log_revision instead of
      show and show_merge_revno methods. The latter had been
      deprecated since the 0.17 release. (James Westby)
>>>>>>> c5a89114

  TESTING:

  INTERNALS:

    * ``VersionedFile`` now has a new method ``get_parent_map`` which, like
      ``Graph.get_parent_map`` returns a dict of key:parents. (Robert Collins)


bzr 1.3rc1 2008-03-16
---------------------

Bazaar has become part of the GNU project <http://www.gnu.org>

Many operations that act on history, including ``log`` and ``annotate`` are now
substantially faster.  Several bugs have been fixed and several new options and
features have been added.

  NOTES WHEN UPGRADING:

    * The backup directory created by ``upgrade`` is now called
      ``backup.bzr``, not ``.bzr.backup``. (Martin Albisetti)

  CHANGES:

    * A new repository format 'development' has been added. This format will
      represent the latest 'in-progress' format that the bzr developers are
      interested in getting early-adopter testing and feedback on.
      ``doc/developers/development-repo.txt`` has detailed information.
      (Robert Collins)

    * BZR_LOG environment variable controls location of .bzr.log trace file. 
      User can suppress writing messages to .bzr.log by using '/dev/null'
      filename (on Linux) or 'NUL' (on Windows). If BZR_LOG variable 
      is not defined but BZR_HOME is defined then default location
      for .bzr.log trace file is ``$BZR_HOME/.bzr.log``.
      (Alexander Belchenko)

    * ``launchpad`` builtin plugin now shipped as separate part in standalone
      bzr.exe, installed to ``C:\Program Files\Bazaar\plugins`` directory, 
      and standalone installer allows user to skip installation of this plugin.
      (Alexander Belchenko)

    * Restore auto-detection of plink.exe on Windows. (Dmitry Vasiliev)

    * Version number is now shown as "1.2" or "1.2pr2", without zeroed or
      missing final fields.  (Martin Pool)

  FEATURES:

    * ``branch`` and ``checkout`` can hard-link working tree files, which is
      faster and saves space.  (Aaron Bentley)

    * ``bzr send`` will now also look at the ``child_submit_to`` setting in
      the submit branch to determine the email address to send to. 
      (Jelmer Vernooij)

  IMPROVEMENTS:

    * BzrBranch._lefthand_history is faster on pack repos.  (Aaron Bentley)

    * Branch6.generate_revision_history is faster.  (Aaron Bentley)

    * Directory services can now be registered, allowing special URLs to be
      dereferenced into real URLs.  This is a generalization and cleanup of
      the lp: transport lookup.  (Aaron Bentley)

    * Merge directives that are automatically attached to emails have nicer
      filenames, based on branch-nick + revno. (Aaron Bentley)

    * ``push`` has a ``--revision`` option, to specify what revision to push up
      to.  (Daniel Watkins)

    * Significantly reducing execution time and network traffic for trivial 
      case of running ``bzr missing`` command for two identical branches.
      (Alexander Belchenko)

    * Speed up operations that look at the revision graph (such as 'bzr log').
      ``KnitPackRepositor.get_revision_graph`` uses ``Graph.iter_ancestry`` to
      extract the revision history. This allows filtering ghosts while
      stepping instead of needing to peek ahead. (John Arbash Meinel)

    * The ``hooks`` command lists installed hooks, to assist in debugging.
      (Daniel Watkins)

    * Updates to how ``annotate`` work. Should see a measurable improvement in
      performance and memory consumption for file with a lot of merges.
      Also, correctly handle when a line is introduced by both parents (it
      should be attributed to the first merge which notices this, and not
      to all subsequent merges.) (John Arbash Meinel)

  BUGFIXES:

    * Autopacking no longer holds the full set of inventory lines in
      memory while copying. For large repositories, this can amount to
      hundreds of MB of ram consumption.
      (Ian Clatworthy, John Arbash Meinel)

    * Cherrypicking when using ``--format=merge3`` now explictly excludes
      BASE lines. (John Arbash Meinel, #151731)

    * Disable plink's interactive prompt for password.
      (#107593, Dmitry Vasiliev)

    * Encode command line arguments from unicode to user_encoding before
      invoking external mail client in `bzr send` command.
      (#139318, Alexander Belchenko)

    * Improved error reporting in the Launchpad plugin. (Daniel Watkins,
      #196618)

    * Include quick-start-summary.svg file to python-based installer(s)
      for Windows. (#192924, Alexander Belchenko)

    * lca merge now respects specified files. (Aaron Bentley)

    * Make version-info --custom imply --all. (#195560, James Westby)

    * ``merge --preview`` now works for merges that add or modify
      symlinks (James Henstridge)

    * Redirecting the output from ``bzr merge`` (when the remembered
      location is used) now works. (John Arbash Meinel)

    * setup.py script explicitly checks for Python version.
      (Jari Aalto, Alexander Belchenko, #200569)

    * UnknownFormatErrors no longer refer to branches regardless of kind of
      unknown format. (Daniel Watkins, #173980)

    * Upgrade bundled ConfigObj to version 4.5.2, which properly quotes #
      signs, among other small improvements. (Matt Nordhoff, #86838)

    * Use correct indices when emitting LCA conflicts.  This fixes IndexError
      errors.  (Aaron Bentley, #196780)

  DOCUMENTATION:

    * Explained how to use ``version-info --custom`` in the User Guide.
      (Neil Martinsen-Burrell)

  API BREAKS:

    * Support for loading plugins from zip files and
      ``bzrlib.plugin.load_from_zip()`` function are deprecated.
      (Alexander Belchenko)

  TESTING:

    * The branch interface tests were invalid for branches using rich-root
      repositories because the empty string is not a valid file-id.
      (Robert Collins)

  INTERNALS:

    * ``Graph.iter_ancestry`` returns the ancestry of revision ids. Similar to
      ``Repository.get_revision_graph()`` except it includes ghosts and you can
      stop part-way through. (John Arbash Meinel)

    * New module ``tools/package_mf.py`` provide custom module finder for
      python packages (improves standard python library's modulefinder.py)
      used by ``setup.py`` script while building standalone bzr.exe.
      (Alexander Belchenko)

    * New remote method ``RemoteBzrDir.find_repositoryV2`` adding support for
      detecting external lookup support on remote repositories. This method is
      now attempted first when lookup up repositories, leading to an extra 
      round trip on older bzr smart servers. (Robert Collins)
 
    * Repository formats have a new supported-feature attribute
      ``supports_external_lookups`` used to indicate repositories which support
      falling back to other repositories when they have partial data.
      (Robert Collins)

    * ``Repository.get_revision_graph_with_ghosts`` and
      ``bzrlib.revision.(common_ancestor,MultipleRevisionSources,common_graph)``
      have been deprecated.  (John Arbash Meinel)

    * ``Tree.iter_changes`` is now a public API, replacing the work-in-progress
      ``Tree._iter_changes``. The api is now considered stable and ready for
      external users.  (Aaron Bentley)

    * The bzrdir format registry now accepts an ``alias`` keyword to
      register_metadir, used to indicate that a format name is an alias for
      some other format and thus should not be reported when describing the
      format. (Robert Collins)


bzr 1.2 2008-02-15
------------------

  BUG FIXES:

    * Fix failing test in Launchpad plugin. (Martin Pool)


bzr 1.2rc1 2008-02-13
---------------------

  NOTES WHEN UPGRADING:
  
    * Fetching via the smart protocol may need to reconnect once during a fetch
      if the remote server is running Bazaar 1.1 or earlier, because the client
      attempts to use more efficient requests that confuse older servers.  You
      may be required to re-enter a password or passphrase when this happens.
      This won't happen if the server is upgraded to Bazaar 1.2.
      (Andrew Bennetts)

  CHANGES:

    * Fetching via bzr+ssh will no longer fill ghosts by default (this is
      consistent with pack-0.92 fetching over SFTP). (Robert Collins)

    * Formatting of ``bzr plugins`` output is changed to be more human-
      friendly. Full path of plugins locations will be shown only with
      ``--verbose`` command-line option. (Alexander Belchenko)

    * ``merge`` now prefers to use the submit branch, but will fall back to
      parent branch.  For many users, this has no effect.  But some users who
      pull and merge on the same branch will notice a change.  This change
      makes it easier to work on a branch on two different machines, pulling
      between the machines, while merging from the upstream.
      ``merge --remember`` can now be used to set the submit_branch.
      (Aaron Bentley)

  FEATURES:

    * ``merge --preview`` produces a diff of the changes merge would make,
      but does not actually perform the merge.  (Aaron Bentley)

    * New smart method ``Repository.get_parent_map`` for getting revision
      parent data. This returns additional parent information topologically
      adjacent to the requested data to reduce round trip latency impacts.
      (Robert Collins)

    * New smart method, ``Repository.stream_revisions_chunked``, for fetching
      revision data that streams revision data via a chunked encoding.  This
      avoids buffering large amounts of revision data on the server and on the
      client, and sends less data to the server to request the revisions.
      (Andrew Bennetts, Robert Collins, #178353)

    * The launchpad plugin now handles lp urls of the form
      ``lp://staging/``, ``lp://demo/``, ``lp://dev/`` to use the appropriate
      launchpad instance to do the resolution of the branch identities.
      This is primarily of use to Launchpad developers, but can also
      be used by other users who want to try out Launchpad as
      a branch location without messing up their public Launchpad
      account.  Branches that are pushed to the staging environment
      have an expected lifetime of one day. (Tim Penhey)

  IMPROVEMENTS:

    * Creating a new branch no longer tries to read the entire revision-history
      unnecessarily over smart server operations. (Robert Collins)

    * Fetching between different repository formats with compatible models now
      takes advantage of the smart method to stream revisions.  (Andrew Bennetts)

    * The ``--coverage`` option is now global, rather specific to ``bzr
      selftest``.  (Andrew Bennetts)

    * The ``register-branch`` command will now use the public url of the branch
      containing the current directory, if one has been set and no explicit
      branch is provided.  (Robert Collins)

    * Tweak the ``reannotate`` code path to optimize the 2-parent case.
      Speeds up ``bzr annotate`` with a pack repository by approx 3:2.
      (John Arbash Meinel)

  BUGFIXES:

    * Calculate remote path relative to the shared medium in _SmartClient.  This
      is related to the problem in bug #124089.  (Andrew Bennetts)

    * Cleanly handle connection errors in smart protocol version two, the same
      way as they are handled by version one.  (Andrew Bennetts)

    * Clearer error when ``version-info --custom`` is used without
      ``--template`` (Lukáš Lalinský)

    * Don't raise UnavailableFeature during test setup when medusa is not
      available or tearDown is never called leading to nasty side effects.
      (#137823, Vincent Ladeuil)

    * If a plugin's test suite cannot be loaded, for example because of a syntax
      error in the tests, then ``selftest`` fails, rather than just printing 
      a warning.  (Martin Pool, #189771)
      
    * List possible values for BZR_SSH environment variable in env-variables
      help topic. (Alexander Belchenko, #181842)

    * New methods ``push_log_file`` and ``pop_log_file`` to intercept messages:
      popping the log redirection now precisely restores the previous state,
      which makes it easier to use bzr log output from other programs.
      TestCaseInTempDir no longer depends on a log redirection being established
      by the test framework, which lets bzr tests cleanly run from a normal
      unittest runner.
      (#124153, #124849, Martin Pool, Jonathan Lange)

    * ``pull --quiet`` is now more quiet, in particular a message is no longer
      printed when the remembered pull location is used. (James Westby,
      #185907)

    * ``reconfigure`` can safely be interrupted while fetching.
      (Aaron Bentley, #179316)

    * ``reconfigure`` preserves tags when converting to and from lightweight
      checkouts.  (Aaron Bentley, #182040)

    * Stop polluting /tmp when running selftest.
      (Vincent Ladeuil, #123623)

    * Switch from NFKC => NFC for normalization checks. NFC allows a few
      more characters which should be considered valid.
      (John Arbash Meinel, #185458)

    * The launchpad plugin now uses the ``edge`` xmlrpc server to avoid
      interacting badly with a bug on the launchpad side. (Robert Collins)

    * Unknown hostnames when connecting to a ``bzr://`` URL no longer cause
      tracebacks.  (Andrew Bennetts, #182849)

  API BREAKS:

    * Classes implementing Merge types like Merge3Merger must now accept (and
      honour) a do_merge flag in their constructor.  (Aaron Bentley)

    * ``Repository.add_inventory`` and ``add_revision`` now require the caller
      to previously take a write lock (and start a write group.)
      (Martin Pool)

  TESTING:

    * selftest now accepts --load-list <file> to load a test id list. This
      speeds up running the test suite on a limited set of tests.
      (Vincent Ladeuil)

  INTERNALS:

    * Add a new method ``get_result`` to graph search objects. The resulting
      ``SearchResult`` can be used to recreate the search later, which will
      be useful in reducing network traffic. (Robert Collins)

    * Use convenience function to check whether two repository handles 
      are referring to the same repository in ``Repository.get_graph``. 
      (Jelmer Vernooij, #187162)

    * Fetching now passes the find_ghosts flag through to the 
      ``InterRepository.missing_revision_ids`` call consistently for all
      repository types. This will enable faster missing revision discovery with
      bzr+ssh. (Robert Collins)

    * Fix error handling in Repository.insert_data_stream. (Lukas Lalinsky)

    * ``InterRepository.missing_revision_ids`` is now deprecated in favour of
      ``InterRepository.search_missing_revision_ids`` which returns a 
      ``bzrlib.graph.SearchResult`` suitable for making requests from the smart
      server. (Robert Collins)

    * New error ``NoPublicBranch`` for commands that need a public branch to
      operate. (Robert Collins)
 
    * New method ``iter_inventories`` on Repository for access to many
      inventories. This is primarily used by the ``revision_trees`` method, as
      direct access to inventories is discouraged. (Robert Collins)
 
    * New method ``next_with_ghosts`` on the Graph breadth-first-search objects
      which will split out ghosts and present parents into two separate sets,
      useful for code which needs to be aware of ghosts (e.g. fetching data
      cares about ghosts during revision selection). (Robert Collins)

    * Record a timestamp against each mutter to the trace file, relative to the
      first import of bzrlib.  (Andrew Bennetts)

    * ``Repository.get_data_stream`` is now deprecated in favour of
      ``Repository.get_data_stream_for_search`` which allows less network
      traffic when requesting data streams over a smart server. (Robert Collins)

    * ``RemoteBzrDir._get_tree_branch`` no longer triggers ``_ensure_real``,
      removing one round trip on many network operations. (Robert Collins)

    * RemoteTransport's ``recommended_page_size`` method now returns 64k, like
      SFTPTransport and HttpTransportBase.  (Andrew Bennetts)

    * Repository has a new method ``has_revisions`` which signals the presence
      of many revisions by returning a set of the revisions listed which are
      present. This can be done by index queries without reading data for parent
      revision names etc. (Robert Collins)


bzr 1.1 2008-01-15
------------------

(no changes from 1.1rc1)

bzr 1.1rc1 2008-01-05
---------------------

  CHANGES:
   
   * Dotted revision numbers have been revised. Instead of growing longer with
     nested branches the branch number just increases. (eg instead of 1.1.1.1.1
     we now report 1.2.1.) This helps scale long lived branches which have many
     feature branches merged between them. (John Arbash Meinel)

   * The syntax ``bzr diff branch1 branch2`` is no longer supported.
     Use ``bzr diff branch1 --new branch2`` instead. This change has
     been made to remove the ambiguity where ``branch2`` is in fact a
     specific file to diff within ``branch1``.

  FEATURES:

   * New option to use custom template-based formats in  ``bzr version-info``.
     (Lukáš Lalinský)

   * diff '--using' allows an external diff tool to be used for files.
     (Aaron Bentley)

   * New "lca" merge-type for fast everyday merging that also supports
     criss-cross merges.  (Aaron Bentley)

  IMPROVEMENTS:

   * ``annotate`` now doesn't require a working tree. (Lukáš Lalinský,
     #90049)

   * ``branch`` and ``checkout`` can now use files from a working tree to
     to speed up the process.  For checkout, this requires the new
     --files-from flag.  (Aaron Bentley)

   * ``bzr diff`` now sorts files in alphabetical order.  (Aaron Bentley)

   * ``bzr diff`` now works on branches without working trees. Tree-less
     branches can also be compared to each other and to working trees using
     the new diff options ``--old`` and ``--new``. Diffing between branches,
     with or without trees, now supports specific file filtering as well.
     (Ian Clatworthy, #6700)

   * ``bzr pack`` now orders revision texts in topological order, with newest
     at the start of the file, promoting linear reads for ``bzr log`` and the
     like. This partially fixes #154129. (Robert Collins)

   * Merge directives now fetch prerequisites from the target branch if
     needed.  (Aaron Bentley)

   * pycurl now handles digest authentication.
     (Vincent Ladeuil)

   * ``reconfigure`` can now convert from repositories.  (Aaron Bentley)

   * ``-l`` is now a short form for ``--limit`` in ``log``.  (Matt Nordhoff)

   * ``merge`` now warns when merge directives cause cherrypicks.
     (Aaron Bentley)

   * ``split`` now supported, to enable splitting large trees into smaller
     pieces.  (Aaron Bentley)

  BUGFIXES:

   * Avoid AttributeError when unlocking a pack repository when an error occurs.
     (Martin Pool, #180208)

   * Better handle short reads when processing multiple range requests.
     (Vincent Ladeuil, #179368)

   * build_tree acceleration uses the correct path when a file has been moved.
     (Aaron Bentley)

   * ``commit`` now succeeds when a checkout and its master branch share a
     repository.  (Aaron Bentley, #177592)

   * Fixed error reporting of unsupported timezone format in
     ``log --timezone``. (Lukáš Lalinský, #178722)

   * Fixed Unicode encoding error in ``ignored`` when the output is
     redirected to a pipe. (Lukáš Lalinský)

   * Fix traceback when sending large response bodies over the smart protocol
     on Windows. (Andrew Bennetts, #115781)

   * Fix ``urlutils.relative_url`` for the case of two ``file:///`` URLs
     pointed to different logical drives on Windows.
     (Alexander Belchenko, #90847)

   * HTTP test servers are now compatible with the http protocol version 1.1.
     (Vincent Ladeuil, #175524)

   * _KnitParentsProvider.get_parent_map now handles requests for ghosts
     correctly, instead of erroring or attributing incorrect parents to ghosts.
     (Aaron Bentley)

   * ``merge --weave --uncommitted`` now works.  (Aaron Bentley)

   * pycurl authentication handling was broken and incomplete. Fix handling of
     user:pass embedded in the urls.
     (Vincent Ladeuil, #177643)

   * Files inside non-directories are now handled like other conflict types.
     (Aaron Bentley, #177390)

   * ``reconfigure`` is able to convert trees into lightweight checkouts.
     (Aaron Bentley)

   * Reduce lockdir timeout to 0 when running ``bzr serve``.  (Andrew Bennetts,
     #148087)

   * Test that the old ``version_info_format`` functions still work, even
     though they are deprecated. (John Arbash Meinel, ShenMaq, #177872)

   * Transform failures no longer cause ImmortalLimbo errors (Aaron Bentley,
     #137681)

   * ``uncommit`` works even when the commit messages of revisions to be
     removed use characters not supported in the terminal encoding.
     (Aaron Bentley)

   * When dumb http servers return whole files instead of the requested ranges,
     read the remaining bytes by chunks to avoid overflowing network buffers.
     (Vincent Ladeuil, #175886)

  DOCUMENTATION:

   * Minor tweaks made to the bug tracker integration documentation.
     (Ian Clatworthy)

   * Reference material has now be moved out of the User Guide and added
     to the User Reference. The User Reference has gained 4 sections as
     a result: Authenication Settings, Configuration Settings, Conflicts
     and Hooks. All help topics are now dumped into text format in the
     doc/en/user-reference directory for those who like browsing that
     information in their editor. (Ian Clatworthy)

   * *Using Bazaar with Launchpad* tutorial added. (Ian Clatworthy)

  INTERNALS:

    * find_* methods available for BzrDirs, Branches and WorkingTrees.
      (Aaron Bentley)

    * Help topics can now be loaded from files. 
      (Ian Clatworthy, Alexander Belchenko)

    * get_parent_map now always provides tuples as its output.  (Aaron Bentley)

    * Parent Providers should now implement ``get_parent_map`` returning a
      dictionary instead of ``get_parents`` returning a list.
      ``Graph.get_parents`` is now deprecated. (John Arbash Meinel,
      Robert Collins)

    * Patience Diff now supports arbitrary python objects, as long as they
      support ``hash()``. (John Arbash Meinel)

    * Reduce selftest overhead to establish test names by memoization.
      (Vincent Ladeuil)

  API BREAKS:

  TESTING:

   * Modules can now customise their tests by defining a ``load_tests``
     attribute. ``pydoc bzrlib.tests.TestUtil.TestLoader.loadTestsFromModule``
     for the documentation on this attribute. (Robert Collins)

   * New helper function ``bzrlib.tests.condition_id_re`` which helps
     filter tests based on a regular expression search on the tests id.
     (Robert Collins)
    
   * New helper function ``bzrlib.tests.condition_isinstance`` which helps
     filter tests based on class. (Robert Collins)
    
   * New helper function ``bzrlib.tests.exclude_suite_by_condition`` which
     generalises the ``exclude_suite_by_re`` function. (Robert Collins)

   * New helper function ``bzrlib.tests.filter_suite_by_condition`` which
     generalises the ``filter_suite_by_re`` function. (Robert Collins)

   * New helper method ``bzrlib.tests.exclude_tests_by_re`` which gives a new
     TestSuite that does not contain tests from the input that matched a
     regular expression. (Robert Collins)

   * New helper method ``bzrlib.tests.randomize_suite`` which returns a
     randomized copy of the input suite. (Robert Collins)

   * New helper method ``bzrlib.tests.split_suite_by_re`` which splits a test
     suite into two according to a regular expression. (Robert Collins)

   * Parametrize all http tests for the transport implementations, the http
     protocol versions (1.0 and 1.1) and the authentication schemes.
     (Vincent Ladeuil) 

   * The ``exclude_pattern`` and ``random_order`` parameters to the function
     ``bzrlib.tests.filter_suite_by_re`` have been deprecated. (Robert Collins)

   * The method ``bzrlib.tests.sort_suite_by_re`` has been deprecated. It is 
     replaced by the new helper methods added in this release. (Robert Collins)


bzr 1.0 2007-12-14
------------------

  DOCUMENTATION:

   * More improvements and fixes to the User Guide.  (Ian Clatworthy)

   * Add information on cherrypicking/rebasing to the User Guide.
     (Ian Clatworthy)

   * Improve bug tracker integration documentation. (Ian Clatworthy)

   * Minor edits to ``Bazaar in five minutes`` from David Roberts and
     to the rebasing section of the User Guide from Aaron Bentley.
     (Ian Clatworthy)


bzr 1.0rc3 2007-12-11
---------------------

  CHANGES:
   
   * If a traceback occurs, users are now asked to report the bug 
     through Launchpad (https://bugs.launchpad.net/bzr/), rather than 
     by mail to the mailing list.
     (Martin Pool)

  BUGFIXES:

   * Fix Makefile rules for doc generation. (Ian Clatworthy, #175207)

   * Give more feedback during long http downloads by making readv deliver data
     as it arrives for urllib, and issue more requests for pycurl. High latency
     networks are better handled by urllib, the pycurl implementation give more
     feedback but also incur more latency.
     (Vincent Ladeuil, #173010)

   * Implement _make_parents_provider on RemoteRepository, allowing generating
     bundles against branches on a smart server.  (Andrew Bennetts, #147836)

  DOCUMENTATION:

   * Improved user guide.  (Ian Clatworthy)

   * The single-page quick reference guide is now available as a PDF.
     (Ian Clatworthy)

  INTERNALS:

    * readv urllib http implementation is now a real iterator above the
      underlying socket and deliver data as soon as it arrives. 'get' still
      wraps its output in a StringIO.
      (Vincent Ladeuil)


bzr 1.0rc2 2007-12-07
---------------------

  IMPROVEMENTS:

   * Added a --coverage option to selftest. (Andrew Bennetts)

   * Annotate merge (merge-type=weave) now supports cherrypicking.
     (Aaron Bentley)

   * ``bzr commit`` now doesn't print the revision number twice. (Matt
     Nordhoff, #172612)

   * New configuration option ``bugtracker_<tracker_abbrevation>_url`` to
     define locations of bug trackers that are not directly supported by
     bzr or a plugin. The URL will be treated as a template and ``{id}``
     placeholders will be replaced by specific bug IDs.  (Lukáš Lalinský)

   * Support logging single merge revisions with short and line log formatters.
     (Kent Gibson)

   * User Guide enhanced with suggested readability improvements from
     Matt Revell and corrections from John Arbash Meinel. (Ian Clatworthy)

   * Quick Start Guide renamed to Quick Start Card, moved down in
     the catalog, provided in pdf and png format and updated to refer
     to ``send`` instead of ``bundle``. (Ian Clatworthy, #165080)

   * ``switch`` can now be used on heavyweight checkouts as well as
     lightweight ones. After switching a heavyweight checkout, the
     local branch is a mirror/cache of the new bound branch and
     uncommitted changes in the working tree are merged. As a safety
     check, if there are local commits in a checkout which have not
     been committed to the previously bound branch, then ``switch``
     fails unless the ``--force`` option is given. This option is
     now also required if the branch a lightweight checkout is pointing
     to has been moved. (Ian Clatworthy)

  INTERNALS:

    * New -Dhttp debug option reports http connections, requests and responses.
      (Vincent Ladeuil)

    * New -Dmerge debug option, which emits merge plans for merge-type=weave.

  BUGFIXES:

   * Better error message when running ``bzr cat`` on a non-existant branch.
     (Lukáš Lalinský, #133782)

   * Catch OSError 17 (file exists) in final phase of tree transform and show
     filename to user.
     (Alexander Belchenko, #111758)

   * Catch ShortReadvErrors while using pycurl. Also make readv more robust by
     allowing multiple GET requests to be issued if too many ranges are
     required.
     (Vincent Ladeuil, #172701)

   * Check for missing basis texts when fetching from packs to packs.
     (John Arbash Meinel, #165290)

   * Fall back to showing e-mail in ``log --short/--line`` if the 
     committer/author has only e-mail. (Lukáš Lalinský, #157026)

  API BREAKS:

   * Deprecate not passing a ``location`` argument to commit reporters'
     ``started`` methods. (Matt Nordhoff)


bzr 1.0rc1 2007-11-30
---------------------

  NOTES WHEN UPGRADING:

   * The default repository format is now ``pack-0.92``.  This 
     default is used when creating new repositories with ``init`` and 
     ``init-repo``, and when branching over bzr+ssh or bzr+hpss. 
     (See https://bugs.launchpad.net/bugs/164626)

     This format can be read and written by Bazaar 0.92 and later, and 
     data can be transferred to and from older formats.

     To upgrade, please reconcile your repository (``bzr reconcile``), and then
     upgrade (``bzr upgrade``). 
     
     ``pack-0.92`` offers substantially better scaling and performance than the
     previous knits format. Some operations are slower where the code already
     had bad scaling characteristics under knits, the pack format makes such
     operations more visible as part of being more scalable overall. We will
     correct such operations over the coming releases and encourage the filing
     of bugs on any operation which you observe to be slower in a packs
     repository. One particular case that we do not intend to fix is pulling
     data from a pack repository into a knit repository over a high latency
     link;  downgrading such data requires reinsertion of the file texts, and
     this is a classic space/time tradeoff. The current implementation is
     conservative on memory usage because we need to support converting data
     from any tree without problems.  
     (Robert Collins, Martin Pool, #164476)

  CHANGES:

   * Disable detection of plink.exe as possible ssh vendor. Plink vendor
     still available if user selects it explicitly with BZR_SSH environment
     variable. (Alexander Belchenko, workaround for bug #107593)

   * The pack format is now accessible as "pack-0.92", or "pack-0.92-subtree" 
     to enable the subtree functions (for example, for bzr-svn).  
     See http://doc.bazaar-vcs.org/latest/developer/packrepo.html
     (Martin Pool)

  FEATURES:

   * New ``authentication.conf`` file holding the password or other credentials
     for remote servers. This can be used for ssh, sftp, smtp and other 
     supported transports.
     (Vincent Ladeuil)

   * New rich-root and rich-root-pack formats, recording the same data about
     tree roots that's recorded for all other directories.
     (Aaron Bentley, #164639)

   * ``pack-0.92`` repositories can now be reconciled.
     (Robert Collins, #154173)

   * ``switch`` command added for changing the branch a lightweight checkout
     is associated with and updating the tree to reflect the latest content
     accordingly. This command was previously part of the BzrTools plug-in.
     (Ian Clatworthy, Aaron Bentley, David Allouche)

   * ``reconfigure`` command can now convert branches, trees, or checkouts to
     lightweight checkouts.  (Aaron Bentley)

  PERFORMANCE:

   * Commit updates the state of the working tree via a delta rather than
     supplying entirely new basis trees. For commit of a single specified file
     this reduces the wall clock time for commit by roughly a 30%.
     (Robert Collins, Martin Pool)

   * Commit with many automatically found deleted paths no longer performs
     linear scanning for the children of those paths during inventory
     iteration. This should fix commit performance blowing out when many such
     paths occur during commit. (Robert Collins, #156491)

   * Fetch with pack repositories will no longer read the entire history graph.
     (Robert Collins, #88319)

   * Revert takes out an appropriate lock when reverting to a basis tree, and
     does not read the basis inventory twice. (Robert Collins)

   * Diff does not require an inventory to be generated on dirstate trees.
     (Aaron Bentley, #149254)

   * New annotate merge (--merge-type=weave) implementation is fast on
     versionedfiles withough cached annotations, e.g. pack-0.92.
     (Aaron Bentley)

  IMPROVEMENTS:

   * ``bzr merge`` now warns when it encounters a criss-cross merge.
     (Aaron Bentley)

   * ``bzr send`` now doesn't require the target e-mail address to be
     specified on the command line if an interactive e-mail client is used.
     (Lukáš Lalinský)

   * ``bzr tags`` now prints the revision number for each tag, instead of
     the revision id, unless --show-ids is passed. In addition, tags can be
     sorted chronologically instead of lexicographically with --sort=time.
     (Adeodato Simó, #120231)

   * Windows standalone version of bzr is able to load system-wide plugins from
     "plugins" subdirectory in installation directory. In addition standalone
     installer write to the registry (HKLM\SOFTWARE\Bazaar) useful info 
     about paths and bzr version. (Alexander Belchenko, #129298)

  DOCUMENTATION:

  BUG FIXES:

   * A progress bar has been added for knitpack -> knitpack fetching.
     (Robert Collins, #157789, #159147)

   * Branching from a branch via smart server now preserves the repository
     format. (Andrew Bennetts,  #164626)
     
   * ``commit`` is now able to invoke an external editor in a non-ascii
     directory. (Daniel Watkins, #84043)

   * Catch connection errors for ftp.
     (Vincent Ladeuil, #164567)

   * ``check`` no longer reports spurious unreferenced text versions.
     (Robert Collins, John A Meinel, #162931, #165071)

   * Conflicts are now resolved recursively by ``revert``.
     (Aaron Bentley, #102739)

   * Detect invalid transport reuse attempts by catching invalid URLs.
     (Vincent Ladeuil, #161819)

   * Deleting a file without removing it shows a correct diff, not a traceback.
     (Aaron Bentley)

   * Do no use timeout in HttpServer anymore.
     (Vincent Ladeuil, #158972).

   * Don't catch the exceptions related to the http pipeline status before
     retrying an http request or some programming errors may be masked.
     (Vincent Ladeuil, #160012)

   * Fix ``bzr rm`` to not delete modified and ignored files.
     (Lukáš Lalinský, #172598)

   * Fix exception when revisionspec contains merge revisons but log
     formatter doesn't support merge revisions. (Kent Gibson, #148908)

   * Fix exception when ScopeReplacer is assigned to before any members have
     been retrieved.  (Aaron Bentley)

   * Fix multiple connections during checkout --lightweight.
     (Vincent Ladeuil, #159150)

   * Fix possible error in insert_data_stream when copying between 
     pack repositories over bzr+ssh or bzr+http.  
     KnitVersionedFile.get_data_stream now makes sure that requested
     compression parents are sent before any delta hunks that depend 
     on them.
     (Martin Pool, #164637)

   * Fix typo in limiting offsets coalescing for http, leading to
     whole files being downloaded instead of parts.
     (Vincent Ladeuil, #165061)

   * FTP server errors don't error in the error handling code.
     (Robert Collins, #161240)

   * Give a clearer message when a pull fails because the source needs
     to be reconciled.
     (Martin Pool, #164443)

   * It is clearer when a plugin cannot be loaded because of its name, and a
     suggestion for an acceptable name is given. (Daniel Watkins, #103023)

   * Leave port as None in transport objects if user doesn't
     specify a port in urls.
     (vincent Ladeuil, #150860)

   * Make sure Repository.fetch(self) is properly a no-op for all
     Repository implementations. (John Arbash Meinel, #158333)

   * Mark .bzr directories as "hidden" on Windows.
     (Alexander Belchenko, #71147)

   * ``merge --uncommitted`` can now operate on a single file.
     (Aaron Bentley, Lukáš Lalinský, #136890)

   * Obsolete packs are now cleaned up by pack and autopack operations.
     (Robert Collins, #153789)

   * Operations pulling data from a smart server where the underlying
     repositories are not both annotated/both unannotated will now work.
     (Robert Collins, #165304).

   * Reconcile now shows progress bars. (Robert Collins, #159351)

   * ``RemoteBranch`` was not initializing ``self._revision_id_to_revno_map``
     properly. (John Arbash Meinel, #162486)

   * Removing an already-removed file reports the file does not exist. (Daniel
     Watkins, #152811)

   * Rename on Windows is able to change filename case.
     (Alexander Belchenko, #77740)

   * Return error instead of a traceback for ``bzr log -r0``.
     (Kent Gibson, #133751)

   * Return error instead of a traceback when bzr is unable to create
     symlink on some platforms (e.g. on Windows).
     (Alexander Belchenko, workaround for #81689)

   * Revert doesn't crash when restoring a single file from a deleted
     directory. (Aaron Bentley)

   * Stderr output via logging mechanism now goes through encoded wrapper
     and no more uses utf-8, but terminal encoding instead. So all unicode
     strings now should be readable in non-utf-8 terminal.
     (Alexander Belchenko, #54173)

   * The error message when ``move --after`` should be used makes how to do so
     clearer. (Daniel Watkins, #85237)

   * Unicode-safe output from ``bzr info``. The output will be encoded
     using the terminal encoding and unrepresentable characters will be
     replaced by '?'. (Lukáš Lalinský, #151844)

   * Working trees are no longer created when pushing into a local no-trees
     repo. (Daniel Watkins, #50582)

   * Upgrade util/configobj to version 4.4.0.
     (Vincent Ladeuil, #151208).

   * Wrap medusa ftp test server as an FTPServer feature.
     (Vincent Ladeuil, #157752)

  API BREAKS:

   * ``osutils.backup_file`` is deprecated. Actually it's not used in bzrlib
     during very long time. (Alexander Belchenko)

   * The return value of
     ``VersionedFile.iter_lines_added_or_present_in_versions`` has been
     changed. Previously it was an iterator of lines, now it is an iterator of
     (line, version_id) tuples. This change has been made to aid reconcile and
     fetch operations. (Robert Collins)

   * ``bzrlib.repository.get_versioned_file_checker`` is now private.
     (Robert Collins)

   * The Repository format registry default has been removed; it was previously
     obsoleted by the bzrdir format default, which implies a default repository
     format.
     (Martin Pool)

  INTERNALS:

   * Added ``ContainerSerialiser`` and ``ContainerPushParser`` to
     ``bzrlib.pack``.  These classes provide more convenient APIs for generating
     and parsing containers from streams rather than from files.  (Andrew
     Bennetts)

   * New module ``lru_cache`` providing a cache for use by tasks that need
     semi-random access to large amounts of data. (John A Meinel)

   * InventoryEntry.diff is now deprecated.  Please use diff.DiffTree instead.

  TESTING:


bzr 0.92 2007-11-05
-------------------

  CHANGES:

  * New uninstaller on Win32.  (Alexander Belchenko)


bzr 0.92rc1 2007-10-29
----------------------

  NOTES WHEN UPGRADING:

  CHANGES:
  
   * ``bzr`` now returns exit code 4 if an internal error occurred, and 
     3 if a normal error occurred.  (Martin Pool)

   * ``pull``, ``merge`` and ``push`` will no longer silently correct some
     repository index errors that occured as a result of the Weave disk format.
     Instead the ``reconcile`` command needs to be run to correct those
     problems if they exist (and it has been able to fix most such problems
     since bzr 0.8). Some new problems have been identified during this release
     and you should run ``bzr check`` once on every repository to see if you
     need to reconcile. If you cannot ``pull`` or ``merge`` from a remote
     repository due to mismatched parent errors - a symptom of index errors -
     you should simply take a full copy of that remote repository to a clean
     directory outside any local repositories, then run reconcile on it, and
     finally pull from it locally. (And naturally email the repositories owner
     to ask them to upgrade and run reconcile).
     (Robert Collins)

  FEATURES:

   * New ``knitpack-experimental`` repository format. This is interoperable with
     the ``dirstate-tags`` format but uses a smarter storage design that greatly
     speeds up many operations, both local and remote. This new format can be
     used as an option to the ``init``, ``init-repository`` and ``upgrade``
     commands. See http://doc.bazaar-vcs.org/0.92/developers/knitpack.html
     for further details. (Robert Collins)

   * For users of bzr-svn (and those testing the prototype subtree support) that
     wish to try packs, a new ``knitpack-subtree-experimental`` format has also
     been added. This is interoperable with the ``dirstate-subtrees`` format.
     (Robert Collins)

   * New ``reconfigure`` command. (Aaron Bentley)

   * New ``revert --forget-merges`` command, which removes the record of a pending 
     merge without affecting the working tree contents.  (Martin Pool)

   * New ``bzr_remote_path`` configuration variable allows finer control of
     remote bzr locations than BZR_REMOTE_PATH environment variable.
     (Aaron Bentley)

   * New ``launchpad-login`` command to tell Bazaar your Launchpad
     user ID.  This can then be used by other functions of the
     Launchpad plugin. (James Henstridge)

  PERFORMANCE:

   * Commit in quiet mode is now slightly faster as the information to
     output is no longer calculated. (Ian Clatworthy)

   * Commit no longer checks for new text keys during insertion when the
     revision id was deterministically unique. (Robert Collins)

   * Committing a change which is not a merge and does not change the number of
     files in the tree is faster by utilising the data about whether files are
     changed to determine if the tree is unchanged rather than recalculating
     it at the end of the commit process. (Robert Collins)

   * Inventory serialisation no longer double-sha's the content.
     (Robert Collins)

   * Knit text reconstruction now avoids making copies of the lines list for
     interim texts when building a single text. The new ``apply_delta`` method
     on ``KnitContent`` aids this by allowing modification of the revision id
     such objects represent. (Robert Collins)

   * Pack indices are now partially parsed for specific key lookup using a
     bisection approach. (Robert Collins)

   * Partial commits are now approximately 40% faster by walking over the
     unselected current tree more efficiently. (Robert Collins)

   * XML inventory serialisation takes 20% less time while being stricter about
     the contents. (Robert Collins)

   * Graph ``heads()`` queries have been fixed to no longer access all history
     unnecessarily. (Robert Collins)

  IMPROVEMENTS:

   * ``bzr+https://`` smart server across https now supported. 
     (John Ferlito, Martin Pool, #128456)

   * Mutt is now a supported mail client; set ``mail_client=mutt`` in your
     bazaar.conf and ``send`` will use mutt. (Keir Mierle)

   * New option ``-c``/``--change`` for ``merge`` command for cherrypicking 
     changes from one revision. (Alexander Belchenko, #141368)

   * Show encodings, locale and list of plugins in the traceback message.
     (Martin Pool, #63894)

   * Experimental directory formats can now be marked with
     ``experimental = True`` during registration. (Ian Clatworthy)

  DOCUMENTATION:

   * New *Bazaar in Five Minutes* guide.  (Matthew Revell)

   * The hooks reference documentation is now converted to html as expected.
     (Ian Clatworthy)

  BUG FIXES:

   * Connection error reporting for the smart server has been fixed to
     display a user friendly message instead of a traceback.
     (Ian Clatworthy, #115601)

   * Make sure to use ``O_BINARY`` when opening files to check their
     sha1sum. (Alexander Belchenko, John Arbash Meinel, #153493)

   * Fix a problem with Win32 handling of the executable bit.
     (John Arbash Meinel, #149113)

   * ``bzr+ssh://`` and ``sftp://`` URLs that do not specify ports explicitly
     no longer assume that means port 22.  This allows people using OpenSSH to
     override the default port in their ``~/.ssh/config`` if they wish.  This
     fixes a bug introduced in bzr 0.91.  (Andrew Bennetts, #146715)

   * Commands reporting exceptions can now be profiled and still have their
     data correctly dumped to a file. For example, a ``bzr commit`` with
     no changes still reports the operation as pointless but doing so no
     longer throws away the profiling data if this command is run with
     ``--lsprof-file callgrind.out.ci`` say. (Ian Clatworthy)

   * Fallback to ftp when paramiko is not installed and sftp can't be used for
     ``tests/commands`` so that the test suite is still usable without
     paramiko.
     (Vincent Ladeuil, #59150)

   * Fix commit ordering in corner case. (Aaron Bentley, #94975)

   * Fix long standing bug in partial commit when there are renames 
     left in tree. (Robert Collins, #140419)

   * Fix selftest semi-random noise during http related tests.
     (Vincent Ladeuil, #140614)

   * Fix typo in ftp.py making the reconnection fail on temporary errors.
     (Vincent Ladeuil, #154259)

   * Fix failing test by comparing real paths to cover the case where the TMPDIR
     contains a symbolic link.
     (Vincent Ladeuil, #141382).

   * Fix log against smart server branches that don't support tags.
     (James Westby, #140615)

   * Fix pycurl http implementation by defining error codes from
     pycurl instead of relying on an old curl definition.
     (Vincent Ladeuil, #147530)

   * Fix 'unprintable error' message when displaying BzrCheckError and 
     some other exceptions on Python 2.5.
     (Martin Pool, #144633)

   * Fix ``Inventory.copy()`` and add test for it. (Jelmer Vernooij)

   * Handles default value for ListOption in cmd_commit.
     (Vincent Ladeuil, #140432)

   * HttpServer and FtpServer need to be closed properly or a listening socket
     will remain opened.
     (Vincent Ladeuil, #140055)

   * Monitor the .bzr directory created in the top level test
     directory to detect leaking tests.
     (Vincent Ladeuil, #147986)

   * The basename, not the full path, is now used when checking whether
     the profiling dump file begins with ``callgrind.out`` or not. This
     fixes a bug reported by Aaron Bentley on IRC. (Ian Clatworthy)

   * Trivial fix for invoking command ``reconfigure`` without arguments.
     (Rob Weir, #141629)

   * ``WorkingTree.rename_one`` will now raise an error if normalisation of the
     new path causes bzr to be unable to access the file. (Robert Collins)

   * Correctly detect a NoSuchFile when using a filezilla server. (Gary van der
     Merwe)

  API BREAKS:

   * ``bzrlib.index.GraphIndex`` now requires a size parameter to the
     constructor, for enabling bisection searches. (Robert Collins)

   * ``CommitBuilder.record_entry_contents`` now requires the root entry of a
     tree be supplied to it, previously failing to do so would trigger a
     deprecation warning. (Robert Collins)

   * ``KnitVersionedFile.add*`` will no longer cache added records even when
     enable_cache() has been called - the caching feature is now exclusively for
     reading existing data. (Robert Collins)

   * ``ReadOnlyLockError`` is deprecated; ``LockFailed`` is usually more 
     appropriate.  (Martin Pool)

   * Removed ``bzrlib.transport.TransportLogger`` - please see the new
     ``trace+`` transport instead. (Robert Collins)

   * Removed previously deprecated varargs interface to ``TestCase.run_bzr`` and
     deprecated methods ``TestCase.capture`` and ``TestCase.run_bzr_captured``.
     (Martin Pool)

   * Removed previous deprecated ``basis_knit`` parameter to the
     ``KnitVersionedFile`` constructor. (Robert Collins)

   * Special purpose method ``TestCase.run_bzr_decode`` is moved to the test_non_ascii 
     class that needs it.
     (Martin Pool)

   * The class ``bzrlib.repofmt.knitrepo.KnitRepository3`` has been folded into
     ``KnitRepository`` by parameters to the constructor. (Robert Collins)

   * The ``VersionedFile`` interface now allows content checks to be bypassed
     by supplying check_content=False.  This saves nearly 30% of the minimum
     cost to store a version of a file. (Robert Collins)

   * Tree's with bad state such as files with no length or sha will no longer
     be silently accepted by the repository XML serialiser. To serialise
     inventories without such data, pass working=True to write_inventory.
     (Robert Collins)

   * ``VersionedFile.fix_parents`` has been removed as a harmful API.
     ``VersionedFile.join`` will no longer accept different parents on either
     side of a join - it will either ignore them, or error, depending on the
     implementation. See notes when upgrading for more information.
     (Robert Collins)

  INTERNALS:

   * ``bzrlib.transport.Transport.put_file`` now returns the number of bytes
     put by the method call, to allow avoiding stat-after-write or
     housekeeping in callers. (Robert Collins)

   * ``bzrlib.xml_serializer.Serializer`` is now responsible for checking that
     mandatory attributes are present on serialisation and deserialisation.
     This fixes some holes in API usage and allows better separation between
     physical storage and object serialisation. (Robert Collins)

   * New class ``bzrlib.errors.InternalBzrError`` which is just a convenient
     shorthand for deriving from BzrError and setting internal_error = True.
     (Robert Collins)

   * New method ``bzrlib.mutabletree.update_to_one_parent_via_delta`` for
     moving the state of a parent tree to a new version via a delta rather than
     a complete replacement tree. (Robert Collins)

   * New method ``bzrlib.osutils.minimum_path_selection`` useful for removing
     duplication from user input, when a user mentions both a path and an item
     contained within that path. (Robert Collins)

   * New method ``bzrlib.repository.Repository.is_write_locked`` useful for
     determining if a repository is write locked. (Robert Collins)

   * New method on ``bzrlib.tree.Tree`` ``path_content_summary`` provides a
     tuple containing the key information about a path for commit processing
     to complete. (Robert Collins)

   * New method on xml serialisers, write_inventory_to_lines, which matches the
     API used by knits for adding content. (Robert Collins)

   * New module ``bzrlib.bisect_multi`` with generic multiple-bisection-at-once
     logic, currently only available for byte-based lookup
     (``bisect_multi_bytes``). (Robert Collins)

   * New helper ``bzrlib.tuned_gzip.bytes_to_gzip`` which takes a byte string
     and returns a gzipped version of the same. This is used to avoid a bunch
     of api friction during adding of knit hunks. (Robert Collins)

   * New parameter on ``bzrlib.transport.Transport.readv``
     ``adjust_for_latency`` which changes readv from returning strictly the
     requested data to inserted return larger ranges and in forward read order
     to reduce the effect of network latency. (Robert Collins)

   * New parameter yield_parents on ``Inventory.iter_entries_by_dir`` which
     causes the parents of a selected id to be returned recursively, so all the
     paths from the root down to each element of selected_file_ids are
     returned. (Robert Collins)

   * Knit joining has been enhanced to support plain to annotated conversion
     and annotated to plain conversion. (Ian Clatworthy)

   * The CommitBuilder method ``record_entry_contents`` now returns summary
     information about the effect of the commit on the repository. This tuple
     contains an inventory delta item if the entry changed from the basis, and a
     boolean indicating whether a new file graph node was recorded.
     (Robert Collins)

   * The python path used in the Makefile can now be overridden.
     (Andrew Bennetts, Ian Clatworthy)

  TESTING:

   * New transport implementation ``trace+`` which is useful for testing,
     logging activity taken to its _activity attribute. (Robert Collins)

   * When running bzr commands within the test suite, internal exceptions are
     not caught and reported in the usual way, but rather allowed to propagate
     up and be visible to the test suite.  A new API ``run_bzr_catch_user_errors``
     makes this behavior available to other users.
     (Martin Pool)

   * New method ``TestCase.call_catch_warnings`` for testing methods that 
     raises a Python warning.  (Martin Pool)


bzr 0.91 2007-09-26
-------------------

  BUG FIXES:

   * Print a warning instead of aborting the ``python setup.py install``
     process if building of a C extension is not possible.
     (Lukáš Lalinský, Alexander Belchenko)

   * Fix commit ordering in corner case (Aaron Bentley, #94975)

   * Fix ''bzr info bzr://host/'' and other operations on ''bzr://' URLs with
     an implicit port.  We were incorrectly raising PathNotChild due to
     inconsistent treatment of the ''_port'' attribute on the Transport object.
     (Andrew Bennetts, #133965)

   * Make RemoteRepository.sprout cope gracefully with servers that don't
     support the ``Repository.tarball`` request.
     (Andrew Bennetts)


bzr 0.91rc2 2007-09-11
----------------------

   * Replaced incorrect tarball for previous release; a debug statement was left 
     in bzrlib/remote.py.


bzr 0.91rc1 2007-09-11
----------------------

  CHANGES:

   * The default branch and repository format has changed to 
     ``dirstate-tags``, so tag commands are active by default.
     This format is compatible with Bazaar 0.15 and later.
     This incidentally fixes bug #126141.
     (Martin Pool)

   * ``--quiet`` or ``-q`` is no longer a global option. If present, it
     must now appear after the command name. Scripts doing things like
     ``bzr -q missing`` need to be rewritten as ``bzr missing -q``.
     (Ian Clatworthy)

  FEATURES:

   * New option ``--author`` in ``bzr commit`` to specify the author of the
     change, if it's different from the committer. ``bzr log`` and
     ``bzr annotate`` display the author instead of the committer.
     (Lukáš Lalinský)

   * In addition to global options and command specific options, a set of
     standard options are now supported. Standard options are legal for
     all commands. The initial set of standard options are:
     
     * ``--help`` or ``-h`` - display help message
     * ``--verbose`` or ``-v`` - display additional information
     * ``--quiet``  or ``-q`` - only output warnings and errors.

     Unlike global options, standard options can be used in aliases and
     may have command-specific help. (Ian Clatworthy)

   * Verbosity level processing has now been unified. If ``--verbose``
     or ``-v`` is specified on the command line multiple times, the
     verbosity level is made positive the first time then increased.
     If ``--quiet`` or ``-q`` is specified on the command line
     multiple times, the verbosity level is made negative the first
     time then decreased. To get the default verbosity level of zero,
     either specify none of the above , ``--no-verbose`` or ``--no-quiet``.
     Note that most commands currently ignore the magnitude of the
     verbosity level but do respect *quiet vs normal vs verbose* when
     generating output. (Ian Clatworthy)

   * ``Branch.hooks`` now supports ``pre_commit`` hook. The hook's signature
     is documented in BranchHooks constructor. (Nam T. Nguyen, #102747)

   * New ``Repository.stream_knit_data_for_revisions`` request added to the
     network protocol for greatly reduced roundtrips when retrieving a set of
     revisions. (Andrew Bennetts)

  BUG FIXES:

   * ``bzr plugins`` now lists the version number for each plugin in square
     brackets after the path. (Robert Collins, #125421)

   * Pushing, pulling and branching branches with subtree references was not
     copying the subtree weave, preventing the file graph from being accessed
     and causing errors in commits in clones. (Robert Collins)

   * Suppress warning "integer argument expected, got float" from Paramiko,
     which sometimes caused false test failures.  (Martin Pool)

   * Fix bug in bundle 4 that could cause attempts to write data to wrong
     versionedfile.  (Aaron Bentley)

   * Diffs generated using "diff -p" no longer break the patch parser.
     (Aaron Bentley)

   * get_transport treats an empty possible_transports list the same as a non-
     empty one.  (Aaron Bentley)

   * patch verification for merge directives is reactivated, and works with
     CRLF and CR files.  (Aaron Bentley)

   * Accept ..\ as a path in revision specifiers. This fixes for example
     "-r branch:..\other-branch" on Windows.  (Lukáš Lalinský) 

   * ``BZR_PLUGIN_PATH`` may now contain trailing slashes.
     (Blake Winton, #129299)

   * man page no longer lists hidden options (#131667, Aaron Bentley)

   * ``uncommit --help`` now explains the -r option adequately.  (Daniel
     Watkins, #106726)

   * Error messages are now better formatted with parameters (such as
     filenames) quoted when necessary. This avoids confusion when directory
     names ending in a '.' at the end of messages were confused with a
     full stop that may or not have been there. (Daniel Watkins, #129791)

   * Fix ``status FILE -r X..Y``. (Lukáš Lalinský)

   * If a particular command is an alias, ``help`` will show the alias
     instead of claiming there is no help for said alias. (Daniel Watkins,
     #133548)

   * TreeTransform-based operations, like pull, merge, revert, and branch,
     now roll back if they encounter an error.  (Aaron Bentley, #67699)

   * ``bzr commit`` now exits cleanly if a character unsupported by the
     current encoding is used in the commit message.  (Daniel Watkins,
     #116143)

   * bzr send uses default values for ranges when only half of an elipsis
     is specified ("-r..5" or "-r5..").  (#61685, Aaron Bentley)

   * Avoid trouble when Windows ssh calls itself 'plink' but no plink
     binary is present.  (Martin Albisetti, #107155)

   * ``bzr remove`` should remove clean subtrees.  Now it will remove (without
     needing ``--force``) subtrees that contain no files with text changes or
     modified files.  With ``--force`` it removes the subtree regardless of
     text changes or unknown files. Directories with renames in or out (but
     not changed otherwise) will now be removed without needing ``--force``.
     Unknown ignored files will be deleted without needing ``--force``.
     (Marius Kruger, #111665)

   * When two plugins conflict, the source of both the losing and now the
     winning definition is shown.  (Konstantin Mikhaylov, #5454)

   * When committing to a branch, the location being committed to is
     displayed.  (Daniel Watkins, #52479)

   * ``bzr --version`` takes care about encoding of stdout, especially
     when output is redirected. (Alexander Belchenko, #131100)

   * Prompt for an ftp password if none is provided.
     (Vincent Ladeuil, #137044)

   * Reuse bound branch associated transport to avoid multiple
     connections.
     (Vincent Ladeuil, #128076, #131396)

   * Overwrite conflicting tags by ``push`` and ``pull`` if the
     ``--overwrite`` option is specified.  (Lukáš Lalinský, #93947)

   * In checkouts, tags are copied into the master branch when created,
     changed or deleted, and are copied into the checkout when it is 
     updated.  (Martin Pool, #93856, #93860)

   * Print a warning instead of aborting the ``python setup.py install``
     process if building of a C extension is not possible.
     (Lukáš Lalinský, Alexander Belchenko)

  IMPROVEMENTS:

   * Add the option "--show-diff" to the commit command in order to display
     the diff during the commit log creation. (Goffredo Baroncelli)

   * ``pull`` and ``merge`` are much faster at installing bundle format 4.
     (Aaron Bentley)

   * ``pull -v`` no longer includes deltas, making it much faster.
     (Aaron Bentley)

   * ``send`` now sends the directive as an attachment by default.
     (Aaron Bentley, Lukáš Lalinský, Alexander Belchenko)

   * Documentation updates (Martin Albisetti)

   * Help on debug flags is now included in ``help global-options``.
     (Daniel Watkins, #124853)

   * Parameters passed on the command line are checked to ensure they are
     supported by the encoding in use. (Daniel Watkins)

   * The compression used within the bzr repository has changed from zlib
     level 9 to the zlib default level. This improves commit performance with
     only a small increase in space used (and in some cases a reduction in
     space). (Robert Collins)

   * Initial commit no longer SHAs files twice and now reuses the path
     rather than looking it up again, making it faster.
     (Ian Clatworthy)

   * New option ``-c``/``--change`` for ``diff`` and ``status`` to show
     changes in one revision.  (Lukáš Lalinský)

   * If versioned files match a given ignore pattern, a warning is now
     given. (Daniel Watkins, #48623)

   * ``bzr status`` now has -S as a short name for --short and -V as a
     short name for --versioned. These have been added to assist users
     migrating from Subversion: ``bzr status -SV`` is now like
     ``svn status -q``.  (Daniel Watkins, #115990)

   * Added C implementation of  ``PatienceSequenceMatcher``, which is about
     10x faster than the Python version. This speeds up commands that
     need file diffing, such as ``bzr commit`` or ``bzr diff``.
     (Lukáš Lalinský)

   * HACKING has been extended with a large section on core developer tasks.
     (Ian Clatworthy)

   * Add ``branches`` and ``standalone-trees`` as online help topics and
     include them as Concepts within the User Reference.
     (Paul Moore, Ian Clatworthy)

    * ``check`` can detect versionedfile parent references that are
      inconsistent with revision and inventory info, and ``reconcile`` can fix
      them.  These faulty references were generated by 0.8-era releases,
      so repositories which were manipulated by old bzrs should be
      checked, and possibly reconciled ASAP.  (Aaron Bentley, Andrew Bennetts)

  API BREAKS:

   * ``Branch.append_revision`` is removed altogether; please use 
     ``Branch.set_last_revision_info`` instead.  (Martin Pool)

   * CommitBuilder now advertises itself as requiring the root entry to be
     supplied. This only affects foreign repository implementations which reuse
     CommitBuilder directly and have changed record_entry_contents to require
     that the root not be supplied. This should be precisely zero plugins
     affected. (Robert Collins)

   * The ``add_lines`` methods on ``VersionedFile`` implementations has changed
     its return value to include the sha1 and length of the inserted text. This
     allows the avoidance of double-sha1 calculations during commit.
     (Robert Collins)

   * ``Transport.should_cache`` has been removed.  It was not called in the
     previous release.  (Martin Pool)

  TESTING:

   * Tests may now raise TestNotApplicable to indicate they shouldn't be 
     run in a particular scenario.  (Martin Pool)

   * New function multiply_tests_from_modules to give a simpler interface
     to test parameterization.  (Martin Pool, Robert Collins)

   * ``Transport.should_cache`` has been removed.  It was not called in the
     previous release.  (Martin Pool)

   * NULL_REVISION is returned to indicate the null revision, not None.
     (Aaron Bentley)

   * Use UTF-8 encoded StringIO for log tests to avoid failures on
     non-ASCII committer names.  (Lukáš Lalinský)

  INTERNALS:

   * ``bzrlib.plugin.all_plugins`` has been deprecated in favour of
     ``bzrlib.plugin.plugins()`` which returns PlugIn objects that provide
     useful functionality for determining the path of a plugin, its tests, and
     its version information. (Robert Collins)

   * Add the option user_encoding to the function 'show_diff_trees()'
     in order to move the user encoding at the UI level. (Goffredo Baroncelli)

   * Add the function make_commit_message_template_encoded() and the function
     edit_commit_message_encoded() which handle encoded strings.
     This is done in order to mix the commit messages (which is a unicode
     string), and the diff which is a raw string. (Goffredo Baroncelli)

   * CommitBuilder now defaults to using add_lines_with_ghosts, reducing
     overhead on non-weave repositories which don't require all parents to be
     present. (Robert Collins)

   * Deprecated method ``find_previous_heads`` on
     ``bzrlib.inventory.InventoryEntry``. This has been superseded by the use
     of ``parent_candidates`` and a separate heads check via the repository
     API. (Robert Collins)

   * New trace function ``mutter_callsite`` will print out a subset of the
     stack to the log, which can be useful for gathering debug details.
     (Robert Collins)

   * ``bzrlib.pack.ContainerWriter`` now tracks how many records have been
     added via a public attribute records_written. (Robert Collins)

   * New method ``bzrlib.transport.Transport.get_recommended_page_size``.
     This provides a hint to users of transports as to the reasonable
     minimum data to read. In principle this can take latency and
     bandwidth into account on a per-connection basis, but for now it
     just has hard coded values based on the url. (e.g. http:// has a large
     page size, file:// has a small one.) (Robert Collins)

   * New method on ``bzrlib.transport.Transport`` ``open_write_stream`` allows
     incremental addition of data to a file without requiring that all the
     data be buffered in memory. (Robert Collins)

   * New methods on ``bzrlib.knit.KnitVersionedFile``:
     ``get_data_stream(versions)``, ``insert_data_stream(stream)`` and
     ``get_format_signature()``.  These provide some infrastructure for
     efficiently streaming the knit data for a set of versions over the smart
     protocol.

   * Knits with no annotation cache still produce correct annotations.
     (Aaron Bentley)

   * Three new methods have been added to ``bzrlib.trace``:
     ``set_verbosity_level``, ``get_verbosity_level`` and ``is_verbose``.
     ``set_verbosity_level`` expects a numeric value: negative for quiet,
     zero for normal, positive for verbose. The size of the number can be
     used to determine just how quiet or verbose the application should be.
     The existing ``be_quiet`` and ``is_quiet`` routines have been
     integrated into this new scheme. (Ian Clatworthy)

   * Options can now be delcared with a ``custom_callback`` parameter. If
     set, this routine is called after the option is processed. This feature
     is now used by the standard options ``verbose`` and ``quiet`` so that
     setting one implicitly resets the other. (Ian Clatworthy)

   * Rather than declaring a new option from scratch in order to provide
     custom help, a centrally registered option can be decorated using the
     new ``bzrlib.Option.custom_help`` routine. In particular, this routine
     is useful when declaring better help for the ``verbose`` and ``quiet``
     standard options as the base definition of these is now more complex
     than before thanks to their use of a custom callback. (Ian Clatworthy)
      
    * Tree._iter_changes(specific_file=[]) now iterates through no files,
      instead of iterating through all files.  None is used to iterate through
      all files.  (Aaron Bentley)

    * WorkingTree.revert() now accepts None to revert all files.  The use of
      [] to revert all files is deprecated.  (Aaron Bentley)


bzr 0.90 2007-08-28
-------------------

  IMPROVEMENTS:

    * Documentation is now organized into multiple directories with a level
      added for different languages or locales. Added the Mini Tutorial
      and Quick Start Summary (en) documents from the Wiki, improving the
      content and readability of the former. Formatted NEWS as Release Notes
      complete with a Table of Conents, one heading per release. Moved the
      Developer Guide into the main document catalog and provided a link
      from the developer document catalog back to the main one.
      (Ian Clatworthy, Sabin Iacob, Alexander Belchenko)


  API CHANGES:

    * The static convenience method ``BzrDir.create_repository``
      is deprecated.  Callers should instead create a ``BzrDir`` instance
      and call ``create_repository`` on that.  (Martin Pool)


bzr 0.90rc1 2007-08-14
----------------------

  BUGFIXES:

    * ``bzr init`` should connect to the remote location one time only.  We
      have been connecting several times because we forget to pass around the
      Transport object. This modifies ``BzrDir.create_branch_convenience``,
      so that we can give it the Transport we already have.
      (John Arbash Meinel, Vincent Ladeuil, #111702)

    * Get rid of sftp connection cache (get rid of the FTP one too).
      (Vincent Ladeuil, #43731)

    * bzr branch {local|remote} remote don't try to create a working tree
      anymore.
      (Vincent Ladeuil, #112173)

    * All identified multiple connections for a single bzr command have been
      fixed. See bzrlib/tests/commands directory.
      (Vincent Ladeuil)

    * ``bzr rm`` now does not insist on ``--force`` to delete files that
      have been renamed but not otherwise modified.  (Marius Kruger,
      #111664)

    * ``bzr selftest --bench`` no longer emits deprecation warnings
      (Lukáš Lalinský)

    * ``bzr status`` now honours FILE parameters for conflict lists
      (Aaron Bentley, #127606)

    * ``bzr checkout`` now honours -r when reconstituting a working tree.
      It also honours -r 0.  (Aaron Bentley, #127708)

    * ``bzr add *`` no more fails on Windows if working tree contains
      non-ascii file names. (Kuno Meyer, #127361)

    * allow ``easy_install bzr`` runs without fatal errors. 
      (Alexander Belchenko, #125521)

    * Graph._filter_candidate_lca does not raise KeyError if a candidate
      is eliminated just before it would normally be examined.  (Aaron Bentley)

    * SMTP connection failures produce a nice message, not a traceback.
      (Aaron Bentley)

  IMPROVEMENTS:

    * Don't show "dots" progress indicators when run non-interactively, such
      as from cron.  (Martin Pool)

    * ``info`` now formats locations more nicely and lists "submit" and
      "public" branches (Aaron Bentley)

    * New ``pack`` command that will trigger database compression within
      the repository (Robert Collins)

    * Implement ``_KnitIndex._load_data`` in a pyrex extension. The pyrex
      version is approximately 2-3x faster at parsing a ``.kndx`` file.
      Which yields a measurable improvement for commands which have to
      read from the repository, such as a 1s => 0.75s improvement in
      ``bzr diff`` when there are changes to be shown.  (John Arbash Meinel)

    * Merge is now faster.  Depending on the scenario, it can be more than 2x
      faster. (Aaron Bentley)

    * Give a clearer warning, and allow ``python setup.py install`` to
      succeed even if pyrex is not available.
      (John Arbash Meinel)

    * ``DirState._read_dirblocks`` now has an optional Pyrex
      implementation. This improves the speed of any command that has to
      read the entire DirState. (``diff``, ``status``, etc, improve by
      about 10%).
      ``bisect_dirblocks`` has also been improved, which helps all
      ``_get_entry`` type calls (whenever we are searching for a
      particular entry in the in-memory DirState).
      (John Arbash Meinel)

    * ``bzr pull`` and ``bzr push`` no longer do a complete walk of the 
      branch revision history for ui display unless -v is supplied.
      (Robert Collins)

    * ``bzr log -rA..B`` output shifted to the left margin if the log only 
      contains merge revisions. (Kent Gibson) 

    * The ``plugins`` command is now public with improved help.
      (Ian Clatworthy)

    * New bundle and merge directive formats are faster to generate, and

    * Annotate merge now works when there are local changes. (Aaron Bentley)

    * Commit now only shows the progress in terms of directories instead of
      entries. (Ian Clatworthy)

    * Fix ``KnitRepository.get_revision_graph`` to not request the graph 2
      times. This makes ``get_revision_graph`` 2x faster. (John Arbash
      Meinel)

    * Fix ``VersionedFile.get_graph()`` to avoid using
      ``set.difference_update(other)``, which has bad scaling when
      ``other`` is large. This improves ``VF.get_graph([version_id])`` for
      a 12.5k graph from 2.9s down to 200ms. (John Arbash Meinel)

    * The ``--lsprof-file`` option now generates output for KCacheGrind if
      the file starts with ``callgrind.out``. This matches the default file
      filtering done by KCacheGrind's Open Dialog. (Ian Clatworthy)

    * Fix ``bzr update`` to avoid an unnecessary
      ``branch.get_master_branch`` call, which avoids 1 extra connection
      to the remote server. (Partial fix for #128076, John Arbash Meinel)

    * Log errors from the smart server in the trace file, to make debugging 
      test failures (and live failures!) easier.  (Andrew Bennetts)

    * The HTML version of the man page has been superceded by a more
      comprehensive manual called the Bazaar User Reference. This manual
      is completed generated from the online help topics. As part of this
      change, limited reStructuredText is now explicitly supported in help
      topics and command help with 'unnatural' markup being removed prior
      to display by the online help or inclusion in the man page.
      (Ian Clatworthy)

    * HTML documentation now use files extension ``*.html``
      (Alexander Belchenko)

    * The cache of ignore definitions is now cleared in WorkingTree.unlock()
      so that changes to .bzrignore aren't missed. (#129694, Daniel Watkins)

    * ``bzr selftest --strict`` fails if there are any missing features or
      expected test failures. (Daniel Watkins, #111914)

    * Link to registration survey added to README. (Ian Clatworthy)

    * Windows standalone installer show link to registration survey
      when installation finished. (Alexander Belchenko)

  LIBRARY API BREAKS:

    * Deprecated dictionary ``bzrlib.option.SHORT_OPTIONS`` removed.
      Options are now required to provide a help string and it must
      comply with the style guide by being one or more sentences with an
      initial capital and final period. (Martin Pool)

    * KnitIndex.get_parents now returns tuples. (Robert Collins)

    * Ancient unused ``Repository.text_store`` attribute has been removed.
      (Robert Collins)

    * The ``bzrlib.pack`` interface has changed to use tuples of bytestrings
      rather than just bytestrings, making it easier to represent multiple
      element names. As this interface was not used by any internal facilities
      since it was introduced in 0.18 no API compatibility is being preserved.
      The serialised form of these packs is identical with 0.18 when a single
      element tuple is in use. (Robert Collins)

  INTERNALS:

    * merge now uses ``iter_changes`` to calculate changes, which makes room for
      future performance increases.  It is also more consistent with other
      operations that perform comparisons, and reduces reliance on
      Tree.inventory.  (Aaron Bentley)

    * Refactoring of transport classes connected to a remote server.
      ConnectedTransport is a new class that serves as a basis for all
      transports needing to connect to a remote server.  transport.split_url
      have been deprecated, use the static method on the object instead. URL
      tests have been refactored too.
      (Vincent Ladeuil)

    * Better connection sharing for ConnectedTransport objects.
      transport.get_transport() now accepts a 'possible_transports' parameter.
      If a newly requested transport can share a connection with one of the
      list, it will.
      (Vincent Ladeuil)

    * Most functions now accept ``bzrlib.revision.NULL_REVISION`` to indicate
      the null revision, and consider using ``None`` for this purpose
      deprecated.  (Aaron Bentley)

    * New ``index`` module with abstract index functionality. This will be
      used during the planned changes in the repository layer. Currently the
      index layer provides a graph aware immutable index, a builder for the
      same index type to allow creating them, and finally a composer for
      such indices to allow the use of many indices in a single query. The
      index performance is not optimised, however the API is stable to allow
      development on top of the index. (Robert Collins)

    * ``bzrlib.dirstate.cmp_by_dirs`` can be used to compare two paths by
      their directory sections. This is equivalent to comparing
      ``path.split('/')``, only without having to split the paths.
      This has a Pyrex implementation available.
      (John Arbash Meinel)

    * New transport decorator 'unlistable+' which disables the list_dir
      functionality for testing.

    * Deprecated ``change_entry`` in transform.py. (Ian Clatworthy)

    * RevisionTree.get_weave is now deprecated.  Tree.plan_merge is now used
      for performing annotate-merge.  (Aaron Bentley)

    * New EmailMessage class to create email messages. (Adeodato Simó)

    * Unused functions on the private interface KnitIndex have been removed.
      (Robert Collins)

    * New ``knit.KnitGraphIndex`` which provides a ``KnitIndex`` layered on top
      of a ``index.GraphIndex``. (Robert Collins)

    * New ``knit.KnitVersionedFile.iter_parents`` method that allows querying
      the parents of many knit nodes at once, reducing round trips to the 
      underlying index. (Robert Collins)

    * Graph now has an is_ancestor method, various bits use it.
      (Aaron Bentley)

    * The ``-Dhpss`` flag now includes timing information. As well as
      logging when a new connection is opened. (John Arbash Meinel)

    * ``bzrlib.pack.ContainerWriter`` now returns an offset, length tuple to
      callers when inserting data, allowing generation of readv style access
      during pack creation, without needing a separate pass across the output
      pack to gather such details. (Robert Collins)

    * ``bzrlib.pack.make_readv_reader`` allows readv based access to pack
      files that are stored on a transport. (Robert Collins)

    * New ``Repository.has_same_location`` method that reports if two
      repository objects refer to the same repository (although with some risk
      of false negatives).  (Andrew Bennetts)

    * InterTree.compare now passes require_versioned on correctly.
      (Marius Kruger)

    * New methods on Repository - ``start_write_group``,
      ``commit_write_group``, ``abort_write_group`` and ``is_in_write_group`` -
      which provide a clean hook point for transactional Repositories - ones
      where all the data for a fetch or commit needs to be made atomically
      available in one step. This allows the write lock to remain while making
      a series of data insertions.  (e.g. data conversion). (Robert Collins)

    * In ``bzrlib.knit`` the internal interface has been altered to use
      3-tuples (index, pos, length) rather than two-tuples (pos, length) to
      describe where data in a knit is, allowing knits to be split into 
      many files. (Robert Collins)

    * ``bzrlib.knit._KnitData`` split into cache management and physical access
      with two access classes - ``_PackAccess`` and ``_KnitAccess`` defined.
      The former provides access into a .pack file, and the latter provides the
      current production repository form of .knit files. (Robert Collins)

  TESTING:

    * Remove selftest ``--clean-output``, ``--numbered-dirs`` and
      ``--keep-output`` options, which are obsolete now that tests
      are done within directories in $TMPDIR.  (Martin Pool)

    * The SSH_AUTH_SOCK environment variable is now reset to avoid 
      interaction with any running ssh agents.  (Jelmer Vernooij, #125955)

    * run_bzr_subprocess handles parameters the same way as run_bzr:
      either a string or a list of strings should be passed as the first
      parameter.  Varargs-style parameters are deprecated. (Aaron Bentley)


bzr 0.18  2007-07-17
--------------------

  BUGFIXES:

    * Fix 'bzr add' crash under Win32 (Kuno Meyer)


bzr 0.18rc1  2007-07-10
-----------------------

  BUGFIXES:

    * Do not suppress pipe errors, etc. in non-display commands
      (Alexander Belchenko, #87178)

    * Display a useful error message when the user requests to annotate
      a file that is not present in the specified revision.
      (James Westby, #122656)

    * Commands that use status flags now have a reference to 'help
      status-flags'.  (Daniel Watkins, #113436)

    * Work around python-2.4.1 inhability to correctly parse the
      authentication header.
      (Vincent Ladeuil, #121889)

    * Use exact encoding for merge directives. (Adeodato Simó, #120591)

    * Fix tempfile permissions error in smart server tar bundling under
      Windows. (Martin _, #119330)

    * Fix detection of directory entries in the inventory. (James Westby)

    * Fix handling of http code 400: Bad Request When issuing too many ranges.
      (Vincent Ladeuil, #115209)

    * Issue a CONNECT request when connecting to an https server
      via a proxy to enable SSL tunneling.
      (Vincent Ladeuil, #120678)

    * Fix ``bzr log -r`` to support selecting merge revisions, both 
      individually and as part of revision ranges.
      (Kent Gibson, #4663)
 
    * Don't leave cruft behind when failing to acquire a lockdir.
      (Martin Pool, #109169)

    * Don't use the '-f' strace option during tests.
      (Vincent Ladeuil, #102019).

    * Warn when setting ``push_location`` to a value that will be masked by
      locations.conf.  (Aaron Bentley, #122286)

    * Fix commit ordering in corner case (Aaron Bentley, #94975)

    *  Make annotate behave in a non-ASCII world (Adeodato Simó).

  IMPROVEMENTS:

    * The --lsprof-file option now dumps a text rendering of the profiling
      information if the filename ends in ".txt". It will also convert the
      profiling information to a format suitable for KCacheGrind if the
      output filename ends in ".callgrind". Fixes to the lsprofcalltree
      conversion process by Jean Paul Calderone and Itamar were also merged.
      See http://ddaa.net/blog/python/lsprof-calltree. (Ian Clatworthy)

    * ``info`` now defaults to non-verbose mode, displaying only paths and
      abbreviated format info.  ``info -v`` displays all the information
      formerly displayed by ``info``.  (Aaron Bentley, Adeodato Simó)

    * ``bzr missing`` now has better option names ``--this`` and ``--other``.
      (Elliot Murphy)

    * The internal ``weave-list`` command has become ``versionedfile-list``,
      and now lists knits as well as weaves.  (Aaron Bentley)

    * Automatic merge base selection uses a faster algorithm that chooses
      better bases in criss-cross merge situations (Aaron Bentley)

    * Progress reporting in ``commit`` has been improved. The various logical
      stages are now reported on as follows, namely:

      * Collecting changes [Entry x/y] - Stage n/m
      * Saving data locally - Stage n/m
      * Uploading data to master branch - Stage n/m
      * Updating the working tree - Stage n/m
      * Running post commit hooks - Stage n/m
      
      If there is no master branch, the 3rd stage is omitted and the total
      number of stages is adjusted accordingly.

      Each hook that is run after commit is listed with a name (as hooks
      can be slow it is useful feedback).
      (Ian Clatworthy, Robert Collins)

    * Various operations that are now faster due to avoiding unnecessary
      topological sorts. (Aaron Bentley)

    * Make merge directives robust against broken bundles. (Aaron Bentley)

    * The lsprof filename note is emitted via trace.note(), not standard
      output.  (Aaron Bentley)

    * ``bzrlib`` now exports explicit API compatibility information to assist
      library users and plugins. See the ``bzrlib.api`` module for details.
      (Robert Collins)

    * Remove unnecessary lock probes when acquiring a lockdir.
      (Martin Pool)

    * ``bzr --version`` now shows the location of the bzr log file, which
      is especially useful on Windows.  (Martin Pool)

    * -D now supports hooks to get debug tracing of hooks (though its currently
      minimal in nature). (Robert Collins)

    * Long log format reports deltas on merge revisions. 
      (John Arbash Meinel, Kent Gibson)

    * Make initial push over ftp more resilient. (John Arbash Meinel)

    * Print a summary of changes for update just like pull does.
      (Daniel Watkins, #113990)

    * Add a -Dhpss option to trace smart protocol requests and responses.
      (Andrew Bennetts)

  LIBRARY API BREAKS:

    * Testing cleanups - 
      ``bzrlib.repository.RepositoryTestProviderAdapter`` has been moved
      to ``bzrlib.tests.repository_implementations``;
      ``bzrlib.repository.InterRepositoryTestProviderAdapter`` has been moved
      to ``bzrlib.tests.interrepository_implementations``;
      ``bzrlib.transport.TransportTestProviderAdapter`` has moved to 
      ``bzrlib.tests.test_transport_implementations``.
      ``bzrlib.branch.BranchTestProviderAdapter`` has moved to
      ``bzrlib.tests.branch_implementations``.
      ``bzrlib.bzrdir.BzrDirTestProviderAdapter`` has moved to 
      ``bzrlib.tests.bzrdir_implementations``.
      ``bzrlib.versionedfile.InterVersionedFileTestProviderAdapter`` has moved
      to ``bzrlib.tests.interversionedfile_implementations``.
      ``bzrlib.store.revision.RevisionStoreTestProviderAdapter`` has moved to
      ``bzrlib.tests.revisionstore_implementations``.
      ``bzrlib.workingtree.WorkingTreeTestProviderAdapter`` has moved to
      ``bzrlib.tests.workingtree_implementations``.
      These changes are an API break in the testing infrastructure only.
      (Robert Collins)

    * Relocate TestCaseWithRepository to be more central. (Robert Collins)

    * ``bzrlib.add.smart_add_tree`` will no longer perform glob expansion on
      win32. Callers of the function should do this and use the new
      ``MutableTree.smart_add`` method instead. (Robert Collins)

    * ``bzrlib.add.glob_expand_for_win32`` is now
      ``bzrlib.win32utils.glob_expand``.  (Robert Collins)

    * ``bzrlib.add.FastPath`` is now private and moved to 
      ``bzrlib.mutabletree._FastPath``. (Robert Collins, Martin Pool)

    * ``LockDir.wait`` removed.  (Martin Pool)

    * The ``SmartServer`` hooks API has changed for the ``server_started`` and
      ``server_stopped`` hooks. The first parameter is now an iterable of
      backing URLs rather than a single URL. This is to reflect that many
      URLs may map to the external URL of the server. E.g. the server interally
      may have a chrooted URL but also the local file:// URL will be at the 
      same location. (Robert Collins)

  INTERNALS:

    * New SMTPConnection class to unify email handling.  (Adeodato Simó)

    * Fix documentation of BzrError. (Adeodato Simó)

    * Make BzrBadParameter an internal error. (Adeodato Simó)

    * Remove use of 'assert False' to raise an exception unconditionally.
      (Martin Pool)

    * Give a cleaner error when failing to decode knit index entry.
      (Martin Pool)

    * TreeConfig would mistakenly search the top level when asked for options
      from a section. It now respects the section argument and only
      searches the specified section. (James Westby)

    * Improve ``make api-docs`` output. (John Arbash Meinel)

    * Use os.lstat rather than os.stat for osutils.make_readonly and
      osutils.make_writeable. This makes the difftools plugin more
      robust when dangling symlinks are found. (Elliot Murphy)

    * New ``-Dlock`` option to log (to ~/.bzr.log) information on when 
      lockdirs are taken or released.  (Martin Pool)

    * ``bzrlib`` Hooks are now nameable using ``Hooks.name_hook``. This 
      allows a nicer UI when hooks are running as the current hook can
      be displayed. (Robert Collins)

    * ``Transport.get`` has had its interface made more clear for ease of use.
      Retrieval of a directory must now fail with either 'PathError' at open
      time, or raise 'ReadError' on a read. (Robert Collins)

    * New method ``_maybe_expand_globs`` on the ``Command`` class for 
      dealing with unexpanded glob lists - e.g. on the win32 platform. This
      was moved from ``bzrlib.add._prepare_file_list``. (Robert Collins)

    * ``bzrlib.add.smart_add`` and ``bzrlib.add.smart_add_tree`` are now
      deprecated in favour of ``MutableTree.smart_add``. (Robert Collins,
      Martin Pool)

    * New method ``external_url`` on Transport for obtaining the url to
      hand to external processes. (Robert Collins)

    * Teach windows installers to build pyrex/C extensions.
      (Alexander Belchenko)

  TESTING:

    * Removed the ``--keep-output`` option from selftest and clean up test
      directories as they're used.  This reduces the IO load from 
      running the test suite and cuts the time by about half.
      (Andrew Bennetts, Martin Pool)

    * Add scenarios as a public attribute on the TestAdapter classes to allow
      modification of the generated scenarios before adaption and easier
      testing. (Robert Collins)

    * New testing support class ``TestScenarioApplier`` which multiplies
      out a single teste by a list of supplied scenarios. (RobertCollins)

    * Setting ``repository_to_test_repository`` on a repository_implementations
      test will cause it to be called during repository creation, allowing the
      testing of repository classes which are not based around the Format
      concept. For example a repository adapter can be tested in this manner,
      by altering the repository scenarios to include a scenario that sets this
      attribute during the test parameterisation in
      ``bzrlib.tests.repository.repository_implementations``. (Robert Collins)

    * Clean up many of the APIs for blackbox testing of Bazaar.  The standard 
      interface is now self.run_bzr.  The command to run can be passed as
      either a list of parameters, a string containing the command line, or
      (deprecated) varargs parameters.  (Martin Pool)

    * The base TestCase now isolates tests from -D parameters by clearing
      ``debug.debug_flags`` and restores it afterwards. (Robert Collins)

    * Add a relpath parameter to get_transport methods in test framework to
      avoid useless cloning.
      (Vincent Ladeuil, #110448)


bzr 0.17  2007-06-18
--------------------

  BUGFIXES:

    * Fix crash of commit due to wrong lookup of filesystem encoding.
      (Colin Watson, #120647)

    * Revert logging just to stderr in commit as broke unicode filenames.
      (Aaron Bentley, Ian Clatworthy, #120930)


bzr 0.17rc1  2007-06-12
-----------------------

  NOTES WHEN UPGRADING:

    * The kind() and is_executable() APIs on the WorkingTree interface no
      longer implicitly (read) locks and unlocks the tree. This *might*
      impact some plug-ins and tools using this part of the API. If you find
      an issue that may be caused by this change, please let us know,
      particularly the plug-in/tool maintainer. If encountered, the API
      fix is to surround kind() and is_executable() calls with lock_read()
      and unlock() like so::

        work_tree.lock_read()
        try:
            kind = work_tree.kind(...)
        finally:
            work_tree.unlock()

  INTERNALS:
    * Rework of LogFormatter API to provide beginning/end of log hooks and to
      encapsulate the details of the revision to be logged in a LogRevision
      object.
      In long log formats, merge revision ids are only shown when --show-ids
      is specified, and are labelled "revision-id:", as per mainline
      revisions, instead of "merged:". (Kent Gibson)

    * New ``BranchBuilder`` API which allows the construction of particular
      histories quickly. Useful for testing and potentially other applications
      too. (Robert Collins)

  IMPROVEMENTS:
  
    * There are two new help topics, working-trees and repositories that
      attempt to explain these concepts. (James Westby, John Arbash Meinel,
      Aaron Bentley)

    * Added ``bzr log --limit`` to report a limited number of revisions.
      (Kent Gibson, #3659)

    * Revert does not try to preserve file contents that were originally
      produced by reverting to a historical revision.  (Aaron Bentley)

    * ``bzr log --short`` now includes ``[merge]`` for revisions which
      have more than one parent. This is a small improvement to help
      understanding what changes have occurred
      (John Arbash Meinel, #83887)

    * TreeTransform avoids many renames when contructing large trees,
      improving speed.  3.25x speedups have been observed for construction of
      kernel-sized-trees, and checkouts are 1.28x faster.  (Aaron Bentley)

    * Commit on large trees is now faster. In my environment, a commit of
      a small change to the Mozilla tree (55k files) has dropped from
      66 seconds to 32 seconds. For a small tree of 600 files, commit of a
      small change is 33% faster. (Ian Clatworthy)

    * New --create-prefix option to bzr init, like for push.  (Daniel Watkins,
      #56322)

  BUGFIXES:

    * ``bzr push`` should only connect to the remote location one time.
      We have been connecting 3 times because we forget to pass around
      the Transport object. This adds ``BzrDir.clone_on_transport()``, so
      that we can pass in the Transport that we already have.
      (John Arbash Meinel, #75721)

    * ``DirState.set_state_from_inventory()`` needs to properly order
      based on split paths, not just string paths.
      (John Arbash Meinel, #115947)

    * Let TestUIFactoy encode the password prompt with its own stdout.
      (Vincent Ladeuil, #110204)

    * pycurl should take use the range header that takes the range hint
      into account.
      (Vincent Ladeuil, #112719)

    * WorkingTree4.get_file_sha1 no longer raises an exception when invoked
      on a missing file.  (Aaron Bentley, #118186)

    * WorkingTree.remove works correctly with tree references, and when pwd is
      not the tree root. (Aaron Bentley)

    * Merge no longer fails when a file is renamed in one tree and deleted
      in the other. (Aaron Bentley, #110279)

    * ``revision-info`` now accepts dotted revnos, doesn't require a tree,
      and defaults to the last revision (Matthew Fuller, #90048)

    * Tests no longer fail when BZR_REMOTE_PATH is set in the environment.
      (Daniel Watkins, #111958)

    * ``bzr branch -r revid:foo`` can be used to branch any revision in
      your repository. (Previously Branch6 only supported revisions in your
      mainline). (John Arbash Meinel, #115343)

bzr 0.16  2007-05-07
--------------------
  
  BUGFIXES:

    * Handle when you have 2 directories with similar names, but one has a
      hyphen. (``'abc'`` versus ``'abc-2'``). The WT4._iter_changes
      iterator was using direct comparison and ``'abc/a'`` sorts after
      ``'abc-2'``, but ``('abc', 'a')`` sorts before ``('abc-2',)``.
      (John Arbash Meinel, #111227)

    * Handle when someone renames a file on disk without telling bzr.
      Previously we would report the first file as missing, but not show
      the new unknown file. (John Arbash Meinel, #111288)

    * Avoid error when running hooks after pulling into or pushing from
      a branch bound to a smartserver branch.  (Martin Pool, #111968)

  IMPROVEMENTS:

    * Move developer documentation to doc/developers/. This reduces clutter in
      the root of the source tree and allows HACKING to be split into multiple
      files. (Robert Collins, Alexander Belchenko)

    * Clean up the ``WorkingTree4._iter_changes()`` internal loops as well as
      ``DirState.update_entry()``. This optimizes the core logic for ``bzr
      diff`` and ``bzr status`` significantly improving the speed of
      both. (John Arbash Meinel)

bzr 0.16rc2  2007-04-30
-----------------------

  BUGFIXES:

    * Handle the case when you delete a file, and then rename another file
      on top of it. Also handle the case of ``bzr rm --keep foo``. ``bzr
      status`` should show the removed file and an unknown file in its
      place. (John Arbash Meinel, #109993)

    * Bundles properly read and write revision properties that have an
      empty value. And when the value is not ASCII.
      (John Arbash Meinel, #109613)

    * Fix the bzr commit message to be in text mode.
      (Alexander Belchenko, #110901)

    * Also handle when you rename a file and create a file where it used
      to be. (John Arbash Meinel, #110256)

    * ``WorkingTree4._iter_changes`` should not descend into unversioned
      directories. (John Arbash Meinel, #110399)

bzr 0.16rc1  2007-04-26
-----------------------

  NOTES WHEN UPGRADING:

    * ``bzr remove`` and ``bzr rm`` will now remove the working file, if
      it could be recovered again.
      This has been done for consistency with svn and the unix rm command.
      The old ``remove`` behaviour has been retained in the new option
      ``bzr remove --keep``, which will just stop versioning the file,
      but not delete it.
      ``bzr remove --force`` have been added which will always delete the
      files.
      ``bzr remove`` is also more verbose.
      (Marius Kruger, #82602)

  IMPROVEMENTS:

    * Merge directives can now be supplied as input to `merge` and `pull`,
      like bundles can.  (Aaron Bentley)

    * Sending the SIGQUIT signal to bzr, which can be done on Unix by
      pressing Control-Backslash, drops bzr into a debugger.  Type ``'c'``
      to continue.  This can be disabled by setting the environment variable
      ``BZR_SIGQUIT_PDB=0``.  (Martin Pool)

    * selftest now supports --list-only to list tests instead of running
      them. (Ian Clatworthy)

    * selftest now supports --exclude PATTERN (or -x PATTERN) to exclude
      tests with names that match that regular expression.
      (Ian Clatworthy, #102679)

    * selftest now supports --randomize SEED to run tests in a random order.
      SEED is typically the value 'now' meaning 'use the current time'.
      (Ian Clatworthy, #102686)

    * New option ``--fixes`` to commit, which stores bug fixing annotations as
      revision properties. Built-in support for Launchpad, Debian, Trac and
      Bugzilla bug trackers. (Jonathan Lange, James Henstridge, Robert Collins)

    * New API, ``bzrlib.bugtracker.tracker_registry``, for adding support for
      other bug trackers to ``fixes``. (Jonathan Lange, James Henstridge,
      Robert Collins)

    * ``selftest`` has new short options ``-f`` and ``-1``.  (Martin
      Pool)

    * ``bzrlib.tsort.MergeSorter`` optimizations. Change the inner loop
      into using local variables instead of going through ``self._var``.
      Improves the time to ``merge_sort`` a 10k revision graph by
      approximately 40% (~700->400ms).  (John Arbash Meinel)

    * ``make docs`` now creates a man page at ``man1/bzr.1`` fixing bug 107388.
      (Robert Collins)

    * ``bzr help`` now provides cross references to other help topics using
      the _see_also facility on command classes. Likewise the bzr_man
      documentation, and the bzr.1 man page also include this information.
      (Robert Collins)

    * Tags are now included in logs, that use the long log formatter. 
      (Erik Bågfors, Alexander Belchenko)

    * ``bzr help`` provides a clearer message when a help topic cannot be
      found. (Robert Collins, #107656)

    * ``bzr help`` now accepts optional prefixes for command help. The help
      for all commands can now be found at ``bzr help commands/COMMANDNAME``
      as well as ``bzr help COMMANDNAME`` (which only works for commands 
      where the name is not the same as a more general help topic). 
      (Robert Collins)

    * ``bzr help PLUGINNAME`` will now return the module docstring from the
      plugin PLUGINNAME. (Robert Collins, #50408)

    * New help topic ``urlspec`` which lists the availables transports.
      (Goffredo Baroncelli)

    * doc/server.txt updated to document the default bzr:// port
      and also update the blurb about the hpss' current status.
      (Robert Collins, #107125).

    * ``bzr serve`` now listens on interface 0.0.0.0 by default, making it
      serve out to the local LAN (and anyone in the world that can reach the
      machine running ``bzr serve``. (Robert Collins, #98918)

    * A new smart server protocol version has been added.  It prefixes requests
      and responses with an explicit version identifier so that future protocol
      revisions can be dealt with gracefully.  (Andrew Bennetts, Robert Collins)

    * The bzr protocol version 2 indicates success or failure in every response
      without depending on particular commands encoding that consistently,
      allowing future client refactorings to be much more robust about error
      handling. (Robert Collins, Martin Pool, Andrew Bennetts)

    * The smart protocol over HTTP client has been changed to always post to the
      same ``.bzr/smart`` URL under the original location when it can.  This allows
      HTTP servers to only have to pass URLs ending in .bzr/smart to the smart
      server handler, and not arbitrary ``.bzr/*/smart`` URLs.  (Andrew Bennetts)

    * digest authentication is now supported for proxies and HTTP by the urllib
      based http implementation. Tested against Apache 2.0.55 and Squid
      2.6.5. Basic and digest authentication are handled coherently for HTTP
      and proxy: if the user is provided in the url (bzr command line for HTTP,
      proxy environment variables for proxies), the password is prompted for
      (only once). If the password is provided, it is taken into account. Once
      the first authentication is successful, all further authentication
      roundtrips are avoided by preventively setting the right authentication
      header(s).
      (Vincent Ladeuil).

  INTERNALS:

    * bzrlib API compatability with 0.8 has been dropped, cleaning up some
      code paths. (Robert Collins)

    * Change the format of chroot urls so that they can be safely manipulated
      by generic url utilities without causing the resulting urls to have
      escaped the chroot. A side effect of this is that creating a chroot
      requires an explicit action using a ChrootServer.
      (Robert Collins, Andrew Bennetts)

    * Deprecate ``Branch.get_root_id()`` because branches don't have root ids,
      rather than fixing bug #96847.  (Aaron Bentley)

    * ``WorkingTree.apply_inventory_delta`` provides a better alternative to
      ``WorkingTree._write_inventory``.  (Aaron Bentley)

    * Convenience method ``TestCase.expectFailure`` ensures that known failures
      do not silently pass.  (Aaron Bentley)

    * ``Transport.local_abspath`` now raises ``NotLocalUrl`` rather than 
      ``TransportNotPossible``. (Martin Pool, Ian Clatworthy)

    * New SmartServer hooks facility. There are two initial hooks documented
      in ``bzrlib.transport.smart.SmartServerHooks``. The two initial hooks allow
      plugins to execute code upon server startup and shutdown.
      (Robert Collins).

    * SmartServer in standalone mode will now close its listening socket
      when it stops, rather than waiting for garbage collection. This primarily
      fixes test suite hangs when a test tries to connect to a shutdown server.
      It may also help improve behaviour when dealing with a server running
      on a specific port (rather than dynamically assigned ports).
      (Robert Collins)

    * Move most SmartServer code into a new package, bzrlib/smart.
      bzrlib/transport/remote.py contains just the Transport classes that used
      to be in bzrlib/transport/smart.py.  (Andrew Bennetts)

    * urllib http implementation avoid roundtrips associated with
      401 (and 407) errors once the authentication succeeds.
      (Vincent Ladeuil).

    * urlib http now supports querying the user for a proxy password if
      needed. Realm is shown in the prompt for both HTTP and proxy
      authentication when the user is required to type a password. 
      (Vincent Ladeuil).

    * Renamed SmartTransport (and subclasses like SmartTCPTransport) to
      RemoteTransport (and subclasses to RemoteTCPTransport, etc).  This is more
      consistent with its new home in ``bzrlib/transport/remote.py``, and because
      it's not really a "smart" transport, just one that does file operations
      via remote procedure calls.  (Andrew Bennetts)
 
    * The ``lock_write`` method of ``LockableFiles``, ``Repository`` and
      ``Branch`` now accept a ``token`` keyword argument, so that separate
      instances of those objects can share a lock if it has the right token.
      (Andrew Bennetts, Robert Collins)

    * New method ``get_branch_reference`` on ``BzrDir`` allows the detection of
      branch references - which the smart server component needs.

    * The Repository API ``make_working_trees`` is now permitted to return
      False when ``set_make_working_trees`` is not implemented - previously
      an unimplemented ``set_make_working_trees`` implied the result True
      from ``make_working_trees``. This has been changed to accomodate the
      smart server, where it does not make sense (at this point) to ever
      make working trees by default. (Robert Collins)

    * Command objects can now declare related help topics by having _see_also
      set to a list of related topic. (Robert Collins)

    * ``bzrlib.help`` now delegates to the Command class for Command specific
      help. (Robert Collins)

    * New class ``TransportListRegistry``, derived from the Registry class, which 
      simplifies tracking the available Transports. (Goffredo Baroncelli)

    * New function ``Branch.get_revision_id_to_revno_map`` which will
      return a dictionary mapping revision ids to dotted revnos. Since
      dotted revnos are defined in the context of the branch tip, it makes
      sense to generate them from a ``Branch`` object.
      (John Arbash Meinel)

    * Fix the 'Unprintable error' message display to use the repr of the 
      exception that prevented printing the error because the str value
      for it is often not useful in debugging (e.g. KeyError('foo') has a
      str() of 'foo' but a repr of 'KeyError('foo')' which is much more
      useful. (Robert Collins)

    * ``urlutils.normalize_url`` now unescapes unreserved characters, such as "~".
      (Andrew Bennetts)

  BUGFIXES:

    * Don't fail bundle selftest if email has 'two' embedded.  
      (Ian Clatworthy, #98510)

    * Remove ``--verbose`` from ``bzr bundle``. It didn't work anyway.
      (Robert Widhopf-Fenk, #98591)

    * Remove ``--basis`` from the checkout/branch commands - it didn't work
      properly and is no longer beneficial.
      (Robert Collins, #53675, #43486)

    * Don't produce encoding error when adding duplicate files.
      (Aaron Bentley)

    * Fix ``bzr log <file>`` so it only logs the revisions that changed
      the file, and does it faster.
      (Kent Gibson, John Arbash Meinel, #51980, #69477)
 
    * Fix ``InterDirstateTre._iter_changes`` to handle when we come across
      an empty versioned directory, which now has files in it.
      (John Arbash Meinel, #104257)

    * Teach ``common_ancestor`` to shortcut when the tip of one branch is
      inside the ancestry of the other. Saves a lot of graph processing
      (with an ancestry of 16k revisions, ``bzr merge ../already-merged``
      changes from 2m10s to 13s).  (John Arbash Meinel, #103757)

    * Fix ``show_diff_trees`` to handle the case when a file is modified,
      and the containing directory is renamed. (The file path is different
      in this versus base, but it isn't marked as a rename).
      (John Arbash Meinel, #103870)

    * FTP now works even when the FTP server does not support atomic rename.
      (Aaron Bentley, #89436)

    * Correct handling in bundles and merge directives of timezones with
      that are not an integer number of hours offset from UTC.  Always 
      represent the epoch time in UTC to avoid problems with formatting 
      earlier times on win32.  (Martin Pool, Alexander Belchenko, John
      Arbash Meinel)

    * Typo in the help for ``register-branch`` fixed. (Robert Collins, #96770)

    * "dirstate" and "dirstate-tags" formats now produce branches compatible
      with old versions of bzr. (Aaron Bentley, #107168))

    * Handle moving a directory when children have been added, removed,
      and renamed. (John Arbash Meinel, #105479)

    * Don't preventively use basic authentication for proxy before receiving a
      407 error. Otherwise people willing to use other authentication schemes
      may expose their password in the clear (or nearly). This add one
      roundtrip in case basic authentication should be used, but plug the
      security hole.
      (Vincent Ladeuil)

    * Handle http and proxy digest authentication.
      (Vincent Ladeuil, #94034).

  TESTING:

    * Added ``bzrlib.strace.strace`` which will strace a single callable and
      return a StraceResult object which contains just the syscalls involved
      in running it. (Robert Collins)

    * New test method ``reduceLockdirTimeout`` to drop the default (ui-centric)
      default time down to one suitable for tests. (Andrew Bennetts)

    * Add new ``vfs_transport_factory`` attribute on tests which provides the 
      common vfs backing for both the readonly and readwrite transports.
      This allows the RemoteObject tests to back onto local disk or memory,
      and use the existing ``transport_server`` attribute all tests know about
      to be the smart server transport. This in turn allows tests to 
      differentiate between 'transport to access the branch', and 
      'transport which is a VFS' - which matters in Remote* tests.
      (Robert Collins, Andrew Bennetts)

    * The ``make_branch_and_tree`` method for tests will now create a 
      lightweight checkout for the tree if the ``vfs_transport_factory`` is not
      a LocalURLServer. (Robert Collins, Andrew Bennetts)

    * Branch implementation tests have been audited to ensure that all urls 
      passed to Branch APIs use proper urls, except when local-disk paths
      are intended. This is so that tests correctly access the test transport
      which is often not equivalent to local disk in Remote* tests. As part
      of this many tests were adjusted to remove dependencies on local disk
      access.
      (Robert Collins, Andrew Bennetts)

    * Mark bzrlib.tests and bzrlib.tests.TestUtil as providing assertFOO helper
      functions by adding a ``__unittest`` global attribute. (Robert Collins,
      Andrew Bennetts, Martin Pool, Jonathan Lange)

    * Refactored proxy and authentication handling to simplify the
      implementation of new auth schemes for both http and proxy. 
      (Vincent Ladeuil)

bzr 0.15 2007-04-01
-------------------

  BUGFIXES:

    * Handle incompatible repositories as a user issue when fetching.
      (Aaron Bentley)

    * Don't give a recommendation to upgrade when branching or 
      checking out a branch that contains an old-format working tree.
      (Martin Pool)

bzr 0.15rc3  2007-03-26
-----------------------

  CHANGES:
 
    * A warning is now displayed when opening working trees in older 
      formats, to encourage people to upgrade to WorkingTreeFormat4.
      (Martin Pool)

  IMPROVEMENTS:

    * HTTP redirections are now taken into account when a branch (or a
      bundle) is accessed for the first time. A message is issued at each
      redirection to inform the user. In the past, http redirections were
      silently followed for each request which significantly degraded the
      performances. The http redirections are not followed anymore by
      default, instead a RedirectRequested exception is raised. For bzrlib
      users needing to follow http redirections anyway,
      ``bzrlib.transport.do_catching_redirections`` provide an easy transition
      path.  (vila)

  INTERNALS:

    * Added ``ReadLock.temporary_write_lock()`` to allow upgrading an OS read
      lock to an OS write lock. Linux can do this without unlocking, Win32
      needs to unlock in between. (John Arbash Meinel)
 
    * New parameter ``recommend_upgrade`` to ``BzrDir.open_workingtree``
      to silence (when false) warnings about opening old formats.
      (Martin Pool)

    * Fix minor performance regression with bzr-0.15 on pre-dirstate
      trees. (We were reading the working inventory too many times).
      (John Arbash Meinel)

    * Remove ``Branch.get_transaction()`` in favour of a simple cache of
      ``revision_history``.  Branch subclasses should override
      ``_gen_revision_history`` rather than ``revision_history`` to make use of
      this cache, and call ``_clear_revision_history_cache`` and
      ``_cache_revision_history`` at appropriate times. (Andrew Bennetts)

  BUGFIXES:

    * Take ``smtp_server`` from user config into account.
      (vila, #92195)

    * Restore Unicode filename handling for versioned and unversioned files.
      (John Arbash Meinel, #92608)

    * Don't fail during ``bzr commit`` if a file is marked removed, and
      the containing directory is auto-removed.  (John Arbash Meinel, #93681)

    * ``bzr status FILENAME`` failed on Windows because of an uncommon
      errno. (``ERROR_DIRECTORY == 267 != ENOTDIR``).
      (Wouter van Heyst, John Arbash Meinel, #90819)

    * ``bzr checkout source`` should create a local branch in the same
      format as source. (John Arbash Meinel, #93854)

    * ``bzr commit`` with a kind change was failing to update the
      last-changed-revision for directories.  The
      InventoryDirectory._unchanged only looked at the ``parent_id`` and name,
      ignoring the fact that the kind could have changed, too.
      (John Arbash Meinel, #90111)

    * ``bzr mv dir/subdir other`` was incorrectly updating files inside
      the directory. So that there was a chance it would break commit,
      etc. (John Arbash Meinel, #94037)
 
    * Correctly handles mutiple permanent http redirections.
      (vila, #88780)

bzr 0.15rc2  2007-03-14
-----------------------

  NOTES WHEN UPGRADING:
        
    * Release 0.15rc2 of bzr changes the ``bzr init-repo`` command to
      default to ``--trees`` instead of ``--no-trees``.
      Existing shared repositories are not affected.

  IMPROVEMENTS:

    * New ``merge-directive`` command to generate machine- and human-readable
      merge requests.  (Aaron Bentley)

    * New ``submit:`` revision specifier makes it easy to diff against the
      common ancestor with the submit location (Aaron Bentley)

    * Added support for Putty's SSH implementation. (Dmitry Vasiliev)

    * Added ``bzr status --versioned`` to report only versioned files, 
      not unknowns. (Kent Gibson)

    * Merge now autodetects the correct line-ending style for its conflict
      markers.  (Aaron Bentley)

  INTERNALS:

    * Refactored SSH vendor registration into SSHVendorManager class.
      (Dmitry Vasiliev)

  BUGFIXES:

    * New ``--numbered-dirs`` option to ``bzr selftest`` to use
      numbered dirs for TestCaseInTempDir. This is default behavior
      on Windows. Anyone can force named dirs on Windows
      with ``--no-numbered-dirs``. (Alexander Belchenko)

    * Fix ``RevisionSpec_revid`` to handle the Unicode strings passed in
      from the command line. (Marien Zwart, #90501)

    * Fix ``TreeTransform._iter_changes`` when both the source and
      destination are missing. (Aaron Bentley, #88842)

    * Fix commit of merges with symlinks in dirstate trees.
      (Marien Zwart)
    
    * Switch the ``bzr init-repo`` default from --no-trees to --trees. 
      (Wouter van Heyst, #53483)


bzr 0.15rc1  2007-03-07
-----------------------

  SURPRISES:

    * The default disk format has changed. Please run 'bzr upgrade' in your
      working trees to upgrade. This new default is compatible for network
      operations, but not for local operations. That is, if you have two
      versions of bzr installed locally, after upgrading you can only use the
      bzr 0.15 version. This new default does not enable tags or nested-trees
      as they are incompatible with bzr versions before 0.15 over the network.

    * For users of bzrlib: Two major changes have been made to the working tree
      api in bzrlib. The first is that many methods and attributes, including
      the inventory attribute, are no longer valid for use until one of
      ``lock_read``/``lock_write``/``lock_tree_write`` has been called,
      and become invalid again after unlock is called. This has been done
      to improve performance and correctness as part of the dirstate
      development.
      (Robert Collins, John A Meinel, Martin Pool, and others).

    * For users of bzrlib: The attribute 'tree.inventory' should be considered
      readonly. Previously it was possible to directly alter this attribute, or
      its contents, and have the tree notice this. This has been made
      unsupported - it may work in some tree formats, but in the newer dirstate
      format such actions will have no effect and will be ignored, or even
      cause assertions. All operations possible can still be carried out by a
      combination of the tree API, and the bzrlib.transform API. (Robert
      Collins, John A Meinel, Martin Pool, and others).

  IMPROVEMENTS:

    * Support for OS Windows 98. Also .bzr.log on any windows system
      saved in My Documents folder. (Alexander Belchenko)

    * ``bzr mv`` enhanced to support already moved files.
      In the past the mv command would have failed if the source file doesn't
      exist. In this situation ``bzr mv`` would now detect that the file has
      already moved and update the repository accordingly, if the target file
      does exist.
      A new option ``--after`` has been added so that if two files already
      exist, you could notify Bazaar that you have moved a (versioned) file
      and replaced it with another. Thus in this case ``bzr move --after``
      will only update the Bazaar identifier.
      (Steffen Eichenberg, Marius Kruger)

    * ``ls`` now works on treeless branches and remote branches.
      (Aaron Bentley)

    * ``bzr help global-options`` describes the global options.
      (Aaron Bentley)

    * ``bzr pull --overwrite`` will now correctly overwrite checkouts.
      (Robert Collins)

    * Files are now allowed to change kind (e.g. from file to symlink).
      Supported by ``commit``, ``revert`` and ``status``
      (Aaron Bentley)

    * ``inventory`` and ``unknowns`` hidden in favour of ``ls``
      (Aaron Bentley)

    * ``bzr help checkouts`` descibes what checkouts are and some possible
      uses of them. (James Westby, Aaron Bentley)

    * A new ``-d`` option to push, pull and merge overrides the default 
      directory.  (Martin Pool)

    * Branch format 6: smaller, and potentially faster than format 5.  Supports
      ``append_history_only`` mode, where the log view and revnos do not change,
      except by being added to.  Stores policy settings in
      ".bzr/branch/branch.conf".

    * ``append_only`` branches:  Format 6 branches may be configured so that log
      view and revnos are always consistent.  Either create the branch using
      "bzr init --append-revisions-only" or edit the config file as descriped
      in docs/configuration.txt.

    * rebind: Format 6 branches retain the last-used bind location, so if you
      "bzr unbind", you can "bzr bind" to bind to the previously-selected
      bind location.

    * Builtin tags support, created and deleted by the ``tag`` command and
      stored in the branch.  Tags can be accessed with the revisionspec
      ``-rtag:``, and listed with ``bzr tags``.  Tags are not versioned 
      at present. Tags require a network incompatible upgrade. To perform this
      upgrade, run ``bzr upgrade --dirstate-tags`` in your branch and
      repositories. (Martin Pool)

    * The ``bzr://`` transport now has a well-known port number, 4155,
      which it will use by default.  (Andrew Bennetts, Martin Pool)

    * Bazaar now looks for user-installed plugins before looking for site-wide
      plugins. (Jonathan Lange)

    * ``bzr resolve`` now detects and marks resolved text conflicts.
      (Aaron Bentley)

  INTERNALS:

    * Internally revision ids and file ids are now passed around as utf-8
      bytestrings, rather than treating them as Unicode strings. This has
      performance benefits for Knits, since we no longer need to decode the
      revision id for each line of content, nor for each entry in the index.
      This will also help with the future dirstate format.
      (John Arbash Meinel)

    * Reserved ids (any revision-id ending in a colon) are rejected by
      versionedfiles, repositories, branches, and working trees
      (Aaron Bentley)

    * Minor performance improvement by not creating a ProgressBar for
      every KnitIndex we create. (about 90ms for a bzr.dev tree)
      (John Arbash Meinel)

    * New easier to use Branch hooks facility. There are five initial hooks,
      all documented in bzrlib.branch.BranchHooks.__init__ - ``'set_rh'``,
      ``'post_push'``, ``'post_pull'``, ``'post_commit'``,
      ``'post_uncommit'``. These hooks fire after the matching operation
      on a branch has taken place, and were originally added for the
      branchrss plugin. (Robert Collins)

    * New method ``Branch.push()`` which should be used when pushing from a
      branch as it makes performance and policy decisions to match the UI
      level command ``push``. (Robert Collins).

    * Add a new method ``Tree.revision_tree`` which allows access to cached
      trees for arbitrary revisions. This allows the in development dirstate
      tree format to provide access to the callers to cached copies of 
      inventory data which are cheaper to access than inventories from the
      repository.
      (Robert Collins, Martin Pool)

    * New ``Branch.last_revision_info`` method, this is being done to allow
      optimization of requests for both the number of revisions and the last
      revision of a branch with smartservers and potentially future branch
      formats. (Wouter van Heyst, Robert Collins)

    * Allow ``'import bzrlib.plugins.NAME'`` to work when the plugin NAME has not
      yet been loaded by ``load_plugins()``. This allows plugins to depend on each
      other for code reuse without requiring users to perform file-renaming
      gymnastics. (Robert Collins)

    * New Repository method ``'gather_stats'`` for statistic data collection.
      This is expected to grow to cover a number of related uses mainly
      related to bzr info. (Robert Collins)

    * Log formatters are now managed with a registry.
      ``log.register_formatter`` continues to work, but callers accessing
      the FORMATTERS dictionary directly will not.

    * Allow a start message to be passed to the ``edit_commit_message``
      function.  This will be placed in the message offered to the user
      for editing above the separator. It allows a template commit message
      to be used more easily. (James Westby)

    * ``GPGStrategy.sign()`` will now raise ``BzrBadParameterUnicode`` if
      you pass a Unicode string rather than an 8-bit string. Callers need
      to be updated to encode first. (John Arbash Meinel)

    * Branch.push, pull, merge now return Result objects with information
      about what happened, rather than a scattering of various methods.  These
      are also passed to the post hooks.  (Martin Pool)

    * File formats and architecture is in place for managing a forest of trees
      in bzr, and splitting up existing trees into smaller subtrees, and
      finally joining trees to make a larger tree. This is the first iteration
      of this support, and the user-facing aspects still require substantial
      work.  If you wish to experiment with it, use ``bzr upgrade
      --dirstate-with-subtree`` in your working trees and repositories.
      You can use the hidden commands ``split`` and ``join`` and to create
      and manipulate nested trees, but please consider using the nested-trees
      branch, which contains substantial UI improvements, instead.
      http://code.aaronbentley.com/bzr/bzrrepo/nested-trees/
      (Aaron Bentley, Martin Pool, Robert Collins).

  BUGFIXES:

    * ``bzr annotate`` now uses dotted revnos from the viewpoint of the
      branch, rather than the last changed revision of the file.
      (John Arbash Meinel, #82158)

    * Lock operations no longer hang if they encounter a permission problem.
      (Aaron Bentley)

    * ``bzr push`` can resume a push that was canceled before it finished.
      Also, it can push even if the target directory exists if you supply
      the ``--use-existing-dir`` flag.
      (John Arbash Meinel, #30576, #45504)

    * Fix http proxy authentication when user and an optional
      password appears in the ``*_proxy`` vars. (Vincent Ladeuil,
      #83954).

    * ``bzr log branch/file`` works for local treeless branches
      (Aaron Bentley, #84247)

    * Fix problem with UNC paths on Windows 98. (Alexander Belchenko, #84728)

    * Searching location of CA bundle for PyCurl in env variable
      (``CURL_CA_BUNDLE``), and on win32 along the PATH.
      (Alexander Belchenko, #82086)

    * ``bzr init`` works with unicode argument LOCATION.
      (Alexander Belchenko, #85599)

    * Raise ``DependencyNotPresent`` if pycurl do not support https. 
      (Vincent Ladeuil, #85305)

    * Invalid proxy env variables should not cause a traceback.
      (Vincent Ladeuil, #87765)

    * Ignore patterns normalised to use '/' path separator.
      (Kent Gibson, #86451)

    * bzr rocks. It sure does! Fix case. (Vincent Ladeuil, #78026)

    * Fix bzrtools shelve command for removed lines beginning with "--"
      (Johan Dahlberg, #75577)

  TESTING:

    * New ``--first`` option to ``bzr selftest`` to run specified tests
      before the rest of the suite.  (Martin Pool)


bzr 0.14  2007-01-23
--------------------

  IMPROVEMENTS:

    * ``bzr help global-options`` describes the global options. (Aaron Bentley)

  BUG FIXES:
    
    * Skip documentation generation tests if the tools to do so are not
      available. Fixes running selftest for installled copies of bzr. 
      (John Arbash Meinel, #80330)

    * Fix the code that discovers whether bzr is being run from it's
      working tree to handle the case when it isn't but the directory
      it is in is below a repository. (James Westby, #77306)


bzr 0.14rc1  2007-01-16
-----------------------

  IMPROVEMENTS:

    * New connection: ``bzr+http://`` which supports tunnelling the smart
      protocol over an HTTP connection. If writing is enabled on the bzr
      server, then you can write over the http connection.
      (Andrew Bennetts, John Arbash Meinel)

    * Aliases now support quotation marks, so they can contain whitespace
      (Marius Kruger)

    * PyCurlTransport now use a single curl object. By specifying explicitly
      the 'Range' header, we avoid the need to use two different curl objects
      (and two connections to the same server). (Vincent Ladeuil)

    * ``bzr commit`` does not prompt for a message until it is very likely to
      succeed.  (Aaron Bentley)

    * ``bzr conflicts`` now takes --text to list pathnames of text conflicts
      (Aaron Bentley)

    * Fix ``iter_lines_added_or_present_in_versions`` to use a set instead
      of a list while checking if a revision id was requested. Takes 10s
      off of the ``fileids_affected_by_revision_ids`` time, which is 10s
      of the ``bzr branch`` time. Also improve ``fileids_...`` time by
      filtering lines with a regex rather than multiple ``str.find()``
      calls. (saves another 300ms) (John Arbash Meinel)

    * Policy can be set for each configuration key. This allows keys to be
      inherited properly across configuration entries. For example, this
      should enable you to do::
        
        [/home/user/project]
        push_location = sftp://host/srv/project/
        push_location:policy = appendpath

      And then a branch like ``/home/user/project/mybranch`` should get an
      automatic push location of ``sftp://host/srv/project/mybranch``.
      (James Henstridge)

    * Added ``bzr status --short`` to make status report svn style flags
      for each file.  For example::

        $ bzr status --short
        A  foo
        A  bar
        D  baz
        ?  wooley

    * 'bzr selftest --clean-output' allows easily clean temporary tests 
      directories without running tests. (Alexander Belchenko)

    * ``bzr help hidden-commands`` lists all hidden commands. (Aaron Bentley)

    * ``bzr merge`` now has an option ``--pull`` to fall back to pull if
      local is fully merged into remote. (Jan Hudec)

    * ``bzr help formats`` describes available directory formats. (Aaron Bentley)

  INTERNALS:

    * A few tweaks directly to ``fileids_affected_by_revision_ids`` to
      help speed up processing, as well allowing to extract unannotated
      lines. Between the two ``fileids_affected_by_revision_ids`` is
      improved by approx 10%. (John Arbash Meinel)

    * Change Revision serialization to only write out millisecond
      resolution. Rather than expecting floating point serialization to
      preserve more resolution than we need. (Henri Weichers, Martin Pool)

    * Test suite ends cleanly on Windows.  (Vincent Ladeuil)

    * When ``encoding_type`` attribute of class Command is equal to 'exact', 
      force sys.stdout to be a binary stream on Windows, and therefore
      keep exact line-endings (without LF -> CRLF conversion).
      (Alexander Belchenko)

    * Single-letter short options are no longer globally declared.  (Martin
      Pool)

    * Before using detected user/terminal encoding bzr should check
      that Python has corresponding codec. (Alexander Belchenko)

    * Formats for end-user selection are provided via a FormatRegistry (Aaron Bentley)

  BUG FIXES:

    * ``bzr missing --verbose`` was showing adds/removals in the wrong
      direction. (John Arbash Meinel)

    * ``bzr annotate`` now defaults to showing dotted revnos for merged
      revisions. It cuts them off at a depth of 12 characters, but you can
      supply ``--long`` to see the full number. You can also use
      ``--show-ids`` to display the original revision ids, rather than
      revision numbers and committer names. (John Arbash Meinel, #75637)

    * bzr now supports Win32 UNC path (e.g. ``\HOST\path``. 
      (Alexander Belchenko, #57869)

    * Win32-specific: output of cat, bundle and diff commands don't mangle
      line-endings (Alexander Belchenko, #55276)

    * Replace broken fnmatch based ignore pattern matching with custom pattern
      matcher.
      (Kent Gibson, Jan Hudec #57637)

    * pycurl and urllib can detect short reads at different places. Update
      the test suite to test more cases. Also detect http error code 416
      which was raised for that specific bug. Also enhance the urllib
      robustness by detecting invalid ranges (and pycurl's one by detecting
      short reads during the initial GET). (Vincent Ladeuil, #73948)

    * The urllib connection sharing interacts badly with urllib2
      proxy setting (the connections didn't go thru the proxy
      anymore). Defining a proper ProxyHandler solves the
      problem.  (Vincent Ladeuil, #74759)

    * Use urlutils to generate relative URLs, not osutils 
      (Aaron Bentley, #76229)

    * ``bzr status`` in a readonly directory should work without giving
      lots of errors. (John Arbash Meinel, #76299)

    * Mention the revisionspec topic for the revision option help.
      (Wouter van Heyst, #31663)

    * Allow plugins import from zip archives.
      (Alexander Belchenko, #68124)


bzr 0.13  2006-12-05
--------------------
    
  No changes from 0.13rc1
    
bzr 0.13rc1  2006-11-27
-----------------------

  IMPROVEMENTS:

    * New command ``bzr remove-tree`` allows the removal of the working
      tree from a branch.
      (Daniel Silverstone)

    * urllib uses shared keep-alive connections, so http 
      operations are substantially faster.
      (Vincent Ladeuil, #53654)

    * ``bzr export`` allows an optional branch parameter, to export a bzr
      tree from some other url. For example:
      ``bzr export bzr.tar.gz http://bazaar-vcs.org/bzr/bzr.dev``
      (Daniel Silverstone)

    * Added ``bzr help topics`` to the bzr help system. This gives a
      location for general information, outside of a specific command.
      This includes updates for ``bzr help revisionspec`` the first topic
      included. (Goffredo Baroncelli, John Arbash Meinel, #42714)

    * WSGI-compatible HTTP smart server.  See ``doc/http_smart_server.txt``.
      (Andrew Bennetts)

    * Knit files will now cache full texts only when the size of the
      deltas is as large as the size of the fulltext. (Or after 200
      deltas, whichever comes first). This has the most benefit on large
      files with small changes, such as the inventory for a large project.
      (eg For a project with 2500 files, and 7500 revisions, it changes
      the size of inventory.knit from 11MB to 5.4MB) (John Arbash Meinel)

  INTERNALS:

    * New -D option given before the command line turns on debugging output
      for particular areas.  -Derror shows tracebacks on all errors.
      (Martin Pool)

    * Clean up ``bzr selftest --benchmark bundle`` to correct an import,
      and remove benchmarks that take longer than 10min to run.
      (John Arbash Meinel)

    * Use ``time.time()`` instead of ``time.clock()`` to decide on
      progress throttling. Because ``time.clock()`` is actually CPU time,
      so over a high-latency connection, too many updates get throttled.
      (John Arbash Meinel)

    * ``MemoryTransport.list_dir()`` would strip the first character for
      files or directories in root directory. (John Arbash Meinel)

    * New method ``get_branch_reference`` on 'BzrDir' allows the detection of 
      branch references - which the smart server component needs.
  
    * New ``ChrootTransportDecorator``, accessible via the ``chroot+`` url
      prefix.  It disallows any access to locations above a set URL.  (Andrew
      Bennetts)

  BUG FIXES:

    * Now ``_KnitIndex`` properly decode revision ids when loading index data.
      And optimize the knit index parsing code. 
      (Dmitry Vasiliev, John Arbash Meinel)

    * ``bzrlib/bzrdir.py`` was directly referencing ``bzrlib.workingtree``,
      without importing it. This prevented ``bzr upgrade`` from working
      unless a plugin already imported ``bzrlib.workingtree``
      (John Arbash Meinel, #70716)

    * Suppress the traceback on invalid URLs (Vincent Ladeuil, #70803).

    * Give nicer error message when an http server returns a 403
      error code. (Vincent Ladeuil, #57644).

    * When a multi-range http GET request fails, try a single
      range one. If it fails too, forget about ranges. Remember that until 
      the death of the transport and propagates that to the clones.
      (Vincent Ladeuil, #62276, #62029).

    * Handles user/passwords supplied in url from command
      line (for the urllib implementation). Don't request already
      known passwords (Vincent Ladeuil, #42383, #44647, #48527)

    * ``_KnitIndex.add_versions()`` dictionary compresses revision ids as they
      are added. This fixes bug where fetching remote revisions records
      them as full references rather than integers.
      (John Arbash Meinel, #64789)

    * ``bzr ignore`` strips trailing slashes in patterns.
      Also ``bzr ignore`` rejects absolute paths. (Kent Gibson, #4559)

    * ``bzr ignore`` takes multiple arguments. (Cheuksan Edward Wang, #29488)

    * mv correctly handles paths that traverse symlinks. 
      (Aaron Bentley, #66964)

    * Give nicer looking error messages when failing to connect over ssh.
      (John Arbash Meinel, #49172)

    * Pushing to a remote branch does not currently update the remote working
      tree. After a remote push, ``bzr status`` and ``bzr diff`` on the remote
      machine now show that the working tree is out of date.
      (Cheuksan Edward Wang #48136)

    * Use patiencediff instead of difflib for determining deltas to insert
      into knits. This avoids the O(N^3) behavior of difflib. Patience
      diff should be O(N^2). (Cheuksan Edward Wang, #65714)

    * Running ``bzr log`` on nonexistent file gives an error instead of the
      entire log history. (Cheuksan Edward Wang #50793)

    * ``bzr cat`` can look up contents of removed or renamed files. If the
      pathname is ambiguous, i.e. the files in the old and new trees have
      different id's, the default is the file in the new tree. The user can
      use "--name-from-revision" to select the file in the old tree.
      (Cheuksan Edward Wang, #30190)

  TESTING:

    * TestingHTTPRequestHandler really handles the Range header
      (previously it was ignoring it and returning the whole file,).

bzr 0.12  2006-10-30
--------------------

  INTERNALS:

    * Clean up ``bzr selftest --benchmark bundle`` to correct an import,
      and remove benchmarks that take longer than 10min to run.
      (John Arbash Meinel)
  
bzr 0.12rc1  2006-10-23
-----------------------

  IMPROVEMENTS:

    * ``bzr log`` now shows dotted-decimal revision numbers for all revisions,
      rather than just showing a decimal revision number for revisions on the
      mainline. These revision numbers are not yet accepted as input into bzr
      commands such as log, diff etc. (Robert Collins)

    * revisions can now be specified using dotted-decimal revision numbers.
      For instance, ``bzr diff -r 1.2.1..1.2.3``. (Robert Collins)

    * ``bzr help commands`` output is now shorter (Aaron Bentley)

    * ``bzr`` now uses lazy importing to reduce the startup time. This has
      a moderate effect on lots of actions, especially ones that have
      little to do. For example ``bzr rocks`` time is down to 116ms from
      283ms. (John Arbash Meinel)

    * New Registry class to provide name-to-object registry-like support,
      for example for schemes where plugins can register new classes to
      do certain tasks (e.g. log formatters). Also provides lazy registration
      to allow modules to be loaded on request.
      (John Arbash Meinel, Adeodato Simó)

  API INCOMPATABILITY:
  
    * LogFormatter subclasses show now expect the 'revno' parameter to 
      show() to be a string rather than an int. (Robert Collins)

  INTERNALS:

    * ``TestCase.run_bzr``, ``run_bzr_captured``, and ``run_bzr_subprocess``
      can take a ``working_dir='foo'`` parameter, which will change directory 
      for the command. (John Arbash Meinel)

    * ``bzrlib.lazy_regex.lazy_compile`` can be used to create a proxy
      around a regex, which defers compilation until first use. 
      (John Arbash Meinel)

    * ``TestCase.run_bzr_subprocess`` defaults to supplying the
      ``--no-plugins`` parameter to ensure test reproducability, and avoid
      problems with system-wide installed plugins. (John Arbash Meinel)

    * Unique tree root ids are now supported. Newly created trees still
      use the common root id for compatibility with bzr versions before 0.12.
      (Aaron Bentley)

    * ``WorkingTree.set_root_id(None)`` is now deprecated. Please
      pass in ``inventory.ROOT_ID`` if you want the default root id value.
      (Robert Collins, John Arbash Meinel)

    * New method ``WorkingTree.flush()`` which will write the current memory
      inventory out to disk. At the same time, ``read_working_inventory`` will
      no longer trash the current tree inventory if it has been modified within
      the current lock, and the tree will now ``flush()`` automatically on
      ``unlock()``. ``WorkingTree.set_root_id()`` has been updated to take
      advantage of this functionality. (Robert Collins, John Arbash Meinel)

    * ``bzrlib.tsort.merge_sorted`` now accepts ``generate_revnos``. This
      parameter will cause it to add another column to its output, which
      contains the dotted-decimal revno for each revision, as a tuple.
      (Robert Collins)

    * ``LogFormatter.show_merge`` is deprecated in favour of
      ``LogFormatter.show_merge_revno``. (Robert Collins)

  BUG FIXES:

    * Avoid circular imports by creating a deprecated function for
      ``bzrlib.tree.RevisionTree``. Callers should have been using
      ``bzrlib.revisontree.RevisionTree`` anyway. (John Arbash Meinel,
      #63360, #66349)

    * Don't use ``socket.MSG_WAITALL`` as it doesn't exist on all
      platforms. (Martin Pool, #66356)

    * Don't require ``Content-Type`` in range responses. Assume they are a
      single range if ``Content-Type`` does not exist.
      (John Arbash Meinel, #62473)

    * bzr branch/pull no longer complain about progress bar cleanup when
      interrupted during fetch.  (Aaron Bentley, #54000)

    * ``WorkingTree.set_parent_trees()`` uses the trees to directly write
      the basis inventory, rather than going through the repository. This
      allows us to have 1 inventory read, and 2 inventory writes when
      committing a new tree. (John Arbash Meinel)

    * When reverting, files that are not locally modified that do not exist
      in the target are deleted, not just unversioned (Aaron Bentley)

    * When trying to acquire a lock, don't fail immediately. Instead, try
      a few times (up to 1 hour) before timing out. Also, report why the
      lock is unavailable (John Arbash Meinel, #43521, #49556)

    * Leave HttpTransportBase daughter classes decides how they
      implement cloning. (Vincent Ladeuil, #61606)

    * diff3 does not indicate conflicts on clean merge. (Aaron Bentley)

    * If a commit fails, the commit message is stored in a file at the root of
      the tree for later commit. (Cheuksan Edward Wang, Stefan Metzmacher,
      #32054)

  TESTING:

    * New test base class TestCaseWithMemoryTransport offers memory-only
      testing facilities: its not suitable for tests that need to mutate disk
      state, but most tests should not need that and should be converted to
      TestCaseWithMemoryTransport. (Robert Collins)

    * ``TestCase.make_branch_and_memory_tree`` now takes a format
      option to set the BzrDir, Repository and Branch formats of the
      created objects. (Robert Collins, John Arbash Meinel)

bzr 0.11  2006-10-02
--------------------

    * Smart server transport test failures on windows fixed. (Lukáš Lalinský).

bzr 0.11rc2  2006-09-27
-----------------------

  BUG FIXES:

    * Test suite hangs on windows fixed. (Andrew Bennets, Alexander Belchenko).
    
    * Commit performance regression fixed. (Aaron Bentley, Robert Collins, John
      Arbash Meinel).

bzr 0.11rc1  2006-09-25
-----------------------

  IMPROVEMENTS:

    * Knit files now wait to create their contents until the first data is
      added. The old code used to create an empty .knit and a .kndx with just
      the header. However, this caused a lot of extra round trips over sftp.
      This can change the time for ``bzr push`` to create a new remote branch
      from 160s down to 100s. This also affects ``bzr commit`` performance when
      adding new files, ``bzr commit`` on a new kernel-like tree drops from 50s
      down to 40s (John Arbash Meinel, #44692)

    * When an entire subtree has been deleted, commit will now report that
      just the top of the subtree has been deleted, rather than reporting
      all the individual items. (Robert Collins)

    * Commit performs one less XML parse. (Robert Collins)

    * ``bzr checkout`` now operates on readonly branches as well
      as readwrite branches. This fixes bug #39542. (Robert Collins)

    * ``bzr bind`` no longer synchronises history with the master branch.
      Binding should be followed by an update or push to synchronise the 
      two branches. This is closely related to the fix for bug #39542.
      (Robert Collins)

    * ``bzrlib.lazy_import.lazy_import`` function to create on-demand 
      objects.  This allows all imports to stay at the global scope, but
      modules will not actually be imported if they are not used.
      (John Arbash Meinel)

    * Support ``bzr://`` and ``bzr+ssh://`` urls to work with the new RPC-based
      transport which will be used with the upcoming high-performance smart
      server. The new command ``bzr serve`` will invoke bzr in server mode,
      which processes these requests. (Andrew Bennetts, Robert Collins, Martin
      Pool)

    * New command ``bzr version-info`` which can be used to get a summary
      of the current state of the tree. This is especially useful as part
      of a build commands. See ``doc/version_info.txt`` for more information 
      (John Arbash Meinel)

  BUG FIXES:

    * ``'bzr inventory [FILE...]'`` allows restricting the file list to a
      specific set of files. (John Arbash Meinel, #3631)

    * Don't abort when annotating empty files (John Arbash Meinel, #56814)

    * Add ``Stanza.to_unicode()`` which can be passed to another Stanza
      when nesting stanzas. Also, add ``read_stanza_unicode`` to handle when
      reading a nested Stanza. (John Arbash Meinel)

    * Transform._set_mode() needs to stat the right file. 
      (John Arbash Meinel, #56549)

    * Raise WeaveFormatError rather than StopIteration when trying to read
      an empty Weave file. (John Arbash Meinel, #46871)

    * Don't access e.code for generic URLErrors, only HTTPErrors have .code.
      (Vincent Ladeuil, #59835)

    * Handle boundary="" lines properly to allow access through a Squid proxy.
      (John Arbash Meinel, #57723)

    * revert now removes newly-added directories (Aaron Bentley, #54172)

    * ``bzr upgrade sftp://`` shouldn't fail to upgrade v6 branches if there 
      isn't a working tree. (David Allouche, #40679)

    * Give nicer error messages when a user supplies an invalid --revision
      parameter. (John Arbash Meinel, #55420)

    * Handle when LANG is not recognized by python. Emit a warning, but
      just revert to using 'ascii'. (John Arbash Meinel, #35392)

    * Don't use ``preexec_fn`` on win32, as it is not supported by subprocess.
      (John Arbash Meinel)

    * Skip specific tests when the dependencies aren't met. This includes
      some ``setup.py`` tests when ``python-dev`` is not available, and
      some tests that depend on paramiko. (John Arbash Meinel, Mattheiu Moy)

    * Fallback to Paramiko properly, if no ``ssh`` executable exists on
      the system. (Andrew Bennetts, John Arbash Meinel)

    * ``Branch.bind(other_branch)`` no longer takes a write lock on the
      other branch, and will not push or pull between the two branches.
      API users will need to perform a push or pull or update operation if they
      require branch synchronisation to take place. (Robert Collins, #47344)

    * When creating a tarball or zipfile export, export unicode names as utf-8
      paths. This may not work perfectly on all platforms, but has the best
      chance of working in the common case. (John Arbash Meinel, #56816)

    * When committing, only files that exist in working tree or basis tree
      may be specified (Aaron Bentley, #50793)

  PORTABILITY:

    * Fixes to run on Python 2.5 (Brian M. Carlson, Martin Pool, Marien Zwart)

  INTERNALS:

    * TestCaseInTempDir now creates a separate directory for HOME, rather
      than having HOME set to the same location as the working directory.
      (John Arbash Meinel)

    * ``run_bzr_subprocess()`` can take an optional ``env_changes={}`` parameter,
      which will update os.environ inside the spawned child. It also can
      take a ``universal_newlines=True``, which helps when checking the output
      of the command. (John Arbash Meinel)

    * Refactor SFTP vendors to allow easier re-use when ssh is used. 
      (Andrew Bennetts)

    * ``Transport.list_dir()`` and ``Transport.iter_files_recursive()`` should always
      return urlescaped paths. This is now tested (there were bugs in a few
      of the transports) (Andrew Bennetts, David Allouche, John Arbash Meinel)

    * New utility function ``symbol_versioning.deprecation_string``. Returns the
      formatted string for a callable, deprecation format pair. (Robert Collins)

    * New TestCase helper applyDeprecated. This allows you to call a callable
      which is deprecated without it spewing to the screen, just by supplying
      the deprecation format string issued for it. (Robert Collins)

    * Transport.append and Transport.put have been deprecated in favor of
      ``.append_bytes``, ``.append_file``, ``.put_bytes``, and
      ``.put_file``. This removes the ambiguity in what type of object the
      functions take.  ``Transport.non_atomic_put_{bytes,file}`` has also
      been added. Which works similarly to ``Transport.append()`` except for
      SFTP, it doesn't have a round trip when opening the file. Also, it
      provides functionality for creating a parent directory when trying
      to create a file, rather than raise NoSuchFile and forcing the
      caller to repeat their request.
      (John Arbash Meinel)

    * WorkingTree has a new api ``unversion`` which allow the unversioning of
      entries by their file id. (Robert Collins)

    * ``WorkingTree.pending_merges`` is deprecated.  Please use the
      ``get_parent_ids`` (introduced in 0.10) method instead. (Robert Collins)

    * WorkingTree has a new ``lock_tree_write`` method which locks the branch for
      read rather than write. This is appropriate for actions which only need
      the branch data for reference rather than mutation. A new decorator
      ``needs_tree_write_lock`` is provided in the workingtree module. Like the
      ``needs_read_lock`` and ``needs_write_lock`` decorators this allows static 
      declaration of the locking requirements of a function to ensure that
      a lock is taken out for casual scripts. (Robert Collins, #54107)

    * All WorkingTree methods which write to the tree, but not to the branch
      have been converted to use ``needs_tree_write_lock`` rather than 
      ``needs_write_lock``. Also converted is the revert, conflicts and tree
      transform modules. This provides a modest performance improvement on 
      metadir style trees, due to the reduce lock-acquisition, and a more
      significant performance improvement on lightweight checkouts from 
      remote branches, where trivial operations used to pay a significant 
      penalty. It also provides the basis for allowing readonly checkouts.
      (Robert Collins)

    * Special case importing the standard library 'copy' module. This shaves
      off 40ms of startup time, while retaining compatibility. See:
      ``bzrlib/inspect_for_copy.py`` for more details. (John Arbash Meinel)

    * WorkingTree has a new parent class MutableTree which represents the 
      specialisations of Tree which are able to be altered. (Robert Collins)

    * New methods mkdir and ``put_file_bytes_non_atomic`` on MutableTree that
      mutate the tree and its contents. (Robert Collins)

    * Transport behaviour at the root of the URL is now defined and tested.
      (Andrew Bennetts, Robert Collins)

  TESTING:

    * New test helper classs MemoryTree. This is typically accessed via
      ``self.make_branch_and_memory_tree()`` in test cases. (Robert Collins)
      
    * Add ``start_bzr_subprocess`` and ``stop_bzr_subprocess`` to allow test
      code to continue running concurrently with a subprocess of bzr.
      (Andrew Bennetts, Robert Collins)

    * Add a new method ``Transport.get_smart_client()``. This is provided to
      allow upgrades to a richer interface than the VFS one provided by
      Transport. (Andrew Bennetts, Martin Pool)

bzr 0.10  2006-08-29
--------------------
  
  IMPROVEMENTS:
    * 'merge' now takes --uncommitted, to apply uncommitted changes from a
      tree.  (Aaron Bentley)
  
    * 'bzr add --file-ids-from' can be used to specify another path to use
      for creating file ids, rather than generating all new ones. Internally,
      the 'action' passed to ``smart_add_tree()`` can return ``file_ids`` that
      will be used, rather than having bzrlib generate new ones.
      (John Arbash Meinel, #55781)

    * ``bzr selftest --benchmark`` now allows a ``--cache-dir`` parameter.
      This will cache some of the intermediate trees, and decrease the
      setup time for benchmark tests. (John Arbash Meinel)

    * Inverse forms are provided for all boolean options.  For example,
      --strict has --no-strict, --no-recurse has --recurse (Aaron Bentley)

    * Serialize out Inventories directly, rather than using ElementTree.
      Writing out a kernel sized inventory drops from 2s down to ~350ms.
      (Robert Collins, John Arbash Meinel)

  BUG FIXES:

    * Help diffutils 2.8.4 get along with binary tests (Marien Zwart: #57614)

    * Change LockDir so that if the lock directory doesn't exist when
      ``lock_write()`` is called, an attempt will be made to create it.
      (John Arbash Meinel, #56974)

    * ``bzr uncommit`` preserves pending merges. (John Arbash Meinel, #57660)

    * Active FTP transport now works as intended. (ghozzy, #56472)

    * Really fix mutter() so that it won't ever raise a UnicodeError.
      It means it is possible for ~/.bzr.log to contain non UTF-8 characters.
      But it is a debugging log, not a real user file.
      (John Arbash Meinel, #56947, #53880)

    * Change Command handle to allow Unicode command and options.
      At present we cannot register Unicode command names, so we will get
      BzrCommandError('unknown command'), or BzrCommandError('unknown option')
      But that is better than a UnicodeError + a traceback.
      (John Arbash Meinel, #57123)

    * Handle TZ=UTC properly when reading/writing revisions.
      (John Arbash Meinel, #55783, #56290)

    * Use ``GPG_TTY`` to allow gpg --cl to work with gpg-agent in a pipeline,
      (passing text to sign in on stdin). (John Arbash Meinel, #54468)

    * External diff does the right thing for binaries even in foreign 
      languages. (John Arbash Meinel, #56307)

    * Testament handles more cases when content is unicode. Specific bug was
      in handling of revision properties.
      (John Arbash Meinel, Holger Krekel, #54723)

    * The bzr selftest was failing on installed versions due to a bug in a new
      test helper. (John Arbash Meinel, Robert Collins, #58057)

  INTERNALS:

    * ``bzrlib.cache_utf8`` contains ``encode()`` and ``decode()`` functions
      which can be used to cache the conversion between utf8 and Unicode.
      Especially helpful for some of the knit annotation code, which has to
      convert revision ids to utf8 to annotate lines in storage.
      (John Arbash Meinel)

    * ``setup.py`` now searches the filesystem to find all packages which
      need to be installed. This should help make the life of packagers
      easier. (John Arbash Meinel)

bzr 0.9.0  2006-08-11
---------------------

  SURPRISES:

   * The hard-coded built-in ignore rules have been removed. There are
     now two rulesets which are enforced. A user global one in 
     ``~/.bazaar/ignore`` which will apply to every tree, and the tree
     specific one '.bzrignore'.
     ``~/.bazaar/ignore`` will be created if it does not exist, but with
     a more conservative list than the old default.
     This fixes bugs with default rules being enforced no matter what. 
     The old list of ignore rules from bzr is available by
     running 'bzr ignore --old-default-rules'.
     (Robert Collins, Martin Pool, John Arbash Meinel)

   * 'branches.conf' has been changed to 'locations.conf', since it can apply
     to more locations than just branch locations.
     (Aaron Bentley)
   
  IMPROVEMENTS:

   * The revision specifier "revno:" is extended to accept the syntax
     revno:N:branch. For example,
     revno:42:http://bazaar-vcs.org/bzr/bzr.dev/ means revision 42 in
     bzr.dev.  (Matthieu Moy)

   * Tests updates to ensure proper URL handling, UNICODE support, and
     proper printing when the user's terminal encoding cannot display 
     the path of a file that has been versioned.
     ``bzr branch`` can take a target URL rather than only a local directory.
     ``Branch.get_parent()/set_parent()`` now save a relative path if possible,
     and normalize the parent based on root, allowing access across
     different transports. (John Arbash Meinel, Wouter van Heyst, Martin Pool)
     (Malone #48906, #42699, #40675, #5281, #3980, #36363, #43689,
     #42517, #42514)

   * On Unix, detect terminal width using an ioctl not just $COLUMNS.
     Use terminal width for single-line logs from ``bzr log --line`` and
     pending-merge display.  (Robert Widhopf-Fenk, Gustavo Niemeyer)
     (Malone #3507)

   * On Windows, detect terminal width using GetConsoleScreenBufferInfo.
     (Alexander Belchenko)

   * Speedup improvement for 'date:'-revision search. (Guillaume Pinot).

   * Show the correct number of revisions pushed when pushing a new branch.
     (Robert Collins).

   * 'bzr selftest' now shows a progress bar with the number of tests, and 
     progress made. 'make check' shows tests in -v mode, to be more useful
     for the PQM status window. (Robert Collins).
     When using a progress bar, failed tests are printed out, rather than
     being overwritten by the progress bar until the suite finishes.
     (John Arbash Meinel)

   * 'bzr selftest --benchmark' will run a new benchmarking selftest.
     'bzr selftest --benchmark --lsprof-timed' will use lsprofile to generate
     profile data for the individual profiled calls, allowing for fine
     grained analysis of performance.
     (Robert Collins, Martin Pool).

   * 'bzr commit' shows a progress bar. This is useful for commits over sftp
     where commit can take an appreciable time. (Robert Collins)

   * 'bzr add' is now less verbose in telling you what ignore globs were
     matched by files being ignored. Instead it just tells you how many 
     were ignored (because you might reasonably be expecting none to be
     ignored). 'bzr add -v' is unchanged and will report every ignored
     file. (Robert Collins).

   * ftp now has a test server if medusa is installed. As part of testing,
     ftp support has been improved, including support for supplying a
     non-standard port. (John Arbash Meinel).

   * 'bzr log --line' shows the revision number, and uses only the
     first line of the log message (#5162, Alexander Belchenko;
     Matthieu Moy)

   * 'bzr status' has had the --all option removed. The 'bzr ls' command
     should be used to retrieve all versioned files. (Robert Collins)

   * 'bzr bundle OTHER/BRANCH' will create a bundle which can be sent
     over email, and applied on the other end, while maintaining ancestry.
     This bundle can be applied with either 'bzr merge' or 'bzr pull',
     the same way you would apply another branch.
     (John Arbash Meinel, Aaron Bentley)
  
   * 'bzr whoami' can now be used to set your identity from the command line,
     for a branch or globally.  (Robey Pointer)

   * 'bzr checkout' now aliased to 'bzr co', and 'bzr annotate' to 'bzr ann'.
     (Michael Ellerman)

   * 'bzr revert DIRECTORY' now reverts the contents of the directory as well.
     (Aaron Bentley)

   * 'bzr get sftp://foo' gives a better error when paramiko is not present.
     Also updates things like 'http+pycurl://' if pycurl is not present.
     (John Arbash Meinel) (Malone #47821, #52204)

   * New env variable ``BZR_PROGRESS_BAR``, sets the default progress bar type.
     Can be set to 'none' or 'dummy' to disable the progress bar, 'dots' or 
     'tty' to create the respective type. (John Arbash Meinel, #42197, #51107)

   * Improve the help text for 'bzr diff' to explain what various options do.
     (John Arbash Meinel, #6391)

   * 'bzr uncommit -r 10' now uncommits revisions 11.. rather than uncommitting
     revision 10. This makes -r10 more in line with what other commands do.
     'bzr uncommit' also now saves the pending merges of the revisions that
     were removed. So it is safe to uncommit after a merge, fix something,
     and commit again. (John Arbash Meinel, #32526, #31426)

   * 'bzr init' now also works on remote locations.
     (Wouter van Heyst, #48904)

   * HTTP support has been updated. When using pycurl we now support 
     connection keep-alive, which reduces dns requests and round trips.
     And for both urllib and pycurl we support multi-range requests, 
     which decreases the number of round-trips. Performance results for
     ``bzr branch http://bazaar-vcs.org/bzr/bzr.dev/`` indicate
     http branching is now 2-3x faster, and ``bzr pull`` in an existing 
     branch is as much as 4x faster.
     (Michael Ellerman, Johan Rydberg, John Arbash Meinel, #46768)

   * Performance improvements for sftp. Branching and pulling are now up to
     2x faster. Utilize paramiko.readv() support for async requests if it
     is available (paramiko > 1.6) (John Arbash Meinel)

  BUG FIXES:

    * Fix shadowed definition of TestLocationConfig that caused some 
      tests not to run.
      (Erik Bågfors, Michael Ellerman, Martin Pool, #32587)

    * Fix unnecessary requirement of sign-my-commits that it be run from
      a working directory.  (Martin Pool, Robert Collins)

    * 'bzr push location' will only remember the push location if it succeeds
      in connecting to the remote location. (John Arbash Meinel, #49742)

    * 'bzr revert' no longer toggles the executable bit on win32
      (John Arbash Meinel, #45010)

    * Handle broken pipe under win32 correctly. (John Arbash Meinel)
    
    * sftp tests now work correctly on win32 if you have a newer paramiko
      (John Arbash Meinel)

    * Cleanup win32 test suite, and general cleanup of places where
      file handles were being held open. (John Arbash Meinel)

    * When specifying filenames for 'diff -r x..y', the name of the file in the
      working directory can be used, even if its name is different in both x
      and y.

    * File-ids containing single- or double-quotes are handled correctly by
      push. (Aaron Bentley, #52227)

    * Normalize unicode filenames to ensure cross-platform consistency.
      (John Arbash Meinel, #43689)

    * The argument parser can now handle '-' as an argument. Currently
      no code interprets it specially (it is mostly handled as a file named 
      '-'). But plugins, and future operations can use it.
      (John Arbash meinel, #50984)

    * Bundles can properly read binary files with a plain '\r' in them.
      (John Arbash Meinel, #51927)

    * Tuning ``iter_entries()`` to be more efficient (John Arbash Meinel, #5444)

    * Lots of win32 fixes (the test suite passes again).
      (John Arbash Meinel, #50155)

    * Handle openbsd returning None for sys.getfilesystemencoding() (#41183) 

    * Support ftp APPE (append) to allow Knits to be used over ftp (#42592)

    * Removals are only committed if they match the filespec (or if there is
      no filespec).  (#46635, Aaron Bentley)

    * smart-add recurses through all supplied directories 
      (John Arbash Meinel, #52578)

    * Make the bundle reader extra lines before and after the bundle text.
      This allows you to parse an email with the bundle inline.
      (John Arbash Meinel, #49182)

    * Change the file id generator to squash a little bit more. Helps when
      working with long filenames on windows. (Also helps for unicode filenames
      not generating hidden files). (John Arbash Meinel, #43801)

    * Restore terminal mode on C-c while reading sftp password.  (#48923, 
      Nicholas Allen, Martin Pool)

    * Timestamps are rounded to 1ms, and revision entries can be recreated
      exactly. (John Arbash Meinel, Jamie Wilkinson, #40693)

    * Branch.base has changed to a URL, but ~/.bazaar/locations.conf should
      use local paths, since it is user visible (John Arbash Meinel, #53653)

    * ``bzr status foo`` when foo was unversioned used to cause a full delta
      to be generated (John Arbash Meinel, #53638)

    * When reading revision properties, an empty value should be considered
      the empty string, not None (John Arbash Meinel, #47782)

    * ``bzr diff --diff-options`` can now handle binary files being changed.
      Also, the output is consistent when --diff-options is not supplied.
      (John Arbash Meinel, #54651, #52930)

    * Use the right suffixes for loading plugins (John Arbash Meinel, #51810)

    * Fix ``Branch.get_parent()`` to handle the case when the parent is not 
      accessible (John Arbash Meinel, #52976)

  INTERNALS:

    * Combine the ignore rules into a single regex rather than looping over
      them to reduce the threshold where  N^2 behaviour occurs in operations
      like status. (Jan Hudec, Robert Collins).

    * Appending to ``bzrlib.DEFAULT_IGNORE`` is now deprecated. Instead, use
      one of the add functions in bzrlib.ignores. (John Arbash Meinel)

    * 'bzr push' should only push the ancestry of the current revision, not
      all of the history in the repository. This is especially important for
      shared repositories. (John Arbash Meinel)

    * ``bzrlib.delta.compare_trees`` now iterates in alphabetically sorted order,
      rather than randomly walking the inventories. (John Arbash Meinel)

    * Doctests are now run in temporary directories which are cleaned up when
      they finish, rather than using special ScratchDir/ScratchBranch objects.
      (Martin Pool)

    * Split ``check`` into separate methods on the branch and on the repository,
      so that it can be specialized in ways that are useful or efficient for
      different formats.  (Martin Pool, Robert Collins)

    * Deprecate ``Repository.all_revision_ids``; most methods don't really need
      the global revision graph but only that part leading up to a particular
      revision.  (Martin Pool, Robert Collins)

    * Add a BzrDirFormat ``control_formats`` list which allows for control formats
      that do not use '.bzr' to store their data - i.e. '.svn', '.hg' etc.
      (Robert Collins, Jelmer Vernooij).

    * ``bzrlib.diff.external_diff`` can be redirected to any file-like object.
      Uses subprocess instead of spawnvp.
      (James Henstridge, John Arbash Meinel, #4047, #48914)

    * New command line option '--profile-imports', which will install a custom
      importer to log time to import modules and regex compilation time to 
      sys.stderr (John Arbash Meinel)

    * 'EmptyTree' is now deprecated, please use ``repository.revision_tree(None)``
      instead. (Robert Collins)

    * "RevisionTree" is now in bzrlib/revisiontree.py. (Robert Collins)

bzr 0.8.2  2006-05-17
---------------------
  
  BUG FIXES:
   
    * setup.py failed to install launchpad plugin.  (Martin Pool)

bzr 0.8.1  2006-05-16
---------------------

  BUG FIXES:

    * Fix failure to commit a merge in a checkout.  (Martin Pool, 
      Robert Collins, Erik Bågfors, #43959)

    * Nicer messages from 'commit' in the case of renames, and correct
      messages when a merge has occured. (Robert Collins, Martin Pool)

    * Separate functionality from assert statements as they are skipped in
      optimized mode of python. Add the same check to pending merges.
      (Olaf Conradi, #44443)

  CHANGES:

    * Do not show the None revision in output of bzr ancestry. (Olaf Conradi)

    * Add info on standalone branches without a working tree.
      (Olaf Conradi, #44155)

    * Fix bug in knits when raising InvalidRevisionId. (Olaf Conradi, #44284)

  CHANGES:

    * Make editor invocation comply with Debian Policy. First check
      environment variables VISUAL and EDITOR, then try editor from
      alternatives system. If that all fails, fall back to the pre-defined
      list of editors. (Olaf Conradi, #42904)

  NEW FEATURES:

    * New 'register-branch' command registers a public branch into 
      Launchpad.net, where it can be associated with bugs, etc.
      (Martin Pool, Bjorn Tillenius, Robert Collins)

  INTERNALS:

    * New public api in InventoryEntry - ``describe_change(old, new)`` which
      provides a human description of the changes between two old and
      new. (Robert Collins, Martin Pool)

  TESTING:

    * Fix test case for bzr info in upgrading a standalone branch to metadir,
      uses bzrlib api now. (Olaf Conradi)

bzr 0.8  2006-05-08
-------------------

  NOTES WHEN UPGRADING:

    Release 0.8 of bzr introduces a new format for history storage, called
    'knit', as an evolution of to the 'weave' format used in 0.7.  Local 
    and remote operations are faster using knits than weaves.  Several
    operations including 'init', 'init-repo', and 'upgrade' take a 
    --format option that controls this.  Branching from an existing branch
    will keep the same format.

    It is possible to merge, pull and push between branches of different
    formats but this is slower than moving data between homogenous
    branches.  It is therefore recommended (but not required) that you
    upgrade all branches for a project at the same time.  Information on
    formats is shown by 'bzr info'.

    bzr 0.8 now allows creation of 'repositories', which hold the history 
    of files and revisions for several branches.  Previously bzr kept all
    the history for a branch within the .bzr directory at the root of the
    branch, and this is still the default.  To create a repository, use
    the new 'bzr init-repo' command.  Branches exist as directories under
    the repository and contain just a small amount of information
    indicating the current revision of the branch.

    bzr 0.8 also supports 'checkouts', which are similar to in cvs and
    subversion.  Checkouts are associated with a branch (optionally in a
    repository), which contains all the historical information.  The
    result is that a checkout can be deleted without losing any
    already-committed revisions.  A new 'update' command is also available. 

    Repositories and checkouts are not supported with the 0.7 storage
    format.  To use them you must upgrad to either knits, or to the
    'metaweave' format, which uses weaves but changes the .bzr directory
    arrangement.
    

  IMPROVEMENTS:

    * Sftp paths can now be relative, or local, according to the lftp
      convention. Paths now take the form::

          sftp://user:pass@host:port/~/relative/path
          or
          sftp://user:pass@host:port/absolute/path

    * The FTP transport now tries to reconnect after a temporary
      failure. ftp put is made atomic. (Matthieu Moy)

    * The FTP transport now maintains a pool of connections, and
      reuses them to avoid multiple connections to the same host (like
      sftp did). (Daniel Silverstone)

    * The ``bzr_man.py`` file has been removed. To create the man page now,
      use ``./generate_docs.py man``. The new program can also create other files.
      Run ``python generate_docs.py --help`` for usage information.
      (Hans Ulrich Niedermann & James Blackwell).

    * Man Page now gives full help (James Blackwell).
      Help also updated to reflect user config now being stored in .bazaar
      (Hans Ulrich Niedermann)

    * It's now possible to set aliases in bazaar.conf (Erik Bågfors)

    * Pull now accepts a --revision argument (Erik Bågfors)

    * ``bzr re-sign`` now allows multiple revisions to be supplied on the command
      line. You can now use the following command to sign all of your old
      commits::

        find .bzr/revision-store// -name my@email-* \
          | sed 's/.*\/\/..\///' \
          | xargs bzr re-sign

    * Upgrade can now upgrade over the network. (Robert Collins)

    * Two new commands 'bzr checkout' and 'bzr update' allow for CVS/SVN-alike
      behaviour.  By default they will cache history in the checkout, but
      with --lightweight almost all data is kept in the master branch.
      (Robert Collins)

    * 'revert' unversions newly-versioned files, instead of deleting them.

    * 'merge' is more robust.  Conflict messages have changed.

    * 'merge' and 'revert' no longer clobber existing files that end in '~' or
      '.moved'.

    * Default log format can be set in configuration and plugins can register
      their own formatters. (Erik Bågfors)

    * New 'reconcile' command will check branch consistency and repair indexes
      that can become out of sync in pre 0.8 formats. (Robert Collins,
      Daniel Silverstone)

    * New 'bzr init --format' and 'bzr upgrade --format' option to control 
      what storage format is created or produced.  (Robert Collins, 
      Martin Pool)

    * Add parent location to 'bzr info', if there is one.  (Olaf Conradi)

    * New developer commands 'weave-list' and 'weave-join'.  (Martin Pool)

    * New 'init-repository' command, plus support for repositories in 'init'
      and 'branch' (Aaron Bentley, Erik Bågfors, Robert Collins)

    * Improve output of 'info' command. Show all relevant locations related to
      working tree, branch and repository. Use kibibytes for binary quantities.
      Fix off-by-one error in missing revisions of working tree.  Make 'info'
      work on branches, repositories and remote locations.  Show locations
      relative to the shared repository, if applicable.  Show locking status
      of locations.  (Olaf Conradi)

    * Diff and merge now safely handle binary files. (Aaron Bentley)

    * 'pull' and 'push' now normalise the revision history, so that any two
      branches with the same tip revision will have the same output from 'log'.
      (Robert Collins)

    * 'merge' accepts --remember option to store parent location, like 'push'
      and 'pull'. (Olaf Conradi)

    * bzr status and diff when files given as arguments do not exist
      in the relevant trees.  (Martin Pool, #3619)

    * Add '.hg' to the default ignore list.  (Martin Pool)

    * 'knit' is now the default disk format. This improves disk performance and
      utilization, increases incremental pull performance, robustness with SFTP
      and allows checkouts over SFTP to perform acceptably. 
      The initial Knit code was contributed by Johan Rydberg based on a
      specification by Martin Pool.
      (Robert Collins, Aaron Bentley, Johan Rydberg, Martin Pool).

    * New tool to generate all-in-one html version of the manual.  (Alexander
      Belchenko)

    * Hitting CTRL-C while doing an SFTP push will no longer cause stale locks
      to be left in the SFTP repository. (Robert Collins, Martin Pool).

    * New option 'diff --prefix' to control how files are named in diff
      output, with shortcuts '-p0' and '-p1' corresponding to the options for 
      GNU patch.  (Alexander Belchenko, Goffredo Baroncelli, Martin Pool)

    * Add --revision option to 'annotate' command.  (Olaf Conradi)

    * If bzr shows an unexpected revision-history after pulling (perhaps due
      to a reweave) it can now be corrected by 'bzr reconcile'.
      (Robert Collins)

  CHANGES:

    * Commit is now verbose by default, and shows changed filenames and the 
      new revision number.  (Robert Collins, Martin Pool)

    * Unify 'mv', 'move', 'rename'.  (Matthew Fuller, #5379)

    * 'bzr -h' shows help.  (Martin Pool, Ian Bicking, #35940)

    * Make 'pull' and 'push' remember location on failure using --remember.
      (Olaf Conradi)

    * For compatibility, make old format for using weaves inside metadir
      available as 'metaweave' format.  Rename format 'metadir' to 'default'.
      Clean up help for option --format in commands 'init', 'init-repo' and
      'upgrade'.  (Olaf Conradi)

  INTERNALS:
  
    * The internal storage of history, and logical branch identity have now
      been split into Branch, and Repository. The common locking and file 
      management routines are now in bzrlib.lockablefiles. 
      (Aaron Bentley, Robert Collins, Martin Pool)

    * Transports can now raise DependencyNotPresent if they need a library
      which is not installed, and then another implementation will be 
      tried.  (Martin Pool)

    * Remove obsolete (and no-op) `decode` parameter to `Transport.get`.  
      (Martin Pool)

    * Using Tree Transform for merge, revert, tree-building

    * WorkingTree.create, Branch.create, ``WorkingTree.create_standalone``,
      Branch.initialize are now deprecated. Please see ``BzrDir.create_*`` for
      replacement API's. (Robert Collins)

    * New BzrDir class represents the .bzr control directory and manages
      formatting issues. (Robert Collins)

    * New repository.InterRepository class encapsulates Repository to 
      Repository actions and allows for clean selection of optimised code
      paths. (Robert Collins)

    * ``bzrlib.fetch.fetch`` and ``bzrlib.fetch.greedy_fetch`` are now
      deprecated, please use ``branch.fetch`` or ``repository.fetch``
      depending on your needs. (Robert Collins)

    * deprecated methods now have a ``is_deprecated`` flag on them that can
      be checked, if you need to determine whether a given callable is 
      deprecated at runtime. (Robert Collins)

    * Progress bars are now nested - see
      ``bzrlib.ui.ui_factory.nested_progress_bar``.
      (Robert Collins, Robey Pointer)

    * New API call ``get_format_description()`` for each type of format.
      (Olaf Conradi)

    * Changed ``branch.set_parent()`` to accept None to remove parent.
      (Olaf Conradi)

    * Deprecated BzrError AmbiguousBase.  (Olaf Conradi)

    * WorkingTree.branch is now a read only property.  (Robert Collins)

    * bzrlib.ui.text.TextUIFactory now accepts a ``bar_type`` parameter which
      can be None or a factory that will create a progress bar. This is
      useful for testing or for overriding the bzrlib.progress heuristic.
      (Robert Collins)

    * New API method ``get_physical_lock_status()`` to query locks present on a
      transport.  (Olaf Conradi)

    * Repository.reconcile now takes a thorough keyword parameter to allow
      requesting an indepth reconciliation, rather than just a data-loss 
      check. (Robert Collins)

    * ``bzrlib.ui.ui_factory protocol`` now supports ``get_boolean`` to prompt
      the user for yes/no style input. (Robert Collins)

  TESTING:

    * SFTP tests now shortcut the SSH negotiation, reducing test overhead
      for testing SFTP protocol support. (Robey Pointer)

    * Branch formats are now tested once per implementation (see ``bzrlib.
      tests.branch_implementations``. This is analagous to the transport
      interface tests, and has been followed up with working tree,
      repository and BzrDir tests. (Robert Collins)

    * New test base class TestCaseWithTransport provides a transport aware
      test environment, useful for testing any transport-interface using
      code. The test suite option --transport controls the transport used
      by this class (when its not being used as part of implementation
      contract testing). (Robert Collins)

    * Close logging handler on disabling the test log. This will remove the
      handler from the internal list inside python's logging module,
      preventing shutdown from closing it twice.  (Olaf Conradi)

    * Move test case for uncommit to blackbox tests.  (Olaf Conradi)

    * ``run_bzr`` and ``run_bzr_captured`` now accept a 'stdin="foo"'
      parameter which will provide String("foo") to the command as its stdin.

bzr 0.7 2006-01-09
------------------

  CHANGES:

    * .bzrignore is excluded from exports, on the grounds that it's a bzr 
      internal-use file and may not be wanted.  (Jamie Wilkinson)

    * The "bzr directories" command were removed in favor of the new
      --kind option to the "bzr inventory" command.  To list all 
      versioned directories, now use "bzr inventory --kind directory".  
      (Johan Rydberg)

    * Under Windows configuration directory is now ``%APPDATA%\bazaar\2.0``
      by default. (John Arbash Meinel)

    * The parent of Bzr configuration directory can be set by ``BZR_HOME``
      environment variable. Now the path for it is searched in ``BZR_HOME``,
      then in HOME. Under Windows the order is: ``BZR_HOME``, ``APPDATA``
      (usually points to ``C:\Documents and Settings\User Name\Application Data``),
      ``HOME``. (John Arbash Meinel)

    * Plugins with the same name in different directories in the bzr plugin
      path are no longer loaded: only the first successfully loaded one is
      used. (Robert Collins)

    * Use systems' external ssh command to open connections if possible.  
      This gives better integration with user settings such as ProxyCommand.
      (James Henstridge)

    * Permissions on files underneath .bzr/ are inherited from the .bzr 
      directory. So for a shared repository, simply doing 'chmod -R g+w .bzr/'
      will mean that future file will be created with group write permissions.

    * configure.in and config.guess are no longer in the builtin default 
      ignore list.

    * '.sw[nop]' pattern ignored, to ignore vim swap files for nameless
      files.  (John Arbash Meinel, Martin Pool)

  IMPROVEMENTS:

    * "bzr INIT dir" now initializes the specified directory, and creates 
      it if it does not exist.  (John Arbash Meinel)

    * New remerge command (Aaron Bentley)

    * Better zsh completion script.  (Steve Borho)

    * 'bzr diff' now returns 1 when there are changes in the working 
      tree. (Robert Collins)

    * 'bzr push' now exists and can push changes to a remote location. 
      This uses the transport infrastructure, and can store the remote
      location in the ~/.bazaar/branches.conf configuration file.
      (Robert Collins)

    * Test directories are only kept if the test fails and the user requests
      that they be kept.

    * Tweaks to short log printing

    * Added branch nicks, new nick command, printing them in log output. 
      (Aaron Bentley)

    * If ``$BZR_PDB`` is set, pop into the debugger when an uncaught exception 
      occurs.  (Martin Pool)

    * Accept 'bzr resolved' (an alias for 'bzr resolve'), as this is
      the same as Subversion.  (Martin Pool)

    * New ftp transport support (on ftplib), for ftp:// and aftp:// 
      URLs.  (Daniel Silverstone)

    * Commit editor temporary files now start with ``bzr_log.``, to allow 
      text editors to match the file name and set up appropriate modes or 
      settings.  (Magnus Therning)

    * Improved performance when integrating changes from a remote weave.  
      (Goffredo Baroncelli)

    * Sftp will attempt to cache the connection, so it is more likely that
      a connection will be reused, rather than requiring multiple password
      requests.

    * bzr revno now takes an optional argument indicating the branch whose
      revno should be printed.  (Michael Ellerman)

    * bzr cat defaults to printing the last version of the file.  
      (Matthieu Moy, #3632)

    * New global option 'bzr --lsprof COMMAND' runs bzr under the lsprof 
      profiler.  (Denys Duchier)

    * Faster commits by reading only the headers of affected weave files. 
      (Denys Duchier)

    * 'bzr add' now takes a --dry-run parameter which shows you what would be
      added, but doesn't actually add anything. (Michael Ellerman)

    * 'bzr add' now lists how many files were ignored per glob.  add --verbose
      lists the specific files.  (Aaron Bentley)

    * 'bzr missing' now supports displaying changes in diverged trees and can
      be limited to show what either end of the comparison is missing.
      (Aaron Bently, with a little prompting from Daniel Silverstone)

  BUG FIXES:

    * SFTP can walk up to the root path without index errors. (Robert Collins)

    * Fix bugs in running bzr with 'python -O'.  (Martin Pool)

    * Error when run with -OO

    * Fix bug in reporting http errors that don't have an http error code.
      (Martin Pool)

    * Handle more cases of pipe errors in display commands

    * Change status to 3 for all errors

    * Files that are added and unlinked before committing are completely
      ignored by diff and status

    * Stores with some compressed texts and some uncompressed texts are now
      able to be used. (John A Meinel)

    * Fix for bzr pull failing sometimes under windows

    * Fix for sftp transport under windows when using interactive auth

    * Show files which are both renamed and modified as such in 'bzr 
      status' output.  (Daniel Silverstone, #4503)

    * Make annotate cope better with revisions committed without a valid 
      email address.  (Marien Zwart)

    * Fix representation of tab characters in commit messages.
      (Harald Meland)

    * List of plugin directories in ``BZR_PLUGIN_PATH`` environment variable is
      now parsed properly under Windows. (Alexander Belchenko)

    * Show number of revisions pushed/pulled/merged. (Robey Pointer)

    * Keep a cached copy of the basis inventory to speed up operations 
      that need to refer to it.  (Johan Rydberg, Martin Pool)

    * Fix bugs in bzr status display of non-ascii characters.
      (Martin Pool)

    * Remove Makefile.in from default ignore list.
      (Tollef Fog Heen, Martin Pool, #6413)

    * Fix failure in 'bzr added'.  (Nathan McCallum, Martin Pool)

  TESTING:

    * Fix selftest asking for passwords when there are no SFTP keys.  
      (Robey Pointer, Jelmer Vernooij) 

    * Fix selftest run with 'python -O'.  (Martin Pool)

    * Fix HTTP tests under Windows. (John Arbash Meinel)

    * Make tests work even if HOME is not set (Aaron Bentley)

    * Updated ``build_tree`` to use fixed line-endings for tests which read 
      the file cotents and compare. Make some tests use this to pass under
      Windows. (John Arbash Meinel)

    * Skip stat and symlink tests under Windows. (Alexander Belchenko)

    * Delay in selftest/testhashcash is now issued under win32 and Cygwin.
      (John Arbash Meinel)

    * Use terminal width to align verbose test output.  (Martin Pool)

    * Blackbox tests are maintained within the bzrlib.tests.blackbox directory.
      If adding a new test script please add that to
      ``bzrlib.tests.blackbox.__init__``. (Robert Collins)

    * Much better error message if one of the test suites can't be 
      imported.  (Martin Pool)

    * Make check now runs the test suite twice - once with the default locale,
      and once with all locales forced to C, to expose bugs. This is not 
      trivially done within python, so for now its only triggered by running
      Make check. Integrators and packagers who wish to check for full 
      platform support should run 'make check' to test the source.
      (Robert Collins)

    * Tests can now run TestSkipped if they can't execute for any reason.
      (Martin Pool) (NB: TestSkipped should only be raised for correctable
      reasons - see the wiki spec ImprovingBzrTestSuite).

    * Test sftp with relative, absolute-in-homedir and absolute-not-in-homedir
      paths for the transport tests. Introduce blackbox remote sftp tests that
      test the same permutations. (Robert Collins, Robey Pointer)

    * Transport implementation tests are now independent of the local file
      system, which allows tests for esoteric transports, and for features
      not available in the local file system. They also repeat for variations
      on the URL scheme that can introduce issues in the transport code,
      see bzrlib.transport.TransportTestProviderAdapter() for this.
      (Robert Collins).

    * ``TestCase.build_tree`` uses the transport interface to build trees,
      pass in a transport parameter to give it an existing connection.
      (Robert Collins).

  INTERNALS:

    * WorkingTree.pull has been split across Branch and WorkingTree,
      to allow Branch only pulls. (Robert Collins)

    * ``commands.display_command`` now returns the result of the decorated 
      function. (Robert Collins)

    * LocationConfig now has a ``set_user_option(key, value)`` call to save
      a setting in its matching location section (a new one is created
      if needed). (Robert Collins)

    * Branch has two new methods, ``get_push_location`` and
      ``set_push_location`` to respectively, get and set the push location.
      (Robert Collins)

    * ``commands.register_command`` now takes an optional flag to signal that
      the registrant is planning to decorate an existing command. When 
      given multiple plugins registering a command is not an error, and
      the original command class (whether built in or a plugin based one) is
      returned to the caller. There is a new error 'MustUseDecorated' for
      signalling when a wrapping command should switch to the original
      version. (Robert Collins)

    * Some option parsing errors will raise 'BzrOptionError', allowing 
      granular detection for decorating commands. (Robert Collins).

    * ``Branch.read_working_inventory`` has moved to
      ``WorkingTree.read_working_inventory``. This necessitated changes to
      ``Branch.get_root_id``, and a move of ``Branch.set_inventory`` to
      WorkingTree as well. To make it clear that a WorkingTree cannot always
      be obtained ``Branch.working_tree()`` will raise
      ``errors.NoWorkingTree`` if one cannot be obtained. (Robert Collins)

    * All pending merges operations from Branch are now on WorkingTree.
      (Robert Collins)

    * The follow operations from Branch have moved to WorkingTree::

          add()
          commit()
          move()
          rename_one()
          unknowns()

      (Robert Collins)

    * ``bzrlib.add.smart_add_branch`` is now ``smart_add_tree``. (Robert Collins)

    * New "rio" serialization format, similar to rfc-822. (Martin Pool)

    * Rename selftests to ``bzrlib.tests.test_foo``.  (John A Meinel, Martin 
      Pool)

    * ``bzrlib.plugin.all_plugins`` has been changed from an attribute to a 
      query method. (Robert Collins)
 
    * New options to read only the table-of-contents of a weave.  
      (Denys Duchier)

    * Raise NoSuchFile when someone tries to add a non-existant file.
      (Michael Ellerman)

    * Simplify handling of DivergedBranches in ``cmd_pull()``.
      (Michael Ellerman)
   
    * Branch.controlfile* logic has moved to lockablefiles.LockableFiles, which
      is exposed as ``Branch().control_files``. Also this has been altered with the
      controlfile pre/suffix replaced by simple method names like 'get' and
      'put'. (Aaron Bentley, Robert Collins).

    * Deprecated functions and methods can now be marked as such using the 
      ``bzrlib.symbol_versioning`` module. Marked method have their docstring
      updated and will issue a DeprecationWarning using the warnings module
      when they are used. (Robert Collins)

    * ``bzrlib.osutils.safe_unicode`` now exists to provide parameter coercion
      for functions that need unicode strings. (Robert Collins)

bzr 0.6 2005-10-28
------------------

  IMPROVEMENTS:
  
    * pull now takes --verbose to show you what revisions are added or removed
      (John A Meinel)

    * merge now takes a --show-base option to include the base text in
      conflicts.
      (Aaron Bentley)

    * The config files are now read using ConfigObj, so '=' should be used as
      a separator, not ':'.
      (Aaron Bentley)

    * New 'bzr commit --strict' option refuses to commit if there are 
      any unknown files in the tree.  To commit, make sure all files are 
      either ignored, added, or deleted.  (Michael Ellerman)

    * The config directory is now ~/.bazaar, and there is a single file 
      ~/.bazaar/bazaar.conf storing email, editor and other preferences.
      (Robert Collins)

    * 'bzr add' no longer takes a --verbose option, and a --quiet option
      has been added that suppresses all output.

    * Improved zsh completion support in contrib/zsh, from Clint
      Adams.

    * Builtin 'bzr annotate' command, by Martin Pool with improvements from 
      Goffredo Baroncelli.
    
    * 'bzr check' now accepts -v for verbose reporting, and checks for
      ghosts in the branch. (Robert Collins)

    * New command 're-sign' which will regenerate the gpg signature for 
      a revision. (Robert Collins)

    * If you set ``check_signatures=require`` for a path in 
      ``~/.bazaar/branches.conf`` then bzr will invoke your
      ``gpg_signing_command`` (defaults to gpg) and record a digital signature
      of your commit. (Robert Collins)

    * New sftp transport, based on Paramiko.  (Robey Pointer)

    * 'bzr pull' now accepts '--clobber' which will discard local changes
      and make this branch identical to the source branch. (Robert Collins)

    * Just give a quieter warning if a plugin can't be loaded, and 
      put the details in .bzr.log.  (Martin Pool)

    * 'bzr branch' will now set the branch-name to the last component of the
      output directory, if one was supplied.

    * If the option ``post_commit`` is set to one (or more) python function
      names (must be in the bzrlib namespace), then they will be invoked
      after the commit has completed, with the branch and ``revision_id`` as
      parameters. (Robert Collins)

    * Merge now has a retcode of 1 when conflicts occur. (Robert Collins)

    * --merge-type weave is now supported for file contents.  Tree-shape
      changes are still three-way based.  (Martin Pool, Aaron Bentley)

    * 'bzr check' allows the first revision on revision-history to have
      parents - something that is expected for cheap checkouts, and occurs
      when conversions from baz do not have all history.  (Robert Collins).

   * 'bzr merge' can now graft unrelated trees together, if your specify
     0 as a base. (Aaron Bentley)

   * 'bzr commit branch' and 'bzr commit branch/file1 branch/file2' now work
     (Aaron Bentley)

    * Add '.sconsign*' to default ignore list.  (Alexander Belchenko)

   * 'bzr merge --reprocess' minimizes conflicts

  TESTING:

    * The 'bzr selftest --pattern' option for has been removed, now 
      test specifiers on the command line can be simple strings, or 
      regexps, or both. (Robert Collins)

    * Passing -v to selftest will now show the time each test took to 
      complete, which will aid in analysing performance regressions and
      related questions. (Robert Collins)

    * 'bzr selftest' runs all tests, even if one fails, unless '--one'
      is given. (Martin Pool)

    * There is a new method for TestCaseInTempDir, assertFileEqual, which
      will check that a given content is equal to the content of the named
      file. (Robert Collins)

    * Fix test suite's habit of leaving many temporary log files in $TMPDIR.
      (Martin Pool)

  INTERNALS:

    * New 'testament' command and concept for making gpg-signatures 
      of revisions that are not tied to a particular internal
      representation.  (Martin Pool).

    * Per-revision properties ('revprops') as key-value associated 
      strings on each revision created when the revision is committed.
      Intended mainly for the use of external tools.  (Martin Pool).

    * Config options have moved from bzrlib.osutils to bzrlib.config.
      (Robert Collins)

    * Improved command line option definitions allowing explanations
      for individual options, among other things.  Contributed by 
      Magnus Therning.

    * Config options have moved from bzrlib.osutils to bzrlib.config.
      Configuration is now done via the config.Config interface:
      Depending on whether you have a Branch, a Location or no information
      available, construct a ``*Config``, and use its ``signature_checking``,
      ``username`` and ``user_email`` methods. (Robert Collins)

    * Plugins are now loaded under bzrlib.plugins, not bzrlib.plugin, and
      they are made available for other plugins to use. You should not 
      import other plugins during the ``__init__`` of your plugin though, as 
      no ordering is guaranteed, and the plugins directory is not on the
      python path. (Robert Collins)

    * Branch.relpath has been moved to WorkingTree.relpath. WorkingTree no
      no longer takes an inventory, rather it takes an option branch
      parameter, and if None is given will open the branch at basedir 
      implicitly. (Robert Collins)

    * Cleaner exception structure and error reporting.  Suggested by 
      Scott James Remnant.  (Martin Pool)

    * Branch.remove has been moved to WorkingTree, which has also gained
      ``lock_read``, ``lock_write`` and ``unlock`` methods for convenience.
      (Robert Collins)

    * Two decorators, ``needs_read_lock`` and ``needs_write_lock`` have been
      added to the branch module. Use these to cause a function to run in a
      read or write lock respectively. (Robert Collins)

    * ``Branch.open_containing`` now returns a tuple (Branch, relative-path),
      which allows direct access to the common case of 'get me this file
      from its branch'. (Robert Collins)

    * Transports can register using ``register_lazy_transport``, and they 
      will be loaded when first used.  (Martin Pool)

    * 'pull' has been factored out of the command as ``WorkingTree.pull()``.
      A new option to WorkingTree.pull has been added, clobber, which will
      ignore diverged history and pull anyway.
      (Robert Collins)

    * config.Config has a ``get_user_option`` call that accepts an option name.
      This will be looked up in branches.conf and bazaar.conf as normal.
      It is intended that this be used by plugins to support options - 
      options of built in programs should have specific methods on the config.
      (Robert Collins)

    * ``merge.merge_inner`` now has tempdir as an optional parameter.
      (Robert Collins)

    * Tree.kind is not recorded at the top level of the hierarchy, as it was
      missing on EmptyTree, leading to a bug with merge on EmptyTrees.
      (Robert Collins)

    * ``WorkingTree.__del__`` has been removed, it was non deterministic and not 
      doing what it was intended to. See ``WorkingTree.__init__`` for a comment
      about future directions. (Robert Collins/Martin Pool)

    * bzrlib.transport.http has been modified so that only 404 urllib errors
      are returned as NoSuchFile. Other exceptions will propogate as normal.
      This allows debuging of actual errors. (Robert Collins)

    * bzrlib.transport.Transport now accepts *ONLY* url escaped relative paths
      to apis like 'put', 'get' and 'has'. This is to provide consistent
      behaviour - it operates on url's only. (Robert Collins)

    * Transports can register using ``register_lazy_transport``, and they 
      will be loaded when first used.  (Martin Pool)

    * ``merge_flex`` no longer calls ``conflict_handler.finalize()``, instead that
      is called by ``merge_inner``. This is so that the conflict count can be 
      retrieved (and potentially manipulated) before returning to the caller
      of ``merge_inner``. Likewise 'merge' now returns the conflict count to the
      caller. (Robert Collins)

    * ``revision.revision_graph`` can handle having only partial history for
      a revision - that is no revisions in the graph with no parents.
      (Robert Collins).

    * New ``builtins.branch_files`` uses the standard ``file_list`` rules to
      produce a branch and a list of paths, relative to that branch
      (Aaron Bentley)

    * New TestCase.addCleanup facility.

    * New ``bzrlib.version_info`` tuple (similar to ``sys.version_info``),
      which can be used by programs importing bzrlib.

  BUG FIXES:

    * Better handling of branches in directories with non-ascii names. 
      (Joel Rosdahl, Panagiotis Papadakos)

    * Upgrades of trees with no commits will not fail due to accessing
      [-1] in the revision-history. (Andres Salomon)


bzr 0.1.1 2005-10-12
--------------------

  BUG FIXES:

    * Fix problem in pulling over http from machines that do not 
      allow directories to be listed.

    * Avoid harmless warning about invalid hash cache after 
      upgrading branch format.

  PERFORMANCE: 
  
    * Avoid some unnecessary http operations in branch and pull.


bzr 0.1 2005-10-11
------------------

  NOTES:

    * 'bzr branch' over http initially gives a very high estimate
      of completion time but it should fall as the first few 
      revisions are pulled in.  branch is still slow on 
      high-latency connections.

  BUG FIXES:
  
    * bzr-man.py has been updated to work again. Contributed by
      Rob Weir.

    * Locking is now done with fcntl.lockf which works with NFS
      file systems. Contributed by Harald Meland.

    * When a merge encounters a file that has been deleted on
      one side and modified on the other, the old contents are
      written out to foo.BASE and foo.SIDE, where SIDE is this
      or OTHER. Contributed by Aaron Bentley.

    * Export was choosing incorrect file paths for the content of
      the tarball, this has been fixed by Aaron Bentley.

    * Commit will no longer commit without a log message, an 
      error is returned instead. Contributed by Jelmer Vernooij.

    * If you commit a specific file in a sub directory, any of its
      parent directories that are added but not listed will be 
      automatically included. Suggested by Michael Ellerman.

    * bzr commit and upgrade did not correctly record new revisions
      for files with only a change to their executable status.
      bzr will correct this when it encounters it. Fixed by
      Robert Collins

    * HTTP tests now force off the use of ``http_proxy`` for the duration.
      Contributed by Gustavo Niemeyer.

    * Fix problems in merging weave-based branches that have 
      different partial views of history.

    * Symlink support: working with symlinks when not in the root of a 
      bzr tree was broken, patch from Scott James Remnant.

  IMPROVEMENTS:

    * 'branch' now accepts a --basis parameter which will take advantage
      of local history when making a new branch. This allows faster 
      branching of remote branches. Contributed by Aaron Bentley.

    * New tree format based on weave files, called version 5.
      Existing branches can be upgraded to this format using 
      'bzr upgrade'.

    * Symlinks are now versionable. Initial patch by 
      Erik Toubro Nielsen, updated to head by Robert Collins.

    * Executable bits are tracked on files. Patch from Gustavo
      Niemeyer.

    * 'bzr status' now shows unknown files inside a selected directory.
      Patch from Heikki Paajanen.

    * Merge conflicts are recorded in .bzr. Two new commands 'conflicts'
      and 'resolve' have needed added, which list and remove those 
      merge conflicts respectively. A conflicted tree cannot be committed
      in. Contributed by Aaron Bentley.

    * 'rm' is now an alias for 'remove'.

    * Stores now split out their content in a single byte prefixed hash,
      dropping the density of files per directory by 256. Contributed by
      Gustavo Niemeyer.

    * 'bzr diff -r branch:URL' will now perform a diff between two branches.
      Contributed by Robert Collins.

    * 'bzr log' with the default formatter will show merged revisions,
      indented to the right. Initial implementation contributed by Gustavo
      Niemeyer, made incremental by Robert Collins.


  INTERNALS:

    * Test case failures have the exception printed after the log 
      for your viewing pleasure.

    * InventoryEntry is now an abstract base class, use one of the
      concrete InventoryDirectory etc classes instead.

    * Branch raises an UnsupportedFormatError when it detects a 
      bzr branch it cannot understand. This allows for precise
      handling of such circumstances.

    * Remove RevisionReference class; ``Revision.parent_ids`` is now simply a
      list of their ids and ``parent_sha1s`` is a list of their corresponding
      sha1s (for old branches only at the moment.)

    * New method-object style interface for Commit() and Fetch().

    * Renamed ``Branch.last_patch()`` to ``Branch.last_revision()``, since
      we call them revisions not patches.

    * Move ``copy_branch`` to ``bzrlib.clone.copy_branch``.  The destination
      directory is created if it doesn't exist.

    * Inventories now identify the files which were present by 
      giving the revision *of that file*.

    * Inventory and Revision XML contains a version identifier.  
      This must be consistent with the overall branch version
      but allows for more flexibility in future upgrades.

  TESTING:

    * Removed testsweet module so that tests can be run after 
      bzr installed by 'bzr selftest'.

    * 'bzr selftest' command-line arguments can now be partial ids
      of tests to run, e.g. ``bzr selftest test_weave``

      
bzr 0.0.9 2005-09-23
--------------------

  BUG FIXES:

    * Fixed "branch -r" option.

    * Fix remote access to branches containing non-compressed history.
      (Robert Collins).

    * Better reliability of http server tests.  (John Arbash-Meinel)

    * Merge graph maximum distance calculation fix.  (Aaron Bentley)
   
    * Various minor bug in windows support have been fixed, largely in the
      test suite. Contributed by Alexander Belchenko.

  IMPROVEMENTS:

    * Status now accepts a -r argument to give status between chosen
      revisions. Contributed by Heikki Paajanen.

    * Revision arguments no longer use +/-/= to control ranges, instead
      there is a 'before' namespace, which limits the successive namespace.
      For example '$ bzr log -r date:yesterday..before:date:today' will
      select everything from yesterday and before today. Contributed by
      Robey Pointer

    * There is now a bzr.bat file created by distutils when building on 
      Windows. Contributed by Alexander Belchenko.

  INTERNALS:

    * Removed uuid() as it was unused.

    * Improved 'fetch' code for pulling revisions from one branch into
      another (used by pull, merged, etc.)


bzr 0.0.8 2005-09-20
--------------------

  IMPROVEMENTS:

    * Adding a file whose parent directory is not versioned will
      implicitly add the parent, and so on up to the root. This means
      you should never need to explictly add a directory, they'll just
      get added when you add a file in the directory.  Contributed by
      Michael Ellerman.

    * Ignore ``.DS_Store`` (contains Mac metadata) by default.
      (Nir Soffer)

    * If you set ``BZR_EDITOR`` in the environment, it is checked in
      preference to EDITOR and the config file for the interactive commit
      editing program. Related to this is a bugfix where a missing program
      set in EDITOR would cause editing to fail, now the fallback program
      for the operating system is still tried.

    * Files that are not directories/symlinks/regular files will no longer
      cause bzr to fail, it will just ignore them by default. You cannot add
      them to the tree though - they are not versionable.


  INTERNALS:

    * Refactor xml packing/unpacking.

  BUG FIXES: 

    * Fixed 'bzr mv' by Ollie Rutherfurd.

    * Fixed strange error when trying to access a nonexistent http
      branch.

    * Make sure that the hashcache gets written out if it can't be
      read.


  PORTABILITY:

    * Various Windows fixes from Ollie Rutherfurd.

    * Quieten warnings about locking; patch from Matt Lavin.


bzr-0.0.7 2005-09-02
--------------------

  NEW FEATURES:

    * ``bzr shell-complete`` command contributed by Clint Adams to
      help with intelligent shell completion.

    * New expert command ``bzr find-merge-base`` for debugging merges.


  ENHANCEMENTS:

    * Much better merge support.

    * merge3 conflicts are now reported with markers like '<<<<<<<'
      (seven characters) which is the same as CVS and pleases things
      like emacs smerge.


  BUG FIXES:

    * ``bzr upgrade`` no longer fails when trying to fix trees that
      mention revisions that are not present.

    * Fixed bugs in listing plugins from ``bzr plugins``.

    * Fix case of $EDITOR containing options for the editor.

    * Fix log -r refusing to show the last revision.
      (Patch from Goffredo Baroncelli.)


  CHANGES:

    * ``bzr log --show-ids`` shows the revision ids of all parents.

    * Externally provided commands on your $BZRPATH no longer need
      to recognize --bzr-usage to work properly, and can just handle
      --help themselves.


  LIBRARY:

    * Changed trace messages to go through the standard logging
      framework, so that they can more easily be redirected by
      libraries.



bzr-0.0.6 2005-08-18
--------------------

  NEW FEATURES:

    * Python plugins, automatically loaded from the directories on
      ``BZR_PLUGIN_PATH`` or ``~/.bzr.conf/plugins`` by default.

    * New 'bzr mkdir' command.

    * Commit mesage is fetched from an editor if not given on the
      command line; patch from Torsten Marek.

    * ``bzr log -m FOO`` displays commits whose message matches regexp 
      FOO.
      
    * ``bzr add`` with no arguments adds everything under the current directory.

    * ``bzr mv`` does move or rename depending on its arguments, like
      the Unix command.

    * ``bzr missing`` command shows a summary of the differences
      between two trees.  (Merged from John Arbash-Meinel.)

    * An email address for commits to a particular tree can be
      specified by putting it into .bzr/email within a branch.  (Based
      on a patch from Heikki Paajanen.)


  ENHANCEMENTS:

    * Faster working tree operations.


  CHANGES:

    * 3rd-party modules shipped with bzr are copied within the bzrlib
      python package, so that they can be installed by the setup
      script without clashing with anything already existing on the
      system.  (Contributed by Gustavo Niemeyer.)

    * Moved plugins directory to bzrlib/, so that there's a standard
      plugin directory which is not only installed with bzr itself but
      is also available when using bzr from the development tree.
      ``BZR_PLUGIN_PATH`` and ``DEFAULT_PLUGIN_PATH`` are then added to the
      standard plugins directory.

    * When exporting to a tarball with ``bzr export --format tgz``, put 
      everything under a top directory rather than dumping it into the
      current directory.   This can be overridden with the ``--root`` 
      option.  Patch from William Dodé and John Meinel.

    * New ``bzr upgrade`` command to upgrade the format of a branch,
      replacing ``bzr check --update``.

    * Files within store directories are no longer marked readonly on
      disk.

    * Changed ``bzr log`` output to a more compact form suggested by
      John A Meinel.  Old format is available with the ``--long`` or
      ``-l`` option, patched by William Dodé.

    * By default the commit command refuses to record a revision with
      no changes unless the ``--unchanged`` option is given.

    * The ``--no-plugins``, ``--profile`` and ``--builtin`` command
      line options must come before the command name because they 
      affect what commands are available; all other options must come 
      after the command name because their interpretation depends on
      it.

    * ``branch`` and ``clone`` added as aliases for ``branch``.

    * Default log format is back to the long format; the compact one
      is available with ``--short``.
      
      
  BUG FIXES:
  
    * Fix bugs in committing only selected files or within a subdirectory.


bzr-0.0.5  2005-06-15
---------------------
  
  CHANGES:

    * ``bzr`` with no command now shows help rather than giving an
      error.  Suggested by Michael Ellerman.

    * ``bzr status`` output format changed, because svn-style output
      doesn't really match the model of bzr.  Now files are grouped by
      status and can be shown with their IDs.  ``bzr status --all``
      shows all versioned files and unknown files but not ignored files.

    * ``bzr log`` runs from most-recent to least-recent, the reverse
      of the previous order.  The previous behaviour can be obtained
      with the ``--forward`` option.
        
    * ``bzr inventory`` by default shows only filenames, and also ids
      if ``--show-ids`` is given, in which case the id is the second
      field.


  ENHANCEMENTS:

    * New 'bzr whoami --email' option shows only the email component
      of the user identification, from Jo Vermeulen.

    * New ``bzr ignore PATTERN`` command.

    * Nicer error message for broken pipe, interrupt and similar
      conditions that don't indicate an internal error.

    * Add ``.*.sw[nop] .git .*.tmp *,v`` to default ignore patterns.

    * Per-branch locks keyed on ``.bzr/branch-lock``, available in
      either read or write mode.

    * New option ``bzr log --show-ids`` shows revision and file ids.

    * New usage ``bzr log FILENAME`` shows only revisions that
      affected that file.

    * Changed format for describing changes in ``bzr log -v``.

    * New option ``bzr commit --file`` to take a message from a file,
      suggested by LarstiQ.

    * New syntax ``bzr status [FILE...]`` contributed by Bartosz
      Oler.  File may be in a branch other than the working directory.

    * ``bzr log`` and ``bzr root`` can be given an http URL instead of
      a filename.

    * Commands can now be defined by external programs or scripts
      in a directory on $BZRPATH.

    * New "stat cache" avoids reading the contents of files if they 
      haven't changed since the previous time.

    * If the Python interpreter is too old, try to find a better one
      or give an error.  Based on a patch from Fredrik Lundh.

    * New optional parameter ``bzr info [BRANCH]``.

    * New form ``bzr commit SELECTED`` to commit only selected files.

    * New form ``bzr log -r FROM:TO`` shows changes in selected
      range; contributed by John A Meinel.

    * New option ``bzr diff --diff-options 'OPTS'`` allows passing
      options through to an external GNU diff.

    * New option ``bzr add --no-recurse`` to add a directory but not
      their contents.

    * ``bzr --version`` now shows more information if bzr is being run
      from a branch.

  
  BUG FIXES:

    * Fixed diff format so that added and removed files will be
      handled properly by patch.  Fix from Lalo Martins.

    * Various fixes for files whose names contain spaces or other
      metacharacters.


  TESTING:

    * Converted black-box test suites from Bourne shell into Python;
      now run using ``./testbzr``.  Various structural improvements to
      the tests.

    * testbzr by default runs the version of bzr found in the same
      directory as the tests, or the one given as the first parameter.

    * testbzr also runs the internal tests, so the only command
      required to check is just ``./testbzr``.

    * testbzr requires python2.4, but can be used to test bzr running
      under a different version.

    * Tests added for many other changes in this release.


  INTERNAL:

    * Included ElementTree library upgraded to 1.2.6 by Fredrik Lundh.

    * Refactor command functions into Command objects based on HCT by
      Scott James Remnant.

    * Better help messages for many commands.

    * Expose ``bzrlib.open_tracefile()`` to start the tracefile; until
      this is called trace messages are just discarded.

    * New internal function ``find_touching_revisions()`` and hidden
      command touching-revisions trace the changes to a given file.

    * Simpler and faster ``compare_inventories()`` function.

    * ``bzrlib.open_tracefile()`` takes a tracefilename parameter.

    * New AtomicFile class.

    * New developer commands ``added``, ``modified``.


  PORTABILITY:

    * Cope on Windows on python2.3 by using the weaker random seed.
      2.4 is now only recommended.


bzr-0.0.4  2005-04-22
---------------------

  ENHANCEMENTS:

    * 'bzr diff' optionally takes a list of files to diff.  Still a bit
      basic.  Patch from QuantumG.

    * More default ignore patterns.

    * New 'bzr log --verbose' shows a list of files changed in the
      changeset.  Patch from Sebastian Cote.

    * Roll over ~/.bzr.log if it gets too large.

    * Command abbreviations 'ci', 'st', 'stat', '?' based on a patch
      by Jason Diamon.

    * New 'bzr help commands' based on a patch from Denys Duchier.


  CHANGES:

    * User email is determined by looking at $BZREMAIL or ~/.bzr.email
      or $EMAIL.  All are decoded by the locale preferred encoding.
      If none of these are present user@hostname is used.  The host's
      fully-qualified name is not used because that tends to fail when
      there are DNS problems.

    * New 'bzr whoami' command instead of username user-email.


  BUG FIXES: 

    * Make commit safe for hardlinked bzr trees.

    * Some Unicode/locale fixes.

    * Partial workaround for ``difflib.unified_diff`` not handling
      trailing newlines properly.


  INTERNAL:

    * Allow docstrings for help to be in PEP0257 format.  Patch from
      Matt Brubeck.

    * More tests in test.sh.

    * Write profile data to a temporary file not into working
      directory and delete it when done.

    * Smaller .bzr.log with process ids.


  PORTABILITY:

    * Fix opening of ~/.bzr.log on Windows.  Patch from Andrew
      Bennetts.

    * Some improvements in handling paths on Windows, based on a patch
      from QuantumG.


bzr-0.0.3  2005-04-06
---------------------

  ENHANCEMENTS:

    * New "directories" internal command lists versioned directories
      in the tree.

    * Can now say "bzr commit --help".

    * New "rename" command to rename one file to a different name
      and/or directory.

    * New "move" command to move one or more files into a different
      directory.

    * New "renames" command lists files renamed since base revision.

    * New cat command contributed by janmar.

  CHANGES:

    * .bzr.log is placed in $HOME (not pwd) and is always written in
      UTF-8.  (Probably not a completely good long-term solution, but
      will do for now.)

  PORTABILITY:

    * Workaround for difflib bug in Python 2.3 that causes an
      exception when comparing empty files.  Reported by Erik Toubro
      Nielsen.

  INTERNAL:

    * Refactored inventory storage to insert a root entry at the top.

  TESTING:

    * Start of shell-based black-box testing in test.sh.


bzr-0.0.2.1
-----------

  PORTABILITY:

    * Win32 fixes from Steve Brown.


bzr-0.0.2  "black cube"  2005-03-31
-----------------------------------

  ENHANCEMENTS:

    * Default ignore list extended (see bzrlib/__init__.py).

    * Patterns in .bzrignore are now added to the default ignore list,
      rather than replacing it.

    * Ignore list isn't reread for every file.

    * More help topics.

    * Reinstate the 'bzr check' command to check invariants of the
      branch.

    * New 'ignored' command lists which files are ignored and why;
      'deleted' lists files deleted in the current working tree.

    * Performance improvements.

    * New global --profile option.
    
    * Ignore patterns like './config.h' now correctly match files in
      the root directory only.


bzr-0.0.1  2005-03-26
---------------------

  ENHANCEMENTS:

    * More information from info command.

    * Can now say "bzr help COMMAND" for more detailed help.

    * Less file flushing and faster performance when writing logs and
      committing to stores.

    * More useful verbose output from some commands.

  BUG FIXES:

    * Fix inverted display of 'R' and 'M' during 'commit -v'.

  PORTABILITY:

    * Include a subset of ElementTree-1.2.20040618 to make
      installation easier.

    * Fix time.localtime call to work with Python 2.3 (the minimum
      supported).


bzr-0.0.0.69  2005-03-22
------------------------

  ENHANCEMENTS:

    * First public release.

    * Storage of local versions: init, add, remove, rm, info, log,
      diff, status, etc.<|MERGE_RESOLUTION|>--- conflicted
+++ resolved
@@ -52,18 +52,16 @@
 
   API BREAKS:
 
-<<<<<<< HEAD
     * Attempting to pull data from a ghost aware repository (e.g. knits) into a
       non-ghost aware repository such as weaves will now fail if there are
       ghosts.  (Robert Collins)
 
+    * Log formatters must now provide log_revision instead of show and
+      show_merge_revno methods. The latter had been deprecated since the 0.17
+      release. (James Westby)
+
     * ``VersionedFile.get_parents`` is deprecated, please use
       ``VersionedFile.get_parent_map``. (Robert Collins)
-=======
-    * Log formatters must now provide log_revision instead of
-      show and show_merge_revno methods. The latter had been
-      deprecated since the 0.17 release. (James Westby)
->>>>>>> c5a89114
 
   TESTING:
 
