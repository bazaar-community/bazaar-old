--- conflicted
+++ resolved
@@ -60,20 +60,18 @@
       could only happen if ``bzr reconcile`` decided that the parent
       ordering was incorrect in the file graph.  (John Arbash Meinel)
 
-    * Some compatibility fixes for building the extensions with MSVC and
-      for python2.4. (John Arbash Meinel, #277484)
-
-<<<<<<< HEAD
     * Pack repositories are now able to reload the pack listing and retry
       the current operation if another action causes the data to be
       repacked.  (John Arbash Meinel, #153786)
-=======
+
+    * Some compatibility fixes for building the extensions with MSVC and
+      for python2.4. (John Arbash Meinel, #277484)
+
     * The index logic is now able to reload the list of pack files if and
       index ends up disappearing. We still don't reload if the pack data
       itself goes missing after checking the index. This bug appears as a
       transient failure (file not found) when another process is writing
       to the repository.  (John Arbash Meinel, #153786)
->>>>>>> 06a3eaf5
 
   DOCUMENTATION:
 
