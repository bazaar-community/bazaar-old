--- conflicted
+++ resolved
@@ -19,6 +19,9 @@
 
 * Better message in ``bzr split`` error suggesting a rich root format.
   (Neil Martinsen-Burrell, #220067)
+
+* ``Branch.set_append_revisions_only`` now works with branches on a smart
+  server. (Andrew Bennetts, #365865)
 
 Internals
 *********
@@ -319,10 +322,6 @@
 Bug Fixes
 *********
 
-<<<<<<< HEAD
-* ``Branch.set_append_revisions_only`` now works with branches on a smart
-  server. (Andrew Bennetts, #365865)
-=======
 * Adding now works properly when path contains a symbolic link.
   (Geoff Bache, #183831)
 
@@ -333,13 +332,10 @@
 
 * ``bzr reconfigure --standalone`` no longer raises IncompatibleRepositories.
   (Martin von Gagern, #248932)
->>>>>>> d34b6358
 
 * ``bzr send`` works to send emails again using MAPI.
   (Neil Martinsen-Burrell, #346998)
 
-<<<<<<< HEAD
-=======
 * Check for missing parent inventories in StreamSink.  This prevents
   incomplete stacked branches being created by 1.13 bzr:// and
   bzr+ssh:// clients (which have bug #354036).  Instead, the server now
@@ -348,18 +344,12 @@
 * Correctly handle http servers proposing multiple authentication schemes.
   (Vincent Ladeuil, #366107)
 
->>>>>>> d34b6358
 * End-Of-Line content filters are now loaded correctly.
   (Ian Clatworthy, Brian de Alwis, #355280)
 
 * Fix a bug in the pure-python ``GroupCompress`` code when handling copies
   longer than 64KiB. (John Arbash Meinel, #364900)
 
-<<<<<<< HEAD
-* Non-recursive ``bzr ls`` now works properly when a path is specified.
-  (Jelmer Vernooij, #357863)
-
-=======
 * Fix TypeError in running ``bzr break-lock`` on some URLs.
   (Alexander Belchenko, Martin Pool, #365891)
 
@@ -394,7 +384,6 @@
 * Using unicode Windows API to obtain command-line arguments.
   (Alexander Belchenko, #375934)
 
->>>>>>> d34b6358
 Documentation
 *************
 
