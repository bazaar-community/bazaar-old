#! /usr/bin/env python

"""Installation script for bzr.
Run it with
 './setup.py install', or
 './setup.py --help' for more options
"""

import os
import os.path
import sys

if sys.version_info < (2, 4):
    sys.stderr.write("[ERROR] Not a supported Python version. Need 2.4+\n")
    sys.exit(1)

# NOTE: The directory containing setup.py, whether run by 'python setup.py' or
# './setup.py' or the equivalent with another path, should always be at the
# start of the path, so this should find the right one...
import bzrlib

def get_long_description():
    dirname = os.path.dirname(__file__)
    readme = os.path.join(dirname, 'README')
    f = open(readme, 'rb')
    try:
        return f.read()
    finally:
        f.close()


##
# META INFORMATION FOR SETUP
# see http://docs.python.org/dist/meta-data.html
META_INFO = {
    'name':         'bzr',
    'version':      bzrlib.__version__,
    'author':       'Canonical Ltd',
    'author_email': 'bazaar@lists.canonical.com',
    'url':          'http://www.bazaar-vcs.org/',
    'description':  'Friendly distributed version control system',
    'license':      'GNU GPL v2',
    'download_url': 'http://bazaar-vcs.org/Download',
    'long_description': get_long_description(),
    'classifiers': [
        'Development Status :: 6 - Mature',
        'Environment :: Console',
        'Intended Audience :: Developers',
        'Intended Audience :: System Administrators',
        'License :: OSI Approved :: GNU General Public License (GPL)',
        'Operating System :: Microsoft :: Windows',
        'Operating System :: OS Independent',
        'Operating System :: POSIX',
        'Programming Language :: Python',
        'Programming Language :: C',
        'Topic :: Software Development :: Version Control',
        ],
    }

# The list of packages is automatically generated later. Add other things
# that are part of BZRLIB here.
BZRLIB = {}

PKG_DATA = {# install files from selftest suite
            'package_data': {'bzrlib': ['doc/api/*.txt',
                                        'tests/test_patches_data/*',
                                        'help_topics/en/*.txt',
                                       ]},
           }


def get_bzrlib_packages():
    """Recurse through the bzrlib directory, and extract the package names"""

    packages = []
    base_path = os.path.dirname(os.path.abspath(bzrlib.__file__))
    for root, dirs, files in os.walk(base_path):
        if '__init__.py' in files:
            assert root.startswith(base_path)
            # Get just the path below bzrlib
            package_path = root[len(base_path):]
            # Remove leading and trailing slashes
            package_path = package_path.strip('\\/')
            if not package_path:
                package_name = 'bzrlib'
            else:
                package_name = ('bzrlib.' +
                            package_path.replace('/', '.').replace('\\', '.'))
            packages.append(package_name)
    return sorted(packages)


BZRLIB['packages'] = get_bzrlib_packages()


from distutils.core import setup
from distutils.command.install_scripts import install_scripts
from distutils.command.install_data import install_data
from distutils.command.build import build

###############################
# Overridden distutils actions
###############################

class my_install_scripts(install_scripts):
    """ Customized install_scripts distutils action.
    Create bzr.bat for win32.
    """
    def run(self):
        install_scripts.run(self)   # standard action

        if sys.platform == "win32":
            try:
                scripts_dir = os.path.join(sys.prefix, 'Scripts')
                script_path = self._quoted_path(os.path.join(scripts_dir,
                                                             "bzr"))
                python_exe = self._quoted_path(sys.executable)
                args = self._win_batch_args()
                batch_str = "@%s %s %s" % (python_exe, script_path, args)
                batch_path = os.path.join(self.install_dir, "bzr.bat")
                f = file(batch_path, "w")
                f.write(batch_str)
                f.close()
                print "Created:", batch_path
            except Exception, e:
                print "ERROR: Unable to create %s: %s" % (batch_path, e)

    def _quoted_path(self, path):
        if ' ' in path:
            return '"' + path + '"'
        else:
            return path

    def _win_batch_args(self):
        from bzrlib.win32utils import winver
        if winver == 'Windows NT':
            return '%*'
        else:
            return '%1 %2 %3 %4 %5 %6 %7 %8 %9'
#/class my_install_scripts


class bzr_build(build):
    """Customized build distutils action.
    Generate bzr.1.
    """

    def run(self):
        build.run(self)

<<<<<<< HEAD
        import tools.generate_docs
=======
        from tools import generate_docs
>>>>>>> ff306937
        generate_docs.main(argv=["bzr", "man"])


########################
## Setup
########################

command_classes = {'install_scripts': my_install_scripts,
                   'build': bzr_build}
from distutils import log
from distutils.errors import CCompilerError, DistutilsPlatformError
from distutils.extension import Extension
ext_modules = []
try:
    from Pyrex.Distutils import build_ext
except ImportError:
    have_pyrex = False
    # try to build the extension from the prior generated source.
    print
    print ("The python package 'Pyrex' is not available."
           " If the .c files are available,")
    print ("they will be built,"
           " but modifying the .pyx files will not rebuild them.")
    print
    from distutils.command.build_ext import build_ext
else:
    have_pyrex = True
    from Pyrex.Compiler.Version import version as pyrex_version


class build_ext_if_possible(build_ext):

    user_options = build_ext.user_options + [
        ('allow-python-fallback', None,
         "When an extension cannot be built, allow falling"
         " back to the pure-python implementation.")
        ]

    def initialize_options(self):
        build_ext.initialize_options(self)
        self.allow_python_fallback = False

    def run(self):
        try:
            build_ext.run(self)
        except DistutilsPlatformError, e:
            if not self.allow_python_fallback:
                log.warn('\n  Cannot build extensions.\n'
                         '  Use "build_ext --allow-python-fallback" to use'
                         ' slower python implementations instead.\n')
                raise
            log.warn(str(e))
            log.warn('\n  Extensions cannot be built.\n'
                     '  Using the slower Python implementations instead.\n')

    def build_extension(self, ext):
        try:
            build_ext.build_extension(self, ext)
        except CCompilerError:
            if not self.allow_python_fallback:
                log.warn('\n  Cannot build extension "%s".\n'
                         '  Use "build_ext --allow-python-fallback" to use'
                         ' slower python implementations instead.\n'
                         % (ext.name,))
                raise
            log.warn('\n  Building of "%s" extension failed.\n'
                     '  Using the slower Python implementation instead.'
                     % (ext.name,))


# Override the build_ext if we have Pyrex available
command_classes['build_ext'] = build_ext_if_possible
unavailable_files = []


def add_pyrex_extension(module_name, libraries=None, extra_source=[]):
    """Add a pyrex module to build.

    This will use Pyrex to auto-generate the .c file if it is available.
    Otherwise it will fall back on the .c file. If the .c file is not
    available, it will warn, and not add anything.

    You can pass any extra options to Extension through kwargs. One example is
    'libraries = []'.

    :param module_name: The python path to the module. This will be used to
        determine the .pyx and .c files to use.
    """
    path = module_name.replace('.', '/')
    pyrex_name = path + '.pyx'
    c_name = path + '.c'
    define_macros = []
    if sys.platform == 'win32':
        # pyrex uses the macro WIN32 to detect the platform, even though it should
        # be using something like _WIN32 or MS_WINDOWS, oh well, we can give it the
        # right value.
        define_macros.append(('WIN32', None))
    if have_pyrex:
        source = [pyrex_name]
    else:
        if not os.path.isfile(c_name):
            unavailable_files.append(c_name)
            return
        else:
            source = [c_name]
    source.extend(extra_source)
    ext_modules.append(Extension(module_name, source,
        define_macros=define_macros, libraries=libraries))


add_pyrex_extension('bzrlib._bencode_pyx')
add_pyrex_extension('bzrlib._btree_serializer_c')
add_pyrex_extension('bzrlib._chk_map_pyx', libraries=['z'])
add_pyrex_extension('bzrlib._chunks_to_lines_pyx')
add_pyrex_extension('bzrlib._groupcompress_pyx',
                    extra_source=['bzrlib/diff-delta.c'])
add_pyrex_extension('bzrlib._knit_load_data_c')
add_pyrex_extension('bzrlib._rio_pyx')
if sys.platform == 'win32':
    add_pyrex_extension('bzrlib._dirstate_helpers_c',
                        libraries=['Ws2_32'])
    add_pyrex_extension('bzrlib._walkdirs_win32')
else:
    if have_pyrex and pyrex_version == '0.9.4.1':
        # Pyrex 0.9.4.1 fails to compile this extension correctly
        # The code it generates re-uses a "local" pointer and
        # calls "PY_DECREF" after having set it to NULL. (It mixes PY_XDECREF
        # which is NULL safe with PY_DECREF which is not.)
        print 'Cannot build extension "bzrlib._dirstate_helpers_c" using'
        print 'your version of pyrex "%s". Please upgrade your pyrex' % (
            pyrex_version,)
        print 'install. For now, the non-compiled (python) version will'
        print 'be used instead.'
    else:
        add_pyrex_extension('bzrlib._dirstate_helpers_c')
    add_pyrex_extension('bzrlib._readdir_pyx')
ext_modules.append(Extension('bzrlib._patiencediff_c', ['bzrlib/_patiencediff_c.c']))


if unavailable_files:
    print 'C extension(s) not found:'
    print '   %s' % ('\n  '.join(unavailable_files),)
    print 'The python versions will be used instead.'
    print


def get_tbzr_py2exe_info(includes, excludes, packages, console_targets,
                         gui_targets, data_files):
    packages.append('tbzrcommands')

    # ModuleFinder can't handle runtime changes to __path__, but
    # win32com uses them.  Hook this in so win32com.shell is found.
    import modulefinder
    import win32com
    import cPickle as pickle
    for p in win32com.__path__[1:]:
        modulefinder.AddPackagePath("win32com", p)
    for extra in ["win32com.shell"]:
        __import__(extra)
        m = sys.modules[extra]
        for p in m.__path__[1:]:
            modulefinder.AddPackagePath(extra, p)

    # TBZR points to the TBZR directory
    tbzr_root = os.environ["TBZR"]

    # Ensure tbzrlib itself is on sys.path
    sys.path.append(tbzr_root)

    # Ensure our COM "entry-point" is on sys.path
    sys.path.append(os.path.join(tbzr_root, "shellext", "python"))

    packages.append("tbzrlib")

    # collect up our icons.
    cwd = os.getcwd()
    ico_root = os.path.join(tbzr_root, 'tbzrlib', 'resources')
    icos = [] # list of (path_root, relative_ico_path)
    # First always bzr's icon and its in the root of the bzr tree.
    icos.append(('', 'bzr.ico'))
    for root, dirs, files in os.walk(ico_root):
        icos.extend([(ico_root, os.path.join(root, f)[len(ico_root)+1:])
                     for f in files if f.endswith('.ico')])
    # allocate an icon ID for each file and the full path to the ico
    icon_resources = [(rid, os.path.join(ico_dir, ico_name))
                      for rid, (ico_dir, ico_name) in enumerate(icos)]
    # create a string resource with the mapping.  Might as well save the
    # runtime some effort and write a pickle.
    # Runtime expects unicode objects with forward-slash seps.
    fse = sys.getfilesystemencoding()
    map_items = [(f.replace('\\', '/').decode(fse), rid)
                 for rid, (_, f) in enumerate(icos)]
    ico_map = dict(map_items)
    # Create a new resource type of 'ICON_MAP', and use ID=1
    other_resources = [ ("ICON_MAP", 1, pickle.dumps(ico_map))]

    excludes.extend("""pywin pywin.dialogs pywin.dialogs.list
                       win32ui crawler.Crawler""".split())

    # NOTE: We still create a DLL version of the Python implemented shell
    # extension for testing purposes - but it is *not* registered by
    # default - our C++ one is instead.  To discourage people thinking
    # this DLL is still necessary, its called 'tbzr_old.dll'
    tbzr = dict(
        modules=["tbzr"],
        create_exe = False, # we only want a .dll
        dest_base = 'tbzr_old',
    )
    com_targets.append(tbzr)

    # tbzrcache executables - a "console" version for debugging and a
    # GUI version that is generally used.
    tbzrcache = dict(
        script = os.path.join(tbzr_root, "scripts", "tbzrcache.py"),
        icon_resources = icon_resources,
        other_resources = other_resources,
    )
    console_targets.append(tbzrcache)

    # Make a windows version which is the same except for the base name.
    tbzrcachew = tbzrcache.copy()
    tbzrcachew["dest_base"]="tbzrcachew"
    gui_targets.append(tbzrcachew)

    # ditto for the tbzrcommand tool
    tbzrcommand = dict(
        script = os.path.join(tbzr_root, "scripts", "tbzrcommand.py"),
        icon_resources = [(0,'bzr.ico')],
    )
    console_targets.append(tbzrcommand)
    tbzrcommandw = tbzrcommand.copy()
    tbzrcommandw["dest_base"]="tbzrcommandw"
    gui_targets.append(tbzrcommandw)
    
    # A utility to see python output from both C++ and Python based shell
    # extensions
    tracer = dict(script=os.path.join(tbzr_root, "scripts", "tbzrtrace.py"))
    console_targets.append(tracer)

    # The C++ implemented shell extensions.
    dist_dir = os.path.join(tbzr_root, "shellext", "cpp", "tbzrshellext",
                            "build", "dist")
    data_files.append(('', [os.path.join(dist_dir, 'tbzrshellext_x86.dll')]))
    data_files.append(('', [os.path.join(dist_dir, 'tbzrshellext_x64.dll')]))


def get_qbzr_py2exe_info(includes, excludes, packages):
    # PyQt4 itself still escapes the plugin detection code for some reason...
    packages.append('PyQt4')
    excludes.append('PyQt4.elementtree.ElementTree')
    includes.append('sip') # extension module required for Qt.
    packages.append('pygments') # colorizer for qbzr
    packages.append('docutils') # html formatting
    # but we can avoid many Qt4 Dlls.
    dll_excludes.extend(
        """QtAssistantClient4.dll QtCLucene4.dll QtDesigner4.dll
        QtHelp4.dll QtNetwork4.dll QtOpenGL4.dll QtScript4.dll
        QtSql4.dll QtTest4.dll QtWebKit4.dll QtXml4.dll
        qscintilla2.dll""".split())
    # the qt binaries might not be on PATH...
    qt_dir = os.path.join(sys.prefix, "PyQt4", "bin")
    path = os.environ.get("PATH","")
    if qt_dir.lower() not in [p.lower() for p in path.split(os.pathsep)]:
        os.environ["PATH"] = path + os.pathsep + qt_dir


def get_svn_py2exe_info(includes, excludes, packages):
    packages.append('subvertpy')


if 'bdist_wininst' in sys.argv:
    def find_docs():
        docs = []
        for root, dirs, files in os.walk('doc'):
            r = []
            for f in files:
                if (os.path.splitext(f)[1] in ('.html','.css','.png','.pdf')
                    or f == 'quick-start-summary.svg'):
                    r.append(os.path.join(root, f))
            if r:
                relative = root[4:]
                if relative:
                    target = os.path.join('Doc\\Bazaar', relative)
                else:
                    target = 'Doc\\Bazaar'
                docs.append((target, r))
        return docs

    # python's distutils-based win32 installer
    ARGS = {'scripts': ['bzr', 'tools/win32/bzr-win32-bdist-postinstall.py'],
            'ext_modules': ext_modules,
            # help pages
            'data_files': find_docs(),
            # for building pyrex extensions
            'cmdclass': {'build_ext': build_ext_if_possible},
           }

    ARGS.update(META_INFO)
    ARGS.update(BZRLIB)
    ARGS.update(PKG_DATA)
    
    setup(**ARGS)

elif 'py2exe' in sys.argv:
    import glob
    # py2exe setup
    import py2exe

    # pick real bzr version
    import bzrlib

    version_number = []
    for i in bzrlib.version_info[:4]:
        try:
            i = int(i)
        except ValueError:
            i = 0
        version_number.append(str(i))
    version_str = '.'.join(version_number)

    # An override to install_data used only by py2exe builds, which arranges
    # to byte-compile any .py files in data_files (eg, our plugins)
    # Necessary as we can't rely on the user having the relevant permissions
    # to the "Program Files" directory to generate them on the fly.
    class install_data_with_bytecompile(install_data):
        def run(self):
            from distutils.util import byte_compile

            install_data.run(self)

            py2exe = self.distribution.get_command_obj('py2exe', False)
            optimize = py2exe.optimize
            compile_names = [f for f in self.outfiles if f.endswith('.py')]
            byte_compile(compile_names,
                         optimize=optimize,
                         force=self.force, prefix=self.install_dir,
                         dry_run=self.dry_run)
            if optimize:
                suffix = 'o'
            else:
                suffix = 'c'
            self.outfiles.extend([f + suffix for f in compile_names])
    # end of class install_data_with_bytecompile

    target = py2exe.build_exe.Target(script = "bzr",
                                     dest_base = "bzr",
                                     icon_resources = [(0,'bzr.ico')],
                                     name = META_INFO['name'],
                                     version = version_str,
                                     description = META_INFO['description'],
                                     author = META_INFO['author'],
                                     copyright = "(c) Canonical Ltd, 2005-2007",
                                     company_name = "Canonical Ltd.",
                                     comments = META_INFO['description'],
                                    )

    packages = BZRLIB['packages']
    packages.remove('bzrlib')
    packages = [i for i in packages if not i.startswith('bzrlib.plugins')]
    includes = []
    for i in glob.glob('bzrlib\\*.py'):
        module = i[:-3].replace('\\', '.')
        if module.endswith('__init__'):
            module = module[:-len('__init__')]
        includes.append(module)

    additional_packages = set()
    if sys.version.startswith('2.4'):
        # adding elementtree package
        additional_packages.add('elementtree')
    elif sys.version.startswith('2.5'):
        additional_packages.add('xml.etree')
    else:
        import warnings
        warnings.warn('Unknown Python version.\n'
                      'Please check setup.py script for compatibility.')

    # Although we currently can't enforce it, we consider it an error for
    # py2exe to report any files are "missing".  Such modules we know aren't
    # used should be listed here.
    excludes = """Tkinter psyco ElementPath r_hmac
                  ImaginaryModule cElementTree elementtree.ElementTree
                  Crypto.PublicKey._fastmath
                  medusa medusa.filesys medusa.ftp_server
                  tools tools.doc_generate
                  resource validate""".split()
    dll_excludes = []

    # email package from std python library use lazy import,
    # so we need to explicitly add all package
    additional_packages.add('email')
    # And it uses funky mappings to conver to 'Oldname' to 'newname'.  As
    # a result, packages like 'email.Parser' show as missing.  Tell py2exe
    # to exclude them.
    import email
    for oldname in getattr(email, '_LOWERNAMES', []):
        excludes.append("email." + oldname)
    for oldname in getattr(email, '_MIMENAMES', []):
        excludes.append("email.MIME" + oldname)

    # text files for help topis
    text_topics = glob.glob('bzrlib/help_topics/en/*.txt')
    topics_files = [('lib/help_topics/en', text_topics)]

    # built-in plugins
    plugins_files = []
    # XXX - should we consider having the concept of an 'official' build,
    # which hard-codes the list of plugins, gets more upset if modules are
    # missing, etc?
    plugins = None # will be a set after plugin sniffing...
    for root, dirs, files in os.walk('bzrlib/plugins'):
        if root == 'bzrlib/plugins':
            plugins = set(dirs)
            # We ship plugins as normal files on the file-system - however,
            # the build process can cause *some* of these plugin files to end
            # up in library.zip. Thus, we saw (eg) "plugins/svn/test" in
            # library.zip, and then saw import errors related to that as the
            # rest of the svn plugin wasn't. So we tell py2exe to leave the
            # plugins out of the .zip file
            excludes.extend(["bzrlib.plugins." + d for d in dirs])
        x = []
        for i in files:
            if os.path.splitext(i)[1] not in [".py", ".pyd", ".dll", ".mo"]:
                continue
            if i == '__init__.py' and root == 'bzrlib/plugins':
                continue
            x.append(os.path.join(root, i))
        if x:
            target_dir = root[len('bzrlib/'):]  # install to 'plugins/...'
            plugins_files.append((target_dir, x))
    # find modules for built-in plugins
    import tools.package_mf
    mf = tools.package_mf.CustomModuleFinder()
    mf.run_package('bzrlib/plugins')
    packs, mods = mf.get_result()
    additional_packages.update(packs)
    includes.extend(mods)

    console_targets = [target,
                       'tools/win32/bzr_postinstall.py',
                       ]
    gui_targets = []
    com_targets = []
    data_files = topics_files + plugins_files

    if 'qbzr' in plugins:
        get_qbzr_py2exe_info(includes, excludes, packages)

    if 'svn' in plugins:
        get_svn_py2exe_info(includes, excludes, packages)

    if "TBZR" in os.environ:
        # TORTOISE_OVERLAYS_MSI_WIN32 must be set to the location of the
        # TortoiseOverlays MSI installer file. It is in the TSVN svn repo and
        # can be downloaded from (username=guest, blank password):
        # http://tortoisesvn.tigris.org/svn/tortoisesvn/TortoiseOverlays
        # look for: version-1.0.4/bin/TortoiseOverlays-1.0.4.11886-win32.msi
        # Ditto for TORTOISE_OVERLAYS_MSI_X64, pointing at *-x64.msi.
        for needed in ('TORTOISE_OVERLAYS_MSI_WIN32',
                       'TORTOISE_OVERLAYS_MSI_X64'):
            url = ('http://guest:@tortoisesvn.tigris.org/svn/tortoisesvn'
                   '/TortoiseOverlays')
            if not os.path.isfile(os.environ.get(needed, '<nofile>')):
                raise RuntimeError(
                    "\nPlease set %s to the location of the relevant"
                    "\nTortoiseOverlays .msi installer file."
                    " The installers can be found at"
                    "\n  %s"
                    "\ncheck in the version-X.Y.Z/bin/ subdir" % (needed, url))
        get_tbzr_py2exe_info(includes, excludes, packages, console_targets,
                             gui_targets, data_files)
    else:
        # print this warning to stderr as output is redirected, so it is seen
        # at build time.  Also to stdout so it appears in the log
        for f in (sys.stderr, sys.stdout):
            print >> f, \
                "Skipping TBZR binaries - please set TBZR to a directory to enable"

    # MSWSOCK.dll is a system-specific library, which py2exe accidentally pulls
    # in on Vista.
    dll_excludes.extend(["MSWSOCK.dll", "MSVCP60.dll", "powrprof.dll"])
    options_list = {"py2exe": {"packages": packages + list(additional_packages),
                               "includes": includes,
                               "excludes": excludes,
                               "dll_excludes": dll_excludes,
                               "dist_dir": "win32_bzr.exe",
                               "optimize": 1,
                              },
                   }

    setup(options=options_list,
          console=console_targets,
          windows=gui_targets,
          com_server=com_targets,
          zipfile='lib/library.zip',
          data_files=data_files,
          cmdclass={'install_data': install_data_with_bytecompile},
          )

else:
    # ad-hoc for easy_install
    DATA_FILES = []
    if not 'bdist_egg' in sys.argv:
        # generate and install bzr.1 only with plain install, not easy_install one
        DATA_FILES = [('man/man1', ['bzr.1'])]

    # std setup
    ARGS = {'scripts': ['bzr'],
            'data_files': DATA_FILES,
            'cmdclass': command_classes,
            'ext_modules': ext_modules,
           }

    ARGS.update(META_INFO)
    ARGS.update(BZRLIB)
    ARGS.update(PKG_DATA)

    setup(**ARGS)<|MERGE_RESOLUTION|>--- conflicted
+++ resolved
@@ -148,11 +148,7 @@
     def run(self):
         build.run(self)
 
-<<<<<<< HEAD
-        import tools.generate_docs
-=======
         from tools import generate_docs
->>>>>>> ff306937
         generate_docs.main(argv=["bzr", "man"])
 
 
