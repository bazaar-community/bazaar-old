--- conflicted
+++ resolved
@@ -197,15 +197,12 @@
     if sys.version.startswith('2.4'):
         # adding elementtree package
         additional_packages.append('elementtree')
-<<<<<<< HEAD
-=======
     elif sys.version.startswith('2.5'):
         additional_packages.append('xml.etree')
     else:
         import warnings
         warnings.warn('Unknown Python version.\n'
                       'Please check setup.py script for compatibility.')
->>>>>>> 428c1083
 
     options_list = {"py2exe": {"packages": BZRLIB['packages'] +
                                            additional_packages,
