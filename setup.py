#! /usr/bin/env python

"""Installation script for bzr.
Run it with
 './setup.py install', or
 './setup.py --help' for more options
"""

import os
import os.path
import sys

if sys.version_info < (2, 4):
    sys.stderr.write("[ERROR] Not a supported Python version. Need 2.4+\n")
    sys.exit(1)

# NOTE: The directory containing setup.py, whether run by 'python setup.py' or
# './setup.py' or the equivalent with another path, should always be at the
# start of the path, so this should find the right one...
import bzrlib

def get_long_description():
    dirname = os.path.dirname(__file__)
    readme = os.path.join(dirname, 'README')
    f = open(readme, 'rb')
    try:
        return f.read()
    finally:
        f.close()


##
# META INFORMATION FOR SETUP
# see http://docs.python.org/dist/meta-data.html
META_INFO = {
    'name':         'bzr',
    'version':      bzrlib.__version__,
    'author':       'Canonical Ltd',
    'author_email': 'bazaar@lists.canonical.com',
    'url':          'http://www.bazaar-vcs.org/',
    'description':  'Friendly distributed version control system',
    'license':      'GNU GPL v2',
    'download_url': 'https://launchpad.net/bzr/+download',
    'long_description': get_long_description(),
    'classifiers': [
        'Development Status :: 6 - Mature',
        'Environment :: Console',
        'Intended Audience :: Developers',
        'Intended Audience :: System Administrators',
        'License :: OSI Approved :: GNU General Public License (GPL)',
        'Operating System :: Microsoft :: Windows',
        'Operating System :: OS Independent',
        'Operating System :: POSIX',
        'Programming Language :: Python',
        'Programming Language :: C',
        'Topic :: Software Development :: Version Control',
        ],
    }

# The list of packages is automatically generated later. Add other things
# that are part of BZRLIB here.
BZRLIB = {}

PKG_DATA = {# install files from selftest suite
            'package_data': {'bzrlib': ['doc/api/*.txt',
                                        'tests/test_patches_data/*',
                                        'help_topics/en/*.txt',
                                        'tests/ssl_certs/server_without_pass.key',
                                        'tests/ssl_certs/server_with_pass.key',
                                        'tests/ssl_certs/server.crt'
                                       ]},
           }


def get_bzrlib_packages():
    """Recurse through the bzrlib directory, and extract the package names"""

    packages = []
    base_path = os.path.dirname(os.path.abspath(bzrlib.__file__))
    for root, dirs, files in os.walk(base_path):
        if '__init__.py' in files:
            assert root.startswith(base_path)
            # Get just the path below bzrlib
            package_path = root[len(base_path):]
            # Remove leading and trailing slashes
            package_path = package_path.strip('\\/')
            if not package_path:
                package_name = 'bzrlib'
            else:
                package_name = ('bzrlib.' +
                            package_path.replace('/', '.').replace('\\', '.'))
            packages.append(package_name)
    return sorted(packages)


BZRLIB['packages'] = get_bzrlib_packages()


from distutils import log
from distutils.core import setup
from distutils.command.install_scripts import install_scripts
from distutils.command.install_data import install_data
from distutils.command.build import build

###############################
# Overridden distutils actions
###############################

class my_install_scripts(install_scripts):
    """ Customized install_scripts distutils action.
    Create bzr.bat for win32.
    """
    def run(self):
        install_scripts.run(self)   # standard action

        if sys.platform == "win32":
            try:
                scripts_dir = os.path.join(sys.prefix, 'Scripts')
                script_path = self._quoted_path(os.path.join(scripts_dir,
                                                             "bzr"))
                python_exe = self._quoted_path(sys.executable)
                args = self._win_batch_args()
                batch_str = "@%s %s %s" % (python_exe, script_path, args)
                batch_path = os.path.join(self.install_dir, "bzr.bat")
                f = file(batch_path, "w")
                f.write(batch_str)
                f.close()
                print "Created:", batch_path
            except Exception, e:
                print "ERROR: Unable to create %s: %s" % (batch_path, e)

    def _quoted_path(self, path):
        if ' ' in path:
            return '"' + path + '"'
        else:
            return path

    def _win_batch_args(self):
        from bzrlib.win32utils import winver
        if winver == 'Windows NT':
            return '%*'
        else:
            return '%1 %2 %3 %4 %5 %6 %7 %8 %9'
#/class my_install_scripts


class bzr_build(build):
    """Customized build distutils action.
    Generate bzr.1.
    """

    def run(self):
        build.run(self)

        from tools import generate_docs
        generate_docs.main(argv=["bzr", "man"])


########################
## Setup
########################

command_classes = {'install_scripts': my_install_scripts,
                   'build': bzr_build}
from distutils import log
from distutils.errors import CCompilerError, DistutilsPlatformError
from distutils.extension import Extension
ext_modules = []
try:
    try:
        from Pyrex.Distutils import build_ext
        from Pyrex.Compiler.Version import version as pyrex_version
    except ImportError:
        print "No Pyrex, trying Cython..."
        from Cython.Distutils import build_ext
        from Cython.Compiler.Version import version as pyrex_version
except ImportError:
    have_pyrex = False
    # try to build the extension from the prior generated source.
    print
    print ("The python package 'Pyrex' is not available."
           " If the .c files are available,")
    print ("they will be built,"
           " but modifying the .pyx files will not rebuild them.")
    print
    from distutils.command.build_ext import build_ext
else:
    have_pyrex = True
<<<<<<< HEAD
=======
    pyrex_version_info = tuple(map(int, pyrex_version.split('.')))
>>>>>>> abe8584a


class build_ext_if_possible(build_ext):

    user_options = build_ext.user_options + [
        ('allow-python-fallback', None,
         "When an extension cannot be built, allow falling"
         " back to the pure-python implementation.")
        ]

    def initialize_options(self):
        build_ext.initialize_options(self)
        self.allow_python_fallback = False

    def run(self):
        try:
            build_ext.run(self)
        except DistutilsPlatformError, e:
            if not self.allow_python_fallback:
                log.warn('\n  Cannot build extensions.\n'
                         '  Use "build_ext --allow-python-fallback" to use'
                         ' slower python implementations instead.\n')
                raise
            log.warn(str(e))
            log.warn('\n  Extensions cannot be built.\n'
                     '  Using the slower Python implementations instead.\n')

    def build_extension(self, ext):
        try:
            build_ext.build_extension(self, ext)
        except CCompilerError:
            if not self.allow_python_fallback:
                log.warn('\n  Cannot build extension "%s".\n'
                         '  Use "build_ext --allow-python-fallback" to use'
                         ' slower python implementations instead.\n'
                         % (ext.name,))
                raise
            log.warn('\n  Building of "%s" extension failed.\n'
                     '  Using the slower Python implementation instead.'
                     % (ext.name,))


# Override the build_ext if we have Pyrex available
command_classes['build_ext'] = build_ext_if_possible
unavailable_files = []


def add_pyrex_extension(module_name, libraries=None, extra_source=[]):
    """Add a pyrex module to build.

    This will use Pyrex to auto-generate the .c file if it is available.
    Otherwise it will fall back on the .c file. If the .c file is not
    available, it will warn, and not add anything.

    You can pass any extra options to Extension through kwargs. One example is
    'libraries = []'.

    :param module_name: The python path to the module. This will be used to
        determine the .pyx and .c files to use.
    """
    path = module_name.replace('.', '/')
    pyrex_name = path + '.pyx'
    c_name = path + '.c'
    define_macros = []
    if sys.platform == 'win32':
        # pyrex uses the macro WIN32 to detect the platform, even though it
        # should be using something like _WIN32 or MS_WINDOWS, oh well, we can
        # give it the right value.
        define_macros.append(('WIN32', None))
    if have_pyrex:
        source = [pyrex_name]
    else:
        if not os.path.isfile(c_name):
            unavailable_files.append(c_name)
            return
        else:
            source = [c_name]
    source.extend(extra_source)
    ext_modules.append(Extension(module_name, source,
        define_macros=define_macros, libraries=libraries))


add_pyrex_extension('bzrlib._annotator_pyx')
add_pyrex_extension('bzrlib._bencode_pyx')
add_pyrex_extension('bzrlib._chunks_to_lines_pyx')
add_pyrex_extension('bzrlib._groupcompress_pyx',
                    extra_source=['bzrlib/diff-delta.c'])
add_pyrex_extension('bzrlib._knit_load_data_pyx')
add_pyrex_extension('bzrlib._known_graph_pyx')
add_pyrex_extension('bzrlib._rio_pyx')
if sys.platform == 'win32':
    add_pyrex_extension('bzrlib._dirstate_helpers_pyx',
                        libraries=['Ws2_32'])
    add_pyrex_extension('bzrlib._walkdirs_win32')
    z_lib = 'zdll'
else:
    if have_pyrex and pyrex_version_info[:3] == (0,9,4):
        # Pyrex 0.9.4.1 fails to compile this extension correctly
        # The code it generates re-uses a "local" pointer and
        # calls "PY_DECREF" after having set it to NULL. (It mixes PY_XDECREF
        # which is NULL safe with PY_DECREF which is not.)
        # <https://bugs.edge.launchpad.net/bzr/+bug/449372>
        # <https://bugs.edge.launchpad.net/bzr/+bug/276868>
        print 'Cannot build extension "bzrlib._dirstate_helpers_pyx" using'
        print 'your version of pyrex "%s". Please upgrade your pyrex' % (
            pyrex_version,)
        print 'install. For now, the non-compiled (python) version will'
        print 'be used instead.'
    else:
        add_pyrex_extension('bzrlib._dirstate_helpers_pyx')
    add_pyrex_extension('bzrlib._readdir_pyx')
    z_lib = 'z'
add_pyrex_extension('bzrlib._chk_map_pyx', libraries=[z_lib])
ext_modules.append(Extension('bzrlib._patiencediff_c',
                             ['bzrlib/_patiencediff_c.c']))
<<<<<<< HEAD
add_pyrex_extension('bzrlib._simple_set_pyx')
ext_modules.append(Extension('bzrlib._static_tuple_c',
                             ['bzrlib/_static_tuple_c.c']))
=======
if have_pyrex and pyrex_version_info < (0, 9, 6, 3):
    print
    print 'Your Pyrex/Cython version %s is too old to build the simple_set' % (
        pyrex_version)
    print 'and static_tuple extensions.'
    print 'Please upgrade to at least Pyrex 0.9.6.3'
    print
    # TODO: Should this be a fatal error?
else:
    # We only need 0.9.6.3 to build _simple_set_pyx, but static_tuple depends
    # on simple_set
    add_pyrex_extension('bzrlib._simple_set_pyx')
    ext_modules.append(Extension('bzrlib._static_tuple_c',
                                 ['bzrlib/_static_tuple_c.c']))
>>>>>>> abe8584a
add_pyrex_extension('bzrlib._btree_serializer_pyx')


if unavailable_files:
    print 'C extension(s) not found:'
    print '   %s' % ('\n  '.join(unavailable_files),)
    print 'The python versions will be used instead.'
    print


def get_tbzr_py2exe_info(includes, excludes, packages, console_targets,
                         gui_targets, data_files):
    packages.append('tbzrcommands')

    # ModuleFinder can't handle runtime changes to __path__, but
    # win32com uses them.  Hook this in so win32com.shell is found.
    import modulefinder
    import win32com
    import cPickle as pickle
    for p in win32com.__path__[1:]:
        modulefinder.AddPackagePath("win32com", p)
    for extra in ["win32com.shell"]:
        __import__(extra)
        m = sys.modules[extra]
        for p in m.__path__[1:]:
            modulefinder.AddPackagePath(extra, p)

    # TBZR points to the TBZR directory
    tbzr_root = os.environ["TBZR"]

    # Ensure tbzrlib itself is on sys.path
    sys.path.append(tbzr_root)

    packages.append("tbzrlib")

    # collect up our icons.
    cwd = os.getcwd()
    ico_root = os.path.join(tbzr_root, 'tbzrlib', 'resources')
    icos = [] # list of (path_root, relative_ico_path)
    # First always bzr's icon and its in the root of the bzr tree.
    icos.append(('', 'bzr.ico'))
    for root, dirs, files in os.walk(ico_root):
        icos.extend([(ico_root, os.path.join(root, f)[len(ico_root)+1:])
                     for f in files if f.endswith('.ico')])
    # allocate an icon ID for each file and the full path to the ico
    icon_resources = [(rid, os.path.join(ico_dir, ico_name))
                      for rid, (ico_dir, ico_name) in enumerate(icos)]
    # create a string resource with the mapping.  Might as well save the
    # runtime some effort and write a pickle.
    # Runtime expects unicode objects with forward-slash seps.
    fse = sys.getfilesystemencoding()
    map_items = [(f.replace('\\', '/').decode(fse), rid)
                 for rid, (_, f) in enumerate(icos)]
    ico_map = dict(map_items)
    # Create a new resource type of 'ICON_MAP', and use ID=1
    other_resources = [ ("ICON_MAP", 1, pickle.dumps(ico_map))]

    excludes.extend("""pywin pywin.dialogs pywin.dialogs.list
                       win32ui crawler.Crawler""".split())

    # tbzrcache executables - a "console" version for debugging and a
    # GUI version that is generally used.
    tbzrcache = dict(
        script = os.path.join(tbzr_root, "scripts", "tbzrcache.py"),
        icon_resources = icon_resources,
        other_resources = other_resources,
    )
    console_targets.append(tbzrcache)

    # Make a windows version which is the same except for the base name.
    tbzrcachew = tbzrcache.copy()
    tbzrcachew["dest_base"]="tbzrcachew"
    gui_targets.append(tbzrcachew)

    # ditto for the tbzrcommand tool
    tbzrcommand = dict(
        script = os.path.join(tbzr_root, "scripts", "tbzrcommand.py"),
        icon_resources = [(0,'bzr.ico')],
    )
    console_targets.append(tbzrcommand)
    tbzrcommandw = tbzrcommand.copy()
    tbzrcommandw["dest_base"]="tbzrcommandw"
    gui_targets.append(tbzrcommandw)
    
    # A utility to see python output from both C++ and Python based shell
    # extensions
    tracer = dict(script=os.path.join(tbzr_root, "scripts", "tbzrtrace.py"))
    console_targets.append(tracer)

    # The C++ implemented shell extensions.
    dist_dir = os.path.join(tbzr_root, "shellext", "build")
    data_files.append(('', [os.path.join(dist_dir, 'tbzrshellext_x86.dll')]))
    data_files.append(('', [os.path.join(dist_dir, 'tbzrshellext_x64.dll')]))


def get_qbzr_py2exe_info(includes, excludes, packages, data_files):
    # PyQt4 itself still escapes the plugin detection code for some reason...
    packages.append('PyQt4')
    excludes.append('PyQt4.elementtree.ElementTree')
    excludes.append('PyQt4.uic.port_v3')
    includes.append('sip') # extension module required for Qt.
    packages.append('pygments') # colorizer for qbzr
    packages.append('docutils') # html formatting
    includes.append('win32event')  # for qsubprocess stuff
    # but we can avoid many Qt4 Dlls.
    dll_excludes.extend(
        """QtAssistantClient4.dll QtCLucene4.dll QtDesigner4.dll
        QtHelp4.dll QtNetwork4.dll QtOpenGL4.dll QtScript4.dll
        QtSql4.dll QtTest4.dll QtWebKit4.dll QtXml4.dll
        qscintilla2.dll""".split())
    # the qt binaries might not be on PATH...
    # They seem to install to a place like C:\Python25\PyQt4\*
    # Which is not the same as C:\Python25\Lib\site-packages\PyQt4
    pyqt_dir = os.path.join(sys.prefix, "PyQt4")
    pyqt_bin_dir = os.path.join(pyqt_dir, "bin")
    if os.path.isdir(pyqt_bin_dir):
        path = os.environ.get("PATH", "")
        if pyqt_bin_dir.lower() not in [p.lower() for p in path.split(os.pathsep)]:
            os.environ["PATH"] = path + os.pathsep + pyqt_bin_dir
    # also add all imageformat plugins to distribution
    # We will look in 2 places, dirname(PyQt4.__file__) and pyqt_dir
    base_dirs_to_check = []
    if os.path.isdir(pyqt_dir):
        base_dirs_to_check.append(pyqt_dir)
    try:
        import PyQt4
    except ImportError:
        pass
    else:
        pyqt4_base_dir = os.path.dirname(PyQt4.__file__)
        if pyqt4_base_dir != pyqt_dir:
            base_dirs_to_check.append(pyqt4_base_dir)
    if not base_dirs_to_check:
        log.warn("Can't find PyQt4 installation -> not including imageformat"
                 " plugins")
    else:
        files = []
        for base_dir in base_dirs_to_check:
            plug_dir = os.path.join(base_dir, 'plugins', 'imageformats')
            if os.path.isdir(plug_dir):
                for fname in os.listdir(plug_dir):
                    # Include plugin dlls, but not debugging dlls
                    fullpath = os.path.join(plug_dir, fname)
                    if fname.endswith('.dll') and not fname.endswith('d4.dll'):
                        files.append(fullpath)
        if files:
            data_files.append(('imageformats', files))
        else:
            log.warn('PyQt4 was found, but we could not find any imageformat'
                     ' plugins. Are you sure your configuration is correct?')


def get_svn_py2exe_info(includes, excludes, packages):
    packages.append('subvertpy')


if 'bdist_wininst' in sys.argv:
    def find_docs():
        docs = []
        for root, dirs, files in os.walk('doc'):
            r = []
            for f in files:
                if (os.path.splitext(f)[1] in ('.html','.css','.png','.pdf')
                    or f == 'quick-start-summary.svg'):
                    r.append(os.path.join(root, f))
            if r:
                relative = root[4:]
                if relative:
                    target = os.path.join('Doc\\Bazaar', relative)
                else:
                    target = 'Doc\\Bazaar'
                docs.append((target, r))
        return docs

    # python's distutils-based win32 installer
    ARGS = {'scripts': ['bzr', 'tools/win32/bzr-win32-bdist-postinstall.py'],
            'ext_modules': ext_modules,
            # help pages
            'data_files': find_docs(),
            # for building pyrex extensions
            'cmdclass': {'build_ext': build_ext_if_possible},
           }

    ARGS.update(META_INFO)
    ARGS.update(BZRLIB)
    ARGS.update(PKG_DATA)
    
    setup(**ARGS)

elif 'py2exe' in sys.argv:
    import glob
    # py2exe setup
    import py2exe

    # pick real bzr version
    import bzrlib

    version_number = []
    for i in bzrlib.version_info[:4]:
        try:
            i = int(i)
        except ValueError:
            i = 0
        version_number.append(str(i))
    version_str = '.'.join(version_number)

    # An override to install_data used only by py2exe builds, which arranges
    # to byte-compile any .py files in data_files (eg, our plugins)
    # Necessary as we can't rely on the user having the relevant permissions
    # to the "Program Files" directory to generate them on the fly.
    class install_data_with_bytecompile(install_data):
        def run(self):
            from distutils.util import byte_compile

            install_data.run(self)

            py2exe = self.distribution.get_command_obj('py2exe', False)
            optimize = py2exe.optimize
            compile_names = [f for f in self.outfiles if f.endswith('.py')]
            byte_compile(compile_names,
                         optimize=optimize,
                         force=self.force, prefix=self.install_dir,
                         dry_run=self.dry_run)
            if optimize:
                suffix = 'o'
            else:
                suffix = 'c'
            self.outfiles.extend([f + suffix for f in compile_names])
    # end of class install_data_with_bytecompile

    target = py2exe.build_exe.Target(script = "bzr",
                                     dest_base = "bzr",
                                     icon_resources = [(0,'bzr.ico')],
                                     name = META_INFO['name'],
                                     version = version_str,
                                     description = META_INFO['description'],
                                     author = META_INFO['author'],
                                     copyright = "(c) Canonical Ltd, 2005-2009",
                                     company_name = "Canonical Ltd.",
                                     comments = META_INFO['description'],
                                    )

    packages = BZRLIB['packages']
    packages.remove('bzrlib')
    packages = [i for i in packages if not i.startswith('bzrlib.plugins')]
    includes = []
    for i in glob.glob('bzrlib\\*.py'):
        module = i[:-3].replace('\\', '.')
        if module.endswith('__init__'):
            module = module[:-len('__init__')]
        includes.append(module)

    additional_packages = set()
    if sys.version.startswith('2.4'):
        # adding elementtree package
        additional_packages.add('elementtree')
    elif sys.version.startswith('2.5'):
        additional_packages.add('xml.etree')
    else:
        import warnings
        warnings.warn('Unknown Python version.\n'
                      'Please check setup.py script for compatibility.')

    # Although we currently can't enforce it, we consider it an error for
    # py2exe to report any files are "missing".  Such modules we know aren't
    # used should be listed here.
    excludes = """Tkinter psyco ElementPath r_hmac
                  ImaginaryModule cElementTree elementtree.ElementTree
                  Crypto.PublicKey._fastmath
                  medusa medusa.filesys medusa.ftp_server
                  tools
                  resource validate""".split()
    dll_excludes = []

    # email package from std python library use lazy import,
    # so we need to explicitly add all package
    additional_packages.add('email')
    # And it uses funky mappings to conver to 'Oldname' to 'newname'.  As
    # a result, packages like 'email.Parser' show as missing.  Tell py2exe
    # to exclude them.
    import email
    for oldname in getattr(email, '_LOWERNAMES', []):
        excludes.append("email." + oldname)
    for oldname in getattr(email, '_MIMENAMES', []):
        excludes.append("email.MIME" + oldname)

    # text files for help topis
    text_topics = glob.glob('bzrlib/help_topics/en/*.txt')
    topics_files = [('lib/help_topics/en', text_topics)]

    # built-in plugins
    plugins_files = []
    # XXX - should we consider having the concept of an 'official' build,
    # which hard-codes the list of plugins, gets more upset if modules are
    # missing, etc?
    plugins = None # will be a set after plugin sniffing...
    for root, dirs, files in os.walk('bzrlib/plugins'):
        if root == 'bzrlib/plugins':
            plugins = set(dirs)
            # We ship plugins as normal files on the file-system - however,
            # the build process can cause *some* of these plugin files to end
            # up in library.zip. Thus, we saw (eg) "plugins/svn/test" in
            # library.zip, and then saw import errors related to that as the
            # rest of the svn plugin wasn't. So we tell py2exe to leave the
            # plugins out of the .zip file
            excludes.extend(["bzrlib.plugins." + d for d in dirs])
        x = []
        for i in files:
            if os.path.splitext(i)[1] not in [".py", ".pyd", ".dll", ".mo"]:
                continue
            if i == '__init__.py' and root == 'bzrlib/plugins':
                continue
            x.append(os.path.join(root, i))
        if x:
            target_dir = root[len('bzrlib/'):]  # install to 'plugins/...'
            plugins_files.append((target_dir, x))
    # find modules for built-in plugins
    import tools.package_mf
    mf = tools.package_mf.CustomModuleFinder()
    mf.run_package('bzrlib/plugins')
    packs, mods = mf.get_result()
    additional_packages.update(packs)
    includes.extend(mods)

    console_targets = [target,
                       'tools/win32/bzr_postinstall.py',
                       ]
    gui_targets = []
    data_files = topics_files + plugins_files

    if 'qbzr' in plugins:
        get_qbzr_py2exe_info(includes, excludes, packages, data_files)

    if 'svn' in plugins:
        get_svn_py2exe_info(includes, excludes, packages)

    if "TBZR" in os.environ:
        # TORTOISE_OVERLAYS_MSI_WIN32 must be set to the location of the
        # TortoiseOverlays MSI installer file. It is in the TSVN svn repo and
        # can be downloaded from (username=guest, blank password):
        # http://tortoisesvn.tigris.org/svn/tortoisesvn/TortoiseOverlays
        # look for: version-1.0.4/bin/TortoiseOverlays-1.0.4.11886-win32.msi
        # Ditto for TORTOISE_OVERLAYS_MSI_X64, pointing at *-x64.msi.
        for needed in ('TORTOISE_OVERLAYS_MSI_WIN32',
                       'TORTOISE_OVERLAYS_MSI_X64'):
            url = ('http://guest:@tortoisesvn.tigris.org/svn/tortoisesvn'
                   '/TortoiseOverlays')
            if not os.path.isfile(os.environ.get(needed, '<nofile>')):
                raise RuntimeError(
                    "\nPlease set %s to the location of the relevant"
                    "\nTortoiseOverlays .msi installer file."
                    " The installers can be found at"
                    "\n  %s"
                    "\ncheck in the version-X.Y.Z/bin/ subdir" % (needed, url))
        get_tbzr_py2exe_info(includes, excludes, packages, console_targets,
                             gui_targets, data_files)
    else:
        # print this warning to stderr as output is redirected, so it is seen
        # at build time.  Also to stdout so it appears in the log
        for f in (sys.stderr, sys.stdout):
            print >> f, \
                "Skipping TBZR binaries - please set TBZR to a directory to enable"

    # MSWSOCK.dll is a system-specific library, which py2exe accidentally pulls
    # in on Vista.
    dll_excludes.extend(["MSWSOCK.dll", "MSVCP60.dll", "powrprof.dll"])
    options_list = {"py2exe": {"packages": packages + list(additional_packages),
                               "includes": includes,
                               "excludes": excludes,
                               "dll_excludes": dll_excludes,
                               "dist_dir": "win32_bzr.exe",
                               "optimize": 1,
                              },
                   }

    setup(options=options_list,
          console=console_targets,
          windows=gui_targets,
          zipfile='lib/library.zip',
          data_files=data_files,
          cmdclass={'install_data': install_data_with_bytecompile},
          )

else:
    # ad-hoc for easy_install
    DATA_FILES = []
    if not 'bdist_egg' in sys.argv:
        # generate and install bzr.1 only with plain install, not the
        # easy_install one
        DATA_FILES = [('man/man1', ['bzr.1'])]

    # std setup
    ARGS = {'scripts': ['bzr'],
            'data_files': DATA_FILES,
            'cmdclass': command_classes,
            'ext_modules': ext_modules,
           }

    ARGS.update(META_INFO)
    ARGS.update(BZRLIB)
    ARGS.update(PKG_DATA)

    setup(**ARGS)<|MERGE_RESOLUTION|>--- conflicted
+++ resolved
@@ -186,10 +186,7 @@
     from distutils.command.build_ext import build_ext
 else:
     have_pyrex = True
-<<<<<<< HEAD
-=======
     pyrex_version_info = tuple(map(int, pyrex_version.split('.')))
->>>>>>> abe8584a
 
 
 class build_ext_if_possible(build_ext):
@@ -305,11 +302,6 @@
 add_pyrex_extension('bzrlib._chk_map_pyx', libraries=[z_lib])
 ext_modules.append(Extension('bzrlib._patiencediff_c',
                              ['bzrlib/_patiencediff_c.c']))
-<<<<<<< HEAD
-add_pyrex_extension('bzrlib._simple_set_pyx')
-ext_modules.append(Extension('bzrlib._static_tuple_c',
-                             ['bzrlib/_static_tuple_c.c']))
-=======
 if have_pyrex and pyrex_version_info < (0, 9, 6, 3):
     print
     print 'Your Pyrex/Cython version %s is too old to build the simple_set' % (
@@ -324,7 +316,6 @@
     add_pyrex_extension('bzrlib._simple_set_pyx')
     ext_modules.append(Extension('bzrlib._static_tuple_c',
                                  ['bzrlib/_static_tuple_c.c']))
->>>>>>> abe8584a
 add_pyrex_extension('bzrlib._btree_serializer_pyx')
 
 
