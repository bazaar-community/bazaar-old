#! /usr/bin/env python

"""Installation script for bzr.
Run it with
 './setup.py install', or
 './setup.py --help' for more options
"""

import os
import os.path
import sys
import copy
import glob

if sys.version_info < (2, 6):
    sys.stderr.write("[ERROR] Not a supported Python version. Need 2.6+\n")
    sys.exit(1)

# NOTE: The directory containing setup.py, whether run by 'python setup.py' or
# './setup.py' or the equivalent with another path, should always be at the
# start of the path, so this should find the right one...
import bzrlib

def get_long_description():
    dirname = os.path.dirname(__file__)
    readme = os.path.join(dirname, 'README')
    f = open(readme, 'rb')
    try:
        return f.read()
    finally:
        f.close()


##
# META INFORMATION FOR SETUP
# see http://docs.python.org/dist/meta-data.html
META_INFO = {
    'name':         'bzr',
    'version':      bzrlib.__version__,
    'author':       'Canonical Ltd',
    'author_email': 'bazaar@lists.canonical.com',
    'url':          'http://bazaar.canonical.com/',
    'description':  'Friendly distributed version control system',
    'license':      'GNU GPL v2',
    'download_url': 'https://launchpad.net/bzr/+download',
    'long_description': get_long_description(),
    'classifiers': [
        'Development Status :: 6 - Mature',
        'Environment :: Console',
        'Intended Audience :: Developers',
        'Intended Audience :: System Administrators',
        'License :: OSI Approved :: GNU General Public License (GPL)',
        'Operating System :: Microsoft :: Windows',
        'Operating System :: OS Independent',
        'Operating System :: POSIX',
        'Programming Language :: Python',
        'Programming Language :: C',
        'Topic :: Software Development :: Version Control',
        ],
    }

# The list of packages is automatically generated later. Add other things
# that are part of BZRLIB here.
BZRLIB = {}

PKG_DATA = {# install files from selftest suite
            'package_data': {'bzrlib': ['doc/api/*.txt',
                                        'tests/test_patches_data/*',
                                        'help_topics/en/*.txt',
                                        'tests/ssl_certs/ca.crt',
                                        'tests/ssl_certs/server_without_pass.key',
                                        'tests/ssl_certs/server_with_pass.key',
                                        'tests/ssl_certs/server.crt',
                                       ]},
           }
I18N_FILES = []
for filepath in glob.glob("bzrlib/locale/*/LC_MESSAGES/*.mo"):
    langfile = filepath[len("bzrlib/locale/"):]
    targetpath = os.path.dirname(os.path.join("share/locale", langfile))
    I18N_FILES.append((targetpath, [filepath]))

def get_bzrlib_packages():
    """Recurse through the bzrlib directory, and extract the package names"""

    packages = []
    base_path = os.path.dirname(os.path.abspath(bzrlib.__file__))
    for root, dirs, files in os.walk(base_path):
        if '__init__.py' in files:
            assert root.startswith(base_path)
            # Get just the path below bzrlib
            package_path = root[len(base_path):]
            # Remove leading and trailing slashes
            package_path = package_path.strip('\\/')
            if not package_path:
                package_name = 'bzrlib'
            else:
                package_name = ('bzrlib.' +
                            package_path.replace('/', '.').replace('\\', '.'))
            packages.append(package_name)
    return sorted(packages)


BZRLIB['packages'] = get_bzrlib_packages()


from distutils import log
from distutils.core import setup
from distutils.command.install_scripts import install_scripts
from distutils.command.install_data import install_data
from distutils.command.build import build

###############################
# Overridden distutils actions
###############################

class my_install_scripts(install_scripts):
    """ Customized install_scripts distutils action.
    Create bzr.bat for win32.
    """
    def run(self):
        install_scripts.run(self)   # standard action

        if sys.platform == "win32":
            try:
                scripts_dir = os.path.join(sys.prefix, 'Scripts')
                script_path = self._quoted_path(os.path.join(scripts_dir,
                                                             "bzr"))
                python_exe = self._quoted_path(sys.executable)
                args = self._win_batch_args()
                batch_str = "@%s %s %s" % (python_exe, script_path, args)
                batch_path = os.path.join(self.install_dir, "bzr.bat")
                f = file(batch_path, "w")
                f.write(batch_str)
                f.close()
                print("Created: %s" % batch_path)
            except Exception:
                e = sys.exc_info()[1]
                print("ERROR: Unable to create %s: %s" % (batch_path, e))

    def _quoted_path(self, path):
        if ' ' in path:
            return '"' + path + '"'
        else:
            return path

    def _win_batch_args(self):
        from bzrlib.win32utils import winver
        if winver == 'Windows NT':
            return '%*'
        else:
            return '%1 %2 %3 %4 %5 %6 %7 %8 %9'
#/class my_install_scripts


class bzr_build(build):
    """Customized build distutils action.
    Generate bzr.1.
    """

    sub_commands = build.sub_commands + [
            ('build_mo', lambda _: True),
            ]

    def run(self):
        build.run(self)

        from tools import generate_docs
        generate_docs.main(argv=["bzr", "man"])


########################
## Setup
########################

from bzrlib.bzr_distutils import build_mo

command_classes = {'install_scripts': my_install_scripts,
                   'build': bzr_build,
                   'build_mo': build_mo,
                   }
from distutils import log
from distutils.errors import CCompilerError, DistutilsPlatformError
from distutils.extension import Extension
ext_modules = []
try:
    try:
        from Cython.Distutils import build_ext
        from Cython.Compiler.Version import version as pyrex_version
    except ImportError:
        print("No Cython, trying Pyrex...")
        from Pyrex.Distutils import build_ext
        from Pyrex.Compiler.Version import version as pyrex_version
except ImportError:
    have_pyrex = False
    # try to build the extension from the prior generated source.
    print("")
    print("The python package 'Pyrex' is not available."
          " If the .c files are available,")
    print("they will be built,"
          " but modifying the .pyx files will not rebuild them.")
    print("")
    from distutils.command.build_ext import build_ext
else:
    have_pyrex = True
<<<<<<< HEAD
    import re
    _version = re.match("^[0-9.]+", pyrex_version).group(0)
    pyrex_version_info = tuple(map(int, _version.split('.')))
=======
    pyrex_version_info = tuple(map(int, pyrex_version.rstrip("+").split('.')))
>>>>>>> 7e374960


class build_ext_if_possible(build_ext):

    user_options = build_ext.user_options + [
        ('allow-python-fallback', None,
         "When an extension cannot be built, allow falling"
         " back to the pure-python implementation.")
        ]

    def initialize_options(self):
        build_ext.initialize_options(self)
        self.allow_python_fallback = False

    def run(self):
        try:
            build_ext.run(self)
        except DistutilsPlatformError:
            e = sys.exc_info()[1]
            if not self.allow_python_fallback:
                log.warn('\n  Cannot build extensions.\n'
                         '  Use "build_ext --allow-python-fallback" to use'
                         ' slower python implementations instead.\n')
                raise
            log.warn(str(e))
            log.warn('\n  Extensions cannot be built.\n'
                     '  Using the slower Python implementations instead.\n')

    def build_extension(self, ext):
        try:
            build_ext.build_extension(self, ext)
        except CCompilerError:
            if not self.allow_python_fallback:
                log.warn('\n  Cannot build extension "%s".\n'
                         '  Use "build_ext --allow-python-fallback" to use'
                         ' slower python implementations instead.\n'
                         % (ext.name,))
                raise
            log.warn('\n  Building of "%s" extension failed.\n'
                     '  Using the slower Python implementation instead.'
                     % (ext.name,))


# Override the build_ext if we have Pyrex available
command_classes['build_ext'] = build_ext_if_possible
unavailable_files = []


def add_pyrex_extension(module_name, libraries=None, extra_source=[]):
    """Add a pyrex module to build.

    This will use Pyrex to auto-generate the .c file if it is available.
    Otherwise it will fall back on the .c file. If the .c file is not
    available, it will warn, and not add anything.

    You can pass any extra options to Extension through kwargs. One example is
    'libraries = []'.

    :param module_name: The python path to the module. This will be used to
        determine the .pyx and .c files to use.
    """
    path = module_name.replace('.', '/')
    pyrex_name = path + '.pyx'
    c_name = path + '.c'
    define_macros = []
    if sys.platform == 'win32':
        # pyrex uses the macro WIN32 to detect the platform, even though it
        # should be using something like _WIN32 or MS_WINDOWS, oh well, we can
        # give it the right value.
        define_macros.append(('WIN32', None))
    if have_pyrex:
        source = [pyrex_name]
    else:
        if not os.path.isfile(c_name):
            unavailable_files.append(c_name)
            return
        else:
            source = [c_name]
    source.extend(extra_source)
    ext_modules.append(Extension(module_name, source,
        define_macros=define_macros, libraries=libraries))


add_pyrex_extension('bzrlib._annotator_pyx')
add_pyrex_extension('bzrlib._bencode_pyx')
add_pyrex_extension('bzrlib._chunks_to_lines_pyx')
add_pyrex_extension('bzrlib._groupcompress_pyx',
                    extra_source=['bzrlib/diff-delta.c'])
add_pyrex_extension('bzrlib._knit_load_data_pyx')
add_pyrex_extension('bzrlib._known_graph_pyx')
add_pyrex_extension('bzrlib._rio_pyx')
if sys.platform == 'win32':
    add_pyrex_extension('bzrlib._dirstate_helpers_pyx',
                        libraries=['Ws2_32'])
    add_pyrex_extension('bzrlib._walkdirs_win32')
else:
    if have_pyrex and pyrex_version_info[:3] == (0,9,4):
        # Pyrex 0.9.4.1 fails to compile this extension correctly
        # The code it generates re-uses a "local" pointer and
        # calls "PY_DECREF" after having set it to NULL. (It mixes PY_XDECREF
        # which is NULL safe with PY_DECREF which is not.)
        # <https://bugs.launchpad.net/bzr/+bug/449372>
        # <https://bugs.launchpad.net/bzr/+bug/276868>
        print('Cannot build extension "bzrlib._dirstate_helpers_pyx" using')
        print('your version of pyrex "%s". Please upgrade your pyrex'
              % (pyrex_version,))
        print('install. For now, the non-compiled (python) version will')
        print('be used instead.')
    else:
        add_pyrex_extension('bzrlib._dirstate_helpers_pyx')
    add_pyrex_extension('bzrlib._readdir_pyx')
add_pyrex_extension('bzrlib._chk_map_pyx')
ext_modules.append(Extension('bzrlib._patiencediff_c',
                             ['bzrlib/_patiencediff_c.c']))
if have_pyrex and pyrex_version_info < (0, 9, 6, 3):
    print("")
    print('Your Pyrex/Cython version %s is too old to build the simple_set' % (
        pyrex_version))
    print('and static_tuple extensions.')
    print('Please upgrade to at least Pyrex 0.9.6.3')
    print("")
    # TODO: Should this be a fatal error?
else:
    # We only need 0.9.6.3 to build _simple_set_pyx, but static_tuple depends
    # on simple_set
    add_pyrex_extension('bzrlib._simple_set_pyx')
    ext_modules.append(Extension('bzrlib._static_tuple_c',
                                 ['bzrlib/_static_tuple_c.c']))
add_pyrex_extension('bzrlib._btree_serializer_pyx')


if unavailable_files:
    print('C extension(s) not found:')
    print('   %s' % ('\n  '.join(unavailable_files),))
    print('The python versions will be used instead.')
    print("")


def get_tbzr_py2exe_info(includes, excludes, packages, console_targets,
                         gui_targets, data_files):
    packages.append('tbzrcommands')

    # ModuleFinder can't handle runtime changes to __path__, but
    # win32com uses them.  Hook this in so win32com.shell is found.
    import modulefinder
    import win32com
    import cPickle as pickle
    for p in win32com.__path__[1:]:
        modulefinder.AddPackagePath("win32com", p)
    for extra in ["win32com.shell"]:
        __import__(extra)
        m = sys.modules[extra]
        for p in m.__path__[1:]:
            modulefinder.AddPackagePath(extra, p)

    # TBZR points to the TBZR directory
    tbzr_root = os.environ["TBZR"]

    # Ensure tbzrlib itself is on sys.path
    sys.path.append(tbzr_root)

    packages.append("tbzrlib")

    # collect up our icons.
    cwd = os.getcwd()
    ico_root = os.path.join(tbzr_root, 'tbzrlib', 'resources')
    icos = [] # list of (path_root, relative_ico_path)
    # First always bzr's icon and its in the root of the bzr tree.
    icos.append(('', 'bzr.ico'))
    for root, dirs, files in os.walk(ico_root):
        icos.extend([(ico_root, os.path.join(root, f)[len(ico_root)+1:])
                     for f in files if f.endswith('.ico')])
    # allocate an icon ID for each file and the full path to the ico
    icon_resources = [(rid, os.path.join(ico_dir, ico_name))
                      for rid, (ico_dir, ico_name) in enumerate(icos)]
    # create a string resource with the mapping.  Might as well save the
    # runtime some effort and write a pickle.
    # Runtime expects unicode objects with forward-slash seps.
    fse = sys.getfilesystemencoding()
    map_items = [(f.replace('\\', '/').decode(fse), rid)
                 for rid, (_, f) in enumerate(icos)]
    ico_map = dict(map_items)
    # Create a new resource type of 'ICON_MAP', and use ID=1
    other_resources = [ ("ICON_MAP", 1, pickle.dumps(ico_map))]

    excludes.extend("""pywin pywin.dialogs pywin.dialogs.list
                       win32ui crawler.Crawler""".split())

    # tbzrcache executables - a "console" version for debugging and a
    # GUI version that is generally used.
    tbzrcache = dict(
        script = os.path.join(tbzr_root, "scripts", "tbzrcache.py"),
        icon_resources = icon_resources,
        other_resources = other_resources,
    )
    console_targets.append(tbzrcache)

    # Make a windows version which is the same except for the base name.
    tbzrcachew = tbzrcache.copy()
    tbzrcachew["dest_base"]="tbzrcachew"
    gui_targets.append(tbzrcachew)

    # ditto for the tbzrcommand tool
    tbzrcommand = dict(
        script = os.path.join(tbzr_root, "scripts", "tbzrcommand.py"),
        icon_resources = icon_resources,
        other_resources = other_resources,
    )
    console_targets.append(tbzrcommand)
    tbzrcommandw = tbzrcommand.copy()
    tbzrcommandw["dest_base"]="tbzrcommandw"
    gui_targets.append(tbzrcommandw)
    
    # A utility to see python output from both C++ and Python based shell
    # extensions
    tracer = dict(script=os.path.join(tbzr_root, "scripts", "tbzrtrace.py"))
    console_targets.append(tracer)

    # The C++ implemented shell extensions.
    dist_dir = os.path.join(tbzr_root, "shellext", "build")
    data_files.append(('', [os.path.join(dist_dir, 'tbzrshellext_x86.dll')]))
    data_files.append(('', [os.path.join(dist_dir, 'tbzrshellext_x64.dll')]))


def get_qbzr_py2exe_info(includes, excludes, packages, data_files):
    # PyQt4 itself still escapes the plugin detection code for some reason...
    includes.append('PyQt4.QtCore')
    includes.append('PyQt4.QtGui')
    includes.append('sip') # extension module required for Qt.
    packages.append('pygments') # colorizer for qbzr
    packages.append('docutils') # html formatting
    includes.append('win32event')  # for qsubprocess stuff
    # the qt binaries might not be on PATH...
    # They seem to install to a place like C:\Python25\PyQt4\*
    # Which is not the same as C:\Python25\Lib\site-packages\PyQt4
    pyqt_dir = os.path.join(sys.prefix, "PyQt4")
    pyqt_bin_dir = os.path.join(pyqt_dir, "bin")
    if os.path.isdir(pyqt_bin_dir):
        path = os.environ.get("PATH", "")
        if pyqt_bin_dir.lower() not in [p.lower() for p in path.split(os.pathsep)]:
            os.environ["PATH"] = path + os.pathsep + pyqt_bin_dir
    # also add all imageformat plugins to distribution
    # We will look in 2 places, dirname(PyQt4.__file__) and pyqt_dir
    base_dirs_to_check = []
    if os.path.isdir(pyqt_dir):
        base_dirs_to_check.append(pyqt_dir)
    try:
        import PyQt4
    except ImportError:
        pass
    else:
        pyqt4_base_dir = os.path.dirname(PyQt4.__file__)
        if pyqt4_base_dir != pyqt_dir:
            base_dirs_to_check.append(pyqt4_base_dir)
    if not base_dirs_to_check:
        log.warn("Can't find PyQt4 installation -> not including imageformat"
                 " plugins")
    else:
        files = []
        for base_dir in base_dirs_to_check:
            plug_dir = os.path.join(base_dir, 'plugins', 'imageformats')
            if os.path.isdir(plug_dir):
                for fname in os.listdir(plug_dir):
                    # Include plugin dlls, but not debugging dlls
                    fullpath = os.path.join(plug_dir, fname)
                    if fname.endswith('.dll') and not fname.endswith('d4.dll'):
                        files.append(fullpath)
        if files:
            data_files.append(('imageformats', files))
        else:
            log.warn('PyQt4 was found, but we could not find any imageformat'
                     ' plugins. Are you sure your configuration is correct?')


def get_svn_py2exe_info(includes, excludes, packages):
    packages.append('subvertpy')
    packages.append('sqlite3')


def get_fastimport_py2exe_info(includes, excludes, packages):
    # This is the python-fastimport package, not to be confused with the
    # bzr-fastimport plugin.
    packages.append('fastimport')


if 'bdist_wininst' in sys.argv:
    def find_docs():
        docs = []
        for root, dirs, files in os.walk('doc'):
            r = []
            for f in files:
                if (os.path.splitext(f)[1] in ('.html','.css','.png','.pdf')
                    or f == 'quick-start-summary.svg'):
                    r.append(os.path.join(root, f))
            if r:
                relative = root[4:]
                if relative:
                    target = os.path.join('Doc\\Bazaar', relative)
                else:
                    target = 'Doc\\Bazaar'
                docs.append((target, r))
        return docs

    # python's distutils-based win32 installer
    ARGS = {'scripts': ['bzr', 'tools/win32/bzr-win32-bdist-postinstall.py'],
            'ext_modules': ext_modules,
            # help pages
            'data_files': find_docs(),
            # for building pyrex extensions
            'cmdclass': command_classes,
           }

    ARGS.update(META_INFO)
    ARGS.update(BZRLIB)
    PKG_DATA['package_data']['bzrlib'].append('locale/*/LC_MESSAGES/*.mo')
    ARGS.update(PKG_DATA)

    setup(**ARGS)

elif 'py2exe' in sys.argv:
    # py2exe setup
    import py2exe

    # pick real bzr version
    import bzrlib

    version_number = []
    for i in bzrlib.version_info[:4]:
        try:
            i = int(i)
        except ValueError:
            i = 0
        version_number.append(str(i))
    version_str = '.'.join(version_number)

    # An override to install_data used only by py2exe builds, which arranges
    # to byte-compile any .py files in data_files (eg, our plugins)
    # Necessary as we can't rely on the user having the relevant permissions
    # to the "Program Files" directory to generate them on the fly.
    class install_data_with_bytecompile(install_data):
        def run(self):
            from distutils.util import byte_compile

            install_data.run(self)

            py2exe = self.distribution.get_command_obj('py2exe', False)
            # GZ 2010-04-19: Setup has py2exe.optimize as 2, but give plugins
            #                time before living with docstring stripping
            optimize = 1
            compile_names = [f for f in self.outfiles if f.endswith('.py')]
            # Round mtime to nearest even second so that installing on a FAT
            # filesystem bytecode internal and script timestamps will match
            for f in compile_names:
                mtime = os.stat(f).st_mtime
                remainder = mtime % 2
                if remainder:
                    mtime -= remainder
                    os.utime(f, (mtime, mtime))
            byte_compile(compile_names,
                         optimize=optimize,
                         force=self.force, prefix=self.install_dir,
                         dry_run=self.dry_run)
            self.outfiles.extend([f + 'o' for f in compile_names])
    # end of class install_data_with_bytecompile

    target = py2exe.build_exe.Target(script = "bzr",
                                     dest_base = "bzr",
                                     icon_resources = [(0,'bzr.ico')],
                                     name = META_INFO['name'],
                                     version = version_str,
                                     description = META_INFO['description'],
                                     author = META_INFO['author'],
                                     copyright = "(c) Canonical Ltd, 2005-2010",
                                     company_name = "Canonical Ltd.",
                                     comments = META_INFO['description'],
                                    )
    gui_target = copy.copy(target)
    gui_target.dest_base = "bzrw"

    packages = BZRLIB['packages']
    packages.remove('bzrlib')
    packages = [i for i in packages if not i.startswith('bzrlib.plugins')]
    includes = []
    for i in glob.glob('bzrlib\\*.py'):
        module = i[:-3].replace('\\', '.')
        if module.endswith('__init__'):
            module = module[:-len('__init__')]
        includes.append(module)

    additional_packages = set()
    if sys.version.startswith('2.4'):
        # adding elementtree package
        additional_packages.add('elementtree')
    elif sys.version.startswith('2.6') or sys.version.startswith('2.5'):
        additional_packages.add('xml.etree')
    else:
        import warnings
        warnings.warn('Unknown Python version.\n'
                      'Please check setup.py script for compatibility.')

    # Although we currently can't enforce it, we consider it an error for
    # py2exe to report any files are "missing".  Such modules we know aren't
    # used should be listed here.
    excludes = """Tkinter psyco ElementPath r_hmac
                  ImaginaryModule cElementTree elementtree.ElementTree
                  Crypto.PublicKey._fastmath
                  medusa medusa.filesys medusa.ftp_server
                  tools
                  resource validate""".split()
    dll_excludes = []

    # email package from std python library use lazy import,
    # so we need to explicitly add all package
    additional_packages.add('email')
    # And it uses funky mappings to conver to 'Oldname' to 'newname'.  As
    # a result, packages like 'email.Parser' show as missing.  Tell py2exe
    # to exclude them.
    import email
    for oldname in getattr(email, '_LOWERNAMES', []):
        excludes.append("email." + oldname)
    for oldname in getattr(email, '_MIMENAMES', []):
        excludes.append("email.MIME" + oldname)

    # text files for help topis
    text_topics = glob.glob('bzrlib/help_topics/en/*.txt')
    topics_files = [('lib/help_topics/en', text_topics)]

    # built-in plugins
    plugins_files = []
    # XXX - should we consider having the concept of an 'official' build,
    # which hard-codes the list of plugins, gets more upset if modules are
    # missing, etc?
    plugins = None # will be a set after plugin sniffing...
    for root, dirs, files in os.walk('bzrlib/plugins'):
        if root == 'bzrlib/plugins':
            plugins = set(dirs)
            # We ship plugins as normal files on the file-system - however,
            # the build process can cause *some* of these plugin files to end
            # up in library.zip. Thus, we saw (eg) "plugins/svn/test" in
            # library.zip, and then saw import errors related to that as the
            # rest of the svn plugin wasn't. So we tell py2exe to leave the
            # plugins out of the .zip file
            excludes.extend(["bzrlib.plugins." + d for d in dirs])
        x = []
        for i in files:
            # Throw away files we don't want packaged. Note that plugins may
            # have data files with all sorts of extensions so we need to
            # be conservative here about what we ditch.
            ext = os.path.splitext(i)[1]
            if ext.endswith('~') or ext in [".pyc", ".swp"]:
                continue
            if i == '__init__.py' and root == 'bzrlib/plugins':
                continue
            x.append(os.path.join(root, i))
        if x:
            target_dir = root[len('bzrlib/'):]  # install to 'plugins/...'
            plugins_files.append((target_dir, x))
    # find modules for built-in plugins
    import tools.package_mf
    mf = tools.package_mf.CustomModuleFinder()
    mf.run_package('bzrlib/plugins')
    packs, mods = mf.get_result()
    additional_packages.update(packs)
    includes.extend(mods)

    console_targets = [target,
                       'tools/win32/bzr_postinstall.py',
                       ]
    gui_targets = [gui_target]
    data_files = topics_files + plugins_files + I18N_FILES

    if 'qbzr' in plugins:
        get_qbzr_py2exe_info(includes, excludes, packages, data_files)

    if 'svn' in plugins:
        get_svn_py2exe_info(includes, excludes, packages)

    if 'fastimport' in plugins:
        get_fastimport_py2exe_info(includes, excludes, packages)

    if "TBZR" in os.environ:
        # TORTOISE_OVERLAYS_MSI_WIN32 must be set to the location of the
        # TortoiseOverlays MSI installer file. It is in the TSVN svn repo and
        # can be downloaded from (username=guest, blank password):
        # http://tortoisesvn.tigris.org/svn/tortoisesvn/TortoiseOverlays
        # look for: version-1.0.4/bin/TortoiseOverlays-1.0.4.11886-win32.msi
        # Ditto for TORTOISE_OVERLAYS_MSI_X64, pointing at *-x64.msi.
        for needed in ('TORTOISE_OVERLAYS_MSI_WIN32',
                       'TORTOISE_OVERLAYS_MSI_X64'):
            url = ('http://guest:@tortoisesvn.tigris.org/svn/tortoisesvn'
                   '/TortoiseOverlays')
            if not os.path.isfile(os.environ.get(needed, '<nofile>')):
                raise RuntimeError(
                    "\nPlease set %s to the location of the relevant"
                    "\nTortoiseOverlays .msi installer file."
                    " The installers can be found at"
                    "\n  %s"
                    "\ncheck in the version-X.Y.Z/bin/ subdir" % (needed, url))
        get_tbzr_py2exe_info(includes, excludes, packages, console_targets,
                             gui_targets, data_files)
    else:
        # print this warning to stderr as output is redirected, so it is seen
        # at build time.  Also to stdout so it appears in the log
        for f in (sys.stderr, sys.stdout):
            f.write("Skipping TBZR binaries - "
                "please set TBZR to a directory to enable\n")

    # MSWSOCK.dll is a system-specific library, which py2exe accidentally pulls
    # in on Vista.
    dll_excludes.extend(["MSWSOCK.dll",
                         "MSVCP60.dll",
                         "MSVCP90.dll",
                         "powrprof.dll",
                         "SHFOLDER.dll"])
    options_list = {"py2exe": {"packages": packages + list(additional_packages),
                               "includes": includes,
                               "excludes": excludes,
                               "dll_excludes": dll_excludes,
                               "dist_dir": "win32_bzr.exe",
                               "optimize": 2,
                               "custom_boot_script":
                                        "tools/win32/py2exe_boot_common.py",
                              },
                   }

    # We want the libaray.zip to have optimize = 2, but the exe to have
    # optimize = 1, so that .py files that get compilied at run time
    # (e.g. user installed plugins) dont have their doc strings removed.
    class py2exe_no_oo_exe(py2exe.build_exe.py2exe):
        def build_executable(self, *args, **kwargs):
            self.optimize = 1
            py2exe.build_exe.py2exe.build_executable(self, *args, **kwargs)
            self.optimize = 2

    if __name__ == '__main__':
        command_classes['install_data'] = install_data_with_bytecompile
        command_classes['py2exe'] = py2exe_no_oo_exe
        setup(options=options_list,
              console=console_targets,
              windows=gui_targets,
              zipfile='lib/library.zip',
              data_files=data_files,
              cmdclass=command_classes,
              )

else:
    # ad-hoc for easy_install
    DATA_FILES = []
    if not 'bdist_egg' in sys.argv:
        # generate and install bzr.1 only with plain install, not the
        # easy_install one
        DATA_FILES = [('man/man1', ['bzr.1'])]

    DATA_FILES = DATA_FILES + I18N_FILES
    # std setup
    ARGS = {'scripts': ['bzr'],
            'data_files': DATA_FILES,
            'cmdclass': command_classes,
            'ext_modules': ext_modules,
           }

    ARGS.update(META_INFO)
    ARGS.update(BZRLIB)
    ARGS.update(PKG_DATA)

    if __name__ == '__main__':
        setup(**ARGS)<|MERGE_RESOLUTION|>--- conflicted
+++ resolved
@@ -202,13 +202,7 @@
     from distutils.command.build_ext import build_ext
 else:
     have_pyrex = True
-<<<<<<< HEAD
-    import re
-    _version = re.match("^[0-9.]+", pyrex_version).group(0)
-    pyrex_version_info = tuple(map(int, _version.split('.')))
-=======
     pyrex_version_info = tuple(map(int, pyrex_version.rstrip("+").split('.')))
->>>>>>> 7e374960
 
 
 class build_ext_if_possible(build_ext):
