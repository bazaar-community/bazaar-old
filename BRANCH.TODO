--- conflicted
+++ resolved
@@ -1,11 +1,6 @@
 # This file is for listing TODOs for branches that are being worked on.
 # It should ALWAYS be empty in the mainline or in integration branches.
 # 
-<<<<<<< HEAD
-Set the introduction version of WorkingTreeFormat4 in workingtree.py.
-
-optimise dirstate to not write data for ghost parents - and stop set_parent_trees needing to do the weird hack of making empty trees to pass in.
-=======
 
 Security: it should be impossible, by default, to access files above the base of
 the backing transport of the SmartServerRequestHandler.  Currently '..' and the
@@ -13,4 +8,7 @@
 
 Similarly, the SmartWSGIApp should also be careful to disallow '..' and the
 like.
->>>>>>> 4ca3cc19
+
+Set the introduction version of WorkingTreeFormat4 in workingtree.py.
+
+optimise dirstate to not write data for ghost parents - and stop set_parent_trees needing to do the weird hack of making empty trees to pass in.