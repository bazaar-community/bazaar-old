#! /usr/bin/env python

<<<<<<< HEAD
# Copyright (C) 2005-2013, 2016 Canonical Ltd
=======
# Copyright (C) 2005-2013, 2017 Canonical Ltd
>>>>>>> ce250015
#
# This program is free software; you can redistribute it and/or modify
# it under the terms of the GNU General Public License as published by
# the Free Software Foundation; either version 2 of the License, or
# (at your option) any later version.
#
# This program is distributed in the hope that it will be useful,
# but WITHOUT ANY WARRANTY; without even the implied warranty of
# MERCHANTABILITY or FITNESS FOR A PARTICULAR PURPOSE.  See the
# GNU General Public License for more details.
#
# You should have received a copy of the GNU General Public License
# along with this program; if not, write to the Free Software
# Foundation, Inc., 51 Franklin Street, Fifth Floor, Boston, MA 02110-1301 USA

from __future__ import absolute_import

"""Bazaar -- a free distributed version-control tool"""

import os
import sys
import warnings

# update this on each release
<<<<<<< HEAD
_script_version = (2, 8, 0)
=======
_script_version = (2, 7, 1)
>>>>>>> ce250015

NEED_VERS = (2, 6)

if sys.version_info < NEED_VERS:
    sys.stderr.write("bzr: error: cannot find a suitable python interpreter\n")
    sys.stderr.write("  (need %d.%d or later)\n" % NEED_VERS)
    sys.exit(1)


profiling = False
if '--profile-imports' in sys.argv:
    import profile_imports
    profile_imports.install()
    profiling = True


if os.name == "posix":
    import locale
    try:
        locale.setlocale(locale.LC_ALL, '')
    except locale.Error, e:
        sys.stderr.write('bzr: warning: %s\n'
            '  bzr could not set the application locale.\n'
            '  Although this should be no problem for bzr itself, it might\n'
            '  cause problems with some plugins. To investigate the issue,\n'
            '  look at the output of the locale(1p) tool.\n' % e)
    # Use better default than ascii with posix filesystems that deal in bytes
    # natively even when the C locale or no locale at all is given. Note that
    # we need an immortal string for the hack, hence the lack of a hyphen.
    sys._bzr_default_fs_enc = "utf8"


# The python2.6 release includes some libraries that have deprecation warnings
# against the interpreter - see https://bugs.launchpad.net/bzr/+bug/387139
warnings.filterwarnings('ignore',
    r"(struct integer overflow masking is deprecated|"
    r"'L' format requires 0 <= number <= 4294967295)",
    DeprecationWarning,
    'gzip',
    )


# instruct bzrlib/__init__.py to install lazy_regex
sys._bzr_lazy_regex = True
try:
    import bzrlib
except ImportError, e:
    sys.stderr.write("bzr: ERROR: "
        "Couldn't import bzrlib and dependencies.\n"
        "Please check the directory containing bzrlib is on your PYTHONPATH.\n"
        "\n")
    raise

if bzrlib.version_info[:3] != _script_version:
    sys.stderr.write(
        "bzr: WARNING: bzrlib version doesn't match the bzr program.\n"
        "This may indicate an installation problem.\n"
        "bzrlib is version %s from %s\n"
        "bzr is version %s from %s\n" % (
        bzrlib._format_version_tuple(bzrlib.version_info),
        bzrlib.__path__[0],
        bzrlib._format_version_tuple(_script_version),
        __file__))


import bzrlib.inspect_for_copy
bzrlib.inspect_for_copy.import_copy_with_hacked_inspect()

import bzrlib.breakin
bzrlib.breakin.hook_debugger_to_signal()

import bzrlib.decorators
if ('--lsprof' in sys.argv
    or '--lsprof-file' in sys.argv
    or '--profile' in sys.argv
    or '--lsprof-timed' in sys.argv):
    bzrlib.decorators.use_pretty_decorators()
else:
    bzrlib.decorators.use_fast_decorators()

import bzrlib.commands
import bzrlib.trace


if __name__ == '__main__':
    library_state = bzrlib.initialize()
    library_state.__enter__()
    try:
        exit_val = bzrlib.commands.main()
        if profiling:
            profile_imports.log_stack_info(sys.stderr)
    finally:
        library_state.__exit__(None, None, None)

    # By this point we really have completed everything we want to do, and
    # there's no point doing any additional cleanup.  Abruptly exiting here
    # stops any background threads getting into trouble as code is unloaded,
    # and it may also be slightly faster, through avoiding gc of objects that
    # are just about to be discarded anyhow.  This does mean that atexit hooks
    # won't run but we don't use them.  Also file buffers won't be flushed,
    # but our policy is to always close files from a finally block. -- mbp 20070215
    sys.exitfunc()
    os._exit(exit_val)
else:
    raise ImportError("The bzr script cannot be imported.")<|MERGE_RESOLUTION|>--- conflicted
+++ resolved
@@ -1,10 +1,6 @@
 #! /usr/bin/env python
 
-<<<<<<< HEAD
-# Copyright (C) 2005-2013, 2016 Canonical Ltd
-=======
-# Copyright (C) 2005-2013, 2017 Canonical Ltd
->>>>>>> ce250015
+# Copyright (C) 2005-2013, 2016, 2017 Canonical Ltd
 #
 # This program is free software; you can redistribute it and/or modify
 # it under the terms of the GNU General Public License as published by
@@ -29,11 +25,7 @@
 import warnings
 
 # update this on each release
-<<<<<<< HEAD
 _script_version = (2, 8, 0)
-=======
-_script_version = (2, 7, 1)
->>>>>>> ce250015
 
 NEED_VERS = (2, 6)
 
