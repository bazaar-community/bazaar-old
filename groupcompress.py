# groupcompress, a bzr plugin providing new compression logic.
# Copyright (C) 2008 Canonical Limited.
# 
# This program is free software; you can redistribute it and/or modify
# it under the terms of the GNU General Public License version 2 as published
# by the Free Software Foundation.
# 
# This program is distributed in the hope that it will be useful,
# but WITHOUT ANY WARRANTY; without even the implied warranty of
# MERCHANTABILITY or FITNESS FOR A PARTICULAR PURPOSE.  See the
# GNU General Public License for more details.
# 
# You should have received a copy of the GNU General Public License
# along with this program; if not, write to the Free Software
# Foundation, Inc., 51 Franklin St, Fifth Floor, Boston, MA  02110-1301 USA
# 

"""Core compression logic for compressing streams of related files."""

from itertools import izip
from cStringIO import StringIO
import zlib

from bzrlib import (
    annotate,
    debug,
    diff,
    errors,
    graph as _mod_graph,
    pack,
    patiencediff,
    )
from bzrlib.graph import Graph
from bzrlib.knit import _DirectPackAccess
from bzrlib.osutils import (
    contains_whitespace,
    contains_linebreaks,
    sha_string,
    sha_strings,
    split_lines,
    )
from bzrlib.plugins.index2.btree_index import BTreeBuilder
from bzrlib.plugins.groupcompress import equivalence_table
from bzrlib.tsort import topo_sort
from bzrlib.versionedfile import (
    adapter_registry,
    AbsentContentFactory,
    FulltextContentFactory,
    VersionedFiles,
    )


def parse(line_list):
    result = []
    lines = iter(line_list)
    next = lines.next
    label_line = lines.next()
    sha1_line = lines.next()
    if (not label_line.startswith('label: ') or
        not sha1_line.startswith('sha1: ')):
        raise AssertionError("bad text record %r" % lines)
    label = tuple(label_line[7:-1].split('\x00'))
    sha1 = sha1_line[6:-1]
    for header in lines:
        op = header[0]
        numbers = header[2:]
        numbers = [int(n) for n in header[2:].split(',')]
        if op == 'c':
            result.append((op, numbers[0], numbers[1], None))
        else:
            contents = [next() for i in xrange(numbers[0])]
            result.append((op, None, numbers[0], contents))
    return label, sha1, result

def apply_delta(basis, delta):
    """Apply delta to this object to become new_version_id."""
    lines = []
    last_offset = 0
    # eq ranges occur where gaps occur
    # start, end refer to offsets in basis
    for op, start, count, delta_lines in delta:
        if op == 'c':
            lines.append(basis[start:start+count])
        else:
            lines.extend(delta_lines)
    trim_encoding_newline(lines)
    return lines


def trim_encoding_newline(lines):
    if lines[-1] == '\n':
        del lines[-1]
    else:
        lines[-1] = lines[-1][:-1]


class GroupCompressor(object):
    """Produce a serialised group of compressed texts.
    
    It contains code very similar to SequenceMatcher because of having a similar
    task. However some key differences apply:
     - there is no junk, we want a minimal edit not a human readable diff.
     - we don't filter very common lines (because we don't know where a good
       range will start, and after the first text we want to be emitting minmal
       edits only.
     - we chain the left side, not the right side
     - we incrementally update the adjacency matrix as new lines are provided.
     - we look for matches in all of the left side, so the routine which does
       the analagous task of find_longest_match does not need to filter on the
       left side.
    """

    def __init__(self, delta=True):
        """Create a GroupCompressor.

        :paeam delta: If False, do not compress records.
        """
        self._delta = delta
        self.line_offsets = []
        self.endpoint = 0
        self.input_bytes = 0
        self.line_locations = equivalence_table.EquivalenceTable([])
        self.lines = self.line_locations.lines
        self.labels_deltas = {}

    def get_matching_blocks(self, lines):
        """Return an the ranges in lines which match self.lines.

        :param lines: lines to compress
        :return: A list of (old_start, new_start, length) tuples which reflect
            a region in self.lines that is present in lines.  The last element
            of the list is always (old_len, new_len, 0) to provide a end point
            for generating instructions from the matching blocks list.
        """
        result = []
        pos = 0
        line_locations = self.line_locations
        range_len = 0
        range_start = 0
        copy_ends = None
        # We either copy a range (while there are reusable lines) or we 
        # insert new lines. To find reusable lines we traverse 
        while pos < len(lines):
            line = lines[pos]
            if line not in line_locations:
                if copy_ends:
                    result.append((min(copy_ends) - range_len, range_start, range_len))
                    range_start = pos
                    range_len = 1
                    copy_ends = None
                else:
                    range_len += 1
            else:
                locations, next = line_locations[line]
                if copy_ends:
                    next_locations = locations.intersection(copy_ends)
                    if len(next_locations):
                        # range continues
                        range_len += 1
                        copy_ends = set(loc + 1 for loc in next_locations)
                        pos += 1
                        continue
                if copy_ends:
                    result.append((min(copy_ends) - range_len, range_start, range_len))
                range_len = 1
                copy_ends = next
                range_start = pos
            pos += 1
        if copy_ends:
            result.append((min(copy_ends) - range_len, range_start, range_len))
        result.append((len(self.lines), len(lines), 0))
        return result

    def compress(self, key, lines, expected_sha):
        """Compress lines with label key.

        :param key: A key tuple. It is stored in the output
            for identification of the text during decompression.
        :param lines: The lines to be compressed. Must be split
            on \n, with the \n preserved.'
        :param expected_sha: If non-None, the sha the lines are blieved to
            have. During compression the sha is calculated; a mismatch will
            cause an error.
        :return: The sha1 of lines, and the number of bytes accumulated in
            the group output so far.
        """
        sha1 = sha_strings(lines)
        label = '\x00'.join(key)
        # setup good encoding for trailing \n support.
        if not lines or lines[-1].endswith('\n'):
            lines.append('\n')
        else:
            lines[-1] = lines[-1] + '\n'
        new_lines = []
        new_lines.append('label: %s\n' % label)
        new_lines.append('sha1: %s\n' % sha1)
        index_lines = [False, False]
        pos = 0
        line_locations = self.line_locations
        range_len = 0
        range_start = 0
        flush_range = self.flush_range
        copy_ends = None
        blocks = self.get_matching_blocks(lines)
        current_pos = 0
        # We either copy a range (while there are reusable lines) or we 
        # insert new lines. To find reusable lines we traverse 
<<<<<<< HEAD
        while pos < len(lines):
            line = lines[pos]
            matching_locs = line_locations.get_matches(line)
            if not matching_locs:
                if copying:
                    flush_range(copying, range_start, copy_ends, range_len,
                        lines, new_lines, index_lines)
                    copying = False
                    range_start = pos
                    range_len = 1
                else:
                    range_len += 1
            else:
                if copying:
                    # TODO: We could do a merge sort here if we keep copy_ends
                    #       and matching_locs always sorted.
                    next_locations = set(copy_ends).intersection(matching_locs)
                    if len(next_locations):
                        # range continues
                        range_len += 1
                        copy_ends = [loc + 1 for loc in next_locations]
                        pos += 1
                        continue
                # New copy range starts here:
                flush_range(copying, range_start, copy_ends, range_len, lines,
                    new_lines, index_lines)
                range_len = 1
                copy_ends = [loc + 1 for loc in matching_locs]
                range_start = pos
                copying = True
            pos += 1
        flush_range(copying, range_start, copy_ends, range_len, lines,
            new_lines, index_lines)
=======
        for old_start, new_start, range_len in blocks:
            if new_start != current_pos:
                # non-matching region
                flush_range(current_pos, None, new_start - current_pos,
                    lines, new_lines, index_lines)
            current_pos = new_start + range_len
            if not range_len:
                continue
            flush_range(new_start, old_start, range_len, lines,
                new_lines, index_lines)
>>>>>>> 5b6e3185
        delta_start = (self.endpoint, len(self.lines))
        self.output_lines(new_lines, index_lines)
        trim_encoding_newline(lines)
        self.input_bytes += sum(map(len, lines))
        delta_end = (self.endpoint, len(self.lines))
        self.labels_deltas[key] = (delta_start, delta_end)
        return sha1, self.endpoint

    def extract(self, key):
        """Extract a key previously added to the compressor.
        
        :param key: The key to extract.
        :return: An iterable over bytes and the sha1.
        """
        delta_details = self.labels_deltas[key]
        delta_lines = self.lines[delta_details[0][1]:delta_details[1][1]]
        label, sha1, delta = parse(delta_lines)
        if label != key:
            raise AssertionError("wrong key: %r, wanted %r" % (label, key))
        # Perhaps we want to keep the line offsets too in memory at least?
        lines = apply_delta(''.join(self.lines), delta)
        sha1 = sha_strings(lines)
        return lines, sha1

    def flush_range(self, range_start, copy_start, range_len, lines, new_lines, index_lines):
        if not range_len:
            return
        insert_instruction = "i,%d\n" % range_len
        if copy_start is not None:
            # range stops, flush and start a new copy range
            stop_byte = self.line_offsets[copy_start + range_len - 1]
            if copy_start == 0:
                start_byte = 0
            else:
                start_byte = self.line_offsets[copy_start - 1]
            bytes = stop_byte - start_byte
            copy_control_instruction = "c,%d,%d\n" % (start_byte, bytes)
            if (bytes + len(insert_instruction) >
                len(copy_control_instruction)):
                new_lines.append(copy_control_instruction)
                index_lines.append(False)
                return
        # not copying, or inserting is shorter than copying, so insert.
        new_lines.append(insert_instruction)
        new_lines.extend(lines[range_start:range_start+range_len])
        index_lines.append(False)
        index_lines.extend([copy_start is None]*range_len)

    def output_lines(self, new_lines, index_lines):
        """Output some lines.

        :param new_lines: The lines to output.
        :param index_lines: A boolean flag for each line - when True, index
            that line.
        """
        endpoint = self.endpoint
<<<<<<< HEAD
        self.line_locations.extend_lines(new_lines, index_lines)
        for line in new_lines:
            endpoint += len(line)
            self.line_offsets.append(endpoint)
=======
        offset = len(self.lines)
        for (pos, line), index in izip(enumerate(new_lines), index_lines):
            endpoint += len(line)
            self.line_offsets.append(endpoint)
            if index:
                indices, next_lines = self.line_locations.setdefault(line,
                    (set(), set()))
                indices.add(pos + offset)
                next_lines.add(pos + offset + 1)
        self.lines.extend(new_lines)
>>>>>>> 5b6e3185
        self.endpoint = endpoint

    def ratio(self):
        """Return the overall compression ratio."""
        return float(self.input_bytes) / float(self.endpoint)


def make_pack_factory(graph, delta, keylength):
    """Create a factory for creating a pack based groupcompress.

    This is only functional enough to run interface tests, it doesn't try to
    provide a full pack environment.
    
    :param graph: Store a graph.
    :param delta: Delta compress contents.
    :param keylength: How long should keys be.
    """
    def factory(transport):
        parents = graph or delta
        ref_length = 0
        if graph:
            ref_length += 1
        graph_index = BTreeBuilder(reference_lists=ref_length,
            key_elements=keylength)
        stream = transport.open_write_stream('newpack')
        writer = pack.ContainerWriter(stream.write)
        writer.begin()
        index = _GCGraphIndex(graph_index, lambda:True, parents=parents,
            add_callback=graph_index.add_nodes)
        access = _DirectPackAccess({})
        access.set_writer(writer, graph_index, (transport, 'newpack'))
        result = GroupCompressVersionedFiles(index, access, delta)
        result.stream = stream
        result.writer = writer
        return result
    return factory


def cleanup_pack_group(versioned_files):
    versioned_files.stream.close()
    versioned_files.writer.end()


class GroupCompressVersionedFiles(VersionedFiles):
    """A group-compress based VersionedFiles implementation."""

    def __init__(self, index, access, delta=True):
        """Create a GroupCompressVersionedFiles object.

        :param index: The index object storing access and graph data.
        :param access: The access object storing raw data.
        :param delta: Whether to delta compress or just entropy compress.
        """
        self._index = index
        self._access = access
        self._delta = delta
        self._unadded_refs = {}

    def add_lines(self, key, parents, lines, parent_texts=None,
        left_matching_blocks=None, nostore_sha=None, random_id=False,
        check_content=True):
        """Add a text to the store.

        :param key: The key tuple of the text to add.
        :param parents: The parents key tuples of the text to add.
        :param lines: A list of lines. Each line must be a bytestring. And all
            of them except the last must be terminated with \n and contain no
            other \n's. The last line may either contain no \n's or a single
            terminating \n. If the lines list does meet this constraint the add
            routine may error or may succeed - but you will be unable to read
            the data back accurately. (Checking the lines have been split
            correctly is expensive and extremely unlikely to catch bugs so it
            is not done at runtime unless check_content is True.)
        :param parent_texts: An optional dictionary containing the opaque 
            representations of some or all of the parents of version_id to
            allow delta optimisations.  VERY IMPORTANT: the texts must be those
            returned by add_lines or data corruption can be caused.
        :param left_matching_blocks: a hint about which areas are common
            between the text and its left-hand-parent.  The format is
            the SequenceMatcher.get_matching_blocks format.
        :param nostore_sha: Raise ExistingContent and do not add the lines to
            the versioned file if the digest of the lines matches this.
        :param random_id: If True a random id has been selected rather than
            an id determined by some deterministic process such as a converter
            from a foreign VCS. When True the backend may choose not to check
            for uniqueness of the resulting key within the versioned file, so
            this should only be done when the result is expected to be unique
            anyway.
        :param check_content: If True, the lines supplied are verified to be
            bytestrings that are correctly formed lines.
        :return: The text sha1, the number of bytes in the text, and an opaque
                 representation of the inserted version which can be provided
                 back to future add_lines calls in the parent_texts dictionary.
        """
        self._index._check_write_ok()
        self._check_add(key, lines, random_id, check_content)
        if parents is None:
            # The caller might pass None if there is no graph data, but kndx
            # indexes can't directly store that, so we give them
            # an empty tuple instead.
            parents = ()
        # double handling for now. Make it work until then.
        bytes = ''.join(lines)
        record = FulltextContentFactory(key, parents, None, bytes)
        sha1 = list(self._insert_record_stream([record], random_id=random_id))[0]
        return sha1, len(bytes), None

    def annotate(self, key):
        """See VersionedFiles.annotate."""
        graph = Graph(self)
        parent_map = self.get_parent_map([key])
        if not parent_map:
            raise errors.RevisionNotPresent(key, self)
        if parent_map[key] is not None:
            search = graph._make_breadth_first_searcher([key])
            keys = set()
            while True:
                try:
                    present, ghosts = search.next_with_ghosts()
                except StopIteration:
                    break
                keys.update(present)
            parent_map = self.get_parent_map(keys)
        else:
            keys = [key]
            parent_map = {key:()}
        head_cache = _mod_graph.FrozenHeadsCache(graph)
        parent_cache = {}
        reannotate = annotate.reannotate
        for record in self.get_record_stream(keys, 'topological', True):
            key = record.key
            fulltext = split_lines(record.get_bytes_as('fulltext'))
            parent_lines = [parent_cache[parent] for parent in parent_map[key]]
            parent_cache[key] = list(
                reannotate(parent_lines, fulltext, key, None, head_cache))
        return parent_cache[key]

    def check(self, progress_bar=None):
        """See VersionedFiles.check()."""
        keys = self.keys()
        for record in self.get_record_stream(keys, 'unordered', True):
            record.get_bytes_as('fulltext')

    def _check_add(self, key, lines, random_id, check_content):
        """check that version_id and lines are safe to add."""
        version_id = key[-1]
        if contains_whitespace(version_id):
            raise InvalidRevisionId(version_id, self)
        self.check_not_reserved_id(version_id)
        # TODO: If random_id==False and the key is already present, we should
        # probably check that the existing content is identical to what is
        # being inserted, and otherwise raise an exception.  This would make
        # the bundle code simpler.
        if check_content:
            self._check_lines_not_unicode(lines)
            self._check_lines_are_lines(lines)

    def get_parent_map(self, keys):
        """Get a map of the parents of keys.

        :param keys: The keys to look up parents for.
        :return: A mapping from keys to parents. Absent keys are absent from
            the mapping.
        """
        result = {}
        sources = [self._index]
        source_results = []
        missing = set(keys)
        for source in sources:
            if not missing:
                break
            new_result = source.get_parent_map(missing)
            source_results.append(new_result)
            result.update(new_result)
            missing.difference_update(set(new_result))
        if self._unadded_refs:
            for key in missing:
                if key in self._unadded_refs:
                    result[key] = self._unadded_refs[key]
        return result

    def get_record_stream(self, keys, ordering, include_delta_closure):
        """Get a stream of records for keys.

        :param keys: The keys to include.
        :param ordering: Either 'unordered' or 'topological'. A topologically
            sorted stream has compression parents strictly before their
            children.
        :param include_delta_closure: If True then the closure across any
            compression parents will be included (in the opaque data).
        :return: An iterator of ContentFactory objects, each of which is only
            valid until the iterator is advanced.
        """
        # keys might be a generator
        keys = set(keys)
        if not keys:
            return
        if not self._index.has_graph:
            # Cannot topological order when no graph has been stored.
            ordering = 'unordered'
        # Cheap: iterate
        locations = self._index.get_build_details(keys)
        if ordering == 'topological':
            # would be better to not globally sort initially but instead
            # start with one key, recurse to its oldest parent, then grab
            # everything in the same group, etc.
            parent_map = dict((key, details[2]) for key, details in
                locations.iteritems())
            local = frozenset(keys).intersection(set(self._unadded_refs))
            for key in local:
                parent_map[key] = self._unadded_refs[key]
                locations[key] = None
            present_keys = topo_sort(parent_map)
            # Now group by source:
        else:
            present_keys = locations.keys()
            local = frozenset(keys).intersection(set(self._unadded_refs))
            for key in local:
                present_keys.append(key)
                locations[key] = None
        absent_keys = keys.difference(set(locations))
        for key in absent_keys:
            yield AbsentContentFactory(key)
        for key in present_keys:
            if key in self._unadded_refs:
                lines, sha1 = self._compressor.extract(key)
                parents = self._unadded_refs[key]
            else:
                index_memo, _, parents, (method, _) = locations[key]
                # read
                read_memo = index_memo[0:3]
                zdata = self._access.get_raw_records([read_memo]).next()
                # decompress
                plain = zlib.decompress(zdata)
                # parse
                delta_lines = split_lines(plain[index_memo[3]:index_memo[4]])
                label, sha1, delta = parse(delta_lines)
                if label != key:
                    raise AssertionError("wrong key: %r, wanted %r" % (label, key))
                basis = plain[:index_memo[3]]
                # basis = StringIO(basis).readlines()
                #basis = split_lines(plain[:last_end])
                lines = apply_delta(basis, delta)
            bytes = ''.join(lines)
            yield FulltextContentFactory(key, parents, sha1, bytes)
            
    def get_sha1s(self, keys):
        """See VersionedFiles.get_sha1s()."""
        result = {}
        for record in self.get_record_stream(keys, 'unordered', True):
            if record.sha1 != None:
                result[record.key] = record.sha1
            else:
                if record.storage_kind != 'absent':
                    result[record.key] == sha_string(record.get_bytes_as(
                        'fulltext'))
        return result

    def insert_record_stream(self, stream):
        """Insert a record stream into this container.

        :param stream: A stream of records to insert. 
        :return: None
        :seealso VersionedFiles.get_record_stream:
        """
        for _ in self._insert_record_stream(stream):
            pass

    def _insert_record_stream(self, stream, random_id=False):
        """Internal core to insert a record stream into this container.

        This helper function has a different interface than insert_record_stream
        to allow add_lines to be minimal, but still return the needed data.

        :param stream: A stream of records to insert. 
        :return: An iterator over the sha1 of the inserted records.
        :seealso insert_record_stream:
        :seealso add_lines:
        """
        def get_adapter(adapter_key):
            try:
                return adapters[adapter_key]
            except KeyError:
                adapter_factory = adapter_registry.get(adapter_key)
                adapter = adapter_factory(self)
                adapters[adapter_key] = adapter
                return adapter
        adapters = {}
        # This will go up to fulltexts for gc to gc fetching, which isn't
        # ideal.
        self._compressor = GroupCompressor(self._delta)
        self._unadded_refs = {}
        keys_to_add = []
        basis_end = 0
        groups = 1
        def flush():
            compressed = zlib.compress(''.join(self._compressor.lines))
            index, start, length = self._access.add_raw_records(
                [(None, len(compressed))], compressed)[0]
            nodes = []
            for key, reads, refs in keys_to_add:
                nodes.append((key, "%d %d %s" % (start, length, reads), refs))
            self._index.add_records(nodes, random_id=random_id)
        for record in stream:
            # Raise an error when a record is missing.
            if record.storage_kind == 'absent':
                raise errors.RevisionNotPresent([record.key], self)
            elif record.storage_kind == 'fulltext':
                bytes = record.get_bytes_as('fulltext')
            else:
                adapter_key = record.storage_kind, 'fulltext'
                adapter = get_adapter(adapter_key)
                bytes = adapter.get_bytes(record,
                    record.get_bytes_as(record.storage_kind))
            found_sha1, end_point = self._compressor.compress(record.key,
                split_lines(bytes), record.sha1)
            self._unadded_refs[record.key] = record.parents
            yield found_sha1
            keys_to_add.append((record.key, '%d %d' % (basis_end, end_point),
                (record.parents,)))
            basis_end = end_point
            if basis_end > 1024 * 1024 * 20:
                flush()
                self._compressor = GroupCompressor(self._delta)
                self._unadded_refs = {}
                keys_to_add = []
                basis_end = 0
                groups += 1
        if len(keys_to_add):
            flush()
        self._compressor = None
        self._unadded_refs = {}

    def iter_lines_added_or_present_in_keys(self, keys, pb=None):
        """Iterate over the lines in the versioned files from keys.

        This may return lines from other keys. Each item the returned
        iterator yields is a tuple of a line and a text version that that line
        is present in (not introduced in).

        Ordering of results is in whatever order is most suitable for the
        underlying storage format.

        If a progress bar is supplied, it may be used to indicate progress.
        The caller is responsible for cleaning up progress bars (because this
        is an iterator).

        NOTES:
         * Lines are normalised by the underlying store: they will all have \n
           terminators.
         * Lines are returned in arbitrary order.

        :return: An iterator over (line, key).
        """
        if pb is None:
            pb = progress.DummyProgress()
        keys = set(keys)
        total = len(keys)
        # we don't care about inclusions, the caller cares.
        # but we need to setup a list of records to visit.
        # we need key, position, length
        for key_idx, record in enumerate(self.get_record_stream(keys,
            'unordered', True)):
            # XXX: todo - optimise to use less than full texts.
            key = record.key
            pb.update('Walking content.', key_idx, total)
            if record.storage_kind == 'absent':
                raise errors.RevisionNotPresent(record.key, self)
            lines = split_lines(record.get_bytes_as('fulltext'))
            for line in lines:
                yield line, key
        pb.update('Walking content.', total, total)

    def keys(self):
        """See VersionedFiles.keys."""
        if 'evil' in debug.debug_flags:
            trace.mutter_callsite(2, "keys scales with size of history")
        sources = [self._index]
        result = set()
        for source in sources:
            result.update(source.keys())
        return result


class _GCGraphIndex(object):
    """Mapper from GroupCompressVersionedFiles needs into GraphIndex storage."""

    def __init__(self, graph_index, is_locked, parents=True,
        add_callback=None):
        """Construct a _GCGraphIndex on a graph_index.

        :param graph_index: An implementation of bzrlib.index.GraphIndex.
        :param is_locked: A callback to check whether the object should answer
            queries.
        :param parents: If True, record knits parents, if not do not record 
            parents.
        :param add_callback: If not None, allow additions to the index and call
            this callback with a list of added GraphIndex nodes:
            [(node, value, node_refs), ...]
        :param is_locked: A callback, returns True if the index is locked and
            thus usable.
        """
        self._add_callback = add_callback
        self._graph_index = graph_index
        self._parents = parents
        self.has_graph = parents
        self._is_locked = is_locked

    def add_records(self, records, random_id=False):
        """Add multiple records to the index.
        
        This function does not insert data into the Immutable GraphIndex
        backing the KnitGraphIndex, instead it prepares data for insertion by
        the caller and checks that it is safe to insert then calls
        self._add_callback with the prepared GraphIndex nodes.

        :param records: a list of tuples:
                         (key, options, access_memo, parents).
        :param random_id: If True the ids being added were randomly generated
            and no check for existence will be performed.
        """
        if not self._add_callback:
            raise errors.ReadOnlyError(self)
        # we hope there are no repositories with inconsistent parentage
        # anymore.

        changed = False
        keys = {}
        for (key, value, refs) in records:
            if not self._parents:
                if refs:
                    for ref in refs:
                        if ref:
                            raise KnitCorrupt(self,
                                "attempt to add node with parents "
                                "in parentless index.")
                    refs = ()
                    changed = True
            keys[key] = (value, refs)
        # check for dups
        if not random_id:
            present_nodes = self._get_entries(keys)
            for (index, key, value, node_refs) in present_nodes:
                if node_refs != keys[key][1]:
                    raise errors.KnitCorrupt(self, "inconsistent details in add_records"
                        ": %s %s" % ((value, node_refs), keys[key]))
                del keys[key]
                changed = True
        if changed:
            result = []
            if self._parents:
                for key, (value, node_refs) in keys.iteritems():
                    result.append((key, value, node_refs))
            else:
                for key, (value, node_refs) in keys.iteritems():
                    result.append((key, value))
            records = result
        self._add_callback(records)
        
    def _check_read(self):
        """raise if reads are not permitted."""
        if not self._is_locked():
            raise errors.ObjectNotLocked(self)

    def _check_write_ok(self):
        """Assert if writes are not permitted."""
        if not self._is_locked():
            raise errors.ObjectNotLocked(self)

    def _get_entries(self, keys, check_present=False):
        """Get the entries for keys.
        
        :param keys: An iterable of index key tuples.
        """
        keys = set(keys)
        found_keys = set()
        if self._parents:
            for node in self._graph_index.iter_entries(keys):
                yield node
                found_keys.add(node[1])
        else:
            # adapt parentless index to the rest of the code.
            for node in self._graph_index.iter_entries(keys):
                yield node[0], node[1], node[2], ()
                found_keys.add(node[1])
        if check_present:
            missing_keys = keys.difference(found_keys)
            if missing_keys:
                raise RevisionNotPresent(missing_keys.pop(), self)

    def get_parent_map(self, keys):
        """Get a map of the parents of keys.

        :param keys: The keys to look up parents for.
        :return: A mapping from keys to parents. Absent keys are absent from
            the mapping.
        """
        self._check_read()
        nodes = self._get_entries(keys)
        result = {}
        if self._parents:
            for node in nodes:
                result[node[1]] = node[3][0]
        else:
            for node in nodes:
                result[node[1]] = None
        return result

    def get_build_details(self, keys):
        """Get the various build details for keys.

        Ghosts are omitted from the result.

        :param keys: An iterable of keys.
        :return: A dict of key:
            (index_memo, compression_parent, parents, record_details).
            index_memo
                opaque structure to pass to read_records to extract the raw
                data
            compression_parent
                Content that this record is built upon, may be None
            parents
                Logical parents of this node
            record_details
                extra information about the content which needs to be passed to
                Factory.parse_record
        """
        self._check_read()
        result = {}
        entries = self._get_entries(keys, False)
        for entry in entries:
            key = entry[1]
            if not self._parents:
                parents = None
            else:
                parents = entry[3][0]
            value = entry[2]
            method = 'group'
            result[key] = (self._node_to_position(entry),
                                  None, parents, (method, None))
        return result
    
    def keys(self):
        """Get all the keys in the collection.
        
        The keys are not ordered.
        """
        self._check_read()
        return [node[1] for node in self._graph_index.iter_all_entries()]
    
    def _node_to_position(self, node):
        """Convert an index value to position details."""
        bits = node[2].split(' ')
        # It would be nice not to read the entire gzip.
        start = int(bits[0])
        stop = int(bits[1])
        basis_end = int(bits[2])
        delta_end = int(bits[3])
        return node[0], start, stop, basis_end, delta_end<|MERGE_RESOLUTION|>--- conflicted
+++ resolved
@@ -142,7 +142,8 @@
         # insert new lines. To find reusable lines we traverse 
         while pos < len(lines):
             line = lines[pos]
-            if line not in line_locations:
+            locations = line_locations.get_matches(line)
+            if locations is None:
                 if copy_ends:
                     result.append((min(copy_ends) - range_len, range_start, range_len))
                     range_start = pos
@@ -151,19 +152,18 @@
                 else:
                     range_len += 1
             else:
-                locations, next = line_locations[line]
                 if copy_ends:
-                    next_locations = locations.intersection(copy_ends)
+                    next_locations = set(copy_ends).intersection(locations)
                     if len(next_locations):
                         # range continues
                         range_len += 1
-                        copy_ends = set(loc + 1 for loc in next_locations)
+                        copy_ends = [loc + 1 for loc in next_locations]
                         pos += 1
                         continue
                 if copy_ends:
                     result.append((min(copy_ends) - range_len, range_start, range_len))
                 range_len = 1
-                copy_ends = next
+                copy_ends = [loc + 1 for loc in locations]
                 range_start = pos
             pos += 1
         if copy_ends:
@@ -205,41 +205,6 @@
         current_pos = 0
         # We either copy a range (while there are reusable lines) or we 
         # insert new lines. To find reusable lines we traverse 
-<<<<<<< HEAD
-        while pos < len(lines):
-            line = lines[pos]
-            matching_locs = line_locations.get_matches(line)
-            if not matching_locs:
-                if copying:
-                    flush_range(copying, range_start, copy_ends, range_len,
-                        lines, new_lines, index_lines)
-                    copying = False
-                    range_start = pos
-                    range_len = 1
-                else:
-                    range_len += 1
-            else:
-                if copying:
-                    # TODO: We could do a merge sort here if we keep copy_ends
-                    #       and matching_locs always sorted.
-                    next_locations = set(copy_ends).intersection(matching_locs)
-                    if len(next_locations):
-                        # range continues
-                        range_len += 1
-                        copy_ends = [loc + 1 for loc in next_locations]
-                        pos += 1
-                        continue
-                # New copy range starts here:
-                flush_range(copying, range_start, copy_ends, range_len, lines,
-                    new_lines, index_lines)
-                range_len = 1
-                copy_ends = [loc + 1 for loc in matching_locs]
-                range_start = pos
-                copying = True
-            pos += 1
-        flush_range(copying, range_start, copy_ends, range_len, lines,
-            new_lines, index_lines)
-=======
         for old_start, new_start, range_len in blocks:
             if new_start != current_pos:
                 # non-matching region
@@ -250,7 +215,6 @@
                 continue
             flush_range(new_start, old_start, range_len, lines,
                 new_lines, index_lines)
->>>>>>> 5b6e3185
         delta_start = (self.endpoint, len(self.lines))
         self.output_lines(new_lines, index_lines)
         trim_encoding_newline(lines)
@@ -307,23 +271,10 @@
             that line.
         """
         endpoint = self.endpoint
-<<<<<<< HEAD
         self.line_locations.extend_lines(new_lines, index_lines)
         for line in new_lines:
             endpoint += len(line)
             self.line_offsets.append(endpoint)
-=======
-        offset = len(self.lines)
-        for (pos, line), index in izip(enumerate(new_lines), index_lines):
-            endpoint += len(line)
-            self.line_offsets.append(endpoint)
-            if index:
-                indices, next_lines = self.line_locations.setdefault(line,
-                    (set(), set()))
-                indices.add(pos + offset)
-                next_lines.add(pos + offset + 1)
-        self.lines.extend(new_lines)
->>>>>>> 5b6e3185
         self.endpoint = endpoint
 
     def ratio(self):
