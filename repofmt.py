--- conflicted
+++ resolved
@@ -628,71 +628,7 @@
             return ("Development repository format - hash16chk+groupcompress")
 
 
-<<<<<<< HEAD
     class RepositoryFormatPackGCRabinCHK255(RepositoryFormatPackDevelopment5Hash255):
-=======
-##    class RepositoryFormatPackGCPlainCHK16b(RepositoryFormatPackDevelopment5Hash16b):
-##        """A hashed CHK+group compress pack repository."""
-##
-##        repository_class = GCCHKPackRepository
-##
-##        def get_format_string(self):
-##            """See RepositoryFormat.get_format_string()."""
-##            return ('Bazaar development format - hash16bchk+gc'
-##                    ' (needs bzr.dev from 1.13)\n')
-##
-##        def get_format_description(self):
-##            """See RepositoryFormat.get_format_description()."""
-##            return ("Development repository format - hash16bchk+groupcompress")
-##
-##
-##    class RepositoryFormatPackGCPlainCHK63(RepositoryFormatPackDevelopment5Hash63):
-##        """A hashed CHK+group compress pack repository."""
-##
-##        repository_class = GCCHKPackRepository
-##
-##        def get_format_string(self):
-##            """See RepositoryFormat.get_format_string()."""
-##            return ('Bazaar development format - hash63+gc'
-##                    ' (needs bzr.dev from 1.13)\n')
-##
-##        def get_format_description(self):
-##            """See RepositoryFormat.get_format_description()."""
-##            return ("Development repository format - hash63+groupcompress")
-##
-##
-##    class RepositoryFormatPackGCPlainCHK127a(RepositoryFormatPackDevelopment5Hash127a):
-##        """A hashed CHK+group compress pack repository."""
-##
-##        repository_class = GCCHKPackRepository
-##
-##        def get_format_string(self):
-##            """See RepositoryFormat.get_format_string()."""
-##            return ('Bazaar development format - hash127a+gc'
-##                    ' (needs bzr.dev from 1.13)\n')
-##
-##        def get_format_description(self):
-##            """See RepositoryFormat.get_format_description()."""
-##            return ("Development repository format - hash127a+groupcompress")
-##
-##
-##    class RepositoryFormatPackGCPlainCHK127b(RepositoryFormatPackDevelopment5Hash127b):
-##        """A hashed CHK+group compress pack repository."""
-##
-##        repository_class = GCCHKPackRepository
-##
-##        def get_format_string(self):
-##            """See RepositoryFormat.get_format_string()."""
-##            return ('Bazaar development format - hash127b+gc'
-##                    ' (needs bzr.dev from 1.13)\n')
-##
-##        def get_format_description(self):
-##            """See RepositoryFormat.get_format_description()."""
-##            return ("Development repository format - hash127b+groupcompress")
-
-
-    class RepositoryFormatPackGCPlainCHK255(RepositoryFormatPackDevelopment5Hash255):
->>>>>>> 2fd5e81c
         """A hashed CHK+group compress pack repository."""
 
         repository_class = GCRCHKPackRepository
@@ -711,18 +647,8 @@
     """Be incompatible with the regular fetch code."""
     formats = (RepositoryFormatPackGCRabin,)
     if chk_support:
-<<<<<<< HEAD
         formats = formats + (RepositoryFormatPackGCRabinCHK16,
                              RepositoryFormatPackGCRabinCHK255)
-=======
-        formats = formats + (RepositoryFormatPackGCPlainCHK,
-                             RepositoryFormatPackGCPlainCHK16,
-                             ## RepositoryFormatPackGCPlainCHK16b,
-                             ## RepositoryFormatPackGCPlainCHK63,
-                             ## RepositoryFormatPackGCPlainCHK127a,
-                             ## RepositoryFormatPackGCPlainCHK127b,
-                             RepositoryFormatPackGCPlainCHK255)
->>>>>>> 2fd5e81c
     if isinstance(source._format, formats) or isinstance(target._format, formats):
         return False
     else:
