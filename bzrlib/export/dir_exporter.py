--- conflicted
+++ resolved
@@ -1,8 +1,4 @@
-<<<<<<< HEAD
-# Copyright (C) 2005, 2009 Canonical Ltd
-=======
 # Copyright (C) 2005, 2006, 2008, 2009, 2010 Canonical Ltd
->>>>>>> 60e3a275
 #
 # This program is free software; you can redistribute it and/or modify
 # it under the terms of the GNU General Public License as published by
@@ -17,22 +13,12 @@
 # You should have received a copy of the GNU General Public License
 # along with this program; if not, write to the Free Software
 # Foundation, Inc., 51 Franklin Street, Fifth Floor, Boston, MA 02110-1301 USA
-<<<<<<< HEAD
-
-"""Export a Tree to a non-versioned directory.
-"""
-
-import errno
-import os
-import StringIO
-=======
 
 """Export a bzrlib.tree.Tree to a new or empty directory."""
 
 import errno
 import os
 import time
->>>>>>> 60e3a275
 
 from bzrlib import errors, osutils
 from bzrlib.export import _export_iter_entries
@@ -43,12 +29,8 @@
 from bzrlib.trace import mutter
 
 
-<<<<<<< HEAD
-def dir_exporter(tree, dest, root, subdir, filtered=False):
-=======
 def dir_exporter(tree, dest, root, subdir, filtered=False,
                  per_file_timestamps=False):
->>>>>>> 60e3a275
     """Export this tree to a new directory.
 
     `dest` should either not exist or should be empty. If it does not exist it
@@ -94,10 +76,7 @@
     # The data returned here can be in any order, but we've already created all
     # the directories
     flags = os.O_CREAT | os.O_TRUNC | os.O_WRONLY | getattr(os, 'O_BINARY', 0)
-<<<<<<< HEAD
-=======
     now = time.time()
->>>>>>> 60e3a275
     for (relpath, executable), chunks in tree.iter_files_bytes(to_fetch):
         if filtered:
             filters = tree._content_filter_stack(relpath)
@@ -112,13 +91,9 @@
         try:
             out.writelines(chunks)
         finally:
-<<<<<<< HEAD
-            out.close()
-=======
             out.close()
         if per_file_timestamps:
             mtime = tree.get_file_mtime(tree.path2id(relpath), relpath)
         else:
             mtime = now
-        os.utime(fullpath, (mtime, mtime))
->>>>>>> 60e3a275
+        os.utime(fullpath, (mtime, mtime))