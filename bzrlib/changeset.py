# Copyright (C) 2004 Aaron Bentley <aaron.bentley@utoronto.ca>
#
#    This program is free software; you can redistribute it and/or modify
#    it under the terms of the GNU General Public License as published by
#    the Free Software Foundation; either version 2 of the License, or
#    (at your option) any later version.
#
#    This program is distributed in the hope that it will be useful,
#    but WITHOUT ANY WARRANTY; without even the implied warranty of
#    MERCHANTABILITY or FITNESS FOR A PARTICULAR PURPOSE.  See the
#    GNU General Public License for more details.
#
#    You should have received a copy of the GNU General Public License
#    along with this program; if not, write to the Free Software
#    Foundation, Inc., 59 Temple Place, Suite 330, Boston, MA  02111-1307  USA

"""Represent and apply a changeset.

Conflicts in applying a changeset are represented as exceptions.

This only handles the in-memory objects representing changesets, which are
primarily used by the merge code. 
"""

import os.path
import errno
import stat
from shutil import rmtree
from itertools import izip

from bzrlib.trace import mutter, warning
from bzrlib.osutils import rename, sha_file, pathjoin, mkdtemp
import bzrlib
from bzrlib.errors import BzrCheckError

__docformat__ = "restructuredtext"

NULL_ID = "!NULL"

class OldFailedTreeOp(Exception):
    def __init__(self):
        Exception.__init__(self, "bzr-tree-change contains files from a"
                           " previous failed merge operation.")
def invert_dict(dict):
    newdict = {}
    for (key,value) in dict.iteritems():
        newdict[value] = key
    return newdict

       
class ChangeExecFlag(object):
    """This is two-way change, suitable for file modification, creation,
    deletion"""
    def __init__(self, old_exec_flag, new_exec_flag):
        self.old_exec_flag = old_exec_flag
        self.new_exec_flag = new_exec_flag

    def apply(self, filename, conflict_handler):
        from_exec_flag = self.old_exec_flag
        to_exec_flag = self.new_exec_flag
        try:
            current_exec_flag = bool(os.stat(filename).st_mode & 0111)
        except OSError, e:
            if e.errno == errno.ENOENT:
                if conflict_handler.missing_for_exec_flag(filename) == "skip":
                    return
                else:
                    current_exec_flag = from_exec_flag

        if from_exec_flag is not None and current_exec_flag != from_exec_flag:
            if conflict_handler.wrong_old_exec_flag(filename,
                        from_exec_flag, current_exec_flag) != "continue":
                return

        if to_exec_flag is not None:
            current_mode = os.stat(filename).st_mode
            if to_exec_flag:
                umask = os.umask(0)
                os.umask(umask)
                to_mode = current_mode | (0100 & ~umask)
                # Enable x-bit for others only if they can read it.
                if current_mode & 0004:
                    to_mode |= 0001 & ~umask
                if current_mode & 0040:
                    to_mode |= 0010 & ~umask
            else:
                to_mode = current_mode & ~0111
            try:
                os.chmod(filename, to_mode)
            except IOError, e:
                if e.errno == errno.ENOENT:
                    conflict_handler.missing_for_exec_flag(filename)

    def __eq__(self, other):
        return (isinstance(other, ChangeExecFlag) and
                self.old_exec_flag == other.old_exec_flag and
                self.new_exec_flag == other.new_exec_flag)

    def __ne__(self, other):
        return not (self == other)


def dir_create(filename, conflict_handler, reverse=False):
    """Creates the directory, or deletes it if reverse is true.  Intended to be
    used with ReplaceContents.

    :param filename: The name of the directory to create
    :type filename: str
    :param reverse: If true, delete the directory, instead
    :type reverse: bool
    """
    if not reverse:
        try:
            os.mkdir(filename)
        except OSError, e:
            if e.errno != errno.EEXIST:
                raise
            if conflict_handler.dir_exists(filename) == "continue":
                os.mkdir(filename)
        except IOError, e:
            if e.errno == errno.ENOENT:
                if conflict_handler.missing_parent(filename)=="continue":
                    file(filename, "wb").write(self.contents)
    else:
        try:
            os.rmdir(filename)
        except OSError, e:
            if e.errno != errno.ENOTEMPTY:
                raise
            if conflict_handler.rmdir_non_empty(filename) == "skip":
                return
            os.rmdir(filename)


class SymlinkCreate(object):
    """Creates or deletes a symlink (for use with ReplaceContents)"""
    def __init__(self, contents):
        """Constructor.

        :param contents: The filename of the target the symlink should point to
        :type contents: str
        """
        self.target = contents

    def __repr__(self):
        return "SymlinkCreate(%s)" % self.target

    def __call__(self, filename, conflict_handler, reverse=False):
        """Creates or destroys the symlink.

        :param filename: The name of the symlink to create
        :type filename: str
        """
        if reverse:
            assert(os.readlink(filename) == self.target)
            os.unlink(filename)
        else:
            try:
                os.symlink(self.target, filename)
            except OSError, e:
                if e.errno != errno.EEXIST:
                    raise
                if conflict_handler.link_name_exists(filename) == "continue":
                    os.symlink(self.target, filename)

    def __eq__(self, other):
        if not isinstance(other, SymlinkCreate):
            return False
        elif self.target != other.target:
            return False
        else:
            return True

    def __ne__(self, other):
        return not (self == other)

class FileCreate(object):
    """Create or delete a file (for use with ReplaceContents)"""
    def __init__(self, contents):
        """Constructor

        :param contents: The contents of the file to write
        :type contents: str
        """
        self.contents = contents

    def __repr__(self):
        return "FileCreate(%i b)" % len(self.contents)

    def __eq__(self, other):
        if not isinstance(other, FileCreate):
            return False
        elif self.contents != other.contents:
            return False
        else:
            return True

    def __ne__(self, other):
        return not (self == other)

    def __call__(self, filename, conflict_handler, reverse=False):
        """Create or delete a file

        :param filename: The name of the file to create
        :type filename: str
        :param reverse: Delete the file instead of creating it
        :type reverse: bool
        """
        if not reverse:
            try:
                file(filename, "wb").write(self.contents)
            except IOError, e:
                if e.errno == errno.ENOENT:
                    if conflict_handler.missing_parent(filename)=="continue":
                        file(filename, "wb").write(self.contents)
                else:
                    raise

        else:
            try:
                if (file(filename, "rb").read() != self.contents):
                    direction = conflict_handler.wrong_old_contents(filename,
                                                                    self.contents)
                    if  direction != "continue":
                        return
                os.unlink(filename)
            except IOError, e:
                if e.errno != errno.ENOENT:
                    raise
                if conflict_handler.missing_for_rm(filename, undo) == "skip":
                    return

class TreeFileCreate(object):
    """Create or delete a file (for use with ReplaceContents)"""
    def __init__(self, tree, file_id):
        """Constructor

        :param contents: The contents of the file to write
        :type contents: str
        """
        self.tree = tree
        self.file_id = file_id

    def __repr__(self):
        return "TreeFileCreate(%s)" % self.file_id

    def __eq__(self, other):
        if not isinstance(other, TreeFileCreate):
            return False
        return self.tree.get_file_sha1(self.file_id) == \
            other.tree.get_file_sha1(other.file_id)

    def __ne__(self, other):
        return not (self == other)

    def write_file(self, filename):
        outfile = file(filename, "wb")
        for line in self.tree.get_file(self.file_id):
            outfile.write(line)

    def same_text(self, filename):
        in_file = file(filename, "rb")
        return sha_file(in_file) == self.tree.get_file_sha1(self.file_id)

    def __call__(self, filename, conflict_handler, reverse=False):
        """Create or delete a file

        :param filename: The name of the file to create
        :type filename: str
        :param reverse: Delete the file instead of creating it
        :type reverse: bool
        """
        if not reverse:
            try:
                self.write_file(filename)
            except IOError, e:
                if e.errno == errno.ENOENT:
                    if conflict_handler.missing_parent(filename)=="continue":
                        self.write_file(filename)
                else:
                    raise

        else:
            try:
                if not self.same_text(filename):
                    direction = conflict_handler.wrong_old_contents(filename,
                        self.tree.get_file(self.file_id).read())
                    if  direction != "continue":
                        return
                os.unlink(filename)
            except IOError, e:
                if e.errno != errno.ENOENT:
                    raise
                if conflict_handler.missing_for_rm(filename, undo) == "skip":
                    return

class ReplaceContents(object):
    """A contents-replacement framework.  It allows a file/directory/symlink to
    be created, deleted, or replaced with another file/directory/symlink.
    Arguments must be callable with (filename, reverse).
    """
    def __init__(self, old_contents, new_contents):
        """Constructor.

        :param old_contents: The change to reverse apply (e.g. a deletion), \
        when going forwards.
        :type old_contents: `dir_create`, `SymlinkCreate`, `FileCreate`, \
        NoneType, etc.
        :param new_contents: The second change to apply (e.g. a creation), \
        when going forwards.
        :type new_contents: `dir_create`, `SymlinkCreate`, `FileCreate`, \
        NoneType, etc.
        """
        self.old_contents=old_contents
        self.new_contents=new_contents

    def __repr__(self):
        return "ReplaceContents(%r -> %r)" % (self.old_contents,
                                              self.new_contents)

    def __eq__(self, other):
        if not isinstance(other, ReplaceContents):
            return False
        elif self.old_contents != other.old_contents:
            return False
        elif self.new_contents != other.new_contents:
            return False
        else:
            return True
    def __ne__(self, other):
        return not (self == other)

    def apply(self, filename, conflict_handler):
        """Applies the FileReplacement to the specified filename

        :param filename: The name of the file to apply changes to
        :type filename: str
        """
        undo = self.old_contents
        perform = self.new_contents
        mode = None
        if undo is not None:
            try:
                mode = os.lstat(filename).st_mode
                if stat.S_ISLNK(mode):
                    mode = None
            except OSError, e:
                if e.errno != errno.ENOENT:
                    raise
                if conflict_handler.missing_for_rm(filename, undo) == "skip":
                    return
            undo(filename, conflict_handler, reverse=True)
        if perform is not None:
            perform(filename, conflict_handler)
            if mode is not None:
                os.chmod(filename, mode)

    def is_creation(self):
        return self.new_contents is not None and self.old_contents is None

    def is_deletion(self):
        return self.old_contents is not None and self.new_contents is None


class Diff3Merge(object):
    history_based = False
    def __init__(self, file_id, base, other):
        self.file_id = file_id
        self.base = base
        self.other = other

    def is_creation(self):
        return False

    def is_deletion(self):
        return False

    def __eq__(self, other):
        if not isinstance(other, Diff3Merge):
            return False
        return (self.base == other.base and 
                self.other == other.other and self.file_id == other.file_id)

    def __ne__(self, other):
        return not (self == other)

    def dump_file(self, temp_dir, name, tree):
        out_path = pathjoin(temp_dir, name)
        out_file = file(out_path, "wb")
        in_file = tree.get_file(self.file_id)
        for line in in_file:
            out_file.write(line)
        return out_path

    def apply(self, filename, conflict_handler):
        import bzrlib.patch
        temp_dir = mkdtemp(prefix="bzr-")
        try:
            new_file = filename+".new"
            base_file = self.dump_file(temp_dir, "base", self.base)
            other_file = self.dump_file(temp_dir, "other", self.other)
            base = base_file
            other = other_file
            status = bzrlib.patch.diff3(new_file, filename, base, other)
            if status == 0:
                os.chmod(new_file, os.stat(filename).st_mode)
                rename(new_file, filename)
                return
            else:
                assert(status == 1)
                def get_lines(filename):
                    my_file = file(filename, "rb")
                    lines = my_file.readlines()
                    my_file.close()
                    return lines
                base_lines = get_lines(base)
                other_lines = get_lines(other)
                conflict_handler.merge_conflict(new_file, filename, base_lines, 
                                                other_lines)
        finally:
            rmtree(temp_dir)


def CreateDir():
    """Convenience function to create a directory.

    :return: A ReplaceContents that will create a directory
    :rtype: `ReplaceContents`
    """
    return ReplaceContents(None, dir_create)

def DeleteDir():
    """Convenience function to delete a directory.

    :return: A ReplaceContents that will delete a directory
    :rtype: `ReplaceContents`
    """
    return ReplaceContents(dir_create, None)

def CreateFile(contents):
    """Convenience fucntion to create a file.
    
    :param contents: The contents of the file to create 
    :type contents: str
    :return: A ReplaceContents that will create a file 
    :rtype: `ReplaceContents`
    """
    return ReplaceContents(None, FileCreate(contents))

def DeleteFile(contents):
    """Convenience fucntion to delete a file.
    
    :param contents: The contents of the file to delete
    :type contents: str
    :return: A ReplaceContents that will delete a file 
    :rtype: `ReplaceContents`
    """
    return ReplaceContents(FileCreate(contents), None)

def ReplaceFileContents(old_tree, new_tree, file_id):
    """Convenience fucntion to replace the contents of a file.
    
    :param old_contents: The contents of the file to replace 
    :type old_contents: str
    :param new_contents: The contents to replace the file with
    :type new_contents: str
    :return: A ReplaceContents that will replace the contents of a file a file 
    :rtype: `ReplaceContents`
    """
    return ReplaceContents(TreeFileCreate(old_tree, file_id), 
                           TreeFileCreate(new_tree, file_id))

def CreateSymlink(target):
    """Convenience fucntion to create a symlink.
    
    :param target: The path the link should point to
    :type target: str
    :return: A ReplaceContents that will delete a file 
    :rtype: `ReplaceContents`
    """
    return ReplaceContents(None, SymlinkCreate(target))

def DeleteSymlink(target):
    """Convenience fucntion to delete a symlink.
    
    :param target: The path the link should point to
    :type target: str
    :return: A ReplaceContents that will delete a file 
    :rtype: `ReplaceContents`
    """
    return ReplaceContents(SymlinkCreate(target), None)

def ChangeTarget(old_target, new_target):
    """Convenience fucntion to change the target of a symlink.
    
    :param old_target: The current link target
    :type old_target: str
    :param new_target: The new link target to use
    :type new_target: str
    :return: A ReplaceContents that will delete a file 
    :rtype: `ReplaceContents`
    """
    return ReplaceContents(SymlinkCreate(old_target), SymlinkCreate(new_target))


class InvalidEntry(Exception):
    """Raise when a ChangesetEntry is invalid in some way"""
    def __init__(self, entry, problem):
        """Constructor.

        :param entry: The invalid ChangesetEntry
        :type entry: `ChangesetEntry`
        :param problem: The problem with the entry
        :type problem: str
        """
        msg = "Changeset entry for %s (%s) is invalid.\n%s" % (entry.id, 
                                                               entry.path, 
                                                               problem)
        Exception.__init__(self, msg)
        self.entry = entry


class SourceRootHasName(InvalidEntry):
    """This changeset entry has a name other than "", but its parent is !NULL"""
    def __init__(self, entry, name):
        """Constructor.

        :param entry: The invalid ChangesetEntry
        :type entry: `ChangesetEntry`
        :param name: The name of the entry
        :type name: str
        """
        msg = 'Child of !NULL is named "%s", not "./.".' % name
        InvalidEntry.__init__(self, entry, msg)

class NullIDAssigned(InvalidEntry):
    """The id !NULL was assigned to a real entry"""
    def __init__(self, entry):
        """Constructor.

        :param entry: The invalid ChangesetEntry
        :type entry: `ChangesetEntry`
        """
        msg = '"!NULL" id assigned to a file "%s".' % entry.path
        InvalidEntry.__init__(self, entry, msg)

class ParentIDIsSelf(InvalidEntry):
    """An entry is marked as its own parent"""
    def __init__(self, entry):
        """Constructor.

        :param entry: The invalid ChangesetEntry
        :type entry: `ChangesetEntry`
        """
        msg = 'file %s has "%s" id for both self id and parent id.' % \
            (entry.path, entry.id)
        InvalidEntry.__init__(self, entry, msg)

class ChangesetEntry(object):
    """An entry the changeset"""
    def __init__(self, id, parent, path):
        """Constructor. Sets parent and name assuming it was not
        renamed/created/deleted.
        :param id: The id associated with the entry
        :param parent: The id of the parent of this entry (or !NULL if no
        parent)
        :param path: The file path relative to the tree root of this entry
        """
        self.id = id
        self.path = path 
        self.new_path = path
        self.parent = parent
        self.new_parent = parent
        self.contents_change = None
        self.metadata_change = None
        if parent == NULL_ID and path !='./.':
            raise SourceRootHasName(self, path)
        if self.id == NULL_ID:
            raise NullIDAssigned(self)
        if self.id  == self.parent:
            raise ParentIDIsSelf(self)

    def __repr__(self):
        return "ChangesetEntry(%s)" % self.id

    __str__ = __repr__

    def __get_dir(self):
        if self.path is None:
            return None
        return os.path.dirname(self.path)

    def __set_dir(self, dir):
        self.path = pathjoin(dir, os.path.basename(self.path))

    dir = property(__get_dir, __set_dir)
    
    def __get_name(self):
        if self.path is None:
            return None
        return os.path.basename(self.path)

    def __set_name(self, name):
        self.path = pathjoin(os.path.dirname(self.path), name)

    name = property(__get_name, __set_name)

    def __get_new_dir(self):
        if self.new_path is None:
            return None
        return os.path.dirname(self.new_path)

    def __set_new_dir(self, dir):
        self.new_path = pathjoin(dir, os.path.basename(self.new_path))

    new_dir = property(__get_new_dir, __set_new_dir)

    def __get_new_name(self):
        if self.new_path is None:
            return None
        return os.path.basename(self.new_path)

    def __set_new_name(self, name):
        self.new_path = pathjoin(os.path.dirname(self.new_path), name)

    new_name = property(__get_new_name, __set_new_name)

    def needs_rename(self):
        """Determines whether the entry requires renaming.

        :rtype: bool
        """

        return (self.parent != self.new_parent or self.name != self.new_name)

    def is_deletion(self, reverse=False):
        """Return true if applying the entry would delete a file/directory.

        :param reverse: if true, the changeset is being applied in reverse
        :rtype: bool
        """
        return self.is_creation(not reverse)

    def is_creation(self, reverse=False):
        """Return true if applying the entry would create a file/directory.

        :param reverse: if true, the changeset is being applied in reverse
        :rtype: bool
        """
        if self.contents_change is None:
            return False
        if reverse:
            return self.contents_change.is_deletion()
        else:
            return self.contents_change.is_creation()

    def is_creation_or_deletion(self):
        """Return true if applying the entry would create or delete a 
        file/directory.

        :rtype: bool
        """
        return self.is_creation() or self.is_deletion()

    def get_cset_path(self, mod=False):
        """Determine the path of the entry according to the changeset.

        :param changeset: The changeset to derive the path from
        :type changeset: `Changeset`
        :param mod: If true, generate the MOD path.  Otherwise, generate the \
        ORIG path.
        :return: the path of the entry, or None if it did not exist in the \
        requested tree.
        :rtype: str or NoneType
        """
        if mod:
            if self.new_parent == NULL_ID:
                return "./."
            elif self.new_parent is None:
                return None
            return self.new_path
        else:
            if self.parent == NULL_ID:
                return "./."
            elif self.parent is None:
                return None
            return self.path

    def summarize_name(self):
        """Produce a one-line summary of the filename.  Indicates renames as
        old => new, indicates creation as None => new, indicates deletion as
        old => None.

        :rtype: str
        """
        orig_path = self.get_cset_path(False)
        mod_path = self.get_cset_path(True)
        if orig_path and orig_path.startswith('./'):
            orig_path = orig_path[2:]
        if mod_path and mod_path.startswith('./'):
            mod_path = mod_path[2:]
        if orig_path == mod_path:
            return orig_path
        else:
            return "%s => %s" % (orig_path, mod_path)


    def get_new_path(self, id_map, changeset):
        """Determine the full pathname to rename to

        :param id_map: The map of ids to filenames for the tree
        :type id_map: Dictionary
        :param changeset: The changeset to get data from
        :type changeset: `Changeset`
        :rtype: str
        """
        mutter("Finding new path for %s", self.summarize_name())
        parent = self.new_parent
        to_dir = self.new_dir
        from_dir = self.dir
        to_name = self.new_name
        from_name = self.name

        if to_name is None:
            return None

        if parent == NULL_ID or parent is None:
            if to_name != u'.':
                raise SourceRootHasName(self, to_name)
            else:
                return u'.'
        parent_entry = changeset.entries.get(parent)
        if parent_entry is None:
            dir = os.path.dirname(id_map[self.id])
        else:
            mutter("path, new_path: %r %r", self.path, self.new_path)
            dir = parent_entry.get_new_path(id_map, changeset)
        if from_name == to_name:
            name = os.path.basename(id_map[self.id])
        else:
            name = to_name
            assert(from_name is None or from_name == os.path.basename(id_map[self.id]))
        return pathjoin(dir, name)

    def is_boring(self):
        """Determines whether the entry does nothing
        
        :return: True if the entry does no renames or content changes
        :rtype: bool
        """
        if self.contents_change is not None:
            return False
        elif self.metadata_change is not None:
            return False
        elif self.parent != self.new_parent:
            return False
        elif self.name != self.new_name:
            return False
        else:
            return True

    def apply(self, filename, conflict_handler):
        """Applies the file content and/or metadata changes.

        :param filename: the filename of the entry
        :type filename: str
        """
        if self.is_deletion() and self.metadata_change is not None:
            self.metadata_change.apply(filename, conflict_handler)
        if self.contents_change is not None:
            self.contents_change.apply(filename, conflict_handler)
        if not self.is_deletion() and self.metadata_change is not None:
            self.metadata_change.apply(filename, conflict_handler)

class IDPresent(Exception):
    def __init__(self, id):
        msg = "Cannot add entry because that id has already been used:\n%s" %\
            id
        Exception.__init__(self, msg)
        self.id = id

class Changeset(object):
    """A set of changes to apply"""
    def __init__(self):
        self.entries = {}

    def add_entry(self, entry):
        """Add an entry to the list of entries"""
        if self.entries.has_key(entry.id):
            raise IDPresent(entry.id)
        self.entries[entry.id] = entry

def get_rename_entries(changeset, inventory):
    """Return a list of entries that will be renamed.  Entries are sorted from
    longest to shortest source path and from shortest to longest target path.

    :param changeset: The changeset to look in
    :type changeset: `Changeset`
    :param inventory: The source of current tree paths for the given ids
    :type inventory: Dictionary
    :return: source entries and target entries as a tuple
    :rtype: (List, List)
    """
    source_entries = [x for x in changeset.entries.itervalues() 
                      if x.needs_rename() or x.is_creation_or_deletion()]
    # these are done from longest path to shortest, to avoid deleting a
    # parent before its children are deleted/renamed 
    def longest_to_shortest(entry):
        path = inventory.get(entry.id)
        if path is None:
            return 0
        else:
            return len(path)
    source_entries.sort(None, longest_to_shortest, True)

    target_entries = source_entries[:]
    # These are done from shortest to longest path, to avoid creating a
    # child before its parent has been created/renamed
    def shortest_to_longest(entry):
        path = entry.get_new_path(inventory, changeset)
        if path is None:
            return 0
        else:
            return len(path)
    target_entries.sort(None, shortest_to_longest)
    return (source_entries, target_entries)

def rename_to_temp_delete(source_entries, inventory, dir, temp_dir, 
                          conflict_handler):
    """Delete and rename entries as appropriate.  Entries are renamed to temp
    names.  A map of id -> temp name (or None, for deletions) is returned.

    :param source_entries: The entries to rename and delete
    :type source_entries: List of `ChangesetEntry`
    :param inventory: The map of id -> filename in the current tree
    :type inventory: Dictionary
    :param dir: The directory to apply changes to
    :type dir: str
    :return: a mapping of id to temporary name
    :rtype: Dictionary
    """
    temp_name = {}
    for i in range(len(source_entries)):
        entry = source_entries[i]
<<<<<<< HEAD
        if entry.is_deletion(reverse):
            path = pathjoin(dir, inventory[entry.id])
            entry.apply(path, conflict_handler, reverse)
=======
        if entry.is_deletion():
            path = os.path.join(dir, inventory[entry.id])
            entry.apply(path, conflict_handler)
>>>>>>> 1cffcfa1
            temp_name[entry.id] = None

        elif entry.needs_rename():
            if entry.is_creation():
                continue
            to_name = pathjoin(temp_dir, str(i))
            src_path = inventory.get(entry.id)
            if src_path is not None:
                src_path = pathjoin(dir, src_path)
                try:
                    rename(src_path, to_name)
                    temp_name[entry.id] = to_name
                except OSError, e:
                    if e.errno != errno.ENOENT:
                        raise
                    if conflict_handler.missing_for_rename(src_path, to_name) \
                        == "skip":
                        continue

    return temp_name


def rename_to_new_create(changed_inventory, target_entries, inventory, 
                         changeset, dir, conflict_handler):
    """Rename entries with temp names to their final names, create new files.

    :param changed_inventory: A mapping of id to temporary name
    :type changed_inventory: Dictionary
    :param target_entries: The entries to apply changes to
    :type target_entries: List of `ChangesetEntry`
    :param changeset: The changeset to apply
    :type changeset: `Changeset`
    :param dir: The directory to apply changes to
    :type dir: str
    """
    for entry in target_entries:
        new_tree_path = entry.get_new_path(inventory, changeset)
        if new_tree_path is None:
            continue
        new_path = pathjoin(dir, new_tree_path)
        old_path = changed_inventory.get(entry.id)
        if bzrlib.osutils.lexists(new_path):
            if conflict_handler.target_exists(entry, new_path, old_path) == \
                "skip":
                continue
        if entry.is_creation():
            entry.apply(new_path, conflict_handler)
            changed_inventory[entry.id] = new_tree_path
        elif entry.needs_rename():
            if entry.is_deletion():
                continue
            if old_path is None:
                continue
            try:
                mutter('rename %s to final name %s', old_path, new_path)
                rename(old_path, new_path)
                changed_inventory[entry.id] = new_tree_path
            except OSError, e:
                raise BzrCheckError('failed to rename %s to %s for changeset entry %s: %s'
                        % (old_path, new_path, entry, e))

class TargetExists(Exception):
    def __init__(self, entry, target):
        msg = "The path %s already exists" % target
        Exception.__init__(self, msg)
        self.entry = entry
        self.target = target

class RenameConflict(Exception):
    def __init__(self, id, this_name, base_name, other_name):
        msg = """Trees all have different names for a file
 this: %s
 base: %s
other: %s
   id: %s""" % (this_name, base_name, other_name, id)
        Exception.__init__(self, msg)
        self.this_name = this_name
        self.base_name = base_name
        self_other_name = other_name

class MoveConflict(Exception):
    def __init__(self, id, this_parent, base_parent, other_parent):
        msg = """The file is in different directories in every tree
 this: %s
 base: %s
other: %s
   id: %s""" % (this_parent, base_parent, other_parent, id)
        Exception.__init__(self, msg)
        self.this_parent = this_parent
        self.base_parent = base_parent
        self_other_parent = other_parent

class MergeConflict(Exception):
    def __init__(self, this_path):
        Exception.__init__(self, "Conflict applying changes to %s" % this_path)
        self.this_path = this_path

class WrongOldContents(Exception):
    def __init__(self, filename):
        msg = "Contents mismatch deleting %s" % filename
        self.filename = filename
        Exception.__init__(self, msg)

class WrongOldExecFlag(Exception):
    def __init__(self, filename, old_exec_flag, new_exec_flag):
        msg = "Executable flag missmatch on %s:\n" \
        "Expected %s, got %s." % (filename, old_exec_flag, new_exec_flag)
        self.filename = filename
        Exception.__init__(self, msg)

class RemoveContentsConflict(Exception):
    def __init__(self, filename):
        msg = "Conflict deleting %s, which has different contents in BASE"\
            " and THIS" % filename
        self.filename = filename
        Exception.__init__(self, msg)

class DeletingNonEmptyDirectory(Exception):
    def __init__(self, filename):
        msg = "Trying to remove dir %s while it still had files" % filename
        self.filename = filename
        Exception.__init__(self, msg)


class PatchTargetMissing(Exception):
    def __init__(self, filename):
        msg = "Attempt to patch %s, which does not exist" % filename
        Exception.__init__(self, msg)
        self.filename = filename

class MissingForSetExec(Exception):
    def __init__(self, filename):
        msg = "Attempt to change permissions on  %s, which does not exist" %\
            filename
        Exception.__init__(self, msg)
        self.filename = filename

class MissingForRm(Exception):
    def __init__(self, filename):
        msg = "Attempt to remove missing path %s" % filename
        Exception.__init__(self, msg)
        self.filename = filename


class MissingForRename(Exception):
    def __init__(self, filename, to_path):
        msg = "Attempt to move missing path %s to %s" % (filename, to_path)
        Exception.__init__(self, msg)
        self.filename = filename

class NewContentsConflict(Exception):
    def __init__(self, filename):
        msg = "Conflicting contents for new file %s" % (filename)
        Exception.__init__(self, msg)

class WeaveMergeConflict(Exception):
    def __init__(self, filename):
        msg = "Conflicting contents for file %s" % (filename)
        Exception.__init__(self, msg)

class ThreewayContentsConflict(Exception):
    def __init__(self, filename):
        msg = "Conflicting contents for file %s" % (filename)
        Exception.__init__(self, msg)


class MissingForMerge(Exception):
    def __init__(self, filename):
        msg = "The file %s was modified, but does not exist in this tree"\
            % (filename)
        Exception.__init__(self, msg)


class ExceptionConflictHandler(object):
    """Default handler for merge exceptions.

    This throws an error on any kind of conflict.  Conflict handlers can
    descend from this class if they have a better way to handle some or
    all types of conflict.
    """
    def missing_parent(self, pathname):
        parent = os.path.dirname(pathname)
        raise Exception("Parent directory missing for %s" % pathname)

    def dir_exists(self, pathname):
        raise Exception("Directory already exists for %s" % pathname)

    def failed_hunks(self, pathname):
        raise Exception("Failed to apply some hunks for %s" % pathname)

    def target_exists(self, entry, target, old_path):
        raise TargetExists(entry, target)

    def rename_conflict(self, id, this_name, base_name, other_name):
        raise RenameConflict(id, this_name, base_name, other_name)

    def move_conflict(self, id, this_dir, base_dir, other_dir):
        raise MoveConflict(id, this_dir, base_dir, other_dir)

    def merge_conflict(self, new_file, this_path, base_lines, other_lines):
        os.unlink(new_file)
        raise MergeConflict(this_path)

    def wrong_old_contents(self, filename, expected_contents):
        raise WrongOldContents(filename)

    def rem_contents_conflict(self, filename, this_contents, base_contents):
        raise RemoveContentsConflict(filename)

    def wrong_old_exec_flag(self, filename, old_exec_flag, new_exec_flag):
        raise WrongOldExecFlag(filename, old_exec_flag, new_exec_flag)

    def rmdir_non_empty(self, filename):
        raise DeletingNonEmptyDirectory(filename)

    def link_name_exists(self, filename):
        raise TargetExists(filename)

    def patch_target_missing(self, filename, contents):
        raise PatchTargetMissing(filename)

    def missing_for_exec_flag(self, filename):
        raise MissingForExecFlag(filename)

    def missing_for_rm(self, filename, change):
        raise MissingForRm(filename)

    def missing_for_rename(self, filename, to_path):
        raise MissingForRename(filename, to_path)

    def missing_for_merge(self, file_id, other_path):
        raise MissingForMerge(other_path)

    def new_contents_conflict(self, filename, other_contents):
        raise NewContentsConflict(filename)

    def weave_merge_conflict(self, filename, weave, other_i, out_file):
        raise WeaveMergeConflict(filename)
 
    def threeway_contents_conflict(self, filename, this_contents,
                                   base_contents, other_contents):
        raise ThreewayContentsConflict(filename)

    def finalize(self):
        pass

def apply_changeset(changeset, inventory, dir, conflict_handler=None):
    """Apply a changeset to a directory.

    :param changeset: The changes to perform
    :type changeset: `Changeset`
    :param inventory: The mapping of id to filename for the directory
    :type inventory: Dictionary
    :param dir: The path of the directory to apply the changes to
    :type dir: str
    :return: The mapping of the changed entries
    :rtype: Dictionary
    """
    if conflict_handler is None:
        conflict_handler = ExceptionConflictHandler()
    temp_dir = pathjoin(dir, "bzr-tree-change")
    try:
        os.mkdir(temp_dir)
    except OSError, e:
        if e.errno == errno.EEXIST:
            try:
                os.rmdir(temp_dir)
            except OSError, e:
                if e.errno == errno.ENOTEMPTY:
                    raise OldFailedTreeOp()
            os.mkdir(temp_dir)
        else:
            raise
    
    #apply changes that don't affect filenames
    for entry in changeset.entries.itervalues():
        if not entry.is_creation_or_deletion() and not entry.is_boring():
            if entry.id not in inventory:
                warning("entry {%s} no longer present, can't be updated",
                        entry.id)
                continue
<<<<<<< HEAD
            path = pathjoin(dir, inventory[entry.id])
            entry.apply(path, conflict_handler, reverse)
=======
            path = os.path.join(dir, inventory[entry.id])
            entry.apply(path, conflict_handler)
>>>>>>> 1cffcfa1

    # Apply renames in stages, to minimize conflicts:
    # Only files whose name or parent change are interesting, because their
    # target name may exist in the source tree.  If a directory's name changes,
    # that doesn't make its children interesting.
    (source_entries, target_entries) = get_rename_entries(changeset, inventory)

    changed_inventory = rename_to_temp_delete(source_entries, inventory, dir,
                                              temp_dir, conflict_handler)

    rename_to_new_create(changed_inventory, target_entries, inventory,
                         changeset, dir, conflict_handler)
    os.rmdir(temp_dir)
    return changed_inventory


def apply_changeset_tree(cset, tree):
    r_inventory = {}
    for entry in tree.source_inventory().itervalues():
        inventory[entry.id] = entry.path
    new_inventory = apply_changeset(cset, r_inventory, tree.basedir)
    new_entries, remove_entries = \
        get_inventory_change(inventory, new_inventory, cset)
    tree.update_source_inventory(new_entries, remove_entries)


def get_inventory_change(inventory, new_inventory, cset):
    new_entries = {}
    remove_entries = []
    for entry in cset.entries.itervalues():
        if entry.needs_rename():
            new_path = entry.get_new_path(inventory, cset)
            if new_path is None:
                remove_entries.append(entry.id)
            else:
                new_entries[new_path] = entry.id
    return new_entries, remove_entries


def print_changeset(cset):
    """Print all non-boring changeset entries
    
    :param cset: The changeset to print
    :type cset: `Changeset`
    """
    for entry in cset.entries.itervalues():
        if entry.is_boring():
            continue
        print entry.id
        print entry.summarize_name(cset)

class UnsupportedFiletype(Exception):
    def __init__(self, kind, full_path):
        msg = "The file \"%s\" is a %s, which is not a supported filetype." \
            % (full_path, kind)
        Exception.__init__(self, msg)
        self.full_path = full_path
        self.kind = kind

def generate_changeset(tree_a, tree_b, interesting_ids=None):
    return ChangesetGenerator(tree_a, tree_b, interesting_ids)()


class ChangesetGenerator(object):
    def __init__(self, tree_a, tree_b, interesting_ids=None):
        object.__init__(self)
        self.tree_a = tree_a
        self.tree_b = tree_b
        self._interesting_ids = interesting_ids

    def iter_both_tree_ids(self):
        for file_id in self.tree_a:
            yield file_id
        for file_id in self.tree_b:
            if file_id not in self.tree_a:
                yield file_id

    def __call__(self):
        cset = Changeset()
        for file_id in self.iter_both_tree_ids():
            cs_entry = self.make_entry(file_id)
            if cs_entry is not None and not cs_entry.is_boring():
                cset.add_entry(cs_entry)

        for entry in list(cset.entries.itervalues()):
            if entry.parent != entry.new_parent:
                if not cset.entries.has_key(entry.parent) and\
                    entry.parent != NULL_ID and entry.parent is not None:
                    parent_entry = self.make_boring_entry(entry.parent)
                    cset.add_entry(parent_entry)
                if not cset.entries.has_key(entry.new_parent) and\
                    entry.new_parent != NULL_ID and \
                    entry.new_parent is not None:
                    parent_entry = self.make_boring_entry(entry.new_parent)
                    cset.add_entry(parent_entry)
        return cset

    def iter_inventory(self, tree):
        for file_id in tree:
            yield self.get_entry(file_id, tree)

    def get_entry(self, file_id, tree):
        if not tree.has_or_had_id(file_id):
            return None
        return tree.inventory[file_id]

    def get_entry_parent(self, entry):
        if entry is None:
            return None
        return entry.parent_id

    def get_path(self, file_id, tree):
        if not tree.has_or_had_id(file_id):
            return None
        path = tree.id2path(file_id)
        if path == '':
            return './.'
        else:
            return path

    def make_basic_entry(self, file_id, only_interesting):
        entry_a = self.get_entry(file_id, self.tree_a)
        entry_b = self.get_entry(file_id, self.tree_b)
        if only_interesting and not self.is_interesting(entry_a, entry_b):
            return None
        parent = self.get_entry_parent(entry_a)
        path = self.get_path(file_id, self.tree_a)
        cs_entry = ChangesetEntry(file_id, parent, path)
        new_parent = self.get_entry_parent(entry_b)

        new_path = self.get_path(file_id, self.tree_b)

        cs_entry.new_path = new_path
        cs_entry.new_parent = new_parent
        return cs_entry

    def is_interesting(self, entry_a, entry_b):
        if self._interesting_ids is None:
            return True
        if entry_a is not None:
            file_id = entry_a.file_id
        elif entry_b is not None:
            file_id = entry_b.file_id
        else:
            return False
        return file_id in self._interesting_ids

    def make_boring_entry(self, id):
        cs_entry = self.make_basic_entry(id, only_interesting=False)
        if cs_entry.is_creation_or_deletion():
            return self.make_entry(id, only_interesting=False)
        else:
            return cs_entry
        

    def make_entry(self, id, only_interesting=True):
        cs_entry = self.make_basic_entry(id, only_interesting)

        if cs_entry is None:
            return None

        cs_entry.metadata_change = self.make_exec_flag_change(id)

        if id in self.tree_a and id in self.tree_b:
            a_sha1 = self.tree_a.get_file_sha1(id)
            b_sha1 = self.tree_b.get_file_sha1(id)
            if None not in (a_sha1, b_sha1) and a_sha1 == b_sha1:
                return cs_entry

        cs_entry.contents_change = self.make_contents_change(id)
        return cs_entry

    def make_exec_flag_change(self, file_id):
        exec_flag_a = exec_flag_b = None
        if file_id in self.tree_a and self.tree_a.kind(file_id) == "file":
            exec_flag_a = self.tree_a.is_executable(file_id)

        if file_id in self.tree_b and self.tree_b.kind(file_id) == "file":
            exec_flag_b = self.tree_b.is_executable(file_id)

        if exec_flag_a == exec_flag_b:
            return None
        return ChangeExecFlag(exec_flag_a, exec_flag_b)

    def make_contents_change(self, file_id):
        a_contents = get_contents(self.tree_a, file_id)
        b_contents = get_contents(self.tree_b, file_id)
        if a_contents == b_contents:
            return None
        return ReplaceContents(a_contents, b_contents)


def get_contents(tree, file_id):
    """Return the appropriate contents to create a copy of file_id from tree"""
    if file_id not in tree:
        return None
    kind = tree.kind(file_id)
    if kind == "file":
        return TreeFileCreate(tree, file_id)
    elif kind in ("directory", "root_directory"):
        return dir_create
    elif kind == "symlink":
        return SymlinkCreate(tree.get_symlink_target(file_id))
    else:
        raise UnsupportedFiletype(kind, tree.id2path(file_id))


def full_path(entry, tree):
    return pathjoin(tree.basedir, entry.path)

def new_delete_entry(entry, tree, inventory, delete):
    if entry.path == "":
        parent = NULL_ID
    else:
        parent = inventory[dirname(entry.path)].id
    cs_entry = ChangesetEntry(parent, entry.path)
    if delete:
        cs_entry.new_path = None
        cs_entry.new_parent = None
    else:
        cs_entry.path = None
        cs_entry.parent = None
    full_path = full_path(entry, tree)
    status = os.lstat(full_path)
    if stat.S_ISDIR(file_stat.st_mode):
        action = dir_create
    


        
# XXX: Can't we unify this with the regular inventory object
class Inventory(object):
    def __init__(self, inventory):
        self.inventory = inventory
        self.rinventory = None

    def get_rinventory(self):
        if self.rinventory is None:
            self.rinventory  = invert_dict(self.inventory)
        return self.rinventory

    def get_path(self, id):
        return self.inventory.get(id)

    def get_name(self, id):
        path = self.get_path(id)
        if path is None:
            return None
        else:
            return os.path.basename(path)

    def get_dir(self, id):
        path = self.get_path(id)
        if path == "":
            return None
        if path is None:
            return None
        return os.path.dirname(path)

    def get_parent(self, id):
        if self.get_path(id) is None:
            return None
        directory = self.get_dir(id)
        if directory == '.':
            directory = u'./.'
        if directory is None:
            return NULL_ID
        return self.get_rinventory().get(directory)<|MERGE_RESOLUTION|>--- conflicted
+++ resolved
@@ -842,15 +842,9 @@
     temp_name = {}
     for i in range(len(source_entries)):
         entry = source_entries[i]
-<<<<<<< HEAD
-        if entry.is_deletion(reverse):
+        if entry.is_deletion():
             path = pathjoin(dir, inventory[entry.id])
-            entry.apply(path, conflict_handler, reverse)
-=======
-        if entry.is_deletion():
-            path = os.path.join(dir, inventory[entry.id])
             entry.apply(path, conflict_handler)
->>>>>>> 1cffcfa1
             temp_name[entry.id] = None
 
         elif entry.needs_rename():
@@ -1132,13 +1126,8 @@
                 warning("entry {%s} no longer present, can't be updated",
                         entry.id)
                 continue
-<<<<<<< HEAD
             path = pathjoin(dir, inventory[entry.id])
-            entry.apply(path, conflict_handler, reverse)
-=======
-            path = os.path.join(dir, inventory[entry.id])
             entry.apply(path, conflict_handler)
->>>>>>> 1cffcfa1
 
     # Apply renames in stages, to minimize conflicts:
     # Only files whose name or parent change are interesting, because their
