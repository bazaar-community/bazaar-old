--- conflicted
+++ resolved
@@ -68,10 +68,6 @@
 
     def _add_revision(self, revision, revision_as_file, transaction):
         """Template method helper to store revision in this store."""
-<<<<<<< HEAD
-        # FIXME: make this ghost aware at the knit level
-=======
->>>>>>> 18a0ee2f
         self.get_revision_file(transaction).add_lines_with_ghosts(
             revision.revision_id,
             revision.parent_ids,
