--- conflicted
+++ resolved
@@ -24,14 +24,21 @@
 import sys
 
 import bzrlib
-from bzrlib import (branch, bundle, bzrdir, config, errors, log, osutils,
-                    repository, transport, ui, urlutils)
+from bzrlib import (
+    branch,
+    bundle,
+    bzrdir,
+    config,
+    errors,
+    ignores,
+    log,
+    osutils,
+    repository,
+    transport,
+    ui,
+    urlutils,
+    )
 from bzrlib.branch import Branch, BranchReferenceFormat
-<<<<<<< HEAD
-from bzrlib import (bundle, branch, bzrdir, errors, ignores,
-                    osutils, ui, config, repository, log)
-=======
->>>>>>> 5f6adff9
 from bzrlib.bundle import read_bundle_from_url
 from bzrlib.bundle.apply_bundle import install_bundle, merge_bundle
 from bzrlib.conflicts import ConflictList
