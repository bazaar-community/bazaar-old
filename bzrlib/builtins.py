--- conflicted
+++ resolved
@@ -1288,10 +1288,6 @@
 
         to_transport = transport.get_transport(location)
 
-<<<<<<< HEAD
-        # TODO: create-prefix
-        to_transport.ensure_base()
-=======
         # The path has to exist to initialize a
         # branch inside of it.
         # Just using os.mkdir, since I don't
@@ -1307,7 +1303,6 @@
                     " leading parent directories."
                     % location)
             _create_prefix(to_transport)
->>>>>>> b0fb93f4
 
         try:
             existing_bzrdir = bzrdir.BzrDir.open_from_transport(to_transport)
@@ -3013,15 +3008,10 @@
     takes_options = [Option('reverse', 'Reverse the order of revisions'),
                      Option('mine-only',
                             'Display changes in the local branch only'),
-<<<<<<< HEAD
-                     Option('theirs-only',
-                            'Display changes in the remote branch only'),
-=======
                      Option('this' , 'same as --mine-only'),
                      Option('theirs-only', 
                             'Display changes in the remote branch only'),
                      Option('other', 'same as --theirs-only'),
->>>>>>> b0fb93f4
                      'log-format',
                      'show-ids',
                      'verbose'
@@ -3030,14 +3020,8 @@
 
     @display_command
     def run(self, other_branch=None, reverse=False, mine_only=False,
-<<<<<<< HEAD
-            theirs_only=False, log_format=None, long=False, short=False,
-            line=False,
-            show_ids=False, verbose=False):
-=======
             theirs_only=False, log_format=None, long=False, short=False, line=False, 
             show_ids=False, verbose=False, this=False, other=False):
->>>>>>> b0fb93f4
         from bzrlib.missing import find_unmerged, iter_log_revisions
         from bzrlib.log import log_formatter
 
