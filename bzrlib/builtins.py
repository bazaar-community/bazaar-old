--- conflicted
+++ resolved
@@ -1767,23 +1767,11 @@
                      'long', 
                      'short',
                      'show-ids',
-<<<<<<< HEAD
-=======
                      'verbose'
->>>>>>> d6d1ac1c
                      ]
 
     def run(self, other_branch=None, reverse=False, mine_only=False,
             theirs_only=False, long=True, short=False, line=False, 
-<<<<<<< HEAD
-            show_ids=False):
-        from bzrlib.missing import find_unmerged
-        from bzrlib.log import log_formatter
-        local_branch = bzrlib.branch.Branch.open_containing(".")[0]
-        if other_branch is None:
-            print "Using last location: " + local_branch.get_parent()
-            other_branch = local_branch.get_parent()
-=======
             show_ids=False, verbose=False):
         from bzrlib.missing import find_unmerged, iter_log_data
         from bzrlib.log import log_formatter
@@ -1794,7 +1782,6 @@
             if other_branch is None:
                 raise BzrCommandError("No missing location known or specified.")
             print "Using last location: " + local_branch.get_parent()
->>>>>>> d6d1ac1c
         remote_branch = bzrlib.branch.Branch.open(other_branch)
         local_extra, remote_extra = find_unmerged(local_branch, remote_branch)
         log_format = get_log_format(long=long, short=short, line=line)
@@ -1805,28 +1792,15 @@
             local_extra.reverse()
             remote_extra.reverse()
         if local_extra and not theirs_only:
-<<<<<<< HEAD
-            print "You have the following extra revisions:"
-            for revno, revision_id in local_extra:
-                lf.show(revno, local_branch.get_revision(revision_id), None)
-=======
             print "You have %d extra revision(s):" % len(local_extra)
             for data in iter_log_data(local_extra, local_branch, verbose):
                 lf.show(*data)
->>>>>>> d6d1ac1c
             printed_local = True
         else:
             printed_local = False
         if remote_extra and not mine_only:
             if printed_local is True:
                 print "\n\n"
-<<<<<<< HEAD
-            print "You are missing the following revisions:"
-            for revno, revision_id in remote_extra:
-                lf.show(revno, remote_branch.get_revision(revision_id), None)
-        if not remote_extra and not local_extra:
-            print "Branches are up to date."
-=======
             print "You are missing %d revision(s):" % len(remote_extra)
             for data in iter_log_data(remote_extra, remote_branch, verbose):
                 lf.show(*data)
@@ -1838,7 +1812,6 @@
         if parent is None and other_branch is not None:
             local_branch.set_parent(other_branch)
         return status_code
->>>>>>> d6d1ac1c
 
 
 class cmd_plugins(Command):
