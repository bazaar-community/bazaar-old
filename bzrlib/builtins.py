--- conflicted
+++ resolved
@@ -3502,17 +3502,12 @@
             elif len(revision) != 1:
                 raise errors.BzrCommandError('bzr annotate --revision takes exactly 1 argument')
             else:
-<<<<<<< HEAD
-                revision_id = revision[0].in_history(branch).rev_id
+                revision_id = revision[0].in_branch(branch, need_revno=False).rev_id
             tree = branch.repository.revision_tree(revision_id)
             if wt is not None:
                 file_id = wt.path2id(relpath)
             else:
                 file_id = tree.path2id(relpath)
-=======
-                revision_id = revision[0].in_branch(branch, need_revno=False).rev_id
-            file_id = tree.path2id(relpath)
->>>>>>> e12fdd2b
             if file_id is None:
                 raise errors.NotVersionedError(filename)
             file_version = tree.inventory[file_id].revision
