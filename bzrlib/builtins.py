--- conflicted
+++ resolved
@@ -1013,11 +1013,7 @@
                 from_id = tree.path2id(
                             tree.get_canonical_inventory_path(rel_names[0]))
                 if (not osutils.lexists(names_list[0]) and
-<<<<<<< HEAD
-                    from_id and tree.kind(from_id) == "directory"):
-=======
                     from_id and tree.stored_kind(from_id) == "directory"):
->>>>>>> c360621b
                     into_existing = False
         # move/rename
         if into_existing:
