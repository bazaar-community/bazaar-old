# Copyright (C) 2004, 2005, 2006, 2007 Canonical Ltd
#
# This program is free software; you can redistribute it and/or modify
# it under the terms of the GNU General Public License as published by
# the Free Software Foundation; either version 2 of the License, or
# (at your option) any later version.
#
# This program is distributed in the hope that it will be useful,
# but WITHOUT ANY WARRANTY; without even the implied warranty of
# MERCHANTABILITY or FITNESS FOR A PARTICULAR PURPOSE.  See the
# GNU General Public License for more details.
#
# You should have received a copy of the GNU General Public License
# along with this program; if not, write to the Free Software
# Foundation, Inc., 59 Temple Place, Suite 330, Boston, MA  02111-1307  USA

"""builtin bzr commands"""

import os
from StringIO import StringIO

from bzrlib.lazy_import import lazy_import
lazy_import(globals(), """
import codecs
import errno
import smtplib
import sys
import tempfile
import time

import bzrlib
from bzrlib import (
    branch,
    bugtracker,
    bundle,
    bzrdir,
    delta,
    config,
    errors,
    globbing,
    ignores,
    log,
    merge as _mod_merge,
    merge_directive,
    osutils,
    registry,
    repository,
    symbol_versioning,
    transport,
    tree as _mod_tree,
    ui,
    urlutils,
    )
from bzrlib.branch import Branch
from bzrlib.bundle.apply_bundle import install_bundle, merge_bundle
from bzrlib.conflicts import ConflictList
from bzrlib.revision import common_ancestor
from bzrlib.revisionspec import RevisionSpec
from bzrlib.workingtree import WorkingTree
""")

from bzrlib.commands import Command, display_command
from bzrlib.option import ListOption, Option, RegistryOption
from bzrlib.progress import DummyProgress, ProgressPhase
from bzrlib.trace import mutter, note, log_error, warning, is_quiet, info


def tree_files(file_list, default_branch=u'.'):
    try:
        return internal_tree_files(file_list, default_branch)
    except errors.FileInWrongBranch, e:
        raise errors.BzrCommandError("%s is not in the same branch as %s" %
                                     (e.path, file_list[0]))


# XXX: Bad function name; should possibly also be a class method of
# WorkingTree rather than a function.
def internal_tree_files(file_list, default_branch=u'.'):
    """Convert command-line paths to a WorkingTree and relative paths.

    This is typically used for command-line processors that take one or
    more filenames, and infer the workingtree that contains them.

    The filenames given are not required to exist.

    :param file_list: Filenames to convert.  

    :param default_branch: Fallback tree path to use if file_list is empty or
        None.

    :return: workingtree, [relative_paths]
    """
    if file_list is None or len(file_list) == 0:
        return WorkingTree.open_containing(default_branch)[0], file_list
    tree = WorkingTree.open_containing(osutils.realpath(file_list[0]))[0]
    new_list = []
    for filename in file_list:
        try:
            new_list.append(tree.relpath(osutils.dereference_path(filename)))
        except errors.PathNotChild:
            raise errors.FileInWrongBranch(tree.branch, filename)
    return tree, new_list


@symbol_versioning.deprecated_function(symbol_versioning.zero_fifteen)
def get_format_type(typestring):
    """Parse and return a format specifier."""
    # Have to use BzrDirMetaFormat1 directly, so that
    # RepositoryFormat.set_default_format works
    if typestring == "default":
        return bzrdir.BzrDirMetaFormat1()
    try:
        return bzrdir.format_registry.make_bzrdir(typestring)
    except KeyError:
        msg = 'Unknown bzr format "%s". See "bzr help formats".' % typestring
        raise errors.BzrCommandError(msg)


# TODO: Make sure no commands unconditionally use the working directory as a
# branch.  If a filename argument is used, the first of them should be used to
# specify the branch.  (Perhaps this can be factored out into some kind of
# Argument class, representing a file in a branch, where the first occurrence
# opens the branch?)

class cmd_status(Command):
    """Display status summary.

    This reports on versioned and unknown files, reporting them
    grouped by state.  Possible states are:

    added
        Versioned in the working copy but not in the previous revision.

    removed
        Versioned in the previous revision but removed or deleted
        in the working copy.

    renamed
        Path of this file changed from the previous revision;
        the text may also have changed.  This includes files whose
        parent directory was renamed.

    modified
        Text has changed since the previous revision.

    kind changed
        File kind has been changed (e.g. from file to directory).

    unknown
        Not versioned and not matching an ignore pattern.

    To see ignored files use 'bzr ignored'.  For details on the
    changes to file texts, use 'bzr diff'.
    
    --short gives a status flags for each item, similar to the SVN's status
    command.

    Column 1: versioning / renames
      + File versioned
      - File unversioned
      R File renamed
      ? File unknown
      C File has conflicts
      P Entry for a pending merge (not a file)

    Column 2: Contents
      N File created
      D File deleted
      K File kind changed
      M File modified

    Column 3: Execute
      * The execute bit was changed

    If no arguments are specified, the status of the entire working
    directory is shown.  Otherwise, only the status of the specified
    files or directories is reported.  If a directory is given, status
    is reported for everything inside that directory.

    If a revision argument is given, the status is calculated against
    that revision, or between two revisions if two are provided.
    """
    
    # TODO: --no-recurse, --recurse options
    
    takes_args = ['file*']
    takes_options = ['show-ids', 'revision',
                     Option('short', help='Give short SVN-style status lines'),
                     Option('versioned', help='Only show versioned files')]
    aliases = ['st', 'stat']

    encoding_type = 'replace'
    _see_also = ['diff', 'revert']
    
    @display_command
    def run(self, show_ids=False, file_list=None, revision=None, short=False,
            versioned=False):
        from bzrlib.status import show_tree_status

        tree, file_list = tree_files(file_list)
            
        show_tree_status(tree, show_ids=show_ids,
                         specific_files=file_list, revision=revision,
                         to_file=self.outf, short=short, versioned=versioned)


class cmd_cat_revision(Command):
    """Write out metadata for a revision.
    
    The revision to print can either be specified by a specific
    revision identifier, or you can use --revision.
    """

    hidden = True
    takes_args = ['revision_id?']
    takes_options = ['revision']
    # cat-revision is more for frontends so should be exact
    encoding = 'strict'
    
    @display_command
    def run(self, revision_id=None, revision=None):

        revision_id = osutils.safe_revision_id(revision_id, warn=False)
        if revision_id is not None and revision is not None:
            raise errors.BzrCommandError('You can only supply one of'
                                         ' revision_id or --revision')
        if revision_id is None and revision is None:
            raise errors.BzrCommandError('You must supply either'
                                         ' --revision or a revision_id')
        b = WorkingTree.open_containing(u'.')[0].branch

        # TODO: jam 20060112 should cat-revision always output utf-8?
        if revision_id is not None:
            self.outf.write(b.repository.get_revision_xml(revision_id).decode('utf-8'))
        elif revision is not None:
            for rev in revision:
                if rev is None:
                    raise errors.BzrCommandError('You cannot specify a NULL'
                                                 ' revision.')
                revno, rev_id = rev.in_history(b)
                self.outf.write(b.repository.get_revision_xml(rev_id).decode('utf-8'))
    

class cmd_remove_tree(Command):
    """Remove the working tree from a given branch/checkout.

    Since a lightweight checkout is little more than a working tree
    this will refuse to run against one.

    To re-create the working tree, use "bzr checkout".
    """
    _see_also = ['checkout', 'working-trees']

    takes_args = ['location?']

    def run(self, location='.'):
        d = bzrdir.BzrDir.open(location)
        
        try:
            working = d.open_workingtree()
        except errors.NoWorkingTree:
            raise errors.BzrCommandError("No working tree to remove")
        except errors.NotLocalUrl:
            raise errors.BzrCommandError("You cannot remove the working tree of a "
                                         "remote path")
        
        working_path = working.bzrdir.root_transport.base
        branch_path = working.branch.bzrdir.root_transport.base
        if working_path != branch_path:
            raise errors.BzrCommandError("You cannot remove the working tree from "
                                         "a lightweight checkout")
        
        d.destroy_workingtree()
        

class cmd_revno(Command):
    """Show current revision number.

    This is equal to the number of revisions on this branch.
    """

    _see_also = ['info']
    takes_args = ['location?']

    @display_command
    def run(self, location=u'.'):
        self.outf.write(str(Branch.open_containing(location)[0].revno()))
        self.outf.write('\n')


class cmd_revision_info(Command):
    """Show revision number and revision id for a given revision identifier.
    """
    hidden = True
    takes_args = ['revision_info*']
    takes_options = ['revision']

    @display_command
    def run(self, revision=None, revision_info_list=[]):

        revs = []
        if revision is not None:
            revs.extend(revision)
        if revision_info_list is not None:
            for rev in revision_info_list:
                revs.append(RevisionSpec.from_string(rev))
        if len(revs) == 0:
            raise errors.BzrCommandError('You must supply a revision identifier')

        b = WorkingTree.open_containing(u'.')[0].branch

        for rev in revs:
            revinfo = rev.in_history(b)
            if revinfo.revno is None:
                print '     %s' % revinfo.rev_id
            else:
                print '%4d %s' % (revinfo.revno, revinfo.rev_id)

    
class cmd_add(Command):
    """Add specified files or directories.

    In non-recursive mode, all the named items are added, regardless
    of whether they were previously ignored.  A warning is given if
    any of the named files are already versioned.

    In recursive mode (the default), files are treated the same way
    but the behaviour for directories is different.  Directories that
    are already versioned do not give a warning.  All directories,
    whether already versioned or not, are searched for files or
    subdirectories that are neither versioned or ignored, and these
    are added.  This search proceeds recursively into versioned
    directories.  If no names are given '.' is assumed.

    Therefore simply saying 'bzr add' will version all files that
    are currently unknown.

    Adding a file whose parent directory is not versioned will
    implicitly add the parent, and so on up to the root. This means
    you should never need to explicitly add a directory, they'll just
    get added when you add a file in the directory.

    --dry-run will show which files would be added, but not actually 
    add them.

    --file-ids-from will try to use the file ids from the supplied path.
    It looks up ids trying to find a matching parent directory with the
    same filename, and then by pure path. This option is rarely needed
    but can be useful when adding the same logical file into two
    branches that will be merged later (without showing the two different
    adds as a conflict). It is also useful when merging another project
    into a subdirectory of this one.
    """
    takes_args = ['file*']
    takes_options = ['no-recurse', 'dry-run', 'verbose',
                     Option('file-ids-from', type=unicode,
                            help='Lookup file ids from here')]
    encoding_type = 'replace'
    _see_also = ['remove']

    def run(self, file_list, no_recurse=False, dry_run=False, verbose=False,
            file_ids_from=None):
        import bzrlib.add

        base_tree = None
        if file_ids_from is not None:
            try:
                base_tree, base_path = WorkingTree.open_containing(
                                            file_ids_from)
            except errors.NoWorkingTree:
                base_branch, base_path = Branch.open_containing(
                                            file_ids_from)
                base_tree = base_branch.basis_tree()

            action = bzrlib.add.AddFromBaseAction(base_tree, base_path,
                          to_file=self.outf, should_print=(not is_quiet()))
        else:
            action = bzrlib.add.AddAction(to_file=self.outf,
                should_print=(not is_quiet()))

        if base_tree:
            base_tree.lock_read()
        try:
            added, ignored = bzrlib.add.smart_add(file_list, not no_recurse,
                action=action, save=not dry_run)
        finally:
            if base_tree is not None:
                base_tree.unlock()
        if len(ignored) > 0:
            if verbose:
                for glob in sorted(ignored.keys()):
                    for path in ignored[glob]:
                        self.outf.write("ignored %s matching \"%s\"\n" 
                                        % (path, glob))
            else:
                match_len = 0
                for glob, paths in ignored.items():
                    match_len += len(paths)
                self.outf.write("ignored %d file(s).\n" % match_len)
            self.outf.write("If you wish to add some of these files,"
                            " please add them by name.\n")


class cmd_mkdir(Command):
    """Create a new versioned directory.

    This is equivalent to creating the directory and then adding it.
    """

    takes_args = ['dir+']
    encoding_type = 'replace'

    def run(self, dir_list):
        for d in dir_list:
            os.mkdir(d)
            wt, dd = WorkingTree.open_containing(d)
            wt.add([dd])
            self.outf.write('added %s\n' % d)


class cmd_relpath(Command):
    """Show path of a file relative to root"""

    takes_args = ['filename']
    hidden = True
    
    @display_command
    def run(self, filename):
        # TODO: jam 20050106 Can relpath return a munged path if
        #       sys.stdout encoding cannot represent it?
        tree, relpath = WorkingTree.open_containing(filename)
        self.outf.write(relpath)
        self.outf.write('\n')


class cmd_inventory(Command):
    """Show inventory of the current working copy or a revision.

    It is possible to limit the output to a particular entry
    type using the --kind option.  For example: --kind file.

    It is also possible to restrict the list of files to a specific
    set. For example: bzr inventory --show-ids this/file
    """

    hidden = True
    _see_also = ['ls']
    takes_options = ['revision', 'show-ids', 'kind']
    takes_args = ['file*']

    @display_command
    def run(self, revision=None, show_ids=False, kind=None, file_list=None):
        if kind and kind not in ['file', 'directory', 'symlink']:
            raise errors.BzrCommandError('invalid kind specified')

        work_tree, file_list = tree_files(file_list)
        work_tree.lock_read()
        try:
            if revision is not None:
                if len(revision) > 1:
                    raise errors.BzrCommandError(
                        'bzr inventory --revision takes exactly one revision'
                        ' identifier')
                revision_id = revision[0].in_history(work_tree.branch).rev_id
                tree = work_tree.branch.repository.revision_tree(revision_id)

                extra_trees = [work_tree]
                tree.lock_read()
            else:
                tree = work_tree
                extra_trees = []

            if file_list is not None:
                file_ids = tree.paths2ids(file_list, trees=extra_trees,
                                          require_versioned=True)
                # find_ids_across_trees may include some paths that don't
                # exist in 'tree'.
                entries = sorted((tree.id2path(file_id), tree.inventory[file_id])
                                 for file_id in file_ids if file_id in tree)
            else:
                entries = tree.inventory.entries()
        finally:
            tree.unlock()
            if tree is not work_tree:
                work_tree.unlock()

        for path, entry in entries:
            if kind and kind != entry.kind:
                continue
            if show_ids:
                self.outf.write('%-50s %s\n' % (path, entry.file_id))
            else:
                self.outf.write(path)
                self.outf.write('\n')


class cmd_mv(Command):
    """Move or rename a file.

    usage:
        bzr mv OLDNAME NEWNAME
        bzr mv SOURCE... DESTINATION

    If the last argument is a versioned directory, all the other names
    are moved into it.  Otherwise, there must be exactly two arguments
    and the file is changed to a new name.

    If OLDNAME does not exist on the filesystem but is versioned and
    NEWNAME does exist on the filesystem but is not versioned, mv
    assumes that the file has been manually moved and only updates
    its internal inventory to reflect that change.
    The same is valid when moving many SOURCE files to a DESTINATION.

    Files cannot be moved between branches.
    """

    takes_args = ['names*']
    takes_options = [Option("after", help="move only the bzr identifier"
        " of the file (file has already been moved). Use this flag if"
        " bzr is not able to detect this itself.")]
    aliases = ['move', 'rename']
    encoding_type = 'replace'

    def run(self, names_list, after=False):
        if names_list is None:
            names_list = []

        if len(names_list) < 2:
            raise errors.BzrCommandError("missing file argument")
        tree, rel_names = tree_files(names_list)
        
        if os.path.isdir(names_list[-1]):
            # move into existing directory
            for pair in tree.move(rel_names[:-1], rel_names[-1], after=after):
                self.outf.write("%s => %s\n" % pair)
        else:
            if len(names_list) != 2:
                raise errors.BzrCommandError('to mv multiple files the'
                                             ' destination must be a versioned'
                                             ' directory')
            tree.rename_one(rel_names[0], rel_names[1], after=after)
            self.outf.write("%s => %s\n" % (rel_names[0], rel_names[1]))
            
    
class cmd_pull(Command):
    """Turn this branch into a mirror of another branch.

    This command only works on branches that have not diverged.  Branches are
    considered diverged if the destination branch's most recent commit is one
    that has not been merged (directly or indirectly) into the parent.

    If branches have diverged, you can use 'bzr merge' to integrate the changes
    from one into the other.  Once one branch has merged, the other should
    be able to pull it again.

    If you want to forget your local changes and just update your branch to
    match the remote one, use pull --overwrite.

    If there is no default location set, the first pull will set it.  After
    that, you can omit the location to use the default.  To change the
    default, use --remember. The value will only be saved if the remote
    location can be accessed.
    """

    _see_also = ['push', 'update']
    takes_options = ['remember', 'overwrite', 'revision', 'verbose',
        Option('directory',
            help='branch to pull into, '
                 'rather than the one containing the working directory',
            short_name='d',
            type=unicode,
            ),
        ]
    takes_args = ['location?']
    encoding_type = 'replace'

    def run(self, location=None, remember=False, overwrite=False,
            revision=None, verbose=False,
            directory=None):
        from bzrlib.tag import _merge_tags_if_possible
        # FIXME: too much stuff is in the command class
        revision_id = None
        mergeable = None
        if directory is None:
            directory = u'.'
        try:
            tree_to = WorkingTree.open_containing(directory)[0]
            branch_to = tree_to.branch
        except errors.NoWorkingTree:
            tree_to = None
            branch_to = Branch.open_containing(directory)[0]

        reader = None
        if location is not None:
            try:
                mergeable = bundle.read_mergeable_from_url(
                    location)
            except errors.NotABundle:
                pass # Continue on considering this url a Branch

        stored_loc = branch_to.get_parent()
        if location is None:
            if stored_loc is None:
                raise errors.BzrCommandError("No pull location known or"
                                             " specified.")
            else:
                display_url = urlutils.unescape_for_display(stored_loc,
                        self.outf.encoding)
                self.outf.write("Using saved location: %s\n" % display_url)
                location = stored_loc

        if mergeable is not None:
            if revision is not None:
                raise errors.BzrCommandError(
                    'Cannot use -r with merge directives or bundles')
            revision_id = mergeable.install_revisions(branch_to.repository)
            branch_from = branch_to
        else:
            branch_from = Branch.open(location)

            if branch_to.get_parent() is None or remember:
                branch_to.set_parent(branch_from.base)

        if revision is not None:
            if len(revision) == 1:
                revision_id = revision[0].in_history(branch_from).rev_id
            else:
                raise errors.BzrCommandError(
                    'bzr pull --revision takes one value.')

        old_rh = branch_to.revision_history()
        if tree_to is not None:
            result = tree_to.pull(branch_from, overwrite, revision_id,
                delta._ChangeReporter(unversioned_filter=tree_to.is_ignored))
        else:
            result = branch_to.pull(branch_from, overwrite, revision_id)

        result.report(self.outf)
        if verbose:
            from bzrlib.log import show_changed_revisions
            new_rh = branch_to.revision_history()
            show_changed_revisions(branch_to, old_rh, new_rh,
                                   to_file=self.outf)


class cmd_push(Command):
    """Update a mirror of this branch.
    
    The target branch will not have its working tree populated because this
    is both expensive, and is not supported on remote file systems.
    
    Some smart servers or protocols *may* put the working tree in place in
    the future.

    This command only works on branches that have not diverged.  Branches are
    considered diverged if the destination branch's most recent commit is one
    that has not been merged (directly or indirectly) by the source branch.

    If branches have diverged, you can use 'bzr push --overwrite' to replace
    the other branch completely, discarding its unmerged changes.
    
    If you want to ensure you have the different changes in the other branch,
    do a merge (see bzr help merge) from the other branch, and commit that.
    After that you will be able to do a push without '--overwrite'.

    If there is no default push location set, the first push will set it.
    After that, you can omit the location to use the default.  To change the
    default, use --remember. The value will only be saved if the remote
    location can be accessed.
    """

    _see_also = ['pull', 'update', 'working-trees']
    takes_options = ['remember', 'overwrite', 'verbose',
        Option('create-prefix',
               help='Create the path leading up to the branch '
                    'if it does not already exist'),
        Option('directory',
            help='branch to push from, '
                 'rather than the one containing the working directory',
            short_name='d',
            type=unicode,
            ),
        Option('use-existing-dir',
               help='By default push will fail if the target'
                    ' directory exists, but does not already'
                    ' have a control directory. This flag will'
                    ' allow push to proceed.'),
        ]
    takes_args = ['location?']
    encoding_type = 'replace'

    def run(self, location=None, remember=False, overwrite=False,
            create_prefix=False, verbose=False,
            use_existing_dir=False,
            directory=None):
        # FIXME: Way too big!  Put this into a function called from the
        # command.
        if directory is None:
            directory = '.'
        br_from = Branch.open_containing(directory)[0]
        stored_loc = br_from.get_push_location()
        if location is None:
            if stored_loc is None:
                raise errors.BzrCommandError("No push location known or specified.")
            else:
                display_url = urlutils.unescape_for_display(stored_loc,
                        self.outf.encoding)
                self.outf.write("Using saved location: %s\n" % display_url)
                location = stored_loc

        to_transport = transport.get_transport(location)

        br_to = repository_to = dir_to = None
        try:
            dir_to = bzrdir.BzrDir.open_from_transport(to_transport)
        except errors.NotBranchError:
            pass # Didn't find anything
        else:
            # If we can open a branch, use its direct repository, otherwise see
            # if there is a repository without a branch.
            try:
                br_to = dir_to.open_branch()
            except errors.NotBranchError:
                # Didn't find a branch, can we find a repository?
                try:
                    repository_to = dir_to.find_repository()
                except errors.NoRepositoryPresent:
                    pass
            else:
                # Found a branch, so we must have found a repository
                repository_to = br_to.repository
        push_result = None
        old_rh = []
        if dir_to is None:
            # The destination doesn't exist; create it.
            # XXX: Refactor the create_prefix/no_create_prefix code into a
            #      common helper function
            try:
                to_transport.mkdir('.')
            except errors.FileExists:
                if not use_existing_dir:
                    raise errors.BzrCommandError("Target directory %s"
                         " already exists, but does not have a valid .bzr"
                         " directory. Supply --use-existing-dir to push"
                         " there anyway." % location)
            except errors.NoSuchFile:
                if not create_prefix:
                    raise errors.BzrCommandError("Parent directory of %s"
                        " does not exist."
                        "\nYou may supply --create-prefix to create all"
                        " leading parent directories."
                        % location)

                cur_transport = to_transport
                needed = [cur_transport]
                # Recurse upwards until we can create a directory successfully
                while True:
                    new_transport = cur_transport.clone('..')
                    if new_transport.base == cur_transport.base:
                        raise errors.BzrCommandError("Failed to create path"
                                                     " prefix for %s."
                                                     % location)
                    try:
                        new_transport.mkdir('.')
                    except errors.NoSuchFile:
                        needed.append(new_transport)
                        cur_transport = new_transport
                    else:
                        break

                # Now we only need to create child directories
                while needed:
                    cur_transport = needed.pop()
                    cur_transport.ensure_base()

            # Now the target directory exists, but doesn't have a .bzr
            # directory. So we need to create it, along with any work to create
            # all of the dependent branches, etc.
            dir_to = br_from.bzrdir.clone_on_transport(to_transport,
                revision_id=br_from.last_revision())
            br_to = dir_to.open_branch()
            # TODO: Some more useful message about what was copied
            note('Created new branch.')
            # We successfully created the target, remember it
            if br_from.get_push_location() is None or remember:
                br_from.set_push_location(br_to.base)
        elif repository_to is None:
            # we have a bzrdir but no branch or repository
            # XXX: Figure out what to do other than complain.
            raise errors.BzrCommandError("At %s you have a valid .bzr control"
                " directory, but not a branch or repository. This is an"
                " unsupported configuration. Please move the target directory"
                " out of the way and try again."
                % location)
        elif br_to is None:
            # We have a repository but no branch, copy the revisions, and then
            # create a branch.
            last_revision_id = br_from.last_revision()
            repository_to.fetch(br_from.repository,
                                revision_id=last_revision_id)
            br_to = br_from.clone(dir_to, revision_id=last_revision_id)
            note('Created new branch.')
            if br_from.get_push_location() is None or remember:
                br_from.set_push_location(br_to.base)
        else: # We have a valid to branch
            # We were able to connect to the remote location, so remember it
            # we don't need to successfully push because of possible divergence.
            if br_from.get_push_location() is None or remember:
                br_from.set_push_location(br_to.base)
            old_rh = br_to.revision_history()
            try:
                try:
                    tree_to = dir_to.open_workingtree()
                except errors.NotLocalUrl:
                    warning("This transport does not update the working " 
                            "tree of: %s. See 'bzr help working-trees' for "
                            "more information." % br_to.base)
                    push_result = br_from.push(br_to, overwrite)
                except errors.NoWorkingTree:
                    push_result = br_from.push(br_to, overwrite)
                else:
                    tree_to.lock_write()
                    try:
                        push_result = br_from.push(tree_to.branch, overwrite)
                        tree_to.update()
                    finally:
                        tree_to.unlock()
            except errors.DivergedBranches:
                raise errors.BzrCommandError('These branches have diverged.'
                                        '  Try using "merge" and then "push".')
        if push_result is not None:
            push_result.report(self.outf)
        elif verbose:
            new_rh = br_to.revision_history()
            if old_rh != new_rh:
                # Something changed
                from bzrlib.log import show_changed_revisions
                show_changed_revisions(br_to, old_rh, new_rh,
                                       to_file=self.outf)
        else:
            # we probably did a clone rather than a push, so a message was
            # emitted above
            pass


class cmd_branch(Command):
    """Create a new copy of a branch.

    If the TO_LOCATION is omitted, the last component of the FROM_LOCATION will
    be used.  In other words, "branch ../foo/bar" will attempt to create ./bar.

    To retrieve the branch as of a particular revision, supply the --revision
    parameter, as in "branch foo/bar -r 5".
    """

    _see_also = ['checkout']
    takes_args = ['from_location', 'to_location?']
    takes_options = ['revision']
    aliases = ['get', 'clone']

    def run(self, from_location, to_location=None, revision=None):
        from bzrlib.tag import _merge_tags_if_possible
        if revision is None:
            revision = [None]
        elif len(revision) > 1:
            raise errors.BzrCommandError(
                'bzr branch --revision takes exactly 1 revision value')

        br_from = Branch.open(from_location)
        br_from.lock_read()
        try:
            if len(revision) == 1 and revision[0] is not None:
                revision_id = revision[0].in_history(br_from)[1]
            else:
                # FIXME - wt.last_revision, fallback to branch, fall back to
                # None or perhaps NULL_REVISION to mean copy nothing
                # RBC 20060209
                revision_id = br_from.last_revision()
            if to_location is None:
                to_location = os.path.basename(from_location.rstrip("/\\"))
                name = None
            else:
                name = os.path.basename(to_location) + '\n'

            to_transport = transport.get_transport(to_location)
            try:
                to_transport.mkdir('.')
            except errors.FileExists:
                raise errors.BzrCommandError('Target directory "%s" already'
                                             ' exists.' % to_location)
            except errors.NoSuchFile:
                raise errors.BzrCommandError('Parent of "%s" does not exist.'
                                             % to_location)
            try:
                # preserve whatever source format we have.
                dir = br_from.bzrdir.sprout(to_transport.base, revision_id)
                branch = dir.open_branch()
            except errors.NoSuchRevision:
                to_transport.delete_tree('.')
                msg = "The branch %s has no revision %s." % (from_location, revision[0])
                raise errors.BzrCommandError(msg)
            if name:
                branch.control_files.put_utf8('branch-name', name)
            _merge_tags_if_possible(br_from, branch)
            note('Branched %d revision(s).' % branch.revno())
        finally:
            br_from.unlock()


class cmd_checkout(Command):
    """Create a new checkout of an existing branch.

    If BRANCH_LOCATION is omitted, checkout will reconstitute a working tree for
    the branch found in '.'. This is useful if you have removed the working tree
    or if it was never created - i.e. if you pushed the branch to its current
    location using SFTP.
    
    If the TO_LOCATION is omitted, the last component of the BRANCH_LOCATION will
    be used.  In other words, "checkout ../foo/bar" will attempt to create ./bar.

    To retrieve the branch as of a particular revision, supply the --revision
    parameter, as in "checkout foo/bar -r 5". Note that this will be immediately
    out of date [so you cannot commit] but it may be useful (i.e. to examine old
    code.)
    """

    _see_also = ['checkouts', 'branch']
    takes_args = ['branch_location?', 'to_location?']
    takes_options = ['revision',
                     Option('lightweight',
                            help="perform a lightweight checkout. Lightweight "
                                 "checkouts depend on access to the branch for "
                                 "every operation. Normal checkouts can perform "
                                 "common operations like diff and status without "
                                 "such access, and also support local commits."
                            ),
                     ]
    aliases = ['co']

    def run(self, branch_location=None, to_location=None, revision=None,
            lightweight=False):
        if revision is None:
            revision = [None]
        elif len(revision) > 1:
            raise errors.BzrCommandError(
                'bzr checkout --revision takes exactly 1 revision value')
        if branch_location is None:
            branch_location = osutils.getcwd()
            to_location = branch_location
        source = Branch.open(branch_location)
        if len(revision) == 1 and revision[0] is not None:
            revision_id = revision[0].in_history(source)[1]
        else:
            revision_id = None
        if to_location is None:
            to_location = os.path.basename(branch_location.rstrip("/\\"))
        # if the source and to_location are the same, 
        # and there is no working tree,
        # then reconstitute a branch
        if (osutils.abspath(to_location) ==
            osutils.abspath(branch_location)):
            try:
                source.bzrdir.open_workingtree()
            except errors.NoWorkingTree:
                source.bzrdir.create_workingtree()
                return
        try:
            os.mkdir(to_location)
        except OSError, e:
            if e.errno == errno.EEXIST:
                raise errors.BzrCommandError('Target directory "%s" already'
                                             ' exists.' % to_location)
            if e.errno == errno.ENOENT:
                raise errors.BzrCommandError('Parent of "%s" does not exist.'
                                             % to_location)
            else:
                raise
        source.create_checkout(to_location, revision_id, lightweight)


class cmd_renames(Command):
    """Show list of renamed files.
    """
    # TODO: Option to show renames between two historical versions.

    # TODO: Only show renames under dir, rather than in the whole branch.
    _see_also = ['status']
    takes_args = ['dir?']

    @display_command
    def run(self, dir=u'.'):
        tree = WorkingTree.open_containing(dir)[0]
        tree.lock_read()
        try:
            new_inv = tree.inventory
            old_tree = tree.basis_tree()
            old_tree.lock_read()
            try:
                old_inv = old_tree.inventory
                renames = list(_mod_tree.find_renames(old_inv, new_inv))
                renames.sort()
                for old_name, new_name in renames:
                    self.outf.write("%s => %s\n" % (old_name, new_name))
            finally:
                old_tree.unlock()
        finally:
            tree.unlock()


class cmd_update(Command):
    """Update a tree to have the latest code committed to its branch.
    
    This will perform a merge into the working tree, and may generate
    conflicts. If you have any local changes, you will still 
    need to commit them after the update for the update to be complete.
    
    If you want to discard your local changes, you can just do a 
    'bzr revert' instead of 'bzr commit' after the update.
    """

    _see_also = ['pull', 'working-trees']
    takes_args = ['dir?']
    aliases = ['up']

    def run(self, dir='.'):
        tree = WorkingTree.open_containing(dir)[0]
        master = tree.branch.get_master_branch()
        if master is not None:
            tree.lock_write()
        else:
            tree.lock_tree_write()
        try:
            existing_pending_merges = tree.get_parent_ids()[1:]
            last_rev = tree.last_revision()
            if last_rev == tree.branch.last_revision():
                # may be up to date, check master too.
                master = tree.branch.get_master_branch()
                if master is None or last_rev == master.last_revision():
                    revno = tree.branch.revision_id_to_revno(last_rev)
                    note("Tree is up to date at revision %d." % (revno,))
                    return 0
            conflicts = tree.update()
            revno = tree.branch.revision_id_to_revno(tree.last_revision())
            note('Updated to revision %d.' % (revno,))
            if tree.get_parent_ids()[1:] != existing_pending_merges:
                note('Your local commits will now show as pending merges with '
                     "'bzr status', and can be committed with 'bzr commit'.")
            if conflicts != 0:
                return 1
            else:
                return 0
        finally:
            tree.unlock()


class cmd_info(Command):
    """Show information about a working tree, branch or repository.

    This command will show all known locations and formats associated to the
    tree, branch or repository.  Statistical information is included with
    each report.

    Branches and working trees will also report any missing revisions.
    """
    _see_also = ['revno', 'working-trees', 'repositories']
    takes_args = ['location?']
    takes_options = ['verbose']

    @display_command
    def run(self, location=None, verbose=False):
        from bzrlib.info import show_bzrdir_info
        show_bzrdir_info(bzrdir.BzrDir.open_containing(location)[0],
                         verbose=verbose)


class cmd_remove(Command):
    """Remove files or directories.

    This makes bzr stop tracking changes to the specified files and
    delete them if they can easily be recovered using revert.

    You can specify one or more files, and/or --new.  If you specify --new,
    only 'added' files will be removed.  If you specify both, then new files
    in the specified directories will be removed.  If the directories are
    also new, they will also be removed.
    """
    takes_args = ['file*']
    takes_options = ['verbose',
        Option('new', help='remove newly-added files'),
        RegistryOption.from_kwargs('file-deletion-strategy',
            'The file deletion mode to be used',
            title='Deletion Strategy', value_switches=True, enum_switch=False,
            safe='Only delete files if they can be'
                 ' safely recovered (default).',
            keep="Don't delete any files.",
            force='Delete all the specified files, even if they can not be '
                'recovered and even if they are non-empty directories.')]
    aliases = ['rm']
    encoding_type = 'replace'

    def run(self, file_list, verbose=False, new=False,
        file_deletion_strategy='safe'):
        tree, file_list = tree_files(file_list)

        if file_list is not None:
            file_list = [f for f in file_list if f != '']
        elif not new:
            raise errors.BzrCommandError('Specify one or more files to'
            ' remove, or use --new.')

        if new:
            added = tree.changes_from(tree.basis_tree(),
                specific_files=file_list).added
            file_list = sorted([f[0] for f in added], reverse=True)
            if len(file_list) == 0:
                raise errors.BzrCommandError('No matching files.')
        tree.remove(file_list, verbose=verbose, to_file=self.outf,
            keep_files=file_deletion_strategy=='keep',
            force=file_deletion_strategy=='force')


class cmd_file_id(Command):
    """Print file_id of a particular file or directory.

    The file_id is assigned when the file is first added and remains the
    same through all revisions where the file exists, even when it is
    moved or renamed.
    """

    hidden = True
    _see_also = ['inventory', 'ls']
    takes_args = ['filename']

    @display_command
    def run(self, filename):
        tree, relpath = WorkingTree.open_containing(filename)
        i = tree.path2id(relpath)
        if i is None:
            raise errors.NotVersionedError(filename)
        else:
            self.outf.write(i + '\n')


class cmd_file_path(Command):
    """Print path of file_ids to a file or directory.

    This prints one line for each directory down to the target,
    starting at the branch root.
    """

    hidden = True
    takes_args = ['filename']

    @display_command
    def run(self, filename):
        tree, relpath = WorkingTree.open_containing(filename)
        fid = tree.path2id(relpath)
        if fid is None:
            raise errors.NotVersionedError(filename)
        segments = osutils.splitpath(relpath)
        for pos in range(1, len(segments) + 1):
            path = osutils.joinpath(segments[:pos])
            self.outf.write("%s\n" % tree.path2id(path))


class cmd_reconcile(Command):
    """Reconcile bzr metadata in a branch.

    This can correct data mismatches that may have been caused by
    previous ghost operations or bzr upgrades. You should only
    need to run this command if 'bzr check' or a bzr developer 
    advises you to run it.

    If a second branch is provided, cross-branch reconciliation is
    also attempted, which will check that data like the tree root
    id which was not present in very early bzr versions is represented
    correctly in both branches.

    At the same time it is run it may recompress data resulting in 
    a potential saving in disk space or performance gain.

    The branch *MUST* be on a listable system such as local disk or sftp.
    """

    _see_also = ['check']
    takes_args = ['branch?']

    def run(self, branch="."):
        from bzrlib.reconcile import reconcile
        dir = bzrdir.BzrDir.open(branch)
        reconcile(dir)


class cmd_revision_history(Command):
    """Display the list of revision ids on a branch."""

    _see_also = ['log']
    takes_args = ['location?']

    hidden = True

    @display_command
    def run(self, location="."):
        branch = Branch.open_containing(location)[0]
        for revid in branch.revision_history():
            self.outf.write(revid)
            self.outf.write('\n')


class cmd_ancestry(Command):
    """List all revisions merged into this branch."""

    _see_also = ['log', 'revision-history']
    takes_args = ['location?']

    hidden = True

    @display_command
    def run(self, location="."):
        try:
            wt = WorkingTree.open_containing(location)[0]
        except errors.NoWorkingTree:
            b = Branch.open(location)
            last_revision = b.last_revision()
        else:
            b = wt.branch
            last_revision = wt.last_revision()

        revision_ids = b.repository.get_ancestry(last_revision)
        assert revision_ids[0] is None
        revision_ids.pop(0)
        for revision_id in revision_ids:
            self.outf.write(revision_id + '\n')


class cmd_init(Command):
    """Make a directory into a versioned branch.

    Use this to create an empty branch, or before importing an
    existing project.

    If there is a repository in a parent directory of the location, then 
    the history of the branch will be stored in the repository.  Otherwise
    init creates a standalone branch which carries its own history
    in the .bzr directory.

    If there is already a branch at the location but it has no working tree,
    the tree can be populated with 'bzr checkout'.

    Recipe for importing a tree of files:
        cd ~/project
        bzr init
        bzr add .
        bzr status
        bzr commit -m 'imported project'
    """

    _see_also = ['init-repo', 'branch', 'checkout']
    takes_args = ['location?']
    takes_options = [
         RegistryOption('format',
                help='Specify a format for this branch. '
                'See "help formats".',
                registry=bzrdir.format_registry,
                converter=bzrdir.format_registry.make_bzrdir,
                value_switches=True,
                title="Branch Format",
                ),
         Option('append-revisions-only',
                help='Never change revnos or the existing log.'
                '  Append revisions to it only.')
         ]
    def run(self, location=None, format=None, append_revisions_only=False):
        if format is None:
            format = bzrdir.format_registry.make_bzrdir('default')
        if location is None:
            location = u'.'

        to_transport = transport.get_transport(location)

        # The path has to exist to initialize a
        # branch inside of it.
        # Just using os.mkdir, since I don't
        # believe that we want to create a bunch of
        # locations if the user supplies an extended path
        # TODO: create-prefix
        to_transport.ensure_base()

        try:
            # FIXME: Reuse to_transport instead of location
            existing_bzrdir = bzrdir.BzrDir.open(location)
        except errors.NotBranchError:
            # really a NotBzrDir error...
            # FIXME: Reuse to_transport instead of
            # to_transport.base (nastier than above)
            branch = bzrdir.BzrDir.create_branch_convenience(to_transport.base,
                                                             format=format)
        else:
            from bzrlib.transport.local import LocalTransport
            if existing_bzrdir.has_branch():
                if (isinstance(to_transport, LocalTransport)
                    and not existing_bzrdir.has_workingtree()):
                        raise errors.BranchExistsWithoutWorkingTree(location)
                raise errors.AlreadyBranchError(location)
            else:
                branch = existing_bzrdir.create_branch()
                existing_bzrdir.create_workingtree()
        if append_revisions_only:
            try:
                branch.set_append_revisions_only(True)
            except errors.UpgradeRequired:
                raise errors.BzrCommandError('This branch format cannot be set'
                    ' to append-revisions-only.  Try --experimental-branch6')


class cmd_init_repository(Command):
    """Create a shared repository to hold branches.

    New branches created under the repository directory will store their
    revisions in the repository, not in the branch directory.

    If the --no-trees option is used then the branches in the repository
    will not have working trees by default.

    example:
        bzr init-repo --no-trees repo
        bzr init repo/trunk
        bzr checkout --lightweight repo/trunk trunk-checkout
        cd trunk-checkout
        (add files here)

    See 'bzr help repositories' for more information.
    """

    _see_also = ['init', 'branch', 'checkout']
    takes_args = ["location"]
    takes_options = [RegistryOption('format',
                            help='Specify a format for this repository. See'
                                 ' "bzr help formats" for details',
                            registry=bzrdir.format_registry,
                            converter=bzrdir.format_registry.make_bzrdir,
                            value_switches=True, title='Repository format'),
                     Option('no-trees',
                             help='Branches in the repository will default to'
                                  ' not having a working tree'),
                    ]
    aliases = ["init-repo"]

    def run(self, location, format=None, no_trees=False):
        if format is None:
            format = bzrdir.format_registry.make_bzrdir('default')

        if location is None:
            location = '.'

        to_transport = transport.get_transport(location)
        to_transport.ensure_base()

        newdir = format.initialize_on_transport(to_transport)
        repo = newdir.create_repository(shared=True)
        repo.set_make_working_trees(not no_trees)


class cmd_diff(Command):
    """Show differences in the working tree or between revisions.
    
    If files are listed, only the changes in those files are listed.
    Otherwise, all changes for the tree are listed.

    "bzr diff -p1" is equivalent to "bzr diff --prefix old/:new/", and
    produces patches suitable for "patch -p1".

    examples:
        bzr diff
            Shows the difference in the working tree versus the last commit
        bzr diff -r1
            Difference between the working tree and revision 1
        bzr diff -r1..2
            Difference between revision 2 and revision 1
        bzr diff --prefix old/:new/
            Same as 'bzr diff' but prefix paths with old/ and new/
        bzr diff bzr.mine bzr.dev
            Show the differences between the two working trees
        bzr diff foo.c
            Show just the differences for 'foo.c'
    """
    # TODO: Option to use external diff command; could be GNU diff, wdiff,
    #       or a graphical diff.

    # TODO: Python difflib is not exactly the same as unidiff; should
    #       either fix it up or prefer to use an external diff.

    # TODO: Selected-file diff is inefficient and doesn't show you
    #       deleted files.

    # TODO: This probably handles non-Unix newlines poorly.

    _see_also = ['status']
    takes_args = ['file*']
    takes_options = ['revision', 'diff-options',
        Option('prefix', type=str,
               short_name='p',
               help='Set prefixes to added to old and new filenames, as '
                    'two values separated by a colon. (eg "old/:new/")'),
        ]
    aliases = ['di', 'dif']
    encoding_type = 'exact'

    @display_command
    def run(self, revision=None, file_list=None, diff_options=None,
            prefix=None):
        from bzrlib.diff import diff_cmd_helper, show_diff_trees

        if (prefix is None) or (prefix == '0'):
            # diff -p0 format
            old_label = ''
            new_label = ''
        elif prefix == '1':
            old_label = 'old/'
            new_label = 'new/'
        elif ':' in prefix:
            old_label, new_label = prefix.split(":")
        else:
            raise errors.BzrCommandError(
                '--prefix expects two values separated by a colon'
                ' (eg "old/:new/")')

        if revision and len(revision) > 2:
            raise errors.BzrCommandError('bzr diff --revision takes exactly'
                                         ' one or two revision specifiers')

        try:
            tree1, file_list = internal_tree_files(file_list)
            tree2 = None
            b = None
            b2 = None
        except errors.FileInWrongBranch:
            if len(file_list) != 2:
                raise errors.BzrCommandError("Files are in different branches")

            tree1, file1 = WorkingTree.open_containing(file_list[0])
            tree2, file2 = WorkingTree.open_containing(file_list[1])
            if file1 != "" or file2 != "":
                # FIXME diff those two files. rbc 20051123
                raise errors.BzrCommandError("Files are in different branches")
            file_list = None
        except errors.NotBranchError:
            if (revision is not None and len(revision) == 2
                and not revision[0].needs_branch()
                and not revision[1].needs_branch()):
                # If both revision specs include a branch, we can
                # diff them without needing a local working tree
                tree1, tree2 = None, None
            else:
                raise

        if tree2 is not None:
            if revision is not None:
                # FIXME: but there should be a clean way to diff between
                # non-default versions of two trees, it's not hard to do
                # internally...
                raise errors.BzrCommandError(
                        "Sorry, diffing arbitrary revisions across branches "
                        "is not implemented yet")
            return show_diff_trees(tree1, tree2, sys.stdout, 
                                   specific_files=file_list,
                                   external_diff_options=diff_options,
                                   old_label=old_label, new_label=new_label)

        return diff_cmd_helper(tree1, file_list, diff_options,
                               revision_specs=revision,
                               old_label=old_label, new_label=new_label)


class cmd_deleted(Command):
    """List files deleted in the working tree.
    """
    # TODO: Show files deleted since a previous revision, or
    # between two revisions.
    # TODO: Much more efficient way to do this: read in new
    # directories with readdir, rather than stating each one.  Same
    # level of effort but possibly much less IO.  (Or possibly not,
    # if the directories are very large...)
    _see_also = ['status', 'ls']
    takes_options = ['show-ids']

    @display_command
    def run(self, show_ids=False):
        tree = WorkingTree.open_containing(u'.')[0]
        tree.lock_read()
        try:
            old = tree.basis_tree()
            old.lock_read()
            try:
                for path, ie in old.inventory.iter_entries():
                    if not tree.has_id(ie.file_id):
                        self.outf.write(path)
                        if show_ids:
                            self.outf.write(' ')
                            self.outf.write(ie.file_id)
                        self.outf.write('\n')
            finally:
                old.unlock()
        finally:
            tree.unlock()


class cmd_modified(Command):
    """List files modified in working tree.
    """

    hidden = True
    _see_also = ['status', 'ls']

    @display_command
    def run(self):
        tree = WorkingTree.open_containing(u'.')[0]
        td = tree.changes_from(tree.basis_tree())
        for path, id, kind, text_modified, meta_modified in td.modified:
            self.outf.write(path + '\n')


class cmd_added(Command):
    """List files added in working tree.
    """

    hidden = True
    _see_also = ['status', 'ls']

    @display_command
    def run(self):
        wt = WorkingTree.open_containing(u'.')[0]
        wt.lock_read()
        try:
            basis = wt.basis_tree()
            basis.lock_read()
            try:
                basis_inv = basis.inventory
                inv = wt.inventory
                for file_id in inv:
                    if file_id in basis_inv:
                        continue
                    if inv.is_root(file_id) and len(basis_inv) == 0:
                        continue
                    path = inv.id2path(file_id)
                    if not os.access(osutils.abspath(path), os.F_OK):
                        continue
                    self.outf.write(path + '\n')
            finally:
                basis.unlock()
        finally:
            wt.unlock()


class cmd_root(Command):
    """Show the tree root directory.

    The root is the nearest enclosing directory with a .bzr control
    directory."""

    takes_args = ['filename?']
    @display_command
    def run(self, filename=None):
        """Print the branch root."""
        tree = WorkingTree.open_containing(filename)[0]
        self.outf.write(tree.basedir + '\n')


def _parse_limit(limitstring):
    try:
        return int(limitstring)
    except ValueError:
        msg = "The limit argument must be an integer."
        raise errors.BzrCommandError(msg)


class cmd_log(Command):
    """Show log of a branch, file, or directory.

    By default show the log of the branch containing the working directory.

    To request a range of logs, you can use the command -r begin..end
    -r revision requests a specific revision, -r ..end or -r begin.. are
    also valid.

    examples:
        bzr log
        bzr log foo.c
        bzr log -r -10.. http://server/branch
    """

    # TODO: Make --revision support uuid: and hash: [future tag:] notation.

    takes_args = ['location?']
    takes_options = [Option('forward', 
                            help='show from oldest to newest'),
                     'timezone', 
                     Option('verbose', 
                             short_name='v',
                             help='show files changed in each revision'),
                     'show-ids', 'revision',
                     'log-format',
                     Option('message',
                            short_name='m',
                            help='show revisions whose message matches this regexp',
                            type=str),
                     Option('limit', 
                            help='limit the output to the first N revisions',
                            type=_parse_limit),
                     ]
    encoding_type = 'replace'

    @display_command
    def run(self, location=None, timezone='original',
            verbose=False,
            show_ids=False,
            forward=False,
            revision=None,
            log_format=None,
            message=None,
            limit=None):
        from bzrlib.log import show_log
        assert message is None or isinstance(message, basestring), \
            "invalid message argument %r" % message
        direction = (forward and 'forward') or 'reverse'
        
        # log everything
        file_id = None
        if location:
            # find the file id to log:

            tree, b, fp = bzrdir.BzrDir.open_containing_tree_or_branch(
                location)
            if fp != '':
                if tree is None:
                    tree = b.basis_tree()
                file_id = tree.path2id(fp)
                if file_id is None:
                    raise errors.BzrCommandError(
                        "Path does not have any revision history: %s" %
                        location)
        else:
            # local dir only
            # FIXME ? log the current subdir only RBC 20060203 
            if revision is not None \
                    and len(revision) > 0 and revision[0].get_branch():
                location = revision[0].get_branch()
            else:
                location = '.'
            dir, relpath = bzrdir.BzrDir.open_containing(location)
            b = dir.open_branch()

        b.lock_read()
        try:
            if revision is None:
                rev1 = None
                rev2 = None
            elif len(revision) == 1:
                rev1 = rev2 = revision[0].in_history(b).revno
            elif len(revision) == 2:
                if revision[1].get_branch() != revision[0].get_branch():
                    # b is taken from revision[0].get_branch(), and
                    # show_log will use its revision_history. Having
                    # different branches will lead to weird behaviors.
                    raise errors.BzrCommandError(
                        "Log doesn't accept two revisions in different"
                        " branches.")
                if revision[0].spec is None:
                    # missing begin-range means first revision
                    rev1 = 1
                else:
                    rev1 = revision[0].in_history(b).revno

                if revision[1].spec is None:
                    # missing end-range means last known revision
                    rev2 = b.revno()
                else:
                    rev2 = revision[1].in_history(b).revno
            else:
                raise errors.BzrCommandError(
                    'bzr log --revision takes one or two values.')

            # By this point, the revision numbers are converted to the +ve
            # form if they were supplied in the -ve form, so we can do
            # this comparison in relative safety
            if rev1 > rev2:
                (rev2, rev1) = (rev1, rev2)

            if log_format is None:
                log_format = log.log_formatter_registry.get_default(b)

            lf = log_format(show_ids=show_ids, to_file=self.outf,
                            show_timezone=timezone)

            show_log(b,
                     lf,
                     file_id,
                     verbose=verbose,
                     direction=direction,
                     start_revision=rev1,
                     end_revision=rev2,
                     search=message,
                     limit=limit)
        finally:
            b.unlock()


def get_log_format(long=False, short=False, line=False, default='long'):
    log_format = default
    if long:
        log_format = 'long'
    if short:
        log_format = 'short'
    if line:
        log_format = 'line'
    return log_format


class cmd_touching_revisions(Command):
    """Return revision-ids which affected a particular file.

    A more user-friendly interface is "bzr log FILE".
    """

    hidden = True
    takes_args = ["filename"]

    @display_command
    def run(self, filename):
        tree, relpath = WorkingTree.open_containing(filename)
        b = tree.branch
        file_id = tree.path2id(relpath)
        for revno, revision_id, what in log.find_touching_revisions(b, file_id):
            self.outf.write("%6d %s\n" % (revno, what))


class cmd_ls(Command):
    """List files in a tree.
    """

    _see_also = ['status', 'cat']
    takes_args = ['path?']
    # TODO: Take a revision or remote path and list that tree instead.
    takes_options = ['verbose', 'revision',
                     Option('non-recursive',
                            help='don\'t recurse into sub-directories'),
                     Option('from-root',
                            help='Print all paths from the root of the branch.'),
                     Option('unknown', help='Print unknown files'),
                     Option('versioned', help='Print versioned files'),
                     Option('ignored', help='Print ignored files'),

                     Option('null', help='Null separate the files'),
                     'kind', 'show-ids'
                    ]
    @display_command
    def run(self, revision=None, verbose=False, 
            non_recursive=False, from_root=False,
            unknown=False, versioned=False, ignored=False,
            null=False, kind=None, show_ids=False, path=None):

        if kind and kind not in ('file', 'directory', 'symlink'):
            raise errors.BzrCommandError('invalid kind specified')

        if verbose and null:
            raise errors.BzrCommandError('Cannot set both --verbose and --null')
        all = not (unknown or versioned or ignored)

        selection = {'I':ignored, '?':unknown, 'V':versioned}

        if path is None:
            fs_path = '.'
            prefix = ''
        else:
            if from_root:
                raise errors.BzrCommandError('cannot specify both --from-root'
                                             ' and PATH')
            fs_path = path
            prefix = path
        tree, branch, relpath = bzrdir.BzrDir.open_containing_tree_or_branch(
            fs_path)
        if from_root:
            relpath = u''
        elif relpath:
            relpath += '/'
        if revision is not None:
            tree = branch.repository.revision_tree(
                revision[0].in_history(branch).rev_id)
        elif tree is None:
            tree = branch.basis_tree()

        tree.lock_read()
        try:
            for fp, fc, fkind, fid, entry in tree.list_files(include_root=False):
                if fp.startswith(relpath):
                    fp = osutils.pathjoin(prefix, fp[len(relpath):])
                    if non_recursive and '/' in fp:
                        continue
                    if not all and not selection[fc]:
                        continue
                    if kind is not None and fkind != kind:
                        continue
                    if verbose:
                        kindch = entry.kind_character()
                        outstring = '%-8s %s%s' % (fc, fp, kindch)
                        if show_ids and fid is not None:
                            outstring = "%-50s %s" % (outstring, fid)
                        self.outf.write(outstring + '\n')
                    elif null:
                        self.outf.write(fp + '\0')
                        if show_ids:
                            if fid is not None:
                                self.outf.write(fid)
                            self.outf.write('\0')
                        self.outf.flush()
                    else:
                        if fid is not None:
                            my_id = fid
                        else:
                            my_id = ''
                        if show_ids:
                            self.outf.write('%-50s %s\n' % (fp, my_id))
                        else:
                            self.outf.write(fp + '\n')
        finally:
            tree.unlock()


class cmd_unknowns(Command):
    """List unknown files.
    """

    hidden = True
    _see_also = ['ls']

    @display_command
    def run(self):
        for f in WorkingTree.open_containing(u'.')[0].unknowns():
            self.outf.write(osutils.quotefn(f) + '\n')


class cmd_ignore(Command):
    """Ignore specified files or patterns.

    To remove patterns from the ignore list, edit the .bzrignore file.

    Trailing slashes on patterns are ignored. 
    If the pattern contains a slash or is a regular expression, it is compared 
    to the whole path from the branch root.  Otherwise, it is compared to only
    the last component of the path.  To match a file only in the root 
    directory, prepend './'.

    Ignore patterns specifying absolute paths are not allowed.

    Ignore patterns may include globbing wildcards such as:
      ? - Matches any single character except '/'
      * - Matches 0 or more characters except '/'
      /**/ - Matches 0 or more directories in a path
      [a-z] - Matches a single character from within a group of characters
 
    Ignore patterns may also be Python regular expressions.  
    Regular expression ignore patterns are identified by a 'RE:' prefix 
    followed by the regular expression.  Regular expression ignore patterns
    may not include named or numbered groups.

    Note: ignore patterns containing shell wildcards must be quoted from 
    the shell on Unix.

    examples:
        bzr ignore ./Makefile
        bzr ignore '*.class'
        bzr ignore 'lib/**/*.o'
        bzr ignore 'RE:lib/.*\.o'
    """

    _see_also = ['status', 'ignored']
    takes_args = ['name_pattern*']
    takes_options = [
                     Option('old-default-rules',
                            help='Out the ignore rules bzr < 0.9 always used.')
                     ]
    
    def run(self, name_pattern_list=None, old_default_rules=None):
        from bzrlib.atomicfile import AtomicFile
        if old_default_rules is not None:
            # dump the rules and exit
            for pattern in ignores.OLD_DEFAULTS:
                print pattern
            return
        if not name_pattern_list:
            raise errors.BzrCommandError("ignore requires at least one "
                                  "NAME_PATTERN or --old-default-rules")
        name_pattern_list = [globbing.normalize_pattern(p) 
                             for p in name_pattern_list]
        for name_pattern in name_pattern_list:
            if (name_pattern[0] == '/' or 
                (len(name_pattern) > 1 and name_pattern[1] == ':')):
                raise errors.BzrCommandError(
                    "NAME_PATTERN should not be an absolute path")
        tree, relpath = WorkingTree.open_containing(u'.')
        ifn = tree.abspath('.bzrignore')
        if os.path.exists(ifn):
            f = open(ifn, 'rt')
            try:
                igns = f.read().decode('utf-8')
            finally:
                f.close()
        else:
            igns = ''

        # TODO: If the file already uses crlf-style termination, maybe
        # we should use that for the newly added lines?

        if igns and igns[-1] != '\n':
            igns += '\n'
        for name_pattern in name_pattern_list:
            igns += name_pattern + '\n'

        f = AtomicFile(ifn, 'wb')
        try:
            f.write(igns.encode('utf-8'))
            f.commit()
        finally:
            f.close()

        if not tree.path2id('.bzrignore'):
            tree.add(['.bzrignore'])


class cmd_ignored(Command):
    """List ignored files and the patterns that matched them.
    """

    _see_also = ['ignore']
    @display_command
    def run(self):
        tree = WorkingTree.open_containing(u'.')[0]
        tree.lock_read()
        try:
            for path, file_class, kind, file_id, entry in tree.list_files():
                if file_class != 'I':
                    continue
                ## XXX: Slightly inefficient since this was already calculated
                pat = tree.is_ignored(path)
                print '%-50s %s' % (path, pat)
        finally:
            tree.unlock()


class cmd_lookup_revision(Command):
    """Lookup the revision-id from a revision-number

    example:
        bzr lookup-revision 33
    """
    hidden = True
    takes_args = ['revno']
    
    @display_command
    def run(self, revno):
        try:
            revno = int(revno)
        except ValueError:
            raise errors.BzrCommandError("not a valid revision-number: %r" % revno)

        print WorkingTree.open_containing(u'.')[0].branch.get_rev_id(revno)


class cmd_export(Command):
    """Export current or past revision to a destination directory or archive.

    If no revision is specified this exports the last committed revision.

    Format may be an "exporter" name, such as tar, tgz, tbz2.  If none is
    given, try to find the format with the extension. If no extension
    is found exports to a directory (equivalent to --format=dir).

    If root is supplied, it will be used as the root directory inside
    container formats (tar, zip, etc). If it is not supplied it will default
    to the exported filename. The root option has no effect for 'dir' format.

    If branch is omitted then the branch containing the current working
    directory will be used.

    Note: Export of tree with non-ASCII filenames to zip is not supported.

     Supported formats       Autodetected by extension
     -----------------       -------------------------
         dir                            -
         tar                          .tar
         tbz2                    .tar.bz2, .tbz2
         tgz                      .tar.gz, .tgz
         zip                          .zip
    """
    takes_args = ['dest', 'branch?']
    takes_options = ['revision', 'format', 'root']
    def run(self, dest, branch=None, revision=None, format=None, root=None):
        from bzrlib.export import export

        if branch is None:
            tree = WorkingTree.open_containing(u'.')[0]
            b = tree.branch
        else:
            b = Branch.open(branch)
            
        if revision is None:
            # should be tree.last_revision  FIXME
            rev_id = b.last_revision()
        else:
            if len(revision) != 1:
                raise errors.BzrCommandError('bzr export --revision takes exactly 1 argument')
            rev_id = revision[0].in_history(b).rev_id
        t = b.repository.revision_tree(rev_id)
        try:
            export(t, dest, format, root)
        except errors.NoSuchExportFormat, e:
            raise errors.BzrCommandError('Unsupported export format: %s' % e.format)


class cmd_cat(Command):
    """Write the contents of a file as of a given revision to standard output.

    If no revision is nominated, the last revision is used.

    Note: Take care to redirect standard output when using this command on a
    binary file. 
    """

    _see_also = ['ls']
    takes_options = ['revision', 'name-from-revision']
    takes_args = ['filename']
    encoding_type = 'exact'

    @display_command
    def run(self, filename, revision=None, name_from_revision=False):
        if revision is not None and len(revision) != 1:
            raise errors.BzrCommandError("bzr cat --revision takes exactly"
                                        " one number")

        tree = None
        try:
            tree, b, relpath = \
                    bzrdir.BzrDir.open_containing_tree_or_branch(filename)
        except errors.NotBranchError:
            pass

        if revision is not None and revision[0].get_branch() is not None:
            b = Branch.open(revision[0].get_branch())
        if tree is None:
            tree = b.basis_tree()
        if revision is None:
            revision_id = b.last_revision()
        else:
            revision_id = revision[0].in_history(b).rev_id

        cur_file_id = tree.path2id(relpath)
        rev_tree = b.repository.revision_tree(revision_id)
        old_file_id = rev_tree.path2id(relpath)
        
        if name_from_revision:
            if old_file_id is None:
                raise errors.BzrCommandError("%r is not present in revision %s"
                                                % (filename, revision_id))
            else:
                rev_tree.print_file(old_file_id)
        elif cur_file_id is not None:
            rev_tree.print_file(cur_file_id)
        elif old_file_id is not None:
            rev_tree.print_file(old_file_id)
        else:
            raise errors.BzrCommandError("%r is not present in revision %s" %
                                         (filename, revision_id))


class cmd_local_time_offset(Command):
    """Show the offset in seconds from GMT to local time."""
    hidden = True    
    @display_command
    def run(self):
        print osutils.local_time_offset()



class cmd_commit(Command):
    """Commit changes into a new revision.
    
    If no arguments are given, the entire tree is committed.

    If selected files are specified, only changes to those files are
    committed.  If a directory is specified then the directory and everything 
    within it is committed.

    A selected-file commit may fail in some cases where the committed
    tree would be invalid. Consider::

      bzr init foo
      mkdir foo/bar
      bzr add foo/bar
      bzr commit foo -m "committing foo"
      bzr mv foo/bar foo/baz
      mkdir foo/bar
      bzr add foo/bar
      bzr commit foo/bar -m "committing bar but not baz"

    In the example above, the last commit will fail by design. This gives
    the user the opportunity to decide whether they want to commit the
    rename at the same time, separately first, or not at all. (As a general
    rule, when in doubt, Bazaar has a policy of Doing the Safe Thing.)

    Note: A selected-file commit after a merge is not yet supported.
    """
    # TODO: Run hooks on tree to-be-committed, and after commit.

    # TODO: Strict commit that fails if there are deleted files.
    #       (what does "deleted files" mean ??)

    # TODO: Give better message for -s, --summary, used by tla people

    # XXX: verbose currently does nothing

    _see_also = ['bugs', 'uncommit']
    takes_args = ['selected*']
    takes_options = ['message', 'verbose', 
                     Option('unchanged',
                            help='commit even if nothing has changed'),
                     Option('file', type=str, 
                            short_name='F',
                            argname='msgfile',
                            help='file containing commit message'),
                     Option('strict',
                            help="refuse to commit if there are unknown "
                            "files in the working tree."),
                     ListOption('fixes', type=str,
                                help="mark a bug as being fixed by this "
                                     "revision."),
                     Option('local',
                            help="perform a local only commit in a bound "
                                 "branch. Such commits are not pushed to "
                                 "the master branch until a normal commit "
                                 "is performed."
                            ),
                     ]
    aliases = ['ci', 'checkin']

    def _get_bug_fix_properties(self, fixes, branch):
        properties = []
        # Configure the properties for bug fixing attributes.
        for fixed_bug in fixes:
            tokens = fixed_bug.split(':')
            if len(tokens) != 2:
                raise errors.BzrCommandError(
                    "Invalid bug %s. Must be in the form of 'tag:id'. "
                    "Commit refused." % fixed_bug)
            tag, bug_id = tokens
            try:
                bug_url = bugtracker.get_bug_url(tag, branch, bug_id)
            except errors.UnknownBugTrackerAbbreviation:
                raise errors.BzrCommandError(
                    'Unrecognized bug %s. Commit refused.' % fixed_bug)
            except errors.MalformedBugIdentifier:
                raise errors.BzrCommandError(
                    "Invalid bug identifier for %s. Commit refused."
                    % fixed_bug)
            properties.append('%s fixed' % bug_url)
        return '\n'.join(properties)

    def run(self, message=None, file=None, verbose=True, selected_list=None,
            unchanged=False, strict=False, local=False, fixes=None):
        from bzrlib.commit import (NullCommitReporter, ReportCommitToLog)
        from bzrlib.errors import (PointlessCommit, ConflictsInTree,
                StrictCommitFailed)
        from bzrlib.msgeditor import edit_commit_message, \
                make_commit_message_template

        # TODO: Need a blackbox test for invoking the external editor; may be
        # slightly problematic to run this cross-platform.

        # TODO: do more checks that the commit will succeed before 
        # spending the user's valuable time typing a commit message.

        properties = {}

        tree, selected_list = tree_files(selected_list)
        if selected_list == ['']:
            # workaround - commit of root of tree should be exactly the same
            # as just default commit in that tree, and succeed even though
            # selected-file merge commit is not done yet
            selected_list = []

        bug_property = self._get_bug_fix_properties(fixes, tree.branch)
        if bug_property:
            properties['bugs'] = bug_property

        if local and not tree.branch.get_bound_location():
            raise errors.LocalRequiresBoundBranch()

        def get_message(commit_obj):
            """Callback to get commit message"""
            my_message = message
            if my_message is None and not file:
                template = make_commit_message_template(tree, selected_list)
                my_message = edit_commit_message(template)
                if my_message is None:
                    raise errors.BzrCommandError("please specify a commit"
                        " message with either --message or --file")
            elif my_message and file:
                raise errors.BzrCommandError(
                    "please specify either --message or --file")
            if file:
                my_message = codecs.open(file, 'rt', 
                                         bzrlib.user_encoding).read()
            if my_message == "":
                raise errors.BzrCommandError("empty commit message specified")
            return my_message

        if verbose:
            reporter = ReportCommitToLog()
        else:
            reporter = NullCommitReporter()

        try:
            tree.commit(message_callback=get_message,
                        specific_files=selected_list,
                        allow_pointless=unchanged, strict=strict, local=local,
                        reporter=reporter, revprops=properties)
        except PointlessCommit:
            # FIXME: This should really happen before the file is read in;
            # perhaps prepare the commit; get the message; then actually commit
            raise errors.BzrCommandError("no changes to commit."
                              " use --unchanged to commit anyhow")
        except ConflictsInTree:
            raise errors.BzrCommandError('Conflicts detected in working '
                'tree.  Use "bzr conflicts" to list, "bzr resolve FILE" to'
                ' resolve.')
        except StrictCommitFailed:
            raise errors.BzrCommandError("Commit refused because there are"
                              " unknown files in the working tree.")
        except errors.BoundBranchOutOfDate, e:
            raise errors.BzrCommandError(str(e) + "\n"
            'To commit to master branch, run update and then commit.\n'
            'You can also pass --local to commit to continue working '
            'disconnected.')


class cmd_check(Command):
    """Validate consistency of branch history.

    This command checks various invariants about the branch storage to
    detect data corruption or bzr bugs.
    """

    _see_also = ['reconcile']
    takes_args = ['branch?']
    takes_options = ['verbose']

    def run(self, branch=None, verbose=False):
        from bzrlib.check import check
        if branch is None:
            tree = WorkingTree.open_containing()[0]
            branch = tree.branch
        else:
            branch = Branch.open(branch)
        check(branch, verbose)


class cmd_upgrade(Command):
    """Upgrade branch storage to current format.

    The check command or bzr developers may sometimes advise you to run
    this command. When the default format has changed you may also be warned
    during other operations to upgrade.
    """

    _see_also = ['check']
    takes_args = ['url?']
    takes_options = [
                    RegistryOption('format',
                        help='Upgrade to a specific format.  See "bzr help'
                             ' formats" for details',
                        registry=bzrdir.format_registry,
                        converter=bzrdir.format_registry.make_bzrdir,
                        value_switches=True, title='Branch format'),
                    ]

    def run(self, url='.', format=None):
        from bzrlib.upgrade import upgrade
        if format is None:
            format = bzrdir.format_registry.make_bzrdir('default')
        upgrade(url, format)


class cmd_whoami(Command):
    """Show or set bzr user id.
    
    examples:
        bzr whoami --email
        bzr whoami 'Frank Chu <fchu@example.com>'
    """
    takes_options = [ Option('email',
                             help='display email address only'),
                      Option('branch',
                             help='set identity for the current branch instead of '
                                  'globally'),
                    ]
    takes_args = ['name?']
    encoding_type = 'replace'
    
    @display_command
    def run(self, email=False, branch=False, name=None):
        if name is None:
            # use branch if we're inside one; otherwise global config
            try:
                c = Branch.open_containing('.')[0].get_config()
            except errors.NotBranchError:
                c = config.GlobalConfig()
            if email:
                self.outf.write(c.user_email() + '\n')
            else:
                self.outf.write(c.username() + '\n')
            return

        # display a warning if an email address isn't included in the given name.
        try:
            config.extract_email_address(name)
        except errors.NoEmailInUsername, e:
            warning('"%s" does not seem to contain an email address.  '
                    'This is allowed, but not recommended.', name)
        
        # use global config unless --branch given
        if branch:
            c = Branch.open_containing('.')[0].get_config()
        else:
            c = config.GlobalConfig()
        c.set_user_option('email', name)


class cmd_nick(Command):
    """Print or set the branch nickname.  

    If unset, the tree root directory name is used as the nickname
    To print the current nickname, execute with no argument.  
    """

    _see_also = ['info']
    takes_args = ['nickname?']
    def run(self, nickname=None):
        branch = Branch.open_containing(u'.')[0]
        if nickname is None:
            self.printme(branch)
        else:
            branch.nick = nickname

    @display_command
    def printme(self, branch):
        print branch.nick


class cmd_selftest(Command):
    """Run internal test suite.
    
    This creates temporary test directories in the working directory, but no
    existing data is affected.  These directories are deleted if the tests
    pass, or left behind to help in debugging if they fail and --keep-output
    is specified.
    
    If arguments are given, they are regular expressions that say which tests
    should run.  Tests matching any expression are run, and other tests are
    not run.

    Alternatively if --first is given, matching tests are run first and then
    all other tests are run.  This is useful if you have been working in a
    particular area, but want to make sure nothing else was broken.

    If --exclude is given, tests that match that regular expression are
    excluded, regardless of whether they match --first or not.

    To help catch accidential dependencies between tests, the --randomize
    option is useful. In most cases, the argument used is the word 'now'.
    Note that the seed used for the random number generator is displayed
    when this option is used. The seed can be explicitly passed as the
    argument to this option if required. This enables reproduction of the
    actual ordering used if and when an order sensitive problem is encountered.

    If --list-only is given, the tests that would be run are listed. This is
    useful when combined with --first, --exclude and/or --randomize to
    understand their impact. The test harness reports "Listed nn tests in ..."
    instead of "Ran nn tests in ..." when list mode is enabled.

    If the global option '--no-plugins' is given, plugins are not loaded
    before running the selftests.  This has two effects: features provided or
    modified by plugins will not be tested, and tests provided by plugins will
    not be run.

    examples::
        bzr selftest ignore
            run only tests relating to 'ignore'
        bzr --no-plugins selftest -v
            disable plugins and list tests as they're run

    For each test, that needs actual disk access, bzr create their own
    subdirectory in the temporary testing directory (testXXXX.tmp).
    By default the name of such subdirectory is based on the name of the test.
    If option '--numbered-dirs' is given, bzr will use sequent numbers
    of running tests to create such subdirectories. This is default behavior
    on Windows because of path length limitation.
    """
    # NB: this is used from the class without creating an instance, which is
    # why it does not have a self parameter.
    def get_transport_type(typestring):
        """Parse and return a transport specifier."""
        if typestring == "sftp":
            from bzrlib.transport.sftp import SFTPAbsoluteServer
            return SFTPAbsoluteServer
        if typestring == "memory":
            from bzrlib.transport.memory import MemoryServer
            return MemoryServer
        if typestring == "fakenfs":
            from bzrlib.transport.fakenfs import FakeNFSServer
            return FakeNFSServer
        msg = "No known transport type %s. Supported types are: sftp\n" %\
            (typestring)
        raise errors.BzrCommandError(msg)

    hidden = True
    takes_args = ['testspecs*']
    takes_options = ['verbose',
                     Option('one',
                             help='stop when one test fails',
                             short_name='1',
                             ),
                     Option('keep-output',
                            help='keep output directories when tests fail'),
                     Option('transport',
                            help='Use a different transport by default '
                                 'throughout the test suite.',
                            type=get_transport_type),
                     Option('benchmark', help='run the bzr benchmarks.'),
                     Option('lsprof-timed',
                            help='generate lsprof output for benchmarked'
                                 ' sections of code.'),
                     Option('cache-dir', type=str,
                            help='a directory to cache intermediate'
                                 ' benchmark steps'),
                     Option('clean-output',
                            help='clean temporary tests directories'
                                 ' without running tests'),
                     Option('first',
                            help='run all tests, but run specified tests first',
                            short_name='f',
                            ),
                     Option('numbered-dirs',
                            help='use numbered dirs for TestCaseInTempDir'),
                     Option('list-only',
                            help='list the tests instead of running them'),
                     Option('randomize', type=str, argname="SEED",
                            help='randomize the order of tests using the given'
                                 ' seed or "now" for the current time'),
                     Option('exclude', type=str, argname="PATTERN",
                            short_name='x',
                            help='exclude tests that match this regular'
                                 ' expression'),
                     ]
    encoding_type = 'replace'

    def run(self, testspecs_list=None, verbose=None, one=False,
            keep_output=False, transport=None, benchmark=None,
            lsprof_timed=None, cache_dir=None, clean_output=False,
            first=False, numbered_dirs=None, list_only=False,
            randomize=None, exclude=None):
        import bzrlib.ui
        from bzrlib.tests import selftest
        import bzrlib.benchmarks as benchmarks
        from bzrlib.benchmarks import tree_creator

        if clean_output:
            from bzrlib.tests import clean_selftest_output
            clean_selftest_output()
            return 0

        if numbered_dirs is None and sys.platform == 'win32':
            numbered_dirs = True

        if cache_dir is not None:
            tree_creator.TreeCreator.CACHE_ROOT = osutils.abspath(cache_dir)
        print '%10s: %s' % ('bzr', osutils.realpath(sys.argv[0]))
        print '%10s: %s' % ('bzrlib', bzrlib.__path__[0])
        print
        if testspecs_list is not None:
            pattern = '|'.join(testspecs_list)
        else:
            pattern = ".*"
        if benchmark:
            test_suite_factory = benchmarks.test_suite
            if verbose is None:
                verbose = True
            # TODO: should possibly lock the history file...
            benchfile = open(".perf_history", "at", buffering=1)
        else:
            test_suite_factory = None
            if verbose is None:
                verbose = False
            benchfile = None
        try:
            result = selftest(verbose=verbose, 
                              pattern=pattern,
                              stop_on_failure=one, 
                              keep_output=keep_output,
                              transport=transport,
                              test_suite_factory=test_suite_factory,
                              lsprof_timed=lsprof_timed,
                              bench_history=benchfile,
                              matching_tests_first=first,
                              numbered_dirs=numbered_dirs,
                              list_only=list_only,
                              random_seed=randomize,
                              exclude_pattern=exclude
                              )
        finally:
            if benchfile is not None:
                benchfile.close()
        if result:
            info('tests passed')
        else:
            info('tests failed')
        return int(not result)


class cmd_version(Command):
    """Show version of bzr."""

    @display_command
    def run(self):
        from bzrlib.version import show_version
        show_version()


class cmd_rocks(Command):
    """Statement of optimism."""

    hidden = True

    @display_command
    def run(self):
        print "It sure does!"


class cmd_find_merge_base(Command):
    """Find and print a base revision for merging two branches."""
    # TODO: Options to specify revisions on either side, as if
    #       merging only part of the history.
    takes_args = ['branch', 'other']
    hidden = True
    
    @display_command
    def run(self, branch, other):
        from bzrlib.revision import MultipleRevisionSources
        
        branch1 = Branch.open_containing(branch)[0]
        branch2 = Branch.open_containing(other)[0]

        last1 = branch1.last_revision()
        last2 = branch2.last_revision()

        source = MultipleRevisionSources(branch1.repository, 
                                         branch2.repository)
        
        base_rev_id = common_ancestor(last1, last2, source)

        print 'merge base is revision %s' % base_rev_id


class cmd_merge(Command):
    """Perform a three-way merge.
    
    The branch is the branch you will merge from.  By default, it will merge
    the latest revision.  If you specify a revision, that revision will be
    merged.  If you specify two revisions, the first will be used as a BASE,
    and the second one as OTHER.  Revision numbers are always relative to the
    specified branch.

    By default, bzr will try to merge in all new work from the other
    branch, automatically determining an appropriate base.  If this
    fails, you may need to give an explicit base.
    
    Merge will do its best to combine the changes in two branches, but there
    are some kinds of problems only a human can fix.  When it encounters those,
    it will mark a conflict.  A conflict means that you need to fix something,
    before you should commit.

    Use bzr resolve when you have fixed a problem.  See also bzr conflicts.

    If there is no default branch set, the first merge will set it. After
    that, you can omit the branch to use the default.  To change the
    default, use --remember. The value will only be saved if the remote
    location can be accessed.

    The results of the merge are placed into the destination working
    directory, where they can be reviewed (with bzr diff), tested, and then
    committed to record the result of the merge.

    Examples:

    To merge the latest revision from bzr.dev:
        bzr merge ../bzr.dev

    To merge changes up to and including revision 82 from bzr.dev:
        bzr merge -r 82 ../bzr.dev

    To merge the changes introduced by 82, without previous changes:
        bzr merge -r 81..82 ../bzr.dev
    
    merge refuses to run if there are any uncommitted changes, unless
    --force is given.
    """

    _see_also = ['update', 'remerge']
    takes_args = ['branch?']
    takes_options = ['revision', 'force', 'merge-type', 'reprocess', 'remember',
        Option('show-base', help="Show base revision text in "
               "conflicts"),
        Option('uncommitted', help='Apply uncommitted changes'
               ' from a working copy, instead of branch changes'),
        Option('pull', help='If the destination is already'
                ' completely merged into the source, pull from the'
                ' source rather than merging. When this happens,'
                ' you do not need to commit the result.'),
        Option('directory',
            help='Branch to merge into, '
                 'rather than the one containing the working directory',
            short_name='d',
            type=unicode,
            ),
    ]

    def run(self, branch=None, revision=None, force=False, merge_type=None,
            show_base=False, reprocess=False, remember=False,
            uncommitted=False, pull=False,
            directory=None,
            ):
        from bzrlib.tag import _merge_tags_if_possible
        other_revision_id = None
        if merge_type is None:
            merge_type = _mod_merge.Merge3Merger

        if directory is None: directory = u'.'
        # XXX: jam 20070225 WorkingTree should be locked before you extract its
        #      inventory. Because merge is a mutating operation, it really
        #      should be a lock_write() for the whole cmd_merge operation.
        #      However, cmd_merge open's its own tree in _merge_helper, which
        #      means if we lock here, the later lock_write() will always block.
        #      Either the merge helper code should be updated to take a tree,
        #      (What about tree.merge_from_branch?)
        tree = WorkingTree.open_containing(directory)[0]
        change_reporter = delta._ChangeReporter(
            unversioned_filter=tree.is_ignored)

        if branch is not None:
            try:
                mergeable = bundle.read_mergeable_from_url(
                    branch)
            except errors.NotABundle:
                pass # Continue on considering this url a Branch
            else:
                if revision is not None:
                    raise errors.BzrCommandError(
                        'Cannot use -r with merge directives or bundles')
                other_revision_id = mergeable.install_revisions(
                    tree.branch.repository)
                revision = [RevisionSpec.from_string(
                    'revid:' + other_revision_id)]

        if revision is None \
                or len(revision) < 1 or revision[0].needs_branch():
            branch = self._get_remembered_parent(tree, branch, 'Merging from')

        if revision is None or len(revision) < 1:
            if uncommitted:
                base = [branch, -1]
                other = [branch, None]
            else:
                base = [None, None]
                other = [branch, -1]
            other_branch, path = Branch.open_containing(branch)
        else:
            if uncommitted:
                raise errors.BzrCommandError('Cannot use --uncommitted and'
                                             ' --revision at the same time.')
            branch = revision[0].get_branch() or branch
            if len(revision) == 1:
                base = [None, None]
                if other_revision_id is not None:
                    other_branch = None
                    path = ""
                    other = None
                else:
                    other_branch, path = Branch.open_containing(branch)
                    revno = revision[0].in_history(other_branch).revno
                    other = [branch, revno]
            else:
                assert len(revision) == 2
                if None in revision:
                    raise errors.BzrCommandError(
                        "Merge doesn't permit empty revision specifier.")
                base_branch, path = Branch.open_containing(branch)
                branch1 = revision[1].get_branch() or branch
                other_branch, path1 = Branch.open_containing(branch1)
                if revision[0].get_branch() is not None:
                    # then path was obtained from it, and is None.
                    path = path1

                base = [branch, revision[0].in_history(base_branch).revno]
                other = [branch1, revision[1].in_history(other_branch).revno]

        if ((tree.branch.get_parent() is None or remember) and
            other_branch is not None):
            tree.branch.set_parent(other_branch.base)

        # pull tags now... it's a bit inconsistent to do it ahead of copying
        # the history but that's done inside the merge code
        if other_branch is not None:
            _merge_tags_if_possible(other_branch, tree.branch)

        if path != "":
            interesting_files = [path]
        else:
            interesting_files = None
        pb = ui.ui_factory.nested_progress_bar()
        try:
            try:
                conflict_count = _merge_helper(
                    other, base, other_rev_id=other_revision_id,
                    check_clean=(not force),
                    merge_type=merge_type,
                    reprocess=reprocess,
                    show_base=show_base,
                    pull=pull,
                    this_dir=directory,
                    pb=pb, file_list=interesting_files,
                    change_reporter=change_reporter)
            finally:
                pb.finished()
            if conflict_count != 0:
                return 1
            else:
                return 0
        except errors.AmbiguousBase, e:
            m = ("sorry, bzr can't determine the right merge base yet\n"
                 "candidates are:\n  "
                 + "\n  ".join(e.bases)
                 + "\n"
                 "please specify an explicit base with -r,\n"
                 "and (if you want) report this to the bzr developers\n")
            log_error(m)

    # TODO: move up to common parent; this isn't merge-specific anymore. 
    def _get_remembered_parent(self, tree, supplied_location, verb_string):
        """Use tree.branch's parent if none was supplied.

        Report if the remembered location was used.
        """
        if supplied_location is not None:
            return supplied_location
        stored_location = tree.branch.get_parent()
        mutter("%s", stored_location)
        if stored_location is None:
            raise errors.BzrCommandError("No location specified or remembered")
        display_url = urlutils.unescape_for_display(stored_location, self.outf.encoding)
        self.outf.write("%s remembered location %s\n" % (verb_string, display_url))
        return stored_location


class cmd_remerge(Command):
    """Redo a merge.

    Use this if you want to try a different merge technique while resolving
    conflicts.  Some merge techniques are better than others, and remerge 
    lets you try different ones on different files.

    The options for remerge have the same meaning and defaults as the ones for
    merge.  The difference is that remerge can (only) be run when there is a
    pending merge, and it lets you specify particular files.

    Examples:

    $ bzr remerge --show-base
        Re-do the merge of all conflicted files, and show the base text in
        conflict regions, in addition to the usual THIS and OTHER texts.

    $ bzr remerge --merge-type weave --reprocess foobar
        Re-do the merge of "foobar", using the weave merge algorithm, with
        additional processing to reduce the size of conflict regions.
    """
    takes_args = ['file*']
    takes_options = ['merge-type', 'reprocess',
                     Option('show-base', help="Show base revision text in "
                            "conflicts")]

    def run(self, file_list=None, merge_type=None, show_base=False,
            reprocess=False):
        if merge_type is None:
            merge_type = _mod_merge.Merge3Merger
        tree, file_list = tree_files(file_list)
        tree.lock_write()
        try:
            parents = tree.get_parent_ids()
            if len(parents) != 2:
                raise errors.BzrCommandError("Sorry, remerge only works after normal"
                                             " merges.  Not cherrypicking or"
                                             " multi-merges.")
            repository = tree.branch.repository
            base_revision = common_ancestor(parents[0],
                                            parents[1], repository)
            base_tree = repository.revision_tree(base_revision)
            other_tree = repository.revision_tree(parents[1])
            interesting_ids = None
            new_conflicts = []
            conflicts = tree.conflicts()
            if file_list is not None:
                interesting_ids = set()
                for filename in file_list:
                    file_id = tree.path2id(filename)
                    if file_id is None:
                        raise errors.NotVersionedError(filename)
                    interesting_ids.add(file_id)
                    if tree.kind(file_id) != "directory":
                        continue
                    
                    for name, ie in tree.inventory.iter_entries(file_id):
                        interesting_ids.add(ie.file_id)
                new_conflicts = conflicts.select_conflicts(tree, file_list)[0]
            else:
                # Remerge only supports resolving contents conflicts
                allowed_conflicts = ('text conflict', 'contents conflict')
                restore_files = [c.path for c in conflicts
                                 if c.typestring in allowed_conflicts]
            _mod_merge.transform_tree(tree, tree.basis_tree(), interesting_ids)
            tree.set_conflicts(ConflictList(new_conflicts))
            if file_list is not None:
                restore_files = file_list
            for filename in restore_files:
                try:
                    restore(tree.abspath(filename))
                except errors.NotConflicted:
                    pass
            conflicts = _mod_merge.merge_inner(
                                      tree.branch, other_tree, base_tree,
                                      this_tree=tree,
                                      interesting_ids=interesting_ids,
                                      other_rev_id=parents[1],
                                      merge_type=merge_type,
                                      show_base=show_base,
                                      reprocess=reprocess)
        finally:
            tree.unlock()
        if conflicts > 0:
            return 1
        else:
            return 0


class cmd_revert(Command):
    """Revert files to a previous revision.

    Giving a list of files will revert only those files.  Otherwise, all files
    will be reverted.  If the revision is not specified with '--revision', the
    last committed revision is used.

    To remove only some changes, without reverting to a prior version, use
    merge instead.  For example, "merge . --r-2..-3" will remove the changes
    introduced by -2, without affecting the changes introduced by -1.  Or
    to remove certain changes on a hunk-by-hunk basis, see the Shelf plugin.
    
    By default, any files that have been manually changed will be backed up
    first.  (Files changed only by merge are not backed up.)  Backup files have
    '.~#~' appended to their name, where # is a number.

    When you provide files, you can use their current pathname or the pathname
    from the target revision.  So you can use revert to "undelete" a file by
    name.  If you name a directory, all the contents of that directory will be
    reverted.
    """

    _see_also = ['cat', 'export']
    takes_options = ['revision', 'no-backup']
    takes_args = ['file*']

    def run(self, revision=None, no_backup=False, file_list=None):
        if file_list is not None:
            if len(file_list) == 0:
                raise errors.BzrCommandError("No files specified")
        else:
            file_list = []
        
        tree, file_list = tree_files(file_list)
        if revision is None:
            # FIXME should be tree.last_revision
            rev_id = tree.last_revision()
        elif len(revision) != 1:
            raise errors.BzrCommandError('bzr revert --revision takes exactly 1 argument')
        else:
            rev_id = revision[0].in_history(tree.branch).rev_id
        pb = ui.ui_factory.nested_progress_bar()
        try:
            tree.revert(file_list, 
                        tree.branch.repository.revision_tree(rev_id),
                        not no_backup, pb, report_changes=True)
        finally:
            pb.finished()


class cmd_assert_fail(Command):
    """Test reporting of assertion failures"""
    # intended just for use in testing

    hidden = True

    def run(self):
        raise AssertionError("always fails")


class cmd_help(Command):
    """Show help on a command or other topic.
    """

    _see_also = ['topics']
    takes_options = [Option('long', 'show help on all commands')]
    takes_args = ['topic?']
    aliases = ['?', '--help', '-?', '-h']
    
    @display_command
    def run(self, topic=None, long=False):
        import bzrlib.help
        if topic is None and long:
            topic = "commands"
        bzrlib.help.help(topic)


class cmd_shell_complete(Command):
    """Show appropriate completions for context.

    For a list of all available commands, say 'bzr shell-complete'.
    """
    takes_args = ['context?']
    aliases = ['s-c']
    hidden = True
    
    @display_command
    def run(self, context=None):
        import shellcomplete
        shellcomplete.shellcomplete(context)


class cmd_fetch(Command):
    """Copy in history from another branch but don't merge it.

    This is an internal method used for pull and merge.
    """
    hidden = True
    takes_args = ['from_branch', 'to_branch']
    def run(self, from_branch, to_branch):
        from bzrlib.fetch import Fetcher
        from_b = Branch.open(from_branch)
        to_b = Branch.open(to_branch)
        Fetcher(to_b, from_b)


class cmd_missing(Command):
    """Show unmerged/unpulled revisions between two branches.

    OTHER_BRANCH may be local or remote.
    """

    _see_also = ['merge', 'pull']
    takes_args = ['other_branch?']
    takes_options = [Option('reverse', 'Reverse the order of revisions'),
                     Option('mine-only',
                            'Display changes in the local branch only'),
                     Option('theirs-only',
                            'Display changes in the remote branch only'),
                     'log-format',
                     'show-ids',
                     'verbose'
                     ]
    encoding_type = 'replace'

    @display_command
    def run(self, other_branch=None, reverse=False, mine_only=False,
            theirs_only=False, log_format=None, long=False, short=False,
            line=False,
            show_ids=False, verbose=False):
        from bzrlib.missing import find_unmerged, iter_log_revisions
        from bzrlib.log import log_formatter
        local_branch = Branch.open_containing(u".")[0]
        parent = local_branch.get_parent()
        if other_branch is None:
            other_branch = parent
            if other_branch is None:
                raise errors.BzrCommandError("No peer location known"
                                             +" or specified.")
            display_url = urlutils.unescape_for_display(parent,
                                                        self.outf.encoding)
            self.outf.write("Using last location: " + display_url)

        remote_branch = Branch.open(other_branch)
        if remote_branch.base == local_branch.base:
            remote_branch = local_branch
        local_branch.lock_read()
        try:
            remote_branch.lock_read()
            try:
                local_extra, remote_extra = find_unmerged(local_branch,
                                                          remote_branch)
                if log_format is None:
                    registry = log.log_formatter_registry
                    log_format = registry.get_default(local_branch)
                lf = log_format(to_file=self.outf,
                                show_ids=show_ids,
                                show_timezone='original')
                if reverse is False:
                    local_extra.reverse()
                    remote_extra.reverse()
                if local_extra and not theirs_only:
<<<<<<< HEAD
                    self.outf.write("You have %d extra revision(s):" %
                                    len(local_extra))
                    for data in iter_log_data(local_extra,
                                              local_branch.repository,
                                              verbose):
                        lf.show(*data)
=======
                    print "You have %d extra revision(s):" % len(local_extra)
                    for revision in iter_log_revisions(local_extra, 
                                        local_branch.repository,
                                        verbose):
                        lf.log_revision(revision)
>>>>>>> 5e3448cf
                    printed_local = True
                else:
                    printed_local = False
                if remote_extra and not mine_only:
                    if printed_local is True:
<<<<<<< HEAD
                        self.outf.write("\n\n")
                    self.outf.write("You are missing %d revision(s):" %
                                    len(remote_extra))
                    for data in iter_log_data(remote_extra,
                                              remote_branch.repository,
                                              verbose):
                        lf.show(*data)
=======
                        print "\n\n"
                    print "You are missing %d revision(s):" % len(remote_extra)
                    for revision in iter_log_revisions(remote_extra, 
                                        remote_branch.repository, 
                                        verbose):
                        lf.log_revision(revision)
>>>>>>> 5e3448cf
                if not remote_extra and not local_extra:
                    status_code = 0
                    self.outf.write("Branches are up to date.")
                else:
                    status_code = 1
            finally:
                remote_branch.unlock()
        finally:
            local_branch.unlock()
        if not status_code and parent is None and other_branch is not None:
            local_branch.lock_write()
            try:
                # handle race conditions - a parent might be set while we run.
                if local_branch.get_parent() is None:
                    local_branch.set_parent(remote_branch.base)
            finally:
                local_branch.unlock()
        return status_code


class cmd_plugins(Command):
    """List plugins"""
    hidden = True
    @display_command
    def run(self):
        import bzrlib.plugin
        from inspect import getdoc
        for name, plugin in bzrlib.plugin.all_plugins().items():
            if getattr(plugin, '__path__', None) is not None:
                print plugin.__path__[0]
            elif getattr(plugin, '__file__', None) is not None:
                print plugin.__file__
            else:
                print repr(plugin)
                
            d = getdoc(plugin)
            if d:
                print '\t', d.split('\n')[0]


class cmd_testament(Command):
    """Show testament (signing-form) of a revision."""
    takes_options = ['revision',
                     Option('long', help='Produce long-format testament'), 
                     Option('strict', help='Produce a strict-format'
                            ' testament')]
    takes_args = ['branch?']
    @display_command
    def run(self, branch=u'.', revision=None, long=False, strict=False):
        from bzrlib.testament import Testament, StrictTestament
        if strict is True:
            testament_class = StrictTestament
        else:
            testament_class = Testament
        b = WorkingTree.open_containing(branch)[0].branch
        b.lock_read()
        try:
            if revision is None:
                rev_id = b.last_revision()
            else:
                rev_id = revision[0].in_history(b).rev_id
            t = testament_class.from_revision(b.repository, rev_id)
            if long:
                sys.stdout.writelines(t.as_text_lines())
            else:
                sys.stdout.write(t.as_short_text())
        finally:
            b.unlock()


class cmd_annotate(Command):
    """Show the origin of each line in a file.

    This prints out the given file with an annotation on the left side
    indicating which revision, author and date introduced the change.

    If the origin is the same for a run of consecutive lines, it is 
    shown only at the top, unless the --all option is given.
    """
    # TODO: annotate directories; showing when each file was last changed
    # TODO: if the working copy is modified, show annotations on that 
    #       with new uncommitted lines marked
    aliases = ['ann', 'blame', 'praise']
    takes_args = ['filename']
    takes_options = [Option('all', help='show annotations on all lines'),
                     Option('long', help='show date in annotations'),
                     'revision',
                     'show-ids',
                     ]

    @display_command
    def run(self, filename, all=False, long=False, revision=None,
            show_ids=False):
        from bzrlib.annotate import annotate_file
        tree, relpath = WorkingTree.open_containing(filename)
        branch = tree.branch
        branch.lock_read()
        try:
            if revision is None:
                revision_id = branch.last_revision()
            elif len(revision) != 1:
                raise errors.BzrCommandError('bzr annotate --revision takes exactly 1 argument')
            else:
                revision_id = revision[0].in_history(branch).rev_id
            file_id = tree.path2id(relpath)
            tree = branch.repository.revision_tree(revision_id)
            file_version = tree.inventory[file_id].revision
            annotate_file(branch, file_version, file_id, long, all, sys.stdout,
                          show_ids=show_ids)
        finally:
            branch.unlock()


class cmd_re_sign(Command):
    """Create a digital signature for an existing revision."""
    # TODO be able to replace existing ones.

    hidden = True # is this right ?
    takes_args = ['revision_id*']
    takes_options = ['revision']
    
    def run(self, revision_id_list=None, revision=None):
        import bzrlib.gpg as gpg
        if revision_id_list is not None and revision is not None:
            raise errors.BzrCommandError('You can only supply one of revision_id or --revision')
        if revision_id_list is None and revision is None:
            raise errors.BzrCommandError('You must supply either --revision or a revision_id')
        b = WorkingTree.open_containing(u'.')[0].branch
        gpg_strategy = gpg.GPGStrategy(b.get_config())
        if revision_id_list is not None:
            for revision_id in revision_id_list:
                b.repository.sign_revision(revision_id, gpg_strategy)
        elif revision is not None:
            if len(revision) == 1:
                revno, rev_id = revision[0].in_history(b)
                b.repository.sign_revision(rev_id, gpg_strategy)
            elif len(revision) == 2:
                # are they both on rh- if so we can walk between them
                # might be nice to have a range helper for arbitrary
                # revision paths. hmm.
                from_revno, from_revid = revision[0].in_history(b)
                to_revno, to_revid = revision[1].in_history(b)
                if to_revid is None:
                    to_revno = b.revno()
                if from_revno is None or to_revno is None:
                    raise errors.BzrCommandError('Cannot sign a range of non-revision-history revisions')
                for revno in range(from_revno, to_revno + 1):
                    b.repository.sign_revision(b.get_rev_id(revno), 
                                               gpg_strategy)
            else:
                raise errors.BzrCommandError('Please supply either one revision, or a range.')


class cmd_bind(Command):
    """Convert the current branch into a checkout of the supplied branch.

    Once converted into a checkout, commits must succeed on the master branch
    before they will be applied to the local branch.
    """

    _see_also = ['checkouts', 'unbind']
    takes_args = ['location?']
    takes_options = []

    def run(self, location=None):
        b, relpath = Branch.open_containing(u'.')
        if location is None:
            try:
                location = b.get_old_bound_location()
            except errors.UpgradeRequired:
                raise errors.BzrCommandError('No location supplied.  '
                    'This format does not remember old locations.')
            else:
                if location is None:
                    raise errors.BzrCommandError('No location supplied and no '
                        'previous location known')
        b_other = Branch.open(location)
        try:
            b.bind(b_other)
        except errors.DivergedBranches:
            raise errors.BzrCommandError('These branches have diverged.'
                                         ' Try merging, and then bind again.')


class cmd_unbind(Command):
    """Convert the current checkout into a regular branch.

    After unbinding, the local branch is considered independent and subsequent
    commits will be local only.
    """

    _see_also = ['checkouts', 'bind']
    takes_args = []
    takes_options = []

    def run(self):
        b, relpath = Branch.open_containing(u'.')
        if not b.unbind():
            raise errors.BzrCommandError('Local branch is not bound')


class cmd_uncommit(Command):
    """Remove the last committed revision.

    --verbose will print out what is being removed.
    --dry-run will go through all the motions, but not actually
    remove anything.
    
    In the future, uncommit will create a revision bundle, which can then
    be re-applied.
    """

    # TODO: jam 20060108 Add an option to allow uncommit to remove
    # unreferenced information in 'branch-as-repository' branches.
    # TODO: jam 20060108 Add the ability for uncommit to remove unreferenced
    # information in shared branches as well.
    _see_also = ['commit']
    takes_options = ['verbose', 'revision',
                    Option('dry-run', help='Don\'t actually make changes'),
                    Option('force', help='Say yes to all questions.')]
    takes_args = ['location?']
    aliases = []

    def run(self, location=None,
            dry_run=False, verbose=False,
            revision=None, force=False):
        from bzrlib.log import log_formatter, show_log
        import sys
        from bzrlib.uncommit import uncommit

        if location is None:
            location = u'.'
        control, relpath = bzrdir.BzrDir.open_containing(location)
        try:
            tree = control.open_workingtree()
            b = tree.branch
        except (errors.NoWorkingTree, errors.NotLocalUrl):
            tree = None
            b = control.open_branch()

        rev_id = None
        if revision is None:
            revno = b.revno()
        else:
            # 'bzr uncommit -r 10' actually means uncommit
            # so that the final tree is at revno 10.
            # but bzrlib.uncommit.uncommit() actually uncommits
            # the revisions that are supplied.
            # So we need to offset it by one
            revno = revision[0].in_history(b).revno+1

        if revno <= b.revno():
            rev_id = b.get_rev_id(revno)
        if rev_id is None:
            self.outf.write('No revisions to uncommit.\n')
            return 1

        lf = log_formatter('short',
                           to_file=self.outf,
                           show_timezone='original')

        show_log(b,
                 lf,
                 verbose=False,
                 direction='forward',
                 start_revision=revno,
                 end_revision=b.revno())

        if dry_run:
            print 'Dry-run, pretending to remove the above revisions.'
            if not force:
                val = raw_input('Press <enter> to continue')
        else:
            print 'The above revision(s) will be removed.'
            if not force:
                val = raw_input('Are you sure [y/N]? ')
                if val.lower() not in ('y', 'yes'):
                    print 'Canceled'
                    return 0

        uncommit(b, tree=tree, dry_run=dry_run, verbose=verbose,
                revno=revno)


class cmd_break_lock(Command):
    """Break a dead lock on a repository, branch or working directory.

    CAUTION: Locks should only be broken when you are sure that the process
    holding the lock has been stopped.

    You can get information on what locks are open via the 'bzr info' command.
    
    example:
        bzr break-lock
    """
    takes_args = ['location?']

    def run(self, location=None, show=False):
        if location is None:
            location = u'.'
        control, relpath = bzrdir.BzrDir.open_containing(location)
        try:
            control.break_lock()
        except NotImplementedError:
            pass
        

class cmd_wait_until_signalled(Command):
    """Test helper for test_start_and_stop_bzr_subprocess_send_signal.

    This just prints a line to signal when it is ready, then blocks on stdin.
    """

    hidden = True

    def run(self):
        sys.stdout.write("running\n")
        sys.stdout.flush()
        sys.stdin.readline()


class cmd_serve(Command):
    """Run the bzr server."""

    aliases = ['server']

    takes_options = [
        Option('inet',
               help='serve on stdin/out for use from inetd or sshd'),
        Option('port',
               help='listen for connections on nominated port of the form '
                    '[hostname:]portnumber. Passing 0 as the port number will '
                    'result in a dynamically allocated port. Default port is '
                    '4155.',
               type=str),
        Option('directory',
               help='serve contents of directory',
               type=unicode),
        Option('allow-writes',
               help='By default the server is a readonly server. Supplying '
                    '--allow-writes enables write access to the contents of '
                    'the served directory and below. '
                ),
        ]

    def run(self, port=None, inet=False, directory=None, allow_writes=False):
        from bzrlib.smart import medium, server
        from bzrlib.transport import get_transport
        from bzrlib.transport.chroot import ChrootServer
        from bzrlib.transport.remote import BZR_DEFAULT_PORT, BZR_DEFAULT_INTERFACE
        if directory is None:
            directory = os.getcwd()
        url = urlutils.local_path_to_url(directory)
        if not allow_writes:
            url = 'readonly+' + url
        chroot_server = ChrootServer(get_transport(url))
        chroot_server.setUp()
        t = get_transport(chroot_server.get_url())
        if inet:
            smart_server = medium.SmartServerPipeStreamMedium(
                sys.stdin, sys.stdout, t)
        else:
            host = BZR_DEFAULT_INTERFACE
            if port is None:
                port = BZR_DEFAULT_PORT
            else:
                if ':' in port:
                    host, port = port.split(':')
                port = int(port)
            smart_server = server.SmartTCPServer(t, host=host, port=port)
            print 'listening on port: ', smart_server.port
            sys.stdout.flush()
        # for the duration of this server, no UI output is permitted.
        # note that this may cause problems with blackbox tests. This should
        # be changed with care though, as we dont want to use bandwidth sending
        # progress over stderr to smart server clients!
        old_factory = ui.ui_factory
        try:
            ui.ui_factory = ui.SilentUIFactory()
            smart_server.serve()
        finally:
            ui.ui_factory = old_factory


class cmd_join(Command):
    """Combine a subtree into its containing tree.
    
    This command is for experimental use only.  It requires the target tree
    to be in dirstate-with-subtree format, which cannot be converted into
    earlier formats.

    The TREE argument should be an independent tree, inside another tree, but
    not part of it.  (Such trees can be produced by "bzr split", but also by
    running "bzr branch" with the target inside a tree.)

    The result is a combined tree, with the subtree no longer an independant
    part.  This is marked as a merge of the subtree into the containing tree,
    and all history is preserved.

    If --reference is specified, the subtree retains its independence.  It can
    be branched by itself, and can be part of multiple projects at the same
    time.  But operations performed in the containing tree, such as commit
    and merge, will recurse into the subtree.
    """

    _see_also = ['split']
    takes_args = ['tree']
    takes_options = [Option('reference', 'join by reference')]
    hidden = True

    def run(self, tree, reference=False):
        sub_tree = WorkingTree.open(tree)
        parent_dir = osutils.dirname(sub_tree.basedir)
        containing_tree = WorkingTree.open_containing(parent_dir)[0]
        repo = containing_tree.branch.repository
        if not repo.supports_rich_root():
            raise errors.BzrCommandError(
                "Can't join trees because %s doesn't support rich root data.\n"
                "You can use bzr upgrade on the repository."
                % (repo,))
        if reference:
            try:
                containing_tree.add_reference(sub_tree)
            except errors.BadReferenceTarget, e:
                # XXX: Would be better to just raise a nicely printable
                # exception from the real origin.  Also below.  mbp 20070306
                raise errors.BzrCommandError("Cannot join %s.  %s" %
                                             (tree, e.reason))
        else:
            try:
                containing_tree.subsume(sub_tree)
            except errors.BadSubsumeSource, e:
                raise errors.BzrCommandError("Cannot join %s.  %s" % 
                                             (tree, e.reason))


class cmd_split(Command):
    """Split a tree into two trees.

    This command is for experimental use only.  It requires the target tree
    to be in dirstate-with-subtree format, which cannot be converted into
    earlier formats.

    The TREE argument should be a subdirectory of a working tree.  That
    subdirectory will be converted into an independent tree, with its own
    branch.  Commits in the top-level tree will not apply to the new subtree.
    If you want that behavior, do "bzr join --reference TREE".
    """

    _see_also = ['join']
    takes_args = ['tree']

    hidden = True

    def run(self, tree):
        containing_tree, subdir = WorkingTree.open_containing(tree)
        sub_id = containing_tree.path2id(subdir)
        if sub_id is None:
            raise errors.NotVersionedError(subdir)
        try:
            containing_tree.extract(sub_id)
        except errors.RootNotRich:
            raise errors.UpgradeRequired(containing_tree.branch.base)



class cmd_merge_directive(Command):
    """Generate a merge directive for auto-merge tools.

    A directive requests a merge to be performed, and also provides all the
    information necessary to do so.  This means it must either include a
    revision bundle, or the location of a branch containing the desired
    revision.

    A submit branch (the location to merge into) must be supplied the first
    time the command is issued.  After it has been supplied once, it will
    be remembered as the default.

    A public branch is optional if a revision bundle is supplied, but required
    if --diff or --plain is specified.  It will be remembered as the default
    after the first use.
    """

    takes_args = ['submit_branch?', 'public_branch?']

    takes_options = [
        RegistryOption.from_kwargs('patch-type',
            'The type of patch to include in the directive',
            title='Patch type', value_switches=True, enum_switch=False,
            bundle='Bazaar revision bundle (default)',
            diff='Normal unified diff',
            plain='No patch, just directive'),
        Option('sign', help='GPG-sign the directive'), 'revision',
        Option('mail-to', type=str,
            help='Instead of printing the directive, email to this address'),
        Option('message', type=str, short_name='m',
            help='Message to use when committing this merge')
        ]

    def run(self, submit_branch=None, public_branch=None, patch_type='bundle',
            sign=False, revision=None, mail_to=None, message=None):
        if patch_type == 'plain':
            patch_type = None
        branch = Branch.open('.')
        stored_submit_branch = branch.get_submit_branch()
        if submit_branch is None:
            submit_branch = stored_submit_branch
        else:
            if stored_submit_branch is None:
                branch.set_submit_branch(submit_branch)
        if submit_branch is None:
            submit_branch = branch.get_parent()
        if submit_branch is None:
            raise errors.BzrCommandError('No submit branch specified or known')

        stored_public_branch = branch.get_public_branch()
        if public_branch is None:
            public_branch = stored_public_branch
        elif stored_public_branch is None:
            branch.set_public_branch(public_branch)
        if patch_type != "bundle" and public_branch is None:
            raise errors.BzrCommandError('No public branch specified or'
                                         ' known')
        if revision is not None:
            if len(revision) != 1:
                raise errors.BzrCommandError('bzr merge-directive takes '
                    'exactly one revision identifier')
            else:
                revision_id = revision[0].in_history(branch).rev_id
        else:
            revision_id = branch.last_revision()
        directive = merge_directive.MergeDirective.from_objects(
            branch.repository, revision_id, time.time(),
            osutils.local_time_offset(), submit_branch,
            public_branch=public_branch, patch_type=patch_type,
            message=message)
        if mail_to is None:
            if sign:
                self.outf.write(directive.to_signed(branch))
            else:
                self.outf.writelines(directive.to_lines())
        else:
            message = directive.to_email(mail_to, branch, sign)
            s = smtplib.SMTP()
            server = branch.get_config().get_user_option('smtp_server')
            if not server:
                server = 'localhost'
            s.connect(server)
            s.sendmail(message['From'], message['To'], message.as_string())


class cmd_tag(Command):
    """Create a tag naming a revision.
    
    Tags give human-meaningful names to revisions.  Commands that take a -r
    (--revision) option can be given -rtag:X, where X is any previously
    created tag.

    Tags are stored in the branch.  Tags are copied from one branch to another
    along when you branch, push, pull or merge.

    It is an error to give a tag name that already exists unless you pass 
    --force, in which case the tag is moved to point to the new revision.
    """

    _see_also = ['commit', 'tags']
    takes_args = ['tag_name']
    takes_options = [
        Option('delete',
            help='Delete this tag rather than placing it.',
            ),
        Option('directory',
            help='Branch in which to place the tag.',
            short_name='d',
            type=unicode,
            ),
        Option('force',
            help='Replace existing tags',
            ),
        'revision',
        ]

    def run(self, tag_name,
            delete=None,
            directory='.',
            force=None,
            revision=None,
            ):
        branch, relpath = Branch.open_containing(directory)
        branch.lock_write()
        try:
            if delete:
                branch.tags.delete_tag(tag_name)
                self.outf.write('Deleted tag %s.\n' % tag_name)
            else:
                if revision:
                    if len(revision) != 1:
                        raise errors.BzrCommandError(
                            "Tags can only be placed on a single revision, "
                            "not on a range")
                    revision_id = revision[0].in_history(branch).rev_id
                else:
                    revision_id = branch.last_revision()
                if (not force) and branch.tags.has_tag(tag_name):
                    raise errors.TagAlreadyExists(tag_name)
                branch.tags.set_tag(tag_name, revision_id)
                self.outf.write('Created tag %s.\n' % tag_name)
        finally:
            branch.unlock()


class cmd_tags(Command):
    """List tags.

    This tag shows a table of tag names and the revisions they reference.
    """

    _see_also = ['tag']
    takes_options = [
        Option('directory',
            help='Branch whose tags should be displayed',
            short_name='d',
            type=unicode,
            ),
    ]

    @display_command
    def run(self,
            directory='.',
            ):
        branch, relpath = Branch.open_containing(directory)
        for tag_name, target in sorted(branch.tags.get_tag_dict().items()):
            self.outf.write('%-20s %s\n' % (tag_name, target))


# command-line interpretation helper for merge-related commands
def _merge_helper(other_revision, base_revision,
                  check_clean=True, ignore_zero=False,
                  this_dir=None, backup_files=False,
                  merge_type=None,
                  file_list=None, show_base=False, reprocess=False,
                  pull=False,
                  pb=DummyProgress(),
                  change_reporter=None,
                  other_rev_id=None):
    """Merge changes into a tree.

    base_revision
        list(path, revno) Base for three-way merge.  
        If [None, None] then a base will be automatically determined.
    other_revision
        list(path, revno) Other revision for three-way merge.
    this_dir
        Directory to merge changes into; '.' by default.
    check_clean
        If true, this_dir must have no uncommitted changes before the
        merge begins.
    ignore_zero - If true, suppress the "zero conflicts" message when 
        there are no conflicts; should be set when doing something we expect
        to complete perfectly.
    file_list - If supplied, merge only changes to selected files.

    All available ancestors of other_revision and base_revision are
    automatically pulled into the branch.

    The revno may be -1 to indicate the last revision on the branch, which is
    the typical case.

    This function is intended for use from the command line; programmatic
    clients might prefer to call merge.merge_inner(), which has less magic 
    behavior.
    """
    # Loading it late, so that we don't always have to import bzrlib.merge
    if merge_type is None:
        merge_type = _mod_merge.Merge3Merger
    if this_dir is None:
        this_dir = u'.'
    this_tree = WorkingTree.open_containing(this_dir)[0]
    if show_base and not merge_type is _mod_merge.Merge3Merger:
        raise errors.BzrCommandError("Show-base is not supported for this merge"
                                     " type. %s" % merge_type)
    if reprocess and not merge_type.supports_reprocess:
        raise errors.BzrCommandError("Conflict reduction is not supported for merge"
                                     " type %s." % merge_type)
    if reprocess and show_base:
        raise errors.BzrCommandError("Cannot do conflict reduction and show base.")
    # TODO: jam 20070226 We should really lock these trees earlier. However, we
    #       only want to take out a lock_tree_write() if we don't have to pull
    #       any ancestry. But merge might fetch ancestry in the middle, in
    #       which case we would need a lock_write().
    #       Because we cannot upgrade locks, for now we live with the fact that
    #       the tree will be locked multiple times during a merge. (Maybe
    #       read-only some of the time, but it means things will get read
    #       multiple times.)
    try:
        merger = _mod_merge.Merger(this_tree.branch, this_tree=this_tree,
                                   pb=pb, change_reporter=change_reporter)
        merger.pp = ProgressPhase("Merge phase", 5, pb)
        merger.pp.next_phase()
        merger.check_basis(check_clean)
        if other_rev_id is not None:
            merger.set_other_revision(other_rev_id, this_tree.branch)
        else:
            merger.set_other(other_revision)
        merger.pp.next_phase()
        merger.set_base(base_revision)
        if merger.base_rev_id == merger.other_rev_id:
            note('Nothing to do.')
            return 0
        if file_list is None:
            if pull and merger.base_rev_id == merger.this_rev_id:
                # FIXME: deduplicate with pull
                result = merger.this_tree.pull(merger.this_branch,
                        False, merger.other_rev_id)
                if result.old_revid == result.new_revid:
                    note('No revisions to pull.')
                else:
                    note('Now on revision %d.' % result.new_revno)
                return 0
        merger.backup_files = backup_files
        merger.merge_type = merge_type 
        merger.set_interesting_files(file_list)
        merger.show_base = show_base 
        merger.reprocess = reprocess
        conflicts = merger.do_merge()
        if file_list is None:
            merger.set_pending()
    finally:
        pb.clear()
    return conflicts


# Compatibility
merge = _merge_helper


# these get imported and then picked up by the scan for cmd_*
# TODO: Some more consistent way to split command definitions across files;
# we do need to load at least some information about them to know of 
# aliases.  ideally we would avoid loading the implementation until the
# details were needed.
from bzrlib.cmd_version_info import cmd_version_info
from bzrlib.conflicts import cmd_resolve, cmd_conflicts, restore
from bzrlib.bundle.commands import cmd_bundle_revisions
from bzrlib.sign_my_commits import cmd_sign_my_commits
from bzrlib.weave_commands import cmd_weave_list, cmd_weave_join, \
        cmd_weave_plan_merge, cmd_weave_merge_text<|MERGE_RESOLUTION|>--- conflicted
+++ resolved
@@ -3020,41 +3020,24 @@
                     local_extra.reverse()
                     remote_extra.reverse()
                 if local_extra and not theirs_only:
-<<<<<<< HEAD
                     self.outf.write("You have %d extra revision(s):" %
                                     len(local_extra))
-                    for data in iter_log_data(local_extra,
-                                              local_branch.repository,
-                                              verbose):
-                        lf.show(*data)
-=======
-                    print "You have %d extra revision(s):" % len(local_extra)
-                    for revision in iter_log_revisions(local_extra, 
+                    for revision in iter_log_revisions(local_extra,
                                         local_branch.repository,
                                         verbose):
                         lf.log_revision(revision)
->>>>>>> 5e3448cf
                     printed_local = True
                 else:
                     printed_local = False
                 if remote_extra and not mine_only:
                     if printed_local is True:
-<<<<<<< HEAD
                         self.outf.write("\n\n")
                     self.outf.write("You are missing %d revision(s):" %
                                     len(remote_extra))
-                    for data in iter_log_data(remote_extra,
-                                              remote_branch.repository,
-                                              verbose):
-                        lf.show(*data)
-=======
-                        print "\n\n"
-                    print "You are missing %d revision(s):" % len(remote_extra)
-                    for revision in iter_log_revisions(remote_extra, 
-                                        remote_branch.repository, 
+                    for revision in iter_log_revisions(remote_extra,
+                                        remote_branch.repository,
                                         verbose):
                         lf.log_revision(revision)
->>>>>>> 5e3448cf
                 if not remote_extra and not local_extra:
                     status_code = 0
                     self.outf.write("Branches are up to date.")
