--- conflicted
+++ resolved
@@ -2639,11 +2639,6 @@
             directory=None,
             ):
         from bzrlib.tag import _merge_tags_if_possible
-<<<<<<< HEAD
-=======
-        other_revision_id = None
-        base_revision_id = None
->>>>>>> 6a709ce1
         if merge_type is None:
             merge_type = _mod_merge.Merge3Merger
 
@@ -2661,68 +2656,13 @@
 
         other_transport = None
         other_revision_id = None
+        base_revision_id = None
         possible_transports = []
 
         if branch is not None:
             mergeable, other_transport = _get_bundle_helper(branch)
             if mergeable:
                 if revision is not None:
-<<<<<<< HEAD
-                    raise errors.BzrCommandError('Cannot use -r with merge'
-                                                 ' directives or bundles')
-                other_revision_id = mergeable.install_revisions(
-                    tree.branch.repository)
-                revision = [RevisionSpec.from_string('revid:'
-                                                     + other_revision_id)]
-            possible_transports.append(other_transport)
-
-        if revision is None \
-                or len(revision) < 1 or revision[0].needs_branch():
-            branch = self._get_remembered_parent(tree, branch, 'Merging from')
-
-        if revision is None or len(revision) < 1:
-            if uncommitted:
-                base = [branch, -1]
-                other = [branch, None]
-            else:
-                base = [None, None]
-                other = [branch, -1]
-            other_branch, path = Branch.open_containing(branch,
-                                                        possible_transports)
-        else:
-            if uncommitted:
-                raise errors.BzrCommandError('Cannot use --uncommitted and'
-                                             ' --revision at the same time.')
-            branch = revision[0].get_branch() or branch
-            if len(revision) == 1:
-                base = [None, None]
-                if other_revision_id is not None:
-                    # We merge from a bundle
-                    other_branch = None
-                    path = ""
-                    other = None
-                else:
-                    other_branch, path = Branch.open_containing(
-                        branch, possible_transports)
-                    revno = revision[0].in_history(other_branch).revno
-                    other = [branch, revno]
-            else:
-                assert len(revision) == 2
-                if None in revision:
-                    raise errors.BzrCommandError(
-                        "Merge doesn't permit empty revision specifier.")
-                base_branch, path = Branch.open_containing(branch,
-                                                           possible_transports)
-                branch1 = revision[1].get_branch() or branch
-                other_branch, path1 = Branch.open_containing(
-                    branch1, possible_transports)
-                if revision[0].get_branch() is not None:
-                    # then path was obtained from it, and is None.
-                    path = path1
-
-                base = [branch, revision[0].in_history(base_branch).revno]
-                other = [branch1, revision[1].in_history(other_branch).revno]
-=======
                     raise errors.BzrCommandError(
                         'Cannot use -r with merge directives or bundles')
                 mergeable.install_revisions(tree.branch.repository)
@@ -2735,6 +2675,7 @@
                 path = ''
                 other = None
                 base = None
+            possible_transports.append(other_transport)
 
         if other_revision_id is None:
             verified = 'inapplicable'
@@ -2750,7 +2691,8 @@
                 else:
                     base = [None, None]
                     other = [branch, -1]
-                other_branch, path = Branch.open_containing(branch)
+                other_branch, path = Branch.open_containing(branch,
+                                                            possible_transports)
             else:
                 if uncommitted:
                     raise errors.BzrCommandError('Cannot use --uncommitted and'
@@ -2758,7 +2700,8 @@
                 branch = revision[0].get_branch() or branch
                 if len(revision) == 1:
                     base = [None, None]
-                    other_branch, path = Branch.open_containing(branch)
+                    other_branch, path = Branch.open_containing(
+                        branch, possible_transports)
                     revno = revision[0].in_history(other_branch).revno
                     other = [branch, revno]
                 else:
@@ -2766,9 +2709,11 @@
                     if None in revision:
                         raise errors.BzrCommandError(
                             "Merge doesn't permit empty revision specifier.")
-                    base_branch, path = Branch.open_containing(branch)
+                    base_branch, path = Branch.open_containing(
+                        branch, possible_transports)
                     branch1 = revision[1].get_branch() or branch
-                    other_branch, path1 = Branch.open_containing(branch1)
+                    other_branch, path1 = Branch.open_containing(
+                        branch1, possible_transports)
                     if revision[0].get_branch() is not None:
                         # then path was obtained from it, and is None.
                         path = path1
@@ -2776,7 +2721,6 @@
                     base = [branch, revision[0].in_history(base_branch).revno]
                     other = [branch1,
                              revision[1].in_history(other_branch).revno]
->>>>>>> 6a709ce1
 
         # Remember where we merge from
         if ((tree.branch.get_parent() is None or remember) and
@@ -2796,13 +2740,8 @@
         try:
             try:
                 conflict_count = _merge_helper(
-<<<<<<< HEAD
-                    other, base,
-                    other_rev_id=other_revision_id,
-=======
                     other, base, other_rev_id=other_revision_id,
                     base_rev_id=base_revision_id,
->>>>>>> 6a709ce1
                     check_clean=(not force),
                     merge_type=merge_type,
                     reprocess=reprocess,
@@ -3948,12 +3887,8 @@
                   pull=False,
                   pb=DummyProgress(),
                   change_reporter=None,
-<<<<<<< HEAD
-                  other_rev_id=None,
+                  other_rev_id=None, base_rev_id=None,
                   possible_transports=None):
-=======
-                  other_rev_id=None, base_rev_id=None):
->>>>>>> 6a709ce1
     """Merge changes into a tree.
 
     base_revision
