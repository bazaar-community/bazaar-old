--- conflicted
+++ resolved
@@ -1217,7 +1217,6 @@
                 except errors.NotBranchError:
                     pass
                 else:
-<<<<<<< HEAD
                     raise errors.AlreadyBranchError(to_location)
         except errors.NoSuchFile:
             raise errors.BzrCommandError('Parent of "%s" does not exist.'
@@ -1247,61 +1246,17 @@
         except (errors.NotStacked, errors.UnstackableBranchFormat,
             errors.UnstackableRepositoryFormat), e:
             note('Branched %d revision(s).' % branch.revno())
+        if bind:
+            # Bind to the parent
+            parent_branch = Branch.open(from_location)
+            branch.bind(parent_branch)
+            note('New branch bound to %s' % from_location)
         if switch:
             # Switch to the new branch
             wt, _ = WorkingTree.open_containing('.')
             _mod_switch.switch(wt.bzrdir, branch)
             note('Switched to branch: %s',
                 urlutils.unescape_for_display(branch.base, 'utf-8'))
-=======
-                    try:
-                        bzrdir.BzrDir.open_from_transport(to_transport)
-                    except errors.NotBranchError:
-                        pass
-                    else:
-                        raise errors.AlreadyBranchError(to_location)
-            except errors.NoSuchFile:
-                raise errors.BzrCommandError('Parent of "%s" does not exist.'
-                                             % to_location)
-            try:
-                # preserve whatever source format we have.
-                dir = br_from.bzrdir.sprout(to_transport.base, revision_id,
-                                            possible_transports=[to_transport],
-                                            accelerator_tree=accelerator_tree,
-                                            hardlink=hardlink, stacked=stacked,
-                                            force_new_repo=standalone,
-                                            create_tree_if_local=not no_tree,
-                                            source_branch=br_from)
-                branch = dir.open_branch()
-            except errors.NoSuchRevision:
-                to_transport.delete_tree('.')
-                msg = "The branch %s has no revision %s." % (from_location,
-                    revision)
-                raise errors.BzrCommandError(msg)
-            _merge_tags_if_possible(br_from, branch)
-            # If the source branch is stacked, the new branch may
-            # be stacked whether we asked for that explicitly or not.
-            # We therefore need a try/except here and not just 'if stacked:'
-            try:
-                note('Created new stacked branch referring to %s.' %
-                    branch.get_stacked_on_url())
-            except (errors.NotStacked, errors.UnstackableBranchFormat,
-                errors.UnstackableRepositoryFormat), e:
-                note('Branched %d revision(s).' % branch.revno())
-            if bind:
-                # Bind to the parent
-                parent_branch = Branch.open(from_location)
-                branch.bind(parent_branch)
-                note('New branch bound to %s' % from_location)
-            if switch:
-                # Switch to the new branch
-                wt, _ = WorkingTree.open_containing('.')
-                _mod_switch.switch(wt.bzrdir, branch)
-                note('Switched to branch: %s',
-                    urlutils.unescape_for_display(branch.base, 'utf-8'))
-        finally:
-            br_from.unlock()
->>>>>>> c8f064a4
 
 
 class cmd_checkout(Command):
