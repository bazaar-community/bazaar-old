--- conflicted
+++ resolved
@@ -20,15 +20,10 @@
 
 import os
 
-<<<<<<< HEAD
+import bzrlib.bzrdir
+
 from bzrlib import lazy_import
 lazy_import.lazy_import(globals(), """
-=======
-import bzrlib.bzrdir
-
-from bzrlib.lazy_import import lazy_import
-lazy_import(globals(), """
->>>>>>> 51a6621a
 import cStringIO
 import errno
 import sys
@@ -4007,8 +4002,8 @@
             first=False, list_only=False,
             randomize=None, exclude=None, strict=False,
             load_list=None, debugflag=None, starting_with=None, subunit=False,
-<<<<<<< HEAD
-            parallel=None, lsprof_tests=False):
+            parallel=None, lsprof_tests=False,
+            sync=False):
 
         # During selftest, disallow proxying, as it can cause severe
         # performance penalties and is only needed for thread
@@ -4018,10 +4013,6 @@
         # backtraces.
         lazy_import.disallow_proxying()
 
-=======
-            parallel=None, lsprof_tests=False,
-            sync=False):
->>>>>>> 51a6621a
         from bzrlib import tests
 
         if testspecs_list is not None:
