--- conflicted
+++ resolved
@@ -946,11 +946,7 @@
         tree, relpath = WorkingTree.open_containing(filename)
         i = tree.inventory.path2id(relpath)
         if i is None:
-<<<<<<< HEAD
             raise errors.NotVersionedError(filename)
-=======
-            raise errors.BzrError("%r is not a versioned file" % filename)
->>>>>>> d42edace
         else:
             self.outf.write(i + '\n')
 
@@ -971,11 +967,7 @@
         inv = tree.inventory
         fid = inv.path2id(relpath)
         if fid is None:
-<<<<<<< HEAD
             raise errors.NotVersionedError(filename)
-=======
-            raise errors.BzrError("%r is not a versioned file" % filename)
->>>>>>> d42edace
         for fip in inv.get_idpath(fid):
             self.outf.write(fip + '\n')
 
@@ -1206,12 +1198,8 @@
             new_label = 'new/'
         else:
             if not ':' in prefix:
-<<<<<<< HEAD
-                 raise BzrCommandError("--diff-prefix expects two values separated by a colon")
-=======
-                 raise errors.BzrError("--diff-prefix expects two values"
-                                       " separated by a colon")
->>>>>>> d42edace
+                 raise BzrCommandError(
+                     "--diff-prefix expects two values separated by a colon")
             old_label, new_label = prefix.split(":")
         
         try:
@@ -1701,12 +1689,7 @@
             rev_id = b.last_revision()
         else:
             if len(revision) != 1:
-<<<<<<< HEAD
-                raise BzrCommandError('bzr export --revision takes exactly 1 argument')
-=======
-                raise errors.BzrError('bzr export --revision takes exactly'
-                                      ' 1 argument')
->>>>>>> d42edace
+                raise errors.BzrCommandError('bzr export --revision takes exactly 1 argument')
             rev_id = revision[0].in_history(b).rev_id
         t = b.repository.revision_tree(rev_id)
         try:
