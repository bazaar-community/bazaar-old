--- conflicted
+++ resolved
@@ -19,12 +19,8 @@
 
 import codecs
 import errno
-<<<<<<< HEAD
 import os
-=======
 import os.path
-from shutil import rmtree
->>>>>>> 8faf206a
 import sys
 
 import bzrlib
