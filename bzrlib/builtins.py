# Copyright (C) 2004, 2005, 2006, 2007 Canonical Ltd
#
# This program is free software; you can redistribute it and/or modify
# it under the terms of the GNU General Public License as published by
# the Free Software Foundation; either version 2 of the License, or
# (at your option) any later version.
#
# This program is distributed in the hope that it will be useful,
# but WITHOUT ANY WARRANTY; without even the implied warranty of
# MERCHANTABILITY or FITNESS FOR A PARTICULAR PURPOSE.  See the
# GNU General Public License for more details.
#
# You should have received a copy of the GNU General Public License
# along with this program; if not, write to the Free Software
# Foundation, Inc., 59 Temple Place, Suite 330, Boston, MA  02111-1307  USA

"""builtin bzr commands"""

import os
from StringIO import StringIO

from bzrlib.lazy_import import lazy_import
lazy_import(globals(), """
import codecs
import errno
import sys
import tempfile
import time

import bzrlib
from bzrlib import (
    branch,
    bugtracker,
    bundle,
    bzrdir,
    delta,
    config,
    errors,
    globbing,
    ignores,
    log,
    merge as _mod_merge,
    merge_directive,
    osutils,
    reconfigure,
    registry,
    repository,
    revision as _mod_revision,
    revisionspec,
    symbol_versioning,
    transport,
    tree as _mod_tree,
    ui,
    urlutils,
    )
from bzrlib.branch import Branch
from bzrlib.conflicts import ConflictList
from bzrlib.revisionspec import RevisionSpec
from bzrlib.smtp_connection import SMTPConnection
from bzrlib.workingtree import WorkingTree
""")

from bzrlib.commands import Command, display_command
from bzrlib.option import ListOption, Option, RegistryOption, custom_help
from bzrlib.progress import DummyProgress, ProgressPhase
from bzrlib.trace import mutter, note, log_error, warning, is_quiet, info


def tree_files(file_list, default_branch=u'.'):
    try:
        return internal_tree_files(file_list, default_branch)
    except errors.FileInWrongBranch, e:
        raise errors.BzrCommandError("%s is not in the same branch as %s" %
                                     (e.path, file_list[0]))


# XXX: Bad function name; should possibly also be a class method of
# WorkingTree rather than a function.
def internal_tree_files(file_list, default_branch=u'.'):
    """Convert command-line paths to a WorkingTree and relative paths.

    This is typically used for command-line processors that take one or
    more filenames, and infer the workingtree that contains them.

    The filenames given are not required to exist.

    :param file_list: Filenames to convert.  

    :param default_branch: Fallback tree path to use if file_list is empty or
        None.

    :return: workingtree, [relative_paths]
    """
    if file_list is None or len(file_list) == 0:
        return WorkingTree.open_containing(default_branch)[0], file_list
    tree = WorkingTree.open_containing(osutils.realpath(file_list[0]))[0]
    new_list = []
    for filename in file_list:
        try:
            new_list.append(tree.relpath(osutils.dereference_path(filename)))
        except errors.PathNotChild:
            raise errors.FileInWrongBranch(tree.branch, filename)
    return tree, new_list


@symbol_versioning.deprecated_function(symbol_versioning.zero_fifteen)
def get_format_type(typestring):
    """Parse and return a format specifier."""
    # Have to use BzrDirMetaFormat1 directly, so that
    # RepositoryFormat.set_default_format works
    if typestring == "default":
        return bzrdir.BzrDirMetaFormat1()
    try:
        return bzrdir.format_registry.make_bzrdir(typestring)
    except KeyError:
        msg = 'Unknown bzr format "%s". See "bzr help formats".' % typestring
        raise errors.BzrCommandError(msg)


# TODO: Make sure no commands unconditionally use the working directory as a
# branch.  If a filename argument is used, the first of them should be used to
# specify the branch.  (Perhaps this can be factored out into some kind of
# Argument class, representing a file in a branch, where the first occurrence
# opens the branch?)

class cmd_status(Command):
    """Display status summary.

    This reports on versioned and unknown files, reporting them
    grouped by state.  Possible states are:

    added
        Versioned in the working copy but not in the previous revision.

    removed
        Versioned in the previous revision but removed or deleted
        in the working copy.

    renamed
        Path of this file changed from the previous revision;
        the text may also have changed.  This includes files whose
        parent directory was renamed.

    modified
        Text has changed since the previous revision.

    kind changed
        File kind has been changed (e.g. from file to directory).

    unknown
        Not versioned and not matching an ignore pattern.

    To see ignored files use 'bzr ignored'.  For details on the
    changes to file texts, use 'bzr diff'.
    
    Note that --short or -S gives status flags for each item, similar
    to Subversion's status command. To get output similar to svn -q,
    use bzr -SV.

    If no arguments are specified, the status of the entire working
    directory is shown.  Otherwise, only the status of the specified
    files or directories is reported.  If a directory is given, status
    is reported for everything inside that directory.

    If a revision argument is given, the status is calculated against
    that revision, or between two revisions if two are provided.
    """
    
    # TODO: --no-recurse, --recurse options
    
    takes_args = ['file*']
    takes_options = ['show-ids', 'revision', 'change',
                     Option('short', help='Use short status indicators.',
                            short_name='S'),
                     Option('versioned', help='Only show versioned files.',
                            short_name='V')
                     ]
    aliases = ['st', 'stat']

    encoding_type = 'replace'
    _see_also = ['diff', 'revert', 'status-flags']
    
    @display_command
    def run(self, show_ids=False, file_list=None, revision=None, short=False,
            versioned=False):
        from bzrlib.status import show_tree_status

        if revision and len(revision) > 2:
            raise errors.BzrCommandError('bzr status --revision takes exactly'
                                         ' one or two revision specifiers')

        tree, file_list = tree_files(file_list)
            
        show_tree_status(tree, show_ids=show_ids,
                         specific_files=file_list, revision=revision,
                         to_file=self.outf, short=short, versioned=versioned)


class cmd_cat_revision(Command):
    """Write out metadata for a revision.
    
    The revision to print can either be specified by a specific
    revision identifier, or you can use --revision.
    """

    hidden = True
    takes_args = ['revision_id?']
    takes_options = ['revision']
    # cat-revision is more for frontends so should be exact
    encoding = 'strict'
    
    @display_command
    def run(self, revision_id=None, revision=None):

        revision_id = osutils.safe_revision_id(revision_id, warn=False)
        if revision_id is not None and revision is not None:
            raise errors.BzrCommandError('You can only supply one of'
                                         ' revision_id or --revision')
        if revision_id is None and revision is None:
            raise errors.BzrCommandError('You must supply either'
                                         ' --revision or a revision_id')
        b = WorkingTree.open_containing(u'.')[0].branch

        # TODO: jam 20060112 should cat-revision always output utf-8?
        if revision_id is not None:
            self.outf.write(b.repository.get_revision_xml(revision_id).decode('utf-8'))
        elif revision is not None:
            for rev in revision:
                if rev is None:
                    raise errors.BzrCommandError('You cannot specify a NULL'
                                                 ' revision.')
                revno, rev_id = rev.in_history(b)
                self.outf.write(b.repository.get_revision_xml(rev_id).decode('utf-8'))
    

class cmd_remove_tree(Command):
    """Remove the working tree from a given branch/checkout.

    Since a lightweight checkout is little more than a working tree
    this will refuse to run against one.

    To re-create the working tree, use "bzr checkout".
    """
    _see_also = ['checkout', 'working-trees']

    takes_args = ['location?']

    def run(self, location='.'):
        d = bzrdir.BzrDir.open(location)
        
        try:
            working = d.open_workingtree()
        except errors.NoWorkingTree:
            raise errors.BzrCommandError("No working tree to remove")
        except errors.NotLocalUrl:
            raise errors.BzrCommandError("You cannot remove the working tree of a "
                                         "remote path")
        
        working_path = working.bzrdir.root_transport.base
        branch_path = working.branch.bzrdir.root_transport.base
        if working_path != branch_path:
            raise errors.BzrCommandError("You cannot remove the working tree from "
                                         "a lightweight checkout")
        
        d.destroy_workingtree()
        

class cmd_revno(Command):
    """Show current revision number.

    This is equal to the number of revisions on this branch.
    """

    _see_also = ['info']
    takes_args = ['location?']

    @display_command
    def run(self, location=u'.'):
        self.outf.write(str(Branch.open_containing(location)[0].revno()))
        self.outf.write('\n')


class cmd_revision_info(Command):
    """Show revision number and revision id for a given revision identifier.
    """
    hidden = True
    takes_args = ['revision_info*']
    takes_options = ['revision']

    @display_command
    def run(self, revision=None, revision_info_list=[]):

        revs = []
        if revision is not None:
            revs.extend(revision)
        if revision_info_list is not None:
            for rev in revision_info_list:
                revs.append(RevisionSpec.from_string(rev))

        b = Branch.open_containing(u'.')[0]

        if len(revs) == 0:
            revs.append(RevisionSpec.from_string('-1'))

        for rev in revs:
            revinfo = rev.in_history(b)
            if revinfo.revno is None:
                dotted_map = b.get_revision_id_to_revno_map()
                revno = '.'.join(str(i) for i in dotted_map[revinfo.rev_id])
                print '%s %s' % (revno, revinfo.rev_id)
            else:
                print '%4d %s' % (revinfo.revno, revinfo.rev_id)

    
class cmd_add(Command):
    """Add specified files or directories.

    In non-recursive mode, all the named items are added, regardless
    of whether they were previously ignored.  A warning is given if
    any of the named files are already versioned.

    In recursive mode (the default), files are treated the same way
    but the behaviour for directories is different.  Directories that
    are already versioned do not give a warning.  All directories,
    whether already versioned or not, are searched for files or
    subdirectories that are neither versioned or ignored, and these
    are added.  This search proceeds recursively into versioned
    directories.  If no names are given '.' is assumed.

    Therefore simply saying 'bzr add' will version all files that
    are currently unknown.

    Adding a file whose parent directory is not versioned will
    implicitly add the parent, and so on up to the root. This means
    you should never need to explicitly add a directory, they'll just
    get added when you add a file in the directory.

    --dry-run will show which files would be added, but not actually 
    add them.

    --file-ids-from will try to use the file ids from the supplied path.
    It looks up ids trying to find a matching parent directory with the
    same filename, and then by pure path. This option is rarely needed
    but can be useful when adding the same logical file into two
    branches that will be merged later (without showing the two different
    adds as a conflict). It is also useful when merging another project
    into a subdirectory of this one.
    """
    takes_args = ['file*']
    takes_options = [
        Option('no-recurse',
               help="Don't recursively add the contents of directories."),
        Option('dry-run',
               help="Show what would be done, but don't actually do anything."),
        'verbose',
        Option('file-ids-from',
               type=unicode,
               help='Lookup file ids from this tree.'),
        ]
    encoding_type = 'replace'
    _see_also = ['remove']

    def run(self, file_list, no_recurse=False, dry_run=False, verbose=False,
            file_ids_from=None):
        import bzrlib.add

        base_tree = None
        if file_ids_from is not None:
            try:
                base_tree, base_path = WorkingTree.open_containing(
                                            file_ids_from)
            except errors.NoWorkingTree:
                base_branch, base_path = Branch.open_containing(
                                            file_ids_from)
                base_tree = base_branch.basis_tree()

            action = bzrlib.add.AddFromBaseAction(base_tree, base_path,
                          to_file=self.outf, should_print=(not is_quiet()))
        else:
            action = bzrlib.add.AddAction(to_file=self.outf,
                should_print=(not is_quiet()))

        if base_tree:
            base_tree.lock_read()
        try:
            file_list = self._maybe_expand_globs(file_list)
            if file_list:
                tree = WorkingTree.open_containing(file_list[0])[0]
            else:
                tree = WorkingTree.open_containing(u'.')[0]
            added, ignored = tree.smart_add(file_list, not
                no_recurse, action=action, save=not dry_run)
        finally:
            if base_tree is not None:
                base_tree.unlock()
        if len(ignored) > 0:
            if verbose:
                for glob in sorted(ignored.keys()):
                    for path in ignored[glob]:
                        self.outf.write("ignored %s matching \"%s\"\n" 
                                        % (path, glob))
            else:
                match_len = 0
                for glob, paths in ignored.items():
                    match_len += len(paths)
                self.outf.write("ignored %d file(s).\n" % match_len)
            self.outf.write("If you wish to add some of these files,"
                            " please add them by name.\n")


class cmd_mkdir(Command):
    """Create a new versioned directory.

    This is equivalent to creating the directory and then adding it.
    """

    takes_args = ['dir+']
    encoding_type = 'replace'

    def run(self, dir_list):
        for d in dir_list:
            os.mkdir(d)
            wt, dd = WorkingTree.open_containing(d)
            wt.add([dd])
            self.outf.write('added %s\n' % d)


class cmd_relpath(Command):
    """Show path of a file relative to root"""

    takes_args = ['filename']
    hidden = True
    
    @display_command
    def run(self, filename):
        # TODO: jam 20050106 Can relpath return a munged path if
        #       sys.stdout encoding cannot represent it?
        tree, relpath = WorkingTree.open_containing(filename)
        self.outf.write(relpath)
        self.outf.write('\n')


class cmd_inventory(Command):
    """Show inventory of the current working copy or a revision.

    It is possible to limit the output to a particular entry
    type using the --kind option.  For example: --kind file.

    It is also possible to restrict the list of files to a specific
    set. For example: bzr inventory --show-ids this/file
    """

    hidden = True
    _see_also = ['ls']
    takes_options = [
        'revision',
        'show-ids',
        Option('kind',
               help='List entries of a particular kind: file, directory, symlink.',
               type=unicode),
        ]
    takes_args = ['file*']

    @display_command
    def run(self, revision=None, show_ids=False, kind=None, file_list=None):
        if kind and kind not in ['file', 'directory', 'symlink']:
            raise errors.BzrCommandError('invalid kind %r specified' % (kind,))

        work_tree, file_list = tree_files(file_list)
        work_tree.lock_read()
        try:
            if revision is not None:
                if len(revision) > 1:
                    raise errors.BzrCommandError(
                        'bzr inventory --revision takes exactly one revision'
                        ' identifier')
                revision_id = revision[0].in_history(work_tree.branch).rev_id
                tree = work_tree.branch.repository.revision_tree(revision_id)

                extra_trees = [work_tree]
                tree.lock_read()
            else:
                tree = work_tree
                extra_trees = []

            if file_list is not None:
                file_ids = tree.paths2ids(file_list, trees=extra_trees,
                                          require_versioned=True)
                # find_ids_across_trees may include some paths that don't
                # exist in 'tree'.
                entries = sorted((tree.id2path(file_id), tree.inventory[file_id])
                                 for file_id in file_ids if file_id in tree)
            else:
                entries = tree.inventory.entries()
        finally:
            tree.unlock()
            if tree is not work_tree:
                work_tree.unlock()

        for path, entry in entries:
            if kind and kind != entry.kind:
                continue
            if show_ids:
                self.outf.write('%-50s %s\n' % (path, entry.file_id))
            else:
                self.outf.write(path)
                self.outf.write('\n')


class cmd_mv(Command):
    """Move or rename a file.

    :Usage:
        bzr mv OLDNAME NEWNAME

        bzr mv SOURCE... DESTINATION

    If the last argument is a versioned directory, all the other names
    are moved into it.  Otherwise, there must be exactly two arguments
    and the file is changed to a new name.

    If OLDNAME does not exist on the filesystem but is versioned and
    NEWNAME does exist on the filesystem but is not versioned, mv
    assumes that the file has been manually moved and only updates
    its internal inventory to reflect that change.
    The same is valid when moving many SOURCE files to a DESTINATION.

    Files cannot be moved between branches.
    """

    takes_args = ['names*']
    takes_options = [Option("after", help="Move only the bzr identifier"
        " of the file, because the file has already been moved."),
        ]
    aliases = ['move', 'rename']
    encoding_type = 'replace'

    def run(self, names_list, after=False):
        if names_list is None:
            names_list = []

        if len(names_list) < 2:
            raise errors.BzrCommandError("missing file argument")
        tree, rel_names = tree_files(names_list)
        
        if os.path.isdir(names_list[-1]):
            # move into existing directory
            for pair in tree.move(rel_names[:-1], rel_names[-1], after=after):
                self.outf.write("%s => %s\n" % pair)
        else:
            if len(names_list) != 2:
                raise errors.BzrCommandError('to mv multiple files the'
                                             ' destination must be a versioned'
                                             ' directory')
            tree.rename_one(rel_names[0], rel_names[1], after=after)
            self.outf.write("%s => %s\n" % (rel_names[0], rel_names[1]))
            
    
class cmd_pull(Command):
    """Turn this branch into a mirror of another branch.

    This command only works on branches that have not diverged.  Branches are
    considered diverged if the destination branch's most recent commit is one
    that has not been merged (directly or indirectly) into the parent.

    If branches have diverged, you can use 'bzr merge' to integrate the changes
    from one into the other.  Once one branch has merged, the other should
    be able to pull it again.

    If you want to forget your local changes and just update your branch to
    match the remote one, use pull --overwrite.

    If there is no default location set, the first pull will set it.  After
    that, you can omit the location to use the default.  To change the
    default, use --remember. The value will only be saved if the remote
    location can be accessed.
    """

    _see_also = ['push', 'update', 'status-flags']
    takes_options = ['remember', 'overwrite', 'revision',
        custom_help('verbose',
            help='Show logs of pulled revisions.'),
        Option('directory',
            help='Branch to pull into, '
                 'rather than the one containing the working directory.',
            short_name='d',
            type=unicode,
            ),
        ]
    takes_args = ['location?']
    encoding_type = 'replace'

    def run(self, location=None, remember=False, overwrite=False,
            revision=None, verbose=False,
            directory=None):
        # FIXME: too much stuff is in the command class
        revision_id = None
        mergeable = None
        if directory is None:
            directory = u'.'
        try:
            tree_to = WorkingTree.open_containing(directory)[0]
            branch_to = tree_to.branch
        except errors.NoWorkingTree:
            tree_to = None
            branch_to = Branch.open_containing(directory)[0]

        if location is not None:
            mergeable, location_transport = _get_mergeable_helper(location)

        stored_loc = branch_to.get_parent()
        if location is None:
            if stored_loc is None:
                raise errors.BzrCommandError("No pull location known or"
                                             " specified.")
            else:
                display_url = urlutils.unescape_for_display(stored_loc,
                        self.outf.encoding)
                self.outf.write("Using saved location: %s\n" % display_url)
                location = stored_loc
                location_transport = transport.get_transport(location)

        if mergeable is not None:
            if revision is not None:
                raise errors.BzrCommandError(
                    'Cannot use -r with merge directives or bundles')
            mergeable.install_revisions(branch_to.repository)
            base_revision_id, revision_id, verified = \
                mergeable.get_merge_request(branch_to.repository)
            branch_from = branch_to
        else:
            branch_from = Branch.open_from_transport(location_transport)

            if branch_to.get_parent() is None or remember:
                branch_to.set_parent(branch_from.base)

        if revision is not None:
            if len(revision) == 1:
                revision_id = revision[0].in_history(branch_from).rev_id
            else:
                raise errors.BzrCommandError(
                    'bzr pull --revision takes one value.')

        if verbose:
            old_rh = branch_to.revision_history()
        if tree_to is not None:
            result = tree_to.pull(branch_from, overwrite, revision_id,
                delta._ChangeReporter(unversioned_filter=tree_to.is_ignored))
        else:
            result = branch_to.pull(branch_from, overwrite, revision_id)

        result.report(self.outf)
        if verbose:
            new_rh = branch_to.revision_history()
            log.show_changed_revisions(branch_to, old_rh, new_rh,
                                       to_file=self.outf)


class cmd_push(Command):
    """Update a mirror of this branch.
    
    The target branch will not have its working tree populated because this
    is both expensive, and is not supported on remote file systems.
    
    Some smart servers or protocols *may* put the working tree in place in
    the future.

    This command only works on branches that have not diverged.  Branches are
    considered diverged if the destination branch's most recent commit is one
    that has not been merged (directly or indirectly) by the source branch.

    If branches have diverged, you can use 'bzr push --overwrite' to replace
    the other branch completely, discarding its unmerged changes.
    
    If you want to ensure you have the different changes in the other branch,
    do a merge (see bzr help merge) from the other branch, and commit that.
    After that you will be able to do a push without '--overwrite'.

    If there is no default push location set, the first push will set it.
    After that, you can omit the location to use the default.  To change the
    default, use --remember. The value will only be saved if the remote
    location can be accessed.
    """

    _see_also = ['pull', 'update', 'working-trees']
    takes_options = ['remember', 'overwrite', 'verbose',
        Option('create-prefix',
               help='Create the path leading up to the branch '
                    'if it does not already exist.'),
        Option('directory',
            help='Branch to push from, '
                 'rather than the one containing the working directory.',
            short_name='d',
            type=unicode,
            ),
        Option('use-existing-dir',
               help='By default push will fail if the target'
                    ' directory exists, but does not already'
                    ' have a control directory.  This flag will'
                    ' allow push to proceed.'),
        ]
    takes_args = ['location?']
    encoding_type = 'replace'

    def run(self, location=None, remember=False, overwrite=False,
            create_prefix=False, verbose=False,
            use_existing_dir=False,
            directory=None):
        # FIXME: Way too big!  Put this into a function called from the
        # command.
        if directory is None:
            directory = '.'
        br_from = Branch.open_containing(directory)[0]
        stored_loc = br_from.get_push_location()
        if location is None:
            if stored_loc is None:
                raise errors.BzrCommandError("No push location known or specified.")
            else:
                display_url = urlutils.unescape_for_display(stored_loc,
                        self.outf.encoding)
                self.outf.write("Using saved location: %s\n" % display_url)
                location = stored_loc

        to_transport = transport.get_transport(location)

        br_to = repository_to = dir_to = None
        try:
            dir_to = bzrdir.BzrDir.open_from_transport(to_transport)
        except errors.NotBranchError:
            pass # Didn't find anything
        else:
            # If we can open a branch, use its direct repository, otherwise see
            # if there is a repository without a branch.
            try:
                br_to = dir_to.open_branch()
            except errors.NotBranchError:
                # Didn't find a branch, can we find a repository?
                try:
                    repository_to = dir_to.find_repository()
                except errors.NoRepositoryPresent:
                    pass
            else:
                # Found a branch, so we must have found a repository
                repository_to = br_to.repository
        push_result = None
        if verbose:
            old_rh = []
        if dir_to is None:
            # The destination doesn't exist; create it.
            # XXX: Refactor the create_prefix/no_create_prefix code into a
            #      common helper function
            try:
                to_transport.mkdir('.')
            except errors.FileExists:
                if not use_existing_dir:
                    raise errors.BzrCommandError("Target directory %s"
                         " already exists, but does not have a valid .bzr"
                         " directory. Supply --use-existing-dir to push"
                         " there anyway." % location)
            except errors.NoSuchFile:
                if not create_prefix:
                    raise errors.BzrCommandError("Parent directory of %s"
                        " does not exist."
                        "\nYou may supply --create-prefix to create all"
                        " leading parent directories."
                        % location)
                _create_prefix(to_transport)

            # Now the target directory exists, but doesn't have a .bzr
            # directory. So we need to create it, along with any work to create
            # all of the dependent branches, etc.
            dir_to = br_from.bzrdir.clone_on_transport(to_transport,
                revision_id=br_from.last_revision())
            br_to = dir_to.open_branch()
            # TODO: Some more useful message about what was copied
            note('Created new branch.')
            # We successfully created the target, remember it
            if br_from.get_push_location() is None or remember:
                br_from.set_push_location(br_to.base)
        elif repository_to is None:
            # we have a bzrdir but no branch or repository
            # XXX: Figure out what to do other than complain.
            raise errors.BzrCommandError("At %s you have a valid .bzr control"
                " directory, but not a branch or repository. This is an"
                " unsupported configuration. Please move the target directory"
                " out of the way and try again."
                % location)
        elif br_to is None:
            # We have a repository but no branch, copy the revisions, and then
            # create a branch.
            last_revision_id = br_from.last_revision()
            repository_to.fetch(br_from.repository,
                                revision_id=last_revision_id)
            br_to = br_from.clone(dir_to, revision_id=last_revision_id)
            note('Created new branch.')
            if br_from.get_push_location() is None or remember:
                br_from.set_push_location(br_to.base)
        else: # We have a valid to branch
            # We were able to connect to the remote location, so remember it
            # we don't need to successfully push because of possible divergence.
            if br_from.get_push_location() is None or remember:
                br_from.set_push_location(br_to.base)
            if verbose:
                old_rh = br_to.revision_history()
            try:
                try:
                    tree_to = dir_to.open_workingtree()
                except errors.NotLocalUrl:
                    warning("This transport does not update the working " 
                            "tree of: %s. See 'bzr help working-trees' for "
                            "more information." % br_to.base)
                    push_result = br_from.push(br_to, overwrite)
                except errors.NoWorkingTree:
                    push_result = br_from.push(br_to, overwrite)
                else:
                    tree_to.lock_write()
                    try:
                        push_result = br_from.push(tree_to.branch, overwrite)
                        tree_to.update()
                    finally:
                        tree_to.unlock()
            except errors.DivergedBranches:
                raise errors.BzrCommandError('These branches have diverged.'
                                        '  Try using "merge" and then "push".')
        if push_result is not None:
            push_result.report(self.outf)
        elif verbose:
            new_rh = br_to.revision_history()
            if old_rh != new_rh:
                # Something changed
                from bzrlib.log import show_changed_revisions
                show_changed_revisions(br_to, old_rh, new_rh,
                                       to_file=self.outf)
        else:
            # we probably did a clone rather than a push, so a message was
            # emitted above
            pass


class cmd_branch(Command):
    """Create a new copy of a branch.

    If the TO_LOCATION is omitted, the last component of the FROM_LOCATION will
    be used.  In other words, "branch ../foo/bar" will attempt to create ./bar.
    If the FROM_LOCATION has no / or path separator embedded, the TO_LOCATION
    is derived from the FROM_LOCATION by stripping a leading scheme or drive
    identifier, if any. For example, "branch lp:foo-bar" will attempt to
    create ./foo-bar.

    To retrieve the branch as of a particular revision, supply the --revision
    parameter, as in "branch foo/bar -r 5".
    """

    _see_also = ['checkout']
    takes_args = ['from_location', 'to_location?']
    takes_options = ['revision']
    aliases = ['get', 'clone']

    def run(self, from_location, to_location=None, revision=None):
        from bzrlib.tag import _merge_tags_if_possible
        if revision is None:
            revision = [None]
        elif len(revision) > 1:
            raise errors.BzrCommandError(
                'bzr branch --revision takes exactly 1 revision value')

        br_from = Branch.open(from_location)
        br_from.lock_read()
        try:
            if len(revision) == 1 and revision[0] is not None:
                revision_id = revision[0].in_history(br_from)[1]
            else:
                # FIXME - wt.last_revision, fallback to branch, fall back to
                # None or perhaps NULL_REVISION to mean copy nothing
                # RBC 20060209
                revision_id = br_from.last_revision()
            if to_location is None:
                to_location = urlutils.derive_to_location(from_location)
                name = None
            else:
                name = os.path.basename(to_location) + '\n'

            to_transport = transport.get_transport(to_location)
            try:
                to_transport.mkdir('.')
            except errors.FileExists:
                raise errors.BzrCommandError('Target directory "%s" already'
                                             ' exists.' % to_location)
            except errors.NoSuchFile:
                raise errors.BzrCommandError('Parent of "%s" does not exist.'
                                             % to_location)
            try:
                # preserve whatever source format we have.
                dir = br_from.bzrdir.sprout(to_transport.base, revision_id,
                                            possible_transports=[to_transport])
                branch = dir.open_branch()
            except errors.NoSuchRevision:
                to_transport.delete_tree('.')
                msg = "The branch %s has no revision %s." % (from_location, revision[0])
                raise errors.BzrCommandError(msg)
            if name:
                branch.control_files.put_utf8('branch-name', name)
            _merge_tags_if_possible(br_from, branch)
            note('Branched %d revision(s).' % branch.revno())
        finally:
            br_from.unlock()


class cmd_checkout(Command):
    """Create a new checkout of an existing branch.

    If BRANCH_LOCATION is omitted, checkout will reconstitute a working tree for
    the branch found in '.'. This is useful if you have removed the working tree
    or if it was never created - i.e. if you pushed the branch to its current
    location using SFTP.
    
    If the TO_LOCATION is omitted, the last component of the BRANCH_LOCATION will
    be used.  In other words, "checkout ../foo/bar" will attempt to create ./bar.
    If the BRANCH_LOCATION has no / or path separator embedded, the TO_LOCATION
    is derived from the BRANCH_LOCATION by stripping a leading scheme or drive
    identifier, if any. For example, "checkout lp:foo-bar" will attempt to
    create ./foo-bar.

    To retrieve the branch as of a particular revision, supply the --revision
    parameter, as in "checkout foo/bar -r 5". Note that this will be immediately
    out of date [so you cannot commit] but it may be useful (i.e. to examine old
    code.)
    """

    _see_also = ['checkouts', 'branch']
    takes_args = ['branch_location?', 'to_location?']
    takes_options = ['revision',
                     Option('lightweight',
                            help="Perform a lightweight checkout.  Lightweight "
                                 "checkouts depend on access to the branch for "
                                 "every operation.  Normal checkouts can perform "
                                 "common operations like diff and status without "
                                 "such access, and also support local commits."
                            ),
                     ]
    aliases = ['co']

    def run(self, branch_location=None, to_location=None, revision=None,
            lightweight=False):
        if revision is None:
            revision = [None]
        elif len(revision) > 1:
            raise errors.BzrCommandError(
                'bzr checkout --revision takes exactly 1 revision value')
        if branch_location is None:
            branch_location = osutils.getcwd()
            to_location = branch_location
        source = Branch.open(branch_location)
        if len(revision) == 1 and revision[0] is not None:
            revision_id = _mod_revision.ensure_null(
                revision[0].in_history(source)[1])
        else:
            revision_id = None
        if to_location is None:
            to_location = urlutils.derive_to_location(branch_location)
        # if the source and to_location are the same, 
        # and there is no working tree,
        # then reconstitute a branch
        if (osutils.abspath(to_location) ==
            osutils.abspath(branch_location)):
            try:
                source.bzrdir.open_workingtree()
            except errors.NoWorkingTree:
                source.bzrdir.create_workingtree(revision_id)
                return
        source.create_checkout(to_location, revision_id, lightweight)


class cmd_renames(Command):
    """Show list of renamed files.
    """
    # TODO: Option to show renames between two historical versions.

    # TODO: Only show renames under dir, rather than in the whole branch.
    _see_also = ['status']
    takes_args = ['dir?']

    @display_command
    def run(self, dir=u'.'):
        tree = WorkingTree.open_containing(dir)[0]
        tree.lock_read()
        try:
            new_inv = tree.inventory
            old_tree = tree.basis_tree()
            old_tree.lock_read()
            try:
                old_inv = old_tree.inventory
                renames = list(_mod_tree.find_renames(old_inv, new_inv))
                renames.sort()
                for old_name, new_name in renames:
                    self.outf.write("%s => %s\n" % (old_name, new_name))
            finally:
                old_tree.unlock()
        finally:
            tree.unlock()


class cmd_update(Command):
    """Update a tree to have the latest code committed to its branch.
    
    This will perform a merge into the working tree, and may generate
    conflicts. If you have any local changes, you will still 
    need to commit them after the update for the update to be complete.
    
    If you want to discard your local changes, you can just do a 
    'bzr revert' instead of 'bzr commit' after the update.
    """

    _see_also = ['pull', 'working-trees', 'status-flags']
    takes_args = ['dir?']
    aliases = ['up']

    def run(self, dir='.'):
        tree = WorkingTree.open_containing(dir)[0]
        possible_transports = []
        master = tree.branch.get_master_branch(
            possible_transports=possible_transports)
        if master is not None:
            tree.lock_write()
        else:
            tree.lock_tree_write()
        try:
            existing_pending_merges = tree.get_parent_ids()[1:]
            last_rev = _mod_revision.ensure_null(tree.last_revision())
            if last_rev == _mod_revision.ensure_null(
                tree.branch.last_revision()):
                # may be up to date, check master too.
                if master is None or last_rev == _mod_revision.ensure_null(
                    master.last_revision()):
                    revno = tree.branch.revision_id_to_revno(last_rev)
                    note("Tree is up to date at revision %d." % (revno,))
                    return 0
            conflicts = tree.update(
                delta._ChangeReporter(unversioned_filter=tree.is_ignored),
                possible_transports=possible_transports)
            revno = tree.branch.revision_id_to_revno(
                _mod_revision.ensure_null(tree.last_revision()))
            note('Updated to revision %d.' % (revno,))
            if tree.get_parent_ids()[1:] != existing_pending_merges:
                note('Your local commits will now show as pending merges with '
                     "'bzr status', and can be committed with 'bzr commit'.")
            if conflicts != 0:
                return 1
            else:
                return 0
        finally:
            tree.unlock()


class cmd_info(Command):
    """Show information about a working tree, branch or repository.

    This command will show all known locations and formats associated to the
    tree, branch or repository.  Statistical information is included with
    each report.

    Branches and working trees will also report any missing revisions.
    """
    _see_also = ['revno', 'working-trees', 'repositories']
    takes_args = ['location?']
    takes_options = ['verbose']

    @display_command
    def run(self, location=None, verbose=False):
        if verbose:
            noise_level = 2
        else:
            noise_level = 0
        from bzrlib.info import show_bzrdir_info
        show_bzrdir_info(bzrdir.BzrDir.open_containing(location)[0],
                         verbose=noise_level)


class cmd_remove(Command):
    """Remove files or directories.

    This makes bzr stop tracking changes to the specified files and
    delete them if they can easily be recovered using revert.

    You can specify one or more files, and/or --new.  If you specify --new,
    only 'added' files will be removed.  If you specify both, then new files
    in the specified directories will be removed.  If the directories are
    also new, they will also be removed.
    """
    takes_args = ['file*']
    takes_options = ['verbose',
        Option('new', help='Remove newly-added files.'),
        RegistryOption.from_kwargs('file-deletion-strategy',
            'The file deletion mode to be used.',
            title='Deletion Strategy', value_switches=True, enum_switch=False,
            safe='Only delete files if they can be'
                 ' safely recovered (default).',
            keep="Don't delete any files.",
            force='Delete all the specified files, even if they can not be '
                'recovered and even if they are non-empty directories.')]
    aliases = ['rm']
    encoding_type = 'replace'

    def run(self, file_list, verbose=False, new=False,
        file_deletion_strategy='safe'):
        tree, file_list = tree_files(file_list)

        if file_list is not None:
            file_list = [f for f in file_list]
        elif not new:
            raise errors.BzrCommandError('Specify one or more files to'
            ' remove, or use --new.')

        if new:
            added = tree.changes_from(tree.basis_tree(),
                specific_files=file_list).added
            file_list = sorted([f[0] for f in added], reverse=True)
            if len(file_list) == 0:
                raise errors.BzrCommandError('No matching files.')
        tree.remove(file_list, verbose=verbose, to_file=self.outf,
            keep_files=file_deletion_strategy=='keep',
            force=file_deletion_strategy=='force')


class cmd_file_id(Command):
    """Print file_id of a particular file or directory.

    The file_id is assigned when the file is first added and remains the
    same through all revisions where the file exists, even when it is
    moved or renamed.
    """

    hidden = True
    _see_also = ['inventory', 'ls']
    takes_args = ['filename']

    @display_command
    def run(self, filename):
        tree, relpath = WorkingTree.open_containing(filename)
        i = tree.path2id(relpath)
        if i is None:
            raise errors.NotVersionedError(filename)
        else:
            self.outf.write(i + '\n')


class cmd_file_path(Command):
    """Print path of file_ids to a file or directory.

    This prints one line for each directory down to the target,
    starting at the branch root.
    """

    hidden = True
    takes_args = ['filename']

    @display_command
    def run(self, filename):
        tree, relpath = WorkingTree.open_containing(filename)
        fid = tree.path2id(relpath)
        if fid is None:
            raise errors.NotVersionedError(filename)
        segments = osutils.splitpath(relpath)
        for pos in range(1, len(segments) + 1):
            path = osutils.joinpath(segments[:pos])
            self.outf.write("%s\n" % tree.path2id(path))


class cmd_reconcile(Command):
    """Reconcile bzr metadata in a branch.

    This can correct data mismatches that may have been caused by
    previous ghost operations or bzr upgrades. You should only
    need to run this command if 'bzr check' or a bzr developer 
    advises you to run it.

    If a second branch is provided, cross-branch reconciliation is
    also attempted, which will check that data like the tree root
    id which was not present in very early bzr versions is represented
    correctly in both branches.

    At the same time it is run it may recompress data resulting in 
    a potential saving in disk space or performance gain.

    The branch *MUST* be on a listable system such as local disk or sftp.
    """

    _see_also = ['check']
    takes_args = ['branch?']

    def run(self, branch="."):
        from bzrlib.reconcile import reconcile
        dir = bzrdir.BzrDir.open(branch)
        reconcile(dir)


class cmd_revision_history(Command):
    """Display the list of revision ids on a branch."""

    _see_also = ['log']
    takes_args = ['location?']

    hidden = True

    @display_command
    def run(self, location="."):
        branch = Branch.open_containing(location)[0]
        for revid in branch.revision_history():
            self.outf.write(revid)
            self.outf.write('\n')


class cmd_ancestry(Command):
    """List all revisions merged into this branch."""

    _see_also = ['log', 'revision-history']
    takes_args = ['location?']

    hidden = True

    @display_command
    def run(self, location="."):
        try:
            wt = WorkingTree.open_containing(location)[0]
        except errors.NoWorkingTree:
            b = Branch.open(location)
            last_revision = b.last_revision()
        else:
            b = wt.branch
            last_revision = wt.last_revision()

        revision_ids = b.repository.get_ancestry(last_revision)
        assert revision_ids[0] is None
        revision_ids.pop(0)
        for revision_id in revision_ids:
            self.outf.write(revision_id + '\n')


class cmd_init(Command):
    """Make a directory into a versioned branch.

    Use this to create an empty branch, or before importing an
    existing project.

    If there is a repository in a parent directory of the location, then 
    the history of the branch will be stored in the repository.  Otherwise
    init creates a standalone branch which carries its own history
    in the .bzr directory.

    If there is already a branch at the location but it has no working tree,
    the tree can be populated with 'bzr checkout'.

    Recipe for importing a tree of files::

        cd ~/project
        bzr init
        bzr add .
        bzr status
        bzr commit -m 'imported project'
    """

    _see_also = ['init-repository', 'branch', 'checkout']
    takes_args = ['location?']
    takes_options = [
        Option('create-prefix',
               help='Create the path leading up to the branch '
                    'if it does not already exist.'),
         RegistryOption('format',
                help='Specify a format for this branch. '
                'See "help formats".',
                registry=bzrdir.format_registry,
                converter=bzrdir.format_registry.make_bzrdir,
                value_switches=True,
                title="Branch Format",
                ),
         Option('append-revisions-only',
                help='Never change revnos or the existing log.'
                '  Append revisions to it only.')
         ]
    def run(self, location=None, format=None, append_revisions_only=False,
            create_prefix=False):
        if format is None:
            format = bzrdir.format_registry.make_bzrdir('default')
        if location is None:
            location = u'.'

        to_transport = transport.get_transport(location)

        # The path has to exist to initialize a
        # branch inside of it.
        # Just using os.mkdir, since I don't
        # believe that we want to create a bunch of
        # locations if the user supplies an extended path
        try:
            to_transport.ensure_base()
        except errors.NoSuchFile:
            if not create_prefix:
                raise errors.BzrCommandError("Parent directory of %s"
                    " does not exist."
                    "\nYou may supply --create-prefix to create all"
                    " leading parent directories."
                    % location)
            _create_prefix(to_transport)

        try:
            existing_bzrdir = bzrdir.BzrDir.open_from_transport(to_transport)
        except errors.NotBranchError:
            # really a NotBzrDir error...
            create_branch = bzrdir.BzrDir.create_branch_convenience
            branch = create_branch(to_transport.base, format=format,
                                   possible_transports=[to_transport])
        else:
            from bzrlib.transport.local import LocalTransport
            if existing_bzrdir.has_branch():
                if (isinstance(to_transport, LocalTransport)
                    and not existing_bzrdir.has_workingtree()):
                        raise errors.BranchExistsWithoutWorkingTree(location)
                raise errors.AlreadyBranchError(location)
            else:
                branch = existing_bzrdir.create_branch()
                existing_bzrdir.create_workingtree()
        if append_revisions_only:
            try:
                branch.set_append_revisions_only(True)
            except errors.UpgradeRequired:
                raise errors.BzrCommandError('This branch format cannot be set'
                    ' to append-revisions-only.  Try --experimental-branch6')


class cmd_init_repository(Command):
    """Create a shared repository to hold branches.

    New branches created under the repository directory will store their
    revisions in the repository, not in the branch directory.

    If the --no-trees option is used then the branches in the repository
    will not have working trees by default.

    :Examples:
        Create a shared repositories holding just branches::

            bzr init-repo --no-trees repo
            bzr init repo/trunk

        Make a lightweight checkout elsewhere::

            bzr checkout --lightweight repo/trunk trunk-checkout
            cd trunk-checkout
            (add files here)
    """

    _see_also = ['init', 'branch', 'checkout', 'repositories']
    takes_args = ["location"]
    takes_options = [RegistryOption('format',
                            help='Specify a format for this repository. See'
                                 ' "bzr help formats" for details.',
                            registry=bzrdir.format_registry,
                            converter=bzrdir.format_registry.make_bzrdir,
                            value_switches=True, title='Repository format'),
                     Option('no-trees',
                             help='Branches in the repository will default to'
                                  ' not having a working tree.'),
                    ]
    aliases = ["init-repo"]

    def run(self, location, format=None, no_trees=False):
        if format is None:
            format = bzrdir.format_registry.make_bzrdir('default')

        if location is None:
            location = '.'

        to_transport = transport.get_transport(location)
        to_transport.ensure_base()

        newdir = format.initialize_on_transport(to_transport)
        repo = newdir.create_repository(shared=True)
        repo.set_make_working_trees(not no_trees)


class cmd_diff(Command):
    """Show differences in the working tree or between revisions.
    
    If files are listed, only the changes in those files are listed.
    Otherwise, all changes for the tree are listed.

    "bzr diff -p1" is equivalent to "bzr diff --prefix old/:new/", and
    produces patches suitable for "patch -p1".

    :Examples:
        Shows the difference in the working tree versus the last commit::

            bzr diff

        Difference between the working tree and revision 1::

            bzr diff -r1

        Difference between revision 2 and revision 1::

            bzr diff -r1..2

        Same as 'bzr diff' but prefix paths with old/ and new/::

            bzr diff --prefix old/:new/

        Show the differences between the two working trees::

            bzr diff bzr.mine bzr.dev

        Show just the differences for 'foo.c'::

            bzr diff foo.c
    """
    # TODO: Option to use external diff command; could be GNU diff, wdiff,
    #       or a graphical diff.

    # TODO: Python difflib is not exactly the same as unidiff; should
    #       either fix it up or prefer to use an external diff.

    # TODO: Selected-file diff is inefficient and doesn't show you
    #       deleted files.

    # TODO: This probably handles non-Unix newlines poorly.

    _see_also = ['status']
    takes_args = ['file*']
    takes_options = [
        Option('diff-options', type=str,
               help='Pass these options to the external diff program.'),
        Option('prefix', type=str,
               short_name='p',
               help='Set prefixes added to old and new filenames, as '
                    'two values separated by a colon. (eg "old/:new/").'),
        'revision',
        'change',
        ]
    aliases = ['di', 'dif']
    encoding_type = 'exact'

    @display_command
    def run(self, revision=None, file_list=None, diff_options=None,
            prefix=None):
        from bzrlib.diff import diff_cmd_helper, show_diff_trees

        if (prefix is None) or (prefix == '0'):
            # diff -p0 format
            old_label = ''
            new_label = ''
        elif prefix == '1':
            old_label = 'old/'
            new_label = 'new/'
        elif ':' in prefix:
            old_label, new_label = prefix.split(":")
        else:
            raise errors.BzrCommandError(
                '--prefix expects two values separated by a colon'
                ' (eg "old/:new/")')

        if revision and len(revision) > 2:
            raise errors.BzrCommandError('bzr diff --revision takes exactly'
                                         ' one or two revision specifiers')

        try:
            tree1, file_list = internal_tree_files(file_list)
            tree2 = None
            b = None
            b2 = None
        except errors.FileInWrongBranch:
            if len(file_list) != 2:
                raise errors.BzrCommandError("Files are in different branches")

            tree1, file1 = WorkingTree.open_containing(file_list[0])
            tree2, file2 = WorkingTree.open_containing(file_list[1])
            if file1 != "" or file2 != "":
                # FIXME diff those two files. rbc 20051123
                raise errors.BzrCommandError("Files are in different branches")
            file_list = None
        except errors.NotBranchError:
            if (revision is not None and len(revision) == 2
                and not revision[0].needs_branch()
                and not revision[1].needs_branch()):
                # If both revision specs include a branch, we can
                # diff them without needing a local working tree
                tree1, tree2 = None, None
            else:
                raise

        if tree2 is not None:
            if revision is not None:
                # FIXME: but there should be a clean way to diff between
                # non-default versions of two trees, it's not hard to do
                # internally...
                raise errors.BzrCommandError(
                        "Sorry, diffing arbitrary revisions across branches "
                        "is not implemented yet")
            return show_diff_trees(tree1, tree2, sys.stdout, 
                                   specific_files=file_list,
                                   external_diff_options=diff_options,
                                   old_label=old_label, new_label=new_label)

        return diff_cmd_helper(tree1, file_list, diff_options,
                               revision_specs=revision,
                               old_label=old_label, new_label=new_label)


class cmd_deleted(Command):
    """List files deleted in the working tree.
    """
    # TODO: Show files deleted since a previous revision, or
    # between two revisions.
    # TODO: Much more efficient way to do this: read in new
    # directories with readdir, rather than stating each one.  Same
    # level of effort but possibly much less IO.  (Or possibly not,
    # if the directories are very large...)
    _see_also = ['status', 'ls']
    takes_options = ['show-ids']

    @display_command
    def run(self, show_ids=False):
        tree = WorkingTree.open_containing(u'.')[0]
        tree.lock_read()
        try:
            old = tree.basis_tree()
            old.lock_read()
            try:
                for path, ie in old.inventory.iter_entries():
                    if not tree.has_id(ie.file_id):
                        self.outf.write(path)
                        if show_ids:
                            self.outf.write(' ')
                            self.outf.write(ie.file_id)
                        self.outf.write('\n')
            finally:
                old.unlock()
        finally:
            tree.unlock()


class cmd_modified(Command):
    """List files modified in working tree.
    """

    hidden = True
    _see_also = ['status', 'ls']

    @display_command
    def run(self):
        tree = WorkingTree.open_containing(u'.')[0]
        td = tree.changes_from(tree.basis_tree())
        for path, id, kind, text_modified, meta_modified in td.modified:
            self.outf.write(path + '\n')


class cmd_added(Command):
    """List files added in working tree.
    """

    hidden = True
    _see_also = ['status', 'ls']

    @display_command
    def run(self):
        wt = WorkingTree.open_containing(u'.')[0]
        wt.lock_read()
        try:
            basis = wt.basis_tree()
            basis.lock_read()
            try:
                basis_inv = basis.inventory
                inv = wt.inventory
                for file_id in inv:
                    if file_id in basis_inv:
                        continue
                    if inv.is_root(file_id) and len(basis_inv) == 0:
                        continue
                    path = inv.id2path(file_id)
                    if not os.access(osutils.abspath(path), os.F_OK):
                        continue
                    self.outf.write(path + '\n')
            finally:
                basis.unlock()
        finally:
            wt.unlock()


class cmd_root(Command):
    """Show the tree root directory.

    The root is the nearest enclosing directory with a .bzr control
    directory."""

    takes_args = ['filename?']
    @display_command
    def run(self, filename=None):
        """Print the branch root."""
        tree = WorkingTree.open_containing(filename)[0]
        self.outf.write(tree.basedir + '\n')


def _parse_limit(limitstring):
    try:
        return int(limitstring)
    except ValueError:
        msg = "The limit argument must be an integer."
        raise errors.BzrCommandError(msg)


class cmd_log(Command):
    """Show log of a branch, file, or directory.

    By default show the log of the branch containing the working directory.

    To request a range of logs, you can use the command -r begin..end
    -r revision requests a specific revision, -r ..end or -r begin.. are
    also valid.

    :Examples:
        Log the current branch::

            bzr log

        Log a file::

            bzr log foo.c

        Log the last 10 revisions of a branch::

            bzr log -r -10.. http://server/branch
    """

    # TODO: Make --revision support uuid: and hash: [future tag:] notation.

    takes_args = ['location?']
    takes_options = [
            Option('forward',
                   help='Show from oldest to newest.'),
            Option('timezone',
                   type=str,
                   help='Display timezone as local, original, or utc.'),
            custom_help('verbose',
                   help='Show files changed in each revision.'),
            'show-ids',
            'revision',
            'log-format',
            Option('message',
                   short_name='m',
                   help='Show revisions whose message matches this '
                        'regular expression.',
                   type=str),
            Option('limit',
                   help='Limit the output to the first N revisions.',
                   argname='N',
                   type=_parse_limit),
            ]
    encoding_type = 'replace'

    @display_command
    def run(self, location=None, timezone='original',
            verbose=False,
            show_ids=False,
            forward=False,
            revision=None,
            log_format=None,
            message=None,
            limit=None):
        from bzrlib.log import show_log
        assert message is None or isinstance(message, basestring), \
            "invalid message argument %r" % message
        direction = (forward and 'forward') or 'reverse'
        
        # log everything
        file_id = None
        if location:
            # find the file id to log:

            tree, b, fp = bzrdir.BzrDir.open_containing_tree_or_branch(
                location)
            if fp != '':
                if tree is None:
                    tree = b.basis_tree()
                file_id = tree.path2id(fp)
                if file_id is None:
                    raise errors.BzrCommandError(
                        "Path does not have any revision history: %s" %
                        location)
        else:
            # local dir only
            # FIXME ? log the current subdir only RBC 20060203 
            if revision is not None \
                    and len(revision) > 0 and revision[0].get_branch():
                location = revision[0].get_branch()
            else:
                location = '.'
            dir, relpath = bzrdir.BzrDir.open_containing(location)
            b = dir.open_branch()

        b.lock_read()
        try:
            if revision is None:
                rev1 = None
                rev2 = None
            elif len(revision) == 1:
                rev1 = rev2 = revision[0].in_history(b)
            elif len(revision) == 2:
                if revision[1].get_branch() != revision[0].get_branch():
                    # b is taken from revision[0].get_branch(), and
                    # show_log will use its revision_history. Having
                    # different branches will lead to weird behaviors.
                    raise errors.BzrCommandError(
                        "Log doesn't accept two revisions in different"
                        " branches.")
                rev1 = revision[0].in_history(b)
                rev2 = revision[1].in_history(b)
            else:
                raise errors.BzrCommandError(
                    'bzr log --revision takes one or two values.')

            if log_format is None:
                log_format = log.log_formatter_registry.get_default(b)

            lf = log_format(show_ids=show_ids, to_file=self.outf,
                            show_timezone=timezone)

            show_log(b,
                     lf,
                     file_id,
                     verbose=verbose,
                     direction=direction,
                     start_revision=rev1,
                     end_revision=rev2,
                     search=message,
                     limit=limit)
        finally:
            b.unlock()


def get_log_format(long=False, short=False, line=False, default='long'):
    log_format = default
    if long:
        log_format = 'long'
    if short:
        log_format = 'short'
    if line:
        log_format = 'line'
    return log_format


class cmd_touching_revisions(Command):
    """Return revision-ids which affected a particular file.

    A more user-friendly interface is "bzr log FILE".
    """

    hidden = True
    takes_args = ["filename"]

    @display_command
    def run(self, filename):
        tree, relpath = WorkingTree.open_containing(filename)
        b = tree.branch
        file_id = tree.path2id(relpath)
        for revno, revision_id, what in log.find_touching_revisions(b, file_id):
            self.outf.write("%6d %s\n" % (revno, what))


class cmd_ls(Command):
    """List files in a tree.
    """

    _see_also = ['status', 'cat']
    takes_args = ['path?']
    # TODO: Take a revision or remote path and list that tree instead.
    takes_options = [
            'verbose',
            'revision',
            Option('non-recursive',
                   help='Don\'t recurse into subdirectories.'),
            Option('from-root',
                   help='Print paths relative to the root of the branch.'),
            Option('unknown', help='Print unknown files.'),
            Option('versioned', help='Print versioned files.'),
            Option('ignored', help='Print ignored files.'),
            Option('null',
                   help='Write an ascii NUL (\\0) separator '
                   'between files rather than a newline.'),
            Option('kind',
                   help='List entries of a particular kind: file, directory, symlink.',
                   type=unicode),
            'show-ids',
            ]
    @display_command
    def run(self, revision=None, verbose=False,
            non_recursive=False, from_root=False,
            unknown=False, versioned=False, ignored=False,
            null=False, kind=None, show_ids=False, path=None):

        if kind and kind not in ('file', 'directory', 'symlink'):
            raise errors.BzrCommandError('invalid kind specified')

        if verbose and null:
            raise errors.BzrCommandError('Cannot set both --verbose and --null')
        all = not (unknown or versioned or ignored)

        selection = {'I':ignored, '?':unknown, 'V':versioned}

        if path is None:
            fs_path = '.'
            prefix = ''
        else:
            if from_root:
                raise errors.BzrCommandError('cannot specify both --from-root'
                                             ' and PATH')
            fs_path = path
            prefix = path
        tree, branch, relpath = bzrdir.BzrDir.open_containing_tree_or_branch(
            fs_path)
        if from_root:
            relpath = u''
        elif relpath:
            relpath += '/'
        if revision is not None:
            tree = branch.repository.revision_tree(
                revision[0].in_history(branch).rev_id)
        elif tree is None:
            tree = branch.basis_tree()

        tree.lock_read()
        try:
            for fp, fc, fkind, fid, entry in tree.list_files(include_root=False):
                if fp.startswith(relpath):
                    fp = osutils.pathjoin(prefix, fp[len(relpath):])
                    if non_recursive and '/' in fp:
                        continue
                    if not all and not selection[fc]:
                        continue
                    if kind is not None and fkind != kind:
                        continue
                    if verbose:
                        kindch = entry.kind_character()
                        outstring = '%-8s %s%s' % (fc, fp, kindch)
                        if show_ids and fid is not None:
                            outstring = "%-50s %s" % (outstring, fid)
                        self.outf.write(outstring + '\n')
                    elif null:
                        self.outf.write(fp + '\0')
                        if show_ids:
                            if fid is not None:
                                self.outf.write(fid)
                            self.outf.write('\0')
                        self.outf.flush()
                    else:
                        if fid is not None:
                            my_id = fid
                        else:
                            my_id = ''
                        if show_ids:
                            self.outf.write('%-50s %s\n' % (fp, my_id))
                        else:
                            self.outf.write(fp + '\n')
        finally:
            tree.unlock()


class cmd_unknowns(Command):
    """List unknown files.
    """

    hidden = True
    _see_also = ['ls']

    @display_command
    def run(self):
        for f in WorkingTree.open_containing(u'.')[0].unknowns():
            self.outf.write(osutils.quotefn(f) + '\n')


class cmd_ignore(Command):
    """Ignore specified files or patterns.

    To remove patterns from the ignore list, edit the .bzrignore file.

    Trailing slashes on patterns are ignored. 
    If the pattern contains a slash or is a regular expression, it is compared 
    to the whole path from the branch root.  Otherwise, it is compared to only
    the last component of the path.  To match a file only in the root 
    directory, prepend './'.

    Ignore patterns specifying absolute paths are not allowed.

    Ignore patterns may include globbing wildcards such as::

      ? - Matches any single character except '/'
      * - Matches 0 or more characters except '/'
      /**/ - Matches 0 or more directories in a path
      [a-z] - Matches a single character from within a group of characters
 
    Ignore patterns may also be Python regular expressions.  
    Regular expression ignore patterns are identified by a 'RE:' prefix 
    followed by the regular expression.  Regular expression ignore patterns
    may not include named or numbered groups.

    Note: ignore patterns containing shell wildcards must be quoted from 
    the shell on Unix.

    :Examples:
        Ignore the top level Makefile::

            bzr ignore ./Makefile

        Ignore class files in all directories::

            bzr ignore '*.class'

        Ignore .o files under the lib directory::

            bzr ignore 'lib/**/*.o'

        Ignore .o files under the lib directory::

            bzr ignore 'RE:lib/.*\.o'
    """

    _see_also = ['status', 'ignored']
    takes_args = ['name_pattern*']
    takes_options = [
        Option('old-default-rules',
               help='Write out the ignore rules bzr < 0.9 always used.')
        ]
    
    def run(self, name_pattern_list=None, old_default_rules=None):
        from bzrlib.atomicfile import AtomicFile
        if old_default_rules is not None:
            # dump the rules and exit
            for pattern in ignores.OLD_DEFAULTS:
                print pattern
            return
        if not name_pattern_list:
            raise errors.BzrCommandError("ignore requires at least one "
                                  "NAME_PATTERN or --old-default-rules")
        name_pattern_list = [globbing.normalize_pattern(p) 
                             for p in name_pattern_list]
        for name_pattern in name_pattern_list:
            if (name_pattern[0] == '/' or 
                (len(name_pattern) > 1 and name_pattern[1] == ':')):
                raise errors.BzrCommandError(
                    "NAME_PATTERN should not be an absolute path")
        tree, relpath = WorkingTree.open_containing(u'.')
        ifn = tree.abspath('.bzrignore')
        if os.path.exists(ifn):
            f = open(ifn, 'rt')
            try:
                igns = f.read().decode('utf-8')
            finally:
                f.close()
        else:
            igns = ''

        # TODO: If the file already uses crlf-style termination, maybe
        # we should use that for the newly added lines?

        if igns and igns[-1] != '\n':
            igns += '\n'
        for name_pattern in name_pattern_list:
            igns += name_pattern + '\n'

        f = AtomicFile(ifn, 'wb')
        try:
            f.write(igns.encode('utf-8'))
            f.commit()
        finally:
            f.close()

        if not tree.path2id('.bzrignore'):
            tree.add(['.bzrignore'])

        ignored = globbing.Globster(name_pattern_list)
        matches = []
        tree.lock_read()
        for entry in tree.list_files():
            id = entry[3]
            if id is not None:
                filename = entry[0]
                if ignored.match(filename):
                    matches.append(filename.encode('utf-8'))
        tree.unlock()
        if len(matches) > 0:
            print "Warning: the following files are version controlled and" \
                  " match your ignore pattern:\n%s" % ("\n".join(matches),)

class cmd_ignored(Command):
    """List ignored files and the patterns that matched them.
    """

    _see_also = ['ignore']
    @display_command
    def run(self):
        tree = WorkingTree.open_containing(u'.')[0]
        tree.lock_read()
        try:
            for path, file_class, kind, file_id, entry in tree.list_files():
                if file_class != 'I':
                    continue
                ## XXX: Slightly inefficient since this was already calculated
                pat = tree.is_ignored(path)
                print '%-50s %s' % (path, pat)
        finally:
            tree.unlock()


class cmd_lookup_revision(Command):
    """Lookup the revision-id from a revision-number

    :Examples:
        bzr lookup-revision 33
    """
    hidden = True
    takes_args = ['revno']
    
    @display_command
    def run(self, revno):
        try:
            revno = int(revno)
        except ValueError:
            raise errors.BzrCommandError("not a valid revision-number: %r" % revno)

        print WorkingTree.open_containing(u'.')[0].branch.get_rev_id(revno)


class cmd_export(Command):
    """Export current or past revision to a destination directory or archive.

    If no revision is specified this exports the last committed revision.

    Format may be an "exporter" name, such as tar, tgz, tbz2.  If none is
    given, try to find the format with the extension. If no extension
    is found exports to a directory (equivalent to --format=dir).

    If root is supplied, it will be used as the root directory inside
    container formats (tar, zip, etc). If it is not supplied it will default
    to the exported filename. The root option has no effect for 'dir' format.

    If branch is omitted then the branch containing the current working
    directory will be used.

    Note: Export of tree with non-ASCII filenames to zip is not supported.

      =================       =========================
      Supported formats       Autodetected by extension
      =================       =========================
         dir                         (none)
         tar                          .tar
         tbz2                    .tar.bz2, .tbz2
         tgz                      .tar.gz, .tgz
         zip                          .zip
      =================       =========================
    """
    takes_args = ['dest', 'branch?']
    takes_options = [
        Option('format',
               help="Type of file to export to.",
               type=unicode),
        'revision',
        Option('root',
               type=str,
               help="Name of the root directory inside the exported file."),
        ]
    def run(self, dest, branch=None, revision=None, format=None, root=None):
        from bzrlib.export import export

        if branch is None:
            tree = WorkingTree.open_containing(u'.')[0]
            b = tree.branch
        else:
            b = Branch.open(branch)
            
        if revision is None:
            # should be tree.last_revision  FIXME
            rev_id = b.last_revision()
        else:
            if len(revision) != 1:
                raise errors.BzrCommandError('bzr export --revision takes exactly 1 argument')
            rev_id = revision[0].in_history(b).rev_id
        t = b.repository.revision_tree(rev_id)
        try:
            export(t, dest, format, root)
        except errors.NoSuchExportFormat, e:
            raise errors.BzrCommandError('Unsupported export format: %s' % e.format)


class cmd_cat(Command):
    """Write the contents of a file as of a given revision to standard output.

    If no revision is nominated, the last revision is used.

    Note: Take care to redirect standard output when using this command on a
    binary file. 
    """

    _see_also = ['ls']
    takes_options = [
        Option('name-from-revision', help='The path name in the old tree.'),
        'revision',
        ]
    takes_args = ['filename']
    encoding_type = 'exact'

    @display_command
    def run(self, filename, revision=None, name_from_revision=False):
        if revision is not None and len(revision) != 1:
            raise errors.BzrCommandError("bzr cat --revision takes exactly"
                                        " one number")

        tree = None
        try:
            tree, b, relpath = \
                    bzrdir.BzrDir.open_containing_tree_or_branch(filename)
        except errors.NotBranchError:
            pass

        if revision is not None and revision[0].get_branch() is not None:
            b = Branch.open(revision[0].get_branch())
        if tree is None:
            tree = b.basis_tree()
        if revision is None:
            revision_id = b.last_revision()
        else:
            revision_id = revision[0].in_history(b).rev_id

        cur_file_id = tree.path2id(relpath)
        rev_tree = b.repository.revision_tree(revision_id)
        old_file_id = rev_tree.path2id(relpath)
        
        if name_from_revision:
            if old_file_id is None:
                raise errors.BzrCommandError("%r is not present in revision %s"
                                                % (filename, revision_id))
            else:
                rev_tree.print_file(old_file_id)
        elif cur_file_id is not None:
            rev_tree.print_file(cur_file_id)
        elif old_file_id is not None:
            rev_tree.print_file(old_file_id)
        else:
            raise errors.BzrCommandError("%r is not present in revision %s" %
                                         (filename, revision_id))


class cmd_local_time_offset(Command):
    """Show the offset in seconds from GMT to local time."""
    hidden = True    
    @display_command
    def run(self):
        print osutils.local_time_offset()



class cmd_commit(Command):
    """Commit changes into a new revision.
    
    If no arguments are given, the entire tree is committed.

    If selected files are specified, only changes to those files are
    committed.  If a directory is specified then the directory and everything 
    within it is committed.

    If author of the change is not the same person as the committer, you can
    specify the author's name using the --author option. The name should be
    in the same format as a committer-id, e.g. "John Doe <jdoe@example.com>".

    A selected-file commit may fail in some cases where the committed
    tree would be invalid. Consider::

      bzr init foo
      mkdir foo/bar
      bzr add foo/bar
      bzr commit foo -m "committing foo"
      bzr mv foo/bar foo/baz
      mkdir foo/bar
      bzr add foo/bar
      bzr commit foo/bar -m "committing bar but not baz"

    In the example above, the last commit will fail by design. This gives
    the user the opportunity to decide whether they want to commit the
    rename at the same time, separately first, or not at all. (As a general
    rule, when in doubt, Bazaar has a policy of Doing the Safe Thing.)

    Note: A selected-file commit after a merge is not yet supported.
    """
    # TODO: Run hooks on tree to-be-committed, and after commit.

    # TODO: Strict commit that fails if there are deleted files.
    #       (what does "deleted files" mean ??)

    # TODO: Give better message for -s, --summary, used by tla people

    # XXX: verbose currently does nothing

    _see_also = ['bugs', 'uncommit']
    takes_args = ['selected*']
    takes_options = [
            Option('message', type=unicode,
                   short_name='m',
                   help="Description of the new revision."),
            'verbose',
             Option('unchanged',
                    help='Commit even if nothing has changed.'),
             Option('file', type=str,
                    short_name='F',
                    argname='msgfile',
                    help='Take commit message from this file.'),
             Option('strict',
                    help="Refuse to commit if there are unknown "
                    "files in the working tree."),
             ListOption('fixes', type=str,
                    help="Mark a bug as being fixed by this revision."),
             Option('author', type=str,
                    help="Set the author's name, if it's different "
                         "from the committer."),
             Option('local',
                    help="Perform a local commit in a bound "
                         "branch.  Local commits are not pushed to "
                         "the master branch until a normal commit "
                         "is performed."
                    ),
              Option('show-diff',
                     help='When no message is supplied, show the diff along'
                     ' with the status summary in the message editor.'),
             ]
    aliases = ['ci', 'checkin']

    def _get_bug_fix_properties(self, fixes, branch):
        properties = []
        # Configure the properties for bug fixing attributes.
        for fixed_bug in fixes:
            tokens = fixed_bug.split(':')
            if len(tokens) != 2:
                raise errors.BzrCommandError(
                    "Invalid bug %s. Must be in the form of 'tag:id'. "
                    "Commit refused." % fixed_bug)
            tag, bug_id = tokens
            try:
                bug_url = bugtracker.get_bug_url(tag, branch, bug_id)
            except errors.UnknownBugTrackerAbbreviation:
                raise errors.BzrCommandError(
                    'Unrecognized bug %s. Commit refused.' % fixed_bug)
            except errors.MalformedBugIdentifier:
                raise errors.BzrCommandError(
                    "Invalid bug identifier for %s. Commit refused."
                    % fixed_bug)
            properties.append('%s fixed' % bug_url)
        return '\n'.join(properties)

    def run(self, message=None, file=None, verbose=False, selected_list=None,
            unchanged=False, strict=False, local=False, fixes=None,
            author=None, show_diff=False):
        from bzrlib.commit import (
            NullCommitReporter,
            ReportCommitToLog
        )
        from bzrlib.errors import (
            PointlessCommit,
            ConflictsInTree,
            StrictCommitFailed
        )
        from bzrlib.msgeditor import (
            edit_commit_message_encoded,
            make_commit_message_template_encoded
        )

        # TODO: Need a blackbox test for invoking the external editor; may be
        # slightly problematic to run this cross-platform.

        # TODO: do more checks that the commit will succeed before 
        # spending the user's valuable time typing a commit message.

        properties = {}

        tree, selected_list = tree_files(selected_list)
        if selected_list == ['']:
            # workaround - commit of root of tree should be exactly the same
            # as just default commit in that tree, and succeed even though
            # selected-file merge commit is not done yet
            selected_list = []

        bug_property = self._get_bug_fix_properties(fixes, tree.branch)
        if bug_property:
            properties['bugs'] = bug_property

        if local and not tree.branch.get_bound_location():
            raise errors.LocalRequiresBoundBranch()

        def get_message(commit_obj):
            """Callback to get commit message"""
            my_message = message
            if my_message is None and not file:
                t = make_commit_message_template_encoded(tree,
                        selected_list, diff=show_diff,
                        output_encoding=bzrlib.user_encoding)
                my_message = edit_commit_message_encoded(t)
                if my_message is None:
                    raise errors.BzrCommandError("please specify a commit"
                        " message with either --message or --file")
            elif my_message and file:
                raise errors.BzrCommandError(
                    "please specify either --message or --file")
            if file:
                my_message = codecs.open(file, 'rt', 
                                         bzrlib.user_encoding).read()
            if my_message == "":
                raise errors.BzrCommandError("empty commit message specified")
            return my_message

        try:
            tree.commit(message_callback=get_message,
                        specific_files=selected_list,
                        allow_pointless=unchanged, strict=strict, local=local,
                        reporter=None, verbose=verbose, revprops=properties,
                        author=author)
        except PointlessCommit:
            # FIXME: This should really happen before the file is read in;
            # perhaps prepare the commit; get the message; then actually commit
            raise errors.BzrCommandError("no changes to commit."
                              " use --unchanged to commit anyhow")
        except ConflictsInTree:
            raise errors.BzrCommandError('Conflicts detected in working '
                'tree.  Use "bzr conflicts" to list, "bzr resolve FILE" to'
                ' resolve.')
        except StrictCommitFailed:
            raise errors.BzrCommandError("Commit refused because there are"
                              " unknown files in the working tree.")
        except errors.BoundBranchOutOfDate, e:
            raise errors.BzrCommandError(str(e) + "\n"
            'To commit to master branch, run update and then commit.\n'
            'You can also pass --local to commit to continue working '
            'disconnected.')


class cmd_check(Command):
    """Validate consistency of branch history.

    This command checks various invariants about the branch storage to
    detect data corruption or bzr bugs.
    """

    _see_also = ['reconcile']
    takes_args = ['branch?']
    takes_options = ['verbose']

    def run(self, branch=None, verbose=False):
        from bzrlib.check import check
        if branch is None:
            tree = WorkingTree.open_containing()[0]
            branch = tree.branch
        else:
            branch = Branch.open(branch)
        check(branch, verbose)


class cmd_upgrade(Command):
    """Upgrade branch storage to current format.

    The check command or bzr developers may sometimes advise you to run
    this command. When the default format has changed you may also be warned
    during other operations to upgrade.
    """

    _see_also = ['check']
    takes_args = ['url?']
    takes_options = [
                    RegistryOption('format',
                        help='Upgrade to a specific format.  See "bzr help'
                             ' formats" for details.',
                        registry=bzrdir.format_registry,
                        converter=bzrdir.format_registry.make_bzrdir,
                        value_switches=True, title='Branch format'),
                    ]

    def run(self, url='.', format=None):
        from bzrlib.upgrade import upgrade
        if format is None:
            format = bzrdir.format_registry.make_bzrdir('default')
        upgrade(url, format)


class cmd_whoami(Command):
    """Show or set bzr user id.
    
    :Examples:
        Show the email of the current user::

            bzr whoami --email

        Set the current user::

            bzr whoami 'Frank Chu <fchu@example.com>'
    """
    takes_options = [ Option('email',
                             help='Display email address only.'),
                      Option('branch',
                             help='Set identity for the current branch instead of '
                                  'globally.'),
                    ]
    takes_args = ['name?']
    encoding_type = 'replace'
    
    @display_command
    def run(self, email=False, branch=False, name=None):
        if name is None:
            # use branch if we're inside one; otherwise global config
            try:
                c = Branch.open_containing('.')[0].get_config()
            except errors.NotBranchError:
                c = config.GlobalConfig()
            if email:
                self.outf.write(c.user_email() + '\n')
            else:
                self.outf.write(c.username() + '\n')
            return

        # display a warning if an email address isn't included in the given name.
        try:
            config.extract_email_address(name)
        except errors.NoEmailInUsername, e:
            warning('"%s" does not seem to contain an email address.  '
                    'This is allowed, but not recommended.', name)
        
        # use global config unless --branch given
        if branch:
            c = Branch.open_containing('.')[0].get_config()
        else:
            c = config.GlobalConfig()
        c.set_user_option('email', name)


class cmd_nick(Command):
    """Print or set the branch nickname.  

    If unset, the tree root directory name is used as the nickname
    To print the current nickname, execute with no argument.  
    """

    _see_also = ['info']
    takes_args = ['nickname?']
    def run(self, nickname=None):
        branch = Branch.open_containing(u'.')[0]
        if nickname is None:
            self.printme(branch)
        else:
            branch.nick = nickname

    @display_command
    def printme(self, branch):
        print branch.nick


class cmd_selftest(Command):
    """Run internal test suite.
    
    If arguments are given, they are regular expressions that say which tests
    should run.  Tests matching any expression are run, and other tests are
    not run.

    Alternatively if --first is given, matching tests are run first and then
    all other tests are run.  This is useful if you have been working in a
    particular area, but want to make sure nothing else was broken.

    If --exclude is given, tests that match that regular expression are
    excluded, regardless of whether they match --first or not.

    To help catch accidential dependencies between tests, the --randomize
    option is useful. In most cases, the argument used is the word 'now'.
    Note that the seed used for the random number generator is displayed
    when this option is used. The seed can be explicitly passed as the
    argument to this option if required. This enables reproduction of the
    actual ordering used if and when an order sensitive problem is encountered.

    If --list-only is given, the tests that would be run are listed. This is
    useful when combined with --first, --exclude and/or --randomize to
    understand their impact. The test harness reports "Listed nn tests in ..."
    instead of "Ran nn tests in ..." when list mode is enabled.

    If the global option '--no-plugins' is given, plugins are not loaded
    before running the selftests.  This has two effects: features provided or
    modified by plugins will not be tested, and tests provided by plugins will
    not be run.

    Tests that need working space on disk use a common temporary directory, 
    typically inside $TMPDIR or /tmp.

    :Examples:
        Run only tests relating to 'ignore'::

            bzr selftest ignore

        Disable plugins and list tests as they're run::

            bzr --no-plugins selftest -v
    """
    # NB: this is used from the class without creating an instance, which is
    # why it does not have a self parameter.
    def get_transport_type(typestring):
        """Parse and return a transport specifier."""
        if typestring == "sftp":
            from bzrlib.transport.sftp import SFTPAbsoluteServer
            return SFTPAbsoluteServer
        if typestring == "memory":
            from bzrlib.transport.memory import MemoryServer
            return MemoryServer
        if typestring == "fakenfs":
            from bzrlib.transport.fakenfs import FakeNFSServer
            return FakeNFSServer
        msg = "No known transport type %s. Supported types are: sftp\n" %\
            (typestring)
        raise errors.BzrCommandError(msg)

    hidden = True
    takes_args = ['testspecs*']
    takes_options = ['verbose',
                     Option('one',
                             help='Stop when one test fails.',
                             short_name='1',
                             ),
                     Option('transport',
                            help='Use a different transport by default '
                                 'throughout the test suite.',
                            type=get_transport_type),
                     Option('benchmark',
                            help='Run the benchmarks rather than selftests.'),
                     Option('lsprof-timed',
                            help='Generate lsprof output for benchmarked'
                                 ' sections of code.'),
                     Option('cache-dir', type=str,
                            help='Cache intermediate benchmark output in this '
                                 'directory.'),
                     Option('first',
                            help='Run all tests, but run specified tests first.',
                            short_name='f',
                            ),
                     Option('list-only',
                            help='List the tests instead of running them.'),
                     Option('randomize', type=str, argname="SEED",
                            help='Randomize the order of tests using the given'
                                 ' seed or "now" for the current time.'),
                     Option('exclude', type=str, argname="PATTERN",
                            short_name='x',
                            help='Exclude tests that match this regular'
                                 ' expression.'),
                     Option('strict', help='Fail on missing dependencies or '
                            'known failures.'),
                     ]
    encoding_type = 'replace'

    def run(self, testspecs_list=None, verbose=False, one=False,
            transport=None, benchmark=None,
            lsprof_timed=None, cache_dir=None,
            first=False, list_only=False,
            randomize=None, exclude=None, strict=False):
        import bzrlib.ui
        from bzrlib.tests import selftest
        import bzrlib.benchmarks as benchmarks
        from bzrlib.benchmarks import tree_creator

        if cache_dir is not None:
            tree_creator.TreeCreator.CACHE_ROOT = osutils.abspath(cache_dir)
        if not list_only:
            print 'testing: %s' % (osutils.realpath(sys.argv[0]),)
            print '   %s (%s python%s)' % (
                    bzrlib.__path__[0],
                    bzrlib.version_string,
                    '.'.join(map(str, sys.version_info)),
                    )
        print
        if testspecs_list is not None:
            pattern = '|'.join(testspecs_list)
        else:
            pattern = ".*"
        if benchmark:
            test_suite_factory = benchmarks.test_suite
            # Unless user explicitly asks for quiet, be verbose in benchmarks
            verbose = not is_quiet()
            # TODO: should possibly lock the history file...
            benchfile = open(".perf_history", "at", buffering=1)
        else:
            test_suite_factory = None
            benchfile = None
        try:
            result = selftest(verbose=verbose,
                              pattern=pattern,
                              stop_on_failure=one,
                              transport=transport,
                              test_suite_factory=test_suite_factory,
                              lsprof_timed=lsprof_timed,
                              bench_history=benchfile,
                              matching_tests_first=first,
                              list_only=list_only,
                              random_seed=randomize,
                              exclude_pattern=exclude,
                              strict=strict,
                              )
        finally:
            if benchfile is not None:
                benchfile.close()
        if result:
            info('tests passed')
        else:
            info('tests failed')
        return int(not result)


class cmd_version(Command):
    """Show version of bzr."""

    encoding_type = 'replace'

    @display_command
    def run(self):
        from bzrlib.version import show_version
        show_version(to_file=self.outf)


class cmd_rocks(Command):
    """Statement of optimism."""

    hidden = True

    @display_command
    def run(self):
        print "It sure does!"


class cmd_find_merge_base(Command):
    """Find and print a base revision for merging two branches."""
    # TODO: Options to specify revisions on either side, as if
    #       merging only part of the history.
    takes_args = ['branch', 'other']
    hidden = True
    
    @display_command
    def run(self, branch, other):
        from bzrlib.revision import ensure_null, MultipleRevisionSources
        
        branch1 = Branch.open_containing(branch)[0]
        branch2 = Branch.open_containing(other)[0]

        last1 = ensure_null(branch1.last_revision())
        last2 = ensure_null(branch2.last_revision())

        graph = branch1.repository.get_graph(branch2.repository)
        base_rev_id = graph.find_unique_lca(last1, last2)

        print 'merge base is revision %s' % base_rev_id


class cmd_merge(Command):
    """Perform a three-way merge.
    
    The branch is the branch you will merge from.  By default, it will merge
    the latest revision.  If you specify a revision, that revision will be
    merged.  If you specify two revisions, the first will be used as a BASE,
    and the second one as OTHER.  Revision numbers are always relative to the
    specified branch.

    By default, bzr will try to merge in all new work from the other
    branch, automatically determining an appropriate base.  If this
    fails, you may need to give an explicit base.
    
    Merge will do its best to combine the changes in two branches, but there
    are some kinds of problems only a human can fix.  When it encounters those,
    it will mark a conflict.  A conflict means that you need to fix something,
    before you should commit.

    Use bzr resolve when you have fixed a problem.  See also bzr conflicts.

    If there is no default branch set, the first merge will set it. After
    that, you can omit the branch to use the default.  To change the
    default, use --remember. The value will only be saved if the remote
    location can be accessed.

    The results of the merge are placed into the destination working
    directory, where they can be reviewed (with bzr diff), tested, and then
    committed to record the result of the merge.
    
    merge refuses to run if there are any uncommitted changes, unless
    --force is given.

    :Examples:
        To merge the latest revision from bzr.dev::

            bzr merge ../bzr.dev

        To merge changes up to and including revision 82 from bzr.dev::

            bzr merge -r 82 ../bzr.dev

        To merge the changes introduced by 82, without previous changes::

            bzr merge -r 81..82 ../bzr.dev
    """

    _see_also = ['update', 'remerge', 'status-flags']
    takes_args = ['branch?']
    takes_options = [
        'change',
        'revision',
        Option('force',
               help='Merge even if the destination tree has uncommitted changes.'),
        'merge-type',
        'reprocess',
        'remember',
        Option('show-base', help="Show base revision text in "
               "conflicts."),
        Option('uncommitted', help='Apply uncommitted changes'
               ' from a working copy, instead of branch changes.'),
        Option('pull', help='If the destination is already'
                ' completely merged into the source, pull from the'
                ' source rather than merging.  When this happens,'
                ' you do not need to commit the result.'),
        Option('directory',
               help='Branch to merge into, '
                    'rather than the one containing the working directory.',
               short_name='d',
               type=unicode,
               ),
    ]

    def run(self, branch=None, revision=None, force=False, merge_type=None,
            show_base=False, reprocess=False, remember=False,
            uncommitted=False, pull=False,
            directory=None,
            ):
        from bzrlib.tag import _merge_tags_if_possible
        # This is actually a branch (or merge-directive) *location*.
        location = branch
        del branch

        if merge_type is None:
            merge_type = _mod_merge.Merge3Merger

        if directory is None: directory = u'.'
        possible_transports = []
        merger = None
        allow_pending = True
        verified = 'inapplicable'
        tree = WorkingTree.open_containing(directory)[0]
        change_reporter = delta._ChangeReporter(
            unversioned_filter=tree.is_ignored)
        cleanups = []
        try:
            pb = ui.ui_factory.nested_progress_bar()
            cleanups.append(pb.finished)
            tree.lock_write()
            cleanups.append(tree.unlock)
            if location is not None:
                mergeable, other_transport = _get_mergeable_helper(location)
                if mergeable:
                    if uncommitted:
                        raise errors.BzrCommandError('Cannot use --uncommitted'
                            ' with bundles or merge directives.')

                    if revision is not None:
                        raise errors.BzrCommandError(
                            'Cannot use -r with merge directives or bundles')
                    merger, verified = _mod_merge.Merger.from_mergeable(tree,
                       mergeable, pb)
                possible_transports.append(other_transport)

            if merger is None and uncommitted:
                if revision is not None and len(revision) > 0:
                    raise errors.BzrCommandError('Cannot use --uncommitted and'
                        ' --revision at the same time.')
                location = self._select_branch_location(tree, location)[0]
                other_tree, other_path = WorkingTree.open_containing(location)
                merger = _mod_merge.Merger.from_uncommitted(tree, other_tree,
                    pb)
                allow_pending = False

            if merger is None:
                merger, allow_pending = self._get_merger_from_branch(tree,
                    location, revision, remember, possible_transports, pb)

            merger.merge_type = merge_type
            merger.reprocess = reprocess
            merger.show_base = show_base
            merger.change_reporter = change_reporter
            self.sanity_check_merger(merger)
            if (merger.base_rev_id == merger.other_rev_id and
                merger.other_rev_id != None):
                note('Nothing to do.')
                return 0
            if pull:
                if merger.interesting_files is not None:
                    raise BzrCommandError('Cannot pull individual files')
                if (merger.base_rev_id == tree.last_revision()):
                    result = tree.pull(merger.other_branch, False,
                                       merger.other_rev_id)
                    result.report(self.outf)
                    return 0
            merger.check_basis(not force)
            conflict_count = merger.do_merge()
            if allow_pending:
                merger.set_pending()
            if verified == 'failed':
                warning('Preview patch does not match changes')
            if conflict_count != 0:
                return 1
            else:
                return 0
        finally:
            for cleanup in reversed(cleanups):
                cleanup()

    def sanity_check_merger(self, merger):
        if (merger.show_base and
            not merger.merge_type is _mod_merge.Merge3Merger):
            raise errors.BzrCommandError("Show-base is not supported for this"
                                         " merge type. %s" % merger.merge_type)
        if merger.reprocess and not merger.merge_type.supports_reprocess:
            raise errors.BzrCommandError("Conflict reduction is not supported"
                                         " for merge type %s." %
                                         merger.merge_type)
        if merger.reprocess and merger.show_base:
            raise errors.BzrCommandError("Cannot do conflict reduction and"
                                         " show base.")

    def _get_merger_from_branch(self, tree, location, revision, remember,
                                possible_transports, pb):
        """Produce a merger from a location, assuming it refers to a branch."""
        from bzrlib.tag import _merge_tags_if_possible
        assert revision is None or len(revision) < 3
        # find the branch locations
        other_loc, location = self._select_branch_location(tree, location,
            revision, -1)
        if revision is not None and len(revision) == 2:
            base_loc, location = self._select_branch_location(tree, location,
                                                              revision, 0)
        else:
            base_loc = other_loc
        # Open the branches
        other_branch, other_path = Branch.open_containing(other_loc,
            possible_transports)
        if base_loc == other_loc:
            base_branch = other_branch
        else:
            base_branch, base_path = Branch.open_containing(base_loc,
                possible_transports)
        # Find the revision ids
        if revision is None or len(revision) < 1 or revision[-1] is None:
            other_revision_id = _mod_revision.ensure_null(
                other_branch.last_revision())
        else:
            other_revision_id = \
                _mod_revision.ensure_null(
                    revision[-1].in_history(other_branch).rev_id)
        if (revision is not None and len(revision) == 2
            and revision[0] is not None):
            base_revision_id = \
                _mod_revision.ensure_null(
                    revision[0].in_history(base_branch).rev_id)
        else:
            base_revision_id = None
        # Remember where we merge from
        if ((tree.branch.get_parent() is None or remember) and
            other_branch is not None):
            tree.branch.set_parent(other_branch.base)
        _merge_tags_if_possible(other_branch, tree.branch)
        merger = _mod_merge.Merger.from_revision_ids(pb, tree,
            other_revision_id, base_revision_id, other_branch, base_branch)
        if other_path != '':
            allow_pending = False
            merger.interesting_files = [other_path]
        else:
            allow_pending = True
        return merger, allow_pending

    def _select_branch_location(self, tree, location, revision=None,
                                index=None):
        """Select a branch location, according to possible inputs.

        If provided, branches from ``revision`` are preferred.  (Both
        ``revision`` and ``index`` must be supplied.)

        Otherwise, the ``location`` parameter is used.  If it is None, then the
        ``parent`` location is used, and a note is printed.

        :param tree: The working tree to select a branch for merging into
        :param location: The location entered by the user
        :param revision: The revision parameter to the command
        :param index: The index to use for the revision parameter.  Negative
            indices are permitted.
        :return: (selected_location, default_location).  The default location
            will be the user-entered location, if any, or else the remembered
            location.
        """
        if (revision is not None and index is not None
            and revision[index] is not None):
            branch = revision[index].get_branch()
            if branch is not None:
                return branch, location
        location = self._get_remembered_parent(tree, location, 'Merging from')
        return location, location

    # TODO: move up to common parent; this isn't merge-specific anymore. 
    def _get_remembered_parent(self, tree, supplied_location, verb_string):
        """Use tree.branch's parent if none was supplied.

        Report if the remembered location was used.
        """
        if supplied_location is not None:
            return supplied_location
        stored_location = tree.branch.get_parent()
        mutter("%s", stored_location)
        if stored_location is None:
            raise errors.BzrCommandError("No location specified or remembered")
        display_url = urlutils.unescape_for_display(stored_location,
            self.outf.encoding)
        self.outf.write("%s remembered location %s\n" % (verb_string,
            display_url))
        return stored_location


class cmd_remerge(Command):
    """Redo a merge.

    Use this if you want to try a different merge technique while resolving
    conflicts.  Some merge techniques are better than others, and remerge 
    lets you try different ones on different files.

    The options for remerge have the same meaning and defaults as the ones for
    merge.  The difference is that remerge can (only) be run when there is a
    pending merge, and it lets you specify particular files.

    :Examples:
        Re-do the merge of all conflicted files, and show the base text in
        conflict regions, in addition to the usual THIS and OTHER texts::
      
            bzr remerge --show-base

        Re-do the merge of "foobar", using the weave merge algorithm, with
        additional processing to reduce the size of conflict regions::
      
            bzr remerge --merge-type weave --reprocess foobar
    """
    takes_args = ['file*']
    takes_options = [
            'merge-type',
            'reprocess',
            Option('show-base',
                   help="Show base revision text in conflicts."),
            ]

    def run(self, file_list=None, merge_type=None, show_base=False,
            reprocess=False):
        if merge_type is None:
            merge_type = _mod_merge.Merge3Merger
        tree, file_list = tree_files(file_list)
        tree.lock_write()
        try:
            parents = tree.get_parent_ids()
            if len(parents) != 2:
                raise errors.BzrCommandError("Sorry, remerge only works after normal"
                                             " merges.  Not cherrypicking or"
                                             " multi-merges.")
            repository = tree.branch.repository
            graph = repository.get_graph()
            base_revision = graph.find_unique_lca(parents[0], parents[1])
            base_tree = repository.revision_tree(base_revision)
            other_tree = repository.revision_tree(parents[1])
            interesting_ids = None
            new_conflicts = []
            conflicts = tree.conflicts()
            if file_list is not None:
                interesting_ids = set()
                for filename in file_list:
                    file_id = tree.path2id(filename)
                    if file_id is None:
                        raise errors.NotVersionedError(filename)
                    interesting_ids.add(file_id)
                    if tree.kind(file_id) != "directory":
                        continue
                    
                    for name, ie in tree.inventory.iter_entries(file_id):
                        interesting_ids.add(ie.file_id)
                new_conflicts = conflicts.select_conflicts(tree, file_list)[0]
            else:
                # Remerge only supports resolving contents conflicts
                allowed_conflicts = ('text conflict', 'contents conflict')
                restore_files = [c.path for c in conflicts
                                 if c.typestring in allowed_conflicts]
            _mod_merge.transform_tree(tree, tree.basis_tree(), interesting_ids)
            tree.set_conflicts(ConflictList(new_conflicts))
            if file_list is not None:
                restore_files = file_list
            for filename in restore_files:
                try:
                    restore(tree.abspath(filename))
                except errors.NotConflicted:
                    pass
            # Disable pending merges, because the file texts we are remerging
            # have not had those merges performed.  If we use the wrong parents
            # list, we imply that the working tree text has seen and rejected
            # all the changes from the other tree, when in fact those changes
            # have not yet been seen.
            tree.set_parent_ids(parents[:1])
            try:
                conflicts = _mod_merge.merge_inner(
                                          tree.branch, other_tree, base_tree,
                                          this_tree=tree,
                                          interesting_ids=interesting_ids,
                                          other_rev_id=parents[1],
                                          merge_type=merge_type,
                                          show_base=show_base,
                                          reprocess=reprocess)
            finally:
                tree.set_parent_ids(parents)
        finally:
            tree.unlock()
        if conflicts > 0:
            return 1
        else:
            return 0


class cmd_revert(Command):
    """Revert files to a previous revision.

    Giving a list of files will revert only those files.  Otherwise, all files
    will be reverted.  If the revision is not specified with '--revision', the
    last committed revision is used.

    To remove only some changes, without reverting to a prior version, use
    merge instead.  For example, "merge . --r-2..-3" will remove the changes
    introduced by -2, without affecting the changes introduced by -1.  Or
    to remove certain changes on a hunk-by-hunk basis, see the Shelf plugin.
    
    By default, any files that have been manually changed will be backed up
    first.  (Files changed only by merge are not backed up.)  Backup files have
    '.~#~' appended to their name, where # is a number.

    When you provide files, you can use their current pathname or the pathname
    from the target revision.  So you can use revert to "undelete" a file by
    name.  If you name a directory, all the contents of that directory will be
    reverted.

    Any files that have been newly added since that revision will be deleted,
    with a backup kept if appropriate.  Directories containing unknown files
    will not be deleted.
    """

    _see_also = ['cat', 'export']
    takes_options = [
        'revision',
        Option('no-backup', "Do not save backups of reverted files."),
        Option('forget-merges',
               'Remove pending merge marker, without changing any files.'),
        ]
    takes_args = ['file*']

<<<<<<< HEAD
    def run(self, revision=None, no_backup=False, file_list=None):
        if file_list is not None:
            if len(file_list) == 0:
                raise errors.BzrCommandError("No files specified")
        
=======
    def run(self, revision=None, no_backup=False, file_list=None,
            forget_merges=None):
>>>>>>> 5ebbbde4
        tree, file_list = tree_files(file_list)
        if forget_merges:
            tree.set_parent_ids(tree.get_parent_ids()[:1])
        else:
            self._revert_tree_to_revision(tree, revision, file_list, no_backup)

    @staticmethod
    def _revert_tree_to_revision(tree, revision, file_list, no_backup):
        if revision is None:
            rev_id = tree.last_revision()
        elif len(revision) != 1:
            raise errors.BzrCommandError('bzr revert --revision takes exactly 1 argument')
        else:
            rev_id = revision[0].in_history(tree.branch).rev_id
        pb = ui.ui_factory.nested_progress_bar()
        try:
            tree.revert(file_list,
                        tree.branch.repository.revision_tree(rev_id),
                        not no_backup, pb, report_changes=True)
        finally:
            pb.finished()


class cmd_assert_fail(Command):
    """Test reporting of assertion failures"""
    # intended just for use in testing

    hidden = True

    def run(self):
        raise AssertionError("always fails")


class cmd_help(Command):
    """Show help on a command or other topic.
    """

    _see_also = ['topics']
    takes_options = [
            Option('long', 'Show help on all commands.'),
            ]
    takes_args = ['topic?']
    aliases = ['?', '--help', '-?', '-h']
    
    @display_command
    def run(self, topic=None, long=False):
        import bzrlib.help
        if topic is None and long:
            topic = "commands"
        bzrlib.help.help(topic)


class cmd_shell_complete(Command):
    """Show appropriate completions for context.

    For a list of all available commands, say 'bzr shell-complete'.
    """
    takes_args = ['context?']
    aliases = ['s-c']
    hidden = True
    
    @display_command
    def run(self, context=None):
        import shellcomplete
        shellcomplete.shellcomplete(context)


class cmd_fetch(Command):
    """Copy in history from another branch but don't merge it.

    This is an internal method used for pull and merge.
    """
    hidden = True
    takes_args = ['from_branch', 'to_branch']
    def run(self, from_branch, to_branch):
        from bzrlib.fetch import Fetcher
        from_b = Branch.open(from_branch)
        to_b = Branch.open(to_branch)
        Fetcher(to_b, from_b)


class cmd_missing(Command):
    """Show unmerged/unpulled revisions between two branches.
    
    OTHER_BRANCH may be local or remote.
    """

    _see_also = ['merge', 'pull']
    takes_args = ['other_branch?']
    takes_options = [
            Option('reverse', 'Reverse the order of revisions.'),
            Option('mine-only',
                   'Display changes in the local branch only.'),
            Option('this' , 'Same as --mine-only.'),
            Option('theirs-only',
                   'Display changes in the remote branch only.'),
            Option('other', 'Same as --theirs-only.'),
            'log-format',
            'show-ids',
            'verbose'
            ]
    encoding_type = 'replace'

    @display_command
    def run(self, other_branch=None, reverse=False, mine_only=False,
            theirs_only=False, log_format=None, long=False, short=False, line=False, 
            show_ids=False, verbose=False, this=False, other=False):
        from bzrlib.missing import find_unmerged, iter_log_revisions
        from bzrlib.log import log_formatter

        if this:
          mine_only = this
        if other:
          theirs_only = other

        local_branch = Branch.open_containing(u".")[0]
        parent = local_branch.get_parent()
        if other_branch is None:
            other_branch = parent
            if other_branch is None:
                raise errors.BzrCommandError("No peer location known"
                                             " or specified.")
            display_url = urlutils.unescape_for_display(parent,
                                                        self.outf.encoding)
            self.outf.write("Using last location: " + display_url + "\n")

        remote_branch = Branch.open(other_branch)
        if remote_branch.base == local_branch.base:
            remote_branch = local_branch
        local_branch.lock_read()
        try:
            remote_branch.lock_read()
            try:
                local_extra, remote_extra = find_unmerged(local_branch,
                                                          remote_branch)
                if log_format is None:
                    registry = log.log_formatter_registry
                    log_format = registry.get_default(local_branch)
                lf = log_format(to_file=self.outf,
                                show_ids=show_ids,
                                show_timezone='original')
                if reverse is False:
                    local_extra.reverse()
                    remote_extra.reverse()
                if local_extra and not theirs_only:
                    self.outf.write("You have %d extra revision(s):\n" %
                                    len(local_extra))
                    for revision in iter_log_revisions(local_extra,
                                        local_branch.repository,
                                        verbose):
                        lf.log_revision(revision)
                    printed_local = True
                else:
                    printed_local = False
                if remote_extra and not mine_only:
                    if printed_local is True:
                        self.outf.write("\n\n\n")
                    self.outf.write("You are missing %d revision(s):\n" %
                                    len(remote_extra))
                    for revision in iter_log_revisions(remote_extra,
                                        remote_branch.repository,
                                        verbose):
                        lf.log_revision(revision)
                if not remote_extra and not local_extra:
                    status_code = 0
                    self.outf.write("Branches are up to date.\n")
                else:
                    status_code = 1
            finally:
                remote_branch.unlock()
        finally:
            local_branch.unlock()
        if not status_code and parent is None and other_branch is not None:
            local_branch.lock_write()
            try:
                # handle race conditions - a parent might be set while we run.
                if local_branch.get_parent() is None:
                    local_branch.set_parent(remote_branch.base)
            finally:
                local_branch.unlock()
        return status_code


class cmd_pack(Command):
    """Compress the data within a repository."""

    _see_also = ['repositories']
    takes_args = ['branch_or_repo?']

    def run(self, branch_or_repo='.'):
        dir = bzrdir.BzrDir.open_containing(branch_or_repo)[0]
        try:
            branch = dir.open_branch()
            repository = branch.repository
        except errors.NotBranchError:
            repository = dir.open_repository()
        repository.pack()


class cmd_plugins(Command):
    """List the installed plugins.
    
    This command displays the list of installed plugins including the
    path where each one is located and a short description of each.

    A plugin is an external component for Bazaar that extends the
    revision control system, by adding or replacing code in Bazaar.
    Plugins can do a variety of things, including overriding commands,
    adding new commands, providing additional network transports and
    customizing log output.

    See the Bazaar web site, http://bazaar-vcs.org, for further
    information on plugins including where to find them and how to
    install them. Instructions are also provided there on how to
    write new plugins using the Python programming language.
    """

    @display_command
    def run(self):
        import bzrlib.plugin
        from inspect import getdoc
        for name, plugin in bzrlib.plugin.plugins().items():
            print plugin.path(), "[%s]" % plugin.__version__
            d = getdoc(plugin.module)
            if d:
                print '\t', d.split('\n')[0]


class cmd_testament(Command):
    """Show testament (signing-form) of a revision."""
    takes_options = [
            'revision',
            Option('long', help='Produce long-format testament.'),
            Option('strict',
                   help='Produce a strict-format testament.')]
    takes_args = ['branch?']
    @display_command
    def run(self, branch=u'.', revision=None, long=False, strict=False):
        from bzrlib.testament import Testament, StrictTestament
        if strict is True:
            testament_class = StrictTestament
        else:
            testament_class = Testament
        b = WorkingTree.open_containing(branch)[0].branch
        b.lock_read()
        try:
            if revision is None:
                rev_id = b.last_revision()
            else:
                rev_id = revision[0].in_history(b).rev_id
            t = testament_class.from_revision(b.repository, rev_id)
            if long:
                sys.stdout.writelines(t.as_text_lines())
            else:
                sys.stdout.write(t.as_short_text())
        finally:
            b.unlock()


class cmd_annotate(Command):
    """Show the origin of each line in a file.

    This prints out the given file with an annotation on the left side
    indicating which revision, author and date introduced the change.

    If the origin is the same for a run of consecutive lines, it is 
    shown only at the top, unless the --all option is given.
    """
    # TODO: annotate directories; showing when each file was last changed
    # TODO: if the working copy is modified, show annotations on that 
    #       with new uncommitted lines marked
    aliases = ['ann', 'blame', 'praise']
    takes_args = ['filename']
    takes_options = [Option('all', help='Show annotations on all lines.'),
                     Option('long', help='Show commit date in annotations.'),
                     'revision',
                     'show-ids',
                     ]
    encoding_type = 'exact'

    @display_command
    def run(self, filename, all=False, long=False, revision=None,
            show_ids=False):
        from bzrlib.annotate import annotate_file
        tree, relpath = WorkingTree.open_containing(filename)
        branch = tree.branch
        branch.lock_read()
        try:
            if revision is None:
                revision_id = branch.last_revision()
            elif len(revision) != 1:
                raise errors.BzrCommandError('bzr annotate --revision takes exactly 1 argument')
            else:
                revision_id = revision[0].in_history(branch).rev_id
            file_id = tree.path2id(relpath)
            if file_id is None:
                raise errors.NotVersionedError(filename)
            tree = branch.repository.revision_tree(revision_id)
            file_version = tree.inventory[file_id].revision
            annotate_file(branch, file_version, file_id, long, all, self.outf,
                          show_ids=show_ids)
        finally:
            branch.unlock()


class cmd_re_sign(Command):
    """Create a digital signature for an existing revision."""
    # TODO be able to replace existing ones.

    hidden = True # is this right ?
    takes_args = ['revision_id*']
    takes_options = ['revision']
    
    def run(self, revision_id_list=None, revision=None):
        import bzrlib.gpg as gpg
        if revision_id_list is not None and revision is not None:
            raise errors.BzrCommandError('You can only supply one of revision_id or --revision')
        if revision_id_list is None and revision is None:
            raise errors.BzrCommandError('You must supply either --revision or a revision_id')
        b = WorkingTree.open_containing(u'.')[0].branch
        gpg_strategy = gpg.GPGStrategy(b.get_config())
        if revision_id_list is not None:
            for revision_id in revision_id_list:
                b.repository.sign_revision(revision_id, gpg_strategy)
        elif revision is not None:
            if len(revision) == 1:
                revno, rev_id = revision[0].in_history(b)
                b.repository.sign_revision(rev_id, gpg_strategy)
            elif len(revision) == 2:
                # are they both on rh- if so we can walk between them
                # might be nice to have a range helper for arbitrary
                # revision paths. hmm.
                from_revno, from_revid = revision[0].in_history(b)
                to_revno, to_revid = revision[1].in_history(b)
                if to_revid is None:
                    to_revno = b.revno()
                if from_revno is None or to_revno is None:
                    raise errors.BzrCommandError('Cannot sign a range of non-revision-history revisions')
                for revno in range(from_revno, to_revno + 1):
                    b.repository.sign_revision(b.get_rev_id(revno), 
                                               gpg_strategy)
            else:
                raise errors.BzrCommandError('Please supply either one revision, or a range.')


class cmd_bind(Command):
    """Convert the current branch into a checkout of the supplied branch.

    Once converted into a checkout, commits must succeed on the master branch
    before they will be applied to the local branch.
    """

    _see_also = ['checkouts', 'unbind']
    takes_args = ['location?']
    takes_options = []

    def run(self, location=None):
        b, relpath = Branch.open_containing(u'.')
        if location is None:
            try:
                location = b.get_old_bound_location()
            except errors.UpgradeRequired:
                raise errors.BzrCommandError('No location supplied.  '
                    'This format does not remember old locations.')
            else:
                if location is None:
                    raise errors.BzrCommandError('No location supplied and no '
                        'previous location known')
        b_other = Branch.open(location)
        try:
            b.bind(b_other)
        except errors.DivergedBranches:
            raise errors.BzrCommandError('These branches have diverged.'
                                         ' Try merging, and then bind again.')


class cmd_unbind(Command):
    """Convert the current checkout into a regular branch.

    After unbinding, the local branch is considered independent and subsequent
    commits will be local only.
    """

    _see_also = ['checkouts', 'bind']
    takes_args = []
    takes_options = []

    def run(self):
        b, relpath = Branch.open_containing(u'.')
        if not b.unbind():
            raise errors.BzrCommandError('Local branch is not bound')


class cmd_uncommit(Command):
    """Remove the last committed revision.

    --verbose will print out what is being removed.
    --dry-run will go through all the motions, but not actually
    remove anything.

    If --revision is specified, uncommit revisions to leave the branch at the
    specified revision.  For example, "bzr uncommit -r 15" will leave the
    branch at revision 15.

    In the future, uncommit will create a revision bundle, which can then
    be re-applied.
    """

    # TODO: jam 20060108 Add an option to allow uncommit to remove
    # unreferenced information in 'branch-as-repository' branches.
    # TODO: jam 20060108 Add the ability for uncommit to remove unreferenced
    # information in shared branches as well.
    _see_also = ['commit']
    takes_options = ['verbose', 'revision',
                    Option('dry-run', help='Don\'t actually make changes.'),
                    Option('force', help='Say yes to all questions.')]
    takes_args = ['location?']
    aliases = []

    def run(self, location=None,
            dry_run=False, verbose=False,
            revision=None, force=False):
        from bzrlib.log import log_formatter, show_log
        import sys
        from bzrlib.uncommit import uncommit

        if location is None:
            location = u'.'
        control, relpath = bzrdir.BzrDir.open_containing(location)
        try:
            tree = control.open_workingtree()
            b = tree.branch
        except (errors.NoWorkingTree, errors.NotLocalUrl):
            tree = None
            b = control.open_branch()

        rev_id = None
        if revision is None:
            revno = b.revno()
        else:
            # 'bzr uncommit -r 10' actually means uncommit
            # so that the final tree is at revno 10.
            # but bzrlib.uncommit.uncommit() actually uncommits
            # the revisions that are supplied.
            # So we need to offset it by one
            revno = revision[0].in_history(b).revno+1

        if revno <= b.revno():
            rev_id = b.get_rev_id(revno)
        if rev_id is None:
            self.outf.write('No revisions to uncommit.\n')
            return 1

        lf = log_formatter('short',
                           to_file=self.outf,
                           show_timezone='original')

        show_log(b,
                 lf,
                 verbose=False,
                 direction='forward',
                 start_revision=revno,
                 end_revision=b.revno())

        if dry_run:
            print 'Dry-run, pretending to remove the above revisions.'
            if not force:
                val = raw_input('Press <enter> to continue')
        else:
            print 'The above revision(s) will be removed.'
            if not force:
                val = raw_input('Are you sure [y/N]? ')
                if val.lower() not in ('y', 'yes'):
                    print 'Canceled'
                    return 0

        uncommit(b, tree=tree, dry_run=dry_run, verbose=verbose,
                revno=revno)


class cmd_break_lock(Command):
    """Break a dead lock on a repository, branch or working directory.

    CAUTION: Locks should only be broken when you are sure that the process
    holding the lock has been stopped.

    You can get information on what locks are open via the 'bzr info' command.
    
    :Examples:
        bzr break-lock
    """
    takes_args = ['location?']

    def run(self, location=None, show=False):
        if location is None:
            location = u'.'
        control, relpath = bzrdir.BzrDir.open_containing(location)
        try:
            control.break_lock()
        except NotImplementedError:
            pass
        

class cmd_wait_until_signalled(Command):
    """Test helper for test_start_and_stop_bzr_subprocess_send_signal.

    This just prints a line to signal when it is ready, then blocks on stdin.
    """

    hidden = True

    def run(self):
        sys.stdout.write("running\n")
        sys.stdout.flush()
        sys.stdin.readline()


class cmd_serve(Command):
    """Run the bzr server."""

    aliases = ['server']

    takes_options = [
        Option('inet',
               help='Serve on stdin/out for use from inetd or sshd.'),
        Option('port',
               help='Listen for connections on nominated port of the form '
                    '[hostname:]portnumber.  Passing 0 as the port number will '
                    'result in a dynamically allocated port.  The default port is '
                    '4155.',
               type=str),
        Option('directory',
               help='Serve contents of this directory.',
               type=unicode),
        Option('allow-writes',
               help='By default the server is a readonly server.  Supplying '
                    '--allow-writes enables write access to the contents of '
                    'the served directory and below.'
                ),
        ]

    def run(self, port=None, inet=False, directory=None, allow_writes=False):
        from bzrlib.smart import medium, server
        from bzrlib.transport import get_transport
        from bzrlib.transport.chroot import ChrootServer
        from bzrlib.transport.remote import BZR_DEFAULT_PORT, BZR_DEFAULT_INTERFACE
        if directory is None:
            directory = os.getcwd()
        url = urlutils.local_path_to_url(directory)
        if not allow_writes:
            url = 'readonly+' + url
        chroot_server = ChrootServer(get_transport(url))
        chroot_server.setUp()
        t = get_transport(chroot_server.get_url())
        if inet:
            smart_server = medium.SmartServerPipeStreamMedium(
                sys.stdin, sys.stdout, t)
        else:
            host = BZR_DEFAULT_INTERFACE
            if port is None:
                port = BZR_DEFAULT_PORT
            else:
                if ':' in port:
                    host, port = port.split(':')
                port = int(port)
            smart_server = server.SmartTCPServer(t, host=host, port=port)
            print 'listening on port: ', smart_server.port
            sys.stdout.flush()
        # for the duration of this server, no UI output is permitted.
        # note that this may cause problems with blackbox tests. This should
        # be changed with care though, as we dont want to use bandwidth sending
        # progress over stderr to smart server clients!
        old_factory = ui.ui_factory
        try:
            ui.ui_factory = ui.SilentUIFactory()
            smart_server.serve()
        finally:
            ui.ui_factory = old_factory


class cmd_join(Command):
    """Combine a subtree into its containing tree.
    
    This command is for experimental use only.  It requires the target tree
    to be in dirstate-with-subtree format, which cannot be converted into
    earlier formats.

    The TREE argument should be an independent tree, inside another tree, but
    not part of it.  (Such trees can be produced by "bzr split", but also by
    running "bzr branch" with the target inside a tree.)

    The result is a combined tree, with the subtree no longer an independant
    part.  This is marked as a merge of the subtree into the containing tree,
    and all history is preserved.

    If --reference is specified, the subtree retains its independence.  It can
    be branched by itself, and can be part of multiple projects at the same
    time.  But operations performed in the containing tree, such as commit
    and merge, will recurse into the subtree.
    """

    _see_also = ['split']
    takes_args = ['tree']
    takes_options = [
            Option('reference', help='Join by reference.'),
            ]
    hidden = True

    def run(self, tree, reference=False):
        sub_tree = WorkingTree.open(tree)
        parent_dir = osutils.dirname(sub_tree.basedir)
        containing_tree = WorkingTree.open_containing(parent_dir)[0]
        repo = containing_tree.branch.repository
        if not repo.supports_rich_root():
            raise errors.BzrCommandError(
                "Can't join trees because %s doesn't support rich root data.\n"
                "You can use bzr upgrade on the repository."
                % (repo,))
        if reference:
            try:
                containing_tree.add_reference(sub_tree)
            except errors.BadReferenceTarget, e:
                # XXX: Would be better to just raise a nicely printable
                # exception from the real origin.  Also below.  mbp 20070306
                raise errors.BzrCommandError("Cannot join %s.  %s" %
                                             (tree, e.reason))
        else:
            try:
                containing_tree.subsume(sub_tree)
            except errors.BadSubsumeSource, e:
                raise errors.BzrCommandError("Cannot join %s.  %s" % 
                                             (tree, e.reason))


class cmd_split(Command):
    """Split a tree into two trees.

    This command is for experimental use only.  It requires the target tree
    to be in dirstate-with-subtree format, which cannot be converted into
    earlier formats.

    The TREE argument should be a subdirectory of a working tree.  That
    subdirectory will be converted into an independent tree, with its own
    branch.  Commits in the top-level tree will not apply to the new subtree.
    If you want that behavior, do "bzr join --reference TREE".
    """

    _see_also = ['join']
    takes_args = ['tree']

    hidden = True

    def run(self, tree):
        containing_tree, subdir = WorkingTree.open_containing(tree)
        sub_id = containing_tree.path2id(subdir)
        if sub_id is None:
            raise errors.NotVersionedError(subdir)
        try:
            containing_tree.extract(sub_id)
        except errors.RootNotRich:
            raise errors.UpgradeRequired(containing_tree.branch.base)



class cmd_merge_directive(Command):
    """Generate a merge directive for auto-merge tools.

    A directive requests a merge to be performed, and also provides all the
    information necessary to do so.  This means it must either include a
    revision bundle, or the location of a branch containing the desired
    revision.

    A submit branch (the location to merge into) must be supplied the first
    time the command is issued.  After it has been supplied once, it will
    be remembered as the default.

    A public branch is optional if a revision bundle is supplied, but required
    if --diff or --plain is specified.  It will be remembered as the default
    after the first use.
    """

    takes_args = ['submit_branch?', 'public_branch?']

    hidden = True

    _see_also = ['send']

    takes_options = [
        RegistryOption.from_kwargs('patch-type',
            'The type of patch to include in the directive.',
            title='Patch type',
            value_switches=True,
            enum_switch=False,
            bundle='Bazaar revision bundle (default).',
            diff='Normal unified diff.',
            plain='No patch, just directive.'),
        Option('sign', help='GPG-sign the directive.'), 'revision',
        Option('mail-to', type=str,
            help='Instead of printing the directive, email to this address.'),
        Option('message', type=str, short_name='m',
            help='Message to use when committing this merge.')
        ]

    encoding_type = 'exact'

    def run(self, submit_branch=None, public_branch=None, patch_type='bundle',
            sign=False, revision=None, mail_to=None, message=None):
        from bzrlib.revision import ensure_null, NULL_REVISION
        include_patch, include_bundle = {
            'plain': (False, False),
            'diff': (True, False),
            'bundle': (True, True),
            }[patch_type]
        branch = Branch.open('.')
        stored_submit_branch = branch.get_submit_branch()
        if submit_branch is None:
            submit_branch = stored_submit_branch
        else:
            if stored_submit_branch is None:
                branch.set_submit_branch(submit_branch)
        if submit_branch is None:
            submit_branch = branch.get_parent()
        if submit_branch is None:
            raise errors.BzrCommandError('No submit branch specified or known')

        stored_public_branch = branch.get_public_branch()
        if public_branch is None:
            public_branch = stored_public_branch
        elif stored_public_branch is None:
            branch.set_public_branch(public_branch)
        if not include_bundle and public_branch is None:
            raise errors.BzrCommandError('No public branch specified or'
                                         ' known')
        base_revision_id = None
        if revision is not None:
            if len(revision) > 2:
                raise errors.BzrCommandError('bzr merge-directive takes '
                    'at most two one revision identifiers')
            revision_id = revision[-1].in_history(branch).rev_id
            if len(revision) == 2:
                base_revision_id = revision[0].in_history(branch).rev_id
                base_revision_id = ensure_null(base_revision_id)
        else:
            revision_id = branch.last_revision()
        revision_id = ensure_null(revision_id)
        if revision_id == NULL_REVISION:
            raise errors.BzrCommandError('No revisions to bundle.')
        directive = merge_directive.MergeDirective2.from_objects(
            branch.repository, revision_id, time.time(),
            osutils.local_time_offset(), submit_branch,
            public_branch=public_branch, include_patch=include_patch,
            include_bundle=include_bundle, message=message,
            base_revision_id=base_revision_id)
        if mail_to is None:
            if sign:
                self.outf.write(directive.to_signed(branch))
            else:
                self.outf.writelines(directive.to_lines())
        else:
            message = directive.to_email(mail_to, branch, sign)
            s = SMTPConnection(branch.get_config())
            s.send_email(message)


class cmd_send(Command):
    """Mail or create a merge-directive for submiting changes.

    A merge directive provides many things needed for requesting merges:

    * A machine-readable description of the merge to perform

    * An optional patch that is a preview of the changes requested

    * An optional bundle of revision data, so that the changes can be applied
      directly from the merge directive, without retrieving data from a
      branch.

    If --no-bundle is specified, then public_branch is needed (and must be
    up-to-date), so that the receiver can perform the merge using the
    public_branch.  The public_branch is always included if known, so that
    people can check it later.

    The submit branch defaults to the parent, but can be overridden.  Both
    submit branch and public branch will be remembered if supplied.

    If a public_branch is known for the submit_branch, that public submit
    branch is used in the merge instructions.  This means that a local mirror
    can be used as your actual submit branch, once you have set public_branch
    for that mirror.

    Mail is sent using your preferred mail program.  This should be transparent
    on Windows (it uses MAPI).  On *nix, it requires the xdg-email utility.  If
    the preferred client can't be found (or used), your editor will be used.
    
    To use a specific mail program, set the mail_client configuration option.
    (For Thunderbird 1.5, this works around some bugs.)  Supported values for
    specific clients are "evolution", "kmail", "mutt", and "thunderbird";
    generic options are "default", "editor", "mapi", and "xdg-email".

    If mail is being sent, a to address is required.  This can be supplied
    either on the commandline, or by setting the submit_to configuration
    option.

    Two formats are currently supported: "4" uses revision bundle format 4 and
    merge directive format 2.  It is significantly faster and smaller than
    older formats.  It is compatible with Bazaar 0.19 and later.  It is the
    default.  "0.9" uses revision bundle format 0.9 and merge directive
    format 1.  It is compatible with Bazaar 0.12 - 0.18.
    """

    encoding_type = 'exact'

    _see_also = ['merge']

    takes_args = ['submit_branch?', 'public_branch?']

    takes_options = [
        Option('no-bundle',
               help='Do not include a bundle in the merge directive.'),
        Option('no-patch', help='Do not include a preview patch in the merge'
               ' directive.'),
        Option('remember',
               help='Remember submit and public branch.'),
        Option('from',
               help='Branch to generate the submission from, '
               'rather than the one containing the working directory.',
               short_name='f',
               type=unicode),
        Option('output', short_name='o', help='Write directive to this file.',
               type=unicode),
        Option('mail-to', help='Mail the request to this address.',
               type=unicode),
        'revision',
        'message',
        RegistryOption.from_kwargs('format',
        'Use the specified output format.',
        **{'4': 'Bundle format 4, Merge Directive 2 (default)',
           '0.9': 'Bundle format 0.9, Merge Directive 1',})
        ]

    def run(self, submit_branch=None, public_branch=None, no_bundle=False,
            no_patch=False, revision=None, remember=False, output=None,
            format='4', mail_to=None, message=None, **kwargs):
        return self._run(submit_branch, revision, public_branch, remember,
                         format, no_bundle, no_patch, output,
                         kwargs.get('from', '.'), mail_to, message)

    def _run(self, submit_branch, revision, public_branch, remember, format,
             no_bundle, no_patch, output, from_, mail_to, message):
        from bzrlib.revision import ensure_null, NULL_REVISION
        if output is None:
            outfile = StringIO()
        elif output == '-':
            outfile = self.outf
        else:
            outfile = open(output, 'wb')
        try:
            branch = Branch.open_containing(from_)[0]
            if output is None:
                config = branch.get_config()
                if mail_to is None:
                    mail_to = config.get_user_option('submit_to')
                if mail_to is None:
                    raise errors.BzrCommandError('No mail-to address'
                                                 ' specified')
                mail_client = config.get_mail_client()
            if remember and submit_branch is None:
                raise errors.BzrCommandError(
                    '--remember requires a branch to be specified.')
            stored_submit_branch = branch.get_submit_branch()
            remembered_submit_branch = False
            if submit_branch is None:
                submit_branch = stored_submit_branch
                remembered_submit_branch = True
            else:
                if stored_submit_branch is None or remember:
                    branch.set_submit_branch(submit_branch)
            if submit_branch is None:
                submit_branch = branch.get_parent()
                remembered_submit_branch = True
            if submit_branch is None:
                raise errors.BzrCommandError('No submit branch known or'
                                             ' specified')
            if remembered_submit_branch:
                note('Using saved location: %s', submit_branch)

            stored_public_branch = branch.get_public_branch()
            if public_branch is None:
                public_branch = stored_public_branch
            elif stored_public_branch is None or remember:
                branch.set_public_branch(public_branch)
            if no_bundle and public_branch is None:
                raise errors.BzrCommandError('No public branch specified or'
                                             ' known')
            base_revision_id = None
            revision_id = None
            if revision is not None:
                if len(revision) > 2:
                    raise errors.BzrCommandError('bzr send takes '
                        'at most two one revision identifiers')
                revision_id = revision[-1].in_history(branch).rev_id
                if len(revision) == 2:
                    base_revision_id = revision[0].in_history(branch).rev_id
            if revision_id is None:
                revision_id = branch.last_revision()
            if revision_id == NULL_REVISION:
                raise errors.BzrCommandError('No revisions to submit.')
            if format == '4':
                directive = merge_directive.MergeDirective2.from_objects(
                    branch.repository, revision_id, time.time(),
                    osutils.local_time_offset(), submit_branch,
                    public_branch=public_branch, include_patch=not no_patch,
                    include_bundle=not no_bundle, message=message,
                    base_revision_id=base_revision_id)
            elif format == '0.9':
                if not no_bundle:
                    if not no_patch:
                        patch_type = 'bundle'
                    else:
                        raise errors.BzrCommandError('Format 0.9 does not'
                            ' permit bundle with no patch')
                else:
                    if not no_patch:
                        patch_type = 'diff'
                    else:
                        patch_type = None
                directive = merge_directive.MergeDirective.from_objects(
                    branch.repository, revision_id, time.time(),
                    osutils.local_time_offset(), submit_branch,
                    public_branch=public_branch, patch_type=patch_type,
                    message=message)

            outfile.writelines(directive.to_lines())
            if output is None:
                subject = '[MERGE] '
                if message is not None:
                    subject += message
                else:
                    revision = branch.repository.get_revision(revision_id)
                    subject += revision.get_summary()
                mail_client.compose_merge_request(mail_to, subject,
                                                  outfile.getvalue())
        finally:
            if output != '-':
                outfile.close()


class cmd_bundle_revisions(cmd_send):

    """Create a merge-directive for submiting changes.

    A merge directive provides many things needed for requesting merges:

    * A machine-readable description of the merge to perform

    * An optional patch that is a preview of the changes requested

    * An optional bundle of revision data, so that the changes can be applied
      directly from the merge directive, without retrieving data from a
      branch.

    If --no-bundle is specified, then public_branch is needed (and must be
    up-to-date), so that the receiver can perform the merge using the
    public_branch.  The public_branch is always included if known, so that
    people can check it later.

    The submit branch defaults to the parent, but can be overridden.  Both
    submit branch and public branch will be remembered if supplied.

    If a public_branch is known for the submit_branch, that public submit
    branch is used in the merge instructions.  This means that a local mirror
    can be used as your actual submit branch, once you have set public_branch
    for that mirror.

    Two formats are currently supported: "4" uses revision bundle format 4 and
    merge directive format 2.  It is significantly faster and smaller than
    older formats.  It is compatible with Bazaar 0.19 and later.  It is the
    default.  "0.9" uses revision bundle format 0.9 and merge directive
    format 1.  It is compatible with Bazaar 0.12 - 0.18.
    """

    takes_options = [
        Option('no-bundle',
               help='Do not include a bundle in the merge directive.'),
        Option('no-patch', help='Do not include a preview patch in the merge'
               ' directive.'),
        Option('remember',
               help='Remember submit and public branch.'),
        Option('from',
               help='Branch to generate the submission from, '
               'rather than the one containing the working directory.',
               short_name='f',
               type=unicode),
        Option('output', short_name='o', help='Write directive to this file.',
               type=unicode),
        'revision',
        RegistryOption.from_kwargs('format',
        'Use the specified output format.',
        **{'4': 'Bundle format 4, Merge Directive 2 (default)',
           '0.9': 'Bundle format 0.9, Merge Directive 1',})
        ]
    aliases = ['bundle']

    _see_also = ['send', 'merge']

    hidden = True

    def run(self, submit_branch=None, public_branch=None, no_bundle=False,
            no_patch=False, revision=None, remember=False, output=None,
            format='4', **kwargs):
        if output is None:
            output = '-'
        return self._run(submit_branch, revision, public_branch, remember,
                         format, no_bundle, no_patch, output,
                         kwargs.get('from', '.'), None, None)


class cmd_tag(Command):
    """Create, remove or modify a tag naming a revision.
    
    Tags give human-meaningful names to revisions.  Commands that take a -r
    (--revision) option can be given -rtag:X, where X is any previously
    created tag.

    Tags are stored in the branch.  Tags are copied from one branch to another
    along when you branch, push, pull or merge.

    It is an error to give a tag name that already exists unless you pass 
    --force, in which case the tag is moved to point to the new revision.
    """

    _see_also = ['commit', 'tags']
    takes_args = ['tag_name']
    takes_options = [
        Option('delete',
            help='Delete this tag rather than placing it.',
            ),
        Option('directory',
            help='Branch in which to place the tag.',
            short_name='d',
            type=unicode,
            ),
        Option('force',
            help='Replace existing tags.',
            ),
        'revision',
        ]

    def run(self, tag_name,
            delete=None,
            directory='.',
            force=None,
            revision=None,
            ):
        branch, relpath = Branch.open_containing(directory)
        branch.lock_write()
        try:
            if delete:
                branch.tags.delete_tag(tag_name)
                self.outf.write('Deleted tag %s.\n' % tag_name)
            else:
                if revision:
                    if len(revision) != 1:
                        raise errors.BzrCommandError(
                            "Tags can only be placed on a single revision, "
                            "not on a range")
                    revision_id = revision[0].in_history(branch).rev_id
                else:
                    revision_id = branch.last_revision()
                if (not force) and branch.tags.has_tag(tag_name):
                    raise errors.TagAlreadyExists(tag_name)
                branch.tags.set_tag(tag_name, revision_id)
                self.outf.write('Created tag %s.\n' % tag_name)
        finally:
            branch.unlock()


class cmd_tags(Command):
    """List tags.

    This tag shows a table of tag names and the revisions they reference.
    """

    _see_also = ['tag']
    takes_options = [
        Option('directory',
            help='Branch whose tags should be displayed.',
            short_name='d',
            type=unicode,
            ),
    ]

    @display_command
    def run(self,
            directory='.',
            ):
        branch, relpath = Branch.open_containing(directory)
        for tag_name, target in sorted(branch.tags.get_tag_dict().items()):
            self.outf.write('%-20s %s\n' % (tag_name, target))


class cmd_reconfigure(Command):
    """Reconfigure the type of a bzr directory.

    A target configuration must be specified.

    For checkouts, the bind-to location will be auto-detected if not specified.
    The order of preference is
    1. For a lightweight checkout, the current bound location.
    2. For branches that used to be checkouts, the previously-bound location.
    3. The push location.
    4. The parent location.
    If none of these is available, --bind-to must be specified.
    """

    takes_args = ['location?']
    takes_options = [RegistryOption.from_kwargs('target_type',
                     title='Target type',
                     help='The type to reconfigure the directory to.',
                     value_switches=True, enum_switch=False,
                     branch='Reconfigure to a branch.',
                     tree='Reconfigure to a tree.',
                     checkout='Reconfigure to a checkout.'),
                     Option('bind-to', help='Branch to bind checkout to.',
                            type=str),
                     Option('force',
                        help='Perform reconfiguration even if local changes'
                        ' will be lost.')
                     ]

    def run(self, location=None, target_type=None, bind_to=None, force=False):
        directory = bzrdir.BzrDir.open(location)
        if target_type is None:
            raise errors.BzrCommandError('No target configuration specified')
        elif target_type == 'branch':
            reconfiguration = reconfigure.Reconfigure.to_branch(directory)
        elif target_type == 'tree':
            reconfiguration = reconfigure.Reconfigure.to_tree(directory)
        elif target_type == 'checkout':
            reconfiguration = reconfigure.Reconfigure.to_checkout(directory,
                                                                  bind_to)
        reconfiguration.apply(force)


def _create_prefix(cur_transport):
    needed = [cur_transport]
    # Recurse upwards until we can create a directory successfully
    while True:
        new_transport = cur_transport.clone('..')
        if new_transport.base == cur_transport.base:
            raise errors.BzrCommandError(
                "Failed to create path prefix for %s."
                % cur_transport.base)
        try:
            new_transport.mkdir('.')
        except errors.NoSuchFile:
            needed.append(new_transport)
            cur_transport = new_transport
        else:
            break
    # Now we only need to create child directories
    while needed:
        cur_transport = needed.pop()
        cur_transport.ensure_base()


def _get_mergeable_helper(location):
    """Get a merge directive or bundle if 'location' points to one.

    Try try to identify a bundle and returns its mergeable form. If it's not,
    we return the tried transport anyway so that it can reused to access the
    branch

    :param location: can point to a bundle or a branch.

    :return: mergeable, transport
    """
    mergeable = None
    url = urlutils.normalize_url(location)
    url, filename = urlutils.split(url, exclude_trailing_slash=False)
    location_transport = transport.get_transport(url)
    if filename:
        try:
            # There may be redirections but we ignore the intermediate
            # and final transports used
            read = bundle.read_mergeable_from_transport
            mergeable, t = read(location_transport, filename)
        except errors.NotABundle:
            # Continue on considering this url a Branch but adjust the
            # location_transport
            location_transport = location_transport.clone(filename)
    return mergeable, location_transport


# these get imported and then picked up by the scan for cmd_*
# TODO: Some more consistent way to split command definitions across files;
# we do need to load at least some information about them to know of 
# aliases.  ideally we would avoid loading the implementation until the
# details were needed.
from bzrlib.cmd_version_info import cmd_version_info
from bzrlib.conflicts import cmd_resolve, cmd_conflicts, restore
from bzrlib.bundle.commands import (
    cmd_bundle_info,
    )
from bzrlib.sign_my_commits import cmd_sign_my_commits
from bzrlib.weave_commands import cmd_versionedfile_list, cmd_weave_join, \
        cmd_weave_plan_merge, cmd_weave_merge_text<|MERGE_RESOLUTION|>--- conflicted
+++ resolved
@@ -3056,16 +3056,8 @@
         ]
     takes_args = ['file*']
 
-<<<<<<< HEAD
-    def run(self, revision=None, no_backup=False, file_list=None):
-        if file_list is not None:
-            if len(file_list) == 0:
-                raise errors.BzrCommandError("No files specified")
-        
-=======
     def run(self, revision=None, no_backup=False, file_list=None,
             forget_merges=None):
->>>>>>> 5ebbbde4
         tree, file_list = tree_files(file_list)
         if forget_merges:
             tree.set_parent_ids(tree.get_parent_ids()[:1])
