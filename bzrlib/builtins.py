--- conflicted
+++ resolved
@@ -1327,14 +1327,9 @@
             (rev2, rev1) = (rev1, rev2)
 
         if (log_format == None):
-<<<<<<< HEAD
             default = b.get_config().log_format()
             log_format = get_log_format(long=long, short=short, line=line, 
                                         default=default)
-=======
-            default = config.BranchConfig(b).log_format()
-            log_format = get_log_format(long=long, short=short, line=line, default=default)
->>>>>>> df2651c6
         lf = log_formatter(log_format,
                            show_ids=show_ids,
                            to_file=self.outf,
@@ -1791,12 +1786,7 @@
     @display_command
     def run(self, email=False):
         try:
-            b = WorkingTree.open_containing(u'.')[0].branch
-<<<<<<< HEAD
-            config = b.get_config()
-=======
-            c = config.BranchConfig(b)
->>>>>>> df2651c6
+            c = WorkingTree.open_containing(u'.')[0].branch.get_config()
         except NotBranchError:
             c = config.GlobalConfig()
         if email:
@@ -2360,14 +2350,9 @@
             try:
                 local_extra, remote_extra = find_unmerged(local_branch, remote_branch)
                 if (log_format == None):
-<<<<<<< HEAD
                     default = local_branch.get_config().log_format()
                     log_format = get_log_format(long=long, short=short, 
                                                 line=line, default=default)
-=======
-                    default = config.BranchConfig(local_branch).log_format()
-                    log_format = get_log_format(long=long, short=short, line=line, default=default)
->>>>>>> df2651c6
                 lf = log_formatter(log_format, sys.stdout,
                                    show_ids=show_ids,
                                    show_timezone='original')
