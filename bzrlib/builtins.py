--- conflicted
+++ resolved
@@ -4145,23 +4145,12 @@
     def run(self, revision=None, no_backup=False, file_list=None,
             forget_merges=None):
         tree, file_list = tree_files(file_list)
-<<<<<<< HEAD
-        tree.lock_write()
+        tree.lock_tree_write()
         self.add_cleanup(tree.unlock)
         if forget_merges:
             tree.set_parent_ids(tree.get_parent_ids()[:1])
         else:
             self._revert_tree_to_revision(tree, revision, file_list, no_backup)
-=======
-        tree.lock_tree_write()
-        try:
-            if forget_merges:
-                tree.set_parent_ids(tree.get_parent_ids()[:1])
-            else:
-                self._revert_tree_to_revision(tree, revision, file_list, no_backup)
-        finally:
-            tree.unlock()
->>>>>>> 37d990f0
 
     @staticmethod
     def _revert_tree_to_revision(tree, revision, file_list, no_backup):
