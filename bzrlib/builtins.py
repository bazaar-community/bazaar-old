# Copyright (C) 2004, 2005 by Canonical Ltd

# This program is free software; you can redistribute it and/or modify
# it under the terms of the GNU General Public License as published by
# the Free Software Foundation; either version 2 of the License, or
# (at your option) any later version.

# This program is distributed in the hope that it will be useful,
# but WITHOUT ANY WARRANTY; without even the implied warranty of
# MERCHANTABILITY or FITNESS FOR A PARTICULAR PURPOSE.  See the
# GNU General Public License for more details.

# You should have received a copy of the GNU General Public License
# along with this program; if not, write to the Free Software
# Foundation, Inc., 59 Temple Place, Suite 330, Boston, MA  02111-1307  USA

# DO NOT change this to cStringIO - it results in control files 
# written as UCS4
# FIXIT! (Only deal with byte streams OR unicode at any one layer.)
# RBC 20051018
from StringIO import StringIO
import sys
import os

import bzrlib
from bzrlib import BZRDIR
from bzrlib.commands import Command, display_command
from bzrlib.branch import Branch
from bzrlib.revision import common_ancestor
from bzrlib.errors import (BzrError, BzrCheckError, BzrCommandError, 
                           NotBranchError, DivergedBranches, NotConflicted,
                           NoSuchFile, NoWorkingTree, FileInWrongBranch)
from bzrlib.option import Option
from bzrlib.revisionspec import RevisionSpec
import bzrlib.trace
from bzrlib.trace import mutter, note, log_error, warning, is_quiet
from bzrlib.workingtree import WorkingTree


def tree_files(file_list, default_branch='.'):
    try:
        return internal_tree_files(file_list, default_branch)
    except FileInWrongBranch, e:
        raise BzrCommandError("%s is not in the same branch as %s" %
                             (e.path, file_list[0]))

def internal_tree_files(file_list, default_branch='.'):
    """\
    Return a branch and list of branch-relative paths.
    If supplied file_list is empty or None, the branch default will be used,
    and returned file_list will match the original.
    """
    if file_list is None or len(file_list) == 0:
        return WorkingTree.open_containing(default_branch)[0], file_list
    tree = WorkingTree.open_containing(file_list[0])[0]
    new_list = []
    for filename in file_list:
        try:
            new_list.append(tree.relpath(filename))
        except NotBranchError:
            raise FileInWrongBranch(tree.branch, filename)
    return tree, new_list


# TODO: Make sure no commands unconditionally use the working directory as a
# branch.  If a filename argument is used, the first of them should be used to
# specify the branch.  (Perhaps this can be factored out into some kind of
# Argument class, representing a file in a branch, where the first occurrence
# opens the branch?)

class cmd_status(Command):
    """Display status summary.

    This reports on versioned and unknown files, reporting them
    grouped by state.  Possible states are:

    added
        Versioned in the working copy but not in the previous revision.

    removed
        Versioned in the previous revision but removed or deleted
        in the working copy.

    renamed
        Path of this file changed from the previous revision;
        the text may also have changed.  This includes files whose
        parent directory was renamed.

    modified
        Text has changed since the previous revision.

    unchanged
        Nothing about this file has changed since the previous revision.
        Only shown with --all.

    unknown
        Not versioned and not matching an ignore pattern.

    To see ignored files use 'bzr ignored'.  For details in the
    changes to file texts, use 'bzr diff'.

    If no arguments are specified, the status of the entire working
    directory is shown.  Otherwise, only the status of the specified
    files or directories is reported.  If a directory is given, status
    is reported for everything inside that directory.

    If a revision argument is given, the status is calculated against
    that revision, or between two revisions if two are provided.
    """
    
    # TODO: --no-recurse, --recurse options
    
    takes_args = ['file*']
    takes_options = ['all', 'show-ids', 'revision']
    aliases = ['st', 'stat']
    
    @display_command
    def run(self, all=False, show_ids=False, file_list=None, revision=None):
        tree, file_list = tree_files(file_list)
            
        from bzrlib.status import show_status
        show_status(tree.branch, show_unchanged=all, show_ids=show_ids,
                    specific_files=file_list, revision=revision)


class cmd_cat_revision(Command):
    """Write out metadata for a revision.
    
    The revision to print can either be specified by a specific
    revision identifier, or you can use --revision.
    """

    hidden = True
    takes_args = ['revision_id?']
    takes_options = ['revision']
    
    @display_command
    def run(self, revision_id=None, revision=None):

        if revision_id is not None and revision is not None:
            raise BzrCommandError('You can only supply one of revision_id or --revision')
        if revision_id is None and revision is None:
            raise BzrCommandError('You must supply either --revision or a revision_id')
        b = WorkingTree.open_containing('.')[0].branch
        if revision_id is not None:
            sys.stdout.write(b.get_revision_xml(revision_id))
        elif revision is not None:
            for rev in revision:
                if rev is None:
                    raise BzrCommandError('You cannot specify a NULL revision.')
                revno, rev_id = rev.in_history(b)
                sys.stdout.write(b.get_revision_xml(rev_id))
    

class cmd_revno(Command):
    """Show current revision number.

    This is equal to the number of revisions on this branch."""
    @display_command
    def run(self):
        print Branch.open_containing('.')[0].revno()


class cmd_revision_info(Command):
    """Show revision number and revision id for a given revision identifier.
    """
    hidden = True
    takes_args = ['revision_info*']
    takes_options = ['revision']
    @display_command
    def run(self, revision=None, revision_info_list=[]):

        revs = []
        if revision is not None:
            revs.extend(revision)
        if revision_info_list is not None:
            for rev in revision_info_list:
                revs.append(RevisionSpec(rev))
        if len(revs) == 0:
            raise BzrCommandError('You must supply a revision identifier')

        b = WorkingTree.open_containing('.')[0].branch

        for rev in revs:
            revinfo = rev.in_history(b)
            if revinfo.revno is None:
                print '     %s' % revinfo.rev_id
            else:
                print '%4d %s' % (revinfo.revno, revinfo.rev_id)

    
class cmd_add(Command):
    """Add specified files or directories.

    In non-recursive mode, all the named items are added, regardless
    of whether they were previously ignored.  A warning is given if
    any of the named files are already versioned.

    In recursive mode (the default), files are treated the same way
    but the behaviour for directories is different.  Directories that
    are already versioned do not give a warning.  All directories,
    whether already versioned or not, are searched for files or
    subdirectories that are neither versioned or ignored, and these
    are added.  This search proceeds recursively into versioned
    directories.  If no names are given '.' is assumed.

    Therefore simply saying 'bzr add' will version all files that
    are currently unknown.

    Adding a file whose parent directory is not versioned will
    implicitly add the parent, and so on up to the root. This means
    you should never need to explictly add a directory, they'll just
    get added when you add a file in the directory.
    """
    takes_args = ['file*']
    takes_options = ['no-recurse']
    
    def run(self, file_list, no_recurse=False):
        from bzrlib.add import smart_add, add_reporter_print, add_reporter_null
        if is_quiet():
            reporter = add_reporter_null
        else:
            reporter = add_reporter_print
        smart_add(file_list, not no_recurse, reporter)


class cmd_mkdir(Command):
    """Create a new versioned directory.

    This is equivalent to creating the directory and then adding it.
    """
    takes_args = ['dir+']

    def run(self, dir_list):
        for d in dir_list:
            os.mkdir(d)
            wt, dd = WorkingTree.open_containing(d)
            wt.add([dd])
            print 'added', d


class cmd_relpath(Command):
    """Show path of a file relative to root"""
    takes_args = ['filename']
    hidden = True
    
    @display_command
    def run(self, filename):
        tree, relpath = WorkingTree.open_containing(filename)
        print relpath


class cmd_inventory(Command):
    """Show inventory of the current working copy or a revision.

    It is possible to limit the output to a particular entry
    type using the --kind option.  For example; --kind file.
    """
    takes_options = ['revision', 'show-ids', 'kind']
    
    @display_command
    def run(self, revision=None, show_ids=False, kind=None):
        if kind and kind not in ['file', 'directory', 'symlink']:
            raise BzrCommandError('invalid kind specified')
        tree = WorkingTree.open_containing('.')[0]
        if revision is None:
            inv = tree.read_working_inventory()
        else:
            if len(revision) > 1:
                raise BzrCommandError('bzr inventory --revision takes'
                    ' exactly one revision identifier')
            inv = tree.branch.get_revision_inventory(
                revision[0].in_history(tree.branch).rev_id)

        for path, entry in inv.entries():
            if kind and kind != entry.kind:
                continue
            if show_ids:
                print '%-50s %s' % (path, entry.file_id)
            else:
                print path


class cmd_move(Command):
    """Move files to a different directory.

    examples:
        bzr move *.txt doc

    The destination must be a versioned directory in the same branch.
    """
    takes_args = ['source$', 'dest']
    def run(self, source_list, dest):
        tree, source_list = tree_files(source_list)
        # TODO: glob expansion on windows?
        tree.move(source_list, tree.relpath(dest))


class cmd_rename(Command):
    """Change the name of an entry.

    examples:
      bzr rename frob.c frobber.c
      bzr rename src/frob.c lib/frob.c

    It is an error if the destination name exists.

    See also the 'move' command, which moves files into a different
    directory without changing their name.
    """
    # TODO: Some way to rename multiple files without invoking 
    # bzr for each one?"""
    takes_args = ['from_name', 'to_name']
    
    def run(self, from_name, to_name):
        tree, (from_name, to_name) = tree_files((from_name, to_name))
        tree.rename_one(from_name, to_name)


class cmd_mv(Command):
    """Move or rename a file.

    usage:
        bzr mv OLDNAME NEWNAME
        bzr mv SOURCE... DESTINATION

    If the last argument is a versioned directory, all the other names
    are moved into it.  Otherwise, there must be exactly two arguments
    and the file is changed to a new name, which must not already exist.

    Files cannot be moved between branches.
    """
    takes_args = ['names*']
    def run(self, names_list):
        if len(names_list) < 2:
            raise BzrCommandError("missing file argument")
        tree, rel_names = tree_files(names_list)
        
        if os.path.isdir(names_list[-1]):
            # move into existing directory
            for pair in tree.move(rel_names[:-1], rel_names[-1]):
                print "%s => %s" % pair
        else:
            if len(names_list) != 2:
                raise BzrCommandError('to mv multiple files the destination '
                                      'must be a versioned directory')
            tree.rename_one(rel_names[0], rel_names[1])
            print "%s => %s" % (rel_names[0], rel_names[1])
            
    
class cmd_pull(Command):
    """Pull any changes from another branch into the current one.

    If there is no default location set, the first pull will set it.  After
    that, you can omit the location to use the default.  To change the
    default, use --remember.

    This command only works on branches that have not diverged.  Branches are
    considered diverged if both branches have had commits without first
    pulling from the other.

    If branches have diverged, you can use 'bzr merge' to pull the text changes
    from one into the other.  Once one branch has merged, the other should
    be able to pull it again.

    If you want to forget your local changes and just update your branch to
    match the remote one, use --overwrite.
    """
    takes_options = ['remember', 'overwrite', 'verbose']
    takes_args = ['location?']

    def run(self, location=None, remember=False, overwrite=False, verbose=False):
        from bzrlib.merge import merge
        from shutil import rmtree
        import errno
        
        tree_to = WorkingTree.open_containing('.')[0]
        stored_loc = tree_to.branch.get_parent()
        if location is None:
            if stored_loc is None:
                raise BzrCommandError("No pull location known or specified.")
            else:
                print "Using saved location: %s" % stored_loc
                location = stored_loc
        br_from = Branch.open(location)
        try:
<<<<<<< HEAD
            old_rh = br_to.revision_history()
            count = br_to.working_tree().pull(br_from, overwrite)
        except DivergedBranches:
            raise BzrCommandError("These branches have diverged."
                                  "  Try merge.")
        if br_to.get_parent() is None or remember:
            br_to.set_parent(location)
        note('%d revision(s) pulled.' % (count,))
=======
            old_rh = tree_to.branch.revision_history()
            tree_to.pull(br_from, overwrite)
        except DivergedBranches:
            raise BzrCommandError("These branches have diverged."
                                  "  Try merge.")
        if tree_to.branch.get_parent() is None or remember:
            tree_to.branch.set_parent(location)
>>>>>>> 227f51bd

        if verbose:
            new_rh = tree_to.branch.revision_history()
            if old_rh != new_rh:
                # Something changed
                from bzrlib.log import show_changed_revisions
                show_changed_revisions(tree_to.branch, old_rh, new_rh)


class cmd_push(Command):
    """Push this branch into another branch.
    
    The remote branch will not have its working tree populated because this
    is both expensive, and may not be supported on the remote file system.
    
    Some smart servers or protocols *may* put the working tree in place.

    If there is no default push location set, the first push will set it.
    After that, you can omit the location to use the default.  To change the
    default, use --remember.

    This command only works on branches that have not diverged.  Branches are
    considered diverged if the branch being pushed to is not an older version
    of this branch.

    If branches have diverged, you can use 'bzr push --overwrite' to replace
    the other branch completely.
    
    If you want to ensure you have the different changes in the other branch,
    do a merge (see bzr help merge) from the other branch, and commit that
    before doing a 'push --overwrite'.
    """
    takes_options = ['remember', 'overwrite', 
                     Option('create-prefix', 
                            help='Create the path leading up to the branch '
                                 'if it does not already exist')]
    takes_args = ['location?']

    def run(self, location=None, remember=False, overwrite=False,
            create_prefix=False, verbose=False):
        import errno
        from shutil import rmtree
        from bzrlib.transport import get_transport
        
        tree_from = WorkingTree.open_containing('.')[0]
        stored_loc = tree_from.branch.get_push_location()
        if location is None:
            if stored_loc is None:
                raise BzrCommandError("No push location known or specified.")
            else:
                print "Using saved location: %s" % stored_loc
                location = stored_loc
        try:
            br_to = Branch.open(location)
        except NotBranchError:
            # create a branch.
            transport = get_transport(location).clone('..')
            if not create_prefix:
                try:
                    transport.mkdir(transport.relpath(location))
                except NoSuchFile:
                    raise BzrCommandError("Parent directory of %s "
                                          "does not exist." % location)
            else:
                current = transport.base
                needed = [(transport, transport.relpath(location))]
                while needed:
                    try:
                        transport, relpath = needed[-1]
                        transport.mkdir(relpath)
                        needed.pop()
                    except NoSuchFile:
                        new_transport = transport.clone('..')
                        needed.append((new_transport,
                                       new_transport.relpath(transport.base)))
                        if new_transport.base == transport.base:
                            raise BzrCommandError("Could not creeate "
                                                  "path prefix.")
                        
            NoSuchFile
            br_to = Branch.initialize(location)
        try:
            old_rh = br_to.revision_history()
<<<<<<< HEAD
            count = br_to.pull(br_from, overwrite)
        except DivergedBranches:
            raise BzrCommandError("These branches have diverged."
                                  "  Try a merge then push with overwrite.")
        if br_from.get_push_location() is None or remember:
            br_from.set_push_location(location)
        note('%d revision(s) pushed.' % (count,))
=======
            br_to.pull(tree_from.branch, overwrite)
        except DivergedBranches:
            raise BzrCommandError("These branches have diverged."
                                  "  Try a merge then push with overwrite.")
        if tree_from.branch.get_push_location() is None or remember:
            tree_from.branch.set_push_location(location)
>>>>>>> 227f51bd

        if verbose:
            new_rh = br_to.revision_history()
            if old_rh != new_rh:
                # Something changed
                from bzrlib.log import show_changed_revisions
                show_changed_revisions(br_to, old_rh, new_rh)


class cmd_branch(Command):
    """Create a new copy of a branch.

    If the TO_LOCATION is omitted, the last component of the FROM_LOCATION will
    be used.  In other words, "branch ../foo/bar" will attempt to create ./bar.

    To retrieve the branch as of a particular revision, supply the --revision
    parameter, as in "branch foo/bar -r 5".

    --basis is to speed up branching from remote branches.  When specified, it
    copies all the file-contents, inventory and revision data from the basis
    branch before copying anything from the remote branch.
    """
    takes_args = ['from_location', 'to_location?']
    takes_options = ['revision', 'basis']
    aliases = ['get', 'clone']

    def run(self, from_location, to_location=None, revision=None, basis=None):
        from bzrlib.clone import copy_branch
        import errno
        from shutil import rmtree
        if revision is None:
            revision = [None]
        elif len(revision) > 1:
            raise BzrCommandError(
                'bzr branch --revision takes exactly 1 revision value')
        try:
            br_from = Branch.open(from_location)
        except OSError, e:
            if e.errno == errno.ENOENT:
                raise BzrCommandError('Source location "%s" does not'
                                      ' exist.' % to_location)
            else:
                raise
        br_from.lock_read()
        try:
            if basis is not None:
                basis_branch = WorkingTree.open_containing(basis)[0].branch
            else:
                basis_branch = None
            if len(revision) == 1 and revision[0] is not None:
                revision_id = revision[0].in_history(br_from)[1]
            else:
                revision_id = None
            if to_location is None:
                to_location = os.path.basename(from_location.rstrip("/\\"))
                name = None
            else:
                name = os.path.basename(to_location) + '\n'
            try:
                os.mkdir(to_location)
            except OSError, e:
                if e.errno == errno.EEXIST:
                    raise BzrCommandError('Target directory "%s" already'
                                          ' exists.' % to_location)
                if e.errno == errno.ENOENT:
                    raise BzrCommandError('Parent of "%s" does not exist.' %
                                          to_location)
                else:
                    raise
            try:
                copy_branch(br_from, to_location, revision_id, basis_branch)
            except bzrlib.errors.NoSuchRevision:
                rmtree(to_location)
                msg = "The branch %s has no revision %s." % (from_location, revision[0])
                raise BzrCommandError(msg)
            except bzrlib.errors.UnlistableBranch:
                rmtree(to_location)
                msg = "The branch %s cannot be used as a --basis"
                raise BzrCommandError(msg)
            branch = Branch.open(to_location)
            if name:
                name = StringIO(name)
                branch.put_controlfile('branch-name', name)
            note('Branched %d revision(s).' % branch.revno())
        finally:
            br_from.unlock()


class cmd_renames(Command):
    """Show list of renamed files.
    """
    # TODO: Option to show renames between two historical versions.

    # TODO: Only show renames under dir, rather than in the whole branch.
    takes_args = ['dir?']

    @display_command
    def run(self, dir='.'):
        tree = WorkingTree.open_containing(dir)[0]
        old_inv = tree.branch.basis_tree().inventory
        new_inv = tree.read_working_inventory()

        renames = list(bzrlib.tree.find_renames(old_inv, new_inv))
        renames.sort()
        for old_name, new_name in renames:
            print "%s => %s" % (old_name, new_name)        


class cmd_info(Command):
    """Show statistical information about a branch."""
    takes_args = ['branch?']
    
    @display_command
    def run(self, branch=None):
        import info
        b = WorkingTree.open_containing(branch)[0].branch
        info.show_info(b)


class cmd_remove(Command):
    """Make a file unversioned.

    This makes bzr stop tracking changes to a versioned file.  It does
    not delete the working copy.
    """
    takes_args = ['file+']
    takes_options = ['verbose']
    aliases = ['rm']
    
    def run(self, file_list, verbose=False):
        tree, file_list = tree_files(file_list)
        tree.remove(file_list, verbose=verbose)


class cmd_file_id(Command):
    """Print file_id of a particular file or directory.

    The file_id is assigned when the file is first added and remains the
    same through all revisions where the file exists, even when it is
    moved or renamed.
    """
    hidden = True
    takes_args = ['filename']
    @display_command
    def run(self, filename):
        tree, relpath = WorkingTree.open_containing(filename)
        i = tree.inventory.path2id(relpath)
        if i == None:
            raise BzrError("%r is not a versioned file" % filename)
        else:
            print i


class cmd_file_path(Command):
    """Print path of file_ids to a file or directory.

    This prints one line for each directory down to the target,
    starting at the branch root."""
    hidden = True
    takes_args = ['filename']
    @display_command
    def run(self, filename):
        tree, relpath = WorkingTree.open_containing(filename)
        inv = tree.inventory
        fid = inv.path2id(relpath)
        if fid == None:
            raise BzrError("%r is not a versioned file" % filename)
        for fip in inv.get_idpath(fid):
            print fip


class cmd_revision_history(Command):
    """Display list of revision ids on this branch."""
    hidden = True
    @display_command
    def run(self):
        branch = WorkingTree.open_containing('.')[0].branch
        for patchid in branch.revision_history():
            print patchid


class cmd_ancestry(Command):
    """List all revisions merged into this branch."""
    hidden = True
    @display_command
    def run(self):
        tree = WorkingTree.open_containing('.')[0]
        b = tree.branch
        # FIXME. should be tree.last_revision
        for revision_id in b.get_ancestry(b.last_revision()):
            print revision_id


class cmd_init(Command):
    """Make a directory into a versioned branch.

    Use this to create an empty branch, or before importing an
    existing project.

    Recipe for importing a tree of files:
        cd ~/project
        bzr init
        bzr add .
        bzr status
        bzr commit -m 'imported project'
    """
    takes_args = ['location?']
    def run(self, location=None):
        from bzrlib.branch import Branch
        if location is None:
            location = '.'
        else:
            # The path has to exist to initialize a
            # branch inside of it.
            # Just using os.mkdir, since I don't
            # believe that we want to create a bunch of
            # locations if the user supplies an extended path
            if not os.path.exists(location):
                os.mkdir(location)
        Branch.initialize(location)


class cmd_diff(Command):
    """Show differences in working tree.
    
    If files are listed, only the changes in those files are listed.
    Otherwise, all changes for the tree are listed.

    examples:
        bzr diff
        bzr diff -r1
        bzr diff -r1..2
    """
    # TODO: Allow diff across branches.
    # TODO: Option to use external diff command; could be GNU diff, wdiff,
    #       or a graphical diff.

    # TODO: Python difflib is not exactly the same as unidiff; should
    #       either fix it up or prefer to use an external diff.

    # TODO: If a directory is given, diff everything under that.

    # TODO: Selected-file diff is inefficient and doesn't show you
    #       deleted files.

    # TODO: This probably handles non-Unix newlines poorly.
    
    takes_args = ['file*']
    takes_options = ['revision', 'diff-options']
    aliases = ['di', 'dif']

    @display_command
    def run(self, revision=None, file_list=None, diff_options=None):
        from bzrlib.diff import show_diff
        try:
            tree, file_list = internal_tree_files(file_list)
            b = None
            b2 = None
        except FileInWrongBranch:
            if len(file_list) != 2:
                raise BzrCommandError("Files are in different branches")

            b, file1 = Branch.open_containing(file_list[0])
            b2, file2 = Branch.open_containing(file_list[1])
            if file1 != "" or file2 != "":
                # FIXME diff those two files. rbc 20051123
                raise BzrCommandError("Files are in different branches")
            file_list = None
        if revision is not None:
            if b2 is not None:
                raise BzrCommandError("Can't specify -r with two branches")
            if len(revision) == 1:
                return show_diff(tree.branch, revision[0], specific_files=file_list,
                                 external_diff_options=diff_options)
            elif len(revision) == 2:
                return show_diff(tree.branch, revision[0], specific_files=file_list,
                                 external_diff_options=diff_options,
                                 revision2=revision[1])
            else:
                raise BzrCommandError('bzr diff --revision takes exactly one or two revision identifiers')
        else:
            if b is not None:
                return show_diff(b, None, specific_files=file_list,
                                 external_diff_options=diff_options, b2=b2)
            else:
                return show_diff(tree.branch, None, specific_files=file_list,
                                 external_diff_options=diff_options)


class cmd_deleted(Command):
    """List files deleted in the working tree.
    """
    # TODO: Show files deleted since a previous revision, or
    # between two revisions.
    # TODO: Much more efficient way to do this: read in new
    # directories with readdir, rather than stating each one.  Same
    # level of effort but possibly much less IO.  (Or possibly not,
    # if the directories are very large...)
    @display_command
    def run(self, show_ids=False):
        tree = WorkingTree.open_containing('.')[0]
        old = tree.branch.basis_tree()
        for path, ie in old.inventory.iter_entries():
            if not tree.has_id(ie.file_id):
                if show_ids:
                    print '%-50s %s' % (path, ie.file_id)
                else:
                    print path


class cmd_modified(Command):
    """List files modified in working tree."""
    hidden = True
    @display_command
    def run(self):
        from bzrlib.delta import compare_trees

        tree = WorkingTree.open_containing('.')[0]
        td = compare_trees(tree.branch.basis_tree(), tree)

        for path, id, kind, text_modified, meta_modified in td.modified:
            print path



class cmd_added(Command):
    """List files added in working tree."""
    hidden = True
    @display_command
    def run(self):
        wt = WorkingTree.open_containing('.')[0]
        basis_inv = wt.branch.basis_tree().inventory
        inv = wt.inventory
        for file_id in inv:
            if file_id in basis_inv:
                continue
            path = inv.id2path(file_id)
            if not os.access(b.abspath(path), os.F_OK):
                continue
            print path
                
        

class cmd_root(Command):
    """Show the tree root directory.

    The root is the nearest enclosing directory with a .bzr control
    directory."""
    takes_args = ['filename?']
    @display_command
    def run(self, filename=None):
        """Print the branch root."""
        tree = WorkingTree.open_containing(filename)[0]
        print tree.basedir


class cmd_log(Command):
    """Show log of this branch.

    To request a range of logs, you can use the command -r begin..end
    -r revision requests a specific revision, -r ..end or -r begin.. are
    also valid.
    """

    # TODO: Make --revision support uuid: and hash: [future tag:] notation.

    takes_args = ['filename?']
    takes_options = [Option('forward', 
                            help='show from oldest to newest'),
                     'timezone', 'verbose', 
                     'show-ids', 'revision',
                     Option('line', help='format with one line per revision'),
                     'long', 
                     Option('message',
                            help='show revisions whose message matches this regexp',
                            type=str),
                     Option('short', help='use moderately short format'),
                     ]
    @display_command
    def run(self, filename=None, timezone='original',
            verbose=False,
            show_ids=False,
            forward=False,
            revision=None,
            message=None,
            long=False,
            short=False,
            line=False):
        from bzrlib.log import log_formatter, show_log
        import codecs
        assert message is None or isinstance(message, basestring), \
            "invalid message argument %r" % message
        direction = (forward and 'forward') or 'reverse'
        
        if filename:
            # might be a tree:
            tree = None
            try:
                tree, fp = WorkingTree.open_containing(filename)
                b = tree.branch
                if fp != '':
                    inv = tree.read_working_inventory()
            except NotBranchError:
                pass
            if tree is None:
                b, fp = Branch.open_containing(filename)
                if fp != '':
                    inv = b.get_inventory(b.last_revision())
            if fp != '':
                file_id = inv.path2id(fp)
            else:
                file_id = None  # points to branch root
        else:
            tree, relpath = WorkingTree.open_containing('.')
            b = tree.branch
            file_id = None

        if revision is None:
            rev1 = None
            rev2 = None
        elif len(revision) == 1:
            rev1 = rev2 = revision[0].in_history(b).revno
        elif len(revision) == 2:
            rev1 = revision[0].in_history(b).revno
            rev2 = revision[1].in_history(b).revno
        else:
            raise BzrCommandError('bzr log --revision takes one or two values.')

        # By this point, the revision numbers are converted to the +ve
        # form if they were supplied in the -ve form, so we can do
        # this comparison in relative safety
        if rev1 > rev2:
            (rev2, rev1) = (rev1, rev2)

        mutter('encoding log as %r', bzrlib.user_encoding)

        # use 'replace' so that we don't abort if trying to write out
        # in e.g. the default C locale.
        outf = codecs.getwriter(bzrlib.user_encoding)(sys.stdout, errors='replace')

        log_format = 'long'
        if short:
            log_format = 'short'
        if line:
            log_format = 'line'
        lf = log_formatter(log_format,
                           show_ids=show_ids,
                           to_file=outf,
                           show_timezone=timezone)

        show_log(b,
                 lf,
                 file_id,
                 verbose=verbose,
                 direction=direction,
                 start_revision=rev1,
                 end_revision=rev2,
                 search=message)



class cmd_touching_revisions(Command):
    """Return revision-ids which affected a particular file.

    A more user-friendly interface is "bzr log FILE"."""
    hidden = True
    takes_args = ["filename"]
    @display_command
    def run(self, filename):
        tree, relpath = WorkingTree.open_containing(filename)
        b = tree.branch
        inv = tree.read_working_inventory()
        file_id = inv.path2id(relpath)
        for revno, revision_id, what in bzrlib.log.find_touching_revisions(b, file_id):
            print "%6d %s" % (revno, what)


class cmd_ls(Command):
    """List files in a tree.
    """
    # TODO: Take a revision or remote path and list that tree instead.
    hidden = True
    takes_options = ['verbose', 'revision',
                     Option('non-recursive',
                            help='don\'t recurse into sub-directories'),
                     Option('from-root',
                            help='Print all paths from the root of the branch.'),
                     Option('unknown', help='Print unknown files'),
                     Option('versioned', help='Print versioned files'),
                     Option('ignored', help='Print ignored files'),

                     Option('null', help='Null separate the files'),
                    ]
    @display_command
    def run(self, revision=None, verbose=False, 
            non_recursive=False, from_root=False,
            unknown=False, versioned=False, ignored=False,
            null=False):

        if verbose and null:
            raise BzrCommandError('Cannot set both --verbose and --null')
        all = not (unknown or versioned or ignored)

        selection = {'I':ignored, '?':unknown, 'V':versioned}

        tree, relpath = WorkingTree.open_containing('.')
        if from_root:
            relpath = ''
        elif relpath:
            relpath += '/'
        if revision is not None:
            tree = tree.branch.revision_tree(
                revision[0].in_history(tree.branch).rev_id)
        for fp, fc, kind, fid, entry in tree.list_files():
            if fp.startswith(relpath):
                fp = fp[len(relpath):]
                if non_recursive and '/' in fp:
                    continue
                if not all and not selection[fc]:
                    continue
                if verbose:
                    kindch = entry.kind_character()
                    print '%-8s %s%s' % (fc, fp, kindch)
                elif null:
                    sys.stdout.write(fp)
                    sys.stdout.write('\0')
                    sys.stdout.flush()
                else:
                    print fp


class cmd_unknowns(Command):
    """List unknown files."""
    @display_command
    def run(self):
        from bzrlib.osutils import quotefn
        for f in WorkingTree.open_containing('.')[0].unknowns():
            print quotefn(f)


class cmd_ignore(Command):
    """Ignore a command or pattern.

    To remove patterns from the ignore list, edit the .bzrignore file.

    If the pattern contains a slash, it is compared to the whole path
    from the branch root.  Otherwise, it is compared to only the last
    component of the path.  To match a file only in the root directory,
    prepend './'.

    Ignore patterns are case-insensitive on case-insensitive systems.

    Note: wildcards must be quoted from the shell on Unix.

    examples:
        bzr ignore ./Makefile
        bzr ignore '*.class'
    """
    # TODO: Complain if the filename is absolute
    takes_args = ['name_pattern']
    
    def run(self, name_pattern):
        from bzrlib.atomicfile import AtomicFile
        import os.path

        tree, relpath = WorkingTree.open_containing('.')
        ifn = tree.abspath('.bzrignore')

        if os.path.exists(ifn):
            f = open(ifn, 'rt')
            try:
                igns = f.read().decode('utf-8')
            finally:
                f.close()
        else:
            igns = ''

        # TODO: If the file already uses crlf-style termination, maybe
        # we should use that for the newly added lines?

        if igns and igns[-1] != '\n':
            igns += '\n'
        igns += name_pattern + '\n'

        try:
            f = AtomicFile(ifn, 'wt')
            f.write(igns.encode('utf-8'))
            f.commit()
        finally:
            f.close()

        inv = tree.inventory
        if inv.path2id('.bzrignore'):
            mutter('.bzrignore is already versioned')
        else:
            mutter('need to make new .bzrignore file versioned')
            tree.add(['.bzrignore'])


class cmd_ignored(Command):
    """List ignored files and the patterns that matched them.

    See also: bzr ignore"""
    @display_command
    def run(self):
        tree = WorkingTree.open_containing('.')[0]
        for path, file_class, kind, file_id, entry in tree.list_files():
            if file_class != 'I':
                continue
            ## XXX: Slightly inefficient since this was already calculated
            pat = tree.is_ignored(path)
            print '%-50s %s' % (path, pat)


class cmd_lookup_revision(Command):
    """Lookup the revision-id from a revision-number

    example:
        bzr lookup-revision 33
    """
    hidden = True
    takes_args = ['revno']
    
    @display_command
    def run(self, revno):
        try:
            revno = int(revno)
        except ValueError:
            raise BzrCommandError("not a valid revision-number: %r" % revno)

        print WorkingTree.open_containing('.')[0].branch.get_rev_id(revno)


class cmd_export(Command):
    """Export past revision to destination directory.

    If no revision is specified this exports the last committed revision.

    Format may be an "exporter" name, such as tar, tgz, tbz2.  If none is
    given, try to find the format with the extension. If no extension
    is found exports to a directory (equivalent to --format=dir).

    Root may be the top directory for tar, tgz and tbz2 formats. If none
    is given, the top directory will be the root name of the file."""
    # TODO: list known exporters
    takes_args = ['dest']
    takes_options = ['revision', 'format', 'root']
    def run(self, dest, revision=None, format=None, root=None):
        import os.path
        tree = WorkingTree.open_containing('.')[0]
        b = tree.branch
        if revision is None:
            # should be tree.last_revision  FIXME
            rev_id = tree.branch.last_revision()
        else:
            if len(revision) != 1:
                raise BzrError('bzr export --revision takes exactly 1 argument')
            rev_id = revision[0].in_history(b).rev_id
        t = b.revision_tree(rev_id)
        arg_root, ext = os.path.splitext(os.path.basename(dest))
        if ext in ('.gz', '.bz2'):
            new_root, new_ext = os.path.splitext(arg_root)
            if new_ext == '.tar':
                arg_root = new_root
                ext = new_ext + ext
        if root is None:
            root = arg_root
        if not format:
            if ext in (".tar",):
                format = "tar"
            elif ext in (".tar.gz", ".tgz"):
                format = "tgz"
            elif ext in (".tar.bz2", ".tbz2"):
                format = "tbz2"
            else:
                format = "dir"
        t.export(dest, format, root)


class cmd_cat(Command):
    """Write a file's text from a previous revision."""

    takes_options = ['revision']
    takes_args = ['filename']

    @display_command
    def run(self, filename, revision=None):
        if revision is None:
            raise BzrCommandError("bzr cat requires a revision number")
        elif len(revision) != 1:
            raise BzrCommandError("bzr cat --revision takes exactly one number")
        tree = None
        try:
            tree, relpath = WorkingTree.open_containing(filename)
            b = tree.branch
        except NotBranchError:
            pass
        if tree is None:
            b, relpath = Branch.open_containing(filename)
        b.print_file(relpath, revision[0].in_history(b).revno)


class cmd_local_time_offset(Command):
    """Show the offset in seconds from GMT to local time."""
    hidden = True    
    @display_command
    def run(self):
        print bzrlib.osutils.local_time_offset()



class cmd_commit(Command):
    """Commit changes into a new revision.
    
    If no arguments are given, the entire tree is committed.

    If selected files are specified, only changes to those files are
    committed.  If a directory is specified then the directory and everything 
    within it is committed.

    A selected-file commit may fail in some cases where the committed
    tree would be invalid, such as trying to commit a file in a
    newly-added directory that is not itself committed.
    """
    # TODO: Run hooks on tree to-be-committed, and after commit.

    # TODO: Strict commit that fails if there are deleted files.
    #       (what does "deleted files" mean ??)

    # TODO: Give better message for -s, --summary, used by tla people

    # XXX: verbose currently does nothing

    takes_args = ['selected*']
    takes_options = ['message', 'verbose', 
                     Option('unchanged',
                            help='commit even if nothing has changed'),
                     Option('file', type=str, 
                            argname='msgfile',
                            help='file containing commit message'),
                     Option('strict',
                            help="refuse to commit if there are unknown "
                            "files in the working tree."),
                     ]
    aliases = ['ci', 'checkin']

    def run(self, message=None, file=None, verbose=True, selected_list=None,
            unchanged=False, strict=False):
        from bzrlib.errors import (PointlessCommit, ConflictsInTree,
                StrictCommitFailed)
        from bzrlib.msgeditor import edit_commit_message
        from bzrlib.status import show_status
        from cStringIO import StringIO

        tree, selected_list = tree_files(selected_list)
        if message is None and not file:
            catcher = StringIO()
            show_status(tree.branch, specific_files=selected_list,
                        to_file=catcher)
            message = edit_commit_message(catcher.getvalue())

            if message is None:
                raise BzrCommandError("please specify a commit message"
                                      " with either --message or --file")
        elif message and file:
            raise BzrCommandError("please specify either --message or --file")
        
        if file:
            import codecs
            message = codecs.open(file, 'rt', bzrlib.user_encoding).read()

        if message == "":
                raise BzrCommandError("empty commit message specified")
            
        try:
            tree.commit(message, specific_files=selected_list,
                        allow_pointless=unchanged, strict=strict)
        except PointlessCommit:
            # FIXME: This should really happen before the file is read in;
            # perhaps prepare the commit; get the message; then actually commit
            raise BzrCommandError("no changes to commit",
                                  ["use --unchanged to commit anyhow"])
        except ConflictsInTree:
            raise BzrCommandError("Conflicts detected in working tree.  "
                'Use "bzr conflicts" to list, "bzr resolve FILE" to resolve.')
        except StrictCommitFailed:
            raise BzrCommandError("Commit refused because there are unknown "
                                  "files in the working tree.")
        note('Committed revision %d.' % (b.revno(),))
        

class cmd_check(Command):
    """Validate consistency of branch history.

    This command checks various invariants about the branch storage to
    detect data corruption or bzr bugs.
    """
    takes_args = ['dir?']
    takes_options = ['verbose']

    def run(self, dir='.', verbose=False):
        from bzrlib.check import check
        check(WorkingTree.open_containing(dir)[0].branch, verbose)


class cmd_scan_cache(Command):
    hidden = True
    def run(self):
        from bzrlib.hashcache import HashCache

        c = HashCache('.')
        c.read()
        c.scan()
            
        print '%6d stats' % c.stat_count
        print '%6d in hashcache' % len(c._cache)
        print '%6d files removed from cache' % c.removed_count
        print '%6d hashes updated' % c.update_count
        print '%6d files changed too recently to cache' % c.danger_count

        if c.needs_write:
            c.write()
            


class cmd_upgrade(Command):
    """Upgrade branch storage to current format.

    The check command or bzr developers may sometimes advise you to run
    this command.

    This version of this command upgrades from the full-text storage
    used by bzr 0.0.8 and earlier to the weave format (v5).
    """
    takes_args = ['dir?']

    def run(self, dir='.'):
        from bzrlib.upgrade import upgrade
        upgrade(dir)


class cmd_whoami(Command):
    """Show bzr user id."""
    takes_options = ['email']
    
    @display_command
    def run(self, email=False):
        try:
            b = WorkingTree.open_containing('.')[0].branch
            config = bzrlib.config.BranchConfig(b)
        except NotBranchError:
            config = bzrlib.config.GlobalConfig()
        
        if email:
            print config.user_email()
        else:
            print config.username()

class cmd_nick(Command):
    """\
    Print or set the branch nickname.  
    If unset, the tree root directory name is used as the nickname
    To print the current nickname, execute with no argument.  
    """
    takes_args = ['nickname?']
    def run(self, nickname=None):
        branch = Branch.open_containing('.')[0]
        if nickname is None:
            self.printme(branch)
        else:
            branch.nick = nickname

    @display_command
    def printme(self, branch):
        print branch.nick 

class cmd_selftest(Command):
    """Run internal test suite.
    
    This creates temporary test directories in the working directory,
    but not existing data is affected.  These directories are deleted
    if the tests pass, or left behind to help in debugging if they
    fail and --keep-output is specified.
    
    If arguments are given, they are regular expressions that say
    which tests should run.
    """
    # TODO: --list should give a list of all available tests
    hidden = True
    takes_args = ['testspecs*']
    takes_options = ['verbose', 
                     Option('one', help='stop when one test fails'),
                     Option('keep-output', 
                            help='keep output directories when tests fail')
                    ]

    def run(self, testspecs_list=None, verbose=False, one=False,
            keep_output=False):
        import bzrlib.ui
        from bzrlib.selftest import selftest
        # we don't want progress meters from the tests to go to the
        # real output; and we don't want log messages cluttering up
        # the real logs.
        save_ui = bzrlib.ui.ui_factory
        bzrlib.trace.info('running tests...')
        try:
            bzrlib.ui.ui_factory = bzrlib.ui.SilentUIFactory()
            if testspecs_list is not None:
                pattern = '|'.join(testspecs_list)
            else:
                pattern = ".*"
            result = selftest(verbose=verbose, 
                              pattern=pattern,
                              stop_on_failure=one, 
                              keep_output=keep_output)
            if result:
                bzrlib.trace.info('tests passed')
            else:
                bzrlib.trace.info('tests failed')
            return int(not result)
        finally:
            bzrlib.ui.ui_factory = save_ui


def show_version():
    print "bzr (bazaar-ng) %s" % bzrlib.__version__
    # is bzrlib itself in a branch?
    bzrrev = bzrlib.get_bzr_revision()
    if bzrrev:
        print "  (bzr checkout, revision %d {%s})" % bzrrev
    print bzrlib.__copyright__
    print "http://bazaar-ng.org/"
    print
    print "bzr comes with ABSOLUTELY NO WARRANTY.  bzr is free software, and"
    print "you may use, modify and redistribute it under the terms of the GNU"
    print "General Public License version 2 or later."


class cmd_version(Command):
    """Show version of bzr."""
    @display_command
    def run(self):
        show_version()

class cmd_rocks(Command):
    """Statement of optimism."""
    hidden = True
    @display_command
    def run(self):
        print "it sure does!"


class cmd_find_merge_base(Command):
    """Find and print a base revision for merging two branches.
    """
    # TODO: Options to specify revisions on either side, as if
    #       merging only part of the history.
    takes_args = ['branch', 'other']
    hidden = True
    
    @display_command
    def run(self, branch, other):
        from bzrlib.revision import common_ancestor, MultipleRevisionSources
        
        branch1 = Branch.open_containing(branch)[0]
        branch2 = Branch.open_containing(other)[0]

        history_1 = branch1.revision_history()
        history_2 = branch2.revision_history()

        last1 = branch1.last_revision()
        last2 = branch2.last_revision()

        source = MultipleRevisionSources(branch1, branch2)
        
        base_rev_id = common_ancestor(last1, last2, source)

        print 'merge base is revision %s' % base_rev_id
        
        return

        if base_revno is None:
            raise bzrlib.errors.UnrelatedBranches()

        print ' r%-6d in %s' % (base_revno, branch)

        other_revno = branch2.revision_id_to_revno(base_revid)
        
        print ' r%-6d in %s' % (other_revno, other)



class cmd_merge(Command):
    """Perform a three-way merge.
    
    The branch is the branch you will merge from.  By default, it will
    merge the latest revision.  If you specify a revision, that
    revision will be merged.  If you specify two revisions, the first
    will be used as a BASE, and the second one as OTHER.  Revision
    numbers are always relative to the specified branch.

    By default bzr will try to merge in all new work from the other
    branch, automatically determining an appropriate base.  If this
    fails, you may need to give an explicit base.
    
    Examples:

    To merge the latest revision from bzr.dev
    bzr merge ../bzr.dev

    To merge changes up to and including revision 82 from bzr.dev
    bzr merge -r 82 ../bzr.dev

    To merge the changes introduced by 82, without previous changes:
    bzr merge -r 81..82 ../bzr.dev
    
    merge refuses to run if there are any uncommitted changes, unless
    --force is given.
    """
    takes_args = ['branch?']
    takes_options = ['revision', 'force', 'merge-type', 'reprocess',
                     Option('show-base', help="Show base revision text in "
                            "conflicts")]

    def run(self, branch=None, revision=None, force=False, merge_type=None,
            show_base=False, reprocess=False):
        from bzrlib.merge import merge
        from bzrlib.merge_core import ApplyMerge3
        if merge_type is None:
            merge_type = ApplyMerge3
        if branch is None:
            branch = WorkingTree.open_containing('.')[0].branch.get_parent()
            if branch is None:
                raise BzrCommandError("No merge location known or specified.")
            else:
                print "Using saved location: %s" % branch 
        if revision is None or len(revision) < 1:
            base = [None, None]
            other = [branch, -1]
        else:
            if len(revision) == 1:
                base = [None, None]
                other_branch = Branch.open_containing(branch)[0]
                revno = revision[0].in_history(other_branch).revno
                other = [branch, revno]
            else:
                assert len(revision) == 2
                if None in revision:
                    raise BzrCommandError(
                        "Merge doesn't permit that revision specifier.")
                b = Branch.open_containing(branch)[0]

                base = [branch, revision[0].in_history(b).revno]
                other = [branch, revision[1].in_history(b).revno]

        try:
            conflict_count = merge(other, base, check_clean=(not force),
                                   merge_type=merge_type, reprocess=reprocess,
                                   show_base=show_base)
            if conflict_count != 0:
                return 1
            else:
                return 0
        except bzrlib.errors.AmbiguousBase, e:
            m = ("sorry, bzr can't determine the right merge base yet\n"
                 "candidates are:\n  "
                 + "\n  ".join(e.bases)
                 + "\n"
                 "please specify an explicit base with -r,\n"
                 "and (if you want) report this to the bzr developers\n")
            log_error(m)


class cmd_remerge(Command):
    """Redo a merge.
    """
    takes_args = ['file*']
    takes_options = ['merge-type', 'reprocess',
                     Option('show-base', help="Show base revision text in "
                            "conflicts")]

    def run(self, file_list=None, merge_type=None, show_base=False,
            reprocess=False):
        from bzrlib.merge import merge_inner, transform_tree
        from bzrlib.merge_core import ApplyMerge3
        if merge_type is None:
            merge_type = ApplyMerge3
        tree, file_list = tree_files(file_list)
        tree.lock_write()
        try:
            pending_merges = tree.pending_merges() 
            if len(pending_merges) != 1:
                raise BzrCommandError("Sorry, remerge only works after normal"
                                      + " merges.  Not cherrypicking or"
                                      + "multi-merges.")
            base_revision = common_ancestor(tree.branch.last_revision(), 
                                            pending_merges[0], tree.branch)
            base_tree = tree.branch.revision_tree(base_revision)
            other_tree = tree.branch.revision_tree(pending_merges[0])
            interesting_ids = None
            if file_list is not None:
                interesting_ids = set()
                for filename in file_list:
                    file_id = tree.path2id(filename)
                    interesting_ids.add(file_id)
                    if tree.kind(file_id) != "directory":
                        continue
                    
                    for name, ie in tree.inventory.iter_entries(file_id):
                        interesting_ids.add(ie.file_id)
            transform_tree(tree, tree.branch.basis_tree(), interesting_ids)
            if file_list is None:
                restore_files = list(tree.iter_conflicts())
            else:
                restore_files = file_list
            for filename in restore_files:
                try:
                    restore(tree.abspath(filename))
                except NotConflicted:
                    pass
            conflicts =  merge_inner(tree.branch, other_tree, base_tree, 
                                     interesting_ids = interesting_ids, 
                                     other_rev_id=pending_merges[0], 
                                     merge_type=merge_type, 
                                     show_base=show_base,
                                     reprocess=reprocess)
        finally:
            tree.unlock()
        if conflicts > 0:
            return 1
        else:
            return 0

class cmd_revert(Command):
    """Reverse all changes since the last commit.

    Only versioned files are affected.  Specify filenames to revert only 
    those files.  By default, any files that are changed will be backed up
    first.  Backup files have a '~' appended to their name.
    """
    takes_options = ['revision', 'no-backup']
    takes_args = ['file*']
    aliases = ['merge-revert']

    def run(self, revision=None, no_backup=False, file_list=None):
        from bzrlib.merge import merge_inner
        from bzrlib.commands import parse_spec
        if file_list is not None:
            if len(file_list) == 0:
                raise BzrCommandError("No files specified")
        else:
            file_list = []
        if revision is None:
            revno = -1
            tree = WorkingTree.open_containing('.')[0]
            # FIXME should be tree.last_revision
            rev_id = tree.branch.last_revision()
        elif len(revision) != 1:
            raise BzrCommandError('bzr revert --revision takes exactly 1 argument')
        else:
            tree, file_list = tree_files(file_list)
            rev_id = revision[0].in_history(tree.branch).rev_id
        tree.revert(file_list, tree.branch.revision_tree(rev_id),
                                not no_backup)


class cmd_assert_fail(Command):
    """Test reporting of assertion failures"""
    hidden = True
    def run(self):
        assert False, "always fails"


class cmd_help(Command):
    """Show help on a command or other topic.

    For a list of all available commands, say 'bzr help commands'."""
    takes_options = ['long']
    takes_args = ['topic?']
    aliases = ['?']
    
    @display_command
    def run(self, topic=None, long=False):
        import help
        if topic is None and long:
            topic = "commands"
        help.help(topic)


class cmd_shell_complete(Command):
    """Show appropriate completions for context.

    For a list of all available commands, say 'bzr shell-complete'."""
    takes_args = ['context?']
    aliases = ['s-c']
    hidden = True
    
    @display_command
    def run(self, context=None):
        import shellcomplete
        shellcomplete.shellcomplete(context)


class cmd_fetch(Command):
    """Copy in history from another branch but don't merge it.

    This is an internal method used for pull and merge."""
    hidden = True
    takes_args = ['from_branch', 'to_branch']
    def run(self, from_branch, to_branch):
        from bzrlib.fetch import Fetcher
        from bzrlib.branch import Branch
        from_b = Branch.open(from_branch)
        to_b = Branch.open(to_branch)
        from_b.lock_read()
        try:
            to_b.lock_write()
            try:
                Fetcher(to_b, from_b)
            finally:
                to_b.unlock()
        finally:
            from_b.unlock()


class cmd_missing(Command):
    """What is missing in this branch relative to other branch.
    """
    # TODO: rewrite this in terms of ancestry so that it shows only
    # unmerged things
    
    takes_args = ['remote?']
    aliases = ['mis', 'miss']
    takes_options = ['verbose']

    @display_command
    def run(self, remote=None, verbose=False):
        from bzrlib.errors import BzrCommandError
        from bzrlib.missing import show_missing

        if verbose and is_quiet():
            raise BzrCommandError('Cannot pass both quiet and verbose')

        tree = WorkingTree.open_containing('.')[0]
        parent = tree.branch.get_parent()
        if remote is None:
            if parent is None:
                raise BzrCommandError("No missing location known or specified.")
            else:
                if not is_quiet():
                    print "Using last location: %s" % parent
                remote = parent
        elif parent is None:
            # We only update parent if it did not exist, missing
            # should not change the parent
            tree.branch.set_parent(remote)
        br_remote = Branch.open_containing(remote)[0]
<<<<<<< HEAD
        return show_missing(b, br_remote, verbose=verbose, quiet=is_quiet())
=======
        return show_missing(tree.branch, br_remote, verbose=verbose, quiet=quiet)
>>>>>>> 227f51bd


class cmd_plugins(Command):
    """List plugins"""
    hidden = True
    @display_command
    def run(self):
        import bzrlib.plugin
        from inspect import getdoc
        for plugin in bzrlib.plugin.all_plugins:
            if hasattr(plugin, '__path__'):
                print plugin.__path__[0]
            elif hasattr(plugin, '__file__'):
                print plugin.__file__
            else:
                print `plugin`
                
            d = getdoc(plugin)
            if d:
                print '\t', d.split('\n')[0]


class cmd_testament(Command):
    """Show testament (signing-form) of a revision."""
    takes_options = ['revision', 'long']
    takes_args = ['branch?']
    @display_command
    def run(self, branch='.', revision=None, long=False):
        from bzrlib.testament import Testament
        b = WorkingTree.open_containing(branch)[0].branch
        b.lock_read()
        try:
            if revision is None:
                rev_id = b.last_revision()
            else:
                rev_id = revision[0].in_history(b).rev_id
            t = Testament.from_revision(b, rev_id)
            if long:
                sys.stdout.writelines(t.as_text_lines())
            else:
                sys.stdout.write(t.as_short_text())
        finally:
            b.unlock()


class cmd_annotate(Command):
    """Show the origin of each line in a file.

    This prints out the given file with an annotation on the left side
    indicating which revision, author and date introduced the change.

    If the origin is the same for a run of consecutive lines, it is 
    shown only at the top, unless the --all option is given.
    """
    # TODO: annotate directories; showing when each file was last changed
    # TODO: annotate a previous version of a file
    # TODO: if the working copy is modified, show annotations on that 
    #       with new uncommitted lines marked
    aliases = ['blame', 'praise']
    takes_args = ['filename']
    takes_options = [Option('all', help='show annotations on all lines'),
                     Option('long', help='show date in annotations'),
                     ]

    @display_command
    def run(self, filename, all=False, long=False):
        from bzrlib.annotate import annotate_file
        tree, relpath = WorkingTree.open_containing(filename)
        branch = tree.branch
        branch.lock_read()
        try:
            file_id = tree.inventory.path2id(relpath)
            tree = branch.revision_tree(branch.last_revision())
            file_version = tree.inventory[file_id].revision
            annotate_file(branch, file_version, file_id, long, all, sys.stdout)
        finally:
            branch.unlock()


class cmd_re_sign(Command):
    """Create a digital signature for an existing revision."""
    # TODO be able to replace existing ones.

    hidden = True # is this right ?
    takes_args = ['revision_id?']
    takes_options = ['revision']
    
    def run(self, revision_id=None, revision=None):
        import bzrlib.config as config
        import bzrlib.gpg as gpg
        if revision_id is not None and revision is not None:
            raise BzrCommandError('You can only supply one of revision_id or --revision')
        if revision_id is None and revision is None:
            raise BzrCommandError('You must supply either --revision or a revision_id')
        b = WorkingTree.open_containing('.')[0].branch
        gpg_strategy = gpg.GPGStrategy(config.BranchConfig(b))
        if revision_id is not None:
            b.sign_revision(revision_id, gpg_strategy)
        elif revision is not None:
            if len(revision) == 1:
                revno, rev_id = revision[0].in_history(b)
                b.sign_revision(rev_id, gpg_strategy)
            elif len(revision) == 2:
                # are they both on rh- if so we can walk between them
                # might be nice to have a range helper for arbitrary
                # revision paths. hmm.
                from_revno, from_revid = revision[0].in_history(b)
                to_revno, to_revid = revision[1].in_history(b)
                if to_revid is None:
                    to_revno = b.revno()
                if from_revno is None or to_revno is None:
                    raise BzrCommandError('Cannot sign a range of non-revision-history revisions')
                for revno in range(from_revno, to_revno + 1):
                    b.sign_revision(b.get_rev_id(revno), gpg_strategy)
            else:
                raise BzrCommandError('Please supply either one revision, or a range.')


# these get imported and then picked up by the scan for cmd_*
# TODO: Some more consistent way to split command definitions across files;
# we do need to load at least some information about them to know of 
# aliases.
from bzrlib.conflicts import cmd_resolve, cmd_conflicts, restore<|MERGE_RESOLUTION|>--- conflicted
+++ resolved
@@ -373,7 +373,7 @@
         from bzrlib.merge import merge
         from shutil import rmtree
         import errno
-        
+        # FIXME: too much stuff is in the command class        
         tree_to = WorkingTree.open_containing('.')[0]
         stored_loc = tree_to.branch.get_parent()
         if location is None:
@@ -383,26 +383,18 @@
                 print "Using saved location: %s" % stored_loc
                 location = stored_loc
         br_from = Branch.open(location)
+        br_to = tree_to.branch
         try:
-<<<<<<< HEAD
             old_rh = br_to.revision_history()
-            count = br_to.working_tree().pull(br_from, overwrite)
+            count = tree_to.pull(br_from, overwrite)
         except DivergedBranches:
+            # FIXME: Just make DivergedBranches display the right message
+            # itself.
             raise BzrCommandError("These branches have diverged."
                                   "  Try merge.")
         if br_to.get_parent() is None or remember:
             br_to.set_parent(location)
-        note('%d revision(s) pulled.' % (count,))
-=======
-            old_rh = tree_to.branch.revision_history()
-            tree_to.pull(br_from, overwrite)
-        except DivergedBranches:
-            raise BzrCommandError("These branches have diverged."
-                                  "  Try merge.")
-        if tree_to.branch.get_parent() is None or remember:
-            tree_to.branch.set_parent(location)
->>>>>>> 227f51bd
-
+        note('%d revision(s) pulled.', count)
         if verbose:
             new_rh = tree_to.branch.revision_history()
             if old_rh != new_rh:
@@ -442,11 +434,14 @@
 
     def run(self, location=None, remember=False, overwrite=False,
             create_prefix=False, verbose=False):
+        # FIXME: Way too big!  Put this into a function called from the
+        # command.
         import errno
         from shutil import rmtree
         from bzrlib.transport import get_transport
         
         tree_from = WorkingTree.open_containing('.')[0]
+        br_from = tree_from.branch
         stored_loc = tree_from.branch.get_push_location()
         if location is None:
             if stored_loc is None:
@@ -480,12 +475,9 @@
                         if new_transport.base == transport.base:
                             raise BzrCommandError("Could not creeate "
                                                   "path prefix.")
-                        
-            NoSuchFile
             br_to = Branch.initialize(location)
         try:
             old_rh = br_to.revision_history()
-<<<<<<< HEAD
             count = br_to.pull(br_from, overwrite)
         except DivergedBranches:
             raise BzrCommandError("These branches have diverged."
@@ -493,15 +485,6 @@
         if br_from.get_push_location() is None or remember:
             br_from.set_push_location(location)
         note('%d revision(s) pushed.' % (count,))
-=======
-            br_to.pull(tree_from.branch, overwrite)
-        except DivergedBranches:
-            raise BzrCommandError("These branches have diverged."
-                                  "  Try a merge then push with overwrite.")
-        if tree_from.branch.get_push_location() is None or remember:
-            tree_from.branch.set_push_location(location)
->>>>>>> 227f51bd
-
         if verbose:
             new_rh = br_to.revision_history()
             if old_rh != new_rh:
@@ -1289,7 +1272,7 @@
         except StrictCommitFailed:
             raise BzrCommandError("Commit refused because there are unknown "
                                   "files in the working tree.")
-        note('Committed revision %d.' % (b.revno(),))
+        note('Committed revision %d.' % (tree.branch.revno(),))
         
 
 class cmd_check(Command):
@@ -1758,11 +1741,8 @@
             # should not change the parent
             tree.branch.set_parent(remote)
         br_remote = Branch.open_containing(remote)[0]
-<<<<<<< HEAD
-        return show_missing(b, br_remote, verbose=verbose, quiet=is_quiet())
-=======
-        return show_missing(tree.branch, br_remote, verbose=verbose, quiet=quiet)
->>>>>>> 227f51bd
+        return show_missing(tree.branch, br_remote, verbose=verbose, 
+                            quiet=is_quiet())
 
 
 class cmd_plugins(Command):
