--- conflicted
+++ resolved
@@ -387,11 +387,7 @@
         br_to = tree_to.branch
         try:
             old_rh = br_to.revision_history()
-<<<<<<< HEAD
-            count = br_to.working_tree().pull(br_from, overwrite)
-=======
             count = tree_to.pull(br_from, overwrite)
->>>>>>> ce6f80ca
         except DivergedBranches:
             # FIXME: Just make DivergedBranches display the right message
             # itself.
@@ -399,15 +395,8 @@
                                   "  Try merge.")
         if br_to.get_parent() is None or remember:
             br_to.set_parent(location)
-<<<<<<< HEAD
-        if count:
-            note('%d revision(s) pushed.' % (count,))
-        else:
-            note('No revisions pushed.')
-
-=======
         note('%d revision(s) pulled.', count)
->>>>>>> ce6f80ca
+
         if verbose:
             new_rh = tree_to.branch.revision_history()
             if old_rh != new_rh:
@@ -497,15 +486,8 @@
                                   "  Try a merge then push with overwrite.")
         if br_from.get_push_location() is None or remember:
             br_from.set_push_location(location)
-<<<<<<< HEAD
-        if count:
-            note('%d revision(s) pushed.' % (count,))
-        else:
-            note('No revisions pushed.')
-
-=======
         note('%d revision(s) pushed.' % (count,))
->>>>>>> ce6f80ca
+
         if verbose:
             new_rh = br_to.revision_history()
             if old_rh != new_rh:
@@ -1290,11 +1272,7 @@
         except StrictCommitFailed:
             raise BzrCommandError("Commit refused because there are unknown "
                                   "files in the working tree.")
-<<<<<<< HEAD
-        note('Committed revision %d.' % (b.revno(),))
-=======
         note('Committed revision %d.' % (tree.branch.revno(),))
->>>>>>> ce6f80ca
         
 
 class cmd_check(Command):
