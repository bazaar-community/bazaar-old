--- conflicted
+++ resolved
@@ -3617,18 +3617,14 @@
                           "starting_with": starting_with
                           }
         selftest_kwargs.update(self.additional_selftest_args)
-<<<<<<< HEAD
-        result = tests.selftest(**selftest_kwargs)
-=======
 
         # Make deprecation warnings visible, unless -Werror is set
         cleanup = symbol_versioning.activate_deprecation_warnings(
             override=False)
         try:
-            result = selftest(**selftest_kwargs)
+            result = tests.selftest(**selftest_kwargs)
         finally:
             cleanup()
->>>>>>> 889ffb29
         return int(not result)
 
 
